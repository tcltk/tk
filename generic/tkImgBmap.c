/*
 * tkImgBmap.c --
 *
 *	This procedure implements images of type "bitmap" for Tk.
 *
 * Copyright (c) 1994 The Regents of the University of California.
 * Copyright (c) 1994-1997 Sun Microsystems, Inc.
 * Copyright (c) 1999 by Scriptics Corporation.
 *
 * See the file "license.terms" for information on usage and redistribution
 * of this file, and for a DISCLAIMER OF ALL WARRANTIES.
 */

#include "tkInt.h"

/*
 * The following data structure represents the master for a bitmap
 * image:
 */

typedef struct BitmapMaster {
    Tk_ImageMaster tkMaster;	/* Tk's token for image master. NULL means the
				 * image is being deleted. */
    Tcl_Interp *interp;		/* Interpreter for application that is using
				 * image. */
    Tcl_Command imageCmd;	/* Token for image command (used to delete it
				 * when the image goes away). NULL means the
				 * image command has already been deleted. */
    int width, height;		/* Dimensions of image. */
    char *data;			/* Data comprising bitmap (suitable for input
				 * to XCreateBitmapFromData). May be NULL if
				 * no data. Malloc'ed. */
    char *maskData;		/* Data for bitmap's mask (suitable for input
				 * to XCreateBitmapFromData). Malloc'ed. */
    Tk_Uid fgUid;		/* Value of -foreground option (malloc'ed). */
    Tk_Uid bgUid;		/* Value of -background option (malloc'ed). */
    char *fileString;		/* Value of -file option (malloc'ed). */
    char *dataString;		/* Value of -data option (malloc'ed). */
    char *maskFileString;	/* Value of -maskfile option (malloc'ed). */
    char *maskDataString;	/* Value of -maskdata option (malloc'ed). */
    struct BitmapInstance *instancePtr;
				/* First in list of all instances associated
				 * with this master. */
} BitmapMaster;

/*
 * The following data structure represents all of the instances of an image
 * that lie within a particular window:
 */

typedef struct BitmapInstance {
    int refCount;		/* Number of instances that share this data
				 * structure. */
    BitmapMaster *masterPtr;	/* Pointer to master for image. */
    Tk_Window tkwin;		/* Window in which the instances will be
				 * displayed. */
    XColor *fg;			/* Foreground color for displaying image. */
    XColor *bg;			/* Background color for displaying image. */
    Pixmap bitmap;		/* The bitmap to display. */
    Pixmap mask;		/* Mask: only display bitmap pixels where
				 * there are 1's here. */
    GC gc;			/* Graphics context for displaying bitmap.
				 * None means there was an error while setting
				 * up the instance, so it cannot be
				 * displayed. */
    struct BitmapInstance *nextPtr;
				/* Next in list of all instance structures
				 * associated with masterPtr (NULL means end
				 * of list). */
} BitmapInstance;

/*
 * The type record for bitmap images:
 */

static int		GetByte(Tcl_Channel chan);
static int		ImgBmapCreate(Tcl_Interp *interp,
			    char *name, int argc, Tcl_Obj *CONST objv[],
			    Tk_ImageType *typePtr, Tk_ImageMaster master,
			    ClientData *clientDataPtr);
static ClientData	ImgBmapGet(Tk_Window tkwin, ClientData clientData);
static void		ImgBmapDisplay(ClientData clientData,
			    Display *display, Drawable drawable,
			    int imageX, int imageY, int width, int height,
			    int drawableX, int drawableY);
static void		ImgBmapFree(ClientData clientData, Display *display);
static void		ImgBmapDelete(ClientData clientData);
static int		ImgBmapPostscript(ClientData clientData,
			    Tcl_Interp *interp, Tk_Window tkwin,
			    Tk_PostscriptInfo psinfo, int x, int y,
			    int width, int height, int prepass);

Tk_ImageType tkBitmapImageType = {
    "bitmap",			/* name */
    ImgBmapCreate,		/* createProc */
    ImgBmapGet,			/* getProc */
    ImgBmapDisplay,		/* displayProc */
    ImgBmapFree,		/* freeProc */
    ImgBmapDelete,		/* deleteProc */
    ImgBmapPostscript,		/* postscriptProc */
    NULL			/* nextPtr */
};

/*
 * Information used for parsing configuration specs:
 */

static Tk_ConfigSpec configSpecs[] = {
    {TK_CONFIG_UID, "-background", NULL, NULL,
	"", Tk_Offset(BitmapMaster, bgUid), 0},
    {TK_CONFIG_STRING, "-data", NULL, NULL,
	NULL, Tk_Offset(BitmapMaster, dataString), TK_CONFIG_NULL_OK},
    {TK_CONFIG_STRING, "-file", NULL, NULL,
	NULL, Tk_Offset(BitmapMaster, fileString), TK_CONFIG_NULL_OK},
    {TK_CONFIG_UID, "-foreground", NULL, NULL,
	"#000000", Tk_Offset(BitmapMaster, fgUid), 0},
    {TK_CONFIG_STRING, "-maskdata", NULL, NULL,
	NULL, Tk_Offset(BitmapMaster, maskDataString), TK_CONFIG_NULL_OK},
    {TK_CONFIG_STRING, "-maskfile", NULL, NULL,
	NULL, Tk_Offset(BitmapMaster, maskFileString), TK_CONFIG_NULL_OK},
    {TK_CONFIG_END, NULL, NULL, NULL, NULL, 0, 0}
};

/*
 * The following data structure is used to describe the state of parsing a
 * bitmap file or string. It is used for communication between TkGetBitmapData
 * and NextBitmapWord.
 */

#define MAX_WORD_LENGTH 100
typedef struct ParseInfo {
    char *string;		/* Next character of string data for bitmap,
				 * or NULL if bitmap is being read from
				 * file. */
    Tcl_Channel chan;		/* File containing bitmap data, or NULL if no
				 * file. */
    char word[MAX_WORD_LENGTH+1];
				/* Current word of bitmap data, NULL
				 * terminated. */
    int wordLength;		/* Number of non-NULL bytes in word. */
} ParseInfo;

/*
 * Prototypes for procedures used only locally in this file:
 */

static int		ImgBmapCmd(ClientData clientData, Tcl_Interp *interp,
			    int argc, Tcl_Obj *CONST objv[]);
static void		ImgBmapCmdDeletedProc(ClientData clientData);
static void		ImgBmapConfigureInstance(BitmapInstance *instancePtr);
static int		ImgBmapConfigureMaster(BitmapMaster *masterPtr,
			    int argc, Tcl_Obj *CONST objv[], int flags);
static int		NextBitmapWord(ParseInfo *parseInfoPtr);

/*
 *----------------------------------------------------------------------
 *
 * ImgBmapCreate --
 *
 *	This procedure is called by the Tk image code to create "test" images.
 *
 * Results:
 *	A standard Tcl result.
 *
 * Side effects:
 *	The data structure for a new image is allocated.
 *
 *----------------------------------------------------------------------
 */

	/* ARGSUSED */
static int
ImgBmapCreate(
    Tcl_Interp *interp,		/* Interpreter for application containing
				 * image. */
    char *name,			/* Name to use for image. */
    int argc,			/* Number of arguments. */
    Tcl_Obj *CONST argv[],	/* Argument objects for options (doesn't
				 * include image name or type). */
    Tk_ImageType *typePtr,	/* Pointer to our type record (not used). */
    Tk_ImageMaster master,	/* Token for image, to be used by us in later
				 * callbacks. */
    ClientData *clientDataPtr)	/* Store manager's token for image here; it
				 * will be returned in later callbacks. */
{
    BitmapMaster *masterPtr;

    masterPtr = (BitmapMaster *) ckalloc(sizeof(BitmapMaster));
    masterPtr->tkMaster = master;
    masterPtr->interp = interp;
    masterPtr->imageCmd = Tcl_CreateObjCommand(interp, name, ImgBmapCmd,
	    (ClientData) masterPtr, ImgBmapCmdDeletedProc);
    masterPtr->width = masterPtr->height = 0;
    masterPtr->data = NULL;
    masterPtr->maskData = NULL;
    masterPtr->fgUid = NULL;
    masterPtr->bgUid = NULL;
    masterPtr->fileString = NULL;
    masterPtr->dataString = NULL;
    masterPtr->maskFileString = NULL;
    masterPtr->maskDataString = NULL;
    masterPtr->instancePtr = NULL;
    if (ImgBmapConfigureMaster(masterPtr, argc, argv, 0) != TCL_OK) {
	ImgBmapDelete((ClientData) masterPtr);
	return TCL_ERROR;
    }
    *clientDataPtr = (ClientData) masterPtr;
    return TCL_OK;
}

/*
 *----------------------------------------------------------------------
 *
 * ImgBmapConfigureMaster --
 *
 *	This procedure is called when a bitmap image is created or
 *	reconfigured. It process configuration options and resets any
 *	instances of the image.
 *
 * Results:
 *	A standard Tcl return value. If TCL_ERROR is returned then an error
 *	message is left in the masterPtr->interp's result.
 *
 * Side effects:
 *	Existing instances of the image will be redisplayed to match the new
 *	configuration options.
 *
 *----------------------------------------------------------------------
 */

static int
ImgBmapConfigureMaster(
    BitmapMaster *masterPtr,	/* Pointer to data structure describing
				 * overall bitmap image to (reconfigure). */
    int objc,			/* Number of entries in objv. */
    Tcl_Obj *CONST objv[],	/* Pairs of configuration options for image. */
    int flags)			/* Flags to pass to Tk_ConfigureWidget, such
				 * as TK_CONFIG_ARGV_ONLY. */
{
    BitmapInstance *instancePtr;
    int maskWidth, maskHeight, dummy1, dummy2;

    CONST char **argv = (CONST char **) ckalloc((objc+1) * sizeof(char *));
    for (dummy1 = 0; dummy1 < objc; dummy1++) {
	argv[dummy1]=Tcl_GetString(objv[dummy1]);
    }
    argv[objc] = NULL;

    if (Tk_ConfigureWidget(masterPtr->interp, Tk_MainWindow(masterPtr->interp),
	    configSpecs, objc, argv, (char *) masterPtr, flags)
	    != TCL_OK) {
	ckfree((char *) argv);
	return TCL_ERROR;
    }
    ckfree((char *) argv);

    /*
     * Parse the bitmap and/or mask to create binary data. Make sure that the
     * bitmap and mask have the same dimensions.
     */

    if (masterPtr->data != NULL) {
	ckfree(masterPtr->data);
	masterPtr->data = NULL;
    }
    if ((masterPtr->fileString != NULL) || (masterPtr->dataString != NULL)) {
	masterPtr->data = TkGetBitmapData(masterPtr->interp,
		masterPtr->dataString, masterPtr->fileString,
		&masterPtr->width, &masterPtr->height, &dummy1, &dummy2);
	if (masterPtr->data == NULL) {
	    return TCL_ERROR;
	}
    }
    if (masterPtr->maskData != NULL) {
	ckfree(masterPtr->maskData);
	masterPtr->maskData = NULL;
    }
    if ((masterPtr->maskFileString != NULL)
	    || (masterPtr->maskDataString != NULL)) {
	if (masterPtr->data == NULL) {
	    Tcl_SetResult(masterPtr->interp, "can't have mask without bitmap",
		    TCL_STATIC);
	    return TCL_ERROR;
	}
	masterPtr->maskData = TkGetBitmapData(masterPtr->interp,
		masterPtr->maskDataString, masterPtr->maskFileString,
		&maskWidth, &maskHeight, &dummy1, &dummy2);
	if (masterPtr->maskData == NULL) {
	    return TCL_ERROR;
	}
	if ((maskWidth != masterPtr->width)
		|| (maskHeight != masterPtr->height)) {
	    ckfree(masterPtr->maskData);
	    masterPtr->maskData = NULL;
	    Tcl_SetResult(masterPtr->interp,
		    "bitmap and mask have different sizes", TCL_STATIC);
	    return TCL_ERROR;
	}
    }

    /*
     * Cycle through all of the instances of this image, regenerating the
     * information for each instance. Then force the image to be redisplayed
     * everywhere that it is used.
     */

    for (instancePtr = masterPtr->instancePtr; instancePtr != NULL;
	    instancePtr = instancePtr->nextPtr) {
	ImgBmapConfigureInstance(instancePtr);
    }
    Tk_ImageChanged(masterPtr->tkMaster, 0, 0, masterPtr->width,
	    masterPtr->height, masterPtr->width, masterPtr->height);
    return TCL_OK;
}

/*
 *----------------------------------------------------------------------
 *
 * ImgBmapConfigureInstance --
 *
 *	This procedure is called to create displaying information for a bitmap
 *	image instance based on the configuration information in the master.
 *	It is invoked both when new instances are created and when the master
 *	is reconfigured.
 *
 * Results:
 *	None.
 *
 * Side effects:
 *	Generates errors via Tcl_BackgroundError if there are problems in
 *	setting up the instance.
 *
 *----------------------------------------------------------------------
 */

static void
ImgBmapConfigureInstance(
    BitmapInstance *instancePtr)/* Instance to reconfigure. */
{
    BitmapMaster *masterPtr = instancePtr->masterPtr;
    XColor *colorPtr;
    XGCValues gcValues;
    GC gc;
    unsigned int mask;
    Pixmap oldBitmap, oldMask;

    /*
     * For each of the options in masterPtr, translate the string form into an
     * internal form appropriate for instancePtr.
     */

    if (*masterPtr->bgUid != 0) {
	colorPtr = Tk_GetColor(masterPtr->interp, instancePtr->tkwin,
		masterPtr->bgUid);
	if (colorPtr == NULL) {
	    goto error;
	}
    } else {
	colorPtr = NULL;
    }
    if (instancePtr->bg != NULL) {
	Tk_FreeColor(instancePtr->bg);
    }
    instancePtr->bg = colorPtr;

    colorPtr = Tk_GetColor(masterPtr->interp, instancePtr->tkwin,
	    masterPtr->fgUid);
    if (colorPtr == NULL) {
	goto error;
    }
    if (instancePtr->fg != NULL) {
	Tk_FreeColor(instancePtr->fg);
    }
    instancePtr->fg = colorPtr;

    /*
     * Careful: We have to allocate new Pixmaps before deleting the old ones.
     * Otherwise, The XID allocator will always return the same XID for the
     * new Pixmaps as was used for the old Pixmaps. And that will prevent the
     * data and/or mask from changing in the GC below.
     */

    oldBitmap = instancePtr->bitmap;
    instancePtr->bitmap = None;
    oldMask = instancePtr->mask;
    instancePtr->mask = None;

    if (masterPtr->data != NULL) {
	instancePtr->bitmap = XCreateBitmapFromData(
		Tk_Display(instancePtr->tkwin),
		RootWindowOfScreen(Tk_Screen(instancePtr->tkwin)),
		masterPtr->data, (unsigned) masterPtr->width,
		(unsigned) masterPtr->height);
    }
    if (masterPtr->maskData != NULL) {
	instancePtr->mask = XCreateBitmapFromData(
		Tk_Display(instancePtr->tkwin),
		RootWindowOfScreen(Tk_Screen(instancePtr->tkwin)),
		masterPtr->maskData, (unsigned) masterPtr->width,
		(unsigned) masterPtr->height);
    }

    if (oldMask != None) {
	Tk_FreePixmap(Tk_Display(instancePtr->tkwin), oldMask);
    }
    if (oldBitmap != None) {
	Tk_FreePixmap(Tk_Display(instancePtr->tkwin), oldBitmap);
    }

    if (masterPtr->data != NULL) {
	gcValues.foreground = instancePtr->fg->pixel;
	gcValues.graphics_exposures = False;
	mask = GCForeground|GCGraphicsExposures;
	if (instancePtr->bg != NULL) {
	    gcValues.background = instancePtr->bg->pixel;
	    mask |= GCBackground;
	    if (instancePtr->mask != None) {
		gcValues.clip_mask = instancePtr->mask;
		mask |= GCClipMask;
	    }
	} else {
	    gcValues.clip_mask = instancePtr->bitmap;
	    mask |= GCClipMask;
	}
	gc = Tk_GetGC(instancePtr->tkwin, mask, &gcValues);
    } else {
	gc = None;
    }
    if (instancePtr->gc != None) {
	Tk_FreeGC(Tk_Display(instancePtr->tkwin), instancePtr->gc);
    }
    instancePtr->gc = gc;
    return;

  error:
    /*
     * An error occurred: clear the graphics context in the instance to make
     * it clear that this instance cannot be displayed. Then report the error.
     */

    if (instancePtr->gc != None) {
	Tk_FreeGC(Tk_Display(instancePtr->tkwin), instancePtr->gc);
    }
    instancePtr->gc = None;
    Tcl_AddErrorInfo(masterPtr->interp, "\n    (while configuring image \"");
    Tcl_AddErrorInfo(masterPtr->interp, Tk_NameOfImage(masterPtr->tkMaster));
    Tcl_AddErrorInfo(masterPtr->interp, "\")");
    Tcl_BackgroundError(masterPtr->interp);
}

/*
 *----------------------------------------------------------------------
 *
 * TkGetBitmapData --
 *
 *	Given a file name or ASCII string, this procedure parses the file or
 *	string contents to produce binary data for a bitmap.
 *
 * Results:
 *	If the bitmap description was parsed successfully then the return
 *	value is a malloc-ed array containing the bitmap data. The dimensions
 *	of the data are stored in *widthPtr and *heightPtr. *hotXPtr and
 *	*hotYPtr are set to the bitmap hotspot if one is defined, otherwise
 *	they are set to -1, -1. If an error occurred, NULL is returned and an
 *	error message is left in the interp's result.
 *
 * Side effects:
 *	A bitmap is created.
 *
 *----------------------------------------------------------------------
 */

char *
TkGetBitmapData(
    Tcl_Interp *interp,		/* For reporting errors, or NULL. */
    char *string,		/* String describing bitmap. May be NULL. */
    char *fileName,		/* Name of file containing bitmap description.
				 * Used only if string is NULL. Must not be
				 * NULL if string is NULL. */
    int *widthPtr, int *heightPtr,
				/* Dimensions of bitmap get returned here. */
    int *hotXPtr, int *hotYPtr)	/* Position of hot spot or -1,-1. */
{
    int width, height, numBytes, hotX, hotY;
    CONST char *expandedFileName;
    char *p, *end;
    ParseInfo pi;
    char *data = NULL;
    Tcl_DString buffer;

    pi.string = string;
    if (string == NULL) {
	if ((interp != NULL) && Tcl_IsSafe(interp)) {
	    Tcl_AppendResult(interp, "can't get bitmap data from a file in a",
		    " safe interpreter", NULL);
	    return NULL;
	}
	expandedFileName = Tcl_TranslateFileName(interp, fileName, &buffer);
	if (expandedFileName == NULL) {
	    return NULL;
	}
	pi.chan = Tcl_OpenFileChannel(interp, expandedFileName, "r", 0);
	Tcl_DStringFree(&buffer);
	if (pi.chan == NULL) {
	    if (interp != NULL) {
		Tcl_ResetResult(interp);
		Tcl_AppendResult(interp, "couldn't read bitmap file \"",
			fileName, "\": ", Tcl_PosixError(interp), NULL);
	    }
	    return NULL;
	}

	if (Tcl_SetChannelOption(interp, pi.chan, "-translation", "binary")
		!= TCL_OK) {
	    return NULL;
	}
	if (Tcl_SetChannelOption(interp, pi.chan, "-encoding", "binary")
		!= TCL_OK) {
	    return NULL;
	}
    } else {
	pi.chan = NULL;
    }

    /*
     * Parse the lines that define the dimensions of the bitmap, plus the
     * first line that defines the bitmap data (it declares the name of a data
     * variable but doesn't include any actual data). These lines look
     * something like the following:
     *
     *		#define foo_width 16
     *		#define foo_height 16
     *		#define foo_x_hot 3
     *		#define foo_y_hot 3
     *		static char foo_bits[] = {
     *
     * The x_hot and y_hot lines may or may not be present. It's important to
     * check for "char" in the last line, in order to reject old X10-style
     * bitmaps that used shorts.
     */

    width = 0;
    height = 0;
    hotX = -1;
    hotY = -1;
    while (1) {
	if (NextBitmapWord(&pi) != TCL_OK) {
	    goto error;
	}
	if ((pi.wordLength >= 6) && (pi.word[pi.wordLength-6] == '_')
		&& (strcmp(pi.word+pi.wordLength-6, "_width") == 0)) {
	    if (NextBitmapWord(&pi) != TCL_OK) {
		goto error;
	    }
	    width = strtol(pi.word, &end, 0);
	    if ((end == pi.word) || (*end != 0)) {
		goto error;
	    }
	} else if ((pi.wordLength >= 7) && (pi.word[pi.wordLength-7] == '_')
		&& (strcmp(pi.word+pi.wordLength-7, "_height") == 0)) {
	    if (NextBitmapWord(&pi) != TCL_OK) {
		goto error;
	    }
	    height = strtol(pi.word, &end, 0);
	    if ((end == pi.word) || (*end != 0)) {
		goto error;
	    }
	} else if ((pi.wordLength >= 6) && (pi.word[pi.wordLength-6] == '_')
		&& (strcmp(pi.word+pi.wordLength-6, "_x_hot") == 0)) {
	    if (NextBitmapWord(&pi) != TCL_OK) {
		goto error;
	    }
	    hotX = strtol(pi.word, &end, 0);
	    if ((end == pi.word) || (*end != 0)) {
		goto error;
	    }
	} else if ((pi.wordLength >= 6) && (pi.word[pi.wordLength-6] == '_')
		&& (strcmp(pi.word+pi.wordLength-6, "_y_hot") == 0)) {
	    if (NextBitmapWord(&pi) != TCL_OK) {
		goto error;
	    }
	    hotY = strtol(pi.word, &end, 0);
	    if ((end == pi.word) || (*end != 0)) {
		goto error;
	    }
	} else if ((pi.word[0] == 'c') && (strcmp(pi.word, "char") == 0)) {
	    while (1) {
		if (NextBitmapWord(&pi) != TCL_OK) {
		    goto error;
		}
		if ((pi.word[0] == '{') && (pi.word[1] == 0)) {
		    goto getData;
		}
	    }
	} else if ((pi.word[0] == '{') && (pi.word[1] == 0)) {
	    if (interp != NULL) {
		Tcl_AppendResult(interp, "format error in bitmap data; ",
			"looks like it's an obsolete X10 bitmap file", NULL);
	    }
	    goto errorCleanup;
	}
    }

    /*
     * Now we've read everything but the data. Allocate an array and read in
     * the data.
     */

  getData:
    if ((width <= 0) || (height <= 0)) {
	goto error;
    }
    numBytes = ((width+7)/8) * height;
    data = (char *) ckalloc((unsigned) numBytes);
    for (p = data; numBytes > 0; p++, numBytes--) {
	if (NextBitmapWord(&pi) != TCL_OK) {
	    goto error;
	}
	*p = (char) strtol(pi.word, &end, 0);
	if (end == pi.word) {
	    goto error;
	}
    }

    /*
     * All done. Clean up and return.
     */

    if (pi.chan != NULL) {
	Tcl_Close(NULL, pi.chan);
    }
    *widthPtr = width;
    *heightPtr = height;
    *hotXPtr = hotX;
    *hotYPtr = hotY;
    return data;

  error:
    if (interp != NULL) {
	Tcl_SetResult(interp, "format error in bitmap data", TCL_STATIC);
    }

  errorCleanup:
    if (data != NULL) {
	ckfree(data);
    }
    if (pi.chan != NULL) {
	Tcl_Close(NULL, pi.chan);
    }
    return NULL;
}

/*
 *----------------------------------------------------------------------
 *
 * NextBitmapWord --
 *
 *	This procedure retrieves the next word of information (stuff between
 *	commas or white space) from a bitmap description.
 *
 * Results:
 *	Returns TCL_OK if all went well. In this case the next word, and its
 *	length, will be availble in *parseInfoPtr. If the end of the bitmap
 *	description was reached then TCL_ERROR is returned.
 *
 * Side effects:
 *	None.
 *
 *----------------------------------------------------------------------
 */

static int
NextBitmapWord(
    ParseInfo *parseInfoPtr)	/* Describes what we're reading and where we
				 * are in it. */
{
    char *src, *dst;
    int c;

    parseInfoPtr->wordLength = 0;
    dst = parseInfoPtr->word;
    if (parseInfoPtr->string != NULL) {
	for (src = parseInfoPtr->string; isspace(UCHAR(*src)) || (*src == ',');
		src++) {
	    if (*src == 0) {
		return TCL_ERROR;
	    }
	}
	for ( ; !isspace(UCHAR(*src)) && (*src != ',') && (*src != 0); src++) {
	    *dst = *src;
	    dst++;
	    parseInfoPtr->wordLength++;
	    if (parseInfoPtr->wordLength > MAX_WORD_LENGTH) {
		return TCL_ERROR;
	    }
	}
	parseInfoPtr->string = src;
    } else {
	for (c = GetByte(parseInfoPtr->chan); isspace(UCHAR(c)) || (c == ',');
		c = GetByte(parseInfoPtr->chan)) {
	    if (c == EOF) {
		return TCL_ERROR;
	    }
	}
	for ( ; !isspace(UCHAR(c)) && (c != ',') && (c != EOF);
		c = GetByte(parseInfoPtr->chan)) {
	    *dst = c;
	    dst++;
	    parseInfoPtr->wordLength++;
	    if (parseInfoPtr->wordLength > MAX_WORD_LENGTH) {
		return TCL_ERROR;
	    }
	}
    }
    if (parseInfoPtr->wordLength == 0) {
	return TCL_ERROR;
    }
    parseInfoPtr->word[parseInfoPtr->wordLength] = 0;
    return TCL_OK;
}

/*
 *--------------------------------------------------------------
 *
 * ImgBmapCmd --
 *
 *	This procedure is invoked to process the Tcl command that corresponds
 *	to an image managed by this module. See the user documentation for
 *	details on what it does.
 *
 * Results:
 *	A standard Tcl result.
 *
 * Side effects:
 *	See the user documentation.
 *
 *--------------------------------------------------------------
 */

static int
ImgBmapCmd(
    ClientData clientData,	/* Information about the image master. */
    Tcl_Interp *interp,		/* Current interpreter. */
    int objc,			/* Number of arguments. */
    Tcl_Obj *CONST objv[])	/* Argument objects. */
{
    static CONST char *bmapOptions[] = {"cget", "configure", NULL};
    BitmapMaster *masterPtr = (BitmapMaster *) clientData;
    int index;

    if (objc < 2) {
	Tcl_WrongNumArgs(interp, 1, objv, "option ?arg arg ...?");
	return TCL_ERROR;
    }
    if (Tcl_GetIndexFromObj(interp, objv[1], bmapOptions, "option", 0,
	    &index) != TCL_OK) {
	return TCL_ERROR;
    }
    switch (index) {
    case 0: /* cget */
	if (objc != 3) {
	    Tcl_WrongNumArgs(interp, 2, objv, "option");
	    return TCL_ERROR;
	}
	return Tk_ConfigureValue(interp, Tk_MainWindow(interp), configSpecs,
		(char *) masterPtr, Tcl_GetString(objv[2]), 0);
    case 1: /* configure */
	if (objc == 2) {
	    return Tk_ConfigureInfo(interp, Tk_MainWindow(interp),
		    configSpecs, (char *) masterPtr, NULL, 0);
	} else if (objc == 3) {
	    return Tk_ConfigureInfo(interp, Tk_MainWindow(interp),
		    configSpecs, (char *) masterPtr,
		    Tcl_GetString(objv[2]), 0);
	} else {
	    return ImgBmapConfigureMaster(masterPtr, objc-2, objv+2,
		    TK_CONFIG_ARGV_ONLY);
	}
    default:
	Tcl_Panic("bad const entries to bmapOptions in ImgBmapCmd");
	return TCL_OK;
    }
}

/*
 *----------------------------------------------------------------------
 *
 * ImgBmapGet --
 *
 *	This procedure is called for each use of a bitmap image in a widget.
 *
 * Results:
 *	The return value is a token for the instance, which is passed back to
 *	us in calls to ImgBmapDisplay and ImgBmapFree.
 *
 * Side effects:
 *	A data structure is set up for the instance (or, an existing instance
 *	is re-used for the new one).
 *
 *----------------------------------------------------------------------
 */

static ClientData
ImgBmapGet(
    Tk_Window tkwin,		/* Window in which the instance will be
				 * used. */
    ClientData masterData)	/* Pointer to our master structure for the
				 * image. */
{
    BitmapMaster *masterPtr = (BitmapMaster *) masterData;
    BitmapInstance *instancePtr;

    /*
     * See if there is already an instance for this window. If so then just
     * re-use it.
     */

    for (instancePtr = masterPtr->instancePtr; instancePtr != NULL;
	    instancePtr = instancePtr->nextPtr) {
	if (instancePtr->tkwin == tkwin) {
	    instancePtr->refCount++;
	    return (ClientData) instancePtr;
	}
    }

    /*
     * The image isn't already in use in this window. Make a new instance of
     * the image.
     */

    instancePtr = (BitmapInstance *) ckalloc(sizeof(BitmapInstance));
    instancePtr->refCount = 1;
    instancePtr->masterPtr = masterPtr;
    instancePtr->tkwin = tkwin;
    instancePtr->fg = NULL;
    instancePtr->bg = NULL;
    instancePtr->bitmap = None;
    instancePtr->mask = None;
    instancePtr->gc = None;
    instancePtr->nextPtr = masterPtr->instancePtr;
    masterPtr->instancePtr = instancePtr;
    ImgBmapConfigureInstance(instancePtr);

    /*
     * If this is the first instance, must set the size of the image.
     */

    if (instancePtr->nextPtr == NULL) {
	Tk_ImageChanged(masterPtr->tkMaster, 0, 0, 0, 0, masterPtr->width,
		masterPtr->height);
    }

    return (ClientData) instancePtr;
}

/*
 *----------------------------------------------------------------------
 *
 * ImgBmapDisplay --
 *
 *	This procedure is invoked to draw a bitmap image.
 *
 * Results:
 *	None.
 *
 * Side effects:
 *	A portion of the image gets rendered in a pixmap or window.
 *
 *----------------------------------------------------------------------
 */

static void
ImgBmapDisplay(
    ClientData clientData,	/* Pointer to BitmapInstance structure for
				 * instance to be displayed. */
    Display *display,		/* Display on which to draw image. */
    Drawable drawable,		/* Pixmap or window in which to draw image. */
    int imageX, int imageY,	/* Upper-left corner of region within image to
				 * draw. */
    int width, int height,	/* Dimensions of region within image to draw. */
    int drawableX, int drawableY)
				/* Coordinates within drawable that correspond
				 * to imageX and imageY. */
{
    BitmapInstance *instancePtr = (BitmapInstance *) clientData;
    int masking;

    /*
     * If there's no graphics context, it means that an error occurred while
     * creating the image instance so it can't be displayed.
     */

    if (instancePtr->gc == None) {
	return;
    }

    /*
     * If masking is in effect, must modify the mask origin within the
     * graphics context to line up with the image's origin. Then draw the
     * image and reset the clip origin, if there's a mask.
     */

    masking = (instancePtr->mask != None) || (instancePtr->bg == NULL);
    if (masking) {
	XSetClipOrigin(display, instancePtr->gc, drawableX - imageX,
		drawableY - imageY);
    }
    XCopyPlane(display, instancePtr->bitmap, drawable, instancePtr->gc,
	    imageX, imageY, (unsigned) width, (unsigned) height,
	    drawableX, drawableY, 1);
    if (masking) {
	XSetClipOrigin(display, instancePtr->gc, 0, 0);
    }
}

/*
 *----------------------------------------------------------------------
 *
 * ImgBmapFree --
 *
 *	This procedure is called when a widget ceases to use a particular
 *	instance of an image.
 *
 * Results:
 *	None.
 *
 * Side effects:
 *	Internal data structures get cleaned up.
 *
 *----------------------------------------------------------------------
 */

static void
ImgBmapFree(
    ClientData clientData,	/* Pointer to BitmapInstance structure for
				 * instance to be displayed. */
    Display *display)		/* Display containing window that used image. */
{
    BitmapInstance *instancePtr = (BitmapInstance *) clientData;
    BitmapInstance *prevPtr;

    instancePtr->refCount--;
    if (instancePtr->refCount > 0) {
	return;
    }

    /*
     * There are no more uses of the image within this widget. Free the
     * instance structure.
     */

    if (instancePtr->fg != NULL) {
	Tk_FreeColor(instancePtr->fg);
    }
    if (instancePtr->bg != NULL) {
	Tk_FreeColor(instancePtr->bg);
    }
    if (instancePtr->bitmap != None) {
	Tk_FreePixmap(display, instancePtr->bitmap);
    }
    if (instancePtr->mask != None) {
	Tk_FreePixmap(display, instancePtr->mask);
    }
    if (instancePtr->gc != None) {
	Tk_FreeGC(display, instancePtr->gc);
    }
    if (instancePtr->masterPtr->instancePtr == instancePtr) {
	instancePtr->masterPtr->instancePtr = instancePtr->nextPtr;
    } else {
	for (prevPtr = instancePtr->masterPtr->instancePtr;
		prevPtr->nextPtr != instancePtr; prevPtr = prevPtr->nextPtr) {
	    /* Empty loop body */
	}
	prevPtr->nextPtr = instancePtr->nextPtr;
    }
    ckfree((char *) instancePtr);
}

/*
 *----------------------------------------------------------------------
 *
 * ImgBmapDelete --
 *
 *	This procedure is called by the image code to delete the master
 *	structure for an image.
 *
 * Results:
 *	None.
 *
 * Side effects:
 *	Resources associated with the image get freed.
 *
 *----------------------------------------------------------------------
 */

static void
ImgBmapDelete(
    ClientData masterData)	/* Pointer to BitmapMaster structure for
				 * image. Must not have any more instances. */
{
    BitmapMaster *masterPtr = (BitmapMaster *) masterData;

    if (masterPtr->instancePtr != NULL) {
	Tcl_Panic("tried to delete bitmap image when instances still exist");
    }
    masterPtr->tkMaster = NULL;
    if (masterPtr->imageCmd != NULL) {
	Tcl_DeleteCommandFromToken(masterPtr->interp, masterPtr->imageCmd);
    }
    if (masterPtr->data != NULL) {
	ckfree(masterPtr->data);
    }
    if (masterPtr->maskData != NULL) {
	ckfree(masterPtr->maskData);
    }
    Tk_FreeOptions(configSpecs, (char *) masterPtr, NULL, 0);
    ckfree((char *) masterPtr);
}

/*
 *----------------------------------------------------------------------
 *
 * ImgBmapCmdDeletedProc --
 *
 *	This procedure is invoked when the image command for an image is
 *	deleted. It deletes the image.
 *
 * Results:
 *	None.
 *
 * Side effects:
 *	The image is deleted.
 *
 *----------------------------------------------------------------------
 */

static void
ImgBmapCmdDeletedProc(
    ClientData clientData)	/* Pointer to BitmapMaster structure for
				 * image. */
{
    BitmapMaster *masterPtr = (BitmapMaster *) clientData;

    masterPtr->imageCmd = NULL;
    if (masterPtr->tkMaster != NULL) {
	Tk_DeleteImage(masterPtr->interp, Tk_NameOfImage(masterPtr->tkMaster));
    }
}

/*
 *----------------------------------------------------------------------
 *
 * GetByte --
 *
 *	Get the next byte from the open channel.
 *
 * Results:
 *	The next byte or EOF.
 *
 * Side effects:
 *	We read from the channel.
 *
 *----------------------------------------------------------------------
 */

static int
GetByte(
    Tcl_Channel chan)	/* The channel we read from. */
{
    char buffer;
    int size;

    size = Tcl_Read(chan, &buffer, 1);
    if (size <= 0) {
	return EOF;
    } else {
	return buffer;
    }
}


/*
 *----------------------------------------------------------------------
 *
 * ImgBmapPsImagemask --
 *
 *	This procedure generates postscript suitable for rendering a single
 *	bitmap of an image. A single bitmap image might contain both a
 *	foreground and a background bitmap. This routine is called once for
 *	each such bitmap in a bitmap image.
 *
 *	Prior to invoking this routine, the following setup has occurred:
 *
 *	   1.  The postscript foreground color has been set to the color used
 *	       to render the bitmap.
 *
 *	   2.  The origin of the postscript coordinate system is set to the
 *	       lower left corner of the bitmap.
 *
 *	   3.  The postscript coordinate system has been scaled so that the
 *	       entire bitmap is one unit squared.
 *
 *	Some postscript implementations cannot handle bitmap strings longer
 *	than about 60k characters. If the bitmap data is that big or bigger,
 *	then we render it by splitting it into several smaller bitmaps.
 *
 * Results:
 *	Returns TCL_OK on success. Returns TCL_ERROR and leaves and error
 *	message in interp->result if there is a problem.
 *
 * Side effects:
 *	Postscript code is appended to interp->result.
 *
 *----------------------------------------------------------------------
 */

static int
ImgBmapPsImagemask(
    Tcl_Interp *interp,		/* Append postscript to this interpreter */
    int width, int height,	/* Width and height of the bitmap in pixels */
    char *data)			/* Data for the bitmap */
{
    int i, j, nBytePerRow;
    char buffer[200];

    /*
     * The bit order of bitmaps in Tk is the opposite of the bit order that
     * postscript uses. (In Tk, the least significant bit is on the right side
     * of the bitmap and in postscript the least significant bit is shown on
     * the left.) The following array is used to reverse the order of bits
     * within a byte so that the bits will be in the order postscript expects.
     */
<<<<<<< HEAD

    static unsigned char bit_reverse[] = {
=======
    static CONST unsigned char bit_reverse[] = {
>>>>>>> 8a62ae17
       0, 128, 64, 192, 32, 160,  96, 224, 16, 144, 80, 208, 48, 176, 112, 240,
       8, 136, 72, 200, 40, 168, 104, 232, 24, 152, 88, 216, 56, 184, 120, 248,
       4, 132, 68, 196, 36, 164, 100, 228, 20, 148, 84, 212, 52, 180, 116, 244,
      12, 140, 76, 204, 44, 172, 108, 236, 28, 156, 92, 220, 60, 188, 124, 252,
       2, 130, 66, 194, 34, 162,  98, 226, 18, 146, 82, 210, 50, 178, 114, 242,
      10, 138, 74, 202, 42, 170, 106, 234, 26, 154, 90, 218, 58, 186, 122, 250,
       6, 134, 70, 198, 38, 166, 102, 230, 22, 150, 86, 214, 54, 182, 118, 246,
      14, 142, 78, 206, 46, 174, 110, 238, 30, 158, 94, 222, 62, 190, 126, 254,
       1, 129, 65, 193, 33, 161,  97, 225, 17, 145, 81, 209, 49, 177, 113, 241,
       9, 137, 73, 201, 41, 169, 105, 233, 25, 153, 89, 217, 57, 185, 121, 249,
       5, 133, 69, 197, 37, 165, 101, 229, 21, 149, 85, 213, 53, 181, 117, 245,
      13, 141, 77, 205, 45, 173, 109, 237, 29, 157, 93, 221, 61, 189, 125, 253,
       3, 131, 67, 195, 35, 163,  99, 227, 19, 147, 83, 211, 51, 179, 115, 243,
      11, 139, 75, 203, 43, 171, 107, 235, 27, 155, 91, 219, 59, 187, 123, 251,
       7, 135, 71, 199, 39, 167, 103, 231, 23, 151, 87, 215, 55, 183, 119, 247,
      15, 143, 79, 207, 47, 175, 111, 239, 31, 159, 95, 223, 63, 191, 127, 255,
    };

    if (width*height > 60000) {
	Tcl_ResetResult(interp);
	Tcl_AppendResult(interp, "unable to generate postscript for bitmaps "
		"larger than 60000 pixels", NULL);
	return TCL_ERROR;
    }

    sprintf(buffer, "0 0 moveto %d %d true [%d 0 0 %d 0 %d] {<\n",
	    width, height, width, -height, height);
    Tcl_AppendResult(interp, buffer, NULL);

    nBytePerRow = (width+7)/8;
    for(i=0; i<height; i++){
	for(j=0; j<nBytePerRow; j++){
	    sprintf(buffer, " %02x",
		    bit_reverse[0xff & data[i*nBytePerRow + j]]);
	    Tcl_AppendResult(interp, buffer, NULL);
	}
	Tcl_AppendResult(interp, "\n", NULL);
    }

    Tcl_AppendResult(interp, ">} imagemask \n", NULL);
    return TCL_OK;
}

/*
 *----------------------------------------------------------------------
 *
 * ImgBmapPostscript --
 *
 *	This procedure generates postscript for rendering a bitmap image.
 *
 * Results:

 *	On success, this routine writes postscript code into interp->result
 *	and returns TCL_OK TCL_ERROR is returned and an error message is left
 *	in interp->result if anything goes wrong.
 *
 * Side effects:
 *	None.
 *
 *----------------------------------------------------------------------
 */

static int
ImgBmapPostscript(
    ClientData clientData,
    Tcl_Interp *interp,
    Tk_Window tkwin,
    Tk_PostscriptInfo psinfo,
    int x, int y, int width, int height,
    int prepass)
{
    BitmapMaster *masterPtr = (BitmapMaster *) clientData;
    char buffer[200];

    if (prepass) {
	return TCL_OK;
    }

    /*
     * There is nothing to do for bitmaps with zero width or height.
     */

    if (width<=0 || height<=0 || masterPtr->width<=0 || masterPtr->height<= 0){
	return TCL_OK;
    }

    /*
     * Translate the origin of the coordinate system to be the lower-left
     * corner of the bitmap and adjust the scale of the coordinate system so
     * that entire bitmap covers one square unit of the page. The calling
     * function put a "gsave" into the postscript and will add a "grestore" at
     * after this routine returns, so it is safe to make whatever changes are
     * necessary here.
     */

    if (x!=0 || y!=0) {
	sprintf(buffer, "%d %d moveto\n", x, y);
	Tcl_AppendResult(interp, buffer, NULL);
    }
    if (width!=1 || height!=1) {
	sprintf(buffer, "%d %d scale\n", width, height);
 	Tcl_AppendResult(interp, buffer, NULL);
    }

    /*
     * Color the background, if there is one. This step is skipped if the
     * background is transparent. If the background is not transparent and
     * there is no background mask, then color the complete rectangle that
     * encloses the bitmap. If there is a background mask, then only apply
     * color to the bits specified by the mask.
     */

    if ((masterPtr->bgUid != NULL) && (masterPtr->bgUid[0] != '\000')) {
	XColor color;

	TkParseColor(Tk_Display(tkwin), Tk_Colormap(tkwin), masterPtr->bgUid,
		&color);
	if (Tk_PostscriptColor(interp, psinfo, &color) != TCL_OK) {
	    return TCL_ERROR;
	}
	if (masterPtr->maskData == NULL) {
	    Tcl_AppendResult(interp,
		    "0 0 moveto 1 0 rlineto 0 1 rlineto -1 0 rlineto ",
		    "closepath fill\n", NULL);
	} else if (ImgBmapPsImagemask(interp, masterPtr->width,
		masterPtr->height, masterPtr->maskData) != TCL_OK) {
	    return TCL_ERROR;
	}
    }

    /*
     * Draw the bitmap foreground, assuming there is one.
     */

    if ((masterPtr->fgUid != NULL) && (masterPtr->data != NULL)) {
	XColor color;

	TkParseColor(Tk_Display(tkwin), Tk_Colormap(tkwin), masterPtr->fgUid,
		&color);
	if (Tk_PostscriptColor(interp, psinfo, &color) != TCL_OK) {
	    return TCL_ERROR;
	}
	if (ImgBmapPsImagemask(interp, masterPtr->width, masterPtr->height,
		masterPtr->data) != TCL_OK) {
	    return TCL_ERROR;
	}
    }
    return TCL_OK;
}

/*
 * Local Variables:
 * mode: c
 * c-basic-offset: 4
 * fill-column: 78
 * End:
 */<|MERGE_RESOLUTION|>--- conflicted
+++ resolved
@@ -1143,12 +1143,8 @@
      * the left.) The following array is used to reverse the order of bits
      * within a byte so that the bits will be in the order postscript expects.
      */
-<<<<<<< HEAD
-
-    static unsigned char bit_reverse[] = {
-=======
-    static CONST unsigned char bit_reverse[] = {
->>>>>>> 8a62ae17
+
+    static const unsigned char bit_reverse[] = {
        0, 128, 64, 192, 32, 160,  96, 224, 16, 144, 80, 208, 48, 176, 112, 240,
        8, 136, 72, 200, 40, 168, 104, 232, 24, 152, 88, 216, 56, 184, 120, 248,
        4, 132, 68, 196, 36, 164, 100, 228, 20, 148, 84, 212, 52, 180, 116, 244,
