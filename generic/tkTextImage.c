--- conflicted
+++ resolved
@@ -27,7 +27,6 @@
 /*
  * Support of tk8.5.
  */
-<<<<<<< HEAD
 #ifdef CONST
 # undef CONST
 #endif
@@ -36,11 +35,6 @@
 #else
 # define CONST const
 #endif
-=======
-
-#define EI_SEG_SIZE \
-	(offsetof(TkTextSegment, body) + sizeof(TkTextEmbImage))
->>>>>>> bc7034e2
 
 /*
  * Prototypes for functions defined in this file:
@@ -153,32 +147,17 @@
 
 static const Tk_OptionSpec optionSpecs[] = {
     {TK_OPTION_STRING_TABLE, "-align", NULL, NULL,
-<<<<<<< HEAD
-	"center", -1, Tk_Offset(TkTextEmbImage, align), 0, alignStrings, TK_TEXT_LINE_GEOMETRY},
-=======
-	"center", -1, offsetof(TkTextEmbImage, align),
-	0, alignStrings, 0},
->>>>>>> bc7034e2
+	"center", -1, offsetof(TkTextEmbImage, align), 0, alignStrings, TK_TEXT_LINE_GEOMETRY},
     {TK_OPTION_PIXELS, "-padx", NULL, NULL,
 	"0", -1, offsetof(TkTextEmbImage, padX), 0, 0, 0},
     {TK_OPTION_PIXELS, "-pady", NULL, NULL,
-<<<<<<< HEAD
-	"0", -1, Tk_Offset(TkTextEmbImage, padY), 0, 0, TK_TEXT_LINE_GEOMETRY},
+	"0", -1, offsetof(TkTextEmbImage, padY), 0, 0, TK_TEXT_LINE_GEOMETRY},
     {TK_OPTION_STRING, "-image", NULL, NULL,
-	NULL, -1, Tk_Offset(TkTextEmbImage, imageString), TK_OPTION_NULL_OK, 0, TK_TEXT_LINE_GEOMETRY},
+	NULL, -1, offsetof(TkTextEmbImage, imageString), TK_OPTION_NULL_OK, 0, TK_TEXT_LINE_GEOMETRY},
     {TK_OPTION_STRING, "-name", NULL, NULL,
-	NULL, -1, Tk_Offset(TkTextEmbImage, imageName), TK_OPTION_NULL_OK, 0, 0},
+	NULL, -1, offsetof(TkTextEmbImage, imageName), TK_OPTION_NULL_OK, 0, 0},
     {TK_OPTION_STRING, "-tags", NULL, NULL,
 	NULL, -1, -1, TK_OPTION_NULL_OK, 0, 0},
-=======
-	"0", -1, offsetof(TkTextEmbImage, padY), 0, 0, 0},
-    {TK_OPTION_STRING, "-image", NULL, NULL,
-	NULL, -1, offsetof(TkTextEmbImage, imageString),
-	TK_OPTION_NULL_OK, 0, 0},
-    {TK_OPTION_STRING, "-name", NULL, NULL,
-	NULL, -1, offsetof(TkTextEmbImage, imageName),
-	TK_OPTION_NULL_OK, 0, 0},
->>>>>>> bc7034e2
     {TK_OPTION_END, NULL, NULL, NULL, NULL, 0, 0, 0, 0, 0}
 };
 
