--- conflicted
+++ resolved
@@ -394,38 +394,22 @@
     }
 
     Tcl_DStringInit(&newName);
-<<<<<<< HEAD
-    Tcl_DStringAppend(&newName, name, TCL_INDEX_NONE);
-
-    if (conflict) {
-    	char buf[4 + TCL_INTEGER_SPACE];
-
-	snprintf(buf, sizeof(buf), "#%d", count+1);
-	Tcl_DStringAppend(&newName, buf, TCL_INDEX_NONE);
-=======
     while (Tcl_FindHashEntry(&textPtr->sharedTextPtr->imageTable, name)) {
 	char buf[4 + TCL_INTEGER_SPACE];
 	snprintf(buf, sizeof(buf), "#%d", ++textPtr->sharedTextPtr->imageCount);
 	Tcl_DStringSetLength(&newName, 0);
 	Tcl_DStringAppend(&newName, name, -1);
-	Tcl_DStringAppend(&newName, buf, -1);
+	Tcl_DStringAppend(&newName, buf, TCL_INDEX_NONE);
 	name = Tcl_DStringValue(&newName);
->>>>>>> e8739949
     }
     length = strlen(name);
 
     hPtr = Tcl_CreateHashEntry(&textPtr->sharedTextPtr->imageTable, name,
 	    &dummy);
     Tcl_SetHashValue(hPtr, eiPtr);
-<<<<<<< HEAD
-    Tcl_SetObjResult(textPtr->interp, Tcl_NewStringObj(name, TCL_INDEX_NONE));
-    eiPtr->body.ei.name = (char *)ckalloc(Tcl_DStringLength(&newName) + 1);
-    strcpy(eiPtr->body.ei.name, name);
-=======
     eiPtr->body.ei.name = (char *)ckalloc(length + 1);
     memcpy(eiPtr->body.ei.name, name, length + 1);
-    Tcl_SetObjResult(textPtr->interp, Tcl_NewStringObj(name, -1));
->>>>>>> e8739949
+    Tcl_SetObjResult(textPtr->interp, Tcl_NewStringObj(name, TCL_INDEX_NONE));
     Tcl_DStringFree(&newName);
 
     return TCL_OK;
