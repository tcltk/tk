/*
 * tkImage.c --
 *
 *	This file contains code that allows images to be nested inside text
 *	widgets. It also implements the "image" widget command for texts.
 *
 * Copyright © 1997 Sun Microsystems, Inc.
 * Copyright © 2015-2017 Gregor Cramer
 *
 * See the file "license.terms" for information on usage and redistribution of
 * this file, and for a DISCLAIMER OF ALL WARRANTIES.
 */

#include "tkPort.h"
#include "tkText.h"
#include "tkTextTagSet.h"
#include "tkTextUndo.h"
#include <assert.h>

#ifdef NDEBUG
# define DEBUG(expr)
#else
# define DEBUG(expr) expr
#endif

/*
 * Prototypes for functions defined in this file:
 */

static void		EmbImageCheckProc(const TkSharedText *sharedTextPtr,
			    const TkTextSegment *segPtr);
static Tcl_Obj *	EmbImageInspectProc(const TkSharedText *sharedTextPtr,
			    const TkTextSegment *segPtr);
static void		EmbImageBboxProc(TkText *textPtr, TkTextDispChunk *chunkPtr, Tcl_Size index, int y,
			    int lineHeight, int baseline, int *xPtr, int *yPtr, int *widthPtr,
			    int *heightPtr);
static int		EmbImageConfigure(TkText *textPtr, TkTextSegment *eiPtr, int *maskPtr,
			    int undoable, int objc, Tcl_Obj *const objv[]);
static int		EmbImageDeleteProc(TkSharedText *sharedTextPtr, TkTextSegment *segPtr,
			    int flags);
static int		EmbImageRestoreProc(TkSharedText *sharedTextPtr, TkTextSegment *segPtr);
static void		EmbImageDisplayProc(TkText *textPtr, TkTextDispChunk *chunkPtr, int x, int y,
			    int lineHeight, int baseline, Display *display, Drawable dst, int screenY);
static int		EmbImageLayoutProc(const TkTextIndex *indexPtr, TkTextSegment *segPtr,
			    int offset, int maxX, int maxChars, int noCharsYet, TkWrapMode wrapMode,
			    TkTextSpaceMode spaceMode, TkTextDispChunk *chunkPtr);
static void		EmbImageProc(void *clientData, int x, int y, int width, int height,
			    int imageWidth, int imageHeight);
static TkTextSegment *	MakeImage(TkText *textPtr);
static void		ReleaseImage(TkTextSegment *eiPtr);

static const TkTextDispChunkProcs layoutImageProcs = {
    TEXT_DISP_IMAGE,		/* type */
    EmbImageDisplayProc,	/* displayProc */
    NULL,			/* undisplayProc */
    NULL,			/* measureProc */
    EmbImageBboxProc,	        /* bboxProc */
};

/*
 * We need some private undo/redo stuff.
 */

static void UndoLinkSegmentPerform(TkSharedText *, TkTextUndoInfo *, TkTextUndoInfo *, int);
static void RedoLinkSegmentPerform(TkSharedText *, TkTextUndoInfo *, TkTextUndoInfo *, int);
static void UndoLinkSegmentDestroy(TkSharedText *, TkTextUndoToken *, int);
static void UndoLinkSegmentGetRange(const TkSharedText *, const TkTextUndoToken *,
	TkTextIndex *, TkTextIndex *);
static void RedoLinkSegmentGetRange(const TkSharedText *, const TkTextUndoToken *,
	TkTextIndex *, TkTextIndex *);
static Tcl_Obj *UndoLinkSegmentGetCommand(const TkSharedText *, const TkTextUndoToken *);
static Tcl_Obj *UndoLinkSegmentInspect(const TkSharedText *, const TkTextUndoToken *);
static Tcl_Obj *RedoLinkSegmentInspect(const TkSharedText *, const TkTextUndoToken *);

static const Tk_UndoType undoTokenLinkSegmentType = {
    TK_TEXT_UNDO_IMAGE,		/* action */
    UndoLinkSegmentGetCommand,	/* commandProc */
    UndoLinkSegmentPerform,	/* undoProc */
    UndoLinkSegmentDestroy,	/* destroyProc */
    UndoLinkSegmentGetRange,	/* rangeProc */
    UndoLinkSegmentInspect	/* inspectProc */
};

static const Tk_UndoType redoTokenLinkSegmentType = {
    TK_TEXT_REDO_IMAGE,		/* action */
    UndoLinkSegmentGetCommand,	/* commandProc */
    RedoLinkSegmentPerform,	/* undoProc */
    UndoLinkSegmentDestroy,	/* destroyProc */
    RedoLinkSegmentGetRange,	/* rangeProc */
    RedoLinkSegmentInspect	/* inspectProc */
};

typedef struct UndoTokenLinkSegment {
    const Tk_UndoType *undoType;
    TkTextSegment *segPtr;
} UndoTokenLinkSegment;

typedef struct RedoTokenLinkSegment {
    const Tk_UndoType *undoType;
    TkTextSegment *segPtr;
    TkTextUndoIndex index;
} RedoTokenLinkSegment;

/*
 * The following structure declares the "embedded image" segment type.
 */

const Tk_SegType tkTextEmbImageType = {
    "image",			/* name */
    SEG_GROUP_IMAGE,		/* group */
    GRAVITY_NEUTRAL,		/* gravity */
    EmbImageDeleteProc,		/* deleteProc */
    EmbImageRestoreProc,	/* restoreProc */
    EmbImageLayoutProc,		/* layoutProc */
    EmbImageCheckProc,		/* checkProc */
    EmbImageInspectProc		/* inspectProc */
};

/*
 * Definitions for alignment values:
 */

static const char *const alignStrings[] = {
    "baseline", "bottom", "center", "top", NULL
};

typedef enum {
    ALIGN_BASELINE, ALIGN_BOTTOM, ALIGN_CENTER, ALIGN_TOP
} alignMode;

/*
 * Information used for parsing image configuration options:
 */

static const Tk_OptionSpec optionSpecs[] = {
    {TK_OPTION_STRING_TABLE, "-align", NULL, NULL,
	"center", TCL_INDEX_NONE, offsetof(TkTextEmbImage, align), 0, alignStrings, TK_TEXT_LINE_GEOMETRY},
    {TK_OPTION_PIXELS, "-padx", NULL, NULL,
	"0", TCL_INDEX_NONE, offsetof(TkTextEmbImage, padX), 0, 0, 0},
    {TK_OPTION_PIXELS, "-pady", NULL, NULL,
	"0", TCL_INDEX_NONE, offsetof(TkTextEmbImage, padY), 0, 0, TK_TEXT_LINE_GEOMETRY},
    {TK_OPTION_STRING, "-image", NULL, NULL,
	NULL, TCL_INDEX_NONE, offsetof(TkTextEmbImage, imageString), TK_OPTION_NULL_OK, 0, TK_TEXT_LINE_GEOMETRY},
    {TK_OPTION_STRING, "-name", NULL, NULL,
	NULL, TCL_INDEX_NONE, offsetof(TkTextEmbImage, imageName), TK_OPTION_NULL_OK, 0, 0},
    {TK_OPTION_STRING, "-tags", NULL, NULL,
	NULL, TCL_INDEX_NONE, TCL_INDEX_NONE, TK_OPTION_NULL_OK, 0, 0},
    {TK_OPTION_END, NULL, NULL, NULL, NULL, 0, 0, 0, 0, 0}
};

DEBUG_ALLOC(extern unsigned tkTextCountNewUndoToken);
DEBUG_ALLOC(extern unsigned tkTextCountNewSegment);

/*
 * Some helper functions.
 */

static void
TextChanged(
    TkSharedText *sharedTextPtr,
    TkTextIndex *indexPtr,
    int mask)
{
    TkrTextChanged(sharedTextPtr, NULL, indexPtr, indexPtr);

    if (mask & TK_TEXT_LINE_GEOMETRY) {
	TkTextInvalidateLineMetrics(sharedTextPtr, NULL,
		TkTextIndexGetLine(indexPtr), 0, TK_TEXT_INVALIDATE_ONLY);
    }
}

static void
GetIndex(
    const TkSharedText *sharedTextPtr,
    TkTextSegment *segPtr,
    TkTextIndex *indexPtr)
{
    TkTextIndexClear2(indexPtr, NULL, sharedTextPtr->tree);
    TkTextIndexSetSegment(indexPtr, segPtr);
}

/*
 * Some functions for the undo/redo mechanism.
 */

static Tcl_Obj *
UndoLinkSegmentGetCommand(
    TCL_UNUSED(const TkSharedText *),
    TCL_UNUSED(const TkTextUndoToken *))
{
    Tcl_Obj *objPtr = Tcl_NewObj();

    Tcl_ListObjAppendElement(NULL, objPtr, Tcl_NewStringObj("image", TCL_INDEX_NONE));
    return objPtr;
}

static Tcl_Obj *
UndoLinkSegmentInspect(
    const TkSharedText *sharedTextPtr,
    const TkTextUndoToken *item)
{
    const UndoTokenLinkSegment *token = (const UndoTokenLinkSegment *) item;
    Tcl_Obj *objPtr = UndoLinkSegmentGetCommand(sharedTextPtr, item);
    char buf[TK_POS_CHARS];
    TkTextIndex index;

    GetIndex(sharedTextPtr, token->segPtr, &index);
    TkTextIndexPrint(sharedTextPtr, NULL, &index, buf);
    Tcl_ListObjAppendElement(NULL, objPtr, Tcl_NewStringObj(buf, TCL_INDEX_NONE));
    return objPtr;
}

static void
UndoLinkSegmentPerform(
    TkSharedText *sharedTextPtr,
    TkTextUndoInfo *undoInfo,
    TkTextUndoInfo *redoInfo,
    TCL_UNUSED(int))
{
    const UndoTokenLinkSegment *token = (const UndoTokenLinkSegment *) undoInfo->token;
    TkTextSegment *segPtr = token->segPtr;
    TkTextIndex index;

    if (redoInfo) {
	RedoTokenLinkSegment *redoToken;
	redoToken = (RedoTokenLinkSegment *)ckalloc(sizeof(RedoTokenLinkSegment));
	redoToken->undoType = &redoTokenLinkSegmentType;
	TkBTreeMakeUndoIndex(sharedTextPtr, segPtr, &redoToken->index);
	redoInfo->token = (TkTextUndoToken *) redoToken;
	(redoToken->segPtr = segPtr)->refCount += 1;
	DEBUG_ALLOC(tkTextCountNewUndoToken++);
    }

    GetIndex(sharedTextPtr, segPtr, &index);
    TextChanged(sharedTextPtr, &index, TK_TEXT_LINE_GEOMETRY);
    TkBTreeUnlinkSegment(sharedTextPtr, segPtr);
    EmbImageDeleteProc(sharedTextPtr, segPtr, 0);
    TK_BTREE_DEBUG(TkBTreeCheck(sharedTextPtr->tree));
}

static void
UndoLinkSegmentDestroy(
    TCL_UNUSED(TkSharedText *),
    TkTextUndoToken *item,
    int reused)
{
    if (!reused) {
	UndoTokenLinkSegment *token = (UndoTokenLinkSegment *) item;

	if (--token->segPtr->refCount == 0) {
	    ReleaseImage(token->segPtr);
	}
    }
}

static void
UndoLinkSegmentGetRange(
    const TkSharedText *sharedTextPtr,
    const TkTextUndoToken *item,
    TkTextIndex *startIndex,
    TkTextIndex *endIndex)
{
    const UndoTokenLinkSegment *token = (const UndoTokenLinkSegment *) item;

    GetIndex(sharedTextPtr, token->segPtr, startIndex);
    *endIndex = *startIndex;
}

static Tcl_Obj *
RedoLinkSegmentInspect(
    const TkSharedText *sharedTextPtr,
    const TkTextUndoToken *item)
{
    const RedoTokenLinkSegment *token = (const RedoTokenLinkSegment *) item;
    Tcl_Obj *objPtr = EmbImageInspectProc(sharedTextPtr, token->segPtr);
    char buf[TK_POS_CHARS];
    TkTextIndex index;
    Tcl_Obj *idxPtr;

    TkBTreeUndoIndexToIndex(sharedTextPtr, &token->index, &index);
    TkTextIndexPrint(sharedTextPtr, NULL, &index, buf);
    idxPtr = Tcl_NewStringObj(buf, TCL_INDEX_NONE);
    Tcl_ListObjReplace(NULL, objPtr, 0, 0, 1, &idxPtr);
    return objPtr;
}

static void
RedoLinkSegmentPerform(
    TkSharedText *sharedTextPtr,
    TkTextUndoInfo *undoInfo,
    TkTextUndoInfo *redoInfo,
    TCL_UNUSED(int))
{
    RedoTokenLinkSegment *token = (RedoTokenLinkSegment *) undoInfo->token;
    TkTextIndex index;

    TkBTreeReInsertSegment(sharedTextPtr, &token->index, token->segPtr);

    if (redoInfo) {
	redoInfo->token = undoInfo->token;
	token->undoType = &undoTokenLinkSegmentType;
    }

    GetIndex(sharedTextPtr, token->segPtr, &index);
    TextChanged(sharedTextPtr, &index, TK_TEXT_LINE_GEOMETRY);
    token->segPtr->refCount += 1;
    TK_BTREE_DEBUG(TkBTreeCheck(sharedTextPtr->tree));
}

static void
RedoLinkSegmentGetRange(
    const TkSharedText *sharedTextPtr,
    const TkTextUndoToken *item,
    TkTextIndex *startIndex,
    TkTextIndex *endIndex)
{
    const RedoTokenLinkSegment *token = (const RedoTokenLinkSegment *) item;
    TkBTreeUndoIndexToIndex(sharedTextPtr, &token->index, startIndex);
    *endIndex = *startIndex;
}

/*
 *--------------------------------------------------------------
 *
 * TkTextImageCmd --
 *
 *	This function implements the "image" widget command for text widgets.
 *	See the user documentation for details on what it does.
 *
 * Results:
 *	A standard Tcl result or error.
 *
 * Side effects:
 *	See the user documentation.
 *
 *--------------------------------------------------------------
 */

static int
MatchTagsOption(
    const char *opt)
{
    static const char *pattern = "-tags";
    const char *p = pattern;
    const char *start = opt;

    for ( ; *opt; ++p, ++opt) {
	if (*p != *opt) {
	    return opt > start && *p == '\0';
	}
    }

    return 1;
}

int
TkTextImageCmd(
    TkText *textPtr,		/* Information about text widget. */
    Tcl_Interp *interp,		/* Current interpreter. */
    Tcl_Size objc,			/* Number of arguments. */
    Tcl_Obj *const objv[])	/* Argument objects. Someone else has already
				 * parsed this command enough to know that
				 * objv[1] is "image". */
{
    int idx;
    TkTextSegment *eiPtr;
    TkSharedText *sharedTextPtr;
    TkTextIndex index;
    static const char *const optionStrings[] = {
	"cget", "configure", "create", "names", NULL
    };
    enum opts {
	CMD_CGET, CMD_CONF, CMD_CREATE, CMD_NAMES
    };

    if (objc < 3) {
	Tcl_WrongNumArgs(interp, 2, objv, "option ?arg ...?");
	return TCL_ERROR;
    }
    if (Tcl_GetIndexFromObj(interp, objv[2], optionStrings, "option", 0, &idx) != TCL_OK) {
	return TCL_ERROR;
    }

    sharedTextPtr = textPtr->sharedTextPtr;

    switch ((enum opts) idx) {
    case CMD_CGET:
	if (objc != 5) {
	    Tcl_WrongNumArgs(interp, 3, objv, "index option");
	    return TCL_ERROR;
	}
	if (!TkTextGetIndexFromObj(interp, textPtr, objv[3], &index)) {
	    return TCL_ERROR;
	}
	eiPtr = TkTextIndexGetContentSegment(&index, NULL);
	if (eiPtr->typePtr != &tkTextEmbImageType) {
	    Tcl_AppendResult(interp, "no embedded image at index \"",
		    Tcl_GetString(objv[3]), "\"", NULL);
	    return TCL_ERROR;
	}
	if (MatchTagsOption(Tcl_GetString(objv[4]))) {
	    TkTextFindTags(interp, textPtr, eiPtr, 1);
	} else {
	    Tcl_Obj *objPtr = Tk_GetOptionValue(interp, (char *) &eiPtr->body.ei,
		    eiPtr->body.ei.optionTable, objv[4], textPtr->tkwin);
	    if (!objPtr) {
		return TCL_ERROR;
	    }
	    Tcl_SetObjResult(interp, objPtr);
	}
	return TCL_OK;
    case CMD_CONF:
	if (objc < 4) {
	    Tcl_WrongNumArgs(interp, 3, objv, "index ?-option value ...?");
	    return TCL_ERROR;
	}
	if (!TkTextGetIndexFromObj(interp, textPtr, objv[3], &index)) {
	    return TCL_ERROR;
	}
	eiPtr = TkTextIndexGetContentSegment(&index, NULL);
	if (eiPtr->typePtr != &tkTextEmbImageType) {
	    Tcl_AppendResult(interp, "no embedded image at index \"",
		    Tcl_GetString(objv[3]), "\"", NULL);
	    return TCL_ERROR;
	}
	if (objc <= 5) {
	    Tcl_Obj **objs;
	    Tcl_Size objn = 0, i;

	    Tcl_Obj *objPtr = Tk_GetOptionInfo(interp,
		    &eiPtr->body.ei, eiPtr->body.ei.optionTable,
		    objc == 5 ? objv[4] : NULL, textPtr->tkwin);
	    if (!objPtr) {
		return TCL_ERROR;
	    }
	    Tcl_ListObjGetElements(NULL, objPtr, &objn, &objs);
	    for (i = 0; i < objn; ++i) {
		Tcl_Obj **objv1;
		Tcl_Size objc1 = 0;

		Tcl_ListObjGetElements(NULL, objs[i], &objc1, &objv1);
		if (objc1 == 5 && strcmp(Tcl_GetString(objv1[0]), "-tags") == 0) {
		    Tcl_Obj *valuePtr;

		    /* { argvName, dbName, dbClass, defValue, current value } */
		    TkTextFindTags(interp, textPtr, eiPtr, 1);
		    valuePtr = Tcl_GetObjResult(interp);
		    Tcl_ListObjReplace(NULL, objs[i], 4, 1, 1, &valuePtr);
		}
	    }
	    Tcl_SetObjResult(interp, objPtr);
	    return TCL_OK;
	} else {
	    int mask;
	    int rc = EmbImageConfigure(textPtr, eiPtr, &mask, 1, objc - 4, objv + 4);
	    TextChanged(sharedTextPtr, &index, mask);
	    return rc;
	}
    case CMD_CREATE: {
	    int mask;

	    /*
	     * Add a new image. Find where to put the new image, and mark that
	     * position for redisplay.
	     */

	    if (objc < 4) {
		Tcl_WrongNumArgs(interp, 3, objv, "index ?-option value ...?");
		return TCL_ERROR;
	    }
	    if (!TkTextGetIndexFromObj(interp, textPtr, objv[3], &index)) {
		return TCL_ERROR;
	    }
	    if (textPtr->state == TK_TEXT_STATE_DISABLED &&
		    TkTextAttemptToModifyDisabledWidget(interp) != TCL_OK) {
		return TCL_ERROR;
	    }

	    /*
	     * Don't allow insertions on the last line of the text.
	     */

	    if (!TkTextIndexEnsureBeforeLastChar(&index)) {
		return TkTextAttemptToModifyDeadWidget(interp);
	    }

	    /*
	     * Create the new image segment and initialize it.
	     */

	    eiPtr = MakeImage(textPtr);

	    /*
	     * Link the segment into the text widget, then configure it (delete it
	     * again if the configuration fails).
	     */

	    TkBTreeLinkSegment(sharedTextPtr, eiPtr, &index);
	    if (EmbImageConfigure(textPtr, eiPtr, &mask, 0, objc - 4, objv + 4) != TCL_OK) {
		TkBTreeUnlinkSegment(sharedTextPtr, eiPtr);
		EmbImageDeleteProc(sharedTextPtr, eiPtr, 0);
		return TCL_ERROR;
	    }
	    TextChanged(sharedTextPtr, &index, mask);

	    if (!TkTextUndoStackIsFull(sharedTextPtr->undoStack)) {
		UndoTokenLinkSegment *token;

		assert(sharedTextPtr->undoStack);
		assert(eiPtr->typePtr == &tkTextEmbImageType);

		token = (UndoTokenLinkSegment *)ckalloc(sizeof(UndoTokenLinkSegment));
		token->undoType = &undoTokenLinkSegmentType;
		token->segPtr = eiPtr;
		eiPtr->refCount += 1;
		DEBUG_ALLOC(tkTextCountNewUndoToken++);

		TkTextPushUndoToken(sharedTextPtr, token, 0);
	    }

	    TkTextUpdateAlteredFlag(sharedTextPtr);
	}
	return TCL_OK;
    case CMD_NAMES: {
	Tcl_HashSearch search;
	Tcl_HashEntry *hPtr;

	if (objc != 3) {
	    Tcl_WrongNumArgs(interp, 3, objv, NULL);
	    return TCL_ERROR;
	}
	for (hPtr = Tcl_FirstHashEntry(&sharedTextPtr->imageTable, &search);
		hPtr;
		hPtr = Tcl_NextHashEntry(&search)) {
	    Tcl_AppendElement(interp, (const char *)Tcl_GetHashKey(&sharedTextPtr->imageTable, hPtr));
	}
	return TCL_OK;
    }
    }
    assert(!"unexpected switch fallthrough");
    return TCL_ERROR; /* shouldn't be reached */
}

/*
 *--------------------------------------------------------------
 *
 * MakeImage --
 *
 *	This function is called to create an image segment.
 *
 * Results:
 *	The return value is the newly created image.
 *
 * Side effects:
 *	Some memory will be allocated.
 *
 *--------------------------------------------------------------
 */

static TkTextSegment *
MakeImage(
    TkText *textPtr)		/* Information about text widget that contains embedded image. */
{
    TkTextSegment *eiPtr;

    eiPtr = (TkTextSegment *)ckalloc(SEG_SIZE(TkTextEmbImage));
    memset(eiPtr, 0, SEG_SIZE(TkTextEmbImage));
    NEW_SEGMENT(eiPtr);
    eiPtr->typePtr = &tkTextEmbImageType;
    eiPtr->size = 1;
    eiPtr->refCount = 1;
    eiPtr->body.ei.sharedTextPtr = textPtr->sharedTextPtr;
    eiPtr->body.ei.align = ALIGN_CENTER;
    eiPtr->body.ei.optionTable = Tk_CreateOptionTable(textPtr->interp, optionSpecs);
    DEBUG_ALLOC(tkTextCountNewSegment++);

    return eiPtr;
}

/*
 *--------------------------------------------------------------
 *
 * TkTextMakeImage --
 *
 *	This function is called to create an image segment.
 *
 * Results:
 *	The return value is a standard Tcl result. If TCL_ERROR is returned,
 *	then the interp's result contains an error message.
 *
 * Side effects:
 *	Some memory will be allocated.
 *
 *--------------------------------------------------------------
 */

TkTextSegment *
TkTextMakeImage(
    TkText *textPtr,		/* Information about text widget that contains embedded image. */
    Tcl_Obj *options)		/* Options for this image. */
{
    TkTextSegment *eiPtr;
    Tcl_Obj **objv;
    Tcl_Size objc;

    assert(options);

    if (Tcl_ListObjGetElements(textPtr->interp, options, &objc, &objv) != TCL_OK) {
	return NULL;
    }

    eiPtr = MakeImage(textPtr);

    if (EmbImageConfigure(textPtr, eiPtr, NULL, 0, objc, objv) == TCL_OK) {
	Tcl_ResetResult(textPtr->interp);
    } else {
	EmbImageDeleteProc(textPtr->sharedTextPtr, eiPtr, 0);
	eiPtr = NULL;
    }

    return eiPtr;
}

/*
 *--------------------------------------------------------------
 *
 * EmbImageConfigure --
 *
 *	This function is called to handle configuration options for an
 *	embedded image, using an objc/objv list.
 *
 * Results:
 *	The return value is a standard Tcl result. If TCL_ERROR is returned,
 *	then the interp's result contains an error message.
 *
 * Side effects:
 *	Configuration information for the embedded image changes, such as
 *	alignment, or name of the image.
 *
 *--------------------------------------------------------------
 */

static void
SetImageName(
    TkText *textPtr,
    TkTextSegment *eiPtr,
    const char *name)
{
    Tcl_DString newName;
    TkTextEmbImage *img;
    int dummy, length;

    assert(name);
    assert(!eiPtr->body.ei.name);
    assert(!eiPtr->body.ei.hPtr);

    /*
     * Create an unique name for this image.
     */

    Tcl_DStringInit(&newName);
    while (Tcl_FindHashEntry(&textPtr->sharedTextPtr->imageTable, name)) {
	char buf[4 + TCL_INTEGER_SPACE];
	snprintf(buf, sizeof(buf), "#%" TCL_Z_MODIFIER "u", ++textPtr->sharedTextPtr->imageCount);
	Tcl_DStringSetLength(&newName, 0);
	Tcl_DStringAppend(&newName, name, TCL_INDEX_NONE);
	Tcl_DStringAppend(&newName, buf, TCL_INDEX_NONE);
	name = Tcl_DStringValue(&newName);
    }
    length = strlen(name);

    img = &eiPtr->body.ei;
    img->hPtr = Tcl_CreateHashEntry(&textPtr->sharedTextPtr->imageTable, name, &dummy);
    textPtr->sharedTextPtr->numImages += 1;
    Tcl_SetHashValue(img->hPtr, eiPtr);
    img->name = (char *)ckalloc(length + 1);
    memcpy(img->name, name, length + 1);
    Tcl_SetObjResult(textPtr->interp, Tcl_NewStringObj(name, TCL_INDEX_NONE));
    Tcl_DStringFree(&newName);
}

static int
EmbImageConfigure(
    TkText *textPtr,		/* Information about text widget that contains embedded image. */
    TkTextSegment *eiPtr,	/* Embedded image to be configured. */
    int *maskPtr,		/* Return the bit-wise OR of the typeMask fields of affected options,
    				 * can be NULL. */
    int undoable,		/* Replacement of tags is undoable? */
    int objc,			/* Number of strings in objv. */
    Tcl_Obj *const objv[])	/* Array of strings describing configuration options. */
{
    Tk_Image image;
    char *name;
    int i;
    TkTextEmbImage *img = &eiPtr->body.ei;

    if (maskPtr) {
	*maskPtr = 0;
    }

    if (Tk_SetOptions(textPtr->interp, img, img->optionTable, objc, objv, textPtr->tkwin,
		NULL, maskPtr) != TCL_OK) {
	return TCL_ERROR;
    }

    for (i = 0; i + 1 < objc; i += 2) {
	if (MatchTagsOption(Tcl_GetString(objv[i]))) {
	    TkTextReplaceTags(textPtr, eiPtr, undoable, objv[i + 1]);
	}
    }

    /*
     * Create the image. Save the old image around and don't free it until
     * after the new one is allocated. This keeps the reference count from
     * going to zero so the image doesn't have to be recreated if it hasn't
     * changed.
     */

    if (img->imageString) {
	image = Tk_GetImage(textPtr->interp, textPtr->tkwin, img->imageString, EmbImageProc, eiPtr);
	if (!image) {
	    return TCL_ERROR;
	}
    } else {
	image = NULL;
    }
    if (img->image) {
	Tk_FreeImage(img->image);
    }
    if ((img->image = image)) {
	Tk_SizeOfImage(image, &img->imgWidth, &img->imgHeight);
    }

    if (!img->name) {
	if (!(name = img->imageName) && !(name = img->imageString)) {
	    Tcl_SetObjResult(textPtr->interp, Tcl_NewStringObj(
		    "Either a \"-name\" or a \"-image\" argument must be"
		    " provided to the \"image create\" subcommand", TCL_INDEX_NONE));
	    Tcl_SetErrorCode(textPtr->interp, "TK", "TEXT", "IMAGE_CREATE_USAGE", NULL);
	    return TCL_ERROR;
	}

	Tcl_SetObjResult(textPtr->interp, Tcl_NewStringObj(img->name, TCL_INDEX_NONE));
	SetImageName(textPtr, eiPtr, name);
    }

    return TCL_OK;
}

/*
 *--------------------------------------------------------------
 *
 * EmbImageInspectProc --
 *
 *	This function is invoked to build the information for
 *	"inspect".
 *
 * Results:
 *	Return a TCL object containing the information for
 *	"inspect".
 *
 * Side effects:
 *	Storage is allocated.
 *
 *--------------------------------------------------------------
 */

static Tcl_Obj *
EmbImageInspectProc(
    const TkSharedText *sharedTextPtr,
    const TkTextSegment *segPtr)
{
    Tcl_Obj *objPtr = Tcl_NewObj();
    Tcl_Obj *objPtr2 = Tcl_NewObj();
    TkTextTag **tagLookup = sharedTextPtr->tagLookup;
    const TkTextTagSet *tagInfoPtr = segPtr->tagInfoPtr;
    unsigned i = TkTextTagSetFindFirst(tagInfoPtr);
    const TkTextEmbImage *img = &segPtr->body.ei;
    Tcl_DString opts;

    assert(sharedTextPtr->peers);

    for ( ; i != TK_TEXT_TAG_SET_NPOS; i = TkTextTagSetFindNext(tagInfoPtr, i)) {
	const TkTextTag *tagPtr = tagLookup[i];
	Tcl_ListObjAppendElement(NULL, objPtr2, Tcl_NewStringObj(tagPtr->name, TCL_INDEX_NONE));
    }

    Tcl_DStringInit(&opts);
    TkTextInspectOptions(sharedTextPtr->peers, &segPtr->body.ei, segPtr->body.ei.optionTable,
	    &opts, 0);

    Tcl_ListObjAppendElement(NULL, objPtr, Tcl_NewStringObj(segPtr->typePtr->name, TCL_INDEX_NONE));
    Tcl_ListObjAppendElement(NULL, objPtr, Tcl_NewStringObj(img->name, TCL_INDEX_NONE));
    Tcl_ListObjAppendElement(NULL, objPtr, objPtr2);
    Tcl_ListObjAppendElement(NULL, objPtr, Tcl_NewStringObj(Tcl_DStringValue(&opts),
	    Tcl_DStringLength(&opts)));

    Tcl_DStringFree(&opts);
    return objPtr;
}

/*
 *--------------------------------------------------------------
 *
 * ReleaseImage --
 *
 *	This function is releasing the embedded image all it's
 *	associated resources.
 *
 * Results:
 *	None.
 *
 * Side effects:
 *	The embedded image is deleted, and any resources
 *	associated with it are released.
 *
 *--------------------------------------------------------------
 */

static void
ReleaseImage(
    TkTextSegment *eiPtr)
{
    TkTextEmbImage *img = &eiPtr->body.ei;

    if (img->image) {
	Tk_FreeImage(img->image);
    }

    /*
     * No need to supply a tkwin argument, since we have no window-specific options.
     */

    Tk_FreeConfigOptions((char *) img, img->optionTable, NULL);
    if (img->name) {
	ckfree(img->name);
    }
    TkBTreeFreeSegment(eiPtr);
}

/*
 *--------------------------------------------------------------
 *
 * EmbImageDeleteProc --
 *
 *	This function is invoked by the text B-tree code whenever an
 *	embedded image lies in a range of characters being deleted.
 *
 * Results:
 *	Returns true to indicate that the deletion has been accepted.
 *
 * Side effects:
 *	The embedded image is deleted, if it exists, and any resources
 *	associated with it are released.
 *
 *--------------------------------------------------------------
 */

static int
EmbImageDeleteProc(
    TCL_UNUSED(TkSharedText *),/* Handle to shared text resource. */
    TkTextSegment *eiPtr,	/* Segment being deleted. */
    TCL_UNUSED(int))			/* Flags controlling the deletion. */
{
    TkTextEmbImage *img;

    assert(eiPtr->typePtr);
    assert(eiPtr->refCount > 0);

    img = &eiPtr->body.ei;

    if (img->hPtr) {
	img->sharedTextPtr->numImages -= 1;
	Tcl_DeleteHashEntry(img->hPtr);
	img->hPtr = NULL;
    }

<<<<<<< HEAD
    if (eiPtr->refCount == 1) {
	ReleaseImage(eiPtr);
    } else {
	eiPtr->refCount -= 1;
=======
    Tk_FreeConfigOptions(&eiPtr->body.ei, eiPtr->body.ei.optionTable,
	    NULL);
    if (eiPtr->body.ei.name) {
	ckfree(eiPtr->body.ei.name);
>>>>>>> 01823518
    }

    return 1;
}

/*
 *--------------------------------------------------------------
 *
 * EmbImageRestoreProc --
 *
 *	This function is called when an image segment will be
 *	restored from the undo chain.
 *
 * Results:
 *	None.
 *
 * Side effects:
 *	The name of the mark will be freed, and the mark will be
 *	re-entered into the hash table.
 *
 *--------------------------------------------------------------
 */

static int
EmbImageRestoreProc(
    TkSharedText *sharedTextPtr,/* Handle to shared text resource. */
    TkTextSegment *eiPtr)	/* Segment to reuse. */
{
    TkTextEmbImage *img = &eiPtr->body.ei;
    int isNew;

    assert(img->sharedTextPtr == sharedTextPtr);

    if (img->image) {
	assert(!img->hPtr);
	img->hPtr = Tcl_CreateHashEntry(&sharedTextPtr->imageTable, img->name, &isNew);
	sharedTextPtr->numImages += 1;
	assert(isNew);
	Tcl_SetHashValue(img->hPtr, eiPtr);
    }

    return 1;
}

/*
 *--------------------------------------------------------------
 *
 * EmbImageLayoutProc --
 *
 *	This function is the "layoutProc" for embedded image segments.
 *
 * Results:
 *	1 is returned to indicate that the segment should be displayed. The
 *	chunkPtr structure is filled in.
 *
 * Side effects:
 *	None, except for filling in chunkPtr.
 *
 *--------------------------------------------------------------
 */

static int
EmbImageLayoutProc(
    const TkTextIndex *indexPtr,/* Identifies first character in chunk. */
    TkTextSegment *eiPtr,	/* Segment corresponding to indexPtr. */
    TCL_UNUSED(int),			/* Offset within segPtr corresponding to indexPtr (always 0). */
    int maxX,			/* Chunk must not occupy pixels at this position or higher. */
    TCL_UNUSED(int),		/* Chunk must not include more than this many characters. */
    int noCharsYet,		/* 'true' means no characters have been assigned to this line yet. */
    TkWrapMode wrapMode,	/* Wrap mode to use for line:
				 * TEXT_WRAPMODE_CHAR, TEXT_WRAPMODE_NONE, or TEXT_WRAPMODE_WORD. */
    TCL_UNUSED(TkTextSpaceMode),	/* Not used. */
    TkTextDispChunk *chunkPtr)	/* Structure to fill in with information about this chunk. The x
				 * field has already been set by the caller. This argument may be
				 * NULL. */
{
    TkTextEmbImage *img = &eiPtr->body.ei;
    int width, height;

    assert(indexPtr->textPtr);

    /*
     * See if there's room for this image on this line.
     */

    if (!img->image) {
	width = 0;
	height = 0;
	img->imgWidth = 0;
	img->imgHeight = 0;
    } else {
	Tk_SizeOfImage(img->image, &width, &height);
	img->imgWidth = width;
	img->imgHeight = height;
	width += 2*img->padX;
	height += 2*img->padY;
    }
    if ((width > maxX - (chunkPtr ? chunkPtr->x : 0))
	    && !noCharsYet
	    && (indexPtr->textPtr->wrapMode != TEXT_WRAPMODE_NONE)) {
	return 0;
    }

    if (chunkPtr) {
	/*
	 * Fill in the chunk structure.
	 */

	chunkPtr->layoutProcs = &layoutImageProcs;
	chunkPtr->numBytes = 1;
	if (img->align == ALIGN_BASELINE) {
	    chunkPtr->minAscent = height - img->padY;
	    chunkPtr->minDescent = img->padY;
	    chunkPtr->minHeight = 0;
	} else {
	    chunkPtr->minAscent = 0;
	    chunkPtr->minDescent = 0;
	    chunkPtr->minHeight = height;
	}
	chunkPtr->width = width;
	chunkPtr->breakIndex = (wrapMode == TEXT_WRAPMODE_NONE) ? -1 : 1;
	chunkPtr->clientData = eiPtr;
    }

    return 1;
}

/*
 *--------------------------------------------------------------
 *
 * EmbImageCheckProc --
 *
 *	This function is invoked by the B-tree code to perform consistency
 *	checks on embedded images.
 *
 * Results:
 *	None.
 *
 * Side effects:
 *	The function panics if it detects anything wrong with the embedded
 *	image.
 *
 *--------------------------------------------------------------
 */

static void
EmbImageCheckProc(
    TCL_UNUSED(const TkSharedText *),	/* Handle to shared text resource. */
    const TkTextSegment *eiPtr)		/* Segment to check. */
{
    if (!eiPtr->nextPtr) {
	Tcl_Panic("EmbImageCheckProc: embedded image is last segment in line");
    }
    if (eiPtr->size != 1) {
	Tcl_Panic("EmbImageCheckProc: embedded image has size %d", eiPtr->size);
    }
}

/*
 *--------------------------------------------------------------
 *
 * EmbImageDisplayProc --
 *
 *	This function is invoked by the text displaying code when it is time
 *	to actually draw an embedded image chunk on the screen.
 *
 * Results:
 *	None.
 *
 * Side effects:
 *	The embedded image gets moved to the correct location and drawn onto
 *	the display.
 *
 *--------------------------------------------------------------
 */

static void
EmbImageDisplayProc(
    TkText *textPtr,
    TkTextDispChunk *chunkPtr,	/* Chunk that is to be drawn. */
    int x,			/* X-position in dst at which to draw this
				 * chunk (differs from the x-position in the
				 * chunk because of scrolling). */
    int y,			/* Top of rectangular bounding box for line:
				 * tells where to draw this chunk in dst
				 * (x-position is in the chunk itself). */
    int lineHeight,		/* Total height of line. */
    int baseline,		/* Offset of baseline from y. */
    TCL_UNUSED(Display *),		/* Display to use for drawing. */
    Drawable dst,		/* Pixmap or window in which to draw */
    TCL_UNUSED(int))		/* Y-coordinate in text window that corresponds to y. */
{
    TkTextSegment *eiPtr = (TkTextSegment *)chunkPtr->clientData;
    TkTextEmbImage *img = &eiPtr->body.ei;
    Tk_Image image;

    if ((image = img->image) && x + chunkPtr->width > 0) {
	int lineX, imageY, width, height;

	/*
	 * Compute the image's location and size in the text widget, taking into
	 * account the align value for the image.
	 */

	EmbImageBboxProc(textPtr, chunkPtr, 0, y, lineHeight, baseline, &lineX,
		&imageY, &width, &height);

	if (x + chunkPtr->width > 0) {
	    int imageX = lineX - chunkPtr->x + x;
	    Tk_RedrawImage(image, 0, 0, width, height, dst, imageX, imageY);
	}
    }
}

/*
 *--------------------------------------------------------------
 *
 * EmbImageBboxProc --
 *
 *	This function is called to compute the bounding box of the area
 *	occupied by an embedded image.
 *
 * Results:
 *	There is no return value. *xPtr and *yPtr are filled in with the
 *	coordinates of the upper left corner of the image, and *widthPtr and
 *	*heightPtr are filled in with the dimensions of the image in pixels.
 *	Note: not all of the returned bbox is necessarily visible on the
 *	screen (the rightmost part might be off-screen to the right, and the
 *	bottommost part might be off-screen to the bottom).
 *
 * Side effects:
 *	None.
 *
 *--------------------------------------------------------------
 */

static void
EmbImageBboxProc(
    TCL_UNUSED(TkText *),
    TkTextDispChunk *chunkPtr,	/* Chunk containing desired char. */
    TCL_UNUSED(Tcl_Size),			/* Index of desired character within the chunk. */
    int y,			/* Topmost pixel in area allocated for this line. */
    int lineHeight,		/* Total height of line. */
    int baseline,		/* Location of line's baseline, in pixels measured down from y. */
    int *xPtr, int *yPtr,	/* Gets filled in with coords of character's upper-left pixel. */
    int *widthPtr,		/* Gets filled in with width of image, in pixels. */
    int *heightPtr)		/* Gets filled in with height of image, in pixels. */
{
    TkTextSegment *eiPtr = (TkTextSegment *)chunkPtr->clientData;
    TkTextEmbImage *img = &eiPtr->body.ei;
    Tk_Image image = img->image;

    if (image) {
	Tk_SizeOfImage(image, widthPtr, heightPtr);
    } else {
	*widthPtr = *heightPtr = 0;
    }

    *xPtr = chunkPtr->x + img->padX;

    switch (img->align) {
    case ALIGN_BOTTOM:
	*yPtr = y + (lineHeight - *heightPtr - img->padY);
	break;
    case ALIGN_CENTER:
	*yPtr = y + (lineHeight - *heightPtr)/2;
	break;
    case ALIGN_TOP:
	*yPtr = y + img->padY;
	break;
    case ALIGN_BASELINE:
	*yPtr = y + (baseline - *heightPtr);
	break;
    }
}

/*
 *--------------------------------------------------------------
 *
 * TkTextImageIndex --
 *
 *	Given the name of an embedded image within a text widget, returns an
 *	index corresponding to the image's position in the text.
 *
 * Results:
 *	The return value is true if there is an embedded image by the given name
 *	in the text widget, false otherwise. If the image exists, *indexPtr is
 *	filled in with its index.
 *
 * Side effects:
 *	None.
 *
 *--------------------------------------------------------------
 */

int
TkTextImageIndex(
    TkText *textPtr,		/* Text widget containing image. */
    const char *name,		/* Name of image. */
    TkTextIndex *indexPtr)	/* Index information gets stored here. */
{
    Tcl_HashEntry *hPtr;
    TkTextSegment *eiPtr;

    assert(textPtr);

    if (!(hPtr = Tcl_FindHashEntry(&textPtr->sharedTextPtr->imageTable, name))) {
	return 0;
    }
    eiPtr = (TkTextSegment *)Tcl_GetHashValue(hPtr);
    TkTextIndexClear(indexPtr, textPtr);
    DEBUG(indexPtr->discardConsistencyCheck = 1);
    TkTextIndexSetSegment(indexPtr, eiPtr);
    DEBUG(indexPtr->discardConsistencyCheck = 0);

    if (TkTextIndexOutsideStartEnd(indexPtr)) {
	return 0;
    }

    return 1;
}

/*
 *--------------------------------------------------------------
 *
 * EmbImageProc --
 *
 *	This function is called by the image code whenever an image or its
 *	contents changes.
 *
 * Results:
 *	None.
 *
 * Side effects:
 *	The image will be redisplayed.
 *
 *--------------------------------------------------------------
 */

static void
GetIndexForWatch(
    TkText* textPtr,
    TkTextIndex *indexPtr,
    void *clientData)
{
    TkTextIndexClear(indexPtr, textPtr);
    TkTextIndexSetSegment(indexPtr, (TkTextSegment *)clientData);
}

static void
EmbImageProc(
    void *clientData,	/* Pointer to widget record. */
    TCL_UNUSED(int),		/* Upper left pixel (within image) that must be redisplayed. */
	TCL_UNUSED(int),
    TCL_UNUSED(int),	/* Dimensions of area to redisplay (may be <= 0). */
	TCL_UNUSED(int),
    int imgWidth, int imgHeight)/* New dimensions of image. */

{
    TkTextSegment *eiPtr = (TkTextSegment *)clientData;
    TkTextEmbImage *img = &eiPtr->body.ei;

    if (img->hPtr) {
	TkSharedText *sharedTextPtr = img->sharedTextPtr;
	TkTextIndex index;
	int mask;

	assert(img->image);
	GetIndex(sharedTextPtr, eiPtr, &index);
	mask = (img->imgHeight == imgHeight) ? 0 : TK_TEXT_LINE_GEOMETRY;
	TextChanged(sharedTextPtr, &index, mask);

	if (sharedTextPtr->triggerWatchCmd) {
	    const char *w = NULL;
	    const char *h = NULL;
	    char buf[2][100];

	    if (img->imgHeight != imgHeight || img->imgWidth != imgWidth) {
		snprintf(buf[0], sizeof(buf[0]), "%d", img->imgWidth);
		snprintf(buf[1], sizeof(buf[1]), "%d", img->imgHeight);
		w = buf[0];
		h = buf[1];
	    }

	    TkTextPerformWatchCmd(sharedTextPtr, NULL, "image", GetIndexForWatch, eiPtr, NULL, NULL,
		    img->name, w, h, 0);
	}
    }
}

/*
 * Local Variables:
 * mode: c
 * c-basic-offset: 4
 * fill-column: 78
 * End:
 * vi:set ts=8 sw=4:
 */<|MERGE_RESOLUTION|>--- conflicted
+++ resolved
@@ -839,7 +839,7 @@
      * No need to supply a tkwin argument, since we have no window-specific options.
      */
 
-    Tk_FreeConfigOptions((char *) img, img->optionTable, NULL);
+    Tk_FreeConfigOptions(img, img->optionTable, NULL);
     if (img->name) {
 	ckfree(img->name);
     }
@@ -884,17 +884,10 @@
 	img->hPtr = NULL;
     }
 
-<<<<<<< HEAD
     if (eiPtr->refCount == 1) {
 	ReleaseImage(eiPtr);
     } else {
 	eiPtr->refCount -= 1;
-=======
-    Tk_FreeConfigOptions(&eiPtr->body.ei, eiPtr->body.ei.optionTable,
-	    NULL);
-    if (eiPtr->body.ei.name) {
-	ckfree(eiPtr->body.ei.name);
->>>>>>> 01823518
     }
 
     return 1;
