--- conflicted
+++ resolved
@@ -42,7 +42,7 @@
 static void		EmbImageDisplayProc(TkText *textPtr, TkTextDispChunk *chunkPtr, int x, int y,
 			    int lineHeight, int baseline, Display *display, Drawable dst, int screenY);
 static int		EmbImageLayoutProc(const TkTextIndex *indexPtr, TkTextSegment *segPtr,
-			    int offset, int maxX, int maxChars, int noCharsYet, TkWrapMode wrapMode,
+			    Tcl_Size offset, int maxX, Tcl_Size maxChars, int noCharsYet, TkWrapMode wrapMode,
 			    TkTextSpaceMode spaceMode, TkTextDispChunk *chunkPtr);
 static void		EmbImageProc(void *clientData, int x, int y, int width, int height,
 			    int imageWidth, int imageHeight);
@@ -397,15 +397,8 @@
 	}
 	eiPtr = TkTextIndexGetContentSegment(&index, NULL);
 	if (eiPtr->typePtr != &tkTextEmbImageType) {
-<<<<<<< HEAD
 	    Tcl_AppendResult(interp, "no embedded image at index \"",
 		    Tcl_GetString(objv[3]), "\"", NULL);
-=======
-	    Tcl_SetObjResult(interp, Tcl_ObjPrintf(
-		    "no embedded image at index \"%s\"",
-		    Tcl_GetString(objv[3])));
-	    Tcl_SetErrorCode(interp, "TK", "TEXT", "NO_IMAGE", (char *)NULL);
->>>>>>> 2adb8605
 	    return TCL_ERROR;
 	}
 	if (MatchTagsOption(Tcl_GetString(objv[4]))) {
@@ -429,15 +422,8 @@
 	}
 	eiPtr = TkTextIndexGetContentSegment(&index, NULL);
 	if (eiPtr->typePtr != &tkTextEmbImageType) {
-<<<<<<< HEAD
 	    Tcl_AppendResult(interp, "no embedded image at index \"",
 		    Tcl_GetString(objv[3]), "\"", NULL);
-=======
-	    Tcl_SetObjResult(interp, Tcl_ObjPrintf(
-		    "no embedded image at index \"%s\"",
-		    Tcl_GetString(objv[3])));
-	    Tcl_SetErrorCode(interp, "TK", "TEXT", "NO_IMAGE", (char *)NULL);
->>>>>>> 2adb8605
 	    return TCL_ERROR;
 	}
 	if (objc <= 5) {
@@ -763,7 +749,6 @@
 	Tcl_SetObjResult(textPtr->interp, Tcl_NewStringObj(img->name, TCL_INDEX_NONE));
 	SetImageName(textPtr, eiPtr, name);
     }
-<<<<<<< HEAD
 
     return TCL_OK;
 }
@@ -805,15 +790,6 @@
     for ( ; i != TK_TEXT_TAG_SET_NPOS; i = TkTextTagSetFindNext(tagInfoPtr, i)) {
 	const TkTextTag *tagPtr = tagLookup[i];
 	Tcl_ListObjAppendElement(NULL, objPtr2, Tcl_NewStringObj(tagPtr->name, TCL_INDEX_NONE));
-=======
-    if (name == NULL) {
-	Tcl_SetObjResult(textPtr->interp, Tcl_NewStringObj(
-		"Either a \"-name\" or a \"-image\" argument must be"
-		" provided to the \"image create\" subcommand", TCL_INDEX_NONE));
-	Tcl_SetErrorCode(textPtr->interp, "TK", "TEXT", "IMAGE_CREATE_USAGE",
-		(char *)NULL);
-	return TCL_ERROR;
->>>>>>> 2adb8605
     }
 
     Tcl_DStringInit(&opts);
@@ -979,9 +955,9 @@
 EmbImageLayoutProc(
     const TkTextIndex *indexPtr,/* Identifies first character in chunk. */
     TkTextSegment *eiPtr,	/* Segment corresponding to indexPtr. */
-    TCL_UNUSED(int),			/* Offset within segPtr corresponding to indexPtr (always 0). */
+    TCL_UNUSED(Tcl_Size),			/* Offset within segPtr corresponding to indexPtr (always 0). */
     int maxX,			/* Chunk must not occupy pixels at this position or higher. */
-    TCL_UNUSED(int),		/* Chunk must not include more than this many characters. */
+    TCL_UNUSED(Tcl_Size),		/* Chunk must not include more than this many characters. */
     int noCharsYet,		/* 'true' means no characters have been assigned to this line yet. */
     TkWrapMode wrapMode,	/* Wrap mode to use for line:
 				 * TEXT_WRAPMODE_CHAR, TEXT_WRAPMODE_NONE, or TEXT_WRAPMODE_WORD. */
