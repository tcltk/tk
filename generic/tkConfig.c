--- conflicted
+++ resolved
@@ -178,11 +178,7 @@
     OptionTable *tablePtr;
     const Tk_OptionSpec *specPtr, *specPtr2;
     Option *optionPtr;
-<<<<<<< HEAD
     size_t numOptions, i;
-=======
-    int numOptions, i;
->>>>>>> 4ee5781a
     ThreadSpecificData *tsdPtr = (ThreadSpecificData *)
 	    Tcl_GetThreadData(&dataKey, sizeof(ThreadSpecificData));
 
@@ -2086,11 +2082,7 @@
 
 Tcl_Obj *
 TkDebugConfig(
-<<<<<<< HEAD
-    Tcl_Interp *dummy,		/* Interpreter in which the table is
-=======
     TCL_UNUSED(Tcl_Interp *),		/* Interpreter in which the table is
->>>>>>> 4ee5781a
 				 * defined. */
     Tk_OptionTable table)	/* Table about which information is to be
 				 * returned. May not necessarily exist in the
@@ -2102,7 +2094,6 @@
     Tcl_Obj *objPtr;
     ThreadSpecificData *tsdPtr = (ThreadSpecificData *)
 	    Tcl_GetThreadData(&dataKey, sizeof(ThreadSpecificData));
-    (void)dummy;
 
     objPtr = Tcl_NewObj();
     if (!tablePtr || !tsdPtr->initialized) {
