--- conflicted
+++ resolved
@@ -695,7 +695,7 @@
 			    *((long *)oldInternalPtr) = *((long *)internalPtr);
 			    *((long *)internalPtr) = (long)newWideInt;
 			} else {
-			    *((long long *)oldInternalPtr) = *((long long *) internalPtr);
+			    *((long long *)oldInternalPtr) = *((long long *)internalPtr);
 			    *((long long *)internalPtr) = (long long)newWideInt;
 			}
 		}
@@ -1024,19 +1024,18 @@
 	    newPixels = INT_MIN;
 	} else if (Tk_GetPixelsFromObj(nullOK ? NULL : interp, tkwin, valuePtr,
 		&newPixels) != TCL_OK) {
-	    if (nullOK && interp) {
-	    Tcl_SetObjResult(interp, Tcl_ObjPrintf(
-		    "expected screen distance or \"\" but got \"%.50s\"", Tcl_GetString(valuePtr)));
-		Tcl_SetErrorCode(interp, "TK", "VALUE", "PIXELS", NULL);
+	    if (nullOK) {
+	    wrongPixel:
+		if (interp) {
+		    Tcl_SetObjResult(interp, Tcl_ObjPrintf(
+			    "expected screen distance%s but got \"%.50s\"",
+			    (nullOK ? " or \"\"": ""), Tcl_GetString(valuePtr)));
+		    Tcl_SetErrorCode(interp, "TK", "VALUE", "PIXELS", (char *)NULL);
+		}
 	    }
 	    return TCL_ERROR;
 	} else if (!(optionPtr->specPtr->flags & TK_OPTION_NEG_OK) && (newPixels < 0)) {
-	    if (interp) {
-		    Tcl_SetObjResult(interp, Tcl_ObjPrintf(
-			    "expected nonnegative screen distance but got \"%.50s\"", Tcl_GetString(valuePtr)));
-		    Tcl_SetErrorCode(interp, "TK", "VALUE", "PIXELS", NULL);
-	    }
-	    return TCL_ERROR;
+	    goto wrongPixel;
 	}
 	if (internalPtr != NULL) {
 	    *((int *)oldInternalPtr) = *((int *)internalPtr);
@@ -2176,13 +2175,8 @@
 	    break;
 	}
 	case TK_OPTION_INDEX:
-<<<<<<< HEAD
 	    if (!(optionPtr->specPtr->flags & (TK_OPTION_NULL_OK|TCL_NULL_OK|1)) || *((int *)internalPtr) != INT_MIN) {
 		if (*((int *)internalPtr) == INT_MIN) {
-=======
-	    if (!(optionPtr->specPtr->flags & (TK_OPTION_NULL_OK|TCL_NULL_OK|1)) || *((int *) internalPtr) != INT_MIN) {
-		if (*((int *) internalPtr) == INT_MIN) {
->>>>>>> f3dfd35b
 		    objPtr = TkNewIndexObj(TCL_INDEX_NONE);
 		} else if (*((int *)internalPtr) == INT_MAX) {
 		    objPtr = Tcl_NewStringObj("end+1", TCL_INDEX_NONE);
@@ -2198,13 +2192,8 @@
 	    }
 	    break;
 	case TK_OPTION_DOUBLE:
-<<<<<<< HEAD
 	    if (!(optionPtr->specPtr->flags & (TK_OPTION_NULL_OK|TCL_NULL_OK|1)) || !isnan(*((double *)internalPtr))) {
 		objPtr = Tcl_NewDoubleObj(*((double *)internalPtr));
-=======
-	    if (!(optionPtr->specPtr->flags & (TK_OPTION_NULL_OK|TCL_NULL_OK|1)) || !isnan(*((double *) internalPtr))) {
-		objPtr = Tcl_NewDoubleObj(*((double *) internalPtr));
->>>>>>> f3dfd35b
 	    }
 	    break;
 	case TK_OPTION_STRING:
@@ -2334,11 +2323,7 @@
 	    break;
 	}
 	case TK_OPTION_PIXELS:
-<<<<<<< HEAD
 	    if (!(optionPtr->specPtr->flags & (TK_OPTION_NULL_OK|TCL_NULL_OK|1)) || *((int *)internalPtr) != INT_MIN) {
-=======
-	    if (!(optionPtr->specPtr->flags & (TK_OPTION_NULL_OK|TCL_NULL_OK|1)) || *((int *) internalPtr) != INT_MIN) {
->>>>>>> f3dfd35b
 		objPtr = Tcl_NewWideIntObj(*((int *)internalPtr));
 	    }
 	    break;
