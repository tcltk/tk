--- conflicted
+++ resolved
@@ -14,7 +14,7 @@
 
 #include "tkInt.h"
 
-#if !( defined(__WIN32__) || defined(MAC_OSX_TK))
+#if !(defined(__WIN32__) || defined(MAC_OSX_TK))
 #include "tkUnixInt.h"
 #endif
 
@@ -99,14 +99,8 @@
 #define WINMACONLY 8
 
 typedef struct {
-<<<<<<< HEAD
     const char *name;			/* Name of command. */
-    Tcl_CmdProc *cmdProc;	/* Command's string-based function. */
-    Tcl_ObjCmdProc *objProc;	/* Command's object-based function. */
-=======
-    CONST char *name;			/* Name of command. */
-    Tcl_ObjCmdProc *objProc;	/* Command's object- (or string-) based procedure. */
->>>>>>> b9db87a7
+    Tcl_ObjCmdProc *objProc;	/* Command's object- (or string-) based function. */
     int flags;
 } TkCmd;
 
@@ -115,30 +109,6 @@
      * Commands that are part of the intrinsics:
      */
 
-<<<<<<< HEAD
-    {"bell",		NULL,			Tk_BellObjCmd,		PASSMAINWINDOW},
-    {"bind",		NULL,			Tk_BindObjCmd,		PASSMAINWINDOW|ISSAFE},
-    {"bindtags",	NULL,			Tk_BindtagsObjCmd,	PASSMAINWINDOW|ISSAFE},
-    {"clipboard",	NULL,			Tk_ClipboardObjCmd,	PASSMAINWINDOW},
-    {"destroy",		NULL,			Tk_DestroyObjCmd,	PASSMAINWINDOW|ISSAFE},
-    {"event",		NULL,			Tk_EventObjCmd,		PASSMAINWINDOW|ISSAFE},
-    {"focus",		NULL,			Tk_FocusObjCmd,		PASSMAINWINDOW|ISSAFE},
-    {"font",		NULL,			Tk_FontObjCmd,		PASSMAINWINDOW|ISSAFE},
-    {"grab",		NULL,			Tk_GrabObjCmd,		PASSMAINWINDOW},
-    {"grid",		NULL,			Tk_GridObjCmd,		PASSMAINWINDOW|ISSAFE},
-    {"image",		NULL,			Tk_ImageObjCmd,		PASSMAINWINDOW|ISSAFE},
-    {"lower",		NULL,			Tk_LowerObjCmd,		PASSMAINWINDOW|ISSAFE},
-    {"option",		NULL,			Tk_OptionObjCmd,	PASSMAINWINDOW|ISSAFE},
-    {"pack",		NULL,			Tk_PackObjCmd,		PASSMAINWINDOW|ISSAFE},
-    {"place",		NULL,			Tk_PlaceObjCmd,		ISSAFE},
-    {"raise",		NULL,			Tk_RaiseObjCmd,		PASSMAINWINDOW|ISSAFE},
-    {"selection",	NULL,			Tk_SelectionObjCmd,	PASSMAINWINDOW},
-    {"tk",		NULL,			Tk_TkObjCmd,		PASSMAINWINDOW|ISSAFE},
-    {"tkwait",		NULL,			Tk_TkwaitObjCmd,	PASSMAINWINDOW|ISSAFE},
-    {"update",		NULL,			Tk_UpdateObjCmd,	PASSMAINWINDOW|ISSAFE},
-    {"winfo",		NULL,			Tk_WinfoObjCmd,		PASSMAINWINDOW|ISSAFE},
-    {"wm",		NULL,			Tk_WmObjCmd,		PASSMAINWINDOW},
-=======
     {"bell",		Tk_BellObjCmd,		PASSMAINWINDOW},
     {"bind",		Tk_BindObjCmd,		PASSMAINWINDOW|ISSAFE},
     {"bindtags",	Tk_BindtagsObjCmd,	PASSMAINWINDOW|ISSAFE},
@@ -158,43 +128,14 @@
     {"selection",	Tk_SelectionObjCmd,	PASSMAINWINDOW},
     {"tk",		Tk_TkObjCmd,		PASSMAINWINDOW|ISSAFE},
     {"tkwait",		Tk_TkwaitObjCmd,	PASSMAINWINDOW|ISSAFE},
-#if defined(__WIN32__) || defined(MAC_TCL) || defined(MAC_OSX_TK)
-    {"tk_chooseColor",  Tk_ChooseColorObjCmd,	PASSMAINWINDOW},
-    {"tk_chooseDirectory", Tk_ChooseDirectoryObjCmd, WINMACONLY|PASSMAINWINDOW},
-    {"tk_getOpenFile",  Tk_GetOpenFileObjCmd,	WINMACONLY|PASSMAINWINDOW},
-    {"tk_getSaveFile",  Tk_GetSaveFileObjCmd,	WINMACONLY|PASSMAINWINDOW},
-#endif
-#if defined(__WIN32__) || defined(MAC_OSX_TK)
-    {"tk_messageBox",   Tk_MessageBoxObjCmd,	PASSMAINWINDOW},
-#endif
     {"update",		Tk_UpdateObjCmd,	PASSMAINWINDOW|ISSAFE},
     {"winfo",		Tk_WinfoObjCmd,		PASSMAINWINDOW|ISSAFE},
     {"wm",		Tk_WmObjCmd,		PASSMAINWINDOW},
->>>>>>> b9db87a7
 
     /*
      * Default widget class commands.
      */
 
-<<<<<<< HEAD
-    {"button",		NULL,			Tk_ButtonObjCmd,	ISSAFE},
-    {"canvas",		NULL,			Tk_CanvasObjCmd,	PASSMAINWINDOW|ISSAFE},
-    {"checkbutton",	NULL,			Tk_CheckbuttonObjCmd,	ISSAFE},
-    {"entry",		NULL,			Tk_EntryObjCmd,		ISSAFE},
-    {"frame",		NULL,			Tk_FrameObjCmd,		ISSAFE},
-    {"label",		NULL,			Tk_LabelObjCmd,		ISSAFE},
-    {"labelframe",	NULL,			Tk_LabelframeObjCmd,	ISSAFE},
-    {"listbox",		NULL,			Tk_ListboxObjCmd,	ISSAFE},
-    {"menubutton",	NULL,			Tk_MenubuttonObjCmd,	ISSAFE},
-    {"message",		NULL,			Tk_MessageObjCmd,	ISSAFE},
-    {"panedwindow",	NULL,			Tk_PanedWindowObjCmd,	ISSAFE},
-    {"radiobutton",	NULL,			Tk_RadiobuttonObjCmd,	ISSAFE},
-    {"scale",		NULL,			Tk_ScaleObjCmd,		ISSAFE},
-    {"scrollbar",	Tk_ScrollbarCmd,	NULL,			PASSMAINWINDOW|ISSAFE},
-    {"spinbox",		NULL,			Tk_SpinboxObjCmd,	ISSAFE},
-    {"text",		NULL,			Tk_TextObjCmd,		PASSMAINWINDOW|ISSAFE},
-    {"toplevel",	NULL,			Tk_ToplevelObjCmd,	0},
-=======
     {"button",		Tk_ButtonObjCmd,	ISSAFE},
     {"canvas",		Tk_CanvasObjCmd,	PASSMAINWINDOW|ISSAFE},
     {"checkbutton",	Tk_CheckbuttonObjCmd,	ISSAFE},
@@ -210,31 +151,30 @@
     {"scale",		Tk_ScaleObjCmd,		ISSAFE},
     {"scrollbar",	(Tcl_ObjCmdProc *) Tk_ScrollbarCmd,	NOOBJPROC|PASSMAINWINDOW|ISSAFE},
     {"spinbox",		Tk_SpinboxObjCmd,	ISSAFE},
-    {"text",		(Tcl_ObjCmdProc *) Tk_TextCmd,		NOOBJPROC|PASSMAINWINDOW|ISSAFE},
+    {"text",		Tk_TextObjCmd,		PASSMAINWINDOW|ISSAFE},
     {"toplevel",	Tk_ToplevelObjCmd,	0},
->>>>>>> b9db87a7
 
     /*
      * Classic widget class commands.
      */
 
-    {"::tk::button",	NULL,			Tk_ButtonObjCmd,	ISSAFE},
-    {"::tk::canvas",	NULL,			Tk_CanvasObjCmd,	PASSMAINWINDOW|ISSAFE},
-    {"::tk::checkbutton",NULL,			Tk_CheckbuttonObjCmd,	ISSAFE},
-    {"::tk::entry",	NULL,			Tk_EntryObjCmd,		ISSAFE},
-    {"::tk::frame",	NULL,			Tk_FrameObjCmd,		ISSAFE},
-    {"::tk::label",	NULL,			Tk_LabelObjCmd,		ISSAFE},
-    {"::tk::labelframe",NULL,			Tk_LabelframeObjCmd,	ISSAFE},
-    {"::tk::listbox",	NULL,			Tk_ListboxObjCmd,	ISSAFE},
-    {"::tk::menubutton",NULL,			Tk_MenubuttonObjCmd,	ISSAFE},
-    {"::tk::message",	NULL,			Tk_MessageObjCmd,	ISSAFE},
-    {"::tk::panedwindow",NULL,			Tk_PanedWindowObjCmd,	ISSAFE},
-    {"::tk::radiobutton",NULL,			Tk_RadiobuttonObjCmd,	ISSAFE},
-    {"::tk::scale",	NULL,			Tk_ScaleObjCmd,		ISSAFE},
-    {"::tk::scrollbar",	Tk_ScrollbarCmd,	NULL,			PASSMAINWINDOW|ISSAFE},
-    {"::tk::spinbox",	NULL,			Tk_SpinboxObjCmd,	ISSAFE},
-    {"::tk::text",	NULL,			Tk_TextObjCmd,		PASSMAINWINDOW|ISSAFE},
-    {"::tk::toplevel",	NULL,			Tk_ToplevelObjCmd,	0},
+    {"::tk::button",	Tk_ButtonObjCmd,	ISSAFE},
+    {"::tk::canvas",	Tk_CanvasObjCmd,	PASSMAINWINDOW|ISSAFE},
+    {"::tk::checkbutton",Tk_CheckbuttonObjCmd,	ISSAFE},
+    {"::tk::entry",	Tk_EntryObjCmd,		ISSAFE},
+    {"::tk::frame",	Tk_FrameObjCmd,		ISSAFE},
+    {"::tk::label",	Tk_LabelObjCmd,		ISSAFE},
+    {"::tk::labelframe",Tk_LabelframeObjCmd,	ISSAFE},
+    {"::tk::listbox",	Tk_ListboxObjCmd,	ISSAFE},
+    {"::tk::menubutton",Tk_MenubuttonObjCmd,	ISSAFE},
+    {"::tk::message",	Tk_MessageObjCmd,	ISSAFE},
+    {"::tk::panedwindow",Tk_PanedWindowObjCmd,	ISSAFE},
+    {"::tk::radiobutton",Tk_RadiobuttonObjCmd,	ISSAFE},
+    {"::tk::scale",	Tk_ScaleObjCmd,		ISSAFE},
+    {"::tk::scrollbar",	(Tcl_ObjCmdProc *) Tk_ScrollbarCmd,			NOOBJPROC|PASSMAINWINDOW|ISSAFE},
+    {"::tk::spinbox",	Tk_SpinboxObjCmd,	ISSAFE},
+    {"::tk::text",	Tk_TextObjCmd,		PASSMAINWINDOW|ISSAFE},
+    {"::tk::toplevel",	Tk_ToplevelObjCmd,	0},
 
     /*
      * Standard dialog support. Note that the Unix/X11 platform implements
@@ -242,11 +182,11 @@
      */
 
 #if defined(__WIN32__) || defined(MAC_OSX_TK)
-    {"tk_chooseColor",	NULL,			Tk_ChooseColorObjCmd,	PASSMAINWINDOW},
-    {"tk_chooseDirectory", NULL,		Tk_ChooseDirectoryObjCmd,PASSMAINWINDOW},
-    {"tk_getOpenFile",	NULL,			Tk_GetOpenFileObjCmd,	PASSMAINWINDOW},
-    {"tk_getSaveFile",	NULL,			Tk_GetSaveFileObjCmd,	PASSMAINWINDOW},
-    {"tk_messageBox",	NULL,			Tk_MessageBoxObjCmd,	PASSMAINWINDOW},
+    {"tk_chooseColor",	Tk_ChooseColorObjCmd,	PASSMAINWINDOW},
+    {"tk_chooseDirectory", Tk_ChooseDirectoryObjCmd,WINMACONLY|PASSMAINWINDOW},
+    {"tk_getOpenFile",	Tk_GetOpenFileObjCmd,	WINMACONLY|PASSMAINWINDOW},
+    {"tk_getSaveFile",	Tk_GetSaveFileObjCmd,	WINMACONLY|PASSMAINWINDOW},
+    {"tk_messageBox",	Tk_MessageBoxObjCmd,	PASSMAINWINDOW},
 #endif
 
     /*
@@ -255,15 +195,9 @@
 
 #if defined(MAC_OSX_TK)
     {"::tk::unsupported::MacWindowStyle",
-<<<<<<< HEAD
-			NULL,			TkUnsupported1ObjCmd,	PASSMAINWINDOW|ISSAFE},
+			TkUnsupported1ObjCmd,	PASSMAINWINDOW|ISSAFE},
 #endif
-    {NULL,		NULL,			NULL,			0}
-=======
-	    		TkUnsupported1ObjCmd,			PASSMAINWINDOW|ISSAFE},
-#endif
-    {NULL, NULL, 0}
->>>>>>> b9db87a7
+    {NULL,		NULL,			0}
 };
 
 /*
@@ -931,26 +865,17 @@
 				 * form "prog instance". */
 {
     Tk_Window tkwin;
-<<<<<<< HEAD
     int dummy, isSafe;
-=======
-    int dummy;
-    int isSafe;
 #ifdef __WIN32__
     int isWin32 = 0;
 #endif
->>>>>>> b9db87a7
     Tcl_HashEntry *hPtr;
     register TkMainInfo *mainPtr;
     register TkWindow *winPtr;
     register const TkCmd *cmdPtr;
     ClientData clientData;
-<<<<<<< HEAD
     ThreadSpecificData *tsdPtr = (ThreadSpecificData *)
 	    Tcl_GetThreadData(&dataKey, sizeof(ThreadSpecificData));
-=======
-    ThreadSpecificData *tsdPtr = (ThreadSpecificData *) 
-            Tcl_GetThreadData(&dataKey, sizeof(ThreadSpecificData));
 #ifdef __WIN32__
     Tcl_Obj *stringObjPtr = Tcl_GetVar2Ex(interp, "::tcl_platform", "platform", 0);
 
@@ -959,7 +884,6 @@
         isWin32 = 1;
     }
 #endif
->>>>>>> b9db87a7
 
     /*
      * Panic if someone updated the TkWindow structure without also updating
