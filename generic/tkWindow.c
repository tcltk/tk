--- conflicted
+++ resolved
@@ -962,15 +962,9 @@
 #if TCL_MAJOR_VERSION > 8
 	    if ((cmdInfo.isNativeObjectProc == 2) && !cmdInfo.objClientData2) {
 		mainPtr->tclUpdateObjProc2 = cmdInfo.objProc2;
-<<<<<<< HEAD
 	    }
 #else
-	    if (!cmdInfo.objClientData ) {
-=======
-	    } else
-#endif
 	    if (!cmdInfo.objClientData) {
->>>>>>> 90065814
 		mainPtr->tclUpdateObjProc = cmdInfo.objProc;
 	    }
 #endif
