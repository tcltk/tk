/*
 * tkWindow.c --
 *
 *	This file provides basic window-manipulation functions, which are
 *	equivalent to functions in Xlib (and even invoke them) but also
 *	maintain the local Tk_Window structure.
 *
 * Copyright (c) 1989-1994 The Regents of the University of California.
 * Copyright (c) 1994-1997 Sun Microsystems, Inc.
 *
 * See the file "license.terms" for information on usage and redistribution of
 * this file, and for a DISCLAIMER OF ALL WARRANTIES.
 */

#include "tkInt.h"

#ifdef __WIN32__
#include "tkWinInt.h"
#elif !defined(MAC_OSX_TK)
#include "tkUnixInt.h"
#endif

<<<<<<< HEAD
/*
 * Type used to keep track of Window objects that were only partially
 * deallocated by Tk_DestroyWindow.
=======
#include "tclInt.h" /* for Tcl_CreateNamespace() */

/*
 * Type used to keep track of Window objects that were
 * only partically deallocated by Tk_DestroyWindow.
>>>>>>> ae9c118d
 */

#define HD_CLEANUP		1
#define HD_FOCUS		2
#define HD_MAIN_WIN		4
#define HD_DESTROY_COUNT	8
#define HD_DESTROY_EVENT	0x10

typedef struct TkHalfdeadWindow {
    int flags;
    struct TkWindow *winPtr;
    struct TkHalfdeadWindow *nextPtr;
} TkHalfdeadWindow;

typedef struct ThreadSpecificData {
    int numMainWindows;		/* Count of numver of main windows currently
				 * open in this thread. */
    TkMainInfo *mainWindowList;
				/* First in list of all main windows managed
				 * by this thread. */
    TkHalfdeadWindow *halfdeadWindowList;
<<<<<<< HEAD
				/* First in list of partially deallocated
				 * windows. */
    TkDisplay *displayList;	/* List of all displays currently in use by
				 * the current thread. */
    int initialized;		/* 0 means the structures above need
				 * initializing. */
=======
                           /* First in list of partially deallocated
			    * windows. */
    TkDisplay *displayList;
                           /* List of all displays currently in use by
			    * the current thread. */
    int initialized;       /* 0 means the structures above need
			    * initializing. */
>>>>>>> ae9c118d
} ThreadSpecificData;
static Tcl_ThreadDataKey dataKey;

/*
 * The Mutex below is used to lock access to the Tk_Uid structs above.
 */

TCL_DECLARE_MUTEX(windowMutex)

/*
 * Default values for "changes" and "atts" fields of TkWindows. Note that Tk
 * always requests all events for all windows, except StructureNotify events
 * on internal windows: these events are generated internally.
 */

static const XWindowChanges defChanges = {
    0, 0, 1, 1, 0, 0, Above
};
#define ALL_EVENTS_MASK \
    KeyPressMask|KeyReleaseMask|ButtonPressMask|ButtonReleaseMask| \
    EnterWindowMask|LeaveWindowMask|PointerMotionMask|ExposureMask| \
    VisibilityChangeMask|PropertyChangeMask|ColormapChangeMask
static const XSetWindowAttributes defAtts= {
    None,			/* background_pixmap */
    0,				/* background_pixel */
    CopyFromParent,		/* border_pixmap */
    0,				/* border_pixel */
    NorthWestGravity,		/* bit_gravity */
    NorthWestGravity,		/* win_gravity */
    NotUseful,			/* backing_store */
    (unsigned) ~0,		/* backing_planes */
    0,				/* backing_pixel */
    False,			/* save_under */
    ALL_EVENTS_MASK,		/* event_mask */
    0,				/* do_not_propagate_mask */
    False,			/* override_redirect */
    CopyFromParent,		/* colormap */
    None			/* cursor */
};

/*
 * The following structure defines all of the commands supported by Tk, and
 * the C functions that execute them.
 */

#define ISSAFE 1
#define PASSMAINWINDOW 2
#define NOOBJPROC 4
#define WINMACONLY 8

typedef struct {
    const char *name;			/* Name of command. */
    Tcl_ObjCmdProc *objProc;	/* Command's object- (or string-) based function. */
    int flags;
} TkCmd;

static const TkCmd commands[] = {
    /*
     * Commands that are part of the intrinsics:
     */

    {"bell",		Tk_BellObjCmd,		PASSMAINWINDOW},
    {"bind",		Tk_BindObjCmd,		PASSMAINWINDOW|ISSAFE},
    {"bindtags",	Tk_BindtagsObjCmd,	PASSMAINWINDOW|ISSAFE},
    {"clipboard",	Tk_ClipboardObjCmd,	PASSMAINWINDOW},
    {"destroy",		Tk_DestroyObjCmd,	PASSMAINWINDOW|ISSAFE},
    {"event",		Tk_EventObjCmd,		PASSMAINWINDOW|ISSAFE},
    {"focus",		Tk_FocusObjCmd,		PASSMAINWINDOW|ISSAFE},
    {"font",		Tk_FontObjCmd,		PASSMAINWINDOW|ISSAFE},
    {"grab",		Tk_GrabObjCmd,		PASSMAINWINDOW},
    {"grid",		Tk_GridObjCmd,		PASSMAINWINDOW|ISSAFE},
    {"image",		Tk_ImageObjCmd,		PASSMAINWINDOW|ISSAFE},
    {"lower",		Tk_LowerObjCmd,		PASSMAINWINDOW|ISSAFE},
    {"option",		Tk_OptionObjCmd,	PASSMAINWINDOW|ISSAFE},
    {"pack",		Tk_PackObjCmd,		PASSMAINWINDOW|ISSAFE},
    {"place",		Tk_PlaceObjCmd,		ISSAFE},
    {"raise",		Tk_RaiseObjCmd,		PASSMAINWINDOW|ISSAFE},
    {"selection",	Tk_SelectionObjCmd,	PASSMAINWINDOW},
    {"tk",		Tk_TkObjCmd,		PASSMAINWINDOW|ISSAFE},
    {"tkwait",		Tk_TkwaitObjCmd,	PASSMAINWINDOW|ISSAFE},
    {"update",		Tk_UpdateObjCmd,	PASSMAINWINDOW|ISSAFE},
    {"winfo",		Tk_WinfoObjCmd,		PASSMAINWINDOW|ISSAFE},
    {"wm",		Tk_WmObjCmd,		PASSMAINWINDOW},

    /*
     * Default widget class commands.
     */

    {"button",		Tk_ButtonObjCmd,	ISSAFE},
    {"canvas",		Tk_CanvasObjCmd,	PASSMAINWINDOW|ISSAFE},
    {"checkbutton",	Tk_CheckbuttonObjCmd,	ISSAFE},
    {"entry",		Tk_EntryObjCmd,		ISSAFE},
    {"frame",		Tk_FrameObjCmd,		ISSAFE},
    {"label",		Tk_LabelObjCmd,		ISSAFE},
    {"labelframe",	Tk_LabelframeObjCmd,	ISSAFE},
    {"listbox",		Tk_ListboxObjCmd,	ISSAFE},
    {"menubutton",	Tk_MenubuttonObjCmd,	ISSAFE},
    {"message",		Tk_MessageObjCmd,	ISSAFE},
    {"panedwindow",	Tk_PanedWindowObjCmd,	ISSAFE},
    {"radiobutton",	Tk_RadiobuttonObjCmd,	ISSAFE},
    {"scale",		Tk_ScaleObjCmd,		ISSAFE},
    {"scrollbar",	(Tcl_ObjCmdProc *) Tk_ScrollbarCmd,	NOOBJPROC|PASSMAINWINDOW|ISSAFE},
    {"spinbox",		Tk_SpinboxObjCmd,	ISSAFE},
    {"text",		Tk_TextObjCmd,		PASSMAINWINDOW|ISSAFE},
    {"toplevel",	Tk_ToplevelObjCmd,	0},

    /*
     * Classic widget class commands.
     */

    {"::tk::button",	Tk_ButtonObjCmd,	ISSAFE},
    {"::tk::canvas",	Tk_CanvasObjCmd,	PASSMAINWINDOW|ISSAFE},
    {"::tk::checkbutton",Tk_CheckbuttonObjCmd,	ISSAFE},
    {"::tk::entry",	Tk_EntryObjCmd,		ISSAFE},
    {"::tk::frame",	Tk_FrameObjCmd,		ISSAFE},
    {"::tk::label",	Tk_LabelObjCmd,		ISSAFE},
    {"::tk::labelframe",Tk_LabelframeObjCmd,	ISSAFE},
    {"::tk::listbox",	Tk_ListboxObjCmd,	ISSAFE},
    {"::tk::menubutton",Tk_MenubuttonObjCmd,	ISSAFE},
    {"::tk::message",	Tk_MessageObjCmd,	ISSAFE},
    {"::tk::panedwindow",Tk_PanedWindowObjCmd,	ISSAFE},
    {"::tk::radiobutton",Tk_RadiobuttonObjCmd,	ISSAFE},
    {"::tk::scale",	Tk_ScaleObjCmd,		ISSAFE},
    {"::tk::scrollbar",	(Tcl_ObjCmdProc *) Tk_ScrollbarCmd,			NOOBJPROC|PASSMAINWINDOW|ISSAFE},
    {"::tk::spinbox",	Tk_SpinboxObjCmd,	ISSAFE},
    {"::tk::text",	Tk_TextObjCmd,		PASSMAINWINDOW|ISSAFE},
    {"::tk::toplevel",	Tk_ToplevelObjCmd,	0},

    /*
     * Standard dialog support. Note that the Unix/X11 platform implements
     * these commands differently (via the script library).
     */

#if defined(__WIN32__) || defined(MAC_OSX_TK)
    {"tk_chooseColor",	Tk_ChooseColorObjCmd,	PASSMAINWINDOW},
    {"tk_chooseDirectory", Tk_ChooseDirectoryObjCmd,WINMACONLY|PASSMAINWINDOW},
    {"tk_getOpenFile",	Tk_GetOpenFileObjCmd,	WINMACONLY|PASSMAINWINDOW},
    {"tk_getSaveFile",	Tk_GetSaveFileObjCmd,	WINMACONLY|PASSMAINWINDOW},
    {"tk_messageBox",	Tk_MessageBoxObjCmd,	PASSMAINWINDOW},
#endif

    /*
     * Misc.
     */

#if defined(MAC_OSX_TK)
    {"::tk::unsupported::MacWindowStyle",
			TkUnsupported1ObjCmd,	PASSMAINWINDOW|ISSAFE},
#endif
    {NULL,		NULL,			0}
};

/*
 * The variables and table below are used to parse arguments from the "argv"
 * variable in Tk_Init.
 */

static int synchronize = 0;
static char *name = NULL;
static char *display = NULL;
static char *geometry = NULL;
static char *colormap = NULL;
static char *use = NULL;
static char *visual = NULL;
static int rest = 0;

static Tk_ArgvInfo argTable[] = {
    {"-colormap", TK_ARGV_STRING, NULL, (char *) &colormap,
	"Colormap for main window"},
    {"-display", TK_ARGV_STRING, NULL, (char *) &display,
	"Display to use"},
    {"-geometry", TK_ARGV_STRING, NULL, (char *) &geometry,
	"Initial geometry for window"},
    {"-name", TK_ARGV_STRING, NULL, (char *) &name,
	"Name to use for application"},
    {"-sync", TK_ARGV_CONSTANT, (char *) 1, (char *) &synchronize,
	"Use synchronous mode for display server"},
    {"-visual", TK_ARGV_STRING, NULL, (char *) &visual,
	"Visual for main window"},
    {"-use", TK_ARGV_STRING, NULL, (char *) &use,
	"Id of window in which to embed application"},
    {"--", TK_ARGV_REST, (char *) 1, (char *) &rest,
	"Pass all remaining arguments through to script"},
    {NULL, TK_ARGV_END, NULL, NULL, NULL}
};

/*
 * Forward declarations to functions defined later in this file:
 */

<<<<<<< HEAD
static Tk_Window	CreateTopLevelWindow(Tcl_Interp *interp,
			    Tk_Window parent, CONST char *name,
			    CONST char *screenName, unsigned int flags);
static void		DeleteWindowsExitProc(ClientData clientData);
static TkDisplay *	GetScreen(Tcl_Interp *interp, CONST char *screenName,
			    int *screenPtr);
static int		Initialize(Tcl_Interp *interp);
static int		NameWindow(Tcl_Interp *interp, TkWindow *winPtr,
			    TkWindow *parentPtr, CONST char *name);
static void		UnlinkWindow(TkWindow *winPtr);
=======
static Tk_Window	CreateTopLevelWindow _ANSI_ARGS_((Tcl_Interp *interp,
			    Tk_Window parent, CONST char *name,
			    CONST char *screenName, unsigned int flags));
static void		DeleteWindowsExitProc _ANSI_ARGS_((
			    ClientData clientData));
static TkDisplay *	GetScreen _ANSI_ARGS_((Tcl_Interp *interp,
			    CONST char *screenName, int *screenPtr));
static int		Initialize _ANSI_ARGS_((Tcl_Interp *interp));
static int		NameWindow _ANSI_ARGS_((Tcl_Interp *interp,
			    TkWindow *winPtr, TkWindow *parentPtr,
			    CONST char *name));
static void		UnlinkWindow _ANSI_ARGS_((TkWindow *winPtr));
>>>>>>> ae9c118d

/*
 *----------------------------------------------------------------------
 *
 * TkCloseDisplay --
 *
 *	Closing the display can lead to order of deletion problems. We defer
 *	it until exit handling for Mac/Win, but since Unix can use many
 *	displays, try and clean it up as best as possible.
 *
 * Results:
 *	None.
 *
 * Side effects:
 *	Resources associated with the display will be free. The display may
 *	not be referenced at all after this.
 *
 *----------------------------------------------------------------------
 */

static void
TkCloseDisplay(
    TkDisplay *dispPtr)
{
    TkClipCleanup(dispPtr);

    if (dispPtr->name != NULL) {
	ckfree(dispPtr->name);
    }

    if (dispPtr->atomInit) {
	Tcl_DeleteHashTable(&dispPtr->nameTable);
	Tcl_DeleteHashTable(&dispPtr->atomTable);
	dispPtr->atomInit = 0;
    }

    if (dispPtr->errorPtr != NULL) {
	TkErrorHandler *errorPtr;
	for (errorPtr = dispPtr->errorPtr;
		errorPtr != NULL;
		errorPtr = dispPtr->errorPtr) {
	    dispPtr->errorPtr = errorPtr->nextPtr;
	    ckfree((char *) errorPtr);
	}
    }

    TkGCCleanup(dispPtr);

    TkpCloseDisplay(dispPtr);

    /*
     * Delete winTable after TkpCloseDisplay since special windows may need
     * call Tk_DestroyWindow and it checks the winTable.
     */

    Tcl_DeleteHashTable(&dispPtr->winTable);

    ckfree((char *) dispPtr);

    /*
     * There is more to clean up, we leave it at this for the time being.
     */
}

/*
 *----------------------------------------------------------------------
 *
 * CreateTopLevelWindow --
 *
 *	Make a new window that will be at top-level (its parent will be the
 *	root window of a screen).
 *
 * Results:
 *	The return value is a token for the new window, or NULL if an error
 *	prevented the new window from being created. If NULL is returned, an
 *	error message will be left in the interp's result.
 *
 * Side effects:
 *	A new window structure is allocated locally. An X window is NOT
 *	initially created, but will be created the first time the window is
 *	mapped.
 *
 *----------------------------------------------------------------------
 */

static Tk_Window
CreateTopLevelWindow(
    Tcl_Interp *interp,		/* Interpreter to use for error reporting. */
    Tk_Window parent,		/* Token for logical parent of new window
				 * (used for naming, options, etc.). May be
				 * NULL. */
    CONST char *name,		/* Name for new window; if parent is non-NULL,
				 * must be unique among parent's children. */
    CONST char *screenName,	/* Name of screen on which to create window.
				 * NULL means use DISPLAY environment variable
				 * to determine. Empty string means use
				 * parent's screen, or DISPLAY if no
				 * parent. */
    unsigned int flags)		/* Additional flags to set on the window. */
{
    register TkWindow *winPtr;
    register TkDisplay *dispPtr;
    int screenId;
    ThreadSpecificData *tsdPtr = (ThreadSpecificData *)
<<<<<<< HEAD
	    Tcl_GetThreadData(&dataKey, sizeof(ThreadSpecificData));
=======
            Tcl_GetThreadData(&dataKey, sizeof(ThreadSpecificData));
>>>>>>> ae9c118d

    if (!tsdPtr->initialized) {
	tsdPtr->initialized = 1;

	/*
	 * Create built-in image types.
	 */

	Tk_CreateImageType(&tkBitmapImageType);
	Tk_CreateImageType(&tkPhotoImageType);

	/*
	 * Create built-in photo image formats.
	 */

	Tk_CreatePhotoImageFormat(&tkImgFmtGIF);
	Tk_CreatePhotoImageFormat(&tkImgFmtPPM);
    }

    if ((parent != NULL) && (screenName != NULL) && (screenName[0] == '\0')) {
	dispPtr = ((TkWindow *) parent)->dispPtr;
	screenId = Tk_ScreenNumber(parent);
    } else {
	dispPtr = GetScreen(interp, screenName, &screenId);
	if (dispPtr == NULL) {
	    return (Tk_Window) NULL;
	}
    }

    winPtr = TkAllocWindow(dispPtr, screenId, (TkWindow *) parent);

    /*
     * Set the flags specified in the call.
     */

    winPtr->flags |= flags;

    /*
<<<<<<< HEAD
     * Force the window to use a border pixel instead of border pixmap. This
     * is needed for the case where the window doesn't use the default visual.
     * In this case, the default border is a pixmap inherited from the root
     * window, which won't work because it will have the wrong visual.
=======
     * Force the window to use a border pixel instead of border pixmap.
     * This is needed for the case where the window doesn't use the
     * default visual.  In this case, the default border is a pixmap
     * inherited from the root window, which won't work because it will
     * have the wrong visual.
>>>>>>> ae9c118d
     */

    winPtr->dirtyAtts |= CWBorderPixel;

    /*
     * (Need to set the TK_TOP_HIERARCHY flag immediately here; otherwise
     * Tk_DestroyWindow will core dump if it is called before the flag has
     * been set.)
     */

    winPtr->flags |=
	    TK_TOP_HIERARCHY|TK_TOP_LEVEL|TK_HAS_WRAPPER|TK_WIN_MANAGED;

    if (parent != NULL) {
	if (NameWindow(interp, winPtr, (TkWindow *) parent, name) != TCL_OK) {
	    Tk_DestroyWindow((Tk_Window) winPtr);
	    return (Tk_Window) NULL;
	}
    }
    TkWmNewWindow(winPtr);

    return (Tk_Window) winPtr;
}

/*
 *----------------------------------------------------------------------
 *
 * GetScreen --
 *
 *	Given a string name for a display-plus-screen, find the TkDisplay
 *	structure for the display and return the screen number too.
 *
 * Results:
 *	The return value is a pointer to information about the display, or
 *	NULL if the display couldn't be opened. In this case, an error message
 *	is left in the interp's result. The location at *screenPtr is
 *	overwritten with the screen number parsed from screenName.
 *
 * Side effects:
 *	A new connection is opened to the display if there is no connection
 *	already. A new TkDisplay data structure is also setup, if necessary.
 *
 *----------------------------------------------------------------------
 */

static TkDisplay *
GetScreen(
    Tcl_Interp *interp,		/* Place to leave error message. */
    CONST char *screenName,	/* Name for screen. NULL or empty means use
				 * DISPLAY envariable. */
    int *screenPtr)		/* Where to store screen number. */
{
    register TkDisplay *dispPtr;
    CONST char *p;
    int screenId;
    size_t length;
    ThreadSpecificData *tsdPtr = (ThreadSpecificData *)
<<<<<<< HEAD
	    Tcl_GetThreadData(&dataKey, sizeof(ThreadSpecificData));
=======
            Tcl_GetThreadData(&dataKey, sizeof(ThreadSpecificData));
>>>>>>> ae9c118d

    /*
     * Separate the screen number from the rest of the display name.
     * ScreenName is assumed to have the syntax <display>.<screen> with the
     * dot and the screen being optional.
     */

    screenName = TkGetDefaultScreenName(interp, screenName);
    if (screenName == NULL) {
	Tcl_SetResult(interp,
		"no display name and no $DISPLAY environment variable",
		TCL_STATIC);
	return NULL;
    }
    length = strlen(screenName);
    screenId = 0;
    p = screenName+length-1;
    while (isdigit(UCHAR(*p)) && (p != screenName)) {
	p--;
    }
    if ((*p == '.') && (p[1] != '\0')) {
	length = p - screenName;
	screenId = strtoul(p+1, NULL, 10);
    }

    /*
     * See if we already have a connection to this display. If not, then open
     * a new connection.
     */

    for (dispPtr = tsdPtr->displayList; ; dispPtr = dispPtr->nextPtr) {
	if (dispPtr == NULL) {
	    /*
	     * The private function zeros out dispPtr when it is created, so
	     * we only need to initialize the non-zero items.
	     */

	    dispPtr = TkpOpenDisplay(screenName);
	    if (dispPtr == NULL) {
		Tcl_ResetResult(interp);
		Tcl_AppendResult(interp, "couldn't connect to display \"",
			screenName, "\"", NULL);
		return NULL;
	    }
	    dispPtr->nextPtr = tsdPtr->displayList; /* TkGetDisplayList(); */
	    tsdPtr->displayList = dispPtr;

	    dispPtr->lastEventTime = CurrentTime;
	    dispPtr->bindInfoStale = 1;
	    dispPtr->cursorFont = None;
	    dispPtr->warpWindow = None;
	    dispPtr->multipleAtom = None;

	    /*
	     * By default we do want to collapse motion events in
	     * Tk_QueueWindowEvent.
	     */

	    dispPtr->flags |= TK_DISPLAY_COLLAPSE_MOTION_EVENTS;

	    Tcl_InitHashTable(&dispPtr->winTable, TCL_ONE_WORD_KEYS);

	    dispPtr->name = (char *) ckalloc((unsigned) (length+1));
	    strncpy(dispPtr->name, screenName, length);
	    dispPtr->name[length] = '\0';

	    TkInitXId(dispPtr);
	    break;
	}
	if ((strncmp(dispPtr->name, screenName, length) == 0)
		&& (dispPtr->name[length] == '\0')) {
	    break;
	}
    }
    if (screenId >= ScreenCount(dispPtr->display)) {
	char buf[32 + TCL_INTEGER_SPACE];

	sprintf(buf, "bad screen number \"%d\"", screenId);
	Tcl_SetResult(interp, buf, TCL_VOLATILE);
	return NULL;
    }
    *screenPtr = screenId;
    return dispPtr;
}

/*
 *----------------------------------------------------------------------
 *
 * TkGetDisplay --
 *
<<<<<<< HEAD
 *	Given an X display, TkGetDisplay returns the TkDisplay structure for
 *	the display.
=======
 *	Given an X display, TkGetDisplay returns the TkDisplay
 *      structure for the display.
>>>>>>> ae9c118d
 *
 * Results:
 *	The return value is a pointer to information about the display, or
 *	NULL if the display did not have a TkDisplay structure.
 *
 * Side effects:
 *	None.
 *
 *----------------------------------------------------------------------
 */

TkDisplay *
TkGetDisplay(
    Display *display)		/* X's display pointer */
{
    TkDisplay *dispPtr;
    ThreadSpecificData *tsdPtr = (ThreadSpecificData *)
<<<<<<< HEAD
	    Tcl_GetThreadData(&dataKey, sizeof(ThreadSpecificData));
=======
            Tcl_GetThreadData(&dataKey, sizeof(ThreadSpecificData));
>>>>>>> ae9c118d

    for (dispPtr = tsdPtr->displayList; dispPtr != NULL;
	    dispPtr = dispPtr->nextPtr) {
	if (dispPtr->display == display) {
	    break;
	}
    }
    return dispPtr;
}

/*
 *--------------------------------------------------------------
 *
 * TkGetDisplayList --
 *
 *	This function returns a pointer to the thread-local list of TkDisplays
 *	corresponding to the open displays.
 *
 * Results:
 *	The return value is a pointer to the first TkDisplay structure in
 *	thread-local-storage.
 *
 * Side effects:
 *	None.
 *
 *--------------------------------------------------------------
 */

TkDisplay *
TkGetDisplayList(void)
{
    ThreadSpecificData *tsdPtr = (ThreadSpecificData *)
<<<<<<< HEAD
	    Tcl_GetThreadData(&dataKey, sizeof(ThreadSpecificData));
=======
            Tcl_GetThreadData(&dataKey, sizeof(ThreadSpecificData));
>>>>>>> ae9c118d

    return tsdPtr->displayList;
}

/*
 *--------------------------------------------------------------
 *
 * TkGetMainInfoList --
 *
 *	This function returns a pointer to the list of structures containing
 *	information about all main windows for the current thread.
 *
 * Results:
 *	The return value is a pointer to the first TkMainInfo structure in
 *	thread local storage.
 *
 * Side effects:
 *	None.
 *
 *--------------------------------------------------------------
 */

TkMainInfo *
TkGetMainInfoList(void)
{
    ThreadSpecificData *tsdPtr = (ThreadSpecificData *)
<<<<<<< HEAD
	    Tcl_GetThreadData(&dataKey, sizeof(ThreadSpecificData));
=======
            Tcl_GetThreadData(&dataKey, sizeof(ThreadSpecificData));
>>>>>>> ae9c118d

    return tsdPtr->mainWindowList;
}
/*
 *--------------------------------------------------------------
 *
 * TkAllocWindow --
 *
 *	This function creates and initializes a TkWindow structure.
 *
 * Results:
 *	The return value is a pointer to the new window.
 *
 * Side effects:
 *	A new window structure is allocated and all its fields are
 *	initialized.
 *
 *--------------------------------------------------------------
 */

TkWindow *
TkAllocWindow(
    TkDisplay *dispPtr,		/* Display associated with new window. */
    int screenNum,		/* Index of screen for new window. */
    TkWindow *parentPtr)	/* Parent from which this window should
				 * inherit visual information. NULL means use
				 * screen defaults instead of inheriting. */
{
    register TkWindow *winPtr;

    winPtr = (TkWindow *) ckalloc(sizeof(TkWindow));
    winPtr->display = dispPtr->display;
    winPtr->dispPtr = dispPtr;
    winPtr->screenNum = screenNum;
    if ((parentPtr != NULL) && (parentPtr->display == winPtr->display)
	    && (parentPtr->screenNum == winPtr->screenNum)) {
	winPtr->visual = parentPtr->visual;
	winPtr->depth = parentPtr->depth;
    } else {
	winPtr->visual = DefaultVisual(dispPtr->display, screenNum);
	winPtr->depth = DefaultDepth(dispPtr->display, screenNum);
    }
    winPtr->window = None;
    winPtr->childList = NULL;
    winPtr->lastChildPtr = NULL;
    winPtr->parentPtr = NULL;
    winPtr->nextPtr = NULL;
    winPtr->mainPtr = NULL;
    winPtr->pathName = NULL;
    winPtr->nameUid = NULL;
    winPtr->classUid = NULL;
    winPtr->changes = defChanges;
    winPtr->dirtyChanges = CWX|CWY|CWWidth|CWHeight|CWBorderWidth;
    winPtr->atts = defAtts;
    if ((parentPtr != NULL) && (parentPtr->display == winPtr->display)
	    && (parentPtr->screenNum == winPtr->screenNum)) {
	winPtr->atts.colormap = parentPtr->atts.colormap;
    } else {
	winPtr->atts.colormap = DefaultColormap(dispPtr->display, screenNum);
    }
    winPtr->dirtyAtts = CWEventMask|CWColormap|CWBitGravity;
    winPtr->flags = 0;
    winPtr->handlerList = NULL;
#ifdef TK_USE_INPUT_METHODS
    winPtr->inputContext = NULL;
#endif /* TK_USE_INPUT_METHODS */
    winPtr->tagPtr = NULL;
    winPtr->numTags = 0;
    winPtr->optionLevel = -1;
    winPtr->selHandlerList = NULL;
    winPtr->geomMgrPtr = NULL;
    winPtr->geomData = NULL;
    winPtr->reqWidth = winPtr->reqHeight = 1;
    winPtr->internalBorderLeft = 0;
    winPtr->wmInfoPtr = NULL;
    winPtr->classProcsPtr = NULL;
    winPtr->instanceData = NULL;
    winPtr->privatePtr = NULL;
    winPtr->internalBorderRight = 0;
    winPtr->internalBorderTop = 0;
    winPtr->internalBorderBottom = 0;
    winPtr->minReqWidth = 0;
    winPtr->minReqHeight = 0;

    return winPtr;
}

/*
 *----------------------------------------------------------------------
 *
 * NameWindow --
 *
 *	This function is invoked to give a window a name and insert the window
 *	into the hierarchy associated with a particular application.
 *
 * Results:
 *	A standard Tcl return value.
 *
 * Side effects:
 *	See above.
 *
 *----------------------------------------------------------------------
 */

static int
NameWindow(
    Tcl_Interp *interp,		/* Interpreter to use for error reporting. */
    register TkWindow *winPtr,	/* Window that is to be named and inserted. */
    TkWindow *parentPtr,	/* Pointer to logical parent for winPtr (used
				 * for naming, options, etc.). */
    CONST char *name)		/* Name for winPtr; must be unique among
				 * parentPtr's children. */
{
#define FIXED_SIZE 200
    char staticSpace[FIXED_SIZE];
    char *pathName;
    int isNew;
    Tcl_HashEntry *hPtr;
    size_t length1, length2;

    /*
     * Setup all the stuff except name right away, then do the name stuff
     * last. This is so that if the name stuff fails, everything else will be
     * properly initialized (needed to destroy the window cleanly after the
     * naming failure).
     */

    winPtr->parentPtr = parentPtr;
    winPtr->nextPtr = NULL;
    if (parentPtr->childList == NULL) {
	parentPtr->childList = winPtr;
    } else {
	parentPtr->lastChildPtr->nextPtr = winPtr;
    }
    parentPtr->lastChildPtr = winPtr;
    winPtr->mainPtr = parentPtr->mainPtr;
    winPtr->mainPtr->refCount++;

    /*
     * If this is an anonymous window (ie, it has no name), just return OK
     * now.
     */

    if (winPtr->flags & TK_ANONYMOUS_WINDOW) {
	return TCL_OK;
    }

    /*
     * For non-anonymous windows, set up the window name.
     */

    winPtr->nameUid = Tk_GetUid(name);

    /*
     * Don't permit names that start with an upper-case letter: this will just
     * cause confusion with class names in the option database.
     */

    if (isupper(UCHAR(name[0]))) {
	Tcl_AppendResult(interp,
		"window name starts with an upper-case letter: \"",
		name, "\"", NULL);
	return TCL_ERROR;
    }

    /*
     * To permit names of arbitrary length, must be prepared to malloc a
     * buffer to hold the new path name. To run fast in the common case where
     * names are short, use a fixed-size buffer on the stack.
     */

    length1 = strlen(parentPtr->pathName);
    length2 = strlen(name);
    if ((length1+length2+2) <= FIXED_SIZE) {
	pathName = staticSpace;
    } else {
	pathName = (char *) ckalloc((unsigned) (length1+length2+2));
    }
    if (length1 == 1) {
	pathName[0] = '.';
	strcpy(pathName+1, name);
    } else {
	strcpy(pathName, parentPtr->pathName);
	pathName[length1] = '.';
	strcpy(pathName+length1+1, name);
    }
    hPtr = Tcl_CreateHashEntry(&parentPtr->mainPtr->nameTable, pathName,
	    &isNew);
    if (pathName != staticSpace) {
	ckfree(pathName);
    }
    if (!isNew) {
	Tcl_AppendResult(interp, "window name \"", name,
		"\" already exists in parent", NULL);
	return TCL_ERROR;
    }
    Tcl_SetHashValue(hPtr, winPtr);
    winPtr->pathName = Tcl_GetHashKey(&parentPtr->mainPtr->nameTable, hPtr);
    return TCL_OK;
}

/*
 *----------------------------------------------------------------------
 *
 * TkCreateMainWindow --
 *
 *	Make a new main window. A main window is a special kind of top-level
 *	window used as the outermost window in an application.
 *
 * Results:
 *	The return value is a token for the new window, or NULL if an error
 *	prevented the new window from being created. If NULL is returned, an
 *	error message will be left in the interp's result.
 *
 * Side effects:
 *	A new window structure is allocated locally; "interp" is associated
 *	with the window and registered for "send" commands under "baseName".
 *	BaseName may be extended with an instance number in the form "#2" if
 *	necessary to make it globally unique. Tk-related commands are bound
 *	into interp.
 *
 *----------------------------------------------------------------------
 */

Tk_Window
TkCreateMainWindow(
    Tcl_Interp *interp,		/* Interpreter to use for error reporting. */
    CONST char *screenName,	/* Name of screen on which to create window.
				 * Empty or NULL string means use DISPLAY
				 * environment variable. */
    char *baseName)		/* Base name for application; usually of the
				 * form "prog instance". */
{
    Tk_Window tkwin;
    int dummy, isSafe;
    Tcl_HashEntry *hPtr;
    register TkMainInfo *mainPtr;
    register TkWindow *winPtr;
    register const TkCmd *cmdPtr;
    ClientData clientData;
    ThreadSpecificData *tsdPtr = (ThreadSpecificData *)
<<<<<<< HEAD
	    Tcl_GetThreadData(&dataKey, sizeof(ThreadSpecificData));
=======
            Tcl_GetThreadData(&dataKey, sizeof(ThreadSpecificData));
>>>>>>> ae9c118d

    /*
     * Panic if someone updated the TkWindow structure without also updating
     * the Tk_FakeWin structure (or vice versa).
     */

    if (sizeof(TkWindow) != sizeof(Tk_FakeWin)) {
	Tcl_Panic("TkWindow and Tk_FakeWin are not the same size");
    }

    /*
     * Create the basic TkWindow structure.
     */

    tkwin = CreateTopLevelWindow(interp, (Tk_Window) NULL, baseName,
	    screenName, /* flags */ 0);
    if (tkwin == NULL) {
	return NULL;
    }

    /*
     * Create the TkMainInfo structure for this application, and set up
     * name-related information for the new window.
     */

    winPtr = (TkWindow *) tkwin;
    mainPtr = (TkMainInfo *) ckalloc(sizeof(TkMainInfo));
    mainPtr->winPtr = winPtr;
    mainPtr->refCount = 1;
    mainPtr->interp = interp;
    Tcl_InitHashTable(&mainPtr->nameTable, TCL_STRING_KEYS);
    mainPtr->deletionEpoch = 0l;
    TkEventInit();
    TkBindInit(mainPtr);
    TkFontPkgInit(mainPtr);
    TkStylePkgInit(mainPtr);
    mainPtr->tlFocusPtr = NULL;
    mainPtr->displayFocusPtr = NULL;
    mainPtr->optionRootPtr = NULL;
    Tcl_InitHashTable(&mainPtr->imageTable, TCL_STRING_KEYS);
    mainPtr->strictMotif = 0;
    mainPtr->alwaysShowSelection = 0;
    if (Tcl_LinkVar(interp, "tk_strictMotif", (char *) &mainPtr->strictMotif,
	    TCL_LINK_BOOLEAN) != TCL_OK) {
	Tcl_ResetResult(interp);
    }
    if (Tcl_CreateNamespace(interp, "::tk", NULL, NULL) == NULL) {
	Tcl_ResetResult(interp);
    }
    if (Tcl_LinkVar(interp, "::tk::AlwaysShowSelection",
	    (char *) &mainPtr->alwaysShowSelection,
	    TCL_LINK_BOOLEAN) != TCL_OK) {
	Tcl_ResetResult(interp);
    }
    mainPtr->nextPtr = tsdPtr->mainWindowList;
    tsdPtr->mainWindowList = mainPtr;
    winPtr->mainPtr = mainPtr;
    hPtr = Tcl_CreateHashEntry(&mainPtr->nameTable, ".", &dummy);
    Tcl_SetHashValue(hPtr, winPtr);
    winPtr->pathName = Tcl_GetHashKey(&mainPtr->nameTable, hPtr);

    /*
     * We have just created another Tk application; increment the refcount on
     * the display pointer.
     */

    winPtr->dispPtr->refCount++;

    /*
     * Register the interpreter for "send" purposes.
     */

    winPtr->nameUid = Tk_GetUid(Tk_SetAppName(tkwin, baseName));

    /*
     * Bind in Tk's commands.
     */

    isSafe = Tcl_IsSafe(interp);
    for (cmdPtr = commands; cmdPtr->name != NULL; cmdPtr++) {
	if (cmdPtr->objProc == NULL) {
	    Tcl_Panic("TkCreateMainWindow: builtin command with NULL string and object procs");
	}
#if defined(__WIN32__) && !defined(STATIC_BUILD)
	if ((cmdPtr->flags & WINMACONLY) && tclStubsPtr->reserved9) {
	    /* We are running on Cygwin, so don't use the win32 dialogs */
	    continue;
	}
#endif
	if (cmdPtr->flags & PASSMAINWINDOW) {
	    clientData = (ClientData) tkwin;
	} else {
	    clientData = (ClientData) NULL;
	}
	if (cmdPtr->flags & NOOBJPROC) {
	    Tcl_CreateCommand(interp, cmdPtr->name,
		    (Tcl_CmdProc *) cmdPtr->objProc, clientData, NULL);
	} else {
	    Tcl_CreateObjCommand(interp, cmdPtr->name, cmdPtr->objProc,
		    clientData, NULL);
	}
	if (isSafe) {
	    if (!(cmdPtr->flags & ISSAFE)) {
		Tcl_HideCommand(interp, cmdPtr->name, cmdPtr->name);
	    }
	}
    }

    TkCreateMenuCmd(interp);

    /*
     * Set variables for the intepreter.
     */

    Tcl_SetVar(interp, "tk_patchLevel", TK_PATCH_LEVEL, TCL_GLOBAL_ONLY);
    Tcl_SetVar(interp, "tk_version",    TK_VERSION,     TCL_GLOBAL_ONLY);

    tsdPtr->numMainWindows++;
    return tkwin;
}

/*
 *--------------------------------------------------------------
 *
 * Tk_CreateWindow --
 *
 *	Create a new internal or top-level window as a child of an existing
 *	window.
 *
 * Results:
 *	The return value is a token for the new window. This is not the same
 *	as X's token for the window. If an error occurred in creating the
 *	window (e.g. no such display or screen), then an error message is left
 *	in the interp's result and NULL is returned.
 *
 * Side effects:
 *	A new window structure is allocated locally. An X window is not
 *	initially created, but will be created the first time the window is
 *	mapped.
 *
 *--------------------------------------------------------------
 */

Tk_Window
Tk_CreateWindow(
    Tcl_Interp *interp,		/* Interpreter to use for error reporting.
				 * the interp's result is assumed to be
				 * initialized by the caller. */
    Tk_Window parent,		/* Token for parent of new window. */
    CONST char *name,		/* Name for new window. Must be unique among
				 * parent's children. */
    CONST char *screenName)	/* If NULL, new window will be internal on
				 * same screen as its parent. If non-NULL,
				 * gives name of screen on which to create new
				 * window; window will be a top-level
				 * window. */
{
    TkWindow *parentPtr = (TkWindow *) parent;
    TkWindow *winPtr;

    if ((parentPtr != NULL) && (parentPtr->flags & TK_ALREADY_DEAD)) {
	Tcl_AppendResult(interp,
		"can't create window: parent has been destroyed", NULL);
	return NULL;
    } else if ((parentPtr != NULL) &&
	    (parentPtr->flags & TK_CONTAINER)) {
	Tcl_AppendResult(interp,
		"can't create window: its parent has -container = yes", NULL);
	return NULL;
    }

    if (screenName == NULL) {
	winPtr = TkAllocWindow(parentPtr->dispPtr, parentPtr->screenNum,
		parentPtr);
	if (NameWindow(interp, winPtr, parentPtr, name) != TCL_OK) {
	    Tk_DestroyWindow((Tk_Window) winPtr);
	    return NULL;
	}
	return (Tk_Window) winPtr;
    }
    return CreateTopLevelWindow(interp, parent, name, screenName,
	    /* flags */ 0);
}

/*
 *--------------------------------------------------------------
 *
 * Tk_CreateAnonymousWindow --
 *
 *	Create a new internal or top-level window as a child of an existing
 *	window; this window will be anonymous (unnamed), so it will not be
 *	visible at the Tcl level.
 *
 * Results:
 *	The return value is a token for the new window. This is not the same
 *	as X's token for the window. If an error occurred in creating the
 *	window (e.g. no such display or screen), then an error message is left
 *	in the interp's result and NULL is returned.
 *
 * Side effects:
 *	A new window structure is allocated locally. An X window is not
 *	initially created, but will be created the first time the window is
 *	mapped.
 *
 *--------------------------------------------------------------
 */

Tk_Window
Tk_CreateAnonymousWindow(
    Tcl_Interp *interp,		/* Interpreter to use for error reporting.
				 * the interp's result is assumed to be
				 * initialized by the caller. */
    Tk_Window parent,		/* Token for parent of new window. */
    CONST char *screenName)	/* If NULL, new window will be internal on
				 * same screen as its parent. If non-NULL,
				 * gives name of screen on which to create new
				 * window; window will be a top-level
				 * window. */
{
    TkWindow *parentPtr = (TkWindow *) parent;
    TkWindow *winPtr;

    if ((parentPtr != NULL) && (parentPtr->flags & TK_ALREADY_DEAD)) {
	Tcl_AppendResult(interp,
		"can't create window: parent has been destroyed", NULL);
	return NULL;
    } else if ((parentPtr != NULL) &&
	    (parentPtr->flags & TK_CONTAINER)) {
	Tcl_AppendResult(interp,
		"can't create window: its parent has -container = yes", NULL);
	return NULL;
    }
    if (screenName == NULL) {
	winPtr = TkAllocWindow(parentPtr->dispPtr, parentPtr->screenNum,
		parentPtr);
	/*
	 * Add the anonymous window flag now, so that NameWindow will behave
	 * correctly.
	 */

	winPtr->flags |= TK_ANONYMOUS_WINDOW;
	if (NameWindow(interp, winPtr, parentPtr, NULL) != TCL_OK) {
	    Tk_DestroyWindow((Tk_Window) winPtr);
	    return NULL;
	}
	return (Tk_Window) winPtr;
    }
    return CreateTopLevelWindow(interp, parent, NULL, screenName,
	    TK_ANONYMOUS_WINDOW);
}

/*
 *----------------------------------------------------------------------
 *
 * Tk_CreateWindowFromPath --
 *
 *	This function is similar to Tk_CreateWindow except that it uses a path
 *	name to create the window, rather than a parent and a child name.
 *
 * Results:
 *	The return value is a token for the new window. This is not the same
 *	as X's token for the window. If an error occurred in creating the
 *	window (e.g. no such display or screen), then an error message is left
 *	in the interp's result and NULL is returned.
 *
 * Side effects:
 *	A new window structure is allocated locally. An X window is not
 *	initially created, but will be created the first time the window is
 *	mapped.
 *
 *----------------------------------------------------------------------
 */

Tk_Window
Tk_CreateWindowFromPath(
    Tcl_Interp *interp,		/* Interpreter to use for error reporting.
				 * the interp's result is assumed to be
				 * initialized by the caller. */
    Tk_Window tkwin,		/* Token for any window in application that is
				 * to contain new window. */
    CONST char *pathName,	/* Path name for new window within the
				 * application of tkwin. The parent of this
				 * window must already exist, but the window
				 * itself must not exist. */
    CONST char *screenName)	/* If NULL, new window will be on same screen
				 * as its parent. If non-NULL, gives name of
				 * screen on which to create new window;
				 * window will be a top-level window. */
{
#define FIXED_SPACE 5
    char fixedSpace[FIXED_SPACE+1];
    char *p;
    Tk_Window parent;
    int numChars;

    /*
     * Strip the parent's name out of pathName (it's everything up to the last
     * dot). There are two tricky parts: (a) must copy the parent's name
     * somewhere else to avoid modifying the pathName string (for large names,
     * space for the copy will have to be malloc'ed); (b) must special-case
     * the situation where the parent is ".".
     */

    p = strrchr(pathName, '.');
    if (p == NULL) {
	Tcl_AppendResult(interp, "bad window path name \"", pathName,
		"\"", NULL);
	return NULL;
    }
    numChars = (int) (p-pathName);
    if (numChars > FIXED_SPACE) {
	p = (char *) ckalloc((unsigned) (numChars+1));
    } else {
	p = fixedSpace;
    }
    if (numChars == 0) {
	*p = '.';
	p[1] = '\0';
    } else {
	strncpy(p, pathName, (size_t) numChars);
	p[numChars] = '\0';
    }

    /*
     * Find the parent window.
     */

    parent = Tk_NameToWindow(interp, p, tkwin);
    if (p != fixedSpace) {
	ckfree(p);
    }
    if (parent == NULL) {
	return NULL;
    }
    if (((TkWindow *) parent)->flags & TK_ALREADY_DEAD) {
	Tcl_AppendResult(interp,
<<<<<<< HEAD
		"can't create window: parent has been destroyed", NULL);
	return NULL;
    }
    if (((TkWindow *) parent)->flags & TK_CONTAINER) {
	Tcl_AppendResult(interp,
		"can't create window: its parent has -container = yes", NULL);
=======
	    "can't create window: parent has been destroyed", (char *) NULL);
	return NULL;
    } else if (((TkWindow *) parent)->flags & TK_CONTAINER) {
	Tcl_AppendResult(interp,
	    "can't create window: its parent has -container = yes",
		(char *) NULL);
>>>>>>> ae9c118d
	return NULL;
    }

    /*
     * Create the window.
     */

    if (screenName == NULL) {
	TkWindow *parentPtr = (TkWindow *) parent;
	TkWindow *winPtr;

	winPtr = TkAllocWindow(parentPtr->dispPtr, parentPtr->screenNum,
		parentPtr);
	if (NameWindow(interp, winPtr, parentPtr, pathName+numChars+1)
		!= TCL_OK) {
	    Tk_DestroyWindow((Tk_Window) winPtr);
	    return NULL;
	}
	return (Tk_Window) winPtr;
    }

    return CreateTopLevelWindow(interp, parent, pathName+numChars+1,
	    screenName, /* flags */ 0);
}

/*
 *--------------------------------------------------------------
 *
 * Tk_DestroyWindow --
 *
 *	Destroy an existing window. After this call, the caller should never
 *	again use the token. Note that this function can be reentered to
 *	destroy a window that was only partially destroyed before a call to
 *	exit.
 *
 * Results:
 *	None.
 *
 * Side effects:
 *	The window is deleted, along with all of its children. Relevant
 *	callback functions are invoked.
 *
 *--------------------------------------------------------------
 */

void
Tk_DestroyWindow(
    Tk_Window tkwin)		/* Window to destroy. */
{
    TkWindow *winPtr = (TkWindow *) tkwin;
    TkDisplay *dispPtr = winPtr->dispPtr;
    XEvent event;
    TkHalfdeadWindow *halfdeadPtr, *prev_halfdeadPtr;
    ThreadSpecificData *tsdPtr = (ThreadSpecificData *)
<<<<<<< HEAD
	    Tcl_GetThreadData(&dataKey, sizeof(ThreadSpecificData));
=======
            Tcl_GetThreadData(&dataKey, sizeof(ThreadSpecificData));
>>>>>>> ae9c118d

    if (winPtr->flags & TK_ALREADY_DEAD) {
	/*
	 * A destroy event binding caused the window to be destroyed again.
	 * Ignore the request.
	 */

	return;
    }
    winPtr->flags |= TK_ALREADY_DEAD;

    /*
     * Unless we are cleaning up a half dead window from
     * DeleteWindowsExitProc, add this window to the half dead list.
     */

    if (tsdPtr->halfdeadWindowList &&
	    (tsdPtr->halfdeadWindowList->flags & HD_CLEANUP) &&
	    (tsdPtr->halfdeadWindowList->winPtr == winPtr)) {
	halfdeadPtr = tsdPtr->halfdeadWindowList;
    } else {
	halfdeadPtr = (TkHalfdeadWindow *) ckalloc(sizeof(TkHalfdeadWindow));
	halfdeadPtr->flags = 0;
	halfdeadPtr->winPtr = winPtr;
	halfdeadPtr->nextPtr = tsdPtr->halfdeadWindowList;
	tsdPtr->halfdeadWindowList = halfdeadPtr;
    }

    /*
     * Some cleanup needs to be done immediately, rather than later, because
     * it needs information that will be destoyed before we get to the main
     * cleanup point. For example, TkFocusDeadWindow needs to access the
     * parentPtr field from a window, but if a Destroy event handler deletes
     * the window's parent this field will be NULL before the main cleanup
     * point is reached.
     */

    if (!(halfdeadPtr->flags & HD_FOCUS)) {
	halfdeadPtr->flags |= HD_FOCUS;
	TkFocusDeadWindow(winPtr);
    }

    /*
     * If this is a main window, remove it from the list of main windows.
     * This needs to be done now (rather than later with all the other main
     * window cleanup) to handle situations where a destroy binding for a
     * window calls "exit". In this case the child window cleanup isn't
     * complete when exit is called. This situation is dealt with using the
     * half dead window list. Windows that are half dead gets cleaned up
     * during exit.
     *
     * Also decrement the display refcount so that if this is the last Tk
     * application in this process on this display, the display can be closed
     * and its data structures deleted.
     */

    if (!(halfdeadPtr->flags & HD_MAIN_WIN) &&
	    winPtr->mainPtr != NULL && winPtr->mainPtr->winPtr == winPtr) {
	halfdeadPtr->flags |= HD_MAIN_WIN;
	dispPtr->refCount--;
	if (tsdPtr->mainWindowList == winPtr->mainPtr) {
	    tsdPtr->mainWindowList = winPtr->mainPtr->nextPtr;
	} else {
	    TkMainInfo *prevPtr;

	    for (prevPtr = tsdPtr->mainWindowList;
		    prevPtr->nextPtr != winPtr->mainPtr;
		    prevPtr = prevPtr->nextPtr) {
		/* Empty loop body. */
	    }
	    prevPtr->nextPtr = winPtr->mainPtr->nextPtr;
	}
	tsdPtr->numMainWindows--;
    }

    /*
     * Recursively destroy children. Note that this child window block may
     * need to be run multiple times in the case where a child window has a
     * Destroy binding that calls exit.
     */

    if (!(halfdeadPtr->flags & HD_DESTROY_COUNT)) {
	halfdeadPtr->flags |= HD_DESTROY_COUNT;
	dispPtr->destroyCount++;
    }

    while (winPtr->childList != NULL) {
	TkWindow *childPtr;
	childPtr = winPtr->childList;
	childPtr->flags |= TK_DONT_DESTROY_WINDOW;
	Tk_DestroyWindow((Tk_Window) childPtr);
	if (winPtr->childList == childPtr) {
	    /*
	     * The child didn't remove itself from the child list, so let's
	     * remove it here. This can happen in some strange conditions,
	     * such as when a Destroy event handler for a window destroys the
	     * window's parent.
	     */

	    winPtr->childList = childPtr->nextPtr;
	    childPtr->parentPtr = NULL;
	}
    }
    if ((winPtr->flags & (TK_CONTAINER|TK_BOTH_HALVES))
	    == (TK_CONTAINER|TK_BOTH_HALVES)) {
	/*
	 * This is the container for an embedded application, and the embedded
	 * application is also in this process. Delete the embedded window
	 * in-line here, for the same reasons we delete children in-line
	 * (otherwise, for example, the Tk window may appear to exist even
	 * though its X window is gone; this could cause errors). Special
	 * note: it's possible that the embedded window has already been
	 * deleted, in which case TkpGetOtherWindow will return NULL.
	 */

	TkWindow *childPtr;
	childPtr = TkpGetOtherWindow(winPtr);
	if (childPtr != NULL) {
	    childPtr->flags |= TK_DONT_DESTROY_WINDOW;
	    Tk_DestroyWindow((Tk_Window) childPtr);
	}
    }

    /*
     * Generate a DestroyNotify event. In order for the DestroyNotify event to
     * be processed correctly, need to make sure the window exists. This is a
     * bit of a kludge, and may be unnecessarily expensive, but without it no
     * event handlers will get called for windows that don't exist yet.
     *
     * Note: if the window's pathName is NULL and the window is not an
     * anonymous window, it means that the window was not successfully
     * initialized in the first place, so we should not make the window exist
     * or generate the event.
     */

    if (!(halfdeadPtr->flags & HD_DESTROY_EVENT) &&
	    winPtr->pathName != NULL &&
	    !(winPtr->flags & TK_ANONYMOUS_WINDOW)) {
	halfdeadPtr->flags |= HD_DESTROY_EVENT;
	if (winPtr->window == None) {
	    Tk_MakeWindowExist(tkwin);
	}
	event.type = DestroyNotify;
	event.xdestroywindow.serial =
		LastKnownRequestProcessed(winPtr->display);
	event.xdestroywindow.send_event = False;
	event.xdestroywindow.display = winPtr->display;
	event.xdestroywindow.event = winPtr->window;
	event.xdestroywindow.window = winPtr->window;
	Tk_HandleEvent(&event);
    }

    /*
     * No additional bindings that could call exit should be invoked from this
     * point on, so it is safe to remove this window from the half dead list.
     */

    for (prev_halfdeadPtr = NULL,
	    halfdeadPtr = tsdPtr->halfdeadWindowList;
	    halfdeadPtr != NULL; ) {
	if (halfdeadPtr->winPtr == winPtr) {
	    if (prev_halfdeadPtr == NULL) {
		tsdPtr->halfdeadWindowList = halfdeadPtr->nextPtr;
	    } else {
		prev_halfdeadPtr->nextPtr = halfdeadPtr->nextPtr;
	    }
	    ckfree((char *) halfdeadPtr);
	    break;
	}
	prev_halfdeadPtr = halfdeadPtr;
	halfdeadPtr = halfdeadPtr->nextPtr;
    }
    if (halfdeadPtr == NULL) {
	Tcl_Panic("window not found on half dead list");
    }

    /*
     * Cleanup the data structures associated with this window.
     */

    if (winPtr->flags & TK_WIN_MANAGED) {
	TkWmDeadWindow(winPtr);
    } else if (winPtr->flags & TK_WM_COLORMAP_WINDOW) {
	TkWmRemoveFromColormapWindows(winPtr);
    }
    if (winPtr->window != None) {
#if defined(MAC_OSX_TK) || defined(__WIN32__)
	XDestroyWindow(winPtr->display, winPtr->window);
#else
	if ((winPtr->flags & TK_TOP_HIERARCHY)
		|| !(winPtr->flags & TK_DONT_DESTROY_WINDOW)) {
	    /*
	     * The parent has already been destroyed and this isn't a
	     * top-level window, so this window will be destroyed implicitly
	     * when the parent's X window is destroyed; it's much faster not
	     * to do an explicit destroy of this X window.
	     */

	    dispPtr->lastDestroyRequest = NextRequest(winPtr->display);
	    XDestroyWindow(winPtr->display, winPtr->window);
	}
#endif
	TkFreeWindowId(dispPtr, winPtr->window);
	Tcl_DeleteHashEntry(Tcl_FindHashEntry(&dispPtr->winTable,
		(char *) winPtr->window));
	winPtr->window = None;
    }
    dispPtr->destroyCount--;
    UnlinkWindow(winPtr);
    TkEventDeadWindow(winPtr);
    TkBindDeadWindow(winPtr);
#ifdef TK_USE_INPUT_METHODS
    if (winPtr->inputContext != NULL) {
	XDestroyIC(winPtr->inputContext);
	winPtr->inputContext = NULL;
    }
#endif /* TK_USE_INPUT_METHODS */
    if (winPtr->tagPtr != NULL) {
	TkFreeBindingTags(winPtr);
    }
    TkOptionDeadWindow(winPtr);
    TkSelDeadWindow(winPtr);
    TkGrabDeadWindow(winPtr);
    if (winPtr->mainPtr != NULL) {
	if (winPtr->pathName != NULL) {
	    Tk_DeleteAllBindings(winPtr->mainPtr->bindingTable,
		    (ClientData) winPtr->pathName);
	    Tcl_DeleteHashEntry(Tcl_FindHashEntry(&winPtr->mainPtr->nameTable,
		    winPtr->pathName));

	    /*
	     * The memory pointed to by pathName has been deallocated. Keep
	     * users from accessing it after the window has been destroyed by
	     * setting it to NULL.
	     */

	    winPtr->pathName = NULL;

	    /*
	     * Invalidate all objects referring to windows with the same main
	     * window.
	     */

	    winPtr->mainPtr->deletionEpoch++;
	}
	winPtr->mainPtr->refCount--;
	if (winPtr->mainPtr->refCount == 0) {
	    register const TkCmd *cmdPtr;

	    /*
	     * We just deleted the last window in the application. Delete the
	     * TkMainInfo structure too and replace all of Tk's commands with
	     * dummy commands that return errors. Also delete the "send"
	     * command to unregister the interpreter.
	     *
	     * NOTE: Only replace the commands it if the interpreter is not
	     * being deleted. If it *is*, the interpreter cleanup will do all
	     * the needed work.
	     */

<<<<<<< HEAD
	    if ((winPtr->mainPtr->interp != NULL) &&
		    (!Tcl_InterpDeleted(winPtr->mainPtr->interp))) {
		for (cmdPtr = commands; cmdPtr->name != NULL; cmdPtr++) {
		    Tcl_CreateCommand(winPtr->mainPtr->interp, cmdPtr->name,
			    TkDeadAppCmd, NULL, NULL);
		}
		Tcl_CreateCommand(winPtr->mainPtr->interp, "send",
			TkDeadAppCmd, NULL, NULL);
		Tcl_UnlinkVar(winPtr->mainPtr->interp, "tk_strictMotif");
                Tcl_UnlinkVar(winPtr->mainPtr->interp,
			"::tk::AlwaysShowSelection");
	    }
=======
            if ((winPtr->mainPtr->interp != NULL) &&
                    (!Tcl_InterpDeleted(winPtr->mainPtr->interp))) {
                for (cmdPtr = commands; cmdPtr->name != NULL; cmdPtr++) {
                    Tcl_CreateCommand(winPtr->mainPtr->interp, cmdPtr->name,
                            TkDeadAppCmd, (ClientData) NULL,
                            (void (*) _ANSI_ARGS_((ClientData))) NULL);
                }
                Tcl_CreateCommand(winPtr->mainPtr->interp, "send",
                        TkDeadAppCmd, (ClientData) NULL,
                        (void (*) _ANSI_ARGS_((ClientData))) NULL);
                Tcl_UnlinkVar(winPtr->mainPtr->interp, "tk_strictMotif");
                Tcl_UnlinkVar(winPtr->mainPtr->interp, "::tk::AlwaysShowSelection");
            }
>>>>>>> ae9c118d

	    Tcl_DeleteHashTable(&winPtr->mainPtr->nameTable);
	    TkBindFree(winPtr->mainPtr);
	    TkDeleteAllImages(winPtr->mainPtr);
	    TkFontPkgFree(winPtr->mainPtr);
	    TkFocusFree(winPtr->mainPtr);
	    TkStylePkgFree(winPtr->mainPtr);

<<<<<<< HEAD
	    /*
	     * When embedding Tk into other applications, make sure that all
	     * destroy events reach the server. Otherwise the embedding
	     * application may also attempt to destroy the windows, resulting
	     * in an X error
	     */

	    if (winPtr->flags & TK_EMBEDDED) {
		XSync(winPtr->display, False);
	    }
=======
            /*
             * When embedding Tk into other applications, make sure
             * that all destroy events reach the server. Otherwise
             * the embedding application may also attempt to destroy
             * the windows, resulting in an X error
             */

            if (winPtr->flags & TK_EMBEDDED) {
                XSync(winPtr->display, False);
            }
>>>>>>> ae9c118d
	    ckfree((char *) winPtr->mainPtr);

	    /*
	     * If no other applications are using the display, close the
	     * display now and relinquish its data structures.
	     */

#if !defined(WIN32) && defined(NOT_YET)
	    if (dispPtr->refCount <= 0) {
		/*
		 * I have disabled this code because on Windows there are
		 * still order dependencies in close-down. All displays and
		 * resources will get closed down properly anyway at exit,
		 * through the exit handler. -- jyl
		 *
		 * Ideally this should be enabled, as unix Tk can use multiple
		 * displays. However, there are order issues still, as well as
		 * the handling of queued events and such that must be
		 * addressed before this can be enabled. The current cleanup
		 * works except for send event issues. -- hobbs 04/2002
		 */

<<<<<<< HEAD
		TkDisplay *theDispPtr, *backDispPtr;

		/*
		 * Splice this display out of the list of displays.
		 */

		for (theDispPtr = tsdPtr->displayList, backDispPtr = NULL;
			(theDispPtr!=winPtr->dispPtr) && (theDispPtr!=NULL);
			theDispPtr = theDispPtr->nextPtr) {
		    backDispPtr = theDispPtr;
		}
		if (theDispPtr == NULL) {
		    Tcl_Panic("could not find display to close!");
		}
		if (backDispPtr == NULL) {
		    tsdPtr->displayList = theDispPtr->nextPtr;
		} else {
		    backDispPtr->nextPtr = theDispPtr->nextPtr;
		}

		/*
=======
                TkDisplay *theDispPtr, *backDispPtr;

                /*
                 * Splice this display out of the list of displays.
                 */

                for (theDispPtr = tsdPtr->displayList, backDispPtr = NULL;
                         (theDispPtr != winPtr->dispPtr) &&
                             (theDispPtr != NULL);
                         theDispPtr = theDispPtr->nextPtr) {
                    backDispPtr = theDispPtr;
                }
                if (theDispPtr == NULL) {
                    panic("could not find display to close!");
                }
                if (backDispPtr == NULL) {
                    tsdPtr->displayList = theDispPtr->nextPtr;
                } else {
                    backDispPtr->nextPtr = theDispPtr->nextPtr;
                }

                /*
>>>>>>> ae9c118d
		 * Calling XSync creates X server traffic, but addresses a
		 * focus issue on close (but not the send issue). -- hobbs
		 *
		 *	XSync(dispPtr->display, True);
		 */

		/*
		 * Found and spliced it out, now actually do the cleanup.
		 */

		TkCloseDisplay(dispPtr);
	    }
#endif
	}
    }
    Tcl_EventuallyFree((ClientData) winPtr, TCL_DYNAMIC);
}

/*
 *--------------------------------------------------------------
 *
 * Tk_MapWindow --
 *
 *	Map a window within its parent. This may require the window and/or its
 *	parents to actually be created.
 *
 * Results:
 *	None.
 *
 * Side effects:
 *	The given window will be mapped. Windows may also be created.
 *
 *--------------------------------------------------------------
 */

void
Tk_MapWindow(
    Tk_Window tkwin)		/* Token for window to map. */
{
    TkWindow *winPtr = (TkWindow *) tkwin;
    XEvent event;

    if (winPtr->flags & TK_MAPPED) {
	return;
    }
    if (winPtr->window == None) {
	Tk_MakeWindowExist(tkwin);
    }
    /*
     * [Bug 2645457]: the previous call permits events to be processed and can
     * lead to the destruction of the window under some conditions.
     */
    if (winPtr->flags & TK_ALREADY_DEAD) {
	return;
    }
    if (winPtr->flags & TK_WIN_MANAGED) {
	/*
	 * Lots of special processing has to be done for top-level windows.
	 * Let tkWm.c handle everything itself.
	 */

	TkWmMapWindow(winPtr);
	return;
    }
    winPtr->flags |= TK_MAPPED;
    XMapWindow(winPtr->display, winPtr->window);
    event.type = MapNotify;
    event.xmap.serial = LastKnownRequestProcessed(winPtr->display);
    event.xmap.send_event = False;
    event.xmap.display = winPtr->display;
    event.xmap.event = winPtr->window;
    event.xmap.window = winPtr->window;
    event.xmap.override_redirect = winPtr->atts.override_redirect;
    Tk_HandleEvent(&event);
}

/*
 *--------------------------------------------------------------
 *
 * Tk_MakeWindowExist --
 *
 *	Ensure that a particular window actually exists. This function should
 *	not normally need to be invoked from outside the Tk package, but may
 *	be needed if someone wants to manipulate a window before mapping it.
 *
 * Results:
 *	None.
 *
 * Side effects:
 *	When the function returns, the X window associated with tkwin is
 *	guaranteed to exist. This may require the window's ancestors to be
 *	created also.
 *
 *--------------------------------------------------------------
 */

void
Tk_MakeWindowExist(
    Tk_Window tkwin)		/* Token for window. */
{
    register TkWindow *winPtr = (TkWindow *) tkwin;
    TkWindow *winPtr2;
    Window parent;
    Tcl_HashEntry *hPtr;
    Tk_ClassCreateProc *createProc;
    int isNew;

    if (winPtr->window != None) {
	return;
    }

    if ((winPtr->parentPtr == NULL) || (winPtr->flags & TK_TOP_HIERARCHY)) {
	parent = XRootWindow(winPtr->display, winPtr->screenNum);
    } else {
	if (winPtr->parentPtr->window == None) {
	    Tk_MakeWindowExist((Tk_Window) winPtr->parentPtr);
	}
	parent = winPtr->parentPtr->window;
    }

    createProc = Tk_GetClassProc(winPtr->classProcsPtr, createProc);
    if (createProc != NULL && parent != None) {
	winPtr->window = (*createProc)(tkwin, parent, winPtr->instanceData);
    } else {
	winPtr->window = TkpMakeWindow(winPtr, parent);
    }

    hPtr = Tcl_CreateHashEntry(&winPtr->dispPtr->winTable,
	    (char *) winPtr->window, &isNew);
    Tcl_SetHashValue(hPtr, winPtr);
    winPtr->dirtyAtts = 0;
    winPtr->dirtyChanges = 0;

    if (!(winPtr->flags & TK_TOP_HIERARCHY)) {
	/*
	 * If any siblings higher up in the stacking order have already been
	 * created then move this window to its rightful position in the
	 * stacking order.
	 *
	 * NOTE: this code ignores any changes anyone might have made to the
	 * sibling and stack_mode field of the window's attributes, so it
	 * really isn't safe for these to be manipulated except by calling
	 * Tk_RestackWindow.
	 */

	for (winPtr2 = winPtr->nextPtr; winPtr2 != NULL;
		winPtr2 = winPtr2->nextPtr) {
	    if ((winPtr2->window != None)
		    && !(winPtr2->flags & (TK_TOP_HIERARCHY|TK_REPARENTED))) {
		XWindowChanges changes;
		changes.sibling = winPtr2->window;
		changes.stack_mode = Below;
		XConfigureWindow(winPtr->display, winPtr->window,
			CWSibling|CWStackMode, &changes);
		break;
	    }
	}

	/*
	 * If this window has a different colormap than its parent, add the
	 * window to the WM_COLORMAP_WINDOWS property for its top-level.
	 */

	if ((winPtr->parentPtr != NULL) &&
		(winPtr->atts.colormap != winPtr->parentPtr->atts.colormap)) {
	    TkWmAddToColormapWindows(winPtr);
	    winPtr->flags |= TK_WM_COLORMAP_WINDOW;
	}
    }

    /*
     * Issue a ConfigureNotify event if there were deferred configuration
     * changes (but skip it if the window is being deleted; the
     * ConfigureNotify event could cause problems if we're being called from
     * Tk_DestroyWindow under some conditions).
     */

    if ((winPtr->flags & TK_NEED_CONFIG_NOTIFY)
	    && !(winPtr->flags & TK_ALREADY_DEAD)) {
	winPtr->flags &= ~TK_NEED_CONFIG_NOTIFY;
	TkDoConfigureNotify(winPtr);
    }
}

/*
 *--------------------------------------------------------------
 *
 * Tk_UnmapWindow, etc. --
 *
 *	There are several functions under here, each of which mirrors an
 *	existing X function. In addition to performing the functions of the
 *	corresponding function, each function also updates the local window
 *	structure and synthesizes an X event (if the window's structure is
 *	being managed internally).
 *
 * Results:
 *	See the manual entries.
 *
 * Side effects:
 *	See the manual entries.
 *
 *--------------------------------------------------------------
 */

void
Tk_UnmapWindow(
    Tk_Window tkwin)		/* Token for window to unmap. */
{
    register TkWindow *winPtr = (TkWindow *) tkwin;

    if (!(winPtr->flags & TK_MAPPED) || (winPtr->flags & TK_ALREADY_DEAD)) {
	return;
    }
    if (winPtr->flags & TK_WIN_MANAGED) {
	/*
	 * Special processing has to be done for top-level windows. Let tkWm.c
	 * handle everything itself.
	 */

	TkWmUnmapWindow(winPtr);
	return;
    }
    winPtr->flags &= ~TK_MAPPED;
    XUnmapWindow(winPtr->display, winPtr->window);
    if (!(winPtr->flags & TK_TOP_HIERARCHY)) {
	XEvent event;

	event.type = UnmapNotify;
	event.xunmap.serial = LastKnownRequestProcessed(winPtr->display);
	event.xunmap.send_event = False;
	event.xunmap.display = winPtr->display;
	event.xunmap.event = winPtr->window;
	event.xunmap.window = winPtr->window;
	event.xunmap.from_configure = False;
	Tk_HandleEvent(&event);
    }
}

void
Tk_ConfigureWindow(
    Tk_Window tkwin,		/* Window to re-configure. */
    unsigned int valueMask,	/* Mask indicating which parts of *valuePtr
				 * are to be used. */
    XWindowChanges *valuePtr)	/* New values. */
{
    register TkWindow *winPtr = (TkWindow *) tkwin;

    if (valueMask & CWX) {
	winPtr->changes.x = valuePtr->x;
    }
    if (valueMask & CWY) {
	winPtr->changes.y = valuePtr->y;
    }
    if (valueMask & CWWidth) {
	winPtr->changes.width = valuePtr->width;
    }
    if (valueMask & CWHeight) {
	winPtr->changes.height = valuePtr->height;
    }
    if (valueMask & CWBorderWidth) {
	winPtr->changes.border_width = valuePtr->border_width;
    }
    if (valueMask & (CWSibling|CWStackMode)) {
	Tcl_Panic("Can't set sibling or stack mode from Tk_ConfigureWindow.");
    }

    if (winPtr->window != None) {
	XConfigureWindow(winPtr->display, winPtr->window,
		valueMask, valuePtr);
	TkDoConfigureNotify(winPtr);
    } else {
	winPtr->dirtyChanges |= valueMask;
	winPtr->flags |= TK_NEED_CONFIG_NOTIFY;
    }
}

void
Tk_MoveWindow(
    Tk_Window tkwin,		/* Window to move. */
    int x, int y)		/* New location for window (within parent). */
{
    register TkWindow *winPtr = (TkWindow *) tkwin;

    winPtr->changes.x = x;
    winPtr->changes.y = y;
    if (winPtr->window != None) {
	XMoveWindow(winPtr->display, winPtr->window, x, y);
	TkDoConfigureNotify(winPtr);
    } else {
	winPtr->dirtyChanges |= CWX|CWY;
	winPtr->flags |= TK_NEED_CONFIG_NOTIFY;
    }
}

void
Tk_ResizeWindow(
    Tk_Window tkwin,		/* Window to resize. */
    int width, int height)	/* New dimensions for window. */
{
    register TkWindow *winPtr = (TkWindow *) tkwin;

    winPtr->changes.width = (unsigned) width;
    winPtr->changes.height = (unsigned) height;
    if (winPtr->window != None) {
	XResizeWindow(winPtr->display, winPtr->window, (unsigned) width,
		(unsigned) height);
	TkDoConfigureNotify(winPtr);
    } else {
	winPtr->dirtyChanges |= CWWidth|CWHeight;
	winPtr->flags |= TK_NEED_CONFIG_NOTIFY;
    }
}

void
Tk_MoveResizeWindow(
    Tk_Window tkwin,		/* Window to move and resize. */
    int x, int y,		/* New location for window (within parent). */
    int width, int height)	/* New dimensions for window. */
{
    register TkWindow *winPtr = (TkWindow *) tkwin;

    winPtr->changes.x = x;
    winPtr->changes.y = y;
    winPtr->changes.width = (unsigned) width;
    winPtr->changes.height = (unsigned) height;
    if (winPtr->window != None) {
	XMoveResizeWindow(winPtr->display, winPtr->window, x, y,
		(unsigned) width, (unsigned) height);
	TkDoConfigureNotify(winPtr);
    } else {
	winPtr->dirtyChanges |= CWX|CWY|CWWidth|CWHeight;
	winPtr->flags |= TK_NEED_CONFIG_NOTIFY;
    }
}

void
Tk_SetWindowBorderWidth(
    Tk_Window tkwin,		/* Window to modify. */
    int width)			/* New border width for window. */
{
    register TkWindow *winPtr = (TkWindow *) tkwin;

    winPtr->changes.border_width = width;
    if (winPtr->window != None) {
	XSetWindowBorderWidth(winPtr->display, winPtr->window,
		(unsigned) width);
	TkDoConfigureNotify(winPtr);
    } else {
	winPtr->dirtyChanges |= CWBorderWidth;
	winPtr->flags |= TK_NEED_CONFIG_NOTIFY;
    }
}

void
Tk_ChangeWindowAttributes(
    Tk_Window tkwin,		/* Window to manipulate. */
    unsigned long valueMask,	/* OR'ed combination of bits, indicating which
				 * fields of *attsPtr are to be used. */
    register XSetWindowAttributes *attsPtr)
				/* New values for some attributes. */
{
    register TkWindow *winPtr = (TkWindow *) tkwin;

    if (valueMask & CWBackPixmap) {
	winPtr->atts.background_pixmap = attsPtr->background_pixmap;
    }
    if (valueMask & CWBackPixel) {
	winPtr->atts.background_pixel = attsPtr->background_pixel;
    }
    if (valueMask & CWBorderPixmap) {
	winPtr->atts.border_pixmap = attsPtr->border_pixmap;
    }
    if (valueMask & CWBorderPixel) {
	winPtr->atts.border_pixel = attsPtr->border_pixel;
    }
    if (valueMask & CWBitGravity) {
	winPtr->atts.bit_gravity = attsPtr->bit_gravity;
    }
    if (valueMask & CWWinGravity) {
	winPtr->atts.win_gravity = attsPtr->win_gravity;
    }
    if (valueMask & CWBackingStore) {
	winPtr->atts.backing_store = attsPtr->backing_store;
    }
    if (valueMask & CWBackingPlanes) {
	winPtr->atts.backing_planes = attsPtr->backing_planes;
    }
    if (valueMask & CWBackingPixel) {
	winPtr->atts.backing_pixel = attsPtr->backing_pixel;
    }
    if (valueMask & CWOverrideRedirect) {
	winPtr->atts.override_redirect = attsPtr->override_redirect;
    }
    if (valueMask & CWSaveUnder) {
	winPtr->atts.save_under = attsPtr->save_under;
    }
    if (valueMask & CWEventMask) {
	winPtr->atts.event_mask = attsPtr->event_mask;
    }
    if (valueMask & CWDontPropagate) {
	winPtr->atts.do_not_propagate_mask
		= attsPtr->do_not_propagate_mask;
    }
    if (valueMask & CWColormap) {
	winPtr->atts.colormap = attsPtr->colormap;
    }
    if (valueMask & CWCursor) {
	winPtr->atts.cursor = attsPtr->cursor;
    }

    if (winPtr->window != None) {
	XChangeWindowAttributes(winPtr->display, winPtr->window,
		valueMask, attsPtr);
    } else {
	winPtr->dirtyAtts |= valueMask;
    }
}

void
Tk_SetWindowBackground(
    Tk_Window tkwin,		/* Window to manipulate. */
    unsigned long pixel)	/* Pixel value to use for window's
				 * background. */
{
    register TkWindow *winPtr = (TkWindow *) tkwin;

    winPtr->atts.background_pixel = pixel;

    if (winPtr->window != None) {
	XSetWindowBackground(winPtr->display, winPtr->window, pixel);
    } else {
	winPtr->dirtyAtts = (winPtr->dirtyAtts & (unsigned) ~CWBackPixmap)
		| CWBackPixel;
    }
}

void
Tk_SetWindowBackgroundPixmap(
    Tk_Window tkwin,		/* Window to manipulate. */
    Pixmap pixmap)		/* Pixmap to use for window's background. */
{
    register TkWindow *winPtr = (TkWindow *) tkwin;

    winPtr->atts.background_pixmap = pixmap;

    if (winPtr->window != None) {
	XSetWindowBackgroundPixmap(winPtr->display,
		winPtr->window, pixmap);
    } else {
	winPtr->dirtyAtts = (winPtr->dirtyAtts & (unsigned) ~CWBackPixel)
		| CWBackPixmap;
    }
}

void
Tk_SetWindowBorder(
    Tk_Window tkwin,		/* Window to manipulate. */
    unsigned long pixel)	/* Pixel value to use for window's border. */
{
    register TkWindow *winPtr = (TkWindow *) tkwin;

    winPtr->atts.border_pixel = pixel;

    if (winPtr->window != None) {
	XSetWindowBorder(winPtr->display, winPtr->window, pixel);
    } else {
	winPtr->dirtyAtts = (winPtr->dirtyAtts & (unsigned) ~CWBorderPixmap)
		| CWBorderPixel;
    }
}

void
Tk_SetWindowBorderPixmap(
    Tk_Window tkwin,		/* Window to manipulate. */
    Pixmap pixmap)		/* Pixmap to use for window's border. */
{
    register TkWindow *winPtr = (TkWindow *) tkwin;

    winPtr->atts.border_pixmap = pixmap;

    if (winPtr->window != None) {
	XSetWindowBorderPixmap(winPtr->display,
		winPtr->window, pixmap);
    } else {
	winPtr->dirtyAtts = (winPtr->dirtyAtts & (unsigned) ~CWBorderPixel)
		| CWBorderPixmap;
    }
}

void
Tk_DefineCursor(
    Tk_Window tkwin,		/* Window to manipulate. */
    Tk_Cursor cursor)		/* Cursor to use for window (may be None). */
{
    register TkWindow *winPtr = (TkWindow *) tkwin;

#if defined(MAC_OSX_TK)
    winPtr->atts.cursor = (XCursor) cursor;
#else
    winPtr->atts.cursor = (Cursor) cursor;
#endif

    if (winPtr->window != None) {
	XDefineCursor(winPtr->display, winPtr->window, winPtr->atts.cursor);
    } else {
	winPtr->dirtyAtts = winPtr->dirtyAtts | CWCursor;
    }
}

void
Tk_UndefineCursor(
    Tk_Window tkwin)		/* Window to manipulate. */
{
    Tk_DefineCursor(tkwin, None);
}

void
Tk_SetWindowColormap(
    Tk_Window tkwin,		/* Window to manipulate. */
    Colormap colormap)		/* Colormap to use for window. */
{
    register TkWindow *winPtr = (TkWindow *) tkwin;

    winPtr->atts.colormap = colormap;

    if (winPtr->window != None) {
	XSetWindowColormap(winPtr->display, winPtr->window, colormap);
	if (!(winPtr->flags & TK_WIN_MANAGED)) {
	    TkWmAddToColormapWindows(winPtr);
	    winPtr->flags |= TK_WM_COLORMAP_WINDOW;
	}
    } else {
	winPtr->dirtyAtts |= CWColormap;
    }
}

/*
 *----------------------------------------------------------------------
 *
 * Tk_SetWindowVisual --
 *
 *	This function is called to specify a visual to be used for a Tk window
 *	when it is created. This function, if called at all, must be called
 *	before the X window is created (i.e. before Tk_MakeWindowExist is
 *	called).
 *
 * Results:
 *	The return value is 1 if successful, or 0 if the X window has been
 *	already created.
 *
 * Side effects:
 *	The information given is stored for when the window is created.
 *
 *----------------------------------------------------------------------
 */

int
Tk_SetWindowVisual(
    Tk_Window tkwin,		/* Window to manipulate. */
    Visual *visual,		/* New visual for window. */
    int depth,			/* New depth for window. */
    Colormap colormap)		/* An appropriate colormap for the visual. */
{
    register TkWindow *winPtr = (TkWindow *) tkwin;

    if (winPtr->window != None) {
	/* Too late! */
	return 0;
    }

    winPtr->visual = visual;
    winPtr->depth = depth;
    winPtr->atts.colormap = colormap;
    winPtr->dirtyAtts |= CWColormap;

    /*
     * The following code is needed to make sure that the window doesn't
     * inherit the parent's border pixmap, which would result in a BadMatch
     * error.
     */

    if (!(winPtr->dirtyAtts & CWBorderPixmap)) {
	winPtr->dirtyAtts |= CWBorderPixel;
    }
    return 1;
}

/*
 *----------------------------------------------------------------------
 *
 * TkDoConfigureNotify --
 *
 *	Generate a ConfigureNotify event describing the current configuration
 *	of a window.
 *
 * Results:
 *	None.
 *
 * Side effects:
 *	An event is generated and processed by Tk_HandleEvent.
 *
 *----------------------------------------------------------------------
 */

void
TkDoConfigureNotify(
    register TkWindow *winPtr)	/* Window whose configuration was just
				 * changed. */
{
    XEvent event;

    event.type = ConfigureNotify;
    event.xconfigure.serial = LastKnownRequestProcessed(winPtr->display);
    event.xconfigure.send_event = False;
    event.xconfigure.display = winPtr->display;
    event.xconfigure.event = winPtr->window;
    event.xconfigure.window = winPtr->window;
    event.xconfigure.x = winPtr->changes.x;
    event.xconfigure.y = winPtr->changes.y;
    event.xconfigure.width = winPtr->changes.width;
    event.xconfigure.height = winPtr->changes.height;
    event.xconfigure.border_width = winPtr->changes.border_width;
    if (winPtr->changes.stack_mode == Above) {
	event.xconfigure.above = winPtr->changes.sibling;
    } else {
	event.xconfigure.above = None;
    }
    event.xconfigure.override_redirect = winPtr->atts.override_redirect;
    Tk_HandleEvent(&event);
}

/*
 *----------------------------------------------------------------------
 *
 * Tk_SetClass --
 *
 *	This function is used to give a window a class.
 *
 * Results:
 *	None.
 *
 * Side effects:
 *	A new class is stored for tkwin, replacing any existing class for it.
 *
 *----------------------------------------------------------------------
 */

void
Tk_SetClass(
    Tk_Window tkwin,		/* Token for window to assign class. */
    CONST char *className)	/* New class for tkwin. */
{
    register TkWindow *winPtr = (TkWindow *) tkwin;

    winPtr->classUid = Tk_GetUid(className);
    if (winPtr->flags & TK_WIN_MANAGED) {
	TkWmSetClass(winPtr);
    }
    TkOptionClassChanged(winPtr);
}

/*
 *----------------------------------------------------------------------
 *
 * Tk_SetClassProcs --
 *
 *	This function is used to set the class functions and instance data for
 *	a window.
 *
 * Results:
 *	None.
 *
 * Side effects:
 *	A new set of class functions and instance data is stored for tkwin,
 *	replacing any existing values.
 *
 *----------------------------------------------------------------------
 */

void
Tk_SetClassProcs(
    Tk_Window tkwin,		/* Token for window to modify. */
    Tk_ClassProcs *procs,	/* Class procs structure. */
    ClientData instanceData)	/* Data to be passed to class functions. */
{
    register TkWindow *winPtr = (TkWindow *) tkwin;

    winPtr->classProcsPtr = procs;
    winPtr->instanceData = instanceData;
}

/*
 *----------------------------------------------------------------------
 *
 * Tk_NameToWindow --
 *
 *	Given a string name for a window, this function returns the token for
 *	the window, if there exists a window corresponding to the given name.
 *
 * Results:
 *	The return result is either a token for the window corresponding to
 *	"name", or else NULL to indicate that there is no such window. In this
 *	case, an error message is left in the interp's result, unless interp
 *      is NULL.
 *
 * Side effects:
 *	None.
 *
 *----------------------------------------------------------------------
 */

Tk_Window
Tk_NameToWindow(
    Tcl_Interp *interp,		/* Where to report errors. */
    CONST char *pathName,	/* Path name of window. */
    Tk_Window tkwin)		/* Token for window: name is assumed to belong
				 * to the same main window as tkwin. */
{
    Tcl_HashEntry *hPtr;

    if (tkwin == NULL) {
	/*
	 * Either we're not really in Tk, or the main window was destroyed and
	 * we're on our way out of the application.
	 */

	if (interp != NULL) {
	    Tcl_AppendResult(interp, "NULL main window", NULL);
	}
	return NULL;
    }

    hPtr = Tcl_FindHashEntry(&((TkWindow *) tkwin)->mainPtr->nameTable,
	    pathName);
    if (hPtr == NULL) {
	if (interp != NULL) {
	    Tcl_AppendResult(interp, "bad window path name \"",
		    pathName, "\"", NULL);
	}
	return NULL;
    }
    return (Tk_Window) Tcl_GetHashValue(hPtr);
}

/*
 *----------------------------------------------------------------------
 *
 * Tk_IdToWindow --
 *
 *	Given an X display and window ID, this function returns the Tk token
 *	for the window, if there exists a Tk window corresponding to the given
 *	ID.
 *
 * Results:
 *	The return result is either a token for the window corresponding to
 *	the given X id, or else NULL to indicate that there is no such window.
 *
 * Side effects:
 *	None.
 *
 *----------------------------------------------------------------------
 */

Tk_Window
Tk_IdToWindow(
    Display *display,		/* X display containing the window. */
    Window window)		/* X window window id. */
{
    TkDisplay *dispPtr;
    Tcl_HashEntry *hPtr;

    for (dispPtr = TkGetDisplayList(); ; dispPtr = dispPtr->nextPtr) {
	if (dispPtr == NULL) {
	    return NULL;
	}
	if (dispPtr->display == display) {
	    break;
	}
    }

    hPtr = Tcl_FindHashEntry(&dispPtr->winTable, (char *) window);
    if (hPtr == NULL) {
	return NULL;
    }
    return (Tk_Window) Tcl_GetHashValue(hPtr);
}

/*
 *----------------------------------------------------------------------
 *
 * Tk_DisplayName --
 *
 *	Return the textual name of a window's display.
 *
 * Results:
 *	The return value is the string name of the display associated with
 *	tkwin.
 *
 * Side effects:
 *	None.
 *
 *----------------------------------------------------------------------
 */

CONST char *
Tk_DisplayName(
    Tk_Window tkwin)		/* Window whose display name is desired. */
{
    return ((TkWindow *) tkwin)->dispPtr->name;
}

/*
 *----------------------------------------------------------------------
 *
 * Tk_Interp --
 *
 *	Get the Tcl interpreter from a Tk window.
 *
 * Results:
 *	A pointer to the interpreter or NULL.
 *
 * Side effects:
 *	None.
 *
 *----------------------------------------------------------------------
 */

Tcl_Interp *
Tk_Interp(
    Tk_Window tkwin)
{
    if (tkwin != NULL && ((TkWindow *)tkwin)->mainPtr != NULL) {
	return ((TkWindow *)tkwin)->mainPtr->interp;
    }
    return NULL;
}

/*
 *----------------------------------------------------------------------
 *
 * UnlinkWindow --
 *
 *	This function removes a window from the childList of its parent.
 *
 * Results:
 *	None.
 *
 * Side effects:
 *	The window is unlinked from its childList.
 *
 *----------------------------------------------------------------------
 */

static void
UnlinkWindow(
    TkWindow *winPtr)		/* Child window to be unlinked. */
{
    TkWindow *prevPtr;

    if (winPtr->parentPtr == NULL) {
	return;
    }
    prevPtr = winPtr->parentPtr->childList;
    if (prevPtr == winPtr) {
	winPtr->parentPtr->childList = winPtr->nextPtr;
	if (winPtr->nextPtr == NULL) {
	    winPtr->parentPtr->lastChildPtr = NULL;
	}
    } else {
	while (prevPtr->nextPtr != winPtr) {
	    prevPtr = prevPtr->nextPtr;
	    if (prevPtr == NULL) {
		Tcl_Panic("UnlinkWindow couldn't find child in parent");
	    }
	}
	prevPtr->nextPtr = winPtr->nextPtr;
	if (winPtr->nextPtr == NULL) {
	    winPtr->parentPtr->lastChildPtr = prevPtr;
	}
    }
}

/*
 *----------------------------------------------------------------------
 *
 * Tk_RestackWindow --
 *
 *	Change a window's position in the stacking order.
 *
 * Results:
 *	TCL_OK is normally returned. If other is not a descendant of tkwin's
 *	parent then TCL_ERROR is returned and tkwin is not repositioned.
 *
 * Side effects:
 *	Tkwin is repositioned in the stacking order.
 *
 *----------------------------------------------------------------------
 */

int
Tk_RestackWindow(
    Tk_Window tkwin,		/* Token for window whose position in the
				 * stacking order is to change. */
    int aboveBelow,		/* Indicates new position of tkwin relative to
				 * other; must be Above or Below. */
    Tk_Window other)		/* Tkwin will be moved to a position that puts
				 * it just above or below this window. If NULL
				 * then tkwin goes above or below all windows
				 * in the same parent. */
{
    TkWindow *winPtr = (TkWindow *) tkwin;
    TkWindow *otherPtr = (TkWindow *) other;

    /*
     * Special case: if winPtr is a top-level window then just find the
     * top-level ancestor of otherPtr and restack winPtr above otherPtr
     * without changing any of Tk's childLists.
     */

    if (winPtr->flags & TK_WIN_MANAGED) {
	while ((otherPtr != NULL) && !(otherPtr->flags & TK_TOP_HIERARCHY)) {
	    otherPtr = otherPtr->parentPtr;
	}
	TkWmRestackToplevel(winPtr, aboveBelow, otherPtr);
	return TCL_OK;
    }

    /*
     * Find an ancestor of otherPtr that is a sibling of winPtr.
     */

    if (winPtr->parentPtr == NULL) {
	/*
	 * Window is going to be deleted shortly; don't do anything.
	 */

	return TCL_OK;
    }
    if (otherPtr == NULL) {
	if (aboveBelow == Above) {
	    otherPtr = winPtr->parentPtr->lastChildPtr;
	} else {
	    otherPtr = winPtr->parentPtr->childList;
	}
    } else {
	while (winPtr->parentPtr != otherPtr->parentPtr) {
	    if ((otherPtr == NULL) || (otherPtr->flags & TK_TOP_HIERARCHY)) {
		return TCL_ERROR;
	    }
	    otherPtr = otherPtr->parentPtr;
	}
    }
    if (otherPtr == winPtr) {
	return TCL_OK;
    }

    /*
     * Reposition winPtr in the stacking order.
     */

    UnlinkWindow(winPtr);
    if (aboveBelow == Above) {
	winPtr->nextPtr = otherPtr->nextPtr;
	if (winPtr->nextPtr == NULL) {
	    winPtr->parentPtr->lastChildPtr = winPtr;
	}
	otherPtr->nextPtr = winPtr;
    } else {
	TkWindow *prevPtr;

	prevPtr = winPtr->parentPtr->childList;
	if (prevPtr == otherPtr) {
	    winPtr->parentPtr->childList = winPtr;
	} else {
	    while (prevPtr->nextPtr != otherPtr) {
		prevPtr = prevPtr->nextPtr;
	    }
	    prevPtr->nextPtr = winPtr;
	}
	winPtr->nextPtr = otherPtr;
    }

    /*
     * Notify the X server of the change. If winPtr hasn't yet been created
     * then there's no need to tell the X server now, since the stacking order
     * will be handled properly when the window is finally created.
     */

    if (winPtr->window != None) {
	XWindowChanges changes;
	unsigned int mask;

	mask = CWStackMode;
	changes.stack_mode = Above;
	for (otherPtr = winPtr->nextPtr; otherPtr != NULL;
		otherPtr = otherPtr->nextPtr) {
	    if ((otherPtr->window != None)
		    && !(otherPtr->flags & (TK_TOP_HIERARCHY|TK_REPARENTED))){
		changes.sibling = otherPtr->window;
		changes.stack_mode = Below;
		mask = CWStackMode|CWSibling;
		break;
	    }
	}
	XConfigureWindow(winPtr->display, winPtr->window, mask, &changes);
    }
    return TCL_OK;
}

/*
 *----------------------------------------------------------------------
 *
 * Tk_MainWindow --
 *
 *	Returns the main window for an application.
 *
 * Results:
 *	If interp has a Tk application associated with it, the main window for
 *	the application is returned. Otherwise NULL is returned and an error
 *	message is left in the interp's result.
 *
 * Side effects:
 *	None.
 *
 *----------------------------------------------------------------------
 */

Tk_Window
Tk_MainWindow(
    Tcl_Interp *interp)		/* Interpreter that embodies the application.
				 * Used for error reporting also. */
{
    TkMainInfo *mainPtr;
    ThreadSpecificData *tsdPtr;

    if (interp == NULL) {
	return NULL;
    }
#ifdef USE_TCL_STUBS
    if (tclStubsPtr == NULL) {
	return NULL;
    }
#endif
    tsdPtr = (ThreadSpecificData *)
	Tcl_GetThreadData(&dataKey, sizeof(ThreadSpecificData));

    for (mainPtr = tsdPtr->mainWindowList; mainPtr != NULL;
	    mainPtr = mainPtr->nextPtr) {
	if (mainPtr->interp == interp) {
	    return (Tk_Window) mainPtr->winPtr;
	}
    }
    Tcl_SetResult(interp, "this isn't a Tk application", TCL_STATIC);
    return NULL;
}

/*
 *----------------------------------------------------------------------
 *
 * Tk_StrictMotif --
 *
 *	Indicates whether strict Motif compliance has been specified for the
 *	given window.
 *
 * Results:
 *	The return value is 1 if strict Motif compliance has been requested
 *	for tkwin's application by setting the tk_strictMotif variable in its
 *	interpreter to a true value. 0 is returned if tk_strictMotif has a
 *	false value.
 *
 * Side effects:
 *	None.
 *
 *----------------------------------------------------------------------
 */

int
Tk_StrictMotif(
    Tk_Window tkwin)		/* Window whose application is to be
				 * checked. */
{
    return ((TkWindow *) tkwin)->mainPtr->strictMotif;
}

/*
 *----------------------------------------------------------------------
 *
 * Tk_GetNumMainWindows --
 *
 *	This function returns the number of main windows currently open in
 *	this process.
 *
 * Results:
 *	The number of main windows open in this process.
 *
 * Side effects:
 *	None.
 *
 *----------------------------------------------------------------------
 */

int
Tk_GetNumMainWindows(void)
{
    ThreadSpecificData *tsdPtr;

#ifdef USE_TCL_STUBS
    if (tclStubsPtr == NULL) {
	return 0;
    }
#endif

    tsdPtr = (ThreadSpecificData *)
<<<<<<< HEAD
	    Tcl_GetThreadData(&dataKey, sizeof(ThreadSpecificData));
=======
	Tcl_GetThreadData(&dataKey, sizeof(ThreadSpecificData));
>>>>>>> ae9c118d

    return tsdPtr->numMainWindows;
}

/*
 *----------------------------------------------------------------------
 *
 * TkpAlwaysShowSelection --
 *
 *	Indicates whether text/entry widgets should always display
 *	their selection, regardless of window focus.
 *
 * Results:
 *	The return value is 1 if always showing the selection has been
 *	requested for tkwin's application by setting the
 *	::tk::AlwaysShowSelection variable in its interpreter to a true value.
 *	0 is returned if it has a false value.
 *
 * Side effects:
 *	None.
 *
 *----------------------------------------------------------------------
 */

int
TkpAlwaysShowSelection(
    Tk_Window tkwin)		/* Window whose application is to be
				 * checked. */
{
    return ((TkWindow *) tkwin)->mainPtr->alwaysShowSelection;
}

/*
 *----------------------------------------------------------------------
 *
 * DeleteWindowsExitProc --
 *
 *	This function is invoked as an exit handler. It deletes all of the
 *	main windows in the current thread. We really should be using a thread
 *	local exit handler to delete windows and a process exit handler to
 *	close the display but Tcl does not provide support for this usage.
 *
 * Results:
 *	None.
 *
 * Side effects:
 *	None.
 *
 *----------------------------------------------------------------------
 */

static void
DeleteWindowsExitProc(
    ClientData clientData)	/* tsdPtr when handler was created. */
{
    TkDisplay *dispPtr, *nextPtr;
    Tcl_Interp *interp;
    ThreadSpecificData *tsdPtr = (ThreadSpecificData *) clientData;

    if (tsdPtr == NULL) {
	return;
    }

    /*
     * Finish destroying any windows that are in a half-dead state. We must
     * protect the interpreter while destroying the window, because of
     * <Destroy> bindings which could destroy the interpreter while the window
     * is being deleted. This would leave frames on the call stack pointing at
     * deleted memory, causing core dumps.
     */

    while (tsdPtr->halfdeadWindowList != NULL) {
	interp = tsdPtr->halfdeadWindowList->winPtr->mainPtr->interp;
	Tcl_Preserve((ClientData) interp);
	tsdPtr->halfdeadWindowList->flags |= HD_CLEANUP;
	tsdPtr->halfdeadWindowList->winPtr->flags &= ~TK_ALREADY_DEAD;
	Tk_DestroyWindow((Tk_Window) tsdPtr->halfdeadWindowList->winPtr);
	Tcl_Release((ClientData) interp);
    }

    /*
     * Destroy any remaining main windows.
     */

    while (tsdPtr->mainWindowList != NULL) {
<<<<<<< HEAD
	interp = tsdPtr->mainWindowList->interp;
	Tcl_Preserve((ClientData) interp);
	Tk_DestroyWindow((Tk_Window) tsdPtr->mainWindowList->winPtr);
	Tcl_Release((ClientData) interp);
=======
        interp = tsdPtr->mainWindowList->interp;
        Tcl_Preserve((ClientData) interp);
        Tk_DestroyWindow((Tk_Window) tsdPtr->mainWindowList->winPtr);
        Tcl_Release((ClientData) interp);
>>>>>>> ae9c118d
    }

    /*
     * Iterate destroying the displays until no more displays remain. It is
     * possible for displays to get recreated during exit by any code that
     * calls GetScreen, so we must destroy these new displays as well as the
     * old ones.
     */

<<<<<<< HEAD
    for (dispPtr = tsdPtr->displayList; dispPtr != NULL;
	    dispPtr = tsdPtr->displayList) {
	/*
	 * Now iterate over the current list of open displays, and first set
	 * the global pointer to NULL so we will be able to notice if any new
	 * displays got created during deletion of the current set. We must
	 * also do this to ensure that Tk_IdToWindow does not find the old
	 * display as it is being destroyed, when it wants to see if it needs
	 * to dispatch a message.
	 */

	for (tsdPtr->displayList = NULL; dispPtr != NULL; dispPtr = nextPtr) {
	    nextPtr = dispPtr->nextPtr;
	    TkCloseDisplay(dispPtr);
	}
=======
    for (dispPtr = tsdPtr->displayList;
         dispPtr != NULL;
         dispPtr = tsdPtr->displayList) {
        /*
         * Now iterate over the current list of open displays, and first
         * set the global pointer to NULL so we will be able to notice if
         * any new displays got created during deletion of the current set.
         * We must also do this to ensure that Tk_IdToWindow does not find
         * the old display as it is being destroyed, when it wants to see
         * if it needs to dispatch a message.
         */

        for (tsdPtr->displayList = NULL; dispPtr != NULL;
                dispPtr = nextPtr) {
            nextPtr = dispPtr->nextPtr;
            TkCloseDisplay(dispPtr);
        }
>>>>>>> ae9c118d
    }

    tsdPtr->numMainWindows = 0;
    tsdPtr->mainWindowList = NULL;
    tsdPtr->initialized = 0;
}

#if defined(__WIN32__) && !defined(__WIN64__)

static HMODULE tkcygwindll = NULL;

/*
 * Run Tk_MainEx from libtk8.?.dll
 *
 * This function is only ever called from wish8.4.exe, the cygwin
 * port of Tcl. This means that the system encoding is utf-8,
 * so we don't have to do any encoding conversions.
 */
int
TkCygwinMainEx(argc, argv, appInitProc, interp)
    int argc;				/* Number of arguments. */
    char **argv;			/* Array of argument strings. */
    Tcl_AppInitProc *appInitProc;	/* Application-specific initialization
					 * procedure to call after most
					 * initialization but before starting
					 * to execute commands. */
    Tcl_Interp *interp;
{
    char name[MAX_PATH];
    int len;
    void (*sym)(int, char **, Tcl_AppInitProc *, Tcl_Interp *);

    /* construct "<path>/libtk8.?.dll", from "<path>/tk8?.dll" */
	len = GetModuleFileName(Tk_GetHINSTANCE(), name, MAX_PATH);
	name[len-2] = '.';
	name[len-1] = name[len-5];
	strcpy(name+len, ".dll");
	memcpy(name+len-8, "libtk8", 6);

	tkcygwindll = LoadLibrary(name);
	if (!tkcygwindll) {
	    /* dll is not present */
	    return 0;
	}
	sym = (void (*)(int, char **, Tcl_AppInitProc *, Tcl_Interp *)) GetProcAddress(tkcygwindll, "Tk_MainEx");
	if (!sym) {
		return 0;
	}
	sym(argc, argv, appInitProc, interp);
    return 1;
}
#endif
/*
 *----------------------------------------------------------------------
 *
 * Tk_Init --
 *
 *	This function is invoked to add Tk to an interpreter. It incorporates
 *	all of Tk's commands into the interpreter and creates the main window
 *	for a new Tk application. If the interpreter contains a variable
 *	"argv", this function extracts several arguments from that variable,
 *	uses them to configure the main window, and modifies argv to exclude
 *	the arguments (see the "wish" documentation for a list of the
 *	arguments that are extracted).
 *
 * Results:
 *	Returns a standard Tcl completion code and sets the interp's result if
 *	there is an error.
 *
 * Side effects:
 *	Depends on various initialization scripts that get invoked.
 *
 *----------------------------------------------------------------------
 */

int
Tk_Init(
    Tcl_Interp *interp)		/* Interpreter to initialize. */
{
#if defined(__WIN32__) && !defined(__WIN64__)
    if (tkcygwindll) {
	int (*sym)(Tcl_Interp *);

	sym = (int (*)(Tcl_Interp *)) GetProcAddress(tkcygwindll, "Tk_Init");
	if (sym) {
	    return sym(interp);
	}
    }
#endif
    return Initialize(interp);
}

/*
 *----------------------------------------------------------------------
 *
 * Tk_SafeInit --
 *
 *	This function is invoked to add Tk to a safe interpreter. It invokes
 *	the internal function that does the real work.
 *
 * Results:
 *	Returns a standard Tcl completion code and sets the interp's result if
 *	there is an error.
 *
 * Side effects:
 *	Depends on various initialization scripts that are invoked.
 *
 *----------------------------------------------------------------------
 */

int
Tk_SafeInit(
    Tcl_Interp *interp)		/* Interpreter to initialize. */
{
    /*
     * Initialize the interpreter with Tk, safely. This removes all the Tk
     * commands that are unsafe.
     *
     * Rationale:
     *
     * - Toplevel and menu are unsafe because they can be used to cover the
     *   entire screen and to steal input from the user.
     * - Continuous ringing of the bell is a nuisance.
     * - Cannot allow access to the clipboard because a malicious script can
     *   replace the contents with the string "rm -r *" and lead to surprises
     *   when the contents of the clipboard are pasted. Similarly, the
     *   selection command is blocked.
     * - Cannot allow send because it can be used to cause unsafe interpreters
     *   to execute commands. The tk command recreates the send command, so
     *   that too must be hidden.
     * - Focus can be used to grab the focus away from another window, in
     *   effect stealing user input. Cannot allow that.
     *   NOTE: We currently do *not* hide focus as it would make it impossible
     *   to provide keyboard input to Tk in a safe interpreter.
     * - Grab can be used to block the user from using any other apps on the
     *   screen.
     * - Tkwait can block the containing process forever. Use bindings,
     *   fileevents and split the protocol into before-the-wait and
     *   after-the-wait parts. More work but necessary.
     * - Wm is unsafe because (if toplevels are allowed, in the future) it can
     *   be used to remove decorations, move windows around, cover the entire
     *   screen etc etc.
     *
     * Current risks:
     *
     * - No CPU time limit, no memory allocation limits, no color limits.
     *   CPU time limits can be imposed by an unsafe master interpreter.
     *
     * The actual code called is the same as Tk_Init but Tcl_IsSafe() is
     * checked at several places to differentiate the two initialisations.
     */

#if defined(__WIN32__) && !defined(__WIN64__)
    if (tkcygwindll) {
	int (*sym)(Tcl_Interp *);

	sym = (int (*)(Tcl_Interp *)) GetProcAddress(tkcygwindll, "Tk_SafeInit");
	if (sym) {
	    return sym(interp);
	}
    }
#endif
    return Initialize(interp);
}

extern TkStubs tkStubs;

/*
 *----------------------------------------------------------------------
 *
 * Initialize --
 *
 *	???TODO???
 *
 * Results:
 *	A standard Tcl result. Also leaves an error message in the interp's
 *	result if there was an error.
 *
 * Side effects:
 *	Depends on the initialization scripts that are invoked.
 *
 *----------------------------------------------------------------------
 */

static int
Initialize(
    Tcl_Interp *interp)		/* Interpreter to initialize. */
{
    char *p;
    int argc, code;
    CONST char **argv;
    char *args[20];
    CONST char *argString = NULL;
    Tcl_DString class;
    ThreadSpecificData *tsdPtr;

    /*
     * Ensure that we are getting the matching version of Tcl. This is really
     * only an issue when Tk is loaded dynamically.
     */

    if (Tcl_InitStubs(interp, TCL_VERSION, 0) == NULL) {
	return TCL_ERROR;
    }

    /*
     * Ensure that our obj-types are registered with the Tcl runtime.
     */

    TkRegisterObjTypes();

    tsdPtr = (ThreadSpecificData *)
<<<<<<< HEAD
	    Tcl_GetThreadData(&dataKey, sizeof(ThreadSpecificData));
=======
	Tcl_GetThreadData(&dataKey, sizeof(ThreadSpecificData));
>>>>>>> ae9c118d

    /*
     * Start by initializing all the static variables to default acceptable
     * values so that no information is leaked from a previous run of this
     * code.
     */

    Tcl_MutexLock(&windowMutex);
    synchronize = 0;
    name = NULL;
    display = NULL;
    geometry = NULL;
    colormap = NULL;
    use = NULL;
    visual = NULL;
    rest = 0;
    argv = NULL;

    /*
     * We start by resetting the result because it might not be clean
     */

    Tcl_ResetResult(interp);

    if (Tcl_IsSafe(interp)) {
	/*
	 * Get the clearance to start Tk and the "argv" parameters from the
	 * master.
	 */

	Tcl_DString ds;

	/*
	 * Step 1 : find the master and construct the interp name (could be a
	 * function if new APIs were ok). We could also construct the path
	 * while walking, but there is no API to get the name of an interp
	 * either.
	 */

	Tcl_Interp *master = interp;

	while (1) {
	    master = Tcl_GetMaster(master);
	    if (master == NULL) {
		Tcl_AppendResult(interp, "NULL master", NULL);
		code = TCL_ERROR;
		goto done;
	    }
	    if (!Tcl_IsSafe(master)) {
		/* Found the trusted master. */
		break;
	    }
	}

	/*
	 * Construct the name (rewalk...)
	 */

	code = Tcl_GetInterpPath(master, interp);
	if (code != TCL_OK) {
	    Tcl_AppendResult(interp, "error in Tcl_GetInterpPath", NULL);
	    goto done;
	}

	/*
	 * Build the string to eval.
	 */

	Tcl_DStringInit(&ds);
	Tcl_DStringAppendElement(&ds, "::safe::TkInit");
	Tcl_DStringAppendElement(&ds, Tcl_GetStringResult(master));

	/*
	 * Step 2 : Eval in the master. The argument is the *reversed* interp
	 * path of the slave.
	 */

	code = Tcl_Eval(master, Tcl_DStringValue(&ds));
	if (code != TCL_OK) {
	    /*
	     * We might want to transfer the error message or not. We don't.
	     * (No API to do it and maybe security reasons).
	     */

	    Tcl_DStringFree(&ds);
	    Tcl_AppendResult(interp,
<<<<<<< HEAD
		    "not allowed to start Tk by master's safe::TkInit", NULL);
	    goto done;
	}
	Tcl_DStringFree(&ds);

	/*
	 * Use the master's result as argv. Note: We don't use the Obj
	 * interfaces to avoid dealing with cross interp refcounting and
	 * changing the code below.
=======
		    "not allowed to start Tk by master's safe::TkInit",
		    (char *) NULL);
	    goto done;
	}
	Tcl_DStringFree(&ds);
	/*
	 * Use the master's result as argv.
	 * Note: We don't use the Obj interfaces to avoid dealing with
	 * cross interp refcounting and changing the code below.
>>>>>>> ae9c118d
	 */

	argString = Tcl_GetStringResult(master);
    } else {
	/*
	 * If there is an "argv" variable, get its value, extract out relevant
	 * arguments from it, and rewrite the variable without the arguments
	 * that we used.
	 */

	argString = Tcl_GetVar2(interp, "argv", NULL, TCL_GLOBAL_ONLY);
    }
    if (argString != NULL) {
	char buffer[TCL_INTEGER_SPACE];

	if (Tcl_SplitList(interp, argString, &argc, &argv) != TCL_OK) {
	argError:
	    Tcl_AddErrorInfo(interp,
		    "\n    (processing arguments in argv variable)");
	    code = TCL_ERROR;
	    goto done;
	}
	if (Tk_ParseArgv(interp, (Tk_Window) NULL, &argc, argv,
		argTable, TK_ARGV_DONT_SKIP_FIRST_ARG|TK_ARGV_NO_DEFAULTS)
		!= TCL_OK) {
	    goto argError;
	}
	p = Tcl_Merge(argc, argv);
	Tcl_SetVar2(interp, "argv", NULL, p, TCL_GLOBAL_ONLY);
	sprintf(buffer, "%d", argc);
	Tcl_SetVar2(interp, "argc", NULL, buffer, TCL_GLOBAL_ONLY);
	ckfree(p);
    }

    /*
     * Figure out the application's name and class.
     */

    Tcl_DStringInit(&class);
    if (name == NULL) {
	int offset;

	TkpGetAppName(interp, &class);
	offset = Tcl_DStringLength(&class)+1;
	Tcl_DStringSetLength(&class, offset);
	Tcl_DStringAppend(&class, Tcl_DStringValue(&class), offset-1);
	name = Tcl_DStringValue(&class) + offset;
    } else {
	Tcl_DStringAppend(&class, name, -1);
    }

    p = Tcl_DStringValue(&class);
    if (*p) {
	Tcl_UtfToTitle(p);
    }

    /*
     * Create an argument list for creating the top-level window, using the
     * information parsed from argv, if any.
     */

    args[0] = "toplevel";
    args[1] = ".";
    args[2] = "-class";
    args[3] = Tcl_DStringValue(&class);
    argc = 4;
    if (display != NULL) {
	args[argc] = "-screen";
	args[argc+1] = display;
	argc += 2;

	/*
	 * If this is the first application for this process, save the display
	 * name in the DISPLAY environment variable so that it will be
	 * available to subprocesses created by us.
	 */

	if (tsdPtr->numMainWindows == 0) {
	    Tcl_SetVar2(interp, "env", "DISPLAY", display, TCL_GLOBAL_ONLY);
	}
    }
    if (colormap != NULL) {
	args[argc] = "-colormap";
	args[argc+1] = colormap;
	argc += 2;
	colormap = NULL;
    }
    if (use != NULL) {
	args[argc] = "-use";
	args[argc+1] = use;
	argc += 2;
	use = NULL;
    }
    if (visual != NULL) {
	args[argc] = "-visual";
	args[argc+1] = visual;
	argc += 2;
	visual = NULL;
    }
    args[argc] = NULL;
    code = TkCreateFrame((ClientData) NULL, interp, argc, args, 1, name);

    Tcl_DStringFree(&class);
    if (code != TCL_OK) {
	goto done;
    }
    Tcl_ResetResult(interp);
    if (synchronize) {
	XSynchronize(Tk_Display(Tk_MainWindow(interp)), True);
    }

    /*
     * Set the geometry of the main window, if requested. Put the requested
     * geometry into the "geometry" variable.
     */

    if (geometry != NULL) {
	Tcl_SetVar(interp, "geometry", geometry, TCL_GLOBAL_ONLY);
	code = Tcl_VarEval(interp, "wm geometry . ", geometry, NULL);
	if (code != TCL_OK) {
	    goto done;
	}
	geometry = NULL;
    }

    if (Tcl_PkgRequire(interp, "Tcl", TCL_VERSION, 0) == NULL) {
	code = TCL_ERROR;
	goto done;
    }

    /*
     * Provide Tk and its stub table.
     */

    code = Tcl_PkgProvideEx(interp, "Tk", TK_PATCH_LEVEL,
	    (ClientData) &tkStubs);
    if (code != TCL_OK) {
	goto done;
    }

    /*
     * If we were able to provide ourselves as a package, then set the main
     * loop function in Tcl to our main loop proc. This will cause tclsh to be
     * event-aware when Tk is dynamically loaded. This will have no effect in
     * wish, which already is prepared to run the event loop.
     */

    Tcl_SetMainLoop(Tk_MainLoop);

#undef Tk_InitStubs

    Tk_InitStubs(interp, TK_VERSION, 1);

    /*
     * Initialized the themed widget set
     */

    code = Ttk_Init(interp);
    if (code != TCL_OK) {
	goto done;
    }

    /*
     * Invoke platform-specific initialization. Unlock mutex before entering
     * TkpInit, as that may run through the Tk_Init routine again for the
     * console window interpreter.
     */

    Tcl_MutexUnlock(&windowMutex);
    if (argv != NULL) {
	ckfree((char *) argv);
    }
    code = TkpInit(interp);
    if (code == TCL_OK) {

	/*
	 * In order to find tk.tcl during initialization, we evaluate the
	 * following script.  It calls on the Tcl command [tcl_findLibrary]
	 * to perform the search.  See the docs for that command for details
	 * on where it looks.
	 *
	 * Note that this entire search mechanism can be bypassed by defining
	 * an alternate [tkInit] command before calling Tk_Init().
	 */

	code = Tcl_Eval(interp,
"if {[namespace which -command tkInit] eq \"\"} {\n\
  proc tkInit {} {\n\
    global tk_library tk_version tk_patchLevel\n\
      rename tkInit {}\n\
    tcl_findLibrary tk $tk_version $tk_patchLevel tk.tcl TK_LIBRARY tk_library\n\
  }\n\
}\n\
tkInit");
    }
    if (code == TCL_OK) {
	/*
	 * Create exit handlers to delete all windows when the application or
	 * thread exits. The handler need to be invoked before other platform
	 * specific cleanups take place to avoid panics in finalization.
	 */

	TkCreateThreadExitHandler(DeleteWindowsExitProc, (ClientData) tsdPtr);
    }
    return code;

  done:
    Tcl_MutexUnlock(&windowMutex);
    if (argv != NULL) {
	ckfree((char *) argv);
    }
    return code;
}

/*
 *----------------------------------------------------------------------
 *
 * Tk_PkgInitStubsCheck --
 *
 *	This is a replacement routine for Tk_InitStubs() that is called
 *	from code where -DUSE_TK_STUBS has not been enabled.
 *
 * Results:
 *	Returns the version of a conforming Tk stubs table, or NULL, if
 *	the table version doesn't satisfy the requested requirements,
 *	according to historical practice.
 *
 * Side effects:
 *	None.
 *
 *----------------------------------------------------------------------
 */

CONST char *
Tk_PkgInitStubsCheck(
    Tcl_Interp *interp,
    CONST char * version,
    int exact)
{
    CONST char *actualVersion = Tcl_PkgRequire(interp, "Tk", version, 0);

    if (exact && actualVersion) {
	CONST char *p = version;
	int count = 0;

	while (*p) {
	    count += !isdigit(UCHAR(*p++));
	}
	if (count == 1) {
	    if (0 != strncmp(version, actualVersion, strlen(version))) {
		/* Construct error message */
		Tcl_PkgPresent(interp, "Tk", version, 1);
		return NULL;
	    }
	} else {
	    return Tcl_PkgPresent(interp, "Tk", version, 1);
	}
    }
    return actualVersion;
}
/*
 * Local Variables:
 * mode: c
 * c-basic-offset: 4
 * fill-column: 78
 * End:
 */<|MERGE_RESOLUTION|>--- conflicted
+++ resolved
@@ -20,17 +20,9 @@
 #include "tkUnixInt.h"
 #endif
 
-<<<<<<< HEAD
 /*
  * Type used to keep track of Window objects that were only partially
  * deallocated by Tk_DestroyWindow.
-=======
-#include "tclInt.h" /* for Tcl_CreateNamespace() */
-
-/*
- * Type used to keep track of Window objects that were
- * only partically deallocated by Tk_DestroyWindow.
->>>>>>> ae9c118d
  */
 
 #define HD_CLEANUP		1
@@ -52,22 +44,12 @@
 				/* First in list of all main windows managed
 				 * by this thread. */
     TkHalfdeadWindow *halfdeadWindowList;
-<<<<<<< HEAD
 				/* First in list of partially deallocated
 				 * windows. */
     TkDisplay *displayList;	/* List of all displays currently in use by
 				 * the current thread. */
     int initialized;		/* 0 means the structures above need
 				 * initializing. */
-=======
-                           /* First in list of partially deallocated
-			    * windows. */
-    TkDisplay *displayList;
-                           /* List of all displays currently in use by
-			    * the current thread. */
-    int initialized;       /* 0 means the structures above need
-			    * initializing. */
->>>>>>> ae9c118d
 } ThreadSpecificData;
 static Tcl_ThreadDataKey dataKey;
 
@@ -258,7 +240,6 @@
  * Forward declarations to functions defined later in this file:
  */
 
-<<<<<<< HEAD
 static Tk_Window	CreateTopLevelWindow(Tcl_Interp *interp,
 			    Tk_Window parent, CONST char *name,
 			    CONST char *screenName, unsigned int flags);
@@ -269,20 +250,6 @@
 static int		NameWindow(Tcl_Interp *interp, TkWindow *winPtr,
 			    TkWindow *parentPtr, CONST char *name);
 static void		UnlinkWindow(TkWindow *winPtr);
-=======
-static Tk_Window	CreateTopLevelWindow _ANSI_ARGS_((Tcl_Interp *interp,
-			    Tk_Window parent, CONST char *name,
-			    CONST char *screenName, unsigned int flags));
-static void		DeleteWindowsExitProc _ANSI_ARGS_((
-			    ClientData clientData));
-static TkDisplay *	GetScreen _ANSI_ARGS_((Tcl_Interp *interp,
-			    CONST char *screenName, int *screenPtr));
-static int		Initialize _ANSI_ARGS_((Tcl_Interp *interp));
-static int		NameWindow _ANSI_ARGS_((Tcl_Interp *interp,
-			    TkWindow *winPtr, TkWindow *parentPtr,
-			    CONST char *name));
-static void		UnlinkWindow _ANSI_ARGS_((TkWindow *winPtr));
->>>>>>> ae9c118d
  
 /*
@@ -389,11 +356,7 @@
     register TkDisplay *dispPtr;
     int screenId;
     ThreadSpecificData *tsdPtr = (ThreadSpecificData *)
-<<<<<<< HEAD
 	    Tcl_GetThreadData(&dataKey, sizeof(ThreadSpecificData));
-=======
-            Tcl_GetThreadData(&dataKey, sizeof(ThreadSpecificData));
->>>>>>> ae9c118d
 
     if (!tsdPtr->initialized) {
 	tsdPtr->initialized = 1;
@@ -432,18 +395,10 @@
     winPtr->flags |= flags;
 
     /*
-<<<<<<< HEAD
      * Force the window to use a border pixel instead of border pixmap. This
      * is needed for the case where the window doesn't use the default visual.
      * In this case, the default border is a pixmap inherited from the root
      * window, which won't work because it will have the wrong visual.
-=======
-     * Force the window to use a border pixel instead of border pixmap.
-     * This is needed for the case where the window doesn't use the
-     * default visual.  In this case, the default border is a pixmap
-     * inherited from the root window, which won't work because it will
-     * have the wrong visual.
->>>>>>> ae9c118d
      */
 
     winPtr->dirtyAtts |= CWBorderPixel;
@@ -502,11 +457,7 @@
     int screenId;
     size_t length;
     ThreadSpecificData *tsdPtr = (ThreadSpecificData *)
-<<<<<<< HEAD
 	    Tcl_GetThreadData(&dataKey, sizeof(ThreadSpecificData));
-=======
-            Tcl_GetThreadData(&dataKey, sizeof(ThreadSpecificData));
->>>>>>> ae9c118d
 
     /*
      * Separate the screen number from the rest of the display name.
@@ -598,13 +549,8 @@
  *
  * TkGetDisplay --
  *
-<<<<<<< HEAD
  *	Given an X display, TkGetDisplay returns the TkDisplay structure for
  *	the display.
-=======
- *	Given an X display, TkGetDisplay returns the TkDisplay
- *      structure for the display.
->>>>>>> ae9c118d
  *
  * Results:
  *	The return value is a pointer to information about the display, or
@@ -622,11 +568,7 @@
 {
     TkDisplay *dispPtr;
     ThreadSpecificData *tsdPtr = (ThreadSpecificData *)
-<<<<<<< HEAD
 	    Tcl_GetThreadData(&dataKey, sizeof(ThreadSpecificData));
-=======
-            Tcl_GetThreadData(&dataKey, sizeof(ThreadSpecificData));
->>>>>>> ae9c118d
 
     for (dispPtr = tsdPtr->displayList; dispPtr != NULL;
 	    dispPtr = dispPtr->nextPtr) {
@@ -660,11 +602,7 @@
 TkGetDisplayList(void)
 {
     ThreadSpecificData *tsdPtr = (ThreadSpecificData *)
-<<<<<<< HEAD
 	    Tcl_GetThreadData(&dataKey, sizeof(ThreadSpecificData));
-=======
-            Tcl_GetThreadData(&dataKey, sizeof(ThreadSpecificData));
->>>>>>> ae9c118d
 
     return tsdPtr->displayList;
 }
@@ -692,11 +630,7 @@
 TkGetMainInfoList(void)
 {
     ThreadSpecificData *tsdPtr = (ThreadSpecificData *)
-<<<<<<< HEAD
 	    Tcl_GetThreadData(&dataKey, sizeof(ThreadSpecificData));
-=======
-            Tcl_GetThreadData(&dataKey, sizeof(ThreadSpecificData));
->>>>>>> ae9c118d
 
     return tsdPtr->mainWindowList;
 }
@@ -940,11 +874,7 @@
     register const TkCmd *cmdPtr;
     ClientData clientData;
     ThreadSpecificData *tsdPtr = (ThreadSpecificData *)
-<<<<<<< HEAD
 	    Tcl_GetThreadData(&dataKey, sizeof(ThreadSpecificData));
-=======
-            Tcl_GetThreadData(&dataKey, sizeof(ThreadSpecificData));
->>>>>>> ae9c118d
 
     /*
      * Panic if someone updated the TkWindow structure without also updating
@@ -1284,21 +1214,12 @@
     }
     if (((TkWindow *) parent)->flags & TK_ALREADY_DEAD) {
 	Tcl_AppendResult(interp,
-<<<<<<< HEAD
 		"can't create window: parent has been destroyed", NULL);
 	return NULL;
     }
     if (((TkWindow *) parent)->flags & TK_CONTAINER) {
 	Tcl_AppendResult(interp,
 		"can't create window: its parent has -container = yes", NULL);
-=======
-	    "can't create window: parent has been destroyed", (char *) NULL);
-	return NULL;
-    } else if (((TkWindow *) parent)->flags & TK_CONTAINER) {
-	Tcl_AppendResult(interp,
-	    "can't create window: its parent has -container = yes",
-		(char *) NULL);
->>>>>>> ae9c118d
 	return NULL;
     }
 
@@ -1354,11 +1275,7 @@
     XEvent event;
     TkHalfdeadWindow *halfdeadPtr, *prev_halfdeadPtr;
     ThreadSpecificData *tsdPtr = (ThreadSpecificData *)
-<<<<<<< HEAD
 	    Tcl_GetThreadData(&dataKey, sizeof(ThreadSpecificData));
-=======
-            Tcl_GetThreadData(&dataKey, sizeof(ThreadSpecificData));
->>>>>>> ae9c118d
 
     if (winPtr->flags & TK_ALREADY_DEAD) {
 	/*
@@ -1619,7 +1536,6 @@
 	     * the needed work.
 	     */
 
-<<<<<<< HEAD
 	    if ((winPtr->mainPtr->interp != NULL) &&
 		    (!Tcl_InterpDeleted(winPtr->mainPtr->interp))) {
 		for (cmdPtr = commands; cmdPtr->name != NULL; cmdPtr++) {
@@ -1632,21 +1548,6 @@
                 Tcl_UnlinkVar(winPtr->mainPtr->interp,
 			"::tk::AlwaysShowSelection");
 	    }
-=======
-            if ((winPtr->mainPtr->interp != NULL) &&
-                    (!Tcl_InterpDeleted(winPtr->mainPtr->interp))) {
-                for (cmdPtr = commands; cmdPtr->name != NULL; cmdPtr++) {
-                    Tcl_CreateCommand(winPtr->mainPtr->interp, cmdPtr->name,
-                            TkDeadAppCmd, (ClientData) NULL,
-                            (void (*) _ANSI_ARGS_((ClientData))) NULL);
-                }
-                Tcl_CreateCommand(winPtr->mainPtr->interp, "send",
-                        TkDeadAppCmd, (ClientData) NULL,
-                        (void (*) _ANSI_ARGS_((ClientData))) NULL);
-                Tcl_UnlinkVar(winPtr->mainPtr->interp, "tk_strictMotif");
-                Tcl_UnlinkVar(winPtr->mainPtr->interp, "::tk::AlwaysShowSelection");
-            }
->>>>>>> ae9c118d
 
 	    Tcl_DeleteHashTable(&winPtr->mainPtr->nameTable);
 	    TkBindFree(winPtr->mainPtr);
@@ -1655,7 +1556,6 @@
 	    TkFocusFree(winPtr->mainPtr);
 	    TkStylePkgFree(winPtr->mainPtr);
 
-<<<<<<< HEAD
 	    /*
 	     * When embedding Tk into other applications, make sure that all
 	     * destroy events reach the server. Otherwise the embedding
@@ -1666,18 +1566,6 @@
 	    if (winPtr->flags & TK_EMBEDDED) {
 		XSync(winPtr->display, False);
 	    }
-=======
-            /*
-             * When embedding Tk into other applications, make sure
-             * that all destroy events reach the server. Otherwise
-             * the embedding application may also attempt to destroy
-             * the windows, resulting in an X error
-             */
-
-            if (winPtr->flags & TK_EMBEDDED) {
-                XSync(winPtr->display, False);
-            }
->>>>>>> ae9c118d
 	    ckfree((char *) winPtr->mainPtr);
 
 	    /*
@@ -1700,7 +1588,6 @@
 		 * works except for send event issues. -- hobbs 04/2002
 		 */
 
-<<<<<<< HEAD
 		TkDisplay *theDispPtr, *backDispPtr;
 
 		/*
@@ -1722,30 +1609,6 @@
 		}
 
 		/*
-=======
-                TkDisplay *theDispPtr, *backDispPtr;
-
-                /*
-                 * Splice this display out of the list of displays.
-                 */
-
-                for (theDispPtr = tsdPtr->displayList, backDispPtr = NULL;
-                         (theDispPtr != winPtr->dispPtr) &&
-                             (theDispPtr != NULL);
-                         theDispPtr = theDispPtr->nextPtr) {
-                    backDispPtr = theDispPtr;
-                }
-                if (theDispPtr == NULL) {
-                    panic("could not find display to close!");
-                }
-                if (backDispPtr == NULL) {
-                    tsdPtr->displayList = theDispPtr->nextPtr;
-                } else {
-                    backDispPtr->nextPtr = theDispPtr->nextPtr;
-                }
-
-                /*
->>>>>>> ae9c118d
 		 * Calling XSync creates X server traffic, but addresses a
 		 * focus issue on close (but not the send issue). -- hobbs
 		 *
@@ -2875,11 +2738,7 @@
 #endif
 
     tsdPtr = (ThreadSpecificData *)
-<<<<<<< HEAD
 	    Tcl_GetThreadData(&dataKey, sizeof(ThreadSpecificData));
-=======
-	Tcl_GetThreadData(&dataKey, sizeof(ThreadSpecificData));
->>>>>>> ae9c118d
 
     return tsdPtr->numMainWindows;
 }
@@ -2967,17 +2826,10 @@
      */
 
     while (tsdPtr->mainWindowList != NULL) {
-<<<<<<< HEAD
 	interp = tsdPtr->mainWindowList->interp;
 	Tcl_Preserve((ClientData) interp);
 	Tk_DestroyWindow((Tk_Window) tsdPtr->mainWindowList->winPtr);
 	Tcl_Release((ClientData) interp);
-=======
-        interp = tsdPtr->mainWindowList->interp;
-        Tcl_Preserve((ClientData) interp);
-        Tk_DestroyWindow((Tk_Window) tsdPtr->mainWindowList->winPtr);
-        Tcl_Release((ClientData) interp);
->>>>>>> ae9c118d
     }
 
     /*
@@ -2987,7 +2839,6 @@
      * old ones.
      */
 
-<<<<<<< HEAD
     for (dispPtr = tsdPtr->displayList; dispPtr != NULL;
 	    dispPtr = tsdPtr->displayList) {
 	/*
@@ -3003,25 +2854,6 @@
 	    nextPtr = dispPtr->nextPtr;
 	    TkCloseDisplay(dispPtr);
 	}
-=======
-    for (dispPtr = tsdPtr->displayList;
-         dispPtr != NULL;
-         dispPtr = tsdPtr->displayList) {
-        /*
-         * Now iterate over the current list of open displays, and first
-         * set the global pointer to NULL so we will be able to notice if
-         * any new displays got created during deletion of the current set.
-         * We must also do this to ensure that Tk_IdToWindow does not find
-         * the old display as it is being destroyed, when it wants to see
-         * if it needs to dispatch a message.
-         */
-
-        for (tsdPtr->displayList = NULL; dispPtr != NULL;
-                dispPtr = nextPtr) {
-            nextPtr = dispPtr->nextPtr;
-            TkCloseDisplay(dispPtr);
-        }
->>>>>>> ae9c118d
     }
 
     tsdPtr->numMainWindows = 0;
@@ -3237,11 +3069,7 @@
     TkRegisterObjTypes();
 
     tsdPtr = (ThreadSpecificData *)
-<<<<<<< HEAD
 	    Tcl_GetThreadData(&dataKey, sizeof(ThreadSpecificData));
-=======
-	Tcl_GetThreadData(&dataKey, sizeof(ThreadSpecificData));
->>>>>>> ae9c118d
 
     /*
      * Start by initializing all the static variables to default acceptable
@@ -3328,7 +3156,6 @@
 
 	    Tcl_DStringFree(&ds);
 	    Tcl_AppendResult(interp,
-<<<<<<< HEAD
 		    "not allowed to start Tk by master's safe::TkInit", NULL);
 	    goto done;
 	}
@@ -3338,17 +3165,6 @@
 	 * Use the master's result as argv. Note: We don't use the Obj
 	 * interfaces to avoid dealing with cross interp refcounting and
 	 * changing the code below.
-=======
-		    "not allowed to start Tk by master's safe::TkInit",
-		    (char *) NULL);
-	    goto done;
-	}
-	Tcl_DStringFree(&ds);
-	/*
-	 * Use the master's result as argv.
-	 * Note: We don't use the Obj interfaces to avoid dealing with
-	 * cross interp refcounting and changing the code below.
->>>>>>> ae9c118d
 	 */
 
 	argString = Tcl_GetStringResult(master);
