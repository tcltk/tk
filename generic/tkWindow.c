/*
 * tkWindow.c --
 *
 *	This file provides basic window-manipulation functions, which are
 *	equivalent to functions in Xlib (and even invoke them) but also
 *	maintain the local Tk_Window structure.
 *
 * Copyright (c) 1989-1994 The Regents of the University of California.
 * Copyright (c) 1994-1997 Sun Microsystems, Inc.
 *
 * See the file "license.terms" for information on usage and redistribution of
 * this file, and for a DISCLAIMER OF ALL WARRANTIES.
 */

#include "tkInt.h"

#if !(defined(__WIN32__) || defined(MAC_OSX_TK))
#include "tkUnixInt.h"
#endif

/*
 * Type used to keep track of Window objects that were only partially
 * deallocated by Tk_DestroyWindow.
 */

#define HD_CLEANUP		1
#define HD_FOCUS		2
#define HD_MAIN_WIN		4
#define HD_DESTROY_COUNT	8
#define HD_DESTROY_EVENT	0x10

typedef struct TkHalfdeadWindow {
    int flags;
    struct TkWindow *winPtr;
    struct TkHalfdeadWindow *nextPtr;
} TkHalfdeadWindow;

typedef struct ThreadSpecificData {
    int numMainWindows;		/* Count of numver of main windows currently
				 * open in this thread. */
    TkMainInfo *mainWindowList;
				/* First in list of all main windows managed
				 * by this thread. */
    TkHalfdeadWindow *halfdeadWindowList;
				/* First in list of partially deallocated
				 * windows. */
    TkDisplay *displayList;	/* List of all displays currently in use by
				 * the current thread. */
    int initialized;		/* 0 means the structures above need
				 * initializing. */
} ThreadSpecificData;
static Tcl_ThreadDataKey dataKey;

/*
 * The Mutex below is used to lock access to the Tk_Uid structs above.
 */

TCL_DECLARE_MUTEX(windowMutex)

/*
 * Default values for "changes" and "atts" fields of TkWindows. Note that Tk
 * always requests all events for all windows, except StructureNotify events
 * on internal windows: these events are generated internally.
 */

static const XWindowChanges defChanges = {
    0, 0, 1, 1, 0, 0, Above
};
#define ALL_EVENTS_MASK \
    KeyPressMask|KeyReleaseMask|ButtonPressMask|ButtonReleaseMask| \
    EnterWindowMask|LeaveWindowMask|PointerMotionMask|ExposureMask| \
    VisibilityChangeMask|PropertyChangeMask|ColormapChangeMask
static const XSetWindowAttributes defAtts= {
    None,			/* background_pixmap */
    0,				/* background_pixel */
    CopyFromParent,		/* border_pixmap */
    0,				/* border_pixel */
    NorthWestGravity,		/* bit_gravity */
    NorthWestGravity,		/* win_gravity */
    NotUseful,			/* backing_store */
    (unsigned) ~0,		/* backing_planes */
    0,				/* backing_pixel */
    False,			/* save_under */
    ALL_EVENTS_MASK,		/* event_mask */
    0,				/* do_not_propagate_mask */
    False,			/* override_redirect */
    CopyFromParent,		/* colormap */
    None			/* cursor */
};

/*
 * The following structure defines all of the commands supported by Tk, and
 * the C functions that execute them.
 */

#define ISSAFE 1
#define PASSMAINWINDOW 2
#define NOOBJPROC 4
#define WINMACONLY 8

typedef struct {
    const char *name;			/* Name of command. */
    Tcl_ObjCmdProc *objProc;	/* Command's object- (or string-) based function. */
    int flags;
} TkCmd;

static const TkCmd commands[] = {
    /*
     * Commands that are part of the intrinsics:
     */

    {"bell",		Tk_BellObjCmd,		PASSMAINWINDOW},
    {"bind",		Tk_BindObjCmd,		PASSMAINWINDOW|ISSAFE},
    {"bindtags",	Tk_BindtagsObjCmd,	PASSMAINWINDOW|ISSAFE},
    {"clipboard",	Tk_ClipboardObjCmd,	PASSMAINWINDOW},
    {"destroy",		Tk_DestroyObjCmd,	PASSMAINWINDOW|ISSAFE},
    {"event",		Tk_EventObjCmd,		PASSMAINWINDOW|ISSAFE},
    {"focus",		Tk_FocusObjCmd,		PASSMAINWINDOW|ISSAFE},
    {"font",		Tk_FontObjCmd,		PASSMAINWINDOW|ISSAFE},
    {"grab",		Tk_GrabObjCmd,		PASSMAINWINDOW},
    {"grid",		Tk_GridObjCmd,		PASSMAINWINDOW|ISSAFE},
    {"image",		Tk_ImageObjCmd,		PASSMAINWINDOW|ISSAFE},
    {"lower",		Tk_LowerObjCmd,		PASSMAINWINDOW|ISSAFE},
    {"option",		Tk_OptionObjCmd,	PASSMAINWINDOW|ISSAFE},
    {"pack",		Tk_PackObjCmd,		PASSMAINWINDOW|ISSAFE},
    {"place",		Tk_PlaceObjCmd,		ISSAFE},
    {"raise",		Tk_RaiseObjCmd,		PASSMAINWINDOW|ISSAFE},
    {"selection",	Tk_SelectionObjCmd,	PASSMAINWINDOW},
    {"tk",		Tk_TkObjCmd,		PASSMAINWINDOW|ISSAFE},
    {"tkwait",		Tk_TkwaitObjCmd,	PASSMAINWINDOW|ISSAFE},
    {"update",		Tk_UpdateObjCmd,	PASSMAINWINDOW|ISSAFE},
    {"winfo",		Tk_WinfoObjCmd,		PASSMAINWINDOW|ISSAFE},
    {"wm",		Tk_WmObjCmd,		PASSMAINWINDOW},

    /*
     * Default widget class commands.
     */

    {"button",		Tk_ButtonObjCmd,	ISSAFE},
    {"canvas",		Tk_CanvasObjCmd,	PASSMAINWINDOW|ISSAFE},
    {"checkbutton",	Tk_CheckbuttonObjCmd,	ISSAFE},
    {"entry",		Tk_EntryObjCmd,		ISSAFE},
    {"frame",		Tk_FrameObjCmd,		ISSAFE},
    {"label",		Tk_LabelObjCmd,		ISSAFE},
    {"labelframe",	Tk_LabelframeObjCmd,	ISSAFE},
    {"listbox",		Tk_ListboxObjCmd,	ISSAFE},
    {"menubutton",	Tk_MenubuttonObjCmd,	ISSAFE},
    {"message",		Tk_MessageObjCmd,	ISSAFE},
    {"panedwindow",	Tk_PanedWindowObjCmd,	ISSAFE},
    {"radiobutton",	Tk_RadiobuttonObjCmd,	ISSAFE},
    {"scale",		Tk_ScaleObjCmd,		ISSAFE},
    {"scrollbar",	(Tcl_ObjCmdProc *) Tk_ScrollbarCmd,	NOOBJPROC|PASSMAINWINDOW|ISSAFE},
    {"spinbox",		Tk_SpinboxObjCmd,	ISSAFE},
    {"text",		Tk_TextObjCmd,		PASSMAINWINDOW|ISSAFE},
    {"toplevel",	Tk_ToplevelObjCmd,	0},

    /*
     * Classic widget class commands.
     */

    {"::tk::button",	Tk_ButtonObjCmd,	ISSAFE},
    {"::tk::canvas",	Tk_CanvasObjCmd,	PASSMAINWINDOW|ISSAFE},
    {"::tk::checkbutton",Tk_CheckbuttonObjCmd,	ISSAFE},
    {"::tk::entry",	Tk_EntryObjCmd,		ISSAFE},
    {"::tk::frame",	Tk_FrameObjCmd,		ISSAFE},
    {"::tk::label",	Tk_LabelObjCmd,		ISSAFE},
    {"::tk::labelframe",Tk_LabelframeObjCmd,	ISSAFE},
    {"::tk::listbox",	Tk_ListboxObjCmd,	ISSAFE},
    {"::tk::menubutton",Tk_MenubuttonObjCmd,	ISSAFE},
    {"::tk::message",	Tk_MessageObjCmd,	ISSAFE},
    {"::tk::panedwindow",Tk_PanedWindowObjCmd,	ISSAFE},
    {"::tk::radiobutton",Tk_RadiobuttonObjCmd,	ISSAFE},
    {"::tk::scale",	Tk_ScaleObjCmd,		ISSAFE},
    {"::tk::scrollbar",	(Tcl_ObjCmdProc *) Tk_ScrollbarCmd,			NOOBJPROC|PASSMAINWINDOW|ISSAFE},
    {"::tk::spinbox",	Tk_SpinboxObjCmd,	ISSAFE},
    {"::tk::text",	Tk_TextObjCmd,		PASSMAINWINDOW|ISSAFE},
    {"::tk::toplevel",	Tk_ToplevelObjCmd,	0},

    /*
     * Standard dialog support. Note that the Unix/X11 platform implements
     * these commands differently (via the script library).
     */

#if defined(__WIN32__) || defined(MAC_OSX_TK)
    {"tk_chooseColor",	Tk_ChooseColorObjCmd,	PASSMAINWINDOW},
    {"tk_chooseDirectory", Tk_ChooseDirectoryObjCmd,WINMACONLY|PASSMAINWINDOW},
    {"tk_getOpenFile",	Tk_GetOpenFileObjCmd,	WINMACONLY|PASSMAINWINDOW},
    {"tk_getSaveFile",	Tk_GetSaveFileObjCmd,	WINMACONLY|PASSMAINWINDOW},
    {"tk_messageBox",	Tk_MessageBoxObjCmd,	PASSMAINWINDOW},
#endif

    /*
     * Misc.
     */

#if defined(MAC_OSX_TK)
    {"::tk::unsupported::MacWindowStyle",
			TkUnsupported1ObjCmd,	PASSMAINWINDOW|ISSAFE},
#endif
    {NULL,		NULL,			0}
};

/*
 * The variables and table below are used to parse arguments from the "argv"
 * variable in Tk_Init.
 */

static int synchronize = 0;
static char *name = NULL;
static char *display = NULL;
static char *geometry = NULL;
static char *colormap = NULL;
static char *use = NULL;
static char *visual = NULL;
static int rest = 0;

static Tk_ArgvInfo argTable[] = {
    {"-colormap", TK_ARGV_STRING, NULL, (char *) &colormap,
	"Colormap for main window"},
    {"-display", TK_ARGV_STRING, NULL, (char *) &display,
	"Display to use"},
    {"-geometry", TK_ARGV_STRING, NULL, (char *) &geometry,
	"Initial geometry for window"},
    {"-name", TK_ARGV_STRING, NULL, (char *) &name,
	"Name to use for application"},
    {"-sync", TK_ARGV_CONSTANT, (char *) 1, (char *) &synchronize,
	"Use synchronous mode for display server"},
    {"-visual", TK_ARGV_STRING, NULL, (char *) &visual,
	"Visual for main window"},
    {"-use", TK_ARGV_STRING, NULL, (char *) &use,
	"Id of window in which to embed application"},
    {"--", TK_ARGV_REST, (char *) 1, (char *) &rest,
	"Pass all remaining arguments through to script"},
    {NULL, TK_ARGV_END, NULL, NULL, NULL}
};

/*
 * Forward declarations to functions defined later in this file:
 */

static Tk_Window	CreateTopLevelWindow(Tcl_Interp *interp,
			    Tk_Window parent, CONST char *name,
			    CONST char *screenName, unsigned int flags);
static void		DeleteWindowsExitProc(ClientData clientData);
static TkDisplay *	GetScreen(Tcl_Interp *interp, CONST char *screenName,
			    int *screenPtr);
static int		Initialize(Tcl_Interp *interp);
static int		NameWindow(Tcl_Interp *interp, TkWindow *winPtr,
			    TkWindow *parentPtr, CONST char *name);
static void		UnlinkWindow(TkWindow *winPtr);

/*
 *----------------------------------------------------------------------
 *
 * TkCloseDisplay --
 *
 *	Closing the display can lead to order of deletion problems. We defer
 *	it until exit handling for Mac/Win, but since Unix can use many
 *	displays, try and clean it up as best as possible.
 *
 * Results:
 *	None.
 *
 * Side effects:
 *	Resources associated with the display will be free. The display may
 *	not be referenced at all after this.
 *
 *----------------------------------------------------------------------
 */

static void
TkCloseDisplay(
    TkDisplay *dispPtr)
{
    TkClipCleanup(dispPtr);

    if (dispPtr->name != NULL) {
	ckfree(dispPtr->name);
    }

    if (dispPtr->atomInit) {
	Tcl_DeleteHashTable(&dispPtr->nameTable);
	Tcl_DeleteHashTable(&dispPtr->atomTable);
	dispPtr->atomInit = 0;
    }

    if (dispPtr->errorPtr != NULL) {
	TkErrorHandler *errorPtr;
	for (errorPtr = dispPtr->errorPtr;
		errorPtr != NULL;
		errorPtr = dispPtr->errorPtr) {
	    dispPtr->errorPtr = errorPtr->nextPtr;
	    ckfree((char *) errorPtr);
	}
    }

    TkGCCleanup(dispPtr);

    TkpCloseDisplay(dispPtr);

    /*
     * Delete winTable after TkpCloseDisplay since special windows may need
     * call Tk_DestroyWindow and it checks the winTable.
     */

    Tcl_DeleteHashTable(&dispPtr->winTable);

    ckfree((char *) dispPtr);

    /*
     * There is more to clean up, we leave it at this for the time being.
     */
}

/*
 *----------------------------------------------------------------------
 *
 * CreateTopLevelWindow --
 *
 *	Make a new window that will be at top-level (its parent will be the
 *	root window of a screen).
 *
 * Results:
 *	The return value is a token for the new window, or NULL if an error
 *	prevented the new window from being created. If NULL is returned, an
 *	error message will be left in the interp's result.
 *
 * Side effects:
 *	A new window structure is allocated locally. An X window is NOT
 *	initially created, but will be created the first time the window is
 *	mapped.
 *
 *----------------------------------------------------------------------
 */

static Tk_Window
CreateTopLevelWindow(
    Tcl_Interp *interp,		/* Interpreter to use for error reporting. */
    Tk_Window parent,		/* Token for logical parent of new window
				 * (used for naming, options, etc.). May be
				 * NULL. */
    CONST char *name,		/* Name for new window; if parent is non-NULL,
				 * must be unique among parent's children. */
    CONST char *screenName,	/* Name of screen on which to create window.
				 * NULL means use DISPLAY environment variable
				 * to determine. Empty string means use
				 * parent's screen, or DISPLAY if no
				 * parent. */
    unsigned int flags)		/* Additional flags to set on the window. */
{
    register TkWindow *winPtr;
    register TkDisplay *dispPtr;
    int screenId;
    ThreadSpecificData *tsdPtr = (ThreadSpecificData *)
	    Tcl_GetThreadData(&dataKey, sizeof(ThreadSpecificData));

    if (!tsdPtr->initialized) {
	tsdPtr->initialized = 1;

	/*
	 * Create built-in image types.
	 */

	Tk_CreateImageType(&tkBitmapImageType);
	Tk_CreateImageType(&tkPhotoImageType);

	/*
	 * Create built-in photo image formats.
	 */

	Tk_CreatePhotoImageFormat(&tkImgFmtGIF);
	Tk_CreatePhotoImageFormat(&tkImgFmtPPM);
    }

    if ((parent != NULL) && (screenName != NULL) && (screenName[0] == '\0')) {
	dispPtr = ((TkWindow *) parent)->dispPtr;
	screenId = Tk_ScreenNumber(parent);
    } else {
	dispPtr = GetScreen(interp, screenName, &screenId);
	if (dispPtr == NULL) {
	    return (Tk_Window) NULL;
	}
    }

    winPtr = TkAllocWindow(dispPtr, screenId, (TkWindow *) parent);

    /*
     * Set the flags specified in the call.
     */

    winPtr->flags |= flags;

    /*
     * Force the window to use a border pixel instead of border pixmap. This
     * is needed for the case where the window doesn't use the default visual.
     * In this case, the default border is a pixmap inherited from the root
     * window, which won't work because it will have the wrong visual.
     */

    winPtr->dirtyAtts |= CWBorderPixel;

    /*
     * (Need to set the TK_TOP_HIERARCHY flag immediately here; otherwise
     * Tk_DestroyWindow will core dump if it is called before the flag has
     * been set.)
     */

    winPtr->flags |=
	    TK_TOP_HIERARCHY|TK_TOP_LEVEL|TK_HAS_WRAPPER|TK_WIN_MANAGED;

    if (parent != NULL) {
	if (NameWindow(interp, winPtr, (TkWindow *) parent, name) != TCL_OK) {
	    Tk_DestroyWindow((Tk_Window) winPtr);
	    return (Tk_Window) NULL;
	}
    }
    TkWmNewWindow(winPtr);

    return (Tk_Window) winPtr;
}

/*
 *----------------------------------------------------------------------
 *
 * GetScreen --
 *
 *	Given a string name for a display-plus-screen, find the TkDisplay
 *	structure for the display and return the screen number too.
 *
 * Results:
 *	The return value is a pointer to information about the display, or
 *	NULL if the display couldn't be opened. In this case, an error message
 *	is left in the interp's result. The location at *screenPtr is
 *	overwritten with the screen number parsed from screenName.
 *
 * Side effects:
 *	A new connection is opened to the display if there is no connection
 *	already. A new TkDisplay data structure is also setup, if necessary.
 *
 *----------------------------------------------------------------------
 */

static TkDisplay *
GetScreen(
    Tcl_Interp *interp,		/* Place to leave error message. */
    CONST char *screenName,	/* Name for screen. NULL or empty means use
				 * DISPLAY envariable. */
    int *screenPtr)		/* Where to store screen number. */
{
    register TkDisplay *dispPtr;
    CONST char *p;
    int screenId;
    size_t length;
    ThreadSpecificData *tsdPtr = (ThreadSpecificData *)
	    Tcl_GetThreadData(&dataKey, sizeof(ThreadSpecificData));

    /*
     * Separate the screen number from the rest of the display name.
     * ScreenName is assumed to have the syntax <display>.<screen> with the
     * dot and the screen being optional.
     */

    screenName = TkGetDefaultScreenName(interp, screenName);
    if (screenName == NULL) {
	Tcl_SetResult(interp,
		"no display name and no $DISPLAY environment variable",
		TCL_STATIC);
	return NULL;
    }
    length = strlen(screenName);
    screenId = 0;
    p = screenName+length-1;
    while (isdigit(UCHAR(*p)) && (p != screenName)) {
	p--;
    }
    if ((*p == '.') && (p[1] != '\0')) {
	length = p - screenName;
	screenId = strtoul(p+1, NULL, 10);
    }

    /*
     * See if we already have a connection to this display. If not, then open
     * a new connection.
     */

    for (dispPtr = tsdPtr->displayList; ; dispPtr = dispPtr->nextPtr) {
	if (dispPtr == NULL) {
	    /*
	     * The private function zeros out dispPtr when it is created, so
	     * we only need to initialize the non-zero items.
	     */

	    dispPtr = TkpOpenDisplay(screenName);
	    if (dispPtr == NULL) {
		Tcl_ResetResult(interp);
		Tcl_AppendResult(interp, "couldn't connect to display \"",
			screenName, "\"", NULL);
		return NULL;
	    }
	    dispPtr->nextPtr = tsdPtr->displayList; /* TkGetDisplayList(); */
	    tsdPtr->displayList = dispPtr;

	    dispPtr->lastEventTime = CurrentTime;
	    dispPtr->bindInfoStale = 1;
	    dispPtr->cursorFont = None;
	    dispPtr->warpWindow = None;
	    dispPtr->multipleAtom = None;

	    /*
	     * By default we do want to collapse motion events in
	     * Tk_QueueWindowEvent.
	     */

	    dispPtr->flags |= TK_DISPLAY_COLLAPSE_MOTION_EVENTS;

	    Tcl_InitHashTable(&dispPtr->winTable, TCL_ONE_WORD_KEYS);

	    dispPtr->name = (char *) ckalloc((unsigned) (length+1));
	    strncpy(dispPtr->name, screenName, length);
	    dispPtr->name[length] = '\0';

	    TkInitXId(dispPtr);
	    break;
	}
	if ((strncmp(dispPtr->name, screenName, length) == 0)
		&& (dispPtr->name[length] == '\0')) {
	    break;
	}
    }
    if (screenId >= ScreenCount(dispPtr->display)) {
	char buf[32 + TCL_INTEGER_SPACE];

	sprintf(buf, "bad screen number \"%d\"", screenId);
	Tcl_SetResult(interp, buf, TCL_VOLATILE);
	return NULL;
    }
    *screenPtr = screenId;
    return dispPtr;
}

/*
 *----------------------------------------------------------------------
 *
 * TkGetDisplay --
 *
 *	Given an X display, TkGetDisplay returns the TkDisplay structure for
 *	the display.
 *
 * Results:
 *	The return value is a pointer to information about the display, or
 *	NULL if the display did not have a TkDisplay structure.
 *
 * Side effects:
 *	None.
 *
 *----------------------------------------------------------------------
 */

TkDisplay *
TkGetDisplay(
    Display *display)		/* X's display pointer */
{
    TkDisplay *dispPtr;
    ThreadSpecificData *tsdPtr = (ThreadSpecificData *)
	    Tcl_GetThreadData(&dataKey, sizeof(ThreadSpecificData));

    for (dispPtr = tsdPtr->displayList; dispPtr != NULL;
	    dispPtr = dispPtr->nextPtr) {
	if (dispPtr->display == display) {
	    break;
	}
    }
    return dispPtr;
}

/*
 *--------------------------------------------------------------
 *
 * TkGetDisplayList --
 *
 *	This function returns a pointer to the thread-local list of TkDisplays
 *	corresponding to the open displays.
 *
 * Results:
 *	The return value is a pointer to the first TkDisplay structure in
 *	thread-local-storage.
 *
 * Side effects:
 *	None.
 *
 *--------------------------------------------------------------
 */

TkDisplay *
TkGetDisplayList(void)
{
    ThreadSpecificData *tsdPtr = (ThreadSpecificData *)
	    Tcl_GetThreadData(&dataKey, sizeof(ThreadSpecificData));

    return tsdPtr->displayList;
}

/*
 *--------------------------------------------------------------
 *
 * TkGetMainInfoList --
 *
 *	This function returns a pointer to the list of structures containing
 *	information about all main windows for the current thread.
 *
 * Results:
 *	The return value is a pointer to the first TkMainInfo structure in
 *	thread local storage.
 *
 * Side effects:
 *	None.
 *
 *--------------------------------------------------------------
 */

TkMainInfo *
TkGetMainInfoList(void)
{
    ThreadSpecificData *tsdPtr = (ThreadSpecificData *)
	    Tcl_GetThreadData(&dataKey, sizeof(ThreadSpecificData));

    return tsdPtr->mainWindowList;
}
/*
 *--------------------------------------------------------------
 *
 * TkAllocWindow --
 *
 *	This function creates and initializes a TkWindow structure.
 *
 * Results:
 *	The return value is a pointer to the new window.
 *
 * Side effects:
 *	A new window structure is allocated and all its fields are
 *	initialized.
 *
 *--------------------------------------------------------------
 */

TkWindow *
TkAllocWindow(
    TkDisplay *dispPtr,		/* Display associated with new window. */
    int screenNum,		/* Index of screen for new window. */
    TkWindow *parentPtr)	/* Parent from which this window should
				 * inherit visual information. NULL means use
				 * screen defaults instead of inheriting. */
{
    register TkWindow *winPtr;

    winPtr = (TkWindow *) ckalloc(sizeof(TkWindow));
    winPtr->display = dispPtr->display;
    winPtr->dispPtr = dispPtr;
    winPtr->screenNum = screenNum;
    if ((parentPtr != NULL) && (parentPtr->display == winPtr->display)
	    && (parentPtr->screenNum == winPtr->screenNum)) {
	winPtr->visual = parentPtr->visual;
	winPtr->depth = parentPtr->depth;
    } else {
	winPtr->visual = DefaultVisual(dispPtr->display, screenNum);
	winPtr->depth = DefaultDepth(dispPtr->display, screenNum);
    }
    winPtr->window = None;
    winPtr->childList = NULL;
    winPtr->lastChildPtr = NULL;
    winPtr->parentPtr = NULL;
    winPtr->nextPtr = NULL;
    winPtr->mainPtr = NULL;
    winPtr->pathName = NULL;
    winPtr->nameUid = NULL;
    winPtr->classUid = NULL;
    winPtr->changes = defChanges;
    winPtr->dirtyChanges = CWX|CWY|CWWidth|CWHeight|CWBorderWidth;
    winPtr->atts = defAtts;
    if ((parentPtr != NULL) && (parentPtr->display == winPtr->display)
	    && (parentPtr->screenNum == winPtr->screenNum)) {
	winPtr->atts.colormap = parentPtr->atts.colormap;
    } else {
	winPtr->atts.colormap = DefaultColormap(dispPtr->display, screenNum);
    }
    winPtr->dirtyAtts = CWEventMask|CWColormap|CWBitGravity;
    winPtr->flags = 0;
    winPtr->handlerList = NULL;
#ifdef TK_USE_INPUT_METHODS
    winPtr->inputContext = NULL;
#endif /* TK_USE_INPUT_METHODS */
    winPtr->tagPtr = NULL;
    winPtr->numTags = 0;
    winPtr->optionLevel = -1;
    winPtr->selHandlerList = NULL;
    winPtr->geomMgrPtr = NULL;
    winPtr->geomData = NULL;
    winPtr->reqWidth = winPtr->reqHeight = 1;
    winPtr->internalBorderLeft = 0;
    winPtr->wmInfoPtr = NULL;
    winPtr->classProcsPtr = NULL;
    winPtr->instanceData = NULL;
    winPtr->privatePtr = NULL;
    winPtr->internalBorderRight = 0;
    winPtr->internalBorderTop = 0;
    winPtr->internalBorderBottom = 0;
    winPtr->minReqWidth = 0;
    winPtr->minReqHeight = 0;

    return winPtr;
}

/*
 *----------------------------------------------------------------------
 *
 * NameWindow --
 *
 *	This function is invoked to give a window a name and insert the window
 *	into the hierarchy associated with a particular application.
 *
 * Results:
 *	A standard Tcl return value.
 *
 * Side effects:
 *	See above.
 *
 *----------------------------------------------------------------------
 */

static int
NameWindow(
    Tcl_Interp *interp,		/* Interpreter to use for error reporting. */
    register TkWindow *winPtr,	/* Window that is to be named and inserted. */
    TkWindow *parentPtr,	/* Pointer to logical parent for winPtr (used
				 * for naming, options, etc.). */
    CONST char *name)		/* Name for winPtr; must be unique among
				 * parentPtr's children. */
{
#define FIXED_SIZE 200
    char staticSpace[FIXED_SIZE];
    char *pathName;
    int isNew;
    Tcl_HashEntry *hPtr;
    size_t length1, length2;

    /*
     * Setup all the stuff except name right away, then do the name stuff
     * last. This is so that if the name stuff fails, everything else will be
     * properly initialized (needed to destroy the window cleanly after the
     * naming failure).
     */

    winPtr->parentPtr = parentPtr;
    winPtr->nextPtr = NULL;
    if (parentPtr->childList == NULL) {
	parentPtr->childList = winPtr;
    } else {
	parentPtr->lastChildPtr->nextPtr = winPtr;
    }
    parentPtr->lastChildPtr = winPtr;
    winPtr->mainPtr = parentPtr->mainPtr;
    winPtr->mainPtr->refCount++;

    /*
     * If this is an anonymous window (ie, it has no name), just return OK
     * now.
     */

    if (winPtr->flags & TK_ANONYMOUS_WINDOW) {
	return TCL_OK;
    }

    /*
     * For non-anonymous windows, set up the window name.
     */

    winPtr->nameUid = Tk_GetUid(name);

    /*
     * Don't permit names that start with an upper-case letter: this will just
     * cause confusion with class names in the option database.
     */

    if (isupper(UCHAR(name[0]))) {
	Tcl_AppendResult(interp,
		"window name starts with an upper-case letter: \"",
		name, "\"", NULL);
	return TCL_ERROR;
    }

    /*
     * To permit names of arbitrary length, must be prepared to malloc a
     * buffer to hold the new path name. To run fast in the common case where
     * names are short, use a fixed-size buffer on the stack.
     */

    length1 = strlen(parentPtr->pathName);
    length2 = strlen(name);
    if ((length1+length2+2) <= FIXED_SIZE) {
	pathName = staticSpace;
    } else {
	pathName = (char *) ckalloc((unsigned) (length1+length2+2));
    }
    if (length1 == 1) {
	pathName[0] = '.';
	strcpy(pathName+1, name);
    } else {
	strcpy(pathName, parentPtr->pathName);
	pathName[length1] = '.';
	strcpy(pathName+length1+1, name);
    }
    hPtr = Tcl_CreateHashEntry(&parentPtr->mainPtr->nameTable, pathName,
	    &isNew);
    if (pathName != staticSpace) {
	ckfree(pathName);
    }
    if (!isNew) {
	Tcl_AppendResult(interp, "window name \"", name,
		"\" already exists in parent", NULL);
	return TCL_ERROR;
    }
    Tcl_SetHashValue(hPtr, winPtr);
    winPtr->pathName = Tcl_GetHashKey(&parentPtr->mainPtr->nameTable, hPtr);
    return TCL_OK;
}

/*
 *----------------------------------------------------------------------
 *
 * TkCreateMainWindow --
 *
 *	Make a new main window. A main window is a special kind of top-level
 *	window used as the outermost window in an application.
 *
 * Results:
 *	The return value is a token for the new window, or NULL if an error
 *	prevented the new window from being created. If NULL is returned, an
 *	error message will be left in the interp's result.
 *
 * Side effects:
 *	A new window structure is allocated locally; "interp" is associated
 *	with the window and registered for "send" commands under "baseName".
 *	BaseName may be extended with an instance number in the form "#2" if
 *	necessary to make it globally unique. Tk-related commands are bound
 *	into interp.
 *
 *----------------------------------------------------------------------
 */

Tk_Window
TkCreateMainWindow(
    Tcl_Interp *interp,		/* Interpreter to use for error reporting. */
    CONST char *screenName,	/* Name of screen on which to create window.
				 * Empty or NULL string means use DISPLAY
				 * environment variable. */
    char *baseName)		/* Base name for application; usually of the
				 * form "prog instance". */
{
    Tk_Window tkwin;
<<<<<<< HEAD
    int dummy, isSafe;
#ifdef __WIN32__
=======
    int dummy;
    int isSafe;
#if defined(__WIN32__) && !defined(STATIC_BUILD)
>>>>>>> 5be75e6a
    int isWin32 = 0;
#endif
    Tcl_HashEntry *hPtr;
    register TkMainInfo *mainPtr;
    register TkWindow *winPtr;
    register const TkCmd *cmdPtr;
    ClientData clientData;
<<<<<<< HEAD
    ThreadSpecificData *tsdPtr = (ThreadSpecificData *)
	    Tcl_GetThreadData(&dataKey, sizeof(ThreadSpecificData));
#ifdef __WIN32__
=======
    ThreadSpecificData *tsdPtr = (ThreadSpecificData *) 
            Tcl_GetThreadData(&dataKey, sizeof(ThreadSpecificData));
#if defined(__WIN32__) && !defined(STATIC_BUILD)
>>>>>>> 5be75e6a
    Tcl_Obj *stringObjPtr = Tcl_GetVar2Ex(interp, "::tcl_platform", "platform", 0);

    if (stringObjPtr
            && !strcmp(Tcl_GetString(stringObjPtr), "windows")) {
        isWin32 = 1;
    }
#endif

    /*
     * Panic if someone updated the TkWindow structure without also updating
     * the Tk_FakeWin structure (or vice versa).
     */

    if (sizeof(TkWindow) != sizeof(Tk_FakeWin)) {
	Tcl_Panic("TkWindow and Tk_FakeWin are not the same size");
    }

    /*
     * Create the basic TkWindow structure.
     */

    tkwin = CreateTopLevelWindow(interp, (Tk_Window) NULL, baseName,
	    screenName, /* flags */ 0);
    if (tkwin == NULL) {
	return NULL;
    }

    /*
     * Create the TkMainInfo structure for this application, and set up
     * name-related information for the new window.
     */

    winPtr = (TkWindow *) tkwin;
    mainPtr = (TkMainInfo *) ckalloc(sizeof(TkMainInfo));
    mainPtr->winPtr = winPtr;
    mainPtr->refCount = 1;
    mainPtr->interp = interp;
    Tcl_InitHashTable(&mainPtr->nameTable, TCL_STRING_KEYS);
    mainPtr->deletionEpoch = 0l;
    TkEventInit();
    TkBindInit(mainPtr);
    TkFontPkgInit(mainPtr);
    TkStylePkgInit(mainPtr);
    mainPtr->tlFocusPtr = NULL;
    mainPtr->displayFocusPtr = NULL;
    mainPtr->optionRootPtr = NULL;
    Tcl_InitHashTable(&mainPtr->imageTable, TCL_STRING_KEYS);
    mainPtr->strictMotif = 0;
    mainPtr->alwaysShowSelection = 0;
    if (Tcl_LinkVar(interp, "tk_strictMotif", (char *) &mainPtr->strictMotif,
	    TCL_LINK_BOOLEAN) != TCL_OK) {
	Tcl_ResetResult(interp);
    }
    if (Tcl_CreateNamespace(interp, "::tk", NULL, NULL) == NULL) {
	Tcl_ResetResult(interp);
    }
    if (Tcl_LinkVar(interp, "::tk::AlwaysShowSelection",
	    (char *) &mainPtr->alwaysShowSelection,
	    TCL_LINK_BOOLEAN) != TCL_OK) {
	Tcl_ResetResult(interp);
    }
    mainPtr->nextPtr = tsdPtr->mainWindowList;
    tsdPtr->mainWindowList = mainPtr;
    winPtr->mainPtr = mainPtr;
    hPtr = Tcl_CreateHashEntry(&mainPtr->nameTable, ".", &dummy);
    Tcl_SetHashValue(hPtr, winPtr);
    winPtr->pathName = Tcl_GetHashKey(&mainPtr->nameTable, hPtr);

    /*
     * We have just created another Tk application; increment the refcount on
     * the display pointer.
     */

    winPtr->dispPtr->refCount++;

    /*
     * Register the interpreter for "send" purposes.
     */

    winPtr->nameUid = Tk_GetUid(Tk_SetAppName(tkwin, baseName));

    /*
     * Bind in Tk's commands.
     */

    isSafe = Tcl_IsSafe(interp);
    for (cmdPtr = commands; cmdPtr->name != NULL; cmdPtr++) {
	if (cmdPtr->objProc == NULL) {
	    Tcl_Panic("TkCreateMainWindow: builtin command with NULL string and object procs");
	}
#if defined(__WIN32__) && !defined(STATIC_BUILD)
	if (!isWin32 && (cmdPtr->flags & WINMACONLY)) {
	    continue;
	}
#endif
	if (cmdPtr->flags & PASSMAINWINDOW) {
	    clientData = (ClientData) tkwin;
	} else {
	    clientData = (ClientData) NULL;
	}
	if (cmdPtr->flags & NOOBJPROC) {
	    Tcl_CreateCommand(interp, cmdPtr->name,
		    (Tcl_CmdProc *) cmdPtr->objProc, clientData, NULL);
	} else {
	    Tcl_CreateObjCommand(interp, cmdPtr->name, cmdPtr->objProc,
		    clientData, NULL);
	}
	if (isSafe) {
	    if (!(cmdPtr->flags & ISSAFE)) {
		Tcl_HideCommand(interp, cmdPtr->name, cmdPtr->name);
	    }
	}
    }

    TkCreateMenuCmd(interp);

    /*
     * Set variables for the intepreter.
     */

    Tcl_SetVar(interp, "tk_patchLevel", TK_PATCH_LEVEL, TCL_GLOBAL_ONLY);
    Tcl_SetVar(interp, "tk_version",    TK_VERSION,     TCL_GLOBAL_ONLY);

    tsdPtr->numMainWindows++;
    return tkwin;
}

/*
 *--------------------------------------------------------------
 *
 * Tk_CreateWindow --
 *
 *	Create a new internal or top-level window as a child of an existing
 *	window.
 *
 * Results:
 *	The return value is a token for the new window. This is not the same
 *	as X's token for the window. If an error occurred in creating the
 *	window (e.g. no such display or screen), then an error message is left
 *	in the interp's result and NULL is returned.
 *
 * Side effects:
 *	A new window structure is allocated locally. An X window is not
 *	initially created, but will be created the first time the window is
 *	mapped.
 *
 *--------------------------------------------------------------
 */

Tk_Window
Tk_CreateWindow(
    Tcl_Interp *interp,		/* Interpreter to use for error reporting.
				 * the interp's result is assumed to be
				 * initialized by the caller. */
    Tk_Window parent,		/* Token for parent of new window. */
    CONST char *name,		/* Name for new window. Must be unique among
				 * parent's children. */
    CONST char *screenName)	/* If NULL, new window will be internal on
				 * same screen as its parent. If non-NULL,
				 * gives name of screen on which to create new
				 * window; window will be a top-level
				 * window. */
{
    TkWindow *parentPtr = (TkWindow *) parent;
    TkWindow *winPtr;

    if ((parentPtr != NULL) && (parentPtr->flags & TK_ALREADY_DEAD)) {
	Tcl_AppendResult(interp,
		"can't create window: parent has been destroyed", NULL);
	return NULL;
    } else if ((parentPtr != NULL) &&
	    (parentPtr->flags & TK_CONTAINER)) {
	Tcl_AppendResult(interp,
		"can't create window: its parent has -container = yes", NULL);
	return NULL;
    }

    if (screenName == NULL) {
	winPtr = TkAllocWindow(parentPtr->dispPtr, parentPtr->screenNum,
		parentPtr);
	if (NameWindow(interp, winPtr, parentPtr, name) != TCL_OK) {
	    Tk_DestroyWindow((Tk_Window) winPtr);
	    return NULL;
	}
	return (Tk_Window) winPtr;
    }
    return CreateTopLevelWindow(interp, parent, name, screenName,
	    /* flags */ 0);
}

/*
 *--------------------------------------------------------------
 *
 * Tk_CreateAnonymousWindow --
 *
 *	Create a new internal or top-level window as a child of an existing
 *	window; this window will be anonymous (unnamed), so it will not be
 *	visible at the Tcl level.
 *
 * Results:
 *	The return value is a token for the new window. This is not the same
 *	as X's token for the window. If an error occurred in creating the
 *	window (e.g. no such display or screen), then an error message is left
 *	in the interp's result and NULL is returned.
 *
 * Side effects:
 *	A new window structure is allocated locally. An X window is not
 *	initially created, but will be created the first time the window is
 *	mapped.
 *
 *--------------------------------------------------------------
 */

Tk_Window
Tk_CreateAnonymousWindow(
    Tcl_Interp *interp,		/* Interpreter to use for error reporting.
				 * the interp's result is assumed to be
				 * initialized by the caller. */
    Tk_Window parent,		/* Token for parent of new window. */
    CONST char *screenName)	/* If NULL, new window will be internal on
				 * same screen as its parent. If non-NULL,
				 * gives name of screen on which to create new
				 * window; window will be a top-level
				 * window. */
{
    TkWindow *parentPtr = (TkWindow *) parent;
    TkWindow *winPtr;

    if ((parentPtr != NULL) && (parentPtr->flags & TK_ALREADY_DEAD)) {
	Tcl_AppendResult(interp,
		"can't create window: parent has been destroyed", NULL);
	return NULL;
    } else if ((parentPtr != NULL) &&
	    (parentPtr->flags & TK_CONTAINER)) {
	Tcl_AppendResult(interp,
		"can't create window: its parent has -container = yes", NULL);
	return NULL;
    }
    if (screenName == NULL) {
	winPtr = TkAllocWindow(parentPtr->dispPtr, parentPtr->screenNum,
		parentPtr);
	/*
	 * Add the anonymous window flag now, so that NameWindow will behave
	 * correctly.
	 */

	winPtr->flags |= TK_ANONYMOUS_WINDOW;
	if (NameWindow(interp, winPtr, parentPtr, NULL) != TCL_OK) {
	    Tk_DestroyWindow((Tk_Window) winPtr);
	    return NULL;
	}
	return (Tk_Window) winPtr;
    }
    return CreateTopLevelWindow(interp, parent, NULL, screenName,
	    TK_ANONYMOUS_WINDOW);
}

/*
 *----------------------------------------------------------------------
 *
 * Tk_CreateWindowFromPath --
 *
 *	This function is similar to Tk_CreateWindow except that it uses a path
 *	name to create the window, rather than a parent and a child name.
 *
 * Results:
 *	The return value is a token for the new window. This is not the same
 *	as X's token for the window. If an error occurred in creating the
 *	window (e.g. no such display or screen), then an error message is left
 *	in the interp's result and NULL is returned.
 *
 * Side effects:
 *	A new window structure is allocated locally. An X window is not
 *	initially created, but will be created the first time the window is
 *	mapped.
 *
 *----------------------------------------------------------------------
 */

Tk_Window
Tk_CreateWindowFromPath(
    Tcl_Interp *interp,		/* Interpreter to use for error reporting.
				 * the interp's result is assumed to be
				 * initialized by the caller. */
    Tk_Window tkwin,		/* Token for any window in application that is
				 * to contain new window. */
    CONST char *pathName,	/* Path name for new window within the
				 * application of tkwin. The parent of this
				 * window must already exist, but the window
				 * itself must not exist. */
    CONST char *screenName)	/* If NULL, new window will be on same screen
				 * as its parent. If non-NULL, gives name of
				 * screen on which to create new window;
				 * window will be a top-level window. */
{
#define FIXED_SPACE 5
    char fixedSpace[FIXED_SPACE+1];
    char *p;
    Tk_Window parent;
    int numChars;

    /*
     * Strip the parent's name out of pathName (it's everything up to the last
     * dot). There are two tricky parts: (a) must copy the parent's name
     * somewhere else to avoid modifying the pathName string (for large names,
     * space for the copy will have to be malloc'ed); (b) must special-case
     * the situation where the parent is ".".
     */

    p = strrchr(pathName, '.');
    if (p == NULL) {
	Tcl_AppendResult(interp, "bad window path name \"", pathName,
		"\"", NULL);
	return NULL;
    }
    numChars = (int) (p-pathName);
    if (numChars > FIXED_SPACE) {
	p = (char *) ckalloc((unsigned) (numChars+1));
    } else {
	p = fixedSpace;
    }
    if (numChars == 0) {
	*p = '.';
	p[1] = '\0';
    } else {
	strncpy(p, pathName, (size_t) numChars);
	p[numChars] = '\0';
    }

    /*
     * Find the parent window.
     */

    parent = Tk_NameToWindow(interp, p, tkwin);
    if (p != fixedSpace) {
	ckfree(p);
    }
    if (parent == NULL) {
	return NULL;
    }
    if (((TkWindow *) parent)->flags & TK_ALREADY_DEAD) {
	Tcl_AppendResult(interp,
		"can't create window: parent has been destroyed", NULL);
	return NULL;
    }
    if (((TkWindow *) parent)->flags & TK_CONTAINER) {
	Tcl_AppendResult(interp,
		"can't create window: its parent has -container = yes", NULL);
	return NULL;
    }

    /*
     * Create the window.
     */

    if (screenName == NULL) {
	TkWindow *parentPtr = (TkWindow *) parent;
	TkWindow *winPtr;

	winPtr = TkAllocWindow(parentPtr->dispPtr, parentPtr->screenNum,
		parentPtr);
	if (NameWindow(interp, winPtr, parentPtr, pathName+numChars+1)
		!= TCL_OK) {
	    Tk_DestroyWindow((Tk_Window) winPtr);
	    return NULL;
	}
	return (Tk_Window) winPtr;
    }

    return CreateTopLevelWindow(interp, parent, pathName+numChars+1,
	    screenName, /* flags */ 0);
}

/*
 *--------------------------------------------------------------
 *
 * Tk_DestroyWindow --
 *
 *	Destroy an existing window. After this call, the caller should never
 *	again use the token. Note that this function can be reentered to
 *	destroy a window that was only partially destroyed before a call to
 *	exit.
 *
 * Results:
 *	None.
 *
 * Side effects:
 *	The window is deleted, along with all of its children. Relevant
 *	callback functions are invoked.
 *
 *--------------------------------------------------------------
 */

void
Tk_DestroyWindow(
    Tk_Window tkwin)		/* Window to destroy. */
{
    TkWindow *winPtr = (TkWindow *) tkwin;
    TkDisplay *dispPtr = winPtr->dispPtr;
    XEvent event;
    TkHalfdeadWindow *halfdeadPtr, *prev_halfdeadPtr;
    ThreadSpecificData *tsdPtr = (ThreadSpecificData *)
	    Tcl_GetThreadData(&dataKey, sizeof(ThreadSpecificData));

    if (winPtr->flags & TK_ALREADY_DEAD) {
	/*
	 * A destroy event binding caused the window to be destroyed again.
	 * Ignore the request.
	 */

	return;
    }
    winPtr->flags |= TK_ALREADY_DEAD;

    /*
     * Unless we are cleaning up a half dead window from
     * DeleteWindowsExitProc, add this window to the half dead list.
     */

    if (tsdPtr->halfdeadWindowList &&
	    (tsdPtr->halfdeadWindowList->flags & HD_CLEANUP) &&
	    (tsdPtr->halfdeadWindowList->winPtr == winPtr)) {
	halfdeadPtr = tsdPtr->halfdeadWindowList;
    } else {
	halfdeadPtr = (TkHalfdeadWindow *) ckalloc(sizeof(TkHalfdeadWindow));
	halfdeadPtr->flags = 0;
	halfdeadPtr->winPtr = winPtr;
	halfdeadPtr->nextPtr = tsdPtr->halfdeadWindowList;
	tsdPtr->halfdeadWindowList = halfdeadPtr;
    }

    /*
     * Some cleanup needs to be done immediately, rather than later, because
     * it needs information that will be destoyed before we get to the main
     * cleanup point. For example, TkFocusDeadWindow needs to access the
     * parentPtr field from a window, but if a Destroy event handler deletes
     * the window's parent this field will be NULL before the main cleanup
     * point is reached.
     */

    if (!(halfdeadPtr->flags & HD_FOCUS)) {
	halfdeadPtr->flags |= HD_FOCUS;
	TkFocusDeadWindow(winPtr);
    }

    /*
     * If this is a main window, remove it from the list of main windows.
     * This needs to be done now (rather than later with all the other main
     * window cleanup) to handle situations where a destroy binding for a
     * window calls "exit". In this case the child window cleanup isn't
     * complete when exit is called. This situation is dealt with using the
     * half dead window list. Windows that are half dead gets cleaned up
     * during exit.
     *
     * Also decrement the display refcount so that if this is the last Tk
     * application in this process on this display, the display can be closed
     * and its data structures deleted.
     */

    if (!(halfdeadPtr->flags & HD_MAIN_WIN) &&
	    winPtr->mainPtr != NULL && winPtr->mainPtr->winPtr == winPtr) {
	halfdeadPtr->flags |= HD_MAIN_WIN;
	dispPtr->refCount--;
	if (tsdPtr->mainWindowList == winPtr->mainPtr) {
	    tsdPtr->mainWindowList = winPtr->mainPtr->nextPtr;
	} else {
	    TkMainInfo *prevPtr;

	    for (prevPtr = tsdPtr->mainWindowList;
		    prevPtr->nextPtr != winPtr->mainPtr;
		    prevPtr = prevPtr->nextPtr) {
		/* Empty loop body. */
	    }
	    prevPtr->nextPtr = winPtr->mainPtr->nextPtr;
	}
	tsdPtr->numMainWindows--;
    }

    /*
     * Recursively destroy children. Note that this child window block may
     * need to be run multiple times in the case where a child window has a
     * Destroy binding that calls exit.
     */

    if (!(halfdeadPtr->flags & HD_DESTROY_COUNT)) {
	halfdeadPtr->flags |= HD_DESTROY_COUNT;
	dispPtr->destroyCount++;
    }

    while (winPtr->childList != NULL) {
	TkWindow *childPtr;
	childPtr = winPtr->childList;
	childPtr->flags |= TK_DONT_DESTROY_WINDOW;
	Tk_DestroyWindow((Tk_Window) childPtr);
	if (winPtr->childList == childPtr) {
	    /*
	     * The child didn't remove itself from the child list, so let's
	     * remove it here. This can happen in some strange conditions,
	     * such as when a Destroy event handler for a window destroys the
	     * window's parent.
	     */

	    winPtr->childList = childPtr->nextPtr;
	    childPtr->parentPtr = NULL;
	}
    }
    if ((winPtr->flags & (TK_CONTAINER|TK_BOTH_HALVES))
	    == (TK_CONTAINER|TK_BOTH_HALVES)) {
	/*
	 * This is the container for an embedded application, and the embedded
	 * application is also in this process. Delete the embedded window
	 * in-line here, for the same reasons we delete children in-line
	 * (otherwise, for example, the Tk window may appear to exist even
	 * though its X window is gone; this could cause errors). Special
	 * note: it's possible that the embedded window has already been
	 * deleted, in which case TkpGetOtherWindow will return NULL.
	 */

	TkWindow *childPtr;
	childPtr = TkpGetOtherWindow(winPtr);
	if (childPtr != NULL) {
	    childPtr->flags |= TK_DONT_DESTROY_WINDOW;
	    Tk_DestroyWindow((Tk_Window) childPtr);
	}
    }

    /*
     * Generate a DestroyNotify event. In order for the DestroyNotify event to
     * be processed correctly, need to make sure the window exists. This is a
     * bit of a kludge, and may be unnecessarily expensive, but without it no
     * event handlers will get called for windows that don't exist yet.
     *
     * Note: if the window's pathName is NULL and the window is not an
     * anonymous window, it means that the window was not successfully
     * initialized in the first place, so we should not make the window exist
     * or generate the event.
     */

    if (!(halfdeadPtr->flags & HD_DESTROY_EVENT) &&
	    winPtr->pathName != NULL &&
	    !(winPtr->flags & TK_ANONYMOUS_WINDOW)) {
	halfdeadPtr->flags |= HD_DESTROY_EVENT;
	if (winPtr->window == None) {
	    Tk_MakeWindowExist(tkwin);
	}
	event.type = DestroyNotify;
	event.xdestroywindow.serial =
		LastKnownRequestProcessed(winPtr->display);
	event.xdestroywindow.send_event = False;
	event.xdestroywindow.display = winPtr->display;
	event.xdestroywindow.event = winPtr->window;
	event.xdestroywindow.window = winPtr->window;
	Tk_HandleEvent(&event);
    }

    /*
     * No additional bindings that could call exit should be invoked from this
     * point on, so it is safe to remove this window from the half dead list.
     */

    for (prev_halfdeadPtr = NULL,
	    halfdeadPtr = tsdPtr->halfdeadWindowList;
	    halfdeadPtr != NULL; ) {
	if (halfdeadPtr->winPtr == winPtr) {
	    if (prev_halfdeadPtr == NULL) {
		tsdPtr->halfdeadWindowList = halfdeadPtr->nextPtr;
	    } else {
		prev_halfdeadPtr->nextPtr = halfdeadPtr->nextPtr;
	    }
	    ckfree((char *) halfdeadPtr);
	    break;
	}
	prev_halfdeadPtr = halfdeadPtr;
	halfdeadPtr = halfdeadPtr->nextPtr;
    }
    if (halfdeadPtr == NULL) {
	Tcl_Panic("window not found on half dead list");
    }

    /*
     * Cleanup the data structures associated with this window.
     */

    if (winPtr->flags & TK_WIN_MANAGED) {
	TkWmDeadWindow(winPtr);
    } else if (winPtr->flags & TK_WM_COLORMAP_WINDOW) {
	TkWmRemoveFromColormapWindows(winPtr);
    }
    if (winPtr->window != None) {
#if defined(MAC_OSX_TK) || defined(__WIN32__)
	XDestroyWindow(winPtr->display, winPtr->window);
#else
	if ((winPtr->flags & TK_TOP_HIERARCHY)
		|| !(winPtr->flags & TK_DONT_DESTROY_WINDOW)) {
	    /*
	     * The parent has already been destroyed and this isn't a
	     * top-level window, so this window will be destroyed implicitly
	     * when the parent's X window is destroyed; it's much faster not
	     * to do an explicit destroy of this X window.
	     */

	    dispPtr->lastDestroyRequest = NextRequest(winPtr->display);
	    XDestroyWindow(winPtr->display, winPtr->window);
	}
#endif
	TkFreeWindowId(dispPtr, winPtr->window);
	Tcl_DeleteHashEntry(Tcl_FindHashEntry(&dispPtr->winTable,
		(char *) winPtr->window));
	winPtr->window = None;
    }
    dispPtr->destroyCount--;
    UnlinkWindow(winPtr);
    TkEventDeadWindow(winPtr);
    TkBindDeadWindow(winPtr);
#ifdef TK_USE_INPUT_METHODS
    if (winPtr->inputContext != NULL) {
	XDestroyIC(winPtr->inputContext);
	winPtr->inputContext = NULL;
    }
#endif /* TK_USE_INPUT_METHODS */
    if (winPtr->tagPtr != NULL) {
	TkFreeBindingTags(winPtr);
    }
    TkOptionDeadWindow(winPtr);
    TkSelDeadWindow(winPtr);
    TkGrabDeadWindow(winPtr);
    if (winPtr->mainPtr != NULL) {
	if (winPtr->pathName != NULL) {
	    Tk_DeleteAllBindings(winPtr->mainPtr->bindingTable,
		    (ClientData) winPtr->pathName);
	    Tcl_DeleteHashEntry(Tcl_FindHashEntry(&winPtr->mainPtr->nameTable,
		    winPtr->pathName));

	    /*
	     * The memory pointed to by pathName has been deallocated. Keep
	     * users from accessing it after the window has been destroyed by
	     * setting it to NULL.
	     */

	    winPtr->pathName = NULL;

	    /*
	     * Invalidate all objects referring to windows with the same main
	     * window.
	     */

	    winPtr->mainPtr->deletionEpoch++;
	}
	winPtr->mainPtr->refCount--;
	if (winPtr->mainPtr->refCount == 0) {
	    register const TkCmd *cmdPtr;

	    /*
	     * We just deleted the last window in the application. Delete the
	     * TkMainInfo structure too and replace all of Tk's commands with
	     * dummy commands that return errors. Also delete the "send"
	     * command to unregister the interpreter.
	     *
	     * NOTE: Only replace the commands it if the interpreter is not
	     * being deleted. If it *is*, the interpreter cleanup will do all
	     * the needed work.
	     */

	    if ((winPtr->mainPtr->interp != NULL) &&
		    (!Tcl_InterpDeleted(winPtr->mainPtr->interp))) {
		for (cmdPtr = commands; cmdPtr->name != NULL; cmdPtr++) {
		    Tcl_CreateCommand(winPtr->mainPtr->interp, cmdPtr->name,
			    TkDeadAppCmd, NULL, NULL);
		}
		Tcl_CreateCommand(winPtr->mainPtr->interp, "send",
			TkDeadAppCmd, NULL, NULL);
		Tcl_UnlinkVar(winPtr->mainPtr->interp, "tk_strictMotif");
                Tcl_UnlinkVar(winPtr->mainPtr->interp,
			"::tk::AlwaysShowSelection");
	    }

	    Tcl_DeleteHashTable(&winPtr->mainPtr->nameTable);
	    TkBindFree(winPtr->mainPtr);
	    TkDeleteAllImages(winPtr->mainPtr);
	    TkFontPkgFree(winPtr->mainPtr);
	    TkFocusFree(winPtr->mainPtr);
	    TkStylePkgFree(winPtr->mainPtr);

	    /*
	     * When embedding Tk into other applications, make sure that all
	     * destroy events reach the server. Otherwise the embedding
	     * application may also attempt to destroy the windows, resulting
	     * in an X error
	     */

	    if (winPtr->flags & TK_EMBEDDED) {
		XSync(winPtr->display, False);
	    }
	    ckfree((char *) winPtr->mainPtr);

	    /*
	     * If no other applications are using the display, close the
	     * display now and relinquish its data structures.
	     */

#if !defined(WIN32) && defined(NOT_YET)
	    if (dispPtr->refCount <= 0) {
		/*
		 * I have disabled this code because on Windows there are
		 * still order dependencies in close-down. All displays and
		 * resources will get closed down properly anyway at exit,
		 * through the exit handler. -- jyl
		 *
		 * Ideally this should be enabled, as unix Tk can use multiple
		 * displays. However, there are order issues still, as well as
		 * the handling of queued events and such that must be
		 * addressed before this can be enabled. The current cleanup
		 * works except for send event issues. -- hobbs 04/2002
		 */

		TkDisplay *theDispPtr, *backDispPtr;

		/*
		 * Splice this display out of the list of displays.
		 */

		for (theDispPtr = tsdPtr->displayList, backDispPtr = NULL;
			(theDispPtr!=winPtr->dispPtr) && (theDispPtr!=NULL);
			theDispPtr = theDispPtr->nextPtr) {
		    backDispPtr = theDispPtr;
		}
		if (theDispPtr == NULL) {
		    Tcl_Panic("could not find display to close!");
		}
		if (backDispPtr == NULL) {
		    tsdPtr->displayList = theDispPtr->nextPtr;
		} else {
		    backDispPtr->nextPtr = theDispPtr->nextPtr;
		}

		/*
		 * Calling XSync creates X server traffic, but addresses a
		 * focus issue on close (but not the send issue). -- hobbs
		 *
		 *	XSync(dispPtr->display, True);
		 */

		/*
		 * Found and spliced it out, now actually do the cleanup.
		 */

		TkCloseDisplay(dispPtr);
	    }
#endif
	}
    }
    Tcl_EventuallyFree((ClientData) winPtr, TCL_DYNAMIC);
}

/*
 *--------------------------------------------------------------
 *
 * Tk_MapWindow --
 *
 *	Map a window within its parent. This may require the window and/or its
 *	parents to actually be created.
 *
 * Results:
 *	None.
 *
 * Side effects:
 *	The given window will be mapped. Windows may also be created.
 *
 *--------------------------------------------------------------
 */

void
Tk_MapWindow(
    Tk_Window tkwin)		/* Token for window to map. */
{
    TkWindow *winPtr = (TkWindow *) tkwin;
    XEvent event;

    if (winPtr->flags & TK_MAPPED) {
	return;
    }
    if (winPtr->window == None) {
	Tk_MakeWindowExist(tkwin);
    }
    /*
     * [Bug 2645457]: the previous call permits events to be processed and can
     * lead to the destruction of the window under some conditions.
     */
    if (winPtr->flags & TK_ALREADY_DEAD) {
	return;
    }
    if (winPtr->flags & TK_WIN_MANAGED) {
	/*
	 * Lots of special processing has to be done for top-level windows.
	 * Let tkWm.c handle everything itself.
	 */

	TkWmMapWindow(winPtr);
	return;
    }
    winPtr->flags |= TK_MAPPED;
    XMapWindow(winPtr->display, winPtr->window);
    event.type = MapNotify;
    event.xmap.serial = LastKnownRequestProcessed(winPtr->display);
    event.xmap.send_event = False;
    event.xmap.display = winPtr->display;
    event.xmap.event = winPtr->window;
    event.xmap.window = winPtr->window;
    event.xmap.override_redirect = winPtr->atts.override_redirect;
    Tk_HandleEvent(&event);
}

/*
 *--------------------------------------------------------------
 *
 * Tk_MakeWindowExist --
 *
 *	Ensure that a particular window actually exists. This function should
 *	not normally need to be invoked from outside the Tk package, but may
 *	be needed if someone wants to manipulate a window before mapping it.
 *
 * Results:
 *	None.
 *
 * Side effects:
 *	When the function returns, the X window associated with tkwin is
 *	guaranteed to exist. This may require the window's ancestors to be
 *	created also.
 *
 *--------------------------------------------------------------
 */

void
Tk_MakeWindowExist(
    Tk_Window tkwin)		/* Token for window. */
{
    register TkWindow *winPtr = (TkWindow *) tkwin;
    TkWindow *winPtr2;
    Window parent;
    Tcl_HashEntry *hPtr;
    Tk_ClassCreateProc *createProc;
    int isNew;

    if (winPtr->window != None) {
	return;
    }

    if ((winPtr->parentPtr == NULL) || (winPtr->flags & TK_TOP_HIERARCHY)) {
	parent = XRootWindow(winPtr->display, winPtr->screenNum);
    } else {
	if (winPtr->parentPtr->window == None) {
	    Tk_MakeWindowExist((Tk_Window) winPtr->parentPtr);
	}
	parent = winPtr->parentPtr->window;
    }

    createProc = Tk_GetClassProc(winPtr->classProcsPtr, createProc);
    if (createProc != NULL && parent != None) {
	winPtr->window = (*createProc)(tkwin, parent, winPtr->instanceData);
    } else {
	winPtr->window = TkpMakeWindow(winPtr, parent);
    }

    hPtr = Tcl_CreateHashEntry(&winPtr->dispPtr->winTable,
	    (char *) winPtr->window, &isNew);
    Tcl_SetHashValue(hPtr, winPtr);
    winPtr->dirtyAtts = 0;
    winPtr->dirtyChanges = 0;

    if (!(winPtr->flags & TK_TOP_HIERARCHY)) {
	/*
	 * If any siblings higher up in the stacking order have already been
	 * created then move this window to its rightful position in the
	 * stacking order.
	 *
	 * NOTE: this code ignores any changes anyone might have made to the
	 * sibling and stack_mode field of the window's attributes, so it
	 * really isn't safe for these to be manipulated except by calling
	 * Tk_RestackWindow.
	 */

	for (winPtr2 = winPtr->nextPtr; winPtr2 != NULL;
		winPtr2 = winPtr2->nextPtr) {
	    if ((winPtr2->window != None)
		    && !(winPtr2->flags & (TK_TOP_HIERARCHY|TK_REPARENTED))) {
		XWindowChanges changes;
		changes.sibling = winPtr2->window;
		changes.stack_mode = Below;
		XConfigureWindow(winPtr->display, winPtr->window,
			CWSibling|CWStackMode, &changes);
		break;
	    }
	}

	/*
	 * If this window has a different colormap than its parent, add the
	 * window to the WM_COLORMAP_WINDOWS property for its top-level.
	 */

	if ((winPtr->parentPtr != NULL) &&
		(winPtr->atts.colormap != winPtr->parentPtr->atts.colormap)) {
	    TkWmAddToColormapWindows(winPtr);
	    winPtr->flags |= TK_WM_COLORMAP_WINDOW;
	}
    }

    /*
     * Issue a ConfigureNotify event if there were deferred configuration
     * changes (but skip it if the window is being deleted; the
     * ConfigureNotify event could cause problems if we're being called from
     * Tk_DestroyWindow under some conditions).
     */

    if ((winPtr->flags & TK_NEED_CONFIG_NOTIFY)
	    && !(winPtr->flags & TK_ALREADY_DEAD)) {
	winPtr->flags &= ~TK_NEED_CONFIG_NOTIFY;
	TkDoConfigureNotify(winPtr);
    }
}

/*
 *--------------------------------------------------------------
 *
 * Tk_UnmapWindow, etc. --
 *
 *	There are several functions under here, each of which mirrors an
 *	existing X function. In addition to performing the functions of the
 *	corresponding function, each function also updates the local window
 *	structure and synthesizes an X event (if the window's structure is
 *	being managed internally).
 *
 * Results:
 *	See the manual entries.
 *
 * Side effects:
 *	See the manual entries.
 *
 *--------------------------------------------------------------
 */

void
Tk_UnmapWindow(
    Tk_Window tkwin)		/* Token for window to unmap. */
{
    register TkWindow *winPtr = (TkWindow *) tkwin;

    if (!(winPtr->flags & TK_MAPPED) || (winPtr->flags & TK_ALREADY_DEAD)) {
	return;
    }
    if (winPtr->flags & TK_WIN_MANAGED) {
	/*
	 * Special processing has to be done for top-level windows. Let tkWm.c
	 * handle everything itself.
	 */

	TkWmUnmapWindow(winPtr);
	return;
    }
    winPtr->flags &= ~TK_MAPPED;
    XUnmapWindow(winPtr->display, winPtr->window);
    if (!(winPtr->flags & TK_TOP_HIERARCHY)) {
	XEvent event;

	event.type = UnmapNotify;
	event.xunmap.serial = LastKnownRequestProcessed(winPtr->display);
	event.xunmap.send_event = False;
	event.xunmap.display = winPtr->display;
	event.xunmap.event = winPtr->window;
	event.xunmap.window = winPtr->window;
	event.xunmap.from_configure = False;
	Tk_HandleEvent(&event);
    }
}

void
Tk_ConfigureWindow(
    Tk_Window tkwin,		/* Window to re-configure. */
    unsigned int valueMask,	/* Mask indicating which parts of *valuePtr
				 * are to be used. */
    XWindowChanges *valuePtr)	/* New values. */
{
    register TkWindow *winPtr = (TkWindow *) tkwin;

    if (valueMask & CWX) {
	winPtr->changes.x = valuePtr->x;
    }
    if (valueMask & CWY) {
	winPtr->changes.y = valuePtr->y;
    }
    if (valueMask & CWWidth) {
	winPtr->changes.width = valuePtr->width;
    }
    if (valueMask & CWHeight) {
	winPtr->changes.height = valuePtr->height;
    }
    if (valueMask & CWBorderWidth) {
	winPtr->changes.border_width = valuePtr->border_width;
    }
    if (valueMask & (CWSibling|CWStackMode)) {
	Tcl_Panic("Can't set sibling or stack mode from Tk_ConfigureWindow.");
    }

    if (winPtr->window != None) {
	XConfigureWindow(winPtr->display, winPtr->window,
		valueMask, valuePtr);
	TkDoConfigureNotify(winPtr);
    } else {
	winPtr->dirtyChanges |= valueMask;
	winPtr->flags |= TK_NEED_CONFIG_NOTIFY;
    }
}

void
Tk_MoveWindow(
    Tk_Window tkwin,		/* Window to move. */
    int x, int y)		/* New location for window (within parent). */
{
    register TkWindow *winPtr = (TkWindow *) tkwin;

    winPtr->changes.x = x;
    winPtr->changes.y = y;
    if (winPtr->window != None) {
	XMoveWindow(winPtr->display, winPtr->window, x, y);
	TkDoConfigureNotify(winPtr);
    } else {
	winPtr->dirtyChanges |= CWX|CWY;
	winPtr->flags |= TK_NEED_CONFIG_NOTIFY;
    }
}

void
Tk_ResizeWindow(
    Tk_Window tkwin,		/* Window to resize. */
    int width, int height)	/* New dimensions for window. */
{
    register TkWindow *winPtr = (TkWindow *) tkwin;

    winPtr->changes.width = (unsigned) width;
    winPtr->changes.height = (unsigned) height;
    if (winPtr->window != None) {
	XResizeWindow(winPtr->display, winPtr->window, (unsigned) width,
		(unsigned) height);
	TkDoConfigureNotify(winPtr);
    } else {
	winPtr->dirtyChanges |= CWWidth|CWHeight;
	winPtr->flags |= TK_NEED_CONFIG_NOTIFY;
    }
}

void
Tk_MoveResizeWindow(
    Tk_Window tkwin,		/* Window to move and resize. */
    int x, int y,		/* New location for window (within parent). */
    int width, int height)	/* New dimensions for window. */
{
    register TkWindow *winPtr = (TkWindow *) tkwin;

    winPtr->changes.x = x;
    winPtr->changes.y = y;
    winPtr->changes.width = (unsigned) width;
    winPtr->changes.height = (unsigned) height;
    if (winPtr->window != None) {
	XMoveResizeWindow(winPtr->display, winPtr->window, x, y,
		(unsigned) width, (unsigned) height);
	TkDoConfigureNotify(winPtr);
    } else {
	winPtr->dirtyChanges |= CWX|CWY|CWWidth|CWHeight;
	winPtr->flags |= TK_NEED_CONFIG_NOTIFY;
    }
}

void
Tk_SetWindowBorderWidth(
    Tk_Window tkwin,		/* Window to modify. */
    int width)			/* New border width for window. */
{
    register TkWindow *winPtr = (TkWindow *) tkwin;

    winPtr->changes.border_width = width;
    if (winPtr->window != None) {
	XSetWindowBorderWidth(winPtr->display, winPtr->window,
		(unsigned) width);
	TkDoConfigureNotify(winPtr);
    } else {
	winPtr->dirtyChanges |= CWBorderWidth;
	winPtr->flags |= TK_NEED_CONFIG_NOTIFY;
    }
}

void
Tk_ChangeWindowAttributes(
    Tk_Window tkwin,		/* Window to manipulate. */
    unsigned long valueMask,	/* OR'ed combination of bits, indicating which
				 * fields of *attsPtr are to be used. */
    register XSetWindowAttributes *attsPtr)
				/* New values for some attributes. */
{
    register TkWindow *winPtr = (TkWindow *) tkwin;

    if (valueMask & CWBackPixmap) {
	winPtr->atts.background_pixmap = attsPtr->background_pixmap;
    }
    if (valueMask & CWBackPixel) {
	winPtr->atts.background_pixel = attsPtr->background_pixel;
    }
    if (valueMask & CWBorderPixmap) {
	winPtr->atts.border_pixmap = attsPtr->border_pixmap;
    }
    if (valueMask & CWBorderPixel) {
	winPtr->atts.border_pixel = attsPtr->border_pixel;
    }
    if (valueMask & CWBitGravity) {
	winPtr->atts.bit_gravity = attsPtr->bit_gravity;
    }
    if (valueMask & CWWinGravity) {
	winPtr->atts.win_gravity = attsPtr->win_gravity;
    }
    if (valueMask & CWBackingStore) {
	winPtr->atts.backing_store = attsPtr->backing_store;
    }
    if (valueMask & CWBackingPlanes) {
	winPtr->atts.backing_planes = attsPtr->backing_planes;
    }
    if (valueMask & CWBackingPixel) {
	winPtr->atts.backing_pixel = attsPtr->backing_pixel;
    }
    if (valueMask & CWOverrideRedirect) {
	winPtr->atts.override_redirect = attsPtr->override_redirect;
    }
    if (valueMask & CWSaveUnder) {
	winPtr->atts.save_under = attsPtr->save_under;
    }
    if (valueMask & CWEventMask) {
	winPtr->atts.event_mask = attsPtr->event_mask;
    }
    if (valueMask & CWDontPropagate) {
	winPtr->atts.do_not_propagate_mask
		= attsPtr->do_not_propagate_mask;
    }
    if (valueMask & CWColormap) {
	winPtr->atts.colormap = attsPtr->colormap;
    }
    if (valueMask & CWCursor) {
	winPtr->atts.cursor = attsPtr->cursor;
    }

    if (winPtr->window != None) {
	XChangeWindowAttributes(winPtr->display, winPtr->window,
		valueMask, attsPtr);
    } else {
	winPtr->dirtyAtts |= valueMask;
    }
}

void
Tk_SetWindowBackground(
    Tk_Window tkwin,		/* Window to manipulate. */
    unsigned long pixel)	/* Pixel value to use for window's
				 * background. */
{
    register TkWindow *winPtr = (TkWindow *) tkwin;

    winPtr->atts.background_pixel = pixel;

    if (winPtr->window != None) {
	XSetWindowBackground(winPtr->display, winPtr->window, pixel);
    } else {
	winPtr->dirtyAtts = (winPtr->dirtyAtts & (unsigned) ~CWBackPixmap)
		| CWBackPixel;
    }
}

void
Tk_SetWindowBackgroundPixmap(
    Tk_Window tkwin,		/* Window to manipulate. */
    Pixmap pixmap)		/* Pixmap to use for window's background. */
{
    register TkWindow *winPtr = (TkWindow *) tkwin;

    winPtr->atts.background_pixmap = pixmap;

    if (winPtr->window != None) {
	XSetWindowBackgroundPixmap(winPtr->display,
		winPtr->window, pixmap);
    } else {
	winPtr->dirtyAtts = (winPtr->dirtyAtts & (unsigned) ~CWBackPixel)
		| CWBackPixmap;
    }
}

void
Tk_SetWindowBorder(
    Tk_Window tkwin,		/* Window to manipulate. */
    unsigned long pixel)	/* Pixel value to use for window's border. */
{
    register TkWindow *winPtr = (TkWindow *) tkwin;

    winPtr->atts.border_pixel = pixel;

    if (winPtr->window != None) {
	XSetWindowBorder(winPtr->display, winPtr->window, pixel);
    } else {
	winPtr->dirtyAtts = (winPtr->dirtyAtts & (unsigned) ~CWBorderPixmap)
		| CWBorderPixel;
    }
}

void
Tk_SetWindowBorderPixmap(
    Tk_Window tkwin,		/* Window to manipulate. */
    Pixmap pixmap)		/* Pixmap to use for window's border. */
{
    register TkWindow *winPtr = (TkWindow *) tkwin;

    winPtr->atts.border_pixmap = pixmap;

    if (winPtr->window != None) {
	XSetWindowBorderPixmap(winPtr->display,
		winPtr->window, pixmap);
    } else {
	winPtr->dirtyAtts = (winPtr->dirtyAtts & (unsigned) ~CWBorderPixel)
		| CWBorderPixmap;
    }
}

void
Tk_DefineCursor(
    Tk_Window tkwin,		/* Window to manipulate. */
    Tk_Cursor cursor)		/* Cursor to use for window (may be None). */
{
    register TkWindow *winPtr = (TkWindow *) tkwin;

#if defined(MAC_OSX_TK)
    winPtr->atts.cursor = (XCursor) cursor;
#else
    winPtr->atts.cursor = (Cursor) cursor;
#endif

    if (winPtr->window != None) {
	XDefineCursor(winPtr->display, winPtr->window, winPtr->atts.cursor);
    } else {
	winPtr->dirtyAtts = winPtr->dirtyAtts | CWCursor;
    }
}

void
Tk_UndefineCursor(
    Tk_Window tkwin)		/* Window to manipulate. */
{
    Tk_DefineCursor(tkwin, None);
}

void
Tk_SetWindowColormap(
    Tk_Window tkwin,		/* Window to manipulate. */
    Colormap colormap)		/* Colormap to use for window. */
{
    register TkWindow *winPtr = (TkWindow *) tkwin;

    winPtr->atts.colormap = colormap;

    if (winPtr->window != None) {
	XSetWindowColormap(winPtr->display, winPtr->window, colormap);
	if (!(winPtr->flags & TK_WIN_MANAGED)) {
	    TkWmAddToColormapWindows(winPtr);
	    winPtr->flags |= TK_WM_COLORMAP_WINDOW;
	}
    } else {
	winPtr->dirtyAtts |= CWColormap;
    }
}

/*
 *----------------------------------------------------------------------
 *
 * Tk_SetWindowVisual --
 *
 *	This function is called to specify a visual to be used for a Tk window
 *	when it is created. This function, if called at all, must be called
 *	before the X window is created (i.e. before Tk_MakeWindowExist is
 *	called).
 *
 * Results:
 *	The return value is 1 if successful, or 0 if the X window has been
 *	already created.
 *
 * Side effects:
 *	The information given is stored for when the window is created.
 *
 *----------------------------------------------------------------------
 */

int
Tk_SetWindowVisual(
    Tk_Window tkwin,		/* Window to manipulate. */
    Visual *visual,		/* New visual for window. */
    int depth,			/* New depth for window. */
    Colormap colormap)		/* An appropriate colormap for the visual. */
{
    register TkWindow *winPtr = (TkWindow *) tkwin;

    if (winPtr->window != None) {
	/* Too late! */
	return 0;
    }

    winPtr->visual = visual;
    winPtr->depth = depth;
    winPtr->atts.colormap = colormap;
    winPtr->dirtyAtts |= CWColormap;

    /*
     * The following code is needed to make sure that the window doesn't
     * inherit the parent's border pixmap, which would result in a BadMatch
     * error.
     */

    if (!(winPtr->dirtyAtts & CWBorderPixmap)) {
	winPtr->dirtyAtts |= CWBorderPixel;
    }
    return 1;
}

/*
 *----------------------------------------------------------------------
 *
 * TkDoConfigureNotify --
 *
 *	Generate a ConfigureNotify event describing the current configuration
 *	of a window.
 *
 * Results:
 *	None.
 *
 * Side effects:
 *	An event is generated and processed by Tk_HandleEvent.
 *
 *----------------------------------------------------------------------
 */

void
TkDoConfigureNotify(
    register TkWindow *winPtr)	/* Window whose configuration was just
				 * changed. */
{
    XEvent event;

    event.type = ConfigureNotify;
    event.xconfigure.serial = LastKnownRequestProcessed(winPtr->display);
    event.xconfigure.send_event = False;
    event.xconfigure.display = winPtr->display;
    event.xconfigure.event = winPtr->window;
    event.xconfigure.window = winPtr->window;
    event.xconfigure.x = winPtr->changes.x;
    event.xconfigure.y = winPtr->changes.y;
    event.xconfigure.width = winPtr->changes.width;
    event.xconfigure.height = winPtr->changes.height;
    event.xconfigure.border_width = winPtr->changes.border_width;
    if (winPtr->changes.stack_mode == Above) {
	event.xconfigure.above = winPtr->changes.sibling;
    } else {
	event.xconfigure.above = None;
    }
    event.xconfigure.override_redirect = winPtr->atts.override_redirect;
    Tk_HandleEvent(&event);
}

/*
 *----------------------------------------------------------------------
 *
 * Tk_SetClass --
 *
 *	This function is used to give a window a class.
 *
 * Results:
 *	None.
 *
 * Side effects:
 *	A new class is stored for tkwin, replacing any existing class for it.
 *
 *----------------------------------------------------------------------
 */

void
Tk_SetClass(
    Tk_Window tkwin,		/* Token for window to assign class. */
    CONST char *className)	/* New class for tkwin. */
{
    register TkWindow *winPtr = (TkWindow *) tkwin;

    winPtr->classUid = Tk_GetUid(className);
    if (winPtr->flags & TK_WIN_MANAGED) {
	TkWmSetClass(winPtr);
    }
    TkOptionClassChanged(winPtr);
}

/*
 *----------------------------------------------------------------------
 *
 * Tk_SetClassProcs --
 *
 *	This function is used to set the class functions and instance data for
 *	a window.
 *
 * Results:
 *	None.
 *
 * Side effects:
 *	A new set of class functions and instance data is stored for tkwin,
 *	replacing any existing values.
 *
 *----------------------------------------------------------------------
 */

void
Tk_SetClassProcs(
    Tk_Window tkwin,		/* Token for window to modify. */
    Tk_ClassProcs *procs,	/* Class procs structure. */
    ClientData instanceData)	/* Data to be passed to class functions. */
{
    register TkWindow *winPtr = (TkWindow *) tkwin;

    winPtr->classProcsPtr = procs;
    winPtr->instanceData = instanceData;
}

/*
 *----------------------------------------------------------------------
 *
 * Tk_NameToWindow --
 *
 *	Given a string name for a window, this function returns the token for
 *	the window, if there exists a window corresponding to the given name.
 *
 * Results:
 *	The return result is either a token for the window corresponding to
 *	"name", or else NULL to indicate that there is no such window. In this
 *	case, an error message is left in the interp's result, unless interp
 *      is NULL.
 *
 * Side effects:
 *	None.
 *
 *----------------------------------------------------------------------
 */

Tk_Window
Tk_NameToWindow(
    Tcl_Interp *interp,		/* Where to report errors. */
    CONST char *pathName,	/* Path name of window. */
    Tk_Window tkwin)		/* Token for window: name is assumed to belong
				 * to the same main window as tkwin. */
{
    Tcl_HashEntry *hPtr;

    if (tkwin == NULL) {
	/*
	 * Either we're not really in Tk, or the main window was destroyed and
	 * we're on our way out of the application.
	 */

	if (interp != NULL) {
	    Tcl_AppendResult(interp, "NULL main window", NULL);
	}
	return NULL;
    }

    hPtr = Tcl_FindHashEntry(&((TkWindow *) tkwin)->mainPtr->nameTable,
	    pathName);
    if (hPtr == NULL) {
	if (interp != NULL) {
	    Tcl_AppendResult(interp, "bad window path name \"",
		    pathName, "\"", NULL);
	}
	return NULL;
    }
    return (Tk_Window) Tcl_GetHashValue(hPtr);
}

/*
 *----------------------------------------------------------------------
 *
 * Tk_IdToWindow --
 *
 *	Given an X display and window ID, this function returns the Tk token
 *	for the window, if there exists a Tk window corresponding to the given
 *	ID.
 *
 * Results:
 *	The return result is either a token for the window corresponding to
 *	the given X id, or else NULL to indicate that there is no such window.
 *
 * Side effects:
 *	None.
 *
 *----------------------------------------------------------------------
 */

Tk_Window
Tk_IdToWindow(
    Display *display,		/* X display containing the window. */
    Window window)		/* X window window id. */
{
    TkDisplay *dispPtr;
    Tcl_HashEntry *hPtr;

    for (dispPtr = TkGetDisplayList(); ; dispPtr = dispPtr->nextPtr) {
	if (dispPtr == NULL) {
	    return NULL;
	}
	if (dispPtr->display == display) {
	    break;
	}
    }

    hPtr = Tcl_FindHashEntry(&dispPtr->winTable, (char *) window);
    if (hPtr == NULL) {
	return NULL;
    }
    return (Tk_Window) Tcl_GetHashValue(hPtr);
}

/*
 *----------------------------------------------------------------------
 *
 * Tk_DisplayName --
 *
 *	Return the textual name of a window's display.
 *
 * Results:
 *	The return value is the string name of the display associated with
 *	tkwin.
 *
 * Side effects:
 *	None.
 *
 *----------------------------------------------------------------------
 */

CONST char *
Tk_DisplayName(
    Tk_Window tkwin)		/* Window whose display name is desired. */
{
    return ((TkWindow *) tkwin)->dispPtr->name;
}

/*
 *----------------------------------------------------------------------
 *
 * Tk_Interp --
 *
 *	Get the Tcl interpreter from a Tk window.
 *
 * Results:
 *	A pointer to the interpreter or NULL.
 *
 * Side effects:
 *	None.
 *
 *----------------------------------------------------------------------
 */

Tcl_Interp *
Tk_Interp(
    Tk_Window tkwin)
{
    if (tkwin != NULL && ((TkWindow *)tkwin)->mainPtr != NULL) {
	return ((TkWindow *)tkwin)->mainPtr->interp;
    }
    return NULL;
}

/*
 *----------------------------------------------------------------------
 *
 * UnlinkWindow --
 *
 *	This function removes a window from the childList of its parent.
 *
 * Results:
 *	None.
 *
 * Side effects:
 *	The window is unlinked from its childList.
 *
 *----------------------------------------------------------------------
 */

static void
UnlinkWindow(
    TkWindow *winPtr)		/* Child window to be unlinked. */
{
    TkWindow *prevPtr;

    if (winPtr->parentPtr == NULL) {
	return;
    }
    prevPtr = winPtr->parentPtr->childList;
    if (prevPtr == winPtr) {
	winPtr->parentPtr->childList = winPtr->nextPtr;
	if (winPtr->nextPtr == NULL) {
	    winPtr->parentPtr->lastChildPtr = NULL;
	}
    } else {
	while (prevPtr->nextPtr != winPtr) {
	    prevPtr = prevPtr->nextPtr;
	    if (prevPtr == NULL) {
		Tcl_Panic("UnlinkWindow couldn't find child in parent");
	    }
	}
	prevPtr->nextPtr = winPtr->nextPtr;
	if (winPtr->nextPtr == NULL) {
	    winPtr->parentPtr->lastChildPtr = prevPtr;
	}
    }
}

/*
 *----------------------------------------------------------------------
 *
 * Tk_RestackWindow --
 *
 *	Change a window's position in the stacking order.
 *
 * Results:
 *	TCL_OK is normally returned. If other is not a descendant of tkwin's
 *	parent then TCL_ERROR is returned and tkwin is not repositioned.
 *
 * Side effects:
 *	Tkwin is repositioned in the stacking order.
 *
 *----------------------------------------------------------------------
 */

int
Tk_RestackWindow(
    Tk_Window tkwin,		/* Token for window whose position in the
				 * stacking order is to change. */
    int aboveBelow,		/* Indicates new position of tkwin relative to
				 * other; must be Above or Below. */
    Tk_Window other)		/* Tkwin will be moved to a position that puts
				 * it just above or below this window. If NULL
				 * then tkwin goes above or below all windows
				 * in the same parent. */
{
    TkWindow *winPtr = (TkWindow *) tkwin;
    TkWindow *otherPtr = (TkWindow *) other;

    /*
     * Special case: if winPtr is a top-level window then just find the
     * top-level ancestor of otherPtr and restack winPtr above otherPtr
     * without changing any of Tk's childLists.
     */

    if (winPtr->flags & TK_WIN_MANAGED) {
	while ((otherPtr != NULL) && !(otherPtr->flags & TK_TOP_HIERARCHY)) {
	    otherPtr = otherPtr->parentPtr;
	}
	TkWmRestackToplevel(winPtr, aboveBelow, otherPtr);
	return TCL_OK;
    }

    /*
     * Find an ancestor of otherPtr that is a sibling of winPtr.
     */

    if (winPtr->parentPtr == NULL) {
	/*
	 * Window is going to be deleted shortly; don't do anything.
	 */

	return TCL_OK;
    }
    if (otherPtr == NULL) {
	if (aboveBelow == Above) {
	    otherPtr = winPtr->parentPtr->lastChildPtr;
	} else {
	    otherPtr = winPtr->parentPtr->childList;
	}
    } else {
	while (winPtr->parentPtr != otherPtr->parentPtr) {
	    if ((otherPtr == NULL) || (otherPtr->flags & TK_TOP_HIERARCHY)) {
		return TCL_ERROR;
	    }
	    otherPtr = otherPtr->parentPtr;
	}
    }
    if (otherPtr == winPtr) {
	return TCL_OK;
    }

    /*
     * Reposition winPtr in the stacking order.
     */

    UnlinkWindow(winPtr);
    if (aboveBelow == Above) {
	winPtr->nextPtr = otherPtr->nextPtr;
	if (winPtr->nextPtr == NULL) {
	    winPtr->parentPtr->lastChildPtr = winPtr;
	}
	otherPtr->nextPtr = winPtr;
    } else {
	TkWindow *prevPtr;

	prevPtr = winPtr->parentPtr->childList;
	if (prevPtr == otherPtr) {
	    winPtr->parentPtr->childList = winPtr;
	} else {
	    while (prevPtr->nextPtr != otherPtr) {
		prevPtr = prevPtr->nextPtr;
	    }
	    prevPtr->nextPtr = winPtr;
	}
	winPtr->nextPtr = otherPtr;
    }

    /*
     * Notify the X server of the change. If winPtr hasn't yet been created
     * then there's no need to tell the X server now, since the stacking order
     * will be handled properly when the window is finally created.
     */

    if (winPtr->window != None) {
	XWindowChanges changes;
	unsigned int mask;

	mask = CWStackMode;
	changes.stack_mode = Above;
	for (otherPtr = winPtr->nextPtr; otherPtr != NULL;
		otherPtr = otherPtr->nextPtr) {
	    if ((otherPtr->window != None)
		    && !(otherPtr->flags & (TK_TOP_HIERARCHY|TK_REPARENTED))){
		changes.sibling = otherPtr->window;
		changes.stack_mode = Below;
		mask = CWStackMode|CWSibling;
		break;
	    }
	}
	XConfigureWindow(winPtr->display, winPtr->window, mask, &changes);
    }
    return TCL_OK;
}

/*
 *----------------------------------------------------------------------
 *
 * Tk_MainWindow --
 *
 *	Returns the main window for an application.
 *
 * Results:
 *	If interp has a Tk application associated with it, the main window for
 *	the application is returned. Otherwise NULL is returned and an error
 *	message is left in the interp's result.
 *
 * Side effects:
 *	None.
 *
 *----------------------------------------------------------------------
 */

Tk_Window
Tk_MainWindow(
    Tcl_Interp *interp)		/* Interpreter that embodies the application.
				 * Used for error reporting also. */
{
    TkMainInfo *mainPtr;
    ThreadSpecificData *tsdPtr;

    if (interp == NULL) {
	return NULL;
    }
#ifdef USE_TCL_STUBS
    if (tclStubsPtr == NULL) {
	return NULL;
    }
#endif
    tsdPtr = (ThreadSpecificData *)
	Tcl_GetThreadData(&dataKey, sizeof(ThreadSpecificData));

    for (mainPtr = tsdPtr->mainWindowList; mainPtr != NULL;
	    mainPtr = mainPtr->nextPtr) {
	if (mainPtr->interp == interp) {
	    return (Tk_Window) mainPtr->winPtr;
	}
    }
    Tcl_SetResult(interp, "this isn't a Tk application", TCL_STATIC);
    return NULL;
}

/*
 *----------------------------------------------------------------------
 *
 * Tk_StrictMotif --
 *
 *	Indicates whether strict Motif compliance has been specified for the
 *	given window.
 *
 * Results:
 *	The return value is 1 if strict Motif compliance has been requested
 *	for tkwin's application by setting the tk_strictMotif variable in its
 *	interpreter to a true value. 0 is returned if tk_strictMotif has a
 *	false value.
 *
 * Side effects:
 *	None.
 *
 *----------------------------------------------------------------------
 */

int
Tk_StrictMotif(
    Tk_Window tkwin)		/* Window whose application is to be
				 * checked. */
{
    return ((TkWindow *) tkwin)->mainPtr->strictMotif;
}

/*
 *----------------------------------------------------------------------
 *
 * Tk_GetNumMainWindows --
 *
 *	This function returns the number of main windows currently open in
 *	this process.
 *
 * Results:
 *	The number of main windows open in this process.
 *
 * Side effects:
 *	None.
 *
 *----------------------------------------------------------------------
 */

int
Tk_GetNumMainWindows(void)
{
    ThreadSpecificData *tsdPtr;

#ifdef USE_TCL_STUBS
    if (tclStubsPtr == NULL) {
	return 0;
    }
#endif

    tsdPtr = (ThreadSpecificData *)
	    Tcl_GetThreadData(&dataKey, sizeof(ThreadSpecificData));

    return tsdPtr->numMainWindows;
}

/*
 *----------------------------------------------------------------------
 *
 * TkpAlwaysShowSelection --
 *
 *	Indicates whether text/entry widgets should always display
 *	their selection, regardless of window focus.
 *
 * Results:
 *	The return value is 1 if always showing the selection has been
 *	requested for tkwin's application by setting the
 *	::tk::AlwaysShowSelection variable in its interpreter to a true value.
 *	0 is returned if it has a false value.
 *
 * Side effects:
 *	None.
 *
 *----------------------------------------------------------------------
 */

int
TkpAlwaysShowSelection(
    Tk_Window tkwin)		/* Window whose application is to be
				 * checked. */
{
    return ((TkWindow *) tkwin)->mainPtr->alwaysShowSelection;
}

/*
 *----------------------------------------------------------------------
 *
 * DeleteWindowsExitProc --
 *
 *	This function is invoked as an exit handler. It deletes all of the
 *	main windows in the current thread. We really should be using a thread
 *	local exit handler to delete windows and a process exit handler to
 *	close the display but Tcl does not provide support for this usage.
 *
 * Results:
 *	None.
 *
 * Side effects:
 *	None.
 *
 *----------------------------------------------------------------------
 */

static void
DeleteWindowsExitProc(
    ClientData clientData)	/* tsdPtr when handler was created. */
{
    TkDisplay *dispPtr, *nextPtr;
    Tcl_Interp *interp;
    ThreadSpecificData *tsdPtr = (ThreadSpecificData *) clientData;

    if (tsdPtr == NULL) {
	return;
    }

    /*
     * Finish destroying any windows that are in a half-dead state. We must
     * protect the interpreter while destroying the window, because of
     * <Destroy> bindings which could destroy the interpreter while the window
     * is being deleted. This would leave frames on the call stack pointing at
     * deleted memory, causing core dumps.
     */

    while (tsdPtr->halfdeadWindowList != NULL) {
	interp = tsdPtr->halfdeadWindowList->winPtr->mainPtr->interp;
	Tcl_Preserve((ClientData) interp);
	tsdPtr->halfdeadWindowList->flags |= HD_CLEANUP;
	tsdPtr->halfdeadWindowList->winPtr->flags &= ~TK_ALREADY_DEAD;
	Tk_DestroyWindow((Tk_Window) tsdPtr->halfdeadWindowList->winPtr);
	Tcl_Release((ClientData) interp);
    }

    /*
     * Destroy any remaining main windows.
     */

    while (tsdPtr->mainWindowList != NULL) {
	interp = tsdPtr->mainWindowList->interp;
	Tcl_Preserve((ClientData) interp);
	Tk_DestroyWindow((Tk_Window) tsdPtr->mainWindowList->winPtr);
	Tcl_Release((ClientData) interp);
    }

    /*
     * Iterate destroying the displays until no more displays remain. It is
     * possible for displays to get recreated during exit by any code that
     * calls GetScreen, so we must destroy these new displays as well as the
     * old ones.
     */

    for (dispPtr = tsdPtr->displayList; dispPtr != NULL;
	    dispPtr = tsdPtr->displayList) {
	/*
	 * Now iterate over the current list of open displays, and first set
	 * the global pointer to NULL so we will be able to notice if any new
	 * displays got created during deletion of the current set. We must
	 * also do this to ensure that Tk_IdToWindow does not find the old
	 * display as it is being destroyed, when it wants to see if it needs
	 * to dispatch a message.
	 */

	for (tsdPtr->displayList = NULL; dispPtr != NULL; dispPtr = nextPtr) {
	    nextPtr = dispPtr->nextPtr;
	    TkCloseDisplay(dispPtr);
	}
    }

    tsdPtr->numMainWindows = 0;
    tsdPtr->mainWindowList = NULL;
    tsdPtr->initialized = 0;
}

/*
 *----------------------------------------------------------------------
 *
 * Tk_Init --
 *
 *	This function is invoked to add Tk to an interpreter. It incorporates
 *	all of Tk's commands into the interpreter and creates the main window
 *	for a new Tk application. If the interpreter contains a variable
 *	"argv", this function extracts several arguments from that variable,
 *	uses them to configure the main window, and modifies argv to exclude
 *	the arguments (see the "wish" documentation for a list of the
 *	arguments that are extracted).
 *
 * Results:
 *	Returns a standard Tcl completion code and sets the interp's result if
 *	there is an error.
 *
 * Side effects:
 *	Depends on various initialization scripts that get invoked.
 *
 *----------------------------------------------------------------------
 */

int
Tk_Init(
    Tcl_Interp *interp)		/* Interpreter to initialize. */
{
    return Initialize(interp);
}

/*
 *----------------------------------------------------------------------
 *
 * Tk_SafeInit --
 *
 *	This function is invoked to add Tk to a safe interpreter. It invokes
 *	the internal function that does the real work.
 *
 * Results:
 *	Returns a standard Tcl completion code and sets the interp's result if
 *	there is an error.
 *
 * Side effects:
 *	Depends on various initialization scripts that are invoked.
 *
 *----------------------------------------------------------------------
 */

int
Tk_SafeInit(
    Tcl_Interp *interp)		/* Interpreter to initialize. */
{
    /*
     * Initialize the interpreter with Tk, safely. This removes all the Tk
     * commands that are unsafe.
     *
     * Rationale:
     *
     * - Toplevel and menu are unsafe because they can be used to cover the
     *   entire screen and to steal input from the user.
     * - Continuous ringing of the bell is a nuisance.
     * - Cannot allow access to the clipboard because a malicious script can
     *   replace the contents with the string "rm -r *" and lead to surprises
     *   when the contents of the clipboard are pasted. Similarly, the
     *   selection command is blocked.
     * - Cannot allow send because it can be used to cause unsafe interpreters
     *   to execute commands. The tk command recreates the send command, so
     *   that too must be hidden.
     * - Focus can be used to grab the focus away from another window, in
     *   effect stealing user input. Cannot allow that.
     *   NOTE: We currently do *not* hide focus as it would make it impossible
     *   to provide keyboard input to Tk in a safe interpreter.
     * - Grab can be used to block the user from using any other apps on the
     *   screen.
     * - Tkwait can block the containing process forever. Use bindings,
     *   fileevents and split the protocol into before-the-wait and
     *   after-the-wait parts. More work but necessary.
     * - Wm is unsafe because (if toplevels are allowed, in the future) it can
     *   be used to remove decorations, move windows around, cover the entire
     *   screen etc etc.
     *
     * Current risks:
     *
     * - No CPU time limit, no memory allocation limits, no color limits.
     *   CPU time limits can be imposed by an unsafe master interpreter.
     *
     * The actual code called is the same as Tk_Init but Tcl_IsSafe() is
     * checked at several places to differentiate the two initialisations.
     */

    return Initialize(interp);
}

extern TkStubs tkStubs;

/*
 *----------------------------------------------------------------------
 *
 * Initialize --
 *
 *	???TODO???
 *
 * Results:
 *	A standard Tcl result. Also leaves an error message in the interp's
 *	result if there was an error.
 *
 * Side effects:
 *	Depends on the initialization scripts that are invoked.
 *
 *----------------------------------------------------------------------
 */

static int
Initialize(
    Tcl_Interp *interp)		/* Interpreter to initialize. */
{
    char *p;
    int argc, code;
    CONST char **argv;
    char *args[20];
    CONST char *argString = NULL;
    Tcl_DString class;
    ThreadSpecificData *tsdPtr;

    /*
     * Ensure that we are getting the matching version of Tcl. This is really
     * only an issue when Tk is loaded dynamically.
     */

    if (Tcl_InitStubs(interp, TCL_VERSION, 0) == NULL) {
	return TCL_ERROR;
    }

    /*
     * Ensure that our obj-types are registered with the Tcl runtime.
     */

    TkRegisterObjTypes();

    tsdPtr = (ThreadSpecificData *)
	    Tcl_GetThreadData(&dataKey, sizeof(ThreadSpecificData));

    /*
     * Start by initializing all the static variables to default acceptable
     * values so that no information is leaked from a previous run of this
     * code.
     */

    Tcl_MutexLock(&windowMutex);
    synchronize = 0;
    name = NULL;
    display = NULL;
    geometry = NULL;
    colormap = NULL;
    use = NULL;
    visual = NULL;
    rest = 0;
    argv = NULL;

    /*
     * We start by resetting the result because it might not be clean
     */

    Tcl_ResetResult(interp);

    if (Tcl_IsSafe(interp)) {
	/*
	 * Get the clearance to start Tk and the "argv" parameters from the
	 * master.
	 */

	Tcl_DString ds;

	/*
	 * Step 1 : find the master and construct the interp name (could be a
	 * function if new APIs were ok). We could also construct the path
	 * while walking, but there is no API to get the name of an interp
	 * either.
	 */

	Tcl_Interp *master = interp;

	while (1) {
	    master = Tcl_GetMaster(master);
	    if (master == NULL) {
		Tcl_AppendResult(interp, "NULL master", NULL);
		code = TCL_ERROR;
		goto done;
	    }
	    if (!Tcl_IsSafe(master)) {
		/* Found the trusted master. */
		break;
	    }
	}

	/*
	 * Construct the name (rewalk...)
	 */

	code = Tcl_GetInterpPath(master, interp);
	if (code != TCL_OK) {
	    Tcl_AppendResult(interp, "error in Tcl_GetInterpPath", NULL);
	    goto done;
	}

	/*
	 * Build the string to eval.
	 */

	Tcl_DStringInit(&ds);
	Tcl_DStringAppendElement(&ds, "::safe::TkInit");
	Tcl_DStringAppendElement(&ds, Tcl_GetStringResult(master));

	/*
	 * Step 2 : Eval in the master. The argument is the *reversed* interp
	 * path of the slave.
	 */

	code = Tcl_Eval(master, Tcl_DStringValue(&ds));
	if (code != TCL_OK) {
	    /*
	     * We might want to transfer the error message or not. We don't.
	     * (No API to do it and maybe security reasons).
	     */

	    Tcl_DStringFree(&ds);
	    Tcl_AppendResult(interp,
		    "not allowed to start Tk by master's safe::TkInit", NULL);
	    goto done;
	}
	Tcl_DStringFree(&ds);

	/*
	 * Use the master's result as argv. Note: We don't use the Obj
	 * interfaces to avoid dealing with cross interp refcounting and
	 * changing the code below.
	 */

	argString = Tcl_GetStringResult(master);
    } else {
	/*
	 * If there is an "argv" variable, get its value, extract out relevant
	 * arguments from it, and rewrite the variable without the arguments
	 * that we used.
	 */

	argString = Tcl_GetVar2(interp, "argv", NULL, TCL_GLOBAL_ONLY);
    }
    if (argString != NULL) {
	char buffer[TCL_INTEGER_SPACE];

	if (Tcl_SplitList(interp, argString, &argc, &argv) != TCL_OK) {
	argError:
	    Tcl_AddErrorInfo(interp,
		    "\n    (processing arguments in argv variable)");
	    code = TCL_ERROR;
	    goto done;
	}
	if (Tk_ParseArgv(interp, (Tk_Window) NULL, &argc, argv,
		argTable, TK_ARGV_DONT_SKIP_FIRST_ARG|TK_ARGV_NO_DEFAULTS)
		!= TCL_OK) {
	    goto argError;
	}
	p = Tcl_Merge(argc, argv);
	Tcl_SetVar2(interp, "argv", NULL, p, TCL_GLOBAL_ONLY);
	sprintf(buffer, "%d", argc);
	Tcl_SetVar2(interp, "argc", NULL, buffer, TCL_GLOBAL_ONLY);
	ckfree(p);
    }

    /*
     * Figure out the application's name and class.
     */

    Tcl_DStringInit(&class);
    if (name == NULL) {
	int offset;

	TkpGetAppName(interp, &class);
	offset = Tcl_DStringLength(&class)+1;
	Tcl_DStringSetLength(&class, offset);
	Tcl_DStringAppend(&class, Tcl_DStringValue(&class), offset-1);
	name = Tcl_DStringValue(&class) + offset;
    } else {
	Tcl_DStringAppend(&class, name, -1);
    }

    p = Tcl_DStringValue(&class);
    if (*p) {
	Tcl_UtfToTitle(p);
    }

    /*
     * Create an argument list for creating the top-level window, using the
     * information parsed from argv, if any.
     */

    args[0] = "toplevel";
    args[1] = ".";
    args[2] = "-class";
    args[3] = Tcl_DStringValue(&class);
    argc = 4;
    if (display != NULL) {
	args[argc] = "-screen";
	args[argc+1] = display;
	argc += 2;

	/*
	 * If this is the first application for this process, save the display
	 * name in the DISPLAY environment variable so that it will be
	 * available to subprocesses created by us.
	 */

	if (tsdPtr->numMainWindows == 0) {
	    Tcl_SetVar2(interp, "env", "DISPLAY", display, TCL_GLOBAL_ONLY);
	}
    }
    if (colormap != NULL) {
	args[argc] = "-colormap";
	args[argc+1] = colormap;
	argc += 2;
	colormap = NULL;
    }
    if (use != NULL) {
	args[argc] = "-use";
	args[argc+1] = use;
	argc += 2;
	use = NULL;
    }
    if (visual != NULL) {
	args[argc] = "-visual";
	args[argc+1] = visual;
	argc += 2;
	visual = NULL;
    }
    args[argc] = NULL;
    code = TkCreateFrame((ClientData) NULL, interp, argc, args, 1, name);

    Tcl_DStringFree(&class);
    if (code != TCL_OK) {
	goto done;
    }
    Tcl_ResetResult(interp);
    if (synchronize) {
	XSynchronize(Tk_Display(Tk_MainWindow(interp)), True);
    }

    /*
     * Set the geometry of the main window, if requested. Put the requested
     * geometry into the "geometry" variable.
     */

    if (geometry != NULL) {
	Tcl_SetVar(interp, "geometry", geometry, TCL_GLOBAL_ONLY);
	code = Tcl_VarEval(interp, "wm geometry . ", geometry, NULL);
	if (code != TCL_OK) {
	    goto done;
	}
	geometry = NULL;
    }

    if (Tcl_PkgRequire(interp, "Tcl", TCL_VERSION, 0) == NULL) {
	code = TCL_ERROR;
	goto done;
    }

    /*
     * Provide Tk and its stub table.
     */

    code = Tcl_PkgProvideEx(interp, "Tk", TK_PATCH_LEVEL,
	    (ClientData) &tkStubs);
    if (code != TCL_OK) {
	goto done;
    }

    /*
     * If we were able to provide ourselves as a package, then set the main
     * loop function in Tcl to our main loop proc. This will cause tclsh to be
     * event-aware when Tk is dynamically loaded. This will have no effect in
     * wish, which already is prepared to run the event loop.
     */

    Tcl_SetMainLoop(Tk_MainLoop);

#ifdef Tk_InitStubs
#undef Tk_InitStubs
#endif

    Tk_InitStubs(interp, TK_VERSION, 1);

    /*
     * Initialized the themed widget set
     */

    code = Ttk_Init(interp);
    if (code != TCL_OK) {
	goto done;
    }

    /*
     * Invoke platform-specific initialization. Unlock mutex before entering
     * TkpInit, as that may run through the Tk_Init routine again for the
     * console window interpreter.
     */

    Tcl_MutexUnlock(&windowMutex);
    if (argv != NULL) {
	ckfree((char *) argv);
    }
    code = TkpInit(interp);
    if (code == TCL_OK) {

	/*
	 * In order to find tk.tcl during initialization, we evaluate the
	 * following script.  It calls on the Tcl command [tcl_findLibrary]
	 * to perform the search.  See the docs for that command for details
	 * on where it looks.
	 *
	 * Note that this entire search mechanism can be bypassed by defining
	 * an alternate [tkInit] command before calling Tk_Init().
	 */

	code = Tcl_Eval(interp,
"if {[namespace which -command tkInit] eq \"\"} {\n\
  proc tkInit {} {\n\
    global tk_library tk_version tk_patchLevel\n\
      rename tkInit {}\n\
    tcl_findLibrary tk $tk_version $tk_patchLevel tk.tcl TK_LIBRARY tk_library\n\
  }\n\
}\n\
tkInit");
    }
    if (code == TCL_OK) {
	/*
	 * Create exit handlers to delete all windows when the application or
	 * thread exits. The handler need to be invoked before other platform
	 * specific cleanups take place to avoid panics in finalization.
	 */

	TkCreateThreadExitHandler(DeleteWindowsExitProc, (ClientData) tsdPtr);
    }
    return code;

  done:
    Tcl_MutexUnlock(&windowMutex);
    if (argv != NULL) {
	ckfree((char *) argv);
    }
    return code;
}

/*
 *----------------------------------------------------------------------
 *
 * Tk_PkgInitStubsCheck --
 *
 *	This is a replacement routine for Tk_InitStubs() that is called
 *	from code where -DUSE_TK_STUBS has not been enabled.
 *
 * Results:
 *	Returns the version of a conforming Tk stubs table, or NULL, if
 *	the table version doesn't satisfy the requested requirements,
 *	according to historical practice.
 *
 * Side effects:
 *	None.
 *
 *----------------------------------------------------------------------
 */

CONST char *
Tk_PkgInitStubsCheck(
    Tcl_Interp *interp,
    CONST char * version,
    int exact)
{
    CONST char *actualVersion = Tcl_PkgRequire(interp, "Tk", version, 0);

    if (exact && actualVersion) {
	CONST char *p = version;
	int count = 0;

	while (*p) {
	    count += !isdigit(UCHAR(*p++));
	}
	if (count == 1) {
	    if (0 != strncmp(version, actualVersion, strlen(version))) {
		/* Construct error message */
		Tcl_PkgPresent(interp, "Tk", version, 1);
		return NULL;
	    }
	} else {
	    return Tcl_PkgPresent(interp, "Tk", version, 1);
	}
    }
    return actualVersion;
}
/*
 * Local Variables:
 * mode: c
 * c-basic-offset: 4
 * fill-column: 78
 * End:
 */<|MERGE_RESOLUTION|>--- conflicted
+++ resolved
@@ -865,14 +865,8 @@
 				 * form "prog instance". */
 {
     Tk_Window tkwin;
-<<<<<<< HEAD
     int dummy, isSafe;
-#ifdef __WIN32__
-=======
-    int dummy;
-    int isSafe;
 #if defined(__WIN32__) && !defined(STATIC_BUILD)
->>>>>>> 5be75e6a
     int isWin32 = 0;
 #endif
     Tcl_HashEntry *hPtr;
@@ -880,15 +874,9 @@
     register TkWindow *winPtr;
     register const TkCmd *cmdPtr;
     ClientData clientData;
-<<<<<<< HEAD
     ThreadSpecificData *tsdPtr = (ThreadSpecificData *)
 	    Tcl_GetThreadData(&dataKey, sizeof(ThreadSpecificData));
-#ifdef __WIN32__
-=======
-    ThreadSpecificData *tsdPtr = (ThreadSpecificData *) 
-            Tcl_GetThreadData(&dataKey, sizeof(ThreadSpecificData));
 #if defined(__WIN32__) && !defined(STATIC_BUILD)
->>>>>>> 5be75e6a
     Tcl_Obj *stringObjPtr = Tcl_GetVar2Ex(interp, "::tcl_platform", "platform", 0);
 
     if (stringObjPtr
