--- conflicted
+++ resolved
@@ -10,11 +10,6 @@
  *
  * See the file "license.terms" for information on usage and redistribution of
  * this file, and for a DISCLAIMER OF ALL WARRANTIES.
-<<<<<<< HEAD
- *
- * RCS: @(#) $Id: tkWindow.c,v 1.114 2010/11/19 14:48:00 nijtmans Exp $
-=======
->>>>>>> 661db781
  */
 
 #include "tkInt.h"
