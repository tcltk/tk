--- conflicted
+++ resolved
@@ -10,11 +10,6 @@
  *
  * See the file "license.terms" for information on usage and redistribution of
  * this file, and for a DISCLAIMER OF ALL WARRANTIES.
-<<<<<<< HEAD
- *
- * RCS: @(#) $Id: tkColor.c,v 1.22 2009/12/09 22:41:52 dkf Exp $
-=======
->>>>>>> fca5c4a6
  */
 
 #include "tkInt.h"
