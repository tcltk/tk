--- conflicted
+++ resolved
@@ -673,7 +673,7 @@
     void *clientData,	/* Main window associated with
 				 * interpreter. */
     Tcl_Interp *interp,		/* Current interpreter. */
-    TkSizeT objc,			/* Number of arguments. */
+    Tcl_Size objc,			/* Number of arguments. */
     Tcl_Obj *const objv[])	/* Argument objects. */
 {
     Tk_Window tkwin = (Tk_Window)clientData;
@@ -681,14 +681,9 @@
     Atom selection;
     const char *selName = NULL;
     const char *string;
-<<<<<<< HEAD
-    int count, index;
+    Tcl_Size count;
+    int index;
     Tcl_Obj *const *objs;
-=======
-    TkSizeT count;
-    int index;
-    Tcl_Obj **objs;
->>>>>>> 2fe88453
     static const char *const optionStrings[] = {
 	"clear", "get", "handle", "own", NULL
     };
