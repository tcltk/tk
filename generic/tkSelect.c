/*
 * tkSelect.c --
 *
 *	This file manages the selection for the Tk toolkit, translating
 *	between the standard X ICCCM conventions and Tcl commands.
 *
 * Copyright (c) 1990-1993 The Regents of the University of California.
 * Copyright (c) 1994-1997 Sun Microsystems, Inc.
 *
 * See the file "license.terms" for information on usage and redistribution of
 * this file, and for a DISCLAIMER OF ALL WARRANTIES.
 */

#include "tkInt.h"
#include "tkSelect.h"

/*
 * When a selection handler is set up by invoking "selection handle", one of
 * the following data structures is set up to hold information about the
 * command to invoke and its interpreter.
 */

typedef struct {
    Tcl_Interp *interp;		/* Interpreter in which to invoke command. */
    int cmdLength;		/* # of non-NULL bytes in command. */
    int charOffset;		/* The offset of the next char to retrieve. */
    int byteOffset;		/* The expected byte offset of the next
				 * chunk. */
    char buffer[4];		/* A buffer to hold part of a UTF character
				 * that is split across chunks. */
    char command[1];		/* Command to invoke. Actual space is
				 * allocated as large as necessary. This must
				 * be the last entry in the structure. */
} CommandInfo;

/*
 * When selection ownership is claimed with the "selection own" Tcl command,
 * one of the following structures is created to record the Tcl command to be
 * executed when the selection is lost again.
 */

typedef struct LostCommand {
    Tcl_Interp *interp;		/* Interpreter in which to invoke command. */
    Tcl_Obj *cmdObj;		/* Reference to command to invoke. */
} LostCommand;

/*
 * The structure below is used to keep each thread's pending list separate.
 */

typedef struct {
    TkSelInProgress *pendingPtr;
				/* Topmost search in progress, or NULL if
				 * none. */
} ThreadSpecificData;
static Tcl_ThreadDataKey dataKey;

/*
 * Forward declarations for functions defined in this file:
 */

static TkSizeT	HandleTclCommand(ClientData clientData,
			    TkSizeT offset, char *buffer, TkSizeT maxBytes);
static void		LostSelection(ClientData clientData);
static int		SelGetProc(ClientData clientData,
			    Tcl_Interp *interp, const char *portion);

/*
 *--------------------------------------------------------------
 *
 * Tk_CreateSelHandler --
 *
 *	This function is called to register a function as the handler for
 *	selection requests of a particular target type on a particular window
 *	for a particular selection.
 *
 * Results:
 *	None.
 *
 * Side effects:

 *	In the future, whenever the selection is in tkwin's window and someone
 *	requests the selection in the form given by target, proc will be
 *	invoked to provide part or all of the selection in the given form. If
 *	there was already a handler declared for the given window, target and
 *	selection type, then it is replaced. Proc should have the following
 *	form:
 *
 *	int
 *	proc(
 *	    ClientData clientData,
 *	    int offset,
 *	    char *buffer,
 *	    int maxBytes)
 *	{
 *	}
 *
 *	The clientData argument to proc will be the same as the clientData
 *	argument to this function. The offset argument indicates which portion
 *	of the selection to return: skip the first offset bytes. Buffer is a
 *	pointer to an area in which to place the converted selection, and
 *	maxBytes gives the number of bytes available at buffer. Proc should
 *	place the selection in buffer as a string, and return a count of the
 *	number of bytes of selection actually placed in buffer (not including
 *	the terminating NULL character). If the return value equals maxBytes,
 *	this is a sign that there is probably still more selection information
 *	available.
 *
 *--------------------------------------------------------------
 */

void
Tk_CreateSelHandler(
    Tk_Window tkwin,		/* Token for window. */
    Atom selection,		/* Selection to be handled. */
    Atom target,		/* The kind of selection conversions that can
				 * be handled by proc, e.g. TARGETS or
				 * STRING. */
    Tk_SelectionProc *proc,	/* Function to invoke to convert selection to
				 * type "target". */
    ClientData clientData,	/* Value to pass to proc. */
    Atom format)		/* Format in which the selection information
				 * should be returned to the requestor.
				 * XA_STRING is best by far, but anything
				 * listed in the ICCCM will be tolerated
				 * (blech). */
{
    TkSelHandler *selPtr;
    TkWindow *winPtr = (TkWindow *) tkwin;

    if (winPtr->dispPtr->multipleAtom == None) {
	TkSelInit(tkwin);
    }

    /*
     * See if there's already a handler for this target and selection on this
     * window. If so, re-use it. If not, create a new one.
     */

    for (selPtr = winPtr->selHandlerList; ; selPtr = selPtr->nextPtr) {
	if (selPtr == NULL) {
	    selPtr = (TkSelHandler *)ckalloc(sizeof(TkSelHandler));
	    selPtr->nextPtr = winPtr->selHandlerList;
	    winPtr->selHandlerList = selPtr;
	    break;
	}
	if ((selPtr->selection == selection) && (selPtr->target == target)) {
	    /*
	     * Special case: when replacing handler created by "selection
	     * handle", free up memory. Should there be a callback to allow
	     * other clients to do this too?
	     */

	    if (selPtr->proc == HandleTclCommand) {
		ckfree(selPtr->clientData);
	    }
	    break;
	}
    }
    selPtr->selection = selection;
    selPtr->target = target;
    selPtr->format = format;
    selPtr->proc = proc;
    selPtr->clientData = clientData;
    if (format == XA_STRING) {
	selPtr->size = 8;
    } else {
	selPtr->size = 32;
    }

    if ((target == XA_STRING) && (winPtr->dispPtr->utf8Atom != (Atom) 0)) {
	/*
	 * If the user asked for a STRING handler and we understand
	 * UTF8_STRING, we implicitly create a UTF8_STRING handler for them.
	 */

	target = winPtr->dispPtr->utf8Atom;
	for (selPtr = winPtr->selHandlerList; ; selPtr = selPtr->nextPtr) {
	    if (selPtr == NULL) {
		selPtr = (TkSelHandler *)ckalloc(sizeof(TkSelHandler));
		selPtr->nextPtr = winPtr->selHandlerList;
		winPtr->selHandlerList = selPtr;
		selPtr->selection = selection;
		selPtr->target = target;
		selPtr->format = target; /* We want UTF8_STRING format */
		selPtr->proc = proc;
		if (selPtr->proc == HandleTclCommand) {
		    /*
		     * The clientData is selection controlled memory, so we
		     * should make a copy for this selPtr.
		     */

		    size_t cmdInfoLen = offsetof(CommandInfo, command) + 1 +
			    ((CommandInfo *)clientData)->cmdLength;

		    selPtr->clientData = ckalloc(cmdInfoLen);
		    memcpy(selPtr->clientData, clientData, cmdInfoLen);
		} else {
		    selPtr->clientData = clientData;
		}
		selPtr->size = 8;
		break;
	    }
	    if (selPtr->selection==selection && selPtr->target==target) {
		/*
		 * Looks like we had a utf-8 target already. Leave it alone.
		 */

		break;
	    }
	}
    }
}

/*
 *----------------------------------------------------------------------
 *
 * Tk_DeleteSelHandler --
 *
 *	Remove the selection handler for a given window, target, and
 *	selection, if it exists.
 *
 * Results:
 *	None.
 *
 * Side effects:
 *	The selection handler for tkwin and target is removed. If there is no
 *	such handler then nothing happens.
 *
 *----------------------------------------------------------------------
 */

void
Tk_DeleteSelHandler(
    Tk_Window tkwin,		/* Token for window. */
    Atom selection,		/* The selection whose handler is to be
				 * removed. */
    Atom target)		/* The target whose selection handler is to be
				 * removed. */
{
    TkWindow *winPtr = (TkWindow *) tkwin;
    TkSelHandler *selPtr, *prevPtr;
    TkSelInProgress *ipPtr;
    ThreadSpecificData *tsdPtr = (ThreadSpecificData *)
	    Tcl_GetThreadData(&dataKey, sizeof(ThreadSpecificData));

    /*
     * Find the selection handler to be deleted, or return if it doesn't
     * exist.
     */

    for (selPtr = winPtr->selHandlerList, prevPtr = NULL; ;
	    prevPtr = selPtr, selPtr = selPtr->nextPtr) {
	if (selPtr == NULL) {
	    return;
	}
	if ((selPtr->selection == selection) && (selPtr->target == target)) {
	    break;
	}
    }

    /*
     * If ConvertSelection is processing this handler, tell it that the
     * handler is dead.
     */

    for (ipPtr = tsdPtr->pendingPtr; ipPtr != NULL;
	    ipPtr = ipPtr->nextPtr) {
	if (ipPtr->selPtr == selPtr) {
	    ipPtr->selPtr = NULL;
	}
    }

    /*
     * Free resources associated with the handler.
     */

    if (prevPtr == NULL) {
	winPtr->selHandlerList = selPtr->nextPtr;
    } else {
	prevPtr->nextPtr = selPtr->nextPtr;
    }

    if ((target == XA_STRING) && (winPtr->dispPtr->utf8Atom != (Atom) 0)) {
	/*
	 * If the user asked for a STRING handler and we understand
	 * UTF8_STRING, we may have implicitly created a UTF8_STRING handler
	 * for them. Look for it and delete it as necessary.
	 */

	TkSelHandler *utf8selPtr;

	target = winPtr->dispPtr->utf8Atom;
	for (utf8selPtr = winPtr->selHandlerList; utf8selPtr != NULL;
		utf8selPtr = utf8selPtr->nextPtr) {
	    if ((utf8selPtr->selection == selection)
		    && (utf8selPtr->target == target)) {
		break;
	    }
	}
	if (utf8selPtr != NULL) {
	    if ((utf8selPtr->format == target)
		    && (utf8selPtr->proc == selPtr->proc)
		    && (utf8selPtr->size == selPtr->size)) {
		/*
		 * This recursive call is OK, because we've changed the value
		 * of 'target'.
		 */

		Tk_DeleteSelHandler(tkwin, selection, target);
	    }
	}
    }

    if (selPtr->proc == HandleTclCommand) {
	/*
	 * Mark the CommandInfo as deleted and free it if we can.
	 */

	((CommandInfo *) selPtr->clientData)->interp = NULL;
	Tcl_EventuallyFree(selPtr->clientData, TCL_DYNAMIC);
    }
    ckfree(selPtr);
}

/*
 *--------------------------------------------------------------
 *
 * Tk_OwnSelection --
 *
 *	Arrange for tkwin to become the owner of a selection.
 *
 * Results:
 *	None.
 *
 * Side effects:
 *	From now on, requests for the selection will be directed to functions
 *	associated with tkwin (they must have been declared with calls to
 *	Tk_CreateSelHandler). When the selection is lost by this window, proc
 *	will be invoked (see the manual entry for details). This function may
 *	invoke callbacks, including Tcl scripts, so any calling function
 *	should be reentrant at the point where Tk_OwnSelection is invoked.
 *
 *--------------------------------------------------------------
 */

void
Tk_OwnSelection(
    Tk_Window tkwin,		/* Window to become new selection owner. */
    Atom selection,		/* Selection that window should own. */
    Tk_LostSelProc *proc,	/* Function to call when selection is taken
				 * away from tkwin. */
    ClientData clientData)	/* Arbitrary one-word argument to pass to
				 * proc. */
{
    TkWindow *winPtr = (TkWindow *) tkwin;
    TkDisplay *dispPtr = winPtr->dispPtr;
    TkSelectionInfo *infoPtr;
    Tk_LostSelProc *clearProc = NULL;
    void *clearData = NULL;/* Initialization needed only to prevent
				 * compiler warning. */

    if (dispPtr->multipleAtom == None) {
	TkSelInit(tkwin);
    }
    Tk_MakeWindowExist(tkwin);

    /*
     * This code is somewhat tricky. First, we find the specified selection on
     * the selection list. If the previous owner is in this process, and is a
     * different window, then we need to invoke the clearProc. However, it's
     * dangerous to call the clearProc right now, because it could invoke a
     * Tcl script that wrecks the current state (e.g. it could delete the
     * window). To be safe, defer the call until the end of the function when
     * we no longer care about the state.
     */

    for (infoPtr = dispPtr->selectionInfoPtr; infoPtr != NULL;
	    infoPtr = infoPtr->nextPtr) {
	if (infoPtr->selection == selection) {
	    break;
	}
    }
    if (infoPtr == NULL) {
	infoPtr = (TkSelectionInfo *)ckalloc(sizeof(TkSelectionInfo));
	infoPtr->selection = selection;
	infoPtr->nextPtr = dispPtr->selectionInfoPtr;
	dispPtr->selectionInfoPtr = infoPtr;
    } else if (infoPtr->clearProc != NULL) {
	if (infoPtr->owner != tkwin) {
	    clearProc = infoPtr->clearProc;
	    clearData = infoPtr->clearData;
	} else if (infoPtr->clearProc == LostSelection) {
	    /*
	     * If the selection handler is one created by "selection own", be
	     * sure to free the record for it; otherwise there will be a
	     * memory leak.
	     */

	    ckfree(infoPtr->clearData);
	}
    }

    infoPtr->owner = tkwin;
    infoPtr->serial = NextRequest(winPtr->display);
    infoPtr->clearProc = proc;
    infoPtr->clearData = clientData;

    /*
     * Note that we are using CurrentTime, even though ICCCM recommends
     * against this practice (the problem is that we don't necessarily have a
     * valid time to use). We will not be able to retrieve a useful timestamp
     * for the TIMESTAMP target later.
     */

    infoPtr->time = CurrentTime;

    /*
     * Note that we are not checking to see if the selection claim succeeded.
     * If the ownership does not change, then the clearProc may never be
     * invoked, and we will return incorrect information when queried for the
     * current selection owner.
     */

    XSetSelectionOwner(winPtr->display, infoPtr->selection, winPtr->window,
	    infoPtr->time);

    /*
     * Now that we are done, we can invoke clearProc without running into
     * reentrancy problems.
     */

    if (clearProc != NULL) {
	clearProc(clearData);
    }
}

/*
 *----------------------------------------------------------------------
 *
 * Tk_ClearSelection --
 *
 *	Eliminate the specified selection on tkwin's display, if there is one.
 *
 * Results:
 *	None.
 *
 * Side effects:
 *	The specified selection is cleared, so that future requests to
 *	retrieve it will fail until some application owns it again. This
 *	function invokes callbacks, possibly including Tcl scripts, so any
 *	calling function should be reentrant at the point Tk_ClearSelection is
 *	invoked.
 *
 *----------------------------------------------------------------------
 */

void
Tk_ClearSelection(
    Tk_Window tkwin,		/* Window that selects a display. */
    Atom selection)		/* Selection to be cancelled. */
{
    TkWindow *winPtr = (TkWindow *) tkwin;
    TkDisplay *dispPtr = winPtr->dispPtr;
    TkSelectionInfo *infoPtr;
    TkSelectionInfo *prevPtr;
    TkSelectionInfo *nextPtr;
    Tk_LostSelProc *clearProc = NULL;
    void *clearData = NULL;/* Initialization needed only to prevent
				 * compiler warning. */

    if (dispPtr->multipleAtom == None) {
	TkSelInit(tkwin);
    }

    for (infoPtr = dispPtr->selectionInfoPtr, prevPtr = NULL;
	    infoPtr != NULL; infoPtr = nextPtr) {
	nextPtr = infoPtr->nextPtr;
	if (infoPtr->selection == selection) {
	    if (prevPtr == NULL) {
		dispPtr->selectionInfoPtr = nextPtr;
	    } else {
		prevPtr->nextPtr = nextPtr;
	    }
	    break;
	}
	prevPtr = infoPtr;
    }

    if (infoPtr != NULL) {
	clearProc = infoPtr->clearProc;
	clearData = infoPtr->clearData;
	ckfree(infoPtr);
    }
    XSetSelectionOwner(winPtr->display, selection, None, CurrentTime);

    if (clearProc != NULL) {
	clearProc(clearData);
    }
}

/*
 *--------------------------------------------------------------
 *
 * Tk_GetSelection --
 *
 *	Retrieve the value of a selection and pass it off (in pieces,
 *	possibly) to a given function.
 *
 * Results:
 *	The return value is a standard Tcl return value. If an error occurs
 *	(such as no selection exists) then an error message is left in the
 *	interp's result.
 *
 * Side effects:
 *	The standard X11 protocols are used to retrieve the selection. When it
 *	arrives, it is passed to proc. If the selection is very large, it will
 *	be passed to proc in several pieces. Proc should have the following
 *	structure:
 *
 *	int
 *	proc(
 *	    ClientData clientData,
 *	    Tcl_Interp *interp,
 *	    char *portion)
 *	{
 *	}
 *
 *	The interp and clientData arguments to proc will be the same as the
 *	corresponding arguments to Tk_GetSelection. The portion argument
 *	points to a character string containing part of the selection, and
 *	numBytes indicates the length of the portion, not including the
 *	terminating NULL character. If the selection arrives in several
 *	pieces, the "portion" arguments in separate calls will contain
 *	successive parts of the selection. Proc should normally return TCL_OK.
 *	If it detects an error then it should return TCL_ERROR and leave an
 *	error message in the interp's result; the remainder of the selection
 *	retrieval will be aborted.
 *
 *--------------------------------------------------------------
 */

int
Tk_GetSelection(
    Tcl_Interp *interp,		/* Interpreter to use for reporting errors. */
    Tk_Window tkwin,		/* Window on whose behalf to retrieve the
				 * selection (determines display from which to
				 * retrieve). */
    Atom selection,		/* Selection to retrieve. */
    Atom target,		/* Desired form in which selection is to be
				 * returned. */
    Tk_GetSelProc *proc,	/* Function to call to process the selection,
				 * once it has been retrieved. */
    ClientData clientData)	/* Arbitrary value to pass to proc. */
{
    TkWindow *winPtr = (TkWindow *) tkwin;
    TkDisplay *dispPtr = winPtr->dispPtr;
    TkSelectionInfo *infoPtr;
    ThreadSpecificData *tsdPtr = (ThreadSpecificData *)
	    Tcl_GetThreadData(&dataKey, sizeof(ThreadSpecificData));

    if (dispPtr->multipleAtom == None) {
	TkSelInit(tkwin);
    }

    /*
     * If the selection is owned by a window managed by this process, then
     * call the retrieval function directly, rather than going through the X
     * server (it's dangerous to go through the X server in this case because
     * it could result in deadlock if an INCR-style selection results).
     */

    for (infoPtr = dispPtr->selectionInfoPtr; infoPtr != NULL;
	    infoPtr = infoPtr->nextPtr) {
	if (infoPtr->selection == selection) {
	    break;
	}
    }
    if (infoPtr != NULL) {
	TkSelHandler *selPtr;
	int offset, result, count;
	char buffer[TK_SEL_BYTES_AT_ONCE+1];
	TkSelInProgress ip;

	for (selPtr = ((TkWindow *) infoPtr->owner)->selHandlerList;
		selPtr != NULL; selPtr = selPtr->nextPtr) {
	    if (selPtr->target==target && selPtr->selection==selection) {
		break;
	    }
	}
	if (selPtr == NULL) {
	    Atom type;

	    count = TkSelDefaultSelection(infoPtr, target, buffer,
		    TK_SEL_BYTES_AT_ONCE, &type);
	    if (count > TK_SEL_BYTES_AT_ONCE) {
		Tcl_Panic("selection handler returned too many bytes");
	    }
	    if (count < 0) {
		goto cantget;
	    }
	    buffer[count] = 0;
	    result = proc(clientData, interp, buffer);
	} else {
	    offset = 0;
	    result = TCL_OK;
	    ip.selPtr = selPtr;
	    ip.nextPtr = tsdPtr->pendingPtr;
	    tsdPtr->pendingPtr = &ip;
	    while (1) {
		count = selPtr->proc(selPtr->clientData, offset, buffer,
			TK_SEL_BYTES_AT_ONCE);
		if ((count < 0) || (ip.selPtr == NULL)) {
		    tsdPtr->pendingPtr = ip.nextPtr;
		    goto cantget;
		}
		if (count > TK_SEL_BYTES_AT_ONCE) {
		    Tcl_Panic("selection handler returned too many bytes");
		}
		buffer[count] = '\0';
		result = proc(clientData, interp, buffer);
		if ((result != TCL_OK) || (count < TK_SEL_BYTES_AT_ONCE)
			|| (ip.selPtr == NULL)) {
		    break;
		}
		offset += count;
	    }
	    tsdPtr->pendingPtr = ip.nextPtr;
	}
	return result;
    }

    /*
     * The selection is owned by some other process.
     */

    return TkSelGetSelection(interp, tkwin, selection, target, proc,
	    clientData);

  cantget:
    Tcl_SetObjResult(interp, Tcl_ObjPrintf(
	    "%s selection doesn't exist or form \"%s\" not defined",
	    Tk_GetAtomName(tkwin, selection),
	    Tk_GetAtomName(tkwin, target)));
    return TCL_ERROR;
}

/*
 *--------------------------------------------------------------
 *
 * Tk_SelectionObjCmd --
 *
 *	This function is invoked to process the "selection" Tcl command. See
 *	the user documentation for details on what it does.
 *
 * Results:
 *	A standard Tcl result.
 *
 * Side effects:
 *	See the user documentation.
 *
 *--------------------------------------------------------------
 */

int
Tk_SelectionObjCmd(
    ClientData clientData,	/* Main window associated with
				 * interpreter. */
    Tcl_Interp *interp,		/* Current interpreter. */
    int objc,			/* Number of arguments. */
    Tcl_Obj *const objv[])	/* Argument objects. */
{
    Tk_Window tkwin = (Tk_Window)clientData;
    const char *path = NULL;
    Atom selection;
    const char *selName = NULL;
    const char *string;
    int count, index;
    Tcl_Obj **objs;
    static const char *const optionStrings[] = {
	"clear", "get", "handle", "own", NULL
    };
    enum options {
	SELECTION_CLEAR, SELECTION_GET, SELECTION_HANDLE, SELECTION_OWN
    };

    if (objc < 2) {
	Tcl_WrongNumArgs(interp, 1, objv, "option ?arg ...?");
	return TCL_ERROR;
    }

    if (Tcl_GetIndexFromObj(interp, objv[1], optionStrings, "option", 0,
	    &index) != TCL_OK) {
	return TCL_ERROR;
    }

    switch ((enum options) index) {
    case SELECTION_CLEAR: {
	static const char *const clearOptionStrings[] = {
	    "-displayof", "-selection", NULL
	};
	enum clearOptions { CLEAR_DISPLAYOF, CLEAR_SELECTION };
	int clearIndex;

	for (count = objc-2, objs = ((Tcl_Obj **)objv)+2; count > 0;
		count-=2, objs+=2) {
	    string = Tcl_GetString(objs[0]);
	    if (string[0] != '-') {
		break;
	    }
	    if (count < 2) {
		Tcl_SetObjResult(interp, Tcl_ObjPrintf(
			"value for \"%s\" missing", string));
		Tcl_SetErrorCode(interp, "TK", "SELECTION", "VALUE", NULL);
		return TCL_ERROR;
	    }

	    if (Tcl_GetIndexFromObj(interp, objs[0], clearOptionStrings,
		    "option", 0, &clearIndex) != TCL_OK) {
		return TCL_ERROR;
	    }
	    switch ((enum clearOptions) clearIndex) {
	    case CLEAR_DISPLAYOF:
		path = Tcl_GetString(objs[1]);
		break;
	    case CLEAR_SELECTION:
		selName = Tcl_GetString(objs[1]);
		break;
	    }
	}

	if (count == 1) {
	    path = Tcl_GetString(objs[0]);
	} else if (count > 1) {
	    Tcl_WrongNumArgs(interp, 2, objv, "?-option value ...?");
	    return TCL_ERROR;
	}
	if (path != NULL) {
	    tkwin = Tk_NameToWindow(interp, path, tkwin);
	}
	if (tkwin == NULL) {
	    return TCL_ERROR;
	}
	if (selName != NULL) {
	    selection = Tk_InternAtom(tkwin, selName);
	} else {
	    selection = XA_PRIMARY;
	}

	Tk_ClearSelection(tkwin, selection);
	break;
    }

    case SELECTION_GET: {
	Atom target;
	const char *targetName = NULL;
	Tcl_DString selBytes;
	int result;
	static const char *const getOptionStrings[] = {
	    "-displayof", "-selection", "-type", NULL
	};
	enum getOptions { GET_DISPLAYOF, GET_SELECTION, GET_TYPE };
	int getIndex;

	for (count = objc-2, objs = ((Tcl_Obj **)objv)+2; count>0;
		count-=2, objs+=2) {
	    string = Tcl_GetString(objs[0]);
	    if (string[0] != '-') {
		break;
	    }
	    if (count < 2) {
		Tcl_SetObjResult(interp, Tcl_ObjPrintf(
			"value for \"%s\" missing", string));
		Tcl_SetErrorCode(interp, "TK", "SELECTION", "VALUE", NULL);
		return TCL_ERROR;
	    }

	    if (Tcl_GetIndexFromObj(interp, objs[0], getOptionStrings,
		    "option", 0, &getIndex) != TCL_OK) {
		return TCL_ERROR;
	    }

	    switch ((enum getOptions) getIndex) {
	    case GET_DISPLAYOF:
		path = Tcl_GetString(objs[1]);
		break;
	    case GET_SELECTION:
		selName = Tcl_GetString(objs[1]);
		break;
	    case GET_TYPE:
		targetName = Tcl_GetString(objs[1]);
		break;
	    }
	}

	if (path != NULL) {
	    tkwin = Tk_NameToWindow(interp, path, tkwin);
	}
	if (tkwin == NULL) {
	    return TCL_ERROR;
	}
	if (selName != NULL) {
	    selection = Tk_InternAtom(tkwin, selName);
	} else {
	    selection = XA_PRIMARY;
	}
	if (count > 1) {
	    Tcl_WrongNumArgs(interp, 2, objv, "?-option value ...?");
	    return TCL_ERROR;
	} else if (count == 1) {
	    target = Tk_InternAtom(tkwin, Tcl_GetString(objs[0]));
	} else if (targetName != NULL) {
	    target = Tk_InternAtom(tkwin, targetName);
	} else {
	    target = XA_STRING;
	}

	Tcl_DStringInit(&selBytes);
	result = Tk_GetSelection(interp, tkwin, selection, target,
		SelGetProc, &selBytes);
	if (result == TCL_OK) {
	    Tcl_DStringResult(interp, &selBytes);
	} else {
	    Tcl_DStringFree(&selBytes);
	}
	return result;
    }

    case SELECTION_HANDLE: {
	Atom target, format;
	const char *targetName = NULL;
	const char *formatName = NULL;
	CommandInfo *cmdInfoPtr;
<<<<<<< HEAD
	TkSizeT cmdLength;
=======
	int cmdLength;
>>>>>>> 0e5885d7
	static const char *const handleOptionStrings[] = {
	    "-format", "-selection", "-type", NULL
	};
	enum handleOptions {
	    HANDLE_FORMAT, HANDLE_SELECTION, HANDLE_TYPE
	};
	int handleIndex;

	for (count = objc-2, objs = ((Tcl_Obj **)objv)+2; count > 0;
		count-=2, objs+=2) {
	    string = Tcl_GetString(objs[0]);
	    if (string[0] != '-') {
		break;
	    }
	    if (count < 2) {
		Tcl_SetObjResult(interp, Tcl_ObjPrintf(
			"value for \"%s\" missing", string));
		Tcl_SetErrorCode(interp, "TK", "SELECTION", "VALUE", NULL);
		return TCL_ERROR;
	    }

	    if (Tcl_GetIndexFromObj(interp, objs[0],handleOptionStrings,
		    "option", 0, &handleIndex) != TCL_OK) {
		return TCL_ERROR;
	    }

	    switch ((enum handleOptions) handleIndex) {
	    case HANDLE_FORMAT:
		formatName = Tcl_GetString(objs[1]);
		break;
	    case HANDLE_SELECTION:
		selName = Tcl_GetString(objs[1]);
		break;
	    case HANDLE_TYPE:
		targetName = Tcl_GetString(objs[1]);
		break;
	    }
	}

	if ((count < 2) || (count > 4)) {
	    Tcl_WrongNumArgs(interp, 2, objv,
		    "?-option value ...? window command");
	    return TCL_ERROR;
	}
	tkwin = Tk_NameToWindow(interp, Tcl_GetString(objs[0]), tkwin);
	if (tkwin == NULL) {
	    return TCL_ERROR;
	}
	if (selName != NULL) {
	    selection = Tk_InternAtom(tkwin, selName);
	} else {
	    selection = XA_PRIMARY;
	}

	if (count > 2) {
	    target = Tk_InternAtom(tkwin, Tcl_GetString(objs[2]));
	} else if (targetName != NULL) {
	    target = Tk_InternAtom(tkwin, targetName);
	} else {
	    target = XA_STRING;
	}
	if (count > 3) {
	    format = Tk_InternAtom(tkwin, Tcl_GetString(objs[3]));
	} else if (formatName != NULL) {
	    format = Tk_InternAtom(tkwin, formatName);
	} else {
	    format = XA_STRING;
	}
	string = TkGetStringFromObj(objs[1], &cmdLength);
	if (cmdLength == 0) {
	    Tk_DeleteSelHandler(tkwin, selection, target);
	} else {
<<<<<<< HEAD
	    cmdInfoPtr = (CommandInfo *)ckalloc(offsetof(CommandInfo, command)
=======
	    cmdInfoPtr = (CommandInfo *)ckalloc(Tk_Offset(CommandInfo, command)
>>>>>>> 0e5885d7
		    + 1 + cmdLength);
	    cmdInfoPtr->interp = interp;
	    cmdInfoPtr->charOffset = 0;
	    cmdInfoPtr->byteOffset = 0;
	    cmdInfoPtr->buffer[0] = '\0';
	    cmdInfoPtr->cmdLength = cmdLength;
	    memcpy(cmdInfoPtr->command, string, cmdLength + 1);
	    Tk_CreateSelHandler(tkwin, selection, target, HandleTclCommand,
		    cmdInfoPtr, format);
	}
	return TCL_OK;
    }

    case SELECTION_OWN: {
	LostCommand *lostPtr;
	Tcl_Obj *commandObj = NULL;
	static const char *const ownOptionStrings[] = {
	    "-command", "-displayof", "-selection", NULL
	};
	enum ownOptions { OWN_COMMAND, OWN_DISPLAYOF, OWN_SELECTION };
	int ownIndex;

	for (count = objc-2, objs = ((Tcl_Obj **)objv)+2; count > 0;
		count-=2, objs+=2) {
	    string = Tcl_GetString(objs[0]);
	    if (string[0] != '-') {
		break;
	    }
	    if (count < 2) {
		Tcl_SetObjResult(interp, Tcl_ObjPrintf(
			"value for \"%s\" missing", string));
		Tcl_SetErrorCode(interp, "TK", "SELECTION", "VALUE", NULL);
		return TCL_ERROR;
	    }

	    if (Tcl_GetIndexFromObj(interp, objs[0], ownOptionStrings,
		    "option", 0, &ownIndex) != TCL_OK) {
		return TCL_ERROR;
	    }

	    switch ((enum ownOptions) ownIndex) {
	    case OWN_COMMAND:
		commandObj = objs[1];
		break;
	    case OWN_DISPLAYOF:
		path = Tcl_GetString(objs[1]);
		break;
	    case OWN_SELECTION:
		selName = Tcl_GetString(objs[1]);
		break;
	    }
	}

	if (count > 2) {
	    Tcl_WrongNumArgs(interp, 2, objv, "?-option value ...? ?window?");
	    return TCL_ERROR;
	}
	if (selName != NULL) {
	    selection = Tk_InternAtom(tkwin, selName);
	} else {
	    selection = XA_PRIMARY;
	}

	if (count == 0) {
	    TkSelectionInfo *infoPtr;
	    TkWindow *winPtr;

	    if (path != NULL) {
		tkwin = Tk_NameToWindow(interp, path, tkwin);
	    }
	    if (tkwin == NULL) {
		return TCL_ERROR;
	    }
	    winPtr = (TkWindow *) tkwin;
	    for (infoPtr = winPtr->dispPtr->selectionInfoPtr;
		    infoPtr != NULL; infoPtr = infoPtr->nextPtr) {
		if (infoPtr->selection == selection) {
		    break;
		}
	    }

	    /*
	     * Ignore the internal clipboard window.
	     */

	    if ((infoPtr != NULL)
		    && (infoPtr->owner != winPtr->dispPtr->clipWindow)) {
		Tcl_SetObjResult(interp, Tk_NewWindowObj(infoPtr->owner));
	    }
	    return TCL_OK;
	}

	tkwin = Tk_NameToWindow(interp, Tcl_GetString(objs[0]), tkwin);
	if (tkwin == NULL) {
	    return TCL_ERROR;
	}
	if (count == 2) {
	    commandObj = objs[1];
	}
	if (commandObj == NULL) {
	    Tk_OwnSelection(tkwin, selection, NULL, NULL);
	    return TCL_OK;
	}
	lostPtr = (LostCommand *)ckalloc(sizeof(LostCommand));
	lostPtr->interp = interp;
	lostPtr->cmdObj = commandObj;
	Tcl_IncrRefCount(commandObj);
	Tk_OwnSelection(tkwin, selection, LostSelection, lostPtr);
	return TCL_OK;
    }
    }
    return TCL_OK;
}

/*
 *----------------------------------------------------------------------
 *
 * TkSelGetInProgress --
 *
 *	This function returns a pointer to the thread-local list of pending
 *	searches.
 *
 * Results:
 *	The return value is a pointer to the first search in progress, or NULL
 *	if there are none.
 *
 * Side effects:
 *	None.
 *
 *----------------------------------------------------------------------
 */

TkSelInProgress *
TkSelGetInProgress(void)
{
    ThreadSpecificData *tsdPtr = (ThreadSpecificData *)
	    Tcl_GetThreadData(&dataKey, sizeof(ThreadSpecificData));

    return tsdPtr->pendingPtr;
}

/*
 *----------------------------------------------------------------------
 *
 * TkSelSetInProgress --
 *
 *	This function is used to set the thread-local list of pending
 *	searches. It is required because the pending list is kept in thread
 *	local storage.
 *
 * Results:
 *	None.
 *
 * Side effects:
 *	None.
 *
 *----------------------------------------------------------------------
 */
void
TkSelSetInProgress(
    TkSelInProgress *pendingPtr)
{
    ThreadSpecificData *tsdPtr = (ThreadSpecificData *)
	    Tcl_GetThreadData(&dataKey, sizeof(ThreadSpecificData));

    tsdPtr->pendingPtr = pendingPtr;
}

/*
 *----------------------------------------------------------------------
 *
 * TkSelDeadWindow --
 *
 *	This function is invoked just before a TkWindow is deleted. It
 *	performs selection-related cleanup.
 *
 * Results:
 *	None.
 *
 * Side effects:
 *	Frees up memory associated with the selection.
 *
 *----------------------------------------------------------------------
 */

void
TkSelDeadWindow(
    TkWindow *winPtr)	/* Window that's being deleted. */
{
    TkSelHandler *selPtr;
    TkSelInProgress *ipPtr;
    TkSelectionInfo *infoPtr, *prevPtr, *nextPtr;
    ThreadSpecificData *tsdPtr = (ThreadSpecificData *)
	    Tcl_GetThreadData(&dataKey, sizeof(ThreadSpecificData));

    /*
     * While deleting all the handlers, be careful to check whether
     * ConvertSelection or TkSelPropProc are about to process one of the
     * deleted handlers.
     */

    while (winPtr->selHandlerList != NULL) {
	selPtr = winPtr->selHandlerList;
	winPtr->selHandlerList = selPtr->nextPtr;
	for (ipPtr = tsdPtr->pendingPtr; ipPtr != NULL;
		ipPtr = ipPtr->nextPtr) {
	    if (ipPtr->selPtr == selPtr) {
		ipPtr->selPtr = NULL;
	    }
	}
	if (selPtr->proc == HandleTclCommand) {
	    /*
	     * Mark the CommandInfo as deleted and free it when we can.
	     */

	    ((CommandInfo *) selPtr->clientData)->interp = NULL;
	    Tcl_EventuallyFree(selPtr->clientData, TCL_DYNAMIC);
	}
	ckfree(selPtr);
    }

    /*
     * Remove selections owned by window being deleted.
     */

    for (infoPtr = winPtr->dispPtr->selectionInfoPtr, prevPtr = NULL;
	    infoPtr != NULL; infoPtr = nextPtr) {
	nextPtr = infoPtr->nextPtr;
	if (infoPtr->owner == (Tk_Window) winPtr) {
	    if (infoPtr->clearProc == LostSelection) {
		ckfree(infoPtr->clearData);
	    }
	    ckfree(infoPtr);
	    infoPtr = prevPtr;
	    if (prevPtr == NULL) {
		winPtr->dispPtr->selectionInfoPtr = nextPtr;
	    } else {
		prevPtr->nextPtr = nextPtr;
	    }
	}
	prevPtr = infoPtr;
    }
}

/*
 *----------------------------------------------------------------------
 *
 * TkSelInit --
 *
 *	Initialize selection-related information for a display.
 *
 * Results:
 *	None.
 *
 * Side effects:
 *	Selection-related information is initialized.
 *
 *----------------------------------------------------------------------
 */

void
TkSelInit(
    Tk_Window tkwin)		/* Window token (used to find display to
				 * initialize). */
{
    TkDisplay *dispPtr = ((TkWindow *) tkwin)->dispPtr;

    /*
     * Fetch commonly-used atoms.
     */

    dispPtr->multipleAtom	= Tk_InternAtom(tkwin, "MULTIPLE");
    dispPtr->incrAtom		= Tk_InternAtom(tkwin, "INCR");
    dispPtr->targetsAtom	= Tk_InternAtom(tkwin, "TARGETS");
    dispPtr->timestampAtom	= Tk_InternAtom(tkwin, "TIMESTAMP");
    dispPtr->textAtom		= Tk_InternAtom(tkwin, "TEXT");
    dispPtr->compoundTextAtom	= Tk_InternAtom(tkwin, "COMPOUND_TEXT");
    dispPtr->applicationAtom	= Tk_InternAtom(tkwin, "TK_APPLICATION");
    dispPtr->windowAtom		= Tk_InternAtom(tkwin, "TK_WINDOW");
    dispPtr->clipboardAtom	= Tk_InternAtom(tkwin, "CLIPBOARD");
    dispPtr->atomPairAtom	= Tk_InternAtom(tkwin, "ATOM_PAIR");

    /*
     * Using UTF8_STRING instead of the XA_UTF8_STRING macro allows us to
     * support older X servers that didn't have UTF8_STRING yet. This is
     * necessary on Unix systems. For more information, see:
     *	  http://www.cl.cam.ac.uk/~mgk25/unicode.html#x11
     */

#if !defined(_WIN32)
    dispPtr->utf8Atom		= Tk_InternAtom(tkwin, "UTF8_STRING");
#else
    dispPtr->utf8Atom		= (Atom) 0;
#endif
}

/*
 *----------------------------------------------------------------------
 *
 * TkSelClearSelection --
 *
 *	This function is invoked to process a SelectionClear event.
 *
 * Results:
 *	None.
 *
 * Side effects:
 *	Invokes the clear function for the window which lost the
 *	selection.
 *
 *----------------------------------------------------------------------
 */

void
TkSelClearSelection(
    Tk_Window tkwin,		/* Window for which event was targeted. */
    XEvent *eventPtr)	/* X SelectionClear event. */
{
    TkWindow *winPtr = (TkWindow *) tkwin;
    TkDisplay *dispPtr = winPtr->dispPtr;
    TkSelectionInfo *infoPtr;
    TkSelectionInfo *prevPtr;

    /*
     * Invoke clear function for window that just lost the selection. This
     * code is a bit tricky, because any callbacks due to selection changes
     * between windows managed by the process have already been made. Thus,
     * ignore the event unless it refers to the window that's currently the
     * selection owner and the event was generated after the server saw the
     * SetSelectionOwner request.
     */

    for (infoPtr = dispPtr->selectionInfoPtr, prevPtr = NULL;
	    infoPtr != NULL; infoPtr = infoPtr->nextPtr) {
	if (infoPtr->selection == eventPtr->xselectionclear.selection) {
	    break;
	}
	prevPtr = infoPtr;
    }

    if (infoPtr != NULL && (infoPtr->owner == tkwin) &&
	    (eventPtr->xselectionclear.serial >= (unsigned long) infoPtr->serial)) {
	if (prevPtr == NULL) {
	    dispPtr->selectionInfoPtr = infoPtr->nextPtr;
	} else {
	    prevPtr->nextPtr = infoPtr->nextPtr;
	}

	/*
	 * Because of reentrancy problems, calling clearProc must be done
	 * after the infoPtr has been removed from the selectionInfoPtr list
	 * (clearProc could modify the list, e.g. by creating a new
	 * selection).
	 */

	if (infoPtr->clearProc != NULL) {
	    infoPtr->clearProc(infoPtr->clearData);
	}
	ckfree(infoPtr);
    }
}

/*
 *--------------------------------------------------------------
 *
 * SelGetProc --
 *
 *	This function is invoked to process pieces of the selection as they
 *	arrive during "selection get" commands.
 *
 * Results:
 *	Always returns TCL_OK.
 *
 * Side effects:
 *	Bytes get appended to the dynamic string pointed to by the clientData
 *	argument.
 *
 *--------------------------------------------------------------
 */

static int
SelGetProc(
    ClientData clientData,	/* Dynamic string holding partially assembled
				 * selection. */
<<<<<<< HEAD
    Tcl_Interp *dummy,		/* Interpreter used for error reporting (not
				 * used). */
    const char *portion)	/* New information to be appended. */
{
    (void)dummy;

=======
    TCL_UNUSED(Tcl_Interp *),	/* Interpreter used for error reporting (not
				 * used). */
    const char *portion)	/* New information to be appended. */
{
>>>>>>> 0e5885d7
    Tcl_DStringAppend((Tcl_DString *)clientData, portion, -1);
    return TCL_OK;
}

/*
 *----------------------------------------------------------------------
 *
 * HandleTclCommand --
 *
 *	This function acts as selection handler for handlers created by the
 *	"selection handle" command. It invokes a Tcl command to retrieve the
 *	selection.
 *
 * Results:
 *	The return value is a count of the number of bytes actually stored at
 *	buffer, or -1 if an error occurs while executing the Tcl command to
 *	retrieve the selection.
 *
 * Side effects:
 *	None except for things done by the Tcl command.
 *
 *----------------------------------------------------------------------
 */

static TkSizeT
HandleTclCommand(
    ClientData clientData,	/* Information about command to execute. */
    TkSizeT offset,			/* Return selection bytes starting at this
				 * offset. */
    char *buffer,		/* Place to store converted selection. */
    TkSizeT maxBytes)		/* Maximum # of bytes to store at buffer. */
{
    CommandInfo *cmdInfoPtr = (CommandInfo *)clientData;
    int length;
    Tcl_Obj *command;
    const char *string;
    Tcl_Interp *interp = cmdInfoPtr->interp;
    Tcl_InterpState savedState;
    int extraBytes, charOffset, count, numChars, code;
    const char *p;

    /*
     * We must also protect the interpreter and the command from being deleted
     * too soon.
     */

    Tcl_Preserve(clientData);
    Tcl_Preserve(interp);

    /*
     * Compute the proper byte offset in the case where the last chunk split a
     * character.
     */

    if ((int)offset == cmdInfoPtr->byteOffset) {
	charOffset = cmdInfoPtr->charOffset;
	extraBytes = strlen(cmdInfoPtr->buffer);
	if (extraBytes > 0) {
	    strcpy(buffer, cmdInfoPtr->buffer);
	    maxBytes -= extraBytes;
	    buffer += extraBytes;
	}
    } else {
	cmdInfoPtr->byteOffset = 0;
	cmdInfoPtr->charOffset = 0;
	extraBytes = 0;
	charOffset = 0;
    }

    /*
     * First, generate a command by taking the command string and appending
     * the offset and maximum # of bytes.
     */

    command = Tcl_ObjPrintf("%s %d %d",
	    cmdInfoPtr->command, charOffset, (int)maxBytes);
    Tcl_IncrRefCount(command);

    /*
     * Execute the command. Be sure to restore the state of the interpreter
     * after executing the command.
     */

    savedState = Tcl_SaveInterpState(interp, TCL_OK);
    code = Tcl_EvalObjEx(interp, command, TCL_EVAL_GLOBAL);
    Tcl_DecrRefCount(command);
    if (code == TCL_OK) {
	/*
	 * TODO: This assumes that bytes are characters; that's not true!
	 */

	string = Tcl_GetStringFromObj(Tcl_GetObjResult(interp), &length);
	count = (length > (int)maxBytes) ? (int)maxBytes : length;
	memcpy(buffer, string, count);
	buffer[count] = '\0';

	/*
	 * Update the partial character information for the next retrieval if
	 * the command has not been deleted.
	 */

	if (cmdInfoPtr->interp != NULL) {
	    if (length <= (int)maxBytes) {
		cmdInfoPtr->charOffset += Tcl_NumUtfChars(string, -1);
		cmdInfoPtr->buffer[0] = '\0';
	    } else {
		int ch;
		p = string;
		string += count;
		numChars = 0;
		while (p < string) {
		    p += TkUtfToUniChar(p, &ch);
		    numChars++;
		}
		cmdInfoPtr->charOffset += numChars;
		length = p - string;
		if (length > 0) {
		    strncpy(cmdInfoPtr->buffer, string, length);
		}
		cmdInfoPtr->buffer[length] = '\0';
	    }
	    cmdInfoPtr->byteOffset += count + extraBytes;
	}
	count += extraBytes;
    } else {
	/*
	 * Something went wrong. Log errors as background errors, and silently
	 * drop everything else.
	 */

	if (code == TCL_ERROR) {
	    Tcl_AddErrorInfo(interp, "\n    (command handling selection)");
	    Tcl_BackgroundException(interp, code);
	}
	count = -1;
    }
    (void) Tcl_RestoreInterpState(interp, savedState);

    Tcl_Release(clientData);
    Tcl_Release(interp);
    return count;
}

/*
 *----------------------------------------------------------------------
 *
 * TkSelDefaultSelection --
 *
 *	This function is called to generate selection information for a few
 *	standard targets such as TIMESTAMP and TARGETS. It is invoked only if
 *	no handler has been declared by the application.
 *
 * Results:
 *	If "target" is a standard target understood by this function, the
 *	selection is converted to that form and stored as a character string
 *	in buffer. The type of the selection (e.g. STRING or ATOM) is stored
 *	in *typePtr, and the return value is a count of the # of non-NULL
 *	bytes at buffer. If the target wasn't understood, or if there isn't
 *	enough space at buffer to hold the entire selection (no INCR-mode
 *	transfers for this stuff!), then -1 is returned.
 *
 * Side effects:
 *	None.
 *
 *----------------------------------------------------------------------
 */

int
TkSelDefaultSelection(
    TkSelectionInfo *infoPtr,	/* Info about selection being retrieved. */
    Atom target,		/* Desired form of selection. */
    char *buffer,		/* Place to put selection characters. */
    int maxBytes,		/* Maximum # of bytes to store at buffer. */
    Atom *typePtr)		/* Store here the type of the selection, for
				 * use in converting to proper X format. */
{
    TkWindow *winPtr = (TkWindow *) infoPtr->owner;
    TkDisplay *dispPtr = winPtr->dispPtr;

    if (target == dispPtr->timestampAtom) {
	if (maxBytes < 20) {
	    return -1;
	}
	sprintf(buffer, "0x%x", (unsigned int) infoPtr->time);
	*typePtr = XA_INTEGER;
	return strlen(buffer);
    }

    if (target == dispPtr->targetsAtom) {
	TkSelHandler *selPtr;
	int length;
	Tcl_DString ds;

	if (maxBytes < 50) {
	    return -1;
	}
	Tcl_DStringInit(&ds);
	Tcl_DStringAppend(&ds,
		"MULTIPLE TARGETS TIMESTAMP TK_APPLICATION TK_WINDOW", -1);
	for (selPtr = winPtr->selHandlerList; selPtr != NULL;
		selPtr = selPtr->nextPtr) {
	    if ((selPtr->selection == infoPtr->selection)
		    && (selPtr->target != dispPtr->applicationAtom)
		    && (selPtr->target != dispPtr->windowAtom)) {
		const char *atomString = Tk_GetAtomName((Tk_Window) winPtr,
			selPtr->target);

		Tcl_DStringAppendElement(&ds, atomString);
	    }
	}
	length = Tcl_DStringLength(&ds);
	if (length >= maxBytes) {
	    Tcl_DStringFree(&ds);
	    return -1;
	}
	memcpy(buffer, Tcl_DStringValue(&ds), length + 1);
	Tcl_DStringFree(&ds);
	*typePtr = XA_ATOM;
	return length;
    }

    if (target == dispPtr->applicationAtom) {
	int length;
	Tk_Uid name = winPtr->mainPtr->winPtr->nameUid;

	length = strlen(name);
	if (maxBytes <= length) {
	    return -1;
	}
	strcpy(buffer, name);
	*typePtr = XA_STRING;
	return length;
    }

    if (target == dispPtr->windowAtom) {
	int length;
	char *name = winPtr->pathName;

	length = strlen(name);
	if (maxBytes <= length) {
	    return -1;
	}
	strcpy(buffer, name);
	*typePtr = XA_STRING;
	return length;
    }

    return -1;
}

/*
 *----------------------------------------------------------------------
 *
 * LostSelection --
 *
 *	This function is invoked when a window has lost ownership of the
 *	selection and the ownership was claimed with the command "selection
 *	own".
 *
 * Results:
 *	None.
 *
 * Side effects:
 *	A Tcl script is executed; it can do almost anything.
 *
 *----------------------------------------------------------------------
 */

static void
LostSelection(
    ClientData clientData)	/* Pointer to LostCommand structure. */
{
    LostCommand *lostPtr = (LostCommand *)clientData;
    Tcl_Interp *interp = lostPtr->interp;
    Tcl_InterpState savedState;
    int code;

    Tcl_Preserve(interp);

    /*
     * Execute the command. Save the interpreter's result, if any, and restore
     * it after executing the command.
     */

    savedState = Tcl_SaveInterpState(interp, TCL_OK);
    Tcl_ResetResult(interp);
    code = Tcl_EvalObjEx(interp, lostPtr->cmdObj, TCL_EVAL_GLOBAL);
    if (code != TCL_OK) {
	Tcl_BackgroundException(interp, code);
    }
    (void) Tcl_RestoreInterpState(interp, savedState);

    /*
     * Free the storage for the command, since we're done with it now.
     */

    Tcl_DecrRefCount(lostPtr->cmdObj);
    ckfree(lostPtr);
    Tcl_Release(interp);
}

/*
 * Local Variables:
 * mode: c
 * c-basic-offset: 4
 * fill-column: 78
 * End:
 */<|MERGE_RESOLUTION|>--- conflicted
+++ resolved
@@ -837,11 +837,7 @@
 	const char *targetName = NULL;
 	const char *formatName = NULL;
 	CommandInfo *cmdInfoPtr;
-<<<<<<< HEAD
 	TkSizeT cmdLength;
-=======
-	int cmdLength;
->>>>>>> 0e5885d7
 	static const char *const handleOptionStrings[] = {
 	    "-format", "-selection", "-type", NULL
 	};
@@ -914,11 +910,7 @@
 	if (cmdLength == 0) {
 	    Tk_DeleteSelHandler(tkwin, selection, target);
 	} else {
-<<<<<<< HEAD
 	    cmdInfoPtr = (CommandInfo *)ckalloc(offsetof(CommandInfo, command)
-=======
-	    cmdInfoPtr = (CommandInfo *)ckalloc(Tk_Offset(CommandInfo, command)
->>>>>>> 0e5885d7
 		    + 1 + cmdLength);
 	    cmdInfoPtr->interp = interp;
 	    cmdInfoPtr->charOffset = 0;
@@ -1309,19 +1301,10 @@
 SelGetProc(
     ClientData clientData,	/* Dynamic string holding partially assembled
 				 * selection. */
-<<<<<<< HEAD
-    Tcl_Interp *dummy,		/* Interpreter used for error reporting (not
-				 * used). */
-    const char *portion)	/* New information to be appended. */
-{
-    (void)dummy;
-
-=======
     TCL_UNUSED(Tcl_Interp *),	/* Interpreter used for error reporting (not
 				 * used). */
     const char *portion)	/* New information to be appended. */
 {
->>>>>>> 0e5885d7
     Tcl_DStringAppend((Tcl_DString *)clientData, portion, -1);
     return TCL_OK;
 }
