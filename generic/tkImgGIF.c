/*
 * tkImgGIF.c --
 *
 *	A photo image file handler for GIF files. Reads 87a and 89a GIF files.
 *	At present, there only is a file write function. GIF images may be
 *	read using the -data option of the photo image. The data may be given
 *	as a binary string in a Tcl_Obj or by representing the data as BASE64
 *	encoded ascii. Derived from the giftoppm code found in the pbmplus
 *	package and tkImgFmtPPM.c in the tk4.0b2 distribution.
 *
 * Copyright © Reed Wade (wade@cs.utk.edu), University of Tennessee
 * Copyright © 1995-1997 Sun Microsystems, Inc.
 * Copyright © 1997 Australian National University
 * Copyright © 2005-2010 Donal K. Fellows
 *
 * See the file "license.terms" for information on usage and redistribution of
 * this file, and for a DISCLAIMER OF ALL WARRANTIES.
 *
 * This file also contains code from the giftoppm program, which is
 * copyrighted as follows:
 *
 * +--------------------------------------------------------------------+
 * | Copyright 1990, David Koblas.					|
 * |   Permission to use, copy, modify, and distribute this software	|
 * |   and its documentation for any purpose and without fee is hereby	|
 * |   granted, provided that the above copyright notice appear in all	|
 * |   copies and that both that copyright notice and this permission	|
 * |   notice appear in supporting documentation. This software is	|
 * |   provided "as is" without express or implied warranty.		|
 * +--------------------------------------------------------------------+
 */

#include "tkInt.h"

/*
 * GIF's are represented as data in either binary or base64 format. base64
 * strings consist of 4 6-bit characters -> 3 8 bit bytes. A-Z, a-z, 0-9, +
 * and / represent the 64 values (in order). '=' is a trailing padding char
 * when the un-encoded data is not a multiple of 3 bytes. We'll ignore white
 * space when encountered. Any other invalid character is treated as an EOF
 */

#define GIF_SPECIAL	(256)
#define GIF_PAD		(GIF_SPECIAL+1)
#define GIF_SPACE	(GIF_SPECIAL+2)
#define GIF_BAD		(GIF_SPECIAL+3)
#define GIF_DONE	(GIF_SPECIAL+4)

/*
 * structure to hold the data of a Graphic Control Extension block.
 */

typedef struct {
    int blockPresent;		/* if 1, the block was read and is in scope */
    int transparent;		/* Transparency index */
    int delayTime;		/* update delay time in 10ms */
    int disposalMethod;		/* disposal method 0-3 */
    int userInteraction;	/* user interaction 0/1 */
} GIFGraphicControlExtensionBlock;

/*
 * structure to "mimic" FILE for Mread, so we can look like fread. The decoder
 * state keeps track of which byte we are about to read, or EOF.
 */

typedef struct mFile {
    unsigned char *data;	/* mmencoded source string */
    int c;			/* bits left over from previous character */
    int state;			/* decoder state (0-4 or GIF_DONE) */
    Tcl_Size length;			/* Total amount of bytes in data */
} MFile;

/*
 * Non-ASCII encoding support:
 * Most data in a GIF image is binary and is treated as such. However, a few
 * key bits are stashed in ASCII. If we try to compare those pieces to the
 * char they represent, it will fail on any non-ASCII (eg, EBCDIC) system. To
 * accommodate these systems, we test against the numeric value of the ASCII
 * characters instead of the characters themselves. This is encoding
 * independent.
 */

static const char GIF87a[] = {			/* ASCII GIF87a */
    0x47, 0x49, 0x46, 0x38, 0x37, 0x61, 0x00
};
static const char GIF89a[] = {			/* ASCII GIF89a */
    0x47, 0x49, 0x46, 0x38, 0x39, 0x61, 0x00
};
#define GIF_TERMINATOR	0x3b			/* ASCII ; */
#define GIF_EXTENSION	0x21			/* ASCII ! */
#define GIF_START	0x2c			/* ASCII , */

/*
 * Flags used to notify that we've got inline data instead of a file to read
 * from. Note that we need to figure out which type of inline data we've got
 * before handing off to the GIF reading code; this is done in StringReadGIF.
 */

#define INLINE_DATA_BINARY	((const char *) 0x01)
#define INLINE_DATA_BASE64	((const char *) 0x02)

/*
 *		HACK ALERT!!  HACK ALERT!!  HACK ALERT!!
 * This code is hard-wired for reading from files. In order to read from a
 * data stream, we'll trick fread so we can reuse the same code. 0==from file;
 * 1==from base64 encoded data; 2==from binary data
 */

typedef struct {
    const char *fromData;
    unsigned char workingBuffer[280];
    struct {
	int bytes;
	int done;
	unsigned int window;
	int bitsInWindow;
	unsigned char *c;
    } reader;
} GIFImageConfig;

/*
 * Type of a function used to do the writing to a file or buffer when
 * serializing in the GIF format.
 */

typedef Tcl_Size (WriteBytesFunc) (void *clientData, const char *bytes,
			    Tcl_Size byteCount);

/*
 * The format record for the GIF file format:
 */

static int		FileMatchGIF(Tcl_Interp *interp, Tcl_Channel chan,
			    const char *fileName, Tcl_Obj *format,
			    Tcl_Obj *metadataInObj, int *widthPtr,
			    int *heightPtr, Tcl_Obj *metadataOutObj);
static int		FileReadGIF(Tcl_Interp *interp, Tcl_Channel chan,
			    const char *fileName, Tcl_Obj *format,
			    Tcl_Obj *metadataInObj, Tk_PhotoHandle imageHandle,
			    int destX, int destY, int width, int height,
			    int srcX, int srcY, Tcl_Obj *metadataOutObj);
static int		StringMatchGIF(Tcl_Interp *interp, Tcl_Obj *dataObj,
			    Tcl_Obj *format, Tcl_Obj *metadataInObj,
			    int *widthPtr, int *heightPtr,
			    Tcl_Obj *metadataOutObj);
static int		StringReadGIF(Tcl_Interp *interp, Tcl_Obj *dataObj,
			    Tcl_Obj *format, Tcl_Obj *metadataInObj,
			    Tk_PhotoHandle imageHandle,
			    int destX, int destY, int width, int height,
			    int srcX, int srcY, Tcl_Obj *metadataOutObj);
static int		FileWriteGIF(Tcl_Interp *interp, const char *filename,
			    Tcl_Obj *format, Tcl_Obj *metadataInObj,
			    Tk_PhotoImageBlock *blockPtr);
static int		StringWriteGIF(Tcl_Interp *interp, Tcl_Obj *format,
			    Tcl_Obj *metadataInObj,
			    Tk_PhotoImageBlock *blockPtr);
static int		CommonWriteGIF(Tcl_Interp *interp,
			    void *clientData,
			    WriteBytesFunc *writeProc, Tcl_Obj *format,
			    Tcl_Obj *metadataInObj,
			    Tk_PhotoImageBlock *blockPtr);

Tk_PhotoImageFormatVersion3 tkImgFmtGIF = {
    "gif",		/* name */
    FileMatchGIF,	/* fileMatchProc */
    StringMatchGIF,	/* stringMatchProc */
    FileReadGIF,	/* fileReadProc */
    StringReadGIF,	/* stringReadProc */
    FileWriteGIF,	/* fileWriteProc */
    StringWriteGIF,	/* stringWriteProc */
    NULL
};

#define INTERLACE		0x40
#define LOCALCOLORMAP		0x80
#define BitSet(byte, bit)	(((byte) & (bit)) == (bit))
#define MAXCOLORMAPSIZE		256
#define CM_RED			0
#define CM_GREEN		1
#define CM_BLUE			2
#define CM_ALPHA		3
#define MAX_LWZ_BITS		12
#define LM_to_uint(a,b)		(((b)<<8)|(a))

/*
 * Prototypes for local functions defined in this file:
 */

static int		ReadOneByte(Tcl_Interp *interp,
			    GIFImageConfig *gifConfPtr, Tcl_Channel chan);
static int		DoExtension(GIFImageConfig *gifConfPtr,
			    Tcl_Channel chan, int label, unsigned char *buffer,
			    GIFGraphicControlExtensionBlock
			    *gifGraphicControlExtensionBlock,
			    Tcl_Obj *metadataOutObj);
static int		GetCode(Tcl_Channel chan, int code_size, int flag,
			    GIFImageConfig *gifConfPtr);
static int		GetDataBlock(GIFImageConfig *gifConfPtr,
			    Tcl_Channel chan, unsigned char *buf);
static int		ReadColorMap(GIFImageConfig *gifConfPtr,
			    Tcl_Channel chan, int number,
			    unsigned char buffer[MAXCOLORMAPSIZE][4]);
static int		ReadGIFHeader(GIFImageConfig *gifConfPtr,
			    Tcl_Channel chan, int *widthPtr, int *heightPtr);
static int		ReadImage(GIFImageConfig *gifConfPtr,
			    Tcl_Interp *interp, unsigned char *imagePtr,
			    Tcl_Channel chan, int len, int rows,
			    unsigned char cmap[MAXCOLORMAPSIZE][4], int srcX,
			    int srcY, int interlace, int transparent);

/*
 * these are for the BASE64 image reader code only
 */

static Tcl_Size		Fread(GIFImageConfig *gifConfPtr, unsigned char *dst,
			    Tcl_Size size, Tcl_Size count, Tcl_Channel chan);
static Tcl_Size		Mread(unsigned char *dst, Tcl_Size size, Tcl_Size count,
			    MFile *handle);
static int		Mgetc(MFile *handle);
static int		char64(int c);
static void		mInit(unsigned char *string, MFile *handle,
			    Tcl_Size length);

/*
 * Types, defines and variables needed to write and compress a GIF.
 */

#define LSB(a)		((unsigned char) (((short)(a)) & 0x00FF))
#define MSB(a)		((unsigned char) (((short)(a)) >> 8))

#define GIFBITS		12
#define HSIZE		5003	/* 80% occupancy */

#define DEFAULT_BACKGROUND_VALUE	0xD9

typedef struct {
    int ssize;
    int csize;
    int rsize;
    unsigned char *pixelOffset;
    int pixelSize;
    int pixelPitch;
    int greenOffset;
    int blueOffset;
    int alphaOffset;
    int num;
    unsigned char mapa[MAXCOLORMAPSIZE][3];
} GifWriterState;

typedef int (* ifunptr) (GifWriterState *statePtr);

/*
 * Support for compression of GIFs.
 */

#define MAXCODE(numBits)	(((long) 1 << (numBits)) - 1)

#ifdef SIGNED_COMPARE_SLOW
#define U(x)	((unsigned) (x))
#else
#define U(x)	(x)
#endif

typedef struct {
    int numBits;		/* Number of bits/code. */
    long maxCode;		/* Maximum code, given numBits. */
    int hashTable[HSIZE];
    unsigned int codeTable[HSIZE];
    long hSize;			/* For dynamic table sizing. */

    /*
     * To save much memory, we overlay the table used by compress() with those
     * used by decompress(). The tab_prefix table is the same size and type as
     * the codeTable. The tab_suffix table needs 2**GIFBITS characters. We get
     * this from the beginning of hashTable. The output stack uses the rest of
     * hashTable, and contains characters. There is plenty of room for any
     * possible stack (stack used to be 8000 characters).
     */

    int freeEntry;		/* First unused entry. */

    /*
     * Block compression parameters.  After all codes are used up, and
     * compression rate changes, start over.
     */

    int clearFlag;

    int offset;
    unsigned int inCount;	/* Length of input */
    unsigned int outCount;	/* # of codes output (for debugging) */

    /*
     * Algorithm: use open addressing double hashing (no chaining) on the
     * prefix code / next character combination. We do a variant of Knuth's
     * algorithm D (vol. 3, sec. 6.4) along with G. Knott's relatively-prime
     * secondary probe. Here, the modular division first probe is gives way to
     * a faster exclusive-or manipulation. Also do block compression with an
     * adaptive reset, whereby the code table is cleared when the compression
     * ratio decreases, but after the table fills. The variable-length output
     * codes are re-sized at this point, and a special CLEAR code is generated
     * for the decompressor. Late addition: construct the table according to
     * file size for noticeable speed improvement on small files. Please
     * direct questions about this implementation to ames!jaw.
     */

    int initialBits;
    void *destination;
    WriteBytesFunc *writeProc;

    int clearCode;
    int eofCode;

    unsigned long currentAccumulated;
    int currentBits;

    /*
     * Number of characters so far in this 'packet'
     */

    int accumulatedByteCount;

    /*
     * Define the storage for the packet accumulator
     */

    unsigned char packetAccumulator[256];
} GIFState_t;

/*
 * Definition of new functions to write GIFs
 */

static int		ColorNumber(GifWriterState *statePtr,
			    int red, int green, int blue);
static void		Compress(int initBits, void *handle,
			    WriteBytesFunc *writeProc, ifunptr readValue,
			    GifWriterState *statePtr);
static int		IsNewColor(GifWriterState *statePtr,
			    int red, int green, int blue);
static void		SaveMap(GifWriterState *statePtr,
			    Tk_PhotoImageBlock *blockPtr);
static int		ReadValue(GifWriterState *statePtr);
static WriteBytesFunc	WriteToChannel;
static WriteBytesFunc	WriteToByteArray;
static void		Output(GIFState_t *statePtr, long code);
static void		ClearForBlock(GIFState_t *statePtr);
static void		ClearHashTable(GIFState_t *statePtr, int hSize);
static void		CharInit(GIFState_t *statePtr);
static void		CharOut(GIFState_t *statePtr, int c);
static void		FlushChar(GIFState_t *statePtr);

/*
 *----------------------------------------------------------------------
 *
 * FileMatchGIF --
 *
 *	This function is invoked by the photo image type to see if a file
 *	contains image data in GIF format.
 *
 * Results:
 *	The return value is 1 if the first characters in file f look like GIF
 *	data, and 0 otherwise.
 *
 * Side effects:
 *	The access position in f may change.
 *
 *----------------------------------------------------------------------
 */

static int
FileMatchGIF(
    TCL_UNUSED(Tcl_Interp *),	/* not used */
    Tcl_Channel chan,		/* The image file, open for reading. */
    TCL_UNUSED(const char *),	/* The name of the image file. */
    TCL_UNUSED(Tcl_Obj *),	/* User-specified format object, or NULL. */
    TCL_UNUSED(Tcl_Obj *),	/* metadata input, may be NULL */
    int *widthPtr, int *heightPtr,
				/* The dimensions of the image are returned
				 * here if the file is a valid raw GIF file. */
    TCL_UNUSED(Tcl_Obj *))	/* metadata return dict, may be NULL */
{
    GIFImageConfig gifConf;

    memset(&gifConf, 0, sizeof(GIFImageConfig));
    return ReadGIFHeader(&gifConf, chan, widthPtr, heightPtr);
}

/*
 *----------------------------------------------------------------------
 *
 * FileReadGIF --
 *
 *	This function is called by the photo image type to read GIF format
 *	data from a file and write it into a given photo image.
 *
 * Results:
 *	A standard TCL completion code. If TCL_ERROR is returned then an error
 *	message is left in the interp's result.
 *
 * Side effects:
 *	The access position in file f is changed, and new data is added to the
 *	image given by imageHandle.
 *
 *----------------------------------------------------------------------
 */

static int
FileReadGIF(
    Tcl_Interp *interp,		/* Interpreter to use for reporting errors. */
    Tcl_Channel chan,		/* The image file, open for reading. */
    const char *fileName,	/* The name of the image file. */
    Tcl_Obj *format,		/* User-specified format object, or NULL. */
    TCL_UNUSED(Tcl_Obj *),	/* metadata input, may be NULL */
    Tk_PhotoHandle imageHandle,	/* The photo image to write into. */
    int destX, int destY,	/* Coordinates of top-left pixel in photo
				 * image to be written to. */
    int width, int height,	/* Dimensions of block of photo image to be
				 * written to. */
    int srcX, int srcY,		/* Coordinates of top-left pixel to be used in
				 * image being read. */
    Tcl_Obj *metadataOutObj)	/* metadata return dict, may be NULL */
{
    int fileWidth, fileHeight, imageWidth, imageHeight;
    unsigned int nBytes;
    int index = 0, result = TCL_ERROR;
    Tcl_Size argc = 0, i;
    Tcl_Obj **objv;
    unsigned char buf[100];
    unsigned char *trashBuffer = NULL;
    int bitPixel;
    int gifLabel;
    unsigned char colorMap[MAXCOLORMAPSIZE][4];
    GIFGraphicControlExtensionBlock gifGraphicControlExtensionBlock;
    static const char *const optionStrings[] = {
	"-index", NULL
    };
    GIFImageConfig gifConf, *gifConfPtr = &gifConf;

    gifGraphicControlExtensionBlock.blockPresent = 0;
    /*
     * Decode the magic used to convey when we're sourcing data from a string
     * source and not a file.
     */

    memset(colorMap, 0, MAXCOLORMAPSIZE*4);
    memset(gifConfPtr, 0, sizeof(GIFImageConfig));
    if (fileName == INLINE_DATA_BINARY || fileName == INLINE_DATA_BASE64) {
	gifConfPtr->fromData = fileName;
	fileName = "inline data";
    }

    /*
     * Parse the format string to get options.
     */

    if (format && Tcl_ListObjGetElements(interp, format,
	    &argc, &objv) != TCL_OK) {
	return TCL_ERROR;
    }
    for (i = 1; i < argc; i++) {
	int optionIdx;
	if (Tcl_GetIndexFromObjStruct(interp, objv[i], optionStrings,
		sizeof(char *), "option name", 0, &optionIdx) != TCL_OK) {
	    return TCL_ERROR;
	}
	if (i == (argc-1)) {
	    Tcl_SetObjResult(interp, Tcl_ObjPrintf(
		    "no value given for \"%s\" option",
		    Tcl_GetString(objv[i])));
	    Tcl_SetErrorCode(interp, "TK", "IMAGE", "GIF", "OPT_VALUE", NULL);
	    return TCL_ERROR;
	}
	if (Tcl_GetIntFromObj(interp, objv[++i], &index) != TCL_OK) {
	    return TCL_ERROR;
	}
    }

    /*
     * Read the GIF file header and check for some sanity.
     */

    if (!ReadGIFHeader(gifConfPtr, chan, &fileWidth, &fileHeight)) {
	Tcl_SetObjResult(interp, Tcl_ObjPrintf(
		"couldn't read GIF header from file \"%s\"", fileName));
	Tcl_SetErrorCode(interp, "TK", "IMAGE", "GIF", "HEADER", NULL);
	return TCL_ERROR;
    }
    if ((fileWidth <= 0) || (fileHeight <= 0)) {
	Tcl_SetObjResult(interp, Tcl_ObjPrintf(
		"GIF image file \"%s\" has dimension(s) <= 0", fileName));
	Tcl_SetErrorCode(interp, "TK", "IMAGE", "GIF", "BOGUS_SIZE", NULL);
	return TCL_ERROR;
    }

    /*
     * Get the general colormap information.
     */

    if (Fread(gifConfPtr, buf, 1, 3, chan) != 3) {
	return TCL_OK;
    }
    bitPixel = 2 << (buf[0] & 0x07);

    if (BitSet(buf[0], LOCALCOLORMAP)) {	/* Global Colormap */
	if (!ReadColorMap(gifConfPtr, chan, bitPixel, colorMap)) {
	    Tcl_SetObjResult(interp, Tcl_NewStringObj(
		    "error reading color map", TCL_INDEX_NONE));
	    Tcl_SetErrorCode(interp, "TK", "IMAGE", "GIF", "COLOR_MAP", NULL);
	    return TCL_ERROR;
	}
    }

    if ((srcX + width) > fileWidth) {
	width = fileWidth - srcX;
    }
    if ((srcY + height) > fileHeight) {
	height = fileHeight - srcY;
    }
    if ((width <= 0) || (height <= 0)
	    || (srcX >= fileWidth) || (srcY >= fileHeight)) {
	return TCL_OK;
    }

    /*
     * Make sure we have enough space in the photo image to hold the data from
     * the GIF.
     */

    if (Tk_PhotoExpand(interp, imageHandle,
	    destX + width, destY + height) != TCL_OK) {
	return TCL_ERROR;
    }

    /*
     * -------------------------------------------------------------------------
     * From here on, go to error to not leave memory leaks
     * -------------------------------------------------------------------------
     */

    /*
     * Search for the frame from the GIF to display.
     */

    while (1) {
	if (-1 == (gifLabel = ReadOneByte( interp, gifConfPtr, chan ) ) ) {
	    goto error;
	}

	switch (gifLabel) {
	case GIF_TERMINATOR:
	    Tcl_SetObjResult(interp, Tcl_NewStringObj(
		    "no image data for this index", TCL_INDEX_NONE));
	    Tcl_SetErrorCode(interp, "TK", "IMAGE", "GIF", "NO_DATA", NULL);
	    goto error;

	case GIF_EXTENSION:
	    /*
	     * This is a GIF extension.
	     */

	    if (-1 == (gifLabel = ReadOneByte( interp, gifConfPtr, chan ) ) ) {
		goto error;
	    }
	    if (DoExtension(gifConfPtr, chan, gifLabel,
		    gifConfPtr->workingBuffer, &gifGraphicControlExtensionBlock,
		    metadataOutObj)
		    < 0) {
		Tcl_SetObjResult(interp, Tcl_NewStringObj(
			"error reading extension in GIF image", TCL_INDEX_NONE));
		Tcl_SetErrorCode(interp, "TK", "IMAGE", "GIF", "BAD_EXT",
			NULL);
		goto error;
	    }
	    continue;
	case GIF_START:
	    if (Fread(gifConfPtr, buf, 1, 9, chan) != 9) {
		Tcl_SetObjResult(interp, Tcl_NewStringObj(
			"couldn't read left/top/width/height in GIF image",
			-1));
		Tcl_SetErrorCode(interp, "TK", "IMAGE", "GIF", "DIMENSIONS",
			NULL);
		goto error;
	    }
	    break;
	default:
	    /*
	     * Not a valid start character; ignore it.
	     */

	    continue;
	}

	/*
	 * We've read the header for a GIF frame. Work out what we are going
	 * to do about it.
	 */

	imageWidth = LM_to_uint(buf[4], buf[5]);
	imageHeight = LM_to_uint(buf[6], buf[7]);
	bitPixel = 1 << ((buf[8] & 0x07) + 1);

	if (index--) {
	    /*
	     * This is not the GIF frame we want to read: skip it.
	     */

	    if (BitSet(buf[8], LOCALCOLORMAP)) {
		if (!ReadColorMap(gifConfPtr, chan, bitPixel, colorMap)) {
		    Tcl_SetObjResult(interp, Tcl_NewStringObj(
			    "error reading color map", TCL_INDEX_NONE));
		    Tcl_SetErrorCode(interp, "TK", "IMAGE", "GIF",
			    "COLOR_MAP", NULL);
		    goto error;
		}
	    }

	    /*
	     * If we've not yet allocated a trash buffer, do so now.
	     */

	    if (trashBuffer == NULL) {
		if (fileWidth > (int)((UINT_MAX/3)/fileHeight)) {
		    goto error;
		}
		nBytes = fileWidth * fileHeight * 3;
		trashBuffer = (unsigned char *)ckalloc(nBytes);
		if (trashBuffer) {
		    memset(trashBuffer, 0, nBytes);
		}
	    }

	    /*
	     * Slurp! Process the data for this image and stuff it in a trash
	     * buffer.
	     *
	     * Yes, it might be more efficient here to *not* store the data
	     * (we're just going to throw it away later). However, I elected
	     * to implement it this way for good reasons. First, I wanted to
	     * avoid duplicating the (fairly complex) LWZ decoder in
	     * ReadImage. Fine, you say, why didn't you just modify it to
	     * allow the use of a NULL specifier for the output buffer? I
	     * tried that, but it negatively impacted the performance of what
	     * I think will be the common case: reading the first image in the
	     * file. Rather than marginally improve the speed of the less
	     * frequent case, I chose to maintain high performance for the
	     * common case.
	     */

	    if (ReadImage(gifConfPtr, interp, trashBuffer, chan, imageWidth,
		    imageHeight, colorMap, 0, 0, 0, -1) != TCL_OK) {
		goto error;
	    }

	    /*
	     * This extension starts a new scope, so Graphic control Extension
	     * data should be cleared
	     */
	    gifGraphicControlExtensionBlock.blockPresent = 0;

	    continue;
	}
	break;
    }

    /*
     * Found the frame we want to read. Next, check for a local color map for
     * this frame.
     */

    if (BitSet(buf[8], LOCALCOLORMAP)) {
	if (!ReadColorMap(gifConfPtr, chan, bitPixel, colorMap)) {
	    Tcl_SetObjResult(interp, Tcl_NewStringObj(
		    "error reading color map", TCL_INDEX_NONE));
	    Tcl_SetErrorCode(interp, "TK", "IMAGE", "GIF", "COLOR_MAP", NULL);
	    goto error;
	}
    }

    /*
     * Extract the location within the overall visible image to put the data
     * in this frame, together with the size of this frame.
     */

    index = LM_to_uint(buf[0], buf[1]);
    srcX -= index;
    if (srcX<0) {
	destX -= srcX; width += srcX;
	srcX = 0;
    }

    if (width > imageWidth) {
	width = imageWidth;
    }

    index = LM_to_uint(buf[2], buf[3]);
    srcY -= index;
    if (index > srcY) {
	destY -= srcY; height += srcY;
	srcY = 0;
    }
    if (height > imageHeight) {
	height = imageHeight;
    }

    if ((width > 0) && (height > 0)) {
	unsigned char* pixelPtr;
	Tk_PhotoImageBlock block;
	int transparent = -1;
	if (gifGraphicControlExtensionBlock.blockPresent) {
	    transparent = gifGraphicControlExtensionBlock.transparent;
	}
	/*
	 * Read the data and put it into the photo buffer for display by the
	 * general image machinery.
	 */

	block.width = width;
	block.height = height;
	block.pixelSize = (transparent>=0) ? 4 : 3;
	block.offset[0] = 0;
	block.offset[1] = 1;
	block.offset[2] = 2;
	block.offset[3] = (transparent>=0) ? 3 : 0;
	if (imageWidth > INT_MAX/block.pixelSize) {
	    goto error;
	}
	block.pitch = block.pixelSize * imageWidth;
	if (imageHeight > (int)(UINT_MAX/block.pitch)) {
	    goto error;
	}
	nBytes = block.pitch * imageHeight;
<<<<<<< HEAD
	block.pixelPtr = (unsigned char *)ckalloc(nBytes);
	if (block.pixelPtr) {
	    memset(block.pixelPtr, 0, nBytes);
=======
	pixelPtr = ckalloc(nBytes);
	if (pixelPtr) {
	    memset(pixelPtr, 0, nBytes);
>>>>>>> 15dc2cfa
	}

	block.pixelPtr = pixelPtr;
	if (ReadImage(gifConfPtr, interp, block.pixelPtr, chan, imageWidth,
		imageHeight, colorMap, srcX, srcY, BitSet(buf[8], INTERLACE),
		transparent) != TCL_OK) {
	    ckfree(pixelPtr);
	    goto error;
	}
	block.pixelPtr += srcX * block.pixelSize + srcY * block.pitch;
	if (Tk_PhotoPutBlock(interp, imageHandle, &block, destX, destY,
		width, height, TK_PHOTO_COMPOSITE_SET) != TCL_OK) {
	    ckfree(pixelPtr);
	    goto error;
	}
	ckfree(pixelPtr);
    }

    /*
     * Update the metadata dictionary with current image data
     */

    if (NULL != metadataOutObj) {

	/*
	 * Save the update box, if not the whole image
	 */

	if ( width != fileWidth || height != fileHeight) {
	    Tcl_Obj *itemList[4];
	    itemList[0] = Tcl_NewIntObj(destX);
	    itemList[1] = Tcl_NewIntObj(destY);
	    itemList[2] = Tcl_NewIntObj(width);
	    itemList[3] = Tcl_NewIntObj(height);
	    if ( TCL_OK != Tcl_DictObjPut(interp, metadataOutObj,
		    Tcl_NewStringObj("update region",-1),
		    Tcl_NewListObj(4, itemList) )) {
		result = TCL_ERROR;
		goto error;
	    }
	}

	/*
	 * Copy the Graphic Control Extension Block data to the metadata
	 * dictionary
	 */

	if (gifGraphicControlExtensionBlock.blockPresent) {
	    if ( gifGraphicControlExtensionBlock.delayTime != 0) {
		if ( TCL_OK != Tcl_DictObjPut(interp, metadataOutObj,
			Tcl_NewStringObj("delay time",-1),
			Tcl_NewIntObj(gifGraphicControlExtensionBlock.delayTime)
			)) {
		    result = TCL_ERROR;
		    goto error;
		}
	    }
	    switch ( gifGraphicControlExtensionBlock.disposalMethod ) {
	    case 1: /* Do not dispose */
		if ( TCL_OK != Tcl_DictObjPut(interp, metadataOutObj,
			Tcl_NewStringObj("disposal method",-1),
			Tcl_NewStringObj("do not dispose",-1))) {
		    result = TCL_ERROR;
		    goto error;
		}
		break;
	    case 2: /* Restore to background color */
		if ( TCL_OK != Tcl_DictObjPut(interp, metadataOutObj,
			Tcl_NewStringObj("disposal method",-1),
			Tcl_NewStringObj("restore to background color",-1))) {
		    result = TCL_ERROR;
		    goto error;
		}
		break;
	    case 3: /* Restore to previous */
		if ( TCL_OK != Tcl_DictObjPut(interp, metadataOutObj,
			Tcl_NewStringObj("disposal method",-1),
			Tcl_NewStringObj("restore to previous",-1))) {
		    result = TCL_ERROR;
		    goto error;
		}
		break;
	    }
	    if ( gifGraphicControlExtensionBlock.userInteraction != 0) {
		if ( TCL_OK != Tcl_DictObjPut(interp, metadataOutObj,
			Tcl_NewStringObj("user interaction",-1),
			Tcl_NewBooleanObj(1))) {
		    result = TCL_ERROR;
		    goto error;
		}
	    }
	}
    }

    /*
     * We've successfully read the GIF frame (or there was nothing to read,
     * which suits as well). We're done.
     */

    while (1) {
	if (-1 == (gifLabel = ReadOneByte( interp, gifConfPtr, chan ) ) ) {
	    goto error;
	}
	switch (gifLabel) {
	case GIF_TERMINATOR:
	    break;

	case GIF_EXTENSION:
	    /*
	     * This is a GIF extension.
	     */

	    if (-1 == (gifLabel = ReadOneByte( interp, gifConfPtr, chan ) ) ) {
		goto error;
	    }
	    if (DoExtension(gifConfPtr, chan, gifLabel,
		    gifConfPtr->workingBuffer, &gifGraphicControlExtensionBlock,
		    metadataOutObj)
		    < 0) {
		Tcl_SetObjResult(interp, Tcl_NewStringObj(
			"error reading extension in GIF image", TCL_INDEX_NONE));
		Tcl_SetErrorCode(interp, "TK", "IMAGE", "GIF", "BAD_EXT",
			NULL);
		goto error;
	    }
	    continue;
	case GIF_START:
	    /*
	     * There should not be a second image block - bail out without error
	     */
	    break;
	default:
	    /*
	     * Not a valid start character; ignore it.
	     */

	    continue;
	}
	break;
    }

    Tcl_SetObjResult(interp, Tcl_NewStringObj(tkImgFmtGIF.name, TCL_INDEX_NONE));
    result = TCL_OK;

error:

    /*
     * If a trash buffer has been allocated, free it now.
     */

    if (trashBuffer != NULL) {
	ckfree(trashBuffer);
    }
    return result;
}


/*
 *----------------------------------------------------------------------
 *
 * Read one Byte --
 *
 *	Read one byte (label byte) from the image stream.
 *
 * Results:
 *	The return value is 1 if the first characters in the data are like GIF
 *	data, and 0 otherwise.
 *
 * Side effects:
 *	The access position in the source is incremented.
 *
 *----------------------------------------------------------------------
 */

static int
ReadOneByte(
    Tcl_Interp *interp,		/* Interpreter to use for reporting errors. */
    GIFImageConfig *gifConfPtr,
    Tcl_Channel chan		/* The image file, open for reading. */
    )
{
    unsigned char buf[2];
    if (Fread(gifConfPtr, buf, 1, 1, chan) != 1) {
        /*
         * Premature end of image.
         */

        Tcl_SetObjResult(interp, Tcl_NewStringObj(
		"premature end of image data", TCL_INDEX_NONE));
	Tcl_SetErrorCode(interp, "TK", "IMAGE", "GIF", "PREMATURE_END", NULL);
	return -1;
    }
    return buf[0];
}

/*
 *----------------------------------------------------------------------
 *
 * StringMatchGIF --
 *
 *	This function is invoked by the photo image type to see if an object
 *	contains image data in GIF format.
 *
 * Results:
 *	The return value is 1 if the first characters in the data are like GIF
 *	data, and 0 otherwise.
 *
 * Side effects:
 *	The size of the image is placed in widthPtr and heightPtr.
 *
 *----------------------------------------------------------------------
 */


static int
StringMatchGIF(
    TCL_UNUSED(Tcl_Interp *),		/* not used */
    Tcl_Obj *dataObj,		/* the object containing the image data */
    TCL_UNUSED(Tcl_Obj *),		/* the image format object, or NULL */
    TCL_UNUSED(Tcl_Obj *),	/* metadata input, may be NULL */
    int *widthPtr,		/* where to put the string width */
    int *heightPtr,		/* where to put the string height */
    TCL_UNUSED(Tcl_Obj *))	/* metadata return dict, may be NULL */
{
    unsigned char *data, header[10];
    Tcl_Size got, length;
    MFile handle;

    data = Tcl_GetByteArrayFromObj(dataObj, &length);

    /*
     * Header is a minimum of 10 bytes.
     */

    if (length < 10) {
	return 0;
    }

    /*
     * Check whether the data is Base64 encoded.
     */

    if ((strncmp(GIF87a, (char *) data, 6) != 0) &&
	    (strncmp(GIF89a, (char *) data, 6) != 0)) {
	/*
	 * Try interpreting the data as Base64 encoded
	 */

	mInit((unsigned char *) data, &handle, length);
	got = Mread(header, 10, 1, &handle);
	if (got != 10 ||
		((strncmp(GIF87a, (char *) header, 6) != 0)
		&& (strncmp(GIF89a, (char *) header, 6) != 0))) {
	    return 0;
	}
    } else {
	memcpy(header, data, 10);
    }
    *widthPtr = LM_to_uint(header[6], header[7]);
    *heightPtr = LM_to_uint(header[8], header[9]);
    return 1;
}

/*
 *----------------------------------------------------------------------
 *
 * StringReadGIF --
 *
 *	This function is called by the photo image type to read GIF format
 *	data from an object, optionally base64 encoded, and give it to the
 *	photo image.
 *
 * Results:
 *	A standard TCL completion code. If TCL_ERROR is returned then an error
 *	message is left in the interp's result.
 *
 * Side effects:
 *	New data is added to the image given by imageHandle. This function
 *	calls FileReadGIF by redefining the operation of fprintf temporarily.
 *
 *----------------------------------------------------------------------
 */

static int
StringReadGIF(
    Tcl_Interp *interp,		/* interpreter for reporting errors in */
    Tcl_Obj *dataObj,		/* object containing the image */
    Tcl_Obj *format,		/* format object, or NULL */
    Tcl_Obj *metadataInObj,	/* metadata input, may be NULL */
    Tk_PhotoHandle imageHandle,	/* the image to write this data into */
    int destX, int destY,	/* The rectangular region of the */
    int width, int height,	/* image to copy */
    int srcX, int srcY,
    Tcl_Obj *metadataOutObj)	/* metadata return dict, may be NULL */
{
    MFile handle, *hdlPtr = &handle;
    Tcl_Size length;
    const char *xferFormat;
    unsigned char *data = Tcl_GetByteArrayFromObj(dataObj, &length);

    mInit(data, hdlPtr, length);

    /*
     * Check whether the data is Base64 encoded by doing a character-by-
     * charcter comparison with the binary-format headers; BASE64-encoded
     * never matches (matching the other way is harder because of potential
     * padding of the BASE64 data).
     */

    if (strncmp(GIF87a, (char *) data, 6)
	    && strncmp(GIF89a, (char *) data, 6)) {
	xferFormat = INLINE_DATA_BASE64;
    } else {
	xferFormat = INLINE_DATA_BINARY;
    }

    /*
     * Fall through to the file reader now that we have a correctly-configured
     * pseudo-channel to pull the data from.
     */

    return FileReadGIF(interp, (Tcl_Channel) hdlPtr, xferFormat, format,
	    metadataInObj, imageHandle, destX, destY, width, height, srcX, srcY,
	    metadataOutObj);
}

/*
 *----------------------------------------------------------------------
 *
 * ReadGIFHeader --
 *
 *	This function reads the GIF header from the beginning of a GIF file
 *	and returns the dimensions of the image.
 *
 * Results:
 *	The return value is 1 if file "f" appears to start with a valid GIF
 *	header, 0 otherwise. If the header is valid, then *widthPtr and
 *	*heightPtr are modified to hold the dimensions of the image.
 *
 * Side effects:
 *	The access position in f advances.
 *
 *----------------------------------------------------------------------
 */

static int
ReadGIFHeader(
    GIFImageConfig *gifConfPtr,
    Tcl_Channel chan,		/* Image file to read the header from */
    int *widthPtr, int *heightPtr)
				/* The dimensions of the image are returned
				 * here. */
{
    unsigned char buf[7];

    if ((Fread(gifConfPtr, buf, 1, 6, chan) != 6)
	    || ((strncmp(GIF87a, (char *) buf, 6) != 0)
	    && (strncmp(GIF89a, (char *) buf, 6) != 0))) {
	return 0;
    }

    if (Fread(gifConfPtr, buf, 1, 4, chan) != 4) {
	return 0;
    }

    *widthPtr = LM_to_uint(buf[0], buf[1]);
    *heightPtr = LM_to_uint(buf[2], buf[3]);
    return 1;
}

/*
 *-----------------------------------------------------------------
 * The code below is copied from the giftoppm program and modified just
 * slightly.
 *-----------------------------------------------------------------
 */

static int
ReadColorMap(
    GIFImageConfig *gifConfPtr,
    Tcl_Channel chan,
    int number,
    unsigned char buffer[MAXCOLORMAPSIZE][4])
{
    int i;
    unsigned char rgb[3];

    for (i = 0; i < number; ++i) {
	if (Fread(gifConfPtr, rgb, sizeof(rgb), 1, chan) <= 0) {
	    return 0;
	}

	if (buffer) {
	    buffer[i][CM_RED] = rgb[0];
	    buffer[i][CM_GREEN] = rgb[1];
	    buffer[i][CM_BLUE] = rgb[2];
	    buffer[i][CM_ALPHA] = 255;
	}
    }
    return 1;
}

/*
*----------------------------------------------------------------------
*
* DoExtension --
*
*	Process a GIF extension block
*
* Results:
*	-1 to trigger an extension read error
*       >= 0 ok
*
* Side effects:
*       The gifGraphicControlExtensionBlock is set if present in current
*       extensions
*       The data of the following extensions are saved to the metadata dict:
*       - Application extension
*         - Comment extension in key "comment"
*       Plain text extensions are currently ignored.
*
*----------------------------------------------------------------------
*/

static int
DoExtension(
    GIFImageConfig *gifConfPtr,
    Tcl_Channel chan,
    int label,
    unsigned char *buf, /* defined as 280 byte working buffer */
    GIFGraphicControlExtensionBlock *gifGraphicControlExtensionBlock,
    Tcl_Obj *metadataOutObj)
{
    int count;
    /* Prepare extension name
     * Maximum string size: "comment" + Code(3) + trailing zero
     */
    char extensionStreamName[8];
    extensionStreamName[0] = '\0';

    switch (label) {
    case 0x01:			/* Plain Text Extension */
	/*
	 * This extension starts a new scope, so Graphic control Extension
	 * data should be cleared
	 */
	gifGraphicControlExtensionBlock->blockPresent = 0;
	/* this extension is ignored, skip below */
	break;
    case 0xf9:			/* Graphic Control Extension */
	count = GetDataBlock(gifConfPtr, chan, buf);
	if (count < 0) {
	    return -1;
	}
	gifGraphicControlExtensionBlock->blockPresent=1;
	/* save disposal method */
	gifGraphicControlExtensionBlock->disposalMethod
		= ((buf[0] & 0x1C) >> 2);
	/* save disposal method */
	gifGraphicControlExtensionBlock->userInteraction = ((buf[0] & 2) >> 1);
	/* save delay time */
	gifGraphicControlExtensionBlock->delayTime
		= LM_to_uint(buf[1], buf[2]);
	/* save transparent index if given */
	if ((buf[0] & 0x1) == 0) {
	    gifGraphicControlExtensionBlock->transparent = -1;
	} else {
	    gifGraphicControlExtensionBlock->transparent = buf[3];
	}
	break;
    case 0xfe:			/* Comment Extension */
	strcpy(extensionStreamName,"comment");
        /* copy the extension data below */
	break;
    }
    /* Add extension to dict */
    if (NULL != metadataOutObj
	    && extensionStreamName[0] != '\0' ) {
	Tcl_Obj *ValueObj = NULL;
	int length = 0;
	for (;;) {
	    count = GetDataBlock(gifConfPtr, chan, buf);
	    switch (count) {
	    case -1: /* error */
		return -1;
	    case 0: /* end of data */
		if (length > 0) {
		    if ( TCL_OK != Tcl_DictObjPut(NULL, metadataOutObj,
			    Tcl_NewByteArrayObj(
				(unsigned char *)extensionStreamName,
			    strlen(extensionStreamName)), ValueObj)) {
			return -1;
		    }
		}
		/* return success */
		return 0;
	    default: /* block received */
		if (length == 0) {
		    /* first block */
		    ValueObj = Tcl_NewByteArrayObj(buf, count);
		    length = count;
		} else {
		    /* consecutive block */
		    unsigned char *bytePtr;
		    bytePtr = Tcl_SetByteArrayLength(ValueObj, length+count);
		    memcpy(bytePtr+length,buf,count);
		    length += count;
		}
		break;
	    }
	} /* for */
    }
    /* skip eventual remaining data block bytes */
    do {
	count = GetDataBlock(gifConfPtr, chan, buf);
    } while (count > 0);
    return count; /* this may be -1 for error or 0 */
}

static int
GetDataBlock(
    GIFImageConfig *gifConfPtr,
    Tcl_Channel chan,
    unsigned char *buf)
{
    unsigned char count;

    if (Fread(gifConfPtr, &count, 1, 1, chan) <= 0) {
	return -1;
    }

    if ((count != 0) && (Fread(gifConfPtr, buf, count, 1, chan) <= 0)) {
	return -1;
    }

    return count;
}

/*
 *----------------------------------------------------------------------
 *
 * ReadImage --
 *
 *	Process a GIF image from a given source, with a given height, width,
 *	transparency, etc.
 *
 *	This code is based on the code found in the ImageMagick GIF decoder,
 *	which is © 2000 ImageMagick Studio.
 *
 *	Some thoughts on our implementation:
 *	It sure would be nice if ReadImage didn't take 11 parameters! I think
 *	that if we were smarter, we could avoid doing that.
 *
 *	Possible further optimizations: we could pull the GetCode function
 *	directly into ReadImage, which would improve our speed.
 *
 * Results:
 *	Processes a GIF image and loads the pixel data into a memory array.
 *
 * Side effects:
 *	None.
 *
 *----------------------------------------------------------------------
 */

static int
ReadImage(
    GIFImageConfig *gifConfPtr,
    Tcl_Interp *interp,
    unsigned char *imagePtr,
    Tcl_Channel chan,
    int len, int rows,
    unsigned char cmap[MAXCOLORMAPSIZE][4],
    TCL_UNUSED(int),
    TCL_UNUSED(int),
    int interlace,
    int transparent)
{
    unsigned char initialCodeSize;
    int xpos = 0, ypos = 0, pass = 0, i, count;
    unsigned char *pixelPtr;
    static const int interlaceStep[] = { 8, 8, 4, 2 };
    static const int interlaceStart[] = { 0, 4, 2, 1 };
    unsigned short prefix[(1 << MAX_LWZ_BITS)];
    unsigned char append[(1 << MAX_LWZ_BITS)];
    unsigned char stack[(1 << MAX_LWZ_BITS)*2];
    unsigned char *top;
    int codeSize, clearCode, inCode, endCode, oldCode, maxCode;
    int code, firstCode, v;

    /*
     * Initialize the decoder
     */

    if (Fread(gifConfPtr, &initialCodeSize, 1, 1, chan) <= 0) {
	Tcl_SetObjResult(interp, Tcl_ObjPrintf(
		"error reading GIF image: %s", Tcl_PosixError(interp)));
	return TCL_ERROR;
    }

    if (initialCodeSize > MAX_LWZ_BITS) {
	Tcl_SetObjResult(interp, Tcl_NewStringObj("malformed image", TCL_INDEX_NONE));
	Tcl_SetErrorCode(interp, "TK", "IMAGE", "GIF", "MALFORMED", NULL);
	return TCL_ERROR;
    }

    if (transparent != -1) {
	cmap[transparent][CM_RED] = 0;
	cmap[transparent][CM_GREEN] = 0;
	cmap[transparent][CM_BLUE] = 0;
	cmap[transparent][CM_ALPHA] = 0;
    }

    pixelPtr = imagePtr;

    /*
     * Initialize the decoder.
     *
     * Set values for "special" numbers:
     * clear code	reset the decoder
     * end code		stop decoding
     * code size	size of the next code to retrieve
     * max code		next available table position
     */

    clearCode = 1 << (int) initialCodeSize;
    endCode = clearCode + 1;
    codeSize = (int) initialCodeSize + 1;
    maxCode = clearCode + 2;
    oldCode = -1;
    firstCode = -1;

    memset(prefix, 0, (1 << MAX_LWZ_BITS) * sizeof(short));
    memset(append, 0, (1 << MAX_LWZ_BITS) * sizeof(char));
    for (i = 0; i < clearCode; i++) {
	append[i] = i;
    }
    top = stack;

    GetCode(chan, 0, 1, gifConfPtr);

    /*
     * Read until we finish the image
     */

    for (i = 0, ypos = 0; i < rows; i++) {
	for (xpos = 0; xpos < len; ) {
	    if (top == stack) {
		/*
		 * Bummer - our stack is empty. Now we have to work!
		 */

		code = GetCode(chan, codeSize, 0, gifConfPtr);
		if (code < 0) {
		    return TCL_OK;
		}

		if (code > maxCode || code == endCode) {
		    /*
		     * If we're doing things right, we should never receive a
		     * code that is greater than our current maximum code. If
		     * we do, bail, because our decoder does not yet have that
		     * code set up.
		     *
		     * If the code is the magic endCode value, quit.
		     */

		    return TCL_OK;
		}

		if (code == clearCode) {
		    /*
		     * Reset the decoder.
		     */

		    codeSize = initialCodeSize + 1;
		    maxCode = clearCode + 2;
		    oldCode = -1;
		    continue;
		}

		if (oldCode == -1) {
		    /*
		     * Last pass reset the decoder, so the first code we see
		     * must be a singleton. Seed the stack with it, and set up
		     * the old/first code pointers for insertion into the
		     * codes table. We can't just roll this into the clearCode
		     * test above, because at that point we have not yet read
		     * the next code.
		     */

		    *top++ = append[code];
		    oldCode = code;
		    firstCode = code;
		    continue;
		}

		inCode = code;

		if ((code == maxCode) && (maxCode < (1 << MAX_LWZ_BITS))) {
		    /*
		     * maxCode is always one bigger than our highest assigned
		     * code. If the code we see is equal to maxCode, then we
		     * are about to add a new entry to the codes table.
		     */

		    *top++ = firstCode;
		    code = oldCode;
		}

		while (code > clearCode) {
		    /*
		     * Populate the stack by tracing the code in the codes
		     * table from its tail to its head
		     */

		    *top++ = append[code];
		    code = prefix[code];
		}
		firstCode = append[code];

	        /*
	         * Push the head of the code onto the stack.
	         */

	        *top++ = firstCode;

                if (maxCode < (1 << MAX_LWZ_BITS)) {
		    /*
		     * If there's still room in our codes table, add a new entry.
		     * Otherwise don't, and keep using the current table.
                     * See DEFERRED CLEAR CODE IN LZW COMPRESSION in the GIF89a
                     * specification.
		     */

		    prefix[maxCode] = oldCode;
		    append[maxCode] = firstCode;
		    maxCode++;
                }

		/*
		 * maxCode tells us the maximum code value we can accept. If
		 * we see that we need more bits to represent it than we are
		 * requesting from the unpacker, we need to increase the
		 * number we ask for.
		 */

		if ((maxCode >= (1 << codeSize))
			&& (maxCode < (1<<MAX_LWZ_BITS))) {
		    codeSize++;
		}
		oldCode = inCode;
	    }

	    /*
	     * Pop the next color index off the stack.
	     */

	    v = *(--top);
	    if (v < 0) {
		return TCL_OK;
	    }

	    /*
	     * If pixelPtr is null, we're skipping this image (presumably
	     * there are more in the file and we will be called to read one of
	     * them later)
	     */

	    *pixelPtr++ = cmap[v][CM_RED];
	    *pixelPtr++ = cmap[v][CM_GREEN];
	    *pixelPtr++ = cmap[v][CM_BLUE];
	    if (transparent >= 0) {
		*pixelPtr++ = cmap[v][CM_ALPHA];
	    }
	    xpos++;

	}

	/*
	 * If interlacing, the next ypos is not just +1.
	 */

	if (interlace) {
	    ypos += interlaceStep[pass];
	    while (ypos >= rows) {
		pass++;
		if (pass > 3) {
		    return TCL_OK;
		}
		ypos = interlaceStart[pass];
	    }
	} else {
	    ypos++;
	}
	pixelPtr = imagePtr + (ypos) * len * ((transparent>=0)?4:3);
    }

    /*
     * Now read until the final zero byte.
     * It was observed that there might be 1 length blocks
     * (test imgPhoto-14.1) which are not read.
     *
     * The field "stack" is abused for temporary buffer. it has 4096 bytes
     * and we need 256.
     *
     * Loop until we hit a 0 length block which is the end sign.
     */
    while ( 0 < (count = GetDataBlock(gifConfPtr, chan, stack)))
    {
	if (-1 == count ) {
	    Tcl_SetObjResult(interp, Tcl_ObjPrintf(
		    "error reading GIF image: %s", Tcl_PosixError(interp)));
	    return TCL_ERROR;
	}
    }
    return TCL_OK;
}

/*
 *----------------------------------------------------------------------
 *
 * GetCode --
 *
 *	Extract the next compression code from the file. In GIF's, the
 *	compression codes are between 3 and 12 bits long and are then packed
 *	into 8 bit bytes, left to right, for example:
 *		bbbaaaaa
 *		dcccccbb
 *		eeeedddd
 *		...
 *	We use a byte buffer read from the file and a sliding window to unpack
 *	the bytes. Thanks to ImageMagick for the sliding window idea.
 *	args:  chan	    the channel to read from
 *	       code_size    size of the code to extract
 *	       flag	    boolean indicating whether the extractor should be
 *			    reset or not
 *
 * Results:
 *	code		    the next compression code
 *
 * Side effects:
 *	May consume more input from chan.
 *
 *----------------------------------------------------------------------
 */

static int
GetCode(
    Tcl_Channel chan,
    int code_size,
    int flag,
    GIFImageConfig *gifConfPtr)
{
    int ret;

    if (flag) {
	/*
	 * Initialize the decoder.
	 */

	gifConfPtr->reader.bitsInWindow = 0;
	gifConfPtr->reader.bytes = 0;
	gifConfPtr->reader.window = 0;
	gifConfPtr->reader.done = 0;
	gifConfPtr->reader.c = NULL;
	return 0;
    }

    while (gifConfPtr->reader.bitsInWindow < code_size) {
	/*
	 * Not enough bits in our window to cover the request.
	 */

	if (gifConfPtr->reader.done) {
	    return -1;
	}
	if (gifConfPtr->reader.bytes == 0) {
	    /*
	     * Not enough bytes in our buffer to add to the window.
	     */

	    gifConfPtr->reader.bytes =
		    GetDataBlock(gifConfPtr, chan, gifConfPtr->workingBuffer);
	    gifConfPtr->reader.c = gifConfPtr->workingBuffer;
	    if (gifConfPtr->reader.bytes <= 0) {
		gifConfPtr->reader.done = 1;
		break;
	    }
	}

	/*
	 * Tack another byte onto the window, see if that's enough.
	 */

	gifConfPtr->reader.window +=
		(*gifConfPtr->reader.c) << gifConfPtr->reader.bitsInWindow;
	gifConfPtr->reader.c++;
	gifConfPtr->reader.bitsInWindow += 8;
	gifConfPtr->reader.bytes--;
    }

    /*
     * The next code will always be the last code_size bits of the window.
     */

    ret = gifConfPtr->reader.window & ((1 << code_size) - 1);

    /*
     * Shift data in the window to put the next code at the end.
     */

    gifConfPtr->reader.window >>= code_size;
    gifConfPtr->reader.bitsInWindow -= code_size;
    return ret;
}

/*
 *----------------------------------------------------------------------
 *
 * Minit -- --
 *
 *	This function initializes a base64 decoder handle
 *
 * Results:
 *	None
 *
 * Side effects:
 *	The base64 handle is initialized
 *
 *----------------------------------------------------------------------
 */

static void
mInit(
    unsigned char *string,	/* string containing initial mmencoded data */
    MFile *handle,		/* mmdecode "file" handle */
    Tcl_Size length)			/* Number of bytes in string */
{
    handle->data = string;
    handle->state = 0;
    handle->c = 0;
    handle->length = length;
}

/*
 *----------------------------------------------------------------------
 *
 * Mread --
 *
 *	This function is invoked by the GIF file reader as a temporary
 *	replacement for "fread", to get GIF data out of a string (using
 *	Mgetc).
 *
 * Results:
 *	The return value is the number of characters "read"
 *
 * Side effects:
 *	The base64 handle will change state.
 *
 *----------------------------------------------------------------------
 */

static Tcl_Size
Mread(
    unsigned char *dst,		/* where to put the result */
    Tcl_Size chunkSize,		/* size of each transfer */
    Tcl_Size numChunks,		/* number of chunks */
    MFile *handle)		/* mmdecode "file" handle */
{
    int c;
    Tcl_Size i, count = chunkSize * numChunks;

    for (i=0; i<count && (c=Mgetc(handle)) != GIF_DONE; i++) {
	*dst++ = c;
    }
    return i;
}

/*
 *----------------------------------------------------------------------
 *
 * Mgetc --
 *
 *	This function gets the next decoded character from an mmencode handle.
 *	This causes at least 1 character to be "read" from the encoded string.
 *
 * Results:
 *	The next byte (or GIF_DONE) is returned.
 *
 * Side effects:
 *	The base64 handle will change state.
 *
 *----------------------------------------------------------------------
 */

static int
Mgetc(
    MFile *handle)		/* Handle containing decoder data and state */
{
    int c;
    int result = 0;		/* Initialization needed only to prevent gcc
				 * compiler warning. */

    if (handle->state == GIF_DONE) {
	return GIF_DONE;
    }

    do {
	if (handle->length-- <= 0) {
	    return GIF_DONE;
	}
	c = char64(*handle->data);
	handle->data++;
    } while (c == GIF_SPACE);

    if (c > GIF_SPECIAL) {
	handle->state = GIF_DONE;
	return handle->c;
    }

    switch (handle->state++) {
    case 0:
	handle->c = c<<2;
	result = Mgetc(handle);
	break;
    case 1:
	result = handle->c | (c>>4);
	handle->c = (c&0xF)<<4;
	break;
    case 2:
	result = handle->c | (c>>2);
	handle->c = (c&0x3) << 6;
	break;
    case 3:
	result = handle->c | c;
	handle->state = 0;
	break;
    }
    return result;
}

/*
 *----------------------------------------------------------------------
 *
 * char64 --
 *
 *	This function converts a base64 ascii character into its binary
 *	equivalent. This code is a slightly modified version of the char64
 *	function in N. Borenstein's metamail decoder.
 *
 * Results:
 *	The binary value, or an error code.
 *
 * Side effects:
 *	None.
 *
 *----------------------------------------------------------------------
 */

static int
char64(
    int c)
{
    switch(c) {
    case 'A': return 0;  case 'B': return 1;  case 'C': return 2;
    case 'D': return 3;  case 'E': return 4;  case 'F': return 5;
    case 'G': return 6;  case 'H': return 7;  case 'I': return 8;
    case 'J': return 9;  case 'K': return 10; case 'L': return 11;
    case 'M': return 12; case 'N': return 13; case 'O': return 14;
    case 'P': return 15; case 'Q': return 16; case 'R': return 17;
    case 'S': return 18; case 'T': return 19; case 'U': return 20;
    case 'V': return 21; case 'W': return 22; case 'X': return 23;
    case 'Y': return 24; case 'Z': return 25; case 'a': return 26;
    case 'b': return 27; case 'c': return 28; case 'd': return 29;
    case 'e': return 30; case 'f': return 31; case 'g': return 32;
    case 'h': return 33; case 'i': return 34; case 'j': return 35;
    case 'k': return 36; case 'l': return 37; case 'm': return 38;
    case 'n': return 39; case 'o': return 40; case 'p': return 41;
    case 'q': return 42; case 'r': return 43; case 's': return 44;
    case 't': return 45; case 'u': return 46; case 'v': return 47;
    case 'w': return 48; case 'x': return 49; case 'y': return 50;
    case 'z': return 51; case '0': return 52; case '1': return 53;
    case '2': return 54; case '3': return 55; case '4': return 56;
    case '5': return 57; case '6': return 58; case '7': return 59;
    case '8': return 60; case '9': return 61; case '+': return 62;
    case '/': return 63;

    case ' ': case '\t': case '\n': case '\r': case '\f':
	return GIF_SPACE;
    case '=':
	return GIF_PAD;
    case '\0':
	return GIF_DONE;
    default:
	return GIF_BAD;
    }
}

/*
 *----------------------------------------------------------------------
 *
 * Fread --
 *
 *	This function calls either fread or Mread to read data from a file or
 *	a base64 encoded string.
 *
 * Results: - same as POSIX fread() or Tcl Tcl_Read()
 *
 *----------------------------------------------------------------------
 */

static Tcl_Size
Fread(
    GIFImageConfig *gifConfPtr,
    unsigned char *dst,		/* where to put the result */
    Tcl_Size hunk, Tcl_Size count,	/* how many */
    Tcl_Channel chan)
{
    if (hunk < 0 || count < 0) {
        return -1;
    }

    if (gifConfPtr->fromData == INLINE_DATA_BASE64) {
	return Mread(dst, hunk, count, (MFile *) chan);
    }

    if (gifConfPtr->fromData == INLINE_DATA_BINARY) {
	MFile *handle = (MFile *) chan;

	if ((handle->length <= 0) || (handle->length < hunk*count)) {
	    return -1;
	}
	memcpy(dst, handle->data, hunk * count);
	handle->data += hunk * count;
	handle->length -= hunk * count;
	return hunk * count;
    }

    /*
     * Otherwise we've got a real file to read.
     */

    return Tcl_Read(chan, (char *) dst, hunk * count);
}

/*
 * ChanWriteGIF - writes a image in GIF format.
 *-------------------------------------------------------------------------
 * Author:		Lolo
 *			Engeneering Projects Area
 *			Department of Mining
 *			University of Oviedo
 * e-mail		zz11425958@zeus.etsimo.uniovi.es
 *			lolo@pcsig22.etsimo.uniovi.es
 * Date:		Fri September 20 1996
 *
 * Modified for transparency handling (gif89a)
 * by Jan Nijtmans <nijtmans@users.sourceforge.net>
 *
 *----------------------------------------------------------------------
 * FileWriteGIF-
 *
 *	This function is called by the photo image type to write GIF format
 *	data from a photo image into a given file
 *
 * Results:
 *	A standard TCL completion code.  If TCL_ERROR is returned then an
 *	error message is left in the interp's result.
 *
 *----------------------------------------------------------------------
 */


static int
FileWriteGIF(
    Tcl_Interp *interp,		/* Interpreter to use for reporting errors. */
    const char *filename,
    Tcl_Obj *format,
    Tcl_Obj *metadataInObj,
    Tk_PhotoImageBlock *blockPtr)
{
    Tcl_Channel chan = NULL;
    int result;

    chan = Tcl_OpenFileChannel(interp, (char *) filename, "w", 0644);
    if (!chan) {
	return TCL_ERROR;
    }
    if (Tcl_SetChannelOption(interp, chan, "-translation",
	    "binary") != TCL_OK) {
	Tcl_Close(NULL, chan);
	return TCL_ERROR;
    }

    result = CommonWriteGIF(interp, chan, WriteToChannel, format, metadataInObj,
	    blockPtr);

    if (Tcl_Close(interp, chan) == TCL_ERROR) {
	return TCL_ERROR;
    }
    return result;
}

static int
StringWriteGIF(
    Tcl_Interp *interp,		/* Interpreter to use for reporting errors and
				 * returning the GIF data. */
    Tcl_Obj *format,
    Tcl_Obj *metadataInObj,
    Tk_PhotoImageBlock *blockPtr)
{
    int result;
    Tcl_Obj *objPtr = Tcl_NewObj();

    Tcl_IncrRefCount(objPtr);
    result = CommonWriteGIF(interp, objPtr, WriteToByteArray, format,
	    metadataInObj, blockPtr);
    if (result == TCL_OK) {
	Tcl_SetObjResult(interp, objPtr);
    }
    Tcl_DecrRefCount(objPtr);
    return result;
}

static Tcl_Size
WriteToChannel(
    void *clientData,
    const char *bytes,
    Tcl_Size byteCount)
{
    Tcl_Channel handle = (Tcl_Channel)clientData;

    return Tcl_Write(handle, bytes, byteCount);
}

static Tcl_Size
WriteToByteArray(
    void *clientData,
    const char *bytes,
    Tcl_Size byteCount)
{
    Tcl_Obj *objPtr = (Tcl_Obj *)clientData;
    Tcl_Obj *tmpObj = Tcl_NewByteArrayObj((unsigned char *) bytes, byteCount);

    Tcl_IncrRefCount(tmpObj);
    Tcl_AppendObjToObj(objPtr, tmpObj);
    Tcl_DecrRefCount(tmpObj);
    return byteCount;
}

static int
CommonWriteGIF(
    Tcl_Interp *interp,
    void *handle,
    WriteBytesFunc *writeProc,
    TCL_UNUSED(Tcl_Obj *),
    Tcl_Obj *metadataInObj,
    Tk_PhotoImageBlock *blockPtr)
{
    GifWriterState state;
    int resolution;
    long width, height, x;
    unsigned char c;
    unsigned int top, left;

    top = 0;
    left = 0;

    memset(&state, 0, sizeof(state));

    state.pixelSize = blockPtr->pixelSize;
    state.greenOffset = blockPtr->offset[1]-blockPtr->offset[0];
    state.blueOffset = blockPtr->offset[2]-blockPtr->offset[0];
    state.alphaOffset = blockPtr->offset[0];
    if (state.alphaOffset < blockPtr->offset[2]) {
	state.alphaOffset = blockPtr->offset[2];
    }
    if (++state.alphaOffset < state.pixelSize) {
	state.alphaOffset -= blockPtr->offset[0];
    } else {
	state.alphaOffset = 0;
    }

    writeProc(handle, (char *) (state.alphaOffset ? GIF89a : GIF87a), 6);

    for (x = 0; x < MAXCOLORMAPSIZE ;x++) {
	state.mapa[x][CM_RED] = 255;
	state.mapa[x][CM_GREEN] = 255;
	state.mapa[x][CM_BLUE] = 255;
    }

    width = blockPtr->width;
    height = blockPtr->height;
    state.pixelOffset = blockPtr->pixelPtr + blockPtr->offset[0];
    state.pixelPitch = blockPtr->pitch;
    SaveMap(&state, blockPtr);
    if (state.num >= MAXCOLORMAPSIZE) {
	Tcl_SetObjResult(interp, Tcl_NewStringObj("too many colors", TCL_INDEX_NONE));
	Tcl_SetErrorCode(interp, "TK", "IMAGE", "GIF", "COLORFUL", NULL);
	return TCL_ERROR;
    }
    if (state.num<2) {
	state.num = 2;
    }
    c = LSB(width);
    writeProc(handle, (char *) &c, 1);
    c = MSB(width);
    writeProc(handle, (char *) &c, 1);
    c = LSB(height);
    writeProc(handle, (char *) &c, 1);
    c = MSB(height);
    writeProc(handle, (char *) &c, 1);

    resolution = 0;
    while (state.num >> resolution) {
	resolution++;
    }
    c = 111 + resolution * 17;
    writeProc(handle, (char *) &c, 1);

    state.num = 1 << resolution;

    /*
     * Background color
     */

    c = 0;
    writeProc(handle, (char *) &c, 1);

    /*
     * Zero for future expansion.
     */

    writeProc(handle, (char *) &c, 1);

    for (x = 0; x < state.num; x++) {
	c = state.mapa[x][CM_RED];
	writeProc(handle, (char *) &c, 1);
	c = state.mapa[x][CM_GREEN];
	writeProc(handle, (char *) &c, 1);
	c = state.mapa[x][CM_BLUE];
	writeProc(handle, (char *) &c, 1);
    }

    /*
     * Write out extension for transparent colour index, if necessary.
     */

    if (state.alphaOffset) {
	c = GIF_EXTENSION;
	writeProc(handle, (char *) &c, 1);
	writeProc(handle, "\371\4\1\0\0\0", 7);
    }

    c = GIF_START;
    writeProc(handle, (char *) &c, 1);
    c = LSB(top);
    writeProc(handle, (char *) &c, 1);
    c = MSB(top);
    writeProc(handle, (char *) &c, 1);
    c = LSB(left);
    writeProc(handle, (char *) &c, 1);
    c = MSB(left);
    writeProc(handle, (char *) &c, 1);

    c = LSB(width);
    writeProc(handle, (char *) &c, 1);
    c = MSB(width);
    writeProc(handle, (char *) &c, 1);

    c = LSB(height);
    writeProc(handle, (char *) &c, 1);
    c = MSB(height);
    writeProc(handle, (char *) &c, 1);

    c = 0;
    writeProc(handle, (char *) &c, 1);
    c = resolution;
    writeProc(handle, (char *) &c, 1);

    state.ssize = state.rsize = blockPtr->width;
    state.csize = blockPtr->height;
    Compress(resolution+1, handle, writeProc, ReadValue, &state);

    c = 0;
    writeProc(handle, (char *) &c, 1);
    /*
     * Check for metadata keys to add to file
     */
    if (NULL != metadataInObj) {
	Tcl_Obj *itemData;

	/*
	 * Check and code comment block
	 */

	if (TCL_ERROR == Tcl_DictObjGet(interp, metadataInObj,
		Tcl_NewStringObj("comment",-1),
		&itemData)) {
	    return TCL_ERROR;
	}
	if (itemData != NULL) {
	    Tcl_Size length;
	    unsigned char *comment;
	    comment = Tcl_GetByteArrayFromObj(itemData, &length);
	    if (length > 0) {
		/* write comment header */
		writeProc(handle, (char *) "\x21\xfe", 2);
		/* write comment blocks */
		for (;length > 0;) {
		    int blockLength;
		    unsigned char blockLengthChar;
		    if (length > 255) {
			length -=255;
			blockLength = 255;
		    } else {
			blockLength = length;
			length = 0;
		    }
		    blockLengthChar = (unsigned char) blockLength;
		    writeProc(handle, (char *) &blockLengthChar, 1);
		    writeProc(handle, (char *) comment, blockLength);
		    comment += blockLength;
		}
		/* Block terminator */
		c = 0;
		writeProc(handle, (char *) &c, 1);
	    }
	}
    }
    c = GIF_TERMINATOR;
    writeProc(handle, (char *) &c, 1);

    return TCL_OK;
}

static int
ColorNumber(
    GifWriterState *statePtr,
    int red, int green, int blue)
{
    int x = (statePtr->alphaOffset != 0);

    for (; x <= MAXCOLORMAPSIZE; x++) {
	if ((statePtr->mapa[x][CM_RED] == red) &&
		(statePtr->mapa[x][CM_GREEN] == green) &&
		(statePtr->mapa[x][CM_BLUE] == blue)) {
	    return x;
	}
    }
    return -1;
}

static int
IsNewColor(
    GifWriterState *statePtr,
    int red, int green, int blue)
{
    int x = (statePtr->alphaOffset != 0);

    for (; x<=statePtr->num ; x++) {
	if ((statePtr->mapa[x][CM_RED] == red) &&
		(statePtr->mapa[x][CM_GREEN] == green) &&
		(statePtr->mapa[x][CM_BLUE] == blue)) {
	    return 0;
	}
    }
    return 1;
}

static void
SaveMap(
    GifWriterState *statePtr,
    Tk_PhotoImageBlock *blockPtr)
{
    unsigned char *colores;
    int x, y;
    unsigned char red, green, blue;

    if (statePtr->alphaOffset) {
	statePtr->num = 0;
	statePtr->mapa[0][CM_RED] = DEFAULT_BACKGROUND_VALUE;
	statePtr->mapa[0][CM_GREEN] = DEFAULT_BACKGROUND_VALUE;
	statePtr->mapa[0][CM_BLUE] = DEFAULT_BACKGROUND_VALUE;
    } else {
	statePtr->num = -1;
    }

    for (y=0 ; y<blockPtr->height ; y++) {
	colores = blockPtr->pixelPtr + blockPtr->offset[0] + y*blockPtr->pitch;
	for (x=0 ; x<blockPtr->width ; x++) {
	    if (!statePtr->alphaOffset || colores[statePtr->alphaOffset]!=0) {
		red = colores[0];
		green = colores[statePtr->greenOffset];
		blue = colores[statePtr->blueOffset];
		if (IsNewColor(statePtr, red, green, blue)) {
		    statePtr->num++;
		    if (statePtr->num >= MAXCOLORMAPSIZE) {
			return;
		    }
		    statePtr->mapa[statePtr->num][CM_RED] = red;
		    statePtr->mapa[statePtr->num][CM_GREEN] = green;
		    statePtr->mapa[statePtr->num][CM_BLUE] = blue;
		}
	    }
	    colores += statePtr->pixelSize;
	}
    }
}

static int
ReadValue(
    GifWriterState *statePtr)
{
    unsigned int col;

    if (statePtr->csize == 0) {
	return EOF;
    }
    if (statePtr->alphaOffset
	    && (statePtr->pixelOffset[statePtr->alphaOffset]==0)) {
	col = 0;
    } else {
	col = ColorNumber(statePtr, statePtr->pixelOffset[0],
		statePtr->pixelOffset[statePtr->greenOffset],
		statePtr->pixelOffset[statePtr->blueOffset]);
    }
    statePtr->pixelOffset += statePtr->pixelSize;
    if (--statePtr->ssize <= 0) {
	statePtr->ssize = statePtr->rsize;
	statePtr->csize--;
	statePtr->pixelOffset += statePtr->pixelPitch
		- (statePtr->rsize * statePtr->pixelSize);
    }

    return col;
}

/*
 * GIF Image compression - modified 'Compress'
 *
 * Based on: compress.c - File compression ala IEEE Computer, June 1984.
 *
 * By Authors:  Spencer W. Thomas       (decvax!harpo!utah-cs!utah-gr!thomas)
 *              Jim McKie               (decvax!mcvax!jim)
 *              Steve Davies            (decvax!vax135!petsd!peora!srd)
 *              Ken Turkowski           (decvax!decwrl!turtlevax!ken)
 *              James A. Woods          (decvax!ihnp4!ames!jaw)
 *              Joe Orost               (decvax!vax135!petsd!joe)
 */

static void
Compress(
    int initialBits,
    void *handle,
    WriteBytesFunc *writeProc,
    ifunptr readValue,
    GifWriterState *statePtr)
{
    long fcode, ent, disp, hSize, i = 0;
    int c, hshift;
    GIFState_t state;

    memset(&state, 0, sizeof(state));

    /*
     * Set up the globals:  initialBits - initial number of bits
     *			    outChannel	- pointer to output file
     */

    state.initialBits = initialBits;
    state.destination = handle;
    state.writeProc = writeProc;

    /*
     * Set up the necessary values.
     */

    state.offset = 0;
    state.hSize = HSIZE;
    state.outCount = 0;
    state.clearFlag = 0;
    state.inCount = 1;
    state.maxCode = MAXCODE(state.numBits = state.initialBits);
    state.clearCode = 1 << (initialBits - 1);
    state.eofCode = state.clearCode + 1;
    state.freeEntry = state.clearCode + 2;
    CharInit(&state);

    ent = readValue(statePtr);

    hshift = 0;
    for (fcode = (long) state.hSize;  fcode < 65536L;  fcode *= 2L) {
	hshift++;
    }
    hshift = 8 - hshift;		/* Set hash code range bound */

    hSize = state.hSize;
    ClearHashTable(&state, (int) hSize); /* Clear hash table */

    Output(&state, (long) state.clearCode);

    while (U(c = readValue(statePtr)) != U(EOF)) {
	state.inCount++;

	fcode = (long) (((long) c << GIFBITS) + ent);
	i = ((long)c << hshift) ^ ent;	/* XOR hashing */

	if (state.hashTable[i] == fcode) {
	    ent = state.codeTable[i];
	    continue;
	} else if ((long) state.hashTable[i] < 0) {	/* Empty slot */
	    goto nomatch;
	}

	disp = hSize - i;		/* Secondary hash (after G. Knott) */
	if (i == 0) {
	    disp = 1;
	}

    probe:
	if ((i -= disp) < 0) {
	    i += hSize;
	}

	if (state.hashTable[i] == fcode) {
	    ent = state.codeTable[i];
	    continue;
	}
	if ((long) state.hashTable[i] > 0) {
	    goto probe;
	}

    nomatch:
	Output(&state, (long) ent);
	state.outCount++;
	ent = c;
	if (U(state.freeEntry) < U((long)1 << GIFBITS)) {
	    state.codeTable[i] = state.freeEntry++; /* code -> hashtable */
	    state.hashTable[i] = fcode;
	} else {
	    ClearForBlock(&state);
	}
    }

    /*
     * Put out the final code.
     */

    Output(&state, (long) ent);
    state.outCount++;
    Output(&state, (long) state.eofCode);
}

/*****************************************************************
 * Output --
 *	Output the given code.
 *
 * Inputs:
 *	code:	A numBits-bit integer. If == -1, then EOF. This assumes that
 *		numBits =< (long) wordsize - 1.
 * Outputs:
 *	Outputs code to the file.
 * Assumptions:
 *	Chars are 8 bits long.
 * Algorithm:
 *	Maintain a GIFBITS character long buffer (so that 8 codes will fit in
 *	it exactly). Use the VAX insv instruction to insert each code in turn.
 *	When the buffer fills up empty it and start over.
 */

static void
Output(
    GIFState_t *statePtr,
    long code)
{
    static const unsigned long masks[] = {
	0x0000,
	0x0001, 0x0003, 0x0007, 0x000F,
	0x001F, 0x003F, 0x007F, 0x00FF,
	0x01FF, 0x03FF, 0x07FF, 0x0FFF,
	0x1FFF, 0x3FFF, 0x7FFF, 0xFFFF
    };

    statePtr->currentAccumulated &= masks[statePtr->currentBits];
    if (statePtr->currentBits > 0) {
	statePtr->currentAccumulated |= ((long) code << statePtr->currentBits);
    } else {
	statePtr->currentAccumulated = code;
    }
    statePtr->currentBits += statePtr->numBits;

    while (statePtr->currentBits >= 8) {
	CharOut(statePtr, (unsigned) (statePtr->currentAccumulated & 0xff));
	statePtr->currentAccumulated >>= 8;
	statePtr->currentBits -= 8;
    }

    /*
     * If the next entry is going to be too big for the code size, then
     * increase it, if possible.
     */

    if ((statePtr->freeEntry > statePtr->maxCode) || statePtr->clearFlag) {
	if (statePtr->clearFlag) {
	    statePtr->maxCode = MAXCODE(
		    statePtr->numBits = statePtr->initialBits);
	    statePtr->clearFlag = 0;
	} else {
	    statePtr->numBits++;
	    if (statePtr->numBits == GIFBITS) {
		statePtr->maxCode = (long)1 << GIFBITS;
	    } else {
		statePtr->maxCode = MAXCODE(statePtr->numBits);
	    }
	}
    }

    if (code == statePtr->eofCode) {
	/*
	 * At EOF, write the rest of the buffer.
	 */

	while (statePtr->currentBits > 0) {
	    CharOut(statePtr,
		    (unsigned) (statePtr->currentAccumulated & 0xff));
	    statePtr->currentAccumulated >>= 8;
	    statePtr->currentBits -= 8;
	}
	FlushChar(statePtr);
    }
}

/*
 * Clear out the hash table
 */

static void
ClearForBlock(			/* Table clear for block compress. */
    GIFState_t *statePtr)
{
    ClearHashTable(statePtr, (int) statePtr->hSize);
    statePtr->freeEntry = statePtr->clearCode + 2;
    statePtr->clearFlag = 1;

    Output(statePtr, (long) statePtr->clearCode);
}

static void
ClearHashTable(			/* Reset code table. */
    GIFState_t *statePtr,
    int hSize)
{
    int *hashTablePtr = statePtr->hashTable + hSize;
    long i;
    long m1 = -1;

    i = hSize - 16;
    do {			/* might use Sys V memset(3) here */
	*(hashTablePtr-16) = m1;
	*(hashTablePtr-15) = m1;
	*(hashTablePtr-14) = m1;
	*(hashTablePtr-13) = m1;
	*(hashTablePtr-12) = m1;
	*(hashTablePtr-11) = m1;
	*(hashTablePtr-10) = m1;
	*(hashTablePtr-9) = m1;
	*(hashTablePtr-8) = m1;
	*(hashTablePtr-7) = m1;
	*(hashTablePtr-6) = m1;
	*(hashTablePtr-5) = m1;
	*(hashTablePtr-4) = m1;
	*(hashTablePtr-3) = m1;
	*(hashTablePtr-2) = m1;
	*(hashTablePtr-1) = m1;
	hashTablePtr -= 16;
    } while ((i -= 16) >= 0);

    for (i += 16; i > 0; i--) {
	*--hashTablePtr = m1;
    }
}

/*
 *****************************************************************************
 *
 * GIF Specific routines
 *
 *****************************************************************************
 */

/*
 * Set up the 'byte output' routine
 */

static void
CharInit(
    GIFState_t *statePtr)
{
    statePtr->accumulatedByteCount = 0;
    statePtr->currentAccumulated = 0;
    statePtr->currentBits = 0;
}

/*
 * Add a character to the end of the current packet, and if it is 254
 * characters, flush the packet to disk.
 */

static void
CharOut(
    GIFState_t *statePtr,
    int c)
{
    statePtr->packetAccumulator[statePtr->accumulatedByteCount++] = c;
    if (statePtr->accumulatedByteCount >= 254) {
	FlushChar(statePtr);
    }
}

/*
 * Flush the packet to disk, and reset the accumulator
 */

static void
FlushChar(
    GIFState_t *statePtr)
{
    unsigned char c;

    if (statePtr->accumulatedByteCount > 0) {
	c = statePtr->accumulatedByteCount;
	statePtr->writeProc(statePtr->destination, (const char *) &c, 1);
	statePtr->writeProc(statePtr->destination,
		(const char *) statePtr->packetAccumulator,
		statePtr->accumulatedByteCount);
	statePtr->accumulatedByteCount = 0;
    }
}

/* The End */

/*
 * Local Variables:
 * mode: c
 * c-basic-offset: 4
 * fill-column: 78
 * End:
 */<|MERGE_RESOLUTION|>--- conflicted
+++ resolved
@@ -732,15 +732,9 @@
 	    goto error;
 	}
 	nBytes = block.pitch * imageHeight;
-<<<<<<< HEAD
-	block.pixelPtr = (unsigned char *)ckalloc(nBytes);
-	if (block.pixelPtr) {
-	    memset(block.pixelPtr, 0, nBytes);
-=======
-	pixelPtr = ckalloc(nBytes);
+	pixelPtr = (unsigned char*)ckalloc(nBytes);
 	if (pixelPtr) {
 	    memset(pixelPtr, 0, nBytes);
->>>>>>> 15dc2cfa
 	}
 
 	block.pixelPtr = pixelPtr;
