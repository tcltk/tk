/*
 * tkImgPhInstance.c --
 *
 *	Implements the rendering of images of type "photo" for Tk. Photo
 *	images are stored in full color (32 bits per pixel including alpha
 *	channel) and displayed using dithering if necessary.
 *
 * Copyright © 1994 The Australian National University.
 * Copyright © 1994-1997 Sun Microsystems, Inc.
 * Copyright © 2002-2008 Donal K. Fellows
 * Copyright © 2003 ActiveState Corporation.
 *
 * See the file "license.terms" for information on usage and redistribution of
 * this file, and for a DISCLAIMER OF ALL WARRANTIES.
 *
 * Author: Paul Mackerras (paulus@cs.anu.edu.au),
 *	   Department of Computer Science,
 *	   Australian National University.
 */

#include "tkImgPhoto.h"
#include "tkPort.h"

#ifdef _WIN32
#include "tkWinInt.h"
#endif

/*
 * Declaration for internal Xlib function used here:
 */
#if !defined(_WIN32) && !defined(__CYGWIN__) && !defined(MAC_OSX_TK)
#ifdef __cplusplus
extern "C" {
#endif
extern int		_XInitImageFuncPtrs(XImage *image);
#ifdef __cplusplus
}
#endif
#endif

/*
 * Forward declarations
 */

#ifndef TK_CAN_RENDER_RGBA
static void		BlendComplexAlpha(XImage *bgImg, PhotoInstance *iPtr,
			    int xOffset, int yOffset, int width, int height);
#endif
static int		IsValidPalette(PhotoInstance *instancePtr,
			    const char *palette);
static int		CountBits(unsigned mask);
static void		GetColorTable(PhotoInstance *instancePtr);
static void		FreeColorTable(ColorTable *colorPtr, int force);
static void		AllocateColors(ColorTable *colorPtr);
static void		DisposeColorTable(ClientData clientData);
static int		ReclaimColors(ColorTableId *id, int numColors);

/*
 * Hash table used to hash from (display, colormap, palette, gamma) to
 * ColorTable address.
 */

static Tcl_HashTable imgPhotoColorHash;
static int imgPhotoColorHashInitialized;
#define N_COLOR_HASH	(sizeof(ColorTableId) / sizeof(int))

/*
 *----------------------------------------------------------------------
 *
 * TkImgPhotoConfigureInstance --
 *
 *	This function is called to create displaying information for a photo
 *	image instance based on the configuration information in the model.
 *	It is invoked both when new instances are created and when the model
 *	is reconfigured.
 *
 * Results:
 *	None.
 *
 * Side effects:
 *	Generates errors via Tcl_BackgroundException if there are problems in
 *	setting up the instance.
 *
 *----------------------------------------------------------------------
 */

void
TkImgPhotoConfigureInstance(
    PhotoInstance *instancePtr)	/* Instance to reconfigure. */
{
    PhotoModel *modelPtr = instancePtr->modelPtr;
    XImage *imagePtr;
    int bitsPerPixel;
    ColorTable *colorTablePtr;
    XRectangle validBox;

    /*
     * If the -palette configuration option has been set for the model, use
     * the value specified for our palette, but only if it is a valid palette
     * for our windows. Use the gamma value specified the model.
     */

    if ((modelPtr->palette && modelPtr->palette[0])
	    && IsValidPalette(instancePtr, modelPtr->palette)) {
	instancePtr->palette = modelPtr->palette;
    } else {
	instancePtr->palette = instancePtr->defaultPalette;
    }
    instancePtr->gamma = modelPtr->gamma;

    /*
     * If we don't currently have a color table, or if the one we have no
     * longer applies (e.g. because our palette or gamma has changed), get a
     * new one.
     */

    colorTablePtr = instancePtr->colorTablePtr;
    if ((colorTablePtr == NULL)
	    || (instancePtr->colormap != colorTablePtr->id.colormap)
	    || (instancePtr->palette != colorTablePtr->id.palette)
	    || (instancePtr->gamma != colorTablePtr->id.gamma)) {
	/*
	 * Free up our old color table, and get a new one.
	 */

	if (colorTablePtr != NULL) {
	    colorTablePtr->liveRefCount--;
	    FreeColorTable(colorTablePtr, 0);
	}
	GetColorTable(instancePtr);

	/*
	 * Create a new XImage structure for sending data to the X server, if
	 * necessary.
	 */

	if (instancePtr->colorTablePtr->flags & BLACK_AND_WHITE) {
	    bitsPerPixel = 1;
	} else {
	    bitsPerPixel = instancePtr->visualInfo.depth;
	}

	if ((instancePtr->imagePtr == NULL)
		|| (instancePtr->imagePtr->bits_per_pixel != bitsPerPixel)) {
	    if (instancePtr->imagePtr != NULL) {
		XDestroyImage(instancePtr->imagePtr);
	    }
	    imagePtr = XCreateImage(instancePtr->display,
		    instancePtr->visualInfo.visual, (unsigned) bitsPerPixel,
		    (bitsPerPixel > 1? ZPixmap: XYBitmap), 0, NULL,
		    1, 1, 32, 0);
	    instancePtr->imagePtr = imagePtr;

	    /*
	     * We create images using the local host's endianness, rather than
	     * the endianness of the server; otherwise we would have to
	     * byte-swap any 16 or 32 bit values that we store in the image
	     * if the server's endianness is different from ours.
	     */

	    if (imagePtr != NULL) {
#ifdef WORDS_BIGENDIAN
		imagePtr->byte_order = MSBFirst;
#else
		imagePtr->byte_order = LSBFirst;
#endif
		_XInitImageFuncPtrs(imagePtr);
	    }
	}
    }

    /*
     * If the user has specified a width and/or height for the model which is
     * different from our current width/height, set the size to the values
     * specified by the user. If we have no pixmap, we do this also, since it
     * has the side effect of allocating a pixmap for us.
     */

    if ((instancePtr->pixels == None) || (instancePtr->error == NULL)
	    || (instancePtr->width != modelPtr->width)
	    || (instancePtr->height != modelPtr->height)) {
	TkImgPhotoInstanceSetSize(instancePtr);
    }

    /*
     * Redither this instance if necessary.
     */

    if ((modelPtr->flags & IMAGE_CHANGED)
	    || (instancePtr->colorTablePtr != colorTablePtr)) {
	TkClipBox(modelPtr->validRegion, &validBox);
	if ((validBox.width > 0) && (validBox.height > 0)) {
	    TkImgDitherInstance(instancePtr, validBox.x, validBox.y,
		    validBox.width, validBox.height);
	}
    }
}

/*
 *----------------------------------------------------------------------
 *
 * TkImgPhotoGet --
 *
 *	This function is called for each use of a photo image in a widget.
 *
 * Results:
 *	The return value is a token for the instance, which is passed back to
 *	us in calls to TkImgPhotoDisplay and ImgPhotoFree.
 *
 * Side effects:
 *	A data structure is set up for the instance (or, an existing instance
 *	is re-used for the new one).
 *
 *----------------------------------------------------------------------
 */

ClientData
TkImgPhotoGet(
    Tk_Window tkwin,		/* Window in which the instance will be
				 * used. */
    ClientData modelData)	/* Pointer to our model structure for the
				 * image. */
{
    PhotoModel *modelPtr = (PhotoModel *)modelData;
    PhotoInstance *instancePtr;
    Colormap colormap;
    int mono, nRed, nGreen, nBlue, numVisuals;
    XVisualInfo visualInfo, *visInfoPtr;
    char buf[TCL_INTEGER_SPACE * 3];
    XColor *white, *black;
    XGCValues gcValues;

    /*
     * Table of "best" choices for palette for PseudoColor displays with
     * between 3 and 15 bits/pixel.
     */

    static const int paletteChoice[13][3] = {
	/*  #red, #green, #blue */
	 {2,  2,  2,		/* 3 bits, 8 colors */},
	 {2,  3,  2,		/* 4 bits, 12 colors */},
	 {3,  4,  2,		/* 5 bits, 24 colors */},
	 {4,  5,  3,		/* 6 bits, 60 colors */},
	 {5,  6,  4,		/* 7 bits, 120 colors */},
	 {7,  7,  4,		/* 8 bits, 198 colors */},
	 {8, 10,  6,		/* 9 bits, 480 colors */},
	{10, 12,  8,		/* 10 bits, 960 colors */},
	{14, 15,  9,		/* 11 bits, 1890 colors */},
	{16, 20, 12,		/* 12 bits, 3840 colors */},
	{20, 24, 16,		/* 13 bits, 7680 colors */},
	{26, 30, 20,		/* 14 bits, 15600 colors */},
	{32, 32, 30,		/* 15 bits, 30720 colors */}
    };

    /*
     * See if there is already an instance for windows using the same
     * colormap. If so then just re-use it.
     */

    colormap = Tk_Colormap(tkwin);
    for (instancePtr = modelPtr->instancePtr; instancePtr != NULL;
	    instancePtr = instancePtr->nextPtr) {
	if ((colormap == instancePtr->colormap)
		&& (Tk_Display(tkwin) == instancePtr->display)) {
	    /*
	     * Re-use this instance.
	     */

	    if (instancePtr->refCount == 0) {
		/*
		 * We are resurrecting this instance.
		 */

		Tcl_CancelIdleCall(TkImgDisposeInstance, instancePtr);
		if (instancePtr->colorTablePtr != NULL) {
		    FreeColorTable(instancePtr->colorTablePtr, 0);
		}
		GetColorTable(instancePtr);
	    }
	    instancePtr->refCount++;
	    return instancePtr;
	}
    }

    /*
     * The image isn't already in use in a window with the same colormap. Make
     * a new instance of the image.
     */

    instancePtr = (PhotoInstance *)ckalloc(sizeof(PhotoInstance));
    instancePtr->modelPtr = modelPtr;
    instancePtr->display = Tk_Display(tkwin);
    instancePtr->colormap = Tk_Colormap(tkwin);
    Tk_PreserveColormap(instancePtr->display, instancePtr->colormap);
    instancePtr->refCount = 1;
    instancePtr->colorTablePtr = NULL;
    instancePtr->pixels = None;
    instancePtr->error = NULL;
    instancePtr->width = 0;
    instancePtr->height = 0;
    instancePtr->imagePtr = 0;
    instancePtr->nextPtr = modelPtr->instancePtr;
    modelPtr->instancePtr = instancePtr;

    /*
     * Obtain information about the visual and decide on the default palette.
     */

    visualInfo.screen = Tk_ScreenNumber(tkwin);
    visualInfo.visualid = XVisualIDFromVisual(Tk_Visual(tkwin));
    visInfoPtr = XGetVisualInfo(Tk_Display(tkwin),
	    VisualScreenMask | VisualIDMask, &visualInfo, &numVisuals);
    if (visInfoPtr == NULL) {
	Tcl_Panic("TkImgPhotoGet couldn't find visual for window");
    }

    nRed = 2;
    nGreen = nBlue = 0;
    mono = 1;
    instancePtr->visualInfo = *visInfoPtr;
    switch (visInfoPtr->c_class) {
    case DirectColor:
    case TrueColor:
	nRed = 1 << CountBits(visInfoPtr->red_mask);
	nGreen = 1 << CountBits(visInfoPtr->green_mask);
	nBlue = 1 << CountBits(visInfoPtr->blue_mask);
	mono = 0;
	break;
    case PseudoColor:
    case StaticColor:
	if (visInfoPtr->depth > 15) {
	    nRed = 32;
	    nGreen = 32;
	    nBlue = 32;
	    mono = 0;
	} else if (visInfoPtr->depth >= 3) {
	    const int *ip = paletteChoice[visInfoPtr->depth - 3];

	    nRed = ip[0];
	    nGreen = ip[1];
	    nBlue = ip[2];
	    mono = 0;
	}
	break;
    case GrayScale:
    case StaticGray:
	nRed = 1 << visInfoPtr->depth;
	break;
    }
    XFree((char *) visInfoPtr);

    if (mono) {
	snprintf(buf, sizeof(buf), "%d", nRed);
    } else {
	snprintf(buf, sizeof(buf), "%d/%d/%d", nRed, nGreen, nBlue);
    }
    instancePtr->defaultPalette = Tk_GetUid(buf);

    /*
     * Make a GC with background = black and foreground = white.
     */

    white = Tk_GetColor(modelPtr->interp, tkwin, "white");
    black = Tk_GetColor(modelPtr->interp, tkwin, "black");
    gcValues.foreground = (white != NULL)? white->pixel:
	    WhitePixelOfScreen(Tk_Screen(tkwin));
    gcValues.background = (black != NULL)? black->pixel:
	    BlackPixelOfScreen(Tk_Screen(tkwin));
    Tk_FreeColor(white);
    Tk_FreeColor(black);
    gcValues.graphics_exposures = False;
    instancePtr->gc = Tk_GetGC(tkwin,
	    GCForeground|GCBackground|GCGraphicsExposures, &gcValues);

    /*
     * Set configuration options and finish the initialization of the
     * instance. This will also dither the image if necessary.
     */

    TkImgPhotoConfigureInstance(instancePtr);

    /*
     * If this is the first instance, must set the size of the image.
     */

    if (instancePtr->nextPtr == NULL) {
	Tk_ImageChanged(modelPtr->tkModel, 0, 0, 0, 0,
		modelPtr->width, modelPtr->height);
    }

    return instancePtr;
}

#ifndef TKPUTIMAGE_CAN_BLEND
/*
 *----------------------------------------------------------------------
 *
 * BlendComplexAlpha --
 *
 *	This function is called when an image with partially transparent
 *	pixels must be drawn over another image. It blends the photo data onto
 *	a local copy of the surface that we are drawing on, *including* the
 *	pixels drawn by everything that should be drawn underneath the image.
 *
 *	Much of this code has hard-coded values in for speed because this
 *	routine is performance critical for complex image drawing.
 *
 * Results:
 *	None.
 *
 * Side effects:
 *	Background image passed in gets drawn over with image data.
 *
 * Notes:
 *	This should work on all platforms that set mask and shift data
 *	properly from the visualInfo. RGB is really only a 24+ bpp version
 *	whereas RGB15 is the correct version and works for 15bpp+, but it
 *	slower, so it's only used for 15bpp+.
 *
 *	Note that Win32 pre-defines those operations that we really need.
 *
 *----------------------------------------------------------------------
 */
<<<<<<< HEAD
#ifndef TK_CAN_RENDER_RGBA
#ifndef _WIN32
#define GetRValue(rgb)	(UCHAR(((rgb) & red_mask) >> red_shift))
#define GetGValue(rgb)	(UCHAR(((rgb) & green_mask) >> green_shift))
#define GetBValue(rgb)	(UCHAR(((rgb) & blue_mask) >> blue_shift))
#define RGB(r, g, b)	((unsigned)( \
	(UCHAR(r) << red_shift)   | \
	(UCHAR(g) << green_shift) | \
	(UCHAR(b) << blue_shift)  ))
#define RGB15(r, g, b)	((unsigned)( \
	(((r) * red_mask / 255)   & red_mask)   | \
	(((g) * green_mask / 255) & green_mask) | \
	(((b) * blue_mask / 255)  & blue_mask)  ))
#endif /* !_WIN32 */
=======
>>>>>>> 65574f3a

static void
BlendComplexAlpha(
    XImage *bgImg,		/* Background image to draw on. */
    PhotoInstance *iPtr,	/* Image instance to draw. */
    int xOffset, int yOffset,	/* X & Y offset into image instance to
				 * draw. */
    int width, int height)	/* Width & height of image to draw. */
{
    int x, y, line;
    unsigned long pixel;
<<<<<<< HEAD
    unsigned char r, g, b, alpha, unalpha, *modelPtr;
    unsigned char *alphaAr = iPtr->modelPtr->pix32;
=======
    unsigned char r, g, b, alpha, unalpha, *masterPtr;
    unsigned char *alphaAr = iPtr->masterPtr->pix32;
    int rshift, gshift, bshift, rbits, gbits, bbits;
    unsigned long rmask, gmask, bmask;

#define GetRedFromPixel(p)	(((p) & rmask) >> rshift)
#define GetGreenFromPixel(p)	(((p) & gmask) >> gshift)
#define GetBlueFromPixel(p)	(((p) & bmask) >> bshift)
#define ColoursToRGB(r,g,b)	((r) << rshift | (g) << gshift | (b) << bshift)
#define ColoursToRGB15(r,g,b)	((unsigned)( \
	(((r) * rmask / 255)   & rmask)   | \
	(((g) * gmask / 255) & gmask) | \
	(((b) * bmask / 255)  & bmask)  ))
>>>>>>> 65574f3a

    /*
     * This blending is an integer version of the Source-Over compositing rule
     * (see Porter&Duff, "Compositing Digital Images", proceedings of SIGGRAPH
     * 1984) that has been hard-coded (for speed) to work with targetting a
     * solid surface.
     *
     * The 'unalpha' field must be 255-alpha; it is separated out to encourage
     * more efficient compilation.
     */

#define ALPHA_BLEND(bgPix, imgPix, alpha, unalpha) \
	((bgPix * unalpha + imgPix * alpha) / 255)

    /*
     * We have to get the mask and shift info from the visual on all systems.
     * Previously this was only on non-Win32 systems, and on Win32 the
     * GetxValue() and RGB() macros from windows.h were used.
     */
    TkDecomposeMaskToShiftAndBits(rmask = iPtr->visualInfo.visual->red_mask,&rshift,&rbits);
    TkDecomposeMaskToShiftAndBits(gmask = iPtr->visualInfo.visual->green_mask,&gshift,&gbits);
    TkDecomposeMaskToShiftAndBits(bmask = iPtr->visualInfo.visual->blue_mask,&bshift,&bbits);

    /*
     * Only UNIX requires the special case for <24bpp. It varies with 3 extra
     * shifts and uses RGB15. The 24+bpp version could also then be further
     * optimized.
     */

#if !defined(_WIN32)
    if (bgImg->depth < 24) {
	unsigned char red_mlen, green_mlen, blue_mlen;

	red_mlen = 8 - CountBits(rmask >> rshift);
	green_mlen = 8 - CountBits(gmask >> gshift);
	blue_mlen = 8 - CountBits(bmask >> bshift);
	for (y = 0; y < height; y++) {
	    line = (y + yOffset) * iPtr->modelPtr->width;
	    for (x = 0; x < width; x++) {
		modelPtr = alphaAr + ((line + x + xOffset) * 4);
		alpha = modelPtr[3];

		/*
		 * Ignore pixels that are fully transparent
		 */

		if (alpha) {
		    /*
		     * We could perhaps be more efficient than XGetPixel for
		     * 24 and 32 bit displays, but this seems "fast enough".
		     */

		    r = modelPtr[0];
		    g = modelPtr[1];
		    b = modelPtr[2];
		    if (alpha != 255) {
			/*
			 * Only blend pixels that have some transparency
			 */

			unsigned char ra, ga, ba;

			pixel = XGetPixel(bgImg, x, y);
			ra = GetRedFromPixel(pixel) << red_mlen;
			ga = GetGreenFromPixel(pixel) << green_mlen;
			ba = GetBlueFromPixel(pixel) << blue_mlen;
			unalpha = 255 - alpha;	/* Calculate once. */
			r = ALPHA_BLEND(ra, r, alpha, unalpha);
			g = ALPHA_BLEND(ga, g, alpha, unalpha);
			b = ALPHA_BLEND(ba, b, alpha, unalpha);
		    }
		    XPutPixel(bgImg, x, y, ColoursToRGB15(r, g, b));
		}
	    }
	}
	return;
    }
#endif /* !_WIN32 */

    for (y = 0; y < height; y++) {
	line = (y + yOffset) * iPtr->modelPtr->width;
	for (x = 0; x < width; x++) {
	    modelPtr = alphaAr + ((line + x + xOffset) * 4);
	    alpha = modelPtr[3];

	    /*
	     * Ignore pixels that are fully transparent
	     */

	    if (alpha) {
		/*
		 * We could perhaps be more efficient than XGetPixel for 24
		 * and 32 bit displays, but this seems "fast enough".
		 */

		r = modelPtr[0];
		g = modelPtr[1];
		b = modelPtr[2];
		if (alpha != 255) {
		    /*
		     * Only blend pixels that have some transparency
		     */

		    unsigned char ra, ga, ba;

		    pixel = XGetPixel(bgImg, x, y);
		    ra = GetRedFromPixel(pixel);
		    ga = GetGreenFromPixel(pixel);
		    ba = GetBlueFromPixel(pixel);
		    unalpha = 255 - alpha;	/* Calculate once. */
		    r = ALPHA_BLEND(ra, r, alpha, unalpha);
		    g = ALPHA_BLEND(ga, g, alpha, unalpha);
		    b = ALPHA_BLEND(ba, b, alpha, unalpha);
		}
		XPutPixel(bgImg, x, y, ColoursToRGB(r, g, b));
	    }
	}
    }
#undef ALPHA_BLEND
}
#endif /* TK_CAN_RENDER_RGBA */

/*
 *----------------------------------------------------------------------
 *
 * TkImgPhotoDisplay --
 *
 *	This function is invoked to draw a photo image.
 *
 * Results:
 *	None.
 *
 * Side effects:
 *	A portion of the image gets rendered in a pixmap or window.
 *
 *----------------------------------------------------------------------
 */

void
TkImgPhotoDisplay(
    ClientData clientData,	/* Pointer to PhotoInstance structure for
				 * instance to be displayed. */
    Display *display,		/* Display on which to draw image. */
    Drawable drawable,		/* Pixmap or window in which to draw image. */
    int imageX, int imageY,	/* Upper-left corner of region within image to
				 * draw. */
    int width, int height,	/* Dimensions of region within image to
				 * draw. */
    int drawableX,int drawableY)/* Coordinates within drawable that correspond
				 * to imageX and imageY. */
{
    PhotoInstance *instancePtr = (PhotoInstance *)clientData;
#ifndef TK_CAN_RENDER_RGBA
    XVisualInfo visInfo = instancePtr->visualInfo;
#endif

    /*
     * If there's no pixmap, it means that an error occurred while creating
     * the image instance so it can't be displayed.
     */

    if (instancePtr->pixels == None) {
	return;
    }

#ifdef TK_CAN_RENDER_RGBA

    /*
     * We can use TkpPutRGBAImage to render RGBA Ximages directly so there is
     * no need to call XGetImage or to do the Porter-Duff compositing by hand.
     */

    unsigned char *rgbaPixels = instancePtr->modelPtr->pix32;
    XImage *photo = XCreateImage(display, NULL, 32, ZPixmap, 0, (char*)rgbaPixels,
				 (unsigned int)instancePtr->width,
				 (unsigned int)instancePtr->height,
				 0, (unsigned int)(4 * instancePtr->width));
    TkpPutRGBAImage(display, drawable, instancePtr->gc,
	       photo, imageX, imageY, drawableX, drawableY,
	       (unsigned int) width, (unsigned int) height);
    photo->data = NULL;
    XDestroyImage(photo);

#else

    if ((instancePtr->modelPtr->flags & COMPLEX_ALPHA)
	    && visInfo.depth >= 15
	    && (visInfo.c_class == DirectColor || visInfo.c_class == TrueColor)) {
	Tk_ErrorHandler handler;
	XImage *bgImg = NULL;

	/*
	 * Create an error handler to suppress the case where the input was
	 * not properly constrained, which can cause an X error. [Bug 979239]
	 */

	handler = Tk_CreateErrorHandler(display, -1, -1, -1, NULL, NULL);

	/*
	 * Pull the current background from the display to blend with
	 */

	bgImg = XGetImage(display, drawable, drawableX, drawableY,
		(unsigned int)width, (unsigned int)height, AllPlanes, ZPixmap);
	if (bgImg == NULL) {
	    Tk_DeleteErrorHandler(handler);
	    /* We failed to get the image, so draw without blending alpha.
	     * It's the best we can do.
	     */
	    goto fallBack;
	}

	BlendComplexAlpha(bgImg, instancePtr, imageX, imageY, width, height);

	/*
	 * Color info is unimportant as we only do this operation for depth >=
	 * 15.
	 */

	TkPutImage(NULL, 0, display, drawable, instancePtr->gc,
		bgImg, 0, 0, drawableX, drawableY,
		(unsigned int) width, (unsigned int) height);
	XDestroyImage(bgImg);
	Tk_DeleteErrorHandler(handler);
    } else {
	/*
	 * modelPtr->region describes which parts of the image contain valid
	 * data. We set this region as the clip mask for the gc, setting its
	 * origin appropriately, and use it when drawing the image.
	 */

    fallBack:
	TkSetRegion(display, instancePtr->gc,
		instancePtr->modelPtr->validRegion);
	XSetClipOrigin(display, instancePtr->gc, drawableX - imageX,
		drawableY - imageY);
	XCopyArea(display, instancePtr->pixels, drawable, instancePtr->gc,
		imageX, imageY, (unsigned) width, (unsigned) height,
		drawableX, drawableY);
	XSetClipMask(display, instancePtr->gc, None);
	XSetClipOrigin(display, instancePtr->gc, 0, 0);
    }
    (void)XFlush(display);
#endif
}

/*
 *----------------------------------------------------------------------
 *
 * TkImgPhotoFree --
 *
 *	This function is called when a widget ceases to use a particular
 *	instance of an image. We don't actually get rid of the instance until
 *	later because we may be about to get this instance again.
 *
 * Results:
 *	None.
 *
 * Side effects:
 *	Internal data structures get cleaned up, later.
 *
 *----------------------------------------------------------------------
 */

void
TkImgPhotoFree(
    ClientData clientData,	/* Pointer to PhotoInstance structure for
				 * instance to be displayed. */
    Display *display)		/* Display containing window that used
				 * image. */
{
    PhotoInstance *instancePtr = (PhotoInstance *)clientData;
    ColorTable *colorPtr;
    (void)display;

    if (instancePtr->refCount-- > 1) {
	return;
    }

    /*
     * There are no more uses of the image within this widget. Decrement the
     * count of live uses of its color table, so that its colors can be
     * reclaimed if necessary, and set up an idle call to free the instance
     * structure.
     */

    colorPtr = instancePtr->colorTablePtr;
    if (colorPtr != NULL) {
	colorPtr->liveRefCount--;
    }

    Tcl_DoWhenIdle(TkImgDisposeInstance, instancePtr);
}

/*
 *----------------------------------------------------------------------
 *
 * TkImgPhotoInstanceSetSize --
 *
 *	This function reallocates the instance pixmap and dithering error
 *	array for a photo instance, as necessary, to change the image's size
 *	to `width' x `height' pixels.
 *
 * Results:
 *	None.
 *
 * Side effects:
 *	Storage gets reallocated, here and in the X server.
 *
 *----------------------------------------------------------------------
 */

void
TkImgPhotoInstanceSetSize(
    PhotoInstance *instancePtr)	/* Instance whose size is to be changed. */
{
    PhotoModel *modelPtr;
    schar *newError, *errSrcPtr, *errDestPtr;
    int h, offset;
    XRectangle validBox;
    Pixmap newPixmap;

    modelPtr = instancePtr->modelPtr;
    TkClipBox(modelPtr->validRegion, &validBox);

    if ((instancePtr->width != modelPtr->width)
	    || (instancePtr->height != modelPtr->height)
	    || (instancePtr->pixels == None)) {
	newPixmap = Tk_GetPixmap(instancePtr->display,
		RootWindow(instancePtr->display,
			instancePtr->visualInfo.screen),
		(modelPtr->width > 0) ? modelPtr->width: 1,
		(modelPtr->height > 0) ? modelPtr->height: 1,
		instancePtr->visualInfo.depth);
	if (!newPixmap) {
	    Tcl_Panic("Fail to create pixmap with Tk_GetPixmap in TkImgPhotoInstanceSetSize");
	}

	/*
	 * The following is a gross hack needed to properly support colormaps
	 * under Windows. Before the pixels can be copied to the pixmap, the
	 * relevent colormap must be associated with the drawable. Normally we
	 * can infer this association from the window that was used to create
	 * the pixmap. However, in this case we're using the root window, so
	 * we have to be more explicit.
	 */

	TkSetPixmapColormap(newPixmap, instancePtr->colormap);

	if (instancePtr->pixels != None) {
	    /*
	     * Copy any common pixels from the old pixmap and free it.
	     */

	    XCopyArea(instancePtr->display, instancePtr->pixels, newPixmap,
		    instancePtr->gc, validBox.x, validBox.y,
		    validBox.width, validBox.height, validBox.x, validBox.y);
	    Tk_FreePixmap(instancePtr->display, instancePtr->pixels);
	}
	instancePtr->pixels = newPixmap;
    }

    if ((instancePtr->width != modelPtr->width)
	    || (instancePtr->height != modelPtr->height)
	    || (instancePtr->error == NULL)) {
	if (modelPtr->height > 0 && modelPtr->width > 0) {
	    /*
	     * TODO: use attemptckalloc() here once there is a strategy that
	     * will allow us to recover from failure. Right now, there's no
	     * such possibility.
	     */

	    newError = (schar *)ckalloc(modelPtr->height * modelPtr->width
		    * 3 * sizeof(schar));

	    /*
	     * Zero the new array so that we don't get bogus error values
	     * propagating into areas we dither later.
	     */

	    if ((instancePtr->error != NULL)
		    && ((instancePtr->width == modelPtr->width)
		    || (validBox.width == modelPtr->width))) {
		if (validBox.y > 0) {
		    memset(newError, 0, (size_t)
			    validBox.y * modelPtr->width * 3 * sizeof(schar));
		}
		h = validBox.y + validBox.height;
		if (h < modelPtr->height) {
		    memset(newError + h*modelPtr->width*3, 0,
			    (size_t) (modelPtr->height - h)
			    * modelPtr->width * 3 * sizeof(schar));
		}
	    } else {
		memset(newError, 0, (size_t)
			modelPtr->height * modelPtr->width *3*sizeof(schar));
	    }
	} else {
	    newError = NULL;
	}

	if (instancePtr->error != NULL) {
	    /*
	     * Copy the common area over to the new array and free the old
	     * array.
	     */

	    if (modelPtr->width == instancePtr->width) {
		offset = validBox.y * modelPtr->width * 3;
		memcpy(newError + offset, instancePtr->error + offset,
			(size_t) validBox.height
			* modelPtr->width * 3 * sizeof(schar));

	    } else if (validBox.width > 0 && validBox.height > 0) {
		errDestPtr = newError +
			(validBox.y * modelPtr->width + validBox.x) * 3;
		errSrcPtr = instancePtr->error +
			(validBox.y * instancePtr->width + validBox.x) * 3;

		for (h = validBox.height; h > 0; --h) {
		    memcpy(errDestPtr, errSrcPtr,
			    validBox.width * 3 * sizeof(schar));
		    errDestPtr += modelPtr->width * 3;
		    errSrcPtr += instancePtr->width * 3;
		}
	    }
	    ckfree(instancePtr->error);
	}

	instancePtr->error = newError;
    }

    instancePtr->width = modelPtr->width;
    instancePtr->height = modelPtr->height;
}

/*
 *----------------------------------------------------------------------
 *
 * IsValidPalette --
 *
 *	This function is called to check whether a value given for the
 *	-palette option is valid for a particular instance of a photo image.
 *
 * Results:
 *	A boolean value: 1 if the palette is acceptable, 0 otherwise.
 *
 * Side effects:
 *	None.
 *
 *----------------------------------------------------------------------
 */

static int
IsValidPalette(
    PhotoInstance *instancePtr,	/* Instance to which the palette specification
				 * is to be applied. */
    const char *palette)	/* Palette specification string. */
{
    int nRed, nGreen, nBlue, mono, numColors;
    char *endp;

    /*
     * First parse the specification: it must be of the form %d or %d/%d/%d.
     */

    nRed = strtol(palette, &endp, 10);
    if ((endp == palette) || ((*endp != 0) && (*endp != '/'))
	    || (nRed < 2) || (nRed > 256)) {
	return 0;
    }

    if (*endp == 0) {
	mono = 1;
	nGreen = nBlue = nRed;
    } else {
	palette = endp + 1;
	nGreen = strtol(palette, &endp, 10);
	if ((endp == palette) || (*endp != '/') || (nGreen < 2)
		|| (nGreen > 256)) {
	    return 0;
	}
	palette = endp + 1;
	nBlue = strtol(palette, &endp, 10);
	if ((endp == palette) || (*endp != 0) || (nBlue < 2)
		|| (nBlue > 256)) {
	    return 0;
	}
	mono = 0;
    }

    switch (instancePtr->visualInfo.c_class) {
    case DirectColor:
    case TrueColor:
	if ((nRed > (1 << CountBits(instancePtr->visualInfo.red_mask)))
		|| (nGreen>(1<<CountBits(instancePtr->visualInfo.green_mask)))
		|| (nBlue>(1<<CountBits(instancePtr->visualInfo.blue_mask)))) {
	    return 0;
	}
	break;
    case PseudoColor:
    case StaticColor:
	numColors = nRed;
	if (!mono) {
	    numColors *= nGreen * nBlue;
	}
	if (numColors > (1 << instancePtr->visualInfo.depth)) {
	    return 0;
	}
	break;
    case GrayScale:
    case StaticGray:
	if (!mono || (nRed > (1 << instancePtr->visualInfo.depth))) {
	    return 0;
	}
	break;
    }

    return 1;
}

/*
 *----------------------------------------------------------------------
 *
 * CountBits --
 *
 *	This function counts how many bits are set to 1 in `mask'.
 *
 * Results:
 *	The integer number of bits.
 *
 * Side effects:
 *	None.
 *
 *----------------------------------------------------------------------
 */

static int
CountBits(
    unsigned mask)			/* Value to count the 1 bits in. */
{
    int n;

    for (n=0 ; mask!=0 ; mask&=mask-1) {
	n++;
    }
    return n;
}

/*
 *----------------------------------------------------------------------
 *
 * GetColorTable --
 *
 *	This function is called to allocate a table of colormap information
 *	for an instance of a photo image. Only one such table is allocated for
 *	all photo instances using the same display, colormap, palette and
 *	gamma values, so that the application need only request a set of
 *	colors from the X server once for all such photo widgets. This
 *	function maintains a hash table to find previously-allocated
 *	ColorTables.
 *
 * Results:
 *	None.
 *
 * Side effects:
 *	A new ColorTable may be allocated and placed in the hash table, and
 *	have colors allocated for it.
 *
 *----------------------------------------------------------------------
 */

static void
GetColorTable(
    PhotoInstance *instancePtr)	/* Instance needing a color table. */
{
    ColorTable *colorPtr;
    Tcl_HashEntry *entry;
    ColorTableId id;
    int isNew;

    /*
     * Look for an existing ColorTable in the hash table.
     */

    memset(&id, 0, sizeof(id));
    id.display = instancePtr->display;
    id.colormap = instancePtr->colormap;
    id.palette = instancePtr->palette;
    id.gamma = instancePtr->gamma;
    if (!imgPhotoColorHashInitialized) {
	Tcl_InitHashTable(&imgPhotoColorHash, N_COLOR_HASH);
	imgPhotoColorHashInitialized = 1;
    }
    entry = Tcl_CreateHashEntry(&imgPhotoColorHash, (char *) &id, &isNew);

    if (!isNew) {
	/*
	 * Re-use the existing entry.
	 */

	colorPtr = (ColorTable *)Tcl_GetHashValue(entry);
    } else {
	/*
	 * No color table currently available; need to make one.
	 */

	colorPtr = (ColorTable *)ckalloc(sizeof(ColorTable));

	/*
	 * The following line of code should not normally be needed due to the
	 * assignment in the following line. However, it compensates for bugs
	 * in some compilers (HP, for example) where sizeof(ColorTable) is 24
	 * but the assignment only copies 20 bytes, leaving 4 bytes
	 * uninitialized; these cause problems when using the id for lookups
	 * in imgPhotoColorHash, and can result in core dumps.
	 */

	memset(&colorPtr->id, 0, sizeof(ColorTableId));
	colorPtr->id = id;
	Tk_PreserveColormap(colorPtr->id.display, colorPtr->id.colormap);
	colorPtr->flags = 0;
	colorPtr->refCount = 0;
	colorPtr->liveRefCount = 0;
	colorPtr->numColors = 0;
	colorPtr->visualInfo = instancePtr->visualInfo;
	colorPtr->pixelMap = NULL;
	Tcl_SetHashValue(entry, colorPtr);
    }

    colorPtr->refCount++;
    colorPtr->liveRefCount++;
    instancePtr->colorTablePtr = colorPtr;
    if (colorPtr->flags & DISPOSE_PENDING) {
	Tcl_CancelIdleCall(DisposeColorTable, colorPtr);
	colorPtr->flags &= ~DISPOSE_PENDING;
    }

    /*
     * Allocate colors for this color table if necessary.
     */

    if ((colorPtr->numColors == 0) && !(colorPtr->flags & BLACK_AND_WHITE)) {
	AllocateColors(colorPtr);
    }
}

/*
 *----------------------------------------------------------------------
 *
 * FreeColorTable --
 *
 *	This function is called when an instance ceases using a color table.
 *
 * Results:
 *	None.
 *
 * Side effects:
 *	If no other instances are using this color table, a when-idle handler
 *	is registered to free up the color table and the colors allocated for
 *	it.
 *
 *----------------------------------------------------------------------
 */

static void
FreeColorTable(
    ColorTable *colorPtr,	/* Pointer to the color table which is no
				 * longer required by an instance. */
    int force)			/* Force free to happen immediately. */
{
    if (colorPtr->refCount-- > 1) {
	return;
    }

    if (force) {
	if (colorPtr->flags & DISPOSE_PENDING) {
	    Tcl_CancelIdleCall(DisposeColorTable, colorPtr);
	    colorPtr->flags &= ~DISPOSE_PENDING;
	}
	DisposeColorTable(colorPtr);
    } else if (!(colorPtr->flags & DISPOSE_PENDING)) {
	Tcl_DoWhenIdle(DisposeColorTable, colorPtr);
	colorPtr->flags |= DISPOSE_PENDING;
    }
}

/*
 *----------------------------------------------------------------------
 *
 * AllocateColors --
 *
 *	This function allocates the colors required by a color table, and sets
 *	up the fields in the color table data structure which are used in
 *	dithering.
 *
 * Results:
 *	None.
 *
 * Side effects:
 *	Colors are allocated from the X server. Fields in the color table data
 *	structure are updated.
 *
 *----------------------------------------------------------------------
 */

static void
AllocateColors(
    ColorTable *colorPtr)	/* Pointer to the color table requiring colors
				 * to be allocated. */
{
    int i, r, g, b, rMult, mono;
    int numColors, nRed, nGreen, nBlue;
    double fr, fg, fb, igam;
    XColor *colors;
    unsigned long *pixels;

    /*
     * 16-bit intensity value for i/n of full intensity.
     */
#define CFRAC(i, n)	((i) * 65535 / (n))

    /* As for CFRAC, but apply exponent of g. */
#define CGFRAC(i, n, g)	((int)(65535 * pow((double)(i) / (n), (g))))

    /*
     * First parse the palette specification to get the required number of
     * shades of each primary.
     */

    mono = sscanf(colorPtr->id.palette, "%d/%d/%d", &nRed, &nGreen, &nBlue)
	    <= 1;
    igam = 1.0 / colorPtr->id.gamma;

    /*
     * Each time around this loop, we reduce the number of colors we're trying
     * to allocate until we succeed in allocating all of the colors we need.
     */

    for (;;) {
	/*
	 * If we are using 1 bit/pixel, we don't need to allocate any colors
	 * (we just use the foreground and background colors in the GC).
	 */

	if (mono && (nRed <= 2)) {
	    colorPtr->flags |= BLACK_AND_WHITE;
	    return;
	}

	/*
	 * Calculate the RGB coordinates of the colors we want to allocate and
	 * store them in *colors.
	 */

	if ((colorPtr->visualInfo.c_class == DirectColor)
		|| (colorPtr->visualInfo.c_class == TrueColor)) {

	    /*
	     * Direct/True Color: allocate shades of red, green, blue
	     * independently.
	     */

	    if (mono) {
		numColors = nGreen = nBlue = nRed;
	    } else {
		numColors = MAX(MAX(nRed, nGreen), nBlue);
	    }
	    colors = (XColor *)ckalloc(numColors * sizeof(XColor));

	    for (i = 0; i < numColors; ++i) {
		if (igam == 1.0) {
		    colors[i].red = CFRAC(i, nRed - 1);
		    colors[i].green = CFRAC(i, nGreen - 1);
		    colors[i].blue = CFRAC(i, nBlue - 1);
		} else {
		    colors[i].red = CGFRAC(i, nRed - 1, igam);
		    colors[i].green = CGFRAC(i, nGreen - 1, igam);
		    colors[i].blue = CGFRAC(i, nBlue - 1, igam);
		}
	    }
	} else {
	    /*
	     * PseudoColor, StaticColor, GrayScale or StaticGray visual: we
	     * have to allocate each color in the color cube separately.
	     */

	    numColors = (mono) ? nRed: (nRed * nGreen * nBlue);
	    colors = (XColor *)ckalloc(numColors * sizeof(XColor));

	    if (!mono) {
		/*
		 * Color display using a PseudoColor or StaticColor visual.
		 */

		i = 0;
		for (r = 0; r < nRed; ++r) {
		    for (g = 0; g < nGreen; ++g) {
			for (b = 0; b < nBlue; ++b) {
			    if (igam == 1.0) {
				colors[i].red = CFRAC(r, nRed - 1);
				colors[i].green = CFRAC(g, nGreen - 1);
				colors[i].blue = CFRAC(b, nBlue - 1);
			    } else {
				colors[i].red = CGFRAC(r, nRed - 1, igam);
				colors[i].green = CGFRAC(g, nGreen - 1, igam);
				colors[i].blue = CGFRAC(b, nBlue - 1, igam);
			    }
			    i++;
			}
		    }
		}
	    } else {
		/*
		 * Monochrome display - allocate the shades of gray we want.
		 */

		for (i = 0; i < numColors; ++i) {
		    if (igam == 1.0) {
			r = CFRAC(i, numColors - 1);
		    } else {
			r = CGFRAC(i, numColors - 1, igam);
		    }
		    colors[i].red = colors[i].green = colors[i].blue = r;
		}
	    }
	}

	/*
	 * Now try to allocate the colors we've calculated.
	 */

	pixels = (unsigned long *)ckalloc(numColors * sizeof(unsigned long));
	for (i = 0; i < numColors; ++i) {
	    if (!XAllocColor(colorPtr->id.display, colorPtr->id.colormap,
		    &colors[i])) {
		/*
		 * Can't get all the colors we want in the default colormap;
		 * first try freeing colors from other unused color tables.
		 */

		if (!ReclaimColors(&colorPtr->id, numColors - i)
			|| !XAllocColor(colorPtr->id.display,
			colorPtr->id.colormap, &colors[i])) {
		    /*
		     * Still can't allocate the color.
		     */

		    break;
		}
	    }
	    pixels[i] = colors[i].pixel;
	}

	/*
	 * If we didn't get all of the colors, reduce the resolution of the
	 * color cube, free the ones we got, and try again.
	 */

	if (i >= numColors) {
	    break;
	}
	XFreeColors(colorPtr->id.display, colorPtr->id.colormap, pixels, i, 0);
	ckfree(colors);
	ckfree(pixels);

	if (!mono) {
	    if ((nRed == 2) && (nGreen == 2) && (nBlue == 2)) {
		/*
		 * Fall back to 1-bit monochrome display.
		 */

		mono = 1;
	    } else {
		/*
		 * Reduce the number of shades of each primary to about 3/4 of
		 * the previous value. This should reduce the total number of
		 * colors required to about half the previous value for
		 * PseudoColor displays.
		 */

		nRed = (nRed * 3 + 2) / 4;
		nGreen = (nGreen * 3 + 2) / 4;
		nBlue = (nBlue * 3 + 2) / 4;
	    }
	} else {
	    /*
	     * Reduce the number of shades of gray to about 1/2.
	     */

	    nRed = nRed / 2;
	}
    }

    /*
     * We have allocated all of the necessary colors: fill in various fields
     * of the ColorTable record.
     */

    if (!mono) {
	colorPtr->flags |= COLOR_WINDOW;

	/*
	 * The following is a hairy hack. We only want to index into the
	 * pixelMap on colormap displays. However, if the display is on
	 * Windows, then we actually want to store the index not the value
	 * since we will be passing the color table into the TkPutImage call.
	 */

#ifndef _WIN32
	if ((colorPtr->visualInfo.c_class != DirectColor)
		&& (colorPtr->visualInfo.c_class != TrueColor)) {
	    colorPtr->flags |= MAP_COLORS;
	}
#endif /* _WIN32 */
    }

    colorPtr->numColors = numColors;
    colorPtr->pixelMap = pixels;

    /*
     * Set up quantization tables for dithering.
     */

    rMult = nGreen * nBlue;
    for (i = 0; i < 256; ++i) {
	r = (i * (nRed - 1) + 127) / 255;
	if (mono) {
	    fr = (double) colors[r].red / 65535.0;
	    if (colorPtr->id.gamma != 1.0 ) {
		fr = pow(fr, colorPtr->id.gamma);
	    }
	    colorPtr->colorQuant[0][i] = (int)(fr * 255.99);
	    colorPtr->redValues[i] = colors[r].pixel;
	} else {
	    g = (i * (nGreen - 1) + 127) / 255;
	    b = (i * (nBlue - 1) + 127) / 255;
	    if ((colorPtr->visualInfo.c_class == DirectColor)
		    || (colorPtr->visualInfo.c_class == TrueColor)) {
		colorPtr->redValues[i] =
			colors[r].pixel & colorPtr->visualInfo.red_mask;
		colorPtr->greenValues[i] =
			colors[g].pixel & colorPtr->visualInfo.green_mask;
		colorPtr->blueValues[i] =
			colors[b].pixel & colorPtr->visualInfo.blue_mask;
	    } else {
		r *= rMult;
		g *= nBlue;
		colorPtr->redValues[i] = r;
		colorPtr->greenValues[i] = g;
		colorPtr->blueValues[i] = b;
	    }
	    fr = (double) colors[r].red / 65535.0;
	    fg = (double) colors[g].green / 65535.0;
	    fb = (double) colors[b].blue / 65535.0;
	    if (colorPtr->id.gamma != 1.0) {
		fr = pow(fr, colorPtr->id.gamma);
		fg = pow(fg, colorPtr->id.gamma);
		fb = pow(fb, colorPtr->id.gamma);
	    }
	    colorPtr->colorQuant[0][i] = (int)(fr * 255.99);
	    colorPtr->colorQuant[1][i] = (int)(fg * 255.99);
	    colorPtr->colorQuant[2][i] = (int)(fb * 255.99);
	}
    }

    ckfree(colors);
}

/*
 *----------------------------------------------------------------------
 *
 * DisposeColorTable --
 *
 *	Release a color table and its associated resources.
 *
 * Results:
 *	None.
 *
 * Side effects:
 *	The colors in the argument color table are freed, as is the color
 *	table structure itself. The color table is removed from the hash table
 *	which is used to locate color tables.
 *
 *----------------------------------------------------------------------
 */

static void
DisposeColorTable(
    ClientData clientData)	/* Pointer to the ColorTable whose
				 * colors are to be released. */
{
    ColorTable *colorPtr = (ColorTable *)clientData;
    Tcl_HashEntry *entry;

    if (colorPtr->pixelMap != NULL) {
	if (colorPtr->numColors > 0) {
	    XFreeColors(colorPtr->id.display, colorPtr->id.colormap,
		    colorPtr->pixelMap, colorPtr->numColors, 0);
	    Tk_FreeColormap(colorPtr->id.display, colorPtr->id.colormap);
	}
	ckfree(colorPtr->pixelMap);
    }

    entry = Tcl_FindHashEntry(&imgPhotoColorHash, &colorPtr->id);
    if (entry == NULL) {
	Tcl_Panic("DisposeColorTable couldn't find hash entry");
    }
    Tcl_DeleteHashEntry(entry);

    ckfree(colorPtr);
}

/*
 *----------------------------------------------------------------------
 *
 * ReclaimColors --
 *
 *	This function is called to try to free up colors in the colormap used
 *	by a color table. It looks for other color tables with the same
 *	colormap and with a zero live reference count, and frees their colors.
 *	It only does so if there is the possibility of freeing up at least
 *	`numColors' colors.
 *
 * Results:
 *	The return value is TRUE if any colors were freed, FALSE otherwise.
 *
 * Side effects:
 *	ColorTables which are not currently in use may lose their color
 *	allocations.
 *
 *----------------------------------------------------------------------
 */

static int
ReclaimColors(
    ColorTableId *id,		/* Pointer to information identifying
				 * the color table which needs more colors. */
    int numColors)		/* Number of colors required. */
{
    Tcl_HashSearch srch;
    Tcl_HashEntry *entry;
    ColorTable *colorPtr;
    int nAvail = 0;

    /*
     * First scan through the color hash table to get an upper bound on how
     * many colors we might be able to free.
     */

    entry = Tcl_FirstHashEntry(&imgPhotoColorHash, &srch);
    while (entry != NULL) {
	colorPtr = (ColorTable *)Tcl_GetHashValue(entry);
	if ((colorPtr->id.display == id->display)
		&& (colorPtr->id.colormap == id->colormap)
		&& (colorPtr->liveRefCount == 0 )&& (colorPtr->numColors != 0)
		&& ((colorPtr->id.palette != id->palette)
			|| (colorPtr->id.gamma != id->gamma))) {
	    /*
	     * We could take this guy's colors off him.
	     */

	    nAvail += colorPtr->numColors;
	}
	entry = Tcl_NextHashEntry(&srch);
    }

    /*
     * nAvail is an (over)estimate of the number of colors we could free.
     */

    if (nAvail < numColors) {
	return 0;
    }

    /*
     * Scan through a second time freeing colors.
     */

    entry = Tcl_FirstHashEntry(&imgPhotoColorHash, &srch);
    while ((entry != NULL) && (numColors > 0)) {
	colorPtr = (ColorTable *)Tcl_GetHashValue(entry);
	if ((colorPtr->id.display == id->display)
		&& (colorPtr->id.colormap == id->colormap)
		&& (colorPtr->liveRefCount == 0) && (colorPtr->numColors != 0)
		&& ((colorPtr->id.palette != id->palette)
			|| (colorPtr->id.gamma != id->gamma))) {
	    /*
	     * Free the colors that this ColorTable has.
	     */

	    XFreeColors(colorPtr->id.display, colorPtr->id.colormap,
		    colorPtr->pixelMap, colorPtr->numColors, 0);
	    numColors -= colorPtr->numColors;
	    colorPtr->numColors = 0;
	    ckfree(colorPtr->pixelMap);
	    colorPtr->pixelMap = NULL;
	}

	entry = Tcl_NextHashEntry(&srch);
    }
    return 1;			/* We freed some colors. */
}

/*
 *----------------------------------------------------------------------
 *
 * TkImgDisposeInstance --
 *
 *	This function is called to finally free up an instance of a photo
 *	image which is no longer required.
 *
 * Results:
 *	None.
 *
 * Side effects:
 *	The instance data structure and the resources it references are freed.
 *
 *----------------------------------------------------------------------
 */

void
TkImgDisposeInstance(
    ClientData clientData)	/* Pointer to the instance whose resources are
				 * to be released. */
{
    PhotoInstance *instancePtr = (PhotoInstance *)clientData;
    PhotoInstance *prevPtr;

    if (instancePtr->pixels != None) {
	Tk_FreePixmap(instancePtr->display, instancePtr->pixels);
    }
    if (instancePtr->gc != NULL) {
	Tk_FreeGC(instancePtr->display, instancePtr->gc);
    }
    if (instancePtr->imagePtr != NULL) {
	XDestroyImage(instancePtr->imagePtr);
    }
    if (instancePtr->error != NULL) {
	ckfree(instancePtr->error);
    }
    if (instancePtr->colorTablePtr != NULL) {
	FreeColorTable(instancePtr->colorTablePtr, 1);
    }

    if (instancePtr->modelPtr->instancePtr == instancePtr) {
	instancePtr->modelPtr->instancePtr = instancePtr->nextPtr;
    } else {
	for (prevPtr = instancePtr->modelPtr->instancePtr;
		prevPtr->nextPtr != instancePtr; prevPtr = prevPtr->nextPtr) {
	    /* Empty loop body. */
	}
	prevPtr->nextPtr = instancePtr->nextPtr;
    }
    Tk_FreeColormap(instancePtr->display, instancePtr->colormap);
    ckfree(instancePtr);
}

/*
 *----------------------------------------------------------------------
 *
 * TkImgDitherInstance --
 *
 *	This function is called to update an area of an instance's pixmap by
 *	dithering the corresponding area of the model.
 *
 * Results:
 *	None.
 *
 * Side effects:
 *	The instance's pixmap gets updated.
 *
 *----------------------------------------------------------------------
 */

void
TkImgDitherInstance(
    PhotoInstance *instancePtr,	/* The instance to be updated. */
    int xStart, int yStart,	/* Coordinates of the top-left pixel in the
				 * block to be dithered. */
    int width, int height)	/* Dimensions of the block to be dithered. */
{
    PhotoModel *modelPtr = instancePtr->modelPtr;
    ColorTable *colorPtr = instancePtr->colorTablePtr;
    XImage *imagePtr;
    int nLines, bigEndian, i, c, x, y, xEnd, doDithering = 1;
    int bitsPerPixel, bytesPerLine, lineLength;
    unsigned char *srcLinePtr;
    schar *errLinePtr;
    unsigned firstBit, word, mask;

    /*
     * Turn dithering off in certain cases where it is not needed (TrueColor,
     * DirectColor with many colors).
     */

    if ((colorPtr->visualInfo.c_class == DirectColor)
	    || (colorPtr->visualInfo.c_class == TrueColor)) {
	int nRed, nGreen, nBlue, result;

	result = sscanf(colorPtr->id.palette, "%d/%d/%d", &nRed,
		&nGreen, &nBlue);
	if ((nRed >= 256)
		&& ((result == 1) || ((nGreen >= 256) && (nBlue >= 256)))) {
	    doDithering = 0;
	}
    }

    /*
     * First work out how many lines to do at a time, then how many bytes
     * we'll need for pixel storage, and allocate it.
     */

    nLines = (MAX_PIXELS + width - 1) / width;
    if (nLines < 1) {
	nLines = 1;
    }
    if (nLines > height ) {
	nLines = height;
    }

    imagePtr = instancePtr->imagePtr;
    if (imagePtr == NULL) {
	return;			/* We must be really tight on memory. */
    }
    bitsPerPixel = imagePtr->bits_per_pixel;
    bytesPerLine = ((bitsPerPixel * width + 31) >> 3) & ~3;
    imagePtr->width = width;
    imagePtr->height = nLines;
    imagePtr->bytes_per_line = bytesPerLine;

    /*
     * TODO: use attemptckalloc() here once we have some strategy for
     * recovering from the failure.
     */

    imagePtr->data = (char *)ckalloc(imagePtr->bytes_per_line * nLines);
    bigEndian = imagePtr->bitmap_bit_order == MSBFirst;
    firstBit = bigEndian? (1 << (imagePtr->bitmap_unit - 1)): 1;

    lineLength = modelPtr->width * 3;
    srcLinePtr = modelPtr->pix32 + (yStart * modelPtr->width + xStart) * 4;
    errLinePtr = instancePtr->error + yStart * lineLength + xStart * 3;
    xEnd = xStart + width;

    /*
     * Loop over the image, doing at most nLines lines before updating the
     * screen image.
     */

    for (; height > 0; height -= nLines) {
	unsigned char *dstLinePtr = (unsigned char *) imagePtr->data;
	int yEnd;

	if (nLines > height) {
	    nLines = height;
	}
	yEnd = yStart + nLines;
	for (y = yStart; y < yEnd; ++y) {
	    unsigned char *srcPtr = srcLinePtr;
	    schar *errPtr = errLinePtr;
	    unsigned char *destBytePtr = dstLinePtr;
	    unsigned *destLongPtr = (unsigned *) dstLinePtr;

	    if (colorPtr->flags & COLOR_WINDOW) {
		/*
		 * Color window. We dither the three components independently,
		 * using Floyd-Steinberg dithering, which propagates errors
		 * from the quantization of pixels to the pixels below and to
		 * the right.
		 */

		for (x = xStart; x < xEnd; ++x) {
		    int col[3];

		    if (doDithering) {
			for (i = 0; i < 3; ++i) {
			    /*
			     * Compute the error propagated into this pixel
			     * for this component. If e[x,y] is the array of
			     * quantization error values, we compute
			     *     7/16 * e[x-1,y] + 1/16 * e[x-1,y-1]
			     *   + 5/16 * e[x,y-1] + 3/16 * e[x+1,y-1]
			     * and round it to an integer.
			     *
			     * The expression ((c + 2056) >> 4) - 128 computes
			     * round(c / 16), and works correctly on machines
			     * without a sign-extending right shift.
			     */

			    c = (x > 0) ? errPtr[-3] * 7: 0;
			    if (y > 0) {
				if (x > 0) {
				    c += errPtr[-lineLength-3];
				}
				c += errPtr[-lineLength] * 5;
				if ((x + 1) < modelPtr->width) {
				    c += errPtr[-lineLength+3] * 3;
				}
			    }

			    /*
			     * Add the propagated error to the value of this
			     * component, quantize it, and store the
			     * quantization error.
			     */

			    c = ((c + 2056) >> 4) - 128 + *srcPtr++;
			    if (c < 0) {
				c = 0;
			    } else if (c > 255) {
				c = 255;
			    }
			    col[i] = colorPtr->colorQuant[i][c];
			    *errPtr++ = c - col[i];
			}
		    } else {
			/*
			 * Output is virtually continuous in this case, so
			 * don't bother dithering.
			 */

			col[0] = *srcPtr++;
			col[1] = *srcPtr++;
			col[2] = *srcPtr++;
		    }
		    srcPtr++;

		    /*
		     * Translate the quantized component values into an X
		     * pixel value, and store it in the image.
		     */

		    i = colorPtr->redValues[col[0]]
			    + colorPtr->greenValues[col[1]]
			    + colorPtr->blueValues[col[2]];
		    if (colorPtr->flags & MAP_COLORS) {
			i = colorPtr->pixelMap[i];
		    }
		    switch (bitsPerPixel) {
		    case NBBY:
			*destBytePtr++ = i;
			break;
#ifndef _WIN32
			/*
			 * This case is not valid for Windows because the
			 * image format is different from the pixel format in
			 * Win32. Eventually we need to fix the image code in
			 * Tk to use the Windows native image ordering. This
			 * would speed up the image code for all of the common
			 * sizes.
			 */

		    case NBBY * sizeof(unsigned):
			*destLongPtr++ = i;
			break;
#endif
		    default:
			XPutPixel(imagePtr, x - xStart, y - yStart,
				(unsigned) i);
		    }
		}

	    } else if (bitsPerPixel > 1) {
		/*
		 * Multibit monochrome window. The operation here is similar
		 * to the color window case above, except that there is only
		 * one component. If the model image is in color, use the
		 * luminance computed as
		 *	0.344 * red + 0.5 * green + 0.156 * blue.
		 */

		for (x = xStart; x < xEnd; ++x) {
		    c = (x > 0) ? errPtr[-1] * 7: 0;
		    if (y > 0) {
			if (x > 0) {
			    c += errPtr[-lineLength-1];
			}
			c += errPtr[-lineLength] * 5;
			if (x + 1 < modelPtr->width) {
			    c += errPtr[-lineLength+1] * 3;
			}
		    }
		    c = ((c + 2056) >> 4) - 128;

		    if (modelPtr->flags & COLOR_IMAGE) {
			c += (unsigned) (srcPtr[0] * 11 + srcPtr[1] * 16
				+ srcPtr[2] * 5 + 16) >> 5;
		    } else {
			c += srcPtr[0];
		    }
		    srcPtr += 4;

		    if (c < 0) {
			c = 0;
		    } else if (c > 255) {
			c = 255;
		    }
		    i = colorPtr->colorQuant[0][c];
		    *errPtr++ = c - i;
		    i = colorPtr->redValues[i];
		    switch (bitsPerPixel) {
		    case NBBY:
			*destBytePtr++ = i;
			break;
#ifndef _WIN32
			/*
			 * This case is not valid for Windows because the
			 * image format is different from the pixel format in
			 * Win32. Eventually we need to fix the image code in
			 * Tk to use the Windows native image ordering. This
			 * would speed up the image code for all of the common
			 * sizes.
			 */

		    case NBBY * sizeof(unsigned):
			*destLongPtr++ = i;
			break;
#endif
		    default:
			XPutPixel(imagePtr, x - xStart, y - yStart,
				(unsigned) i);
		    }
		}
	    } else {
		/*
		 * 1-bit monochrome window. This is similar to the multibit
		 * monochrome case above, except that the quantization is
		 * simpler (we only have black = 0 and white = 255), and we
		 * produce an XY-Bitmap.
		 */

		word = 0;
		mask = firstBit;
		for (x = xStart; x < xEnd; ++x) {
		    /*
		     * If we have accumulated a whole word, store it in the
		     * image and start a new word.
		     */

		    if (mask == 0) {
			*destLongPtr++ = word;
			mask = firstBit;
			word = 0;
		    }

		    c = (x > 0) ? errPtr[-1] * 7: 0;
		    if (y > 0) {
			if (x > 0) {
			    c += errPtr[-lineLength-1];
			}
			c += errPtr[-lineLength] * 5;
			if (x + 1 < modelPtr->width) {
			    c += errPtr[-lineLength+1] * 3;
			}
		    }
		    c = ((c + 2056) >> 4) - 128;

		    if (modelPtr->flags & COLOR_IMAGE) {
			c += (unsigned)(srcPtr[0] * 11 + srcPtr[1] * 16
				+ srcPtr[2] * 5 + 16) >> 5;
		    } else {
			c += srcPtr[0];
		    }
		    srcPtr += 4;

		    if (c < 0) {
			c = 0;
		    } else if (c > 255) {
			c = 255;
		    }
		    if (c >= 128) {
			word |= mask;
			*errPtr++ = c - 255;
		    } else {
			*errPtr++ = c;
		    }
		    mask = bigEndian? (mask >> 1): (mask << 1);
		}
		*destLongPtr = word;
	    }
	    srcLinePtr += modelPtr->width * 4;
	    errLinePtr += lineLength;
	    dstLinePtr += bytesPerLine;
	}

	/*
	 * Update the pixmap for this instance with the block of pixels that
	 * we have just computed.
	 */

	TkPutImage(colorPtr->pixelMap, colorPtr->numColors,
		instancePtr->display, instancePtr->pixels,
		instancePtr->gc, imagePtr, 0, 0, xStart, yStart,
		(unsigned) width, (unsigned) nLines);
	yStart = yEnd;
    }

    ckfree(imagePtr->data);
    imagePtr->data = NULL;
}

/*
 *----------------------------------------------------------------------
 *
 * TkImgResetDither --
 *
 *	This function is called to eliminate the content of a photo instance's
 *	dither error buffer. It's called when the overall image is blanked.
 *
 * Results:
 *	None.
 *
 * Side effects:
 *	The instance's dither buffer gets cleared.
 *
 *----------------------------------------------------------------------
 */

void
TkImgResetDither(
    PhotoInstance *instancePtr)
{
    if (instancePtr->error) {
	memset(instancePtr->error, 0,
		(size_t) instancePtr->modelPtr->width
		* instancePtr->modelPtr->height * 3 * sizeof(schar));
    }
}

/*
 * Local Variables:
 * mode: c
 * c-basic-offset: 4
 * fill-column: 78
 * End:
 */<|MERGE_RESOLUTION|>--- conflicted
+++ resolved
@@ -394,7 +394,7 @@
 }
  
-#ifndef TKPUTIMAGE_CAN_BLEND
+#ifndef TK_CAN_RENDER_RGBA
 /*
  *----------------------------------------------------------------------
  *
@@ -424,23 +424,6 @@
  *
  *----------------------------------------------------------------------
  */
-<<<<<<< HEAD
-#ifndef TK_CAN_RENDER_RGBA
-#ifndef _WIN32
-#define GetRValue(rgb)	(UCHAR(((rgb) & red_mask) >> red_shift))
-#define GetGValue(rgb)	(UCHAR(((rgb) & green_mask) >> green_shift))
-#define GetBValue(rgb)	(UCHAR(((rgb) & blue_mask) >> blue_shift))
-#define RGB(r, g, b)	((unsigned)( \
-	(UCHAR(r) << red_shift)   | \
-	(UCHAR(g) << green_shift) | \
-	(UCHAR(b) << blue_shift)  ))
-#define RGB15(r, g, b)	((unsigned)( \
-	(((r) * red_mask / 255)   & red_mask)   | \
-	(((g) * green_mask / 255) & green_mask) | \
-	(((b) * blue_mask / 255)  & blue_mask)  ))
-#endif /* !_WIN32 */
-=======
->>>>>>> 65574f3a
 
 static void
 BlendComplexAlpha(
@@ -452,12 +435,8 @@
 {
     int x, y, line;
     unsigned long pixel;
-<<<<<<< HEAD
     unsigned char r, g, b, alpha, unalpha, *modelPtr;
     unsigned char *alphaAr = iPtr->modelPtr->pix32;
-=======
-    unsigned char r, g, b, alpha, unalpha, *masterPtr;
-    unsigned char *alphaAr = iPtr->masterPtr->pix32;
     int rshift, gshift, bshift, rbits, gbits, bbits;
     unsigned long rmask, gmask, bmask;
 
@@ -469,7 +448,6 @@
 	(((r) * rmask / 255)   & rmask)   | \
 	(((g) * gmask / 255) & gmask) | \
 	(((b) * bmask / 255)  & bmask)  ))
->>>>>>> 65574f3a
 
     /*
      * This blending is an integer version of the Source-Over compositing rule
