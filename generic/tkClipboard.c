--- conflicted
+++ resolved
@@ -653,18 +653,9 @@
      * and set up an event handler for it.
      */
 
-<<<<<<< HEAD
-    dispPtr->clipWindow = Tk_CreateWindow(interp, NULL, "_clip",
-	    DisplayString(dispPtr->display));
-    if (dispPtr->clipWindow == NULL) {
-	return TCL_ERROR;
-    }
-    Tcl_Preserve(dispPtr->clipWindow);
-=======
     dispPtr->clipWindow = TkAllocWindow(dispPtr,
 	DefaultScreen(dispPtr->display), NULL);
-    Tcl_Preserve((ClientData) dispPtr->clipWindow);
->>>>>>> ae398739
+    Tcl_Preserve(dispPtr->clipWindow);
     atts.override_redirect = True;
     Tk_ChangeWindowAttributes(dispPtr->clipWindow, CWOverrideRedirect, &atts);
     Tk_MakeWindowExist(dispPtr->clipWindow);
