/*
 * tkScrollbar.c --
 *
 *	This module implements a scrollbar widgets for the Tk toolkit. A
 *	scrollbar displays a slider and two arrows; mouse clicks on features
 *	within the scrollbar cause scrolling commands to be invoked.
 *
 * Copyright (c) 1990-1994 The Regents of the University of California.
 * Copyright (c) 1994-1997 Sun Microsystems, Inc.
 *
 * See the file "license.terms" for information on usage and redistribution of
 * this file, and for a DISCLAIMER OF ALL WARRANTIES.
 */

#include "tkInt.h"
#include "tkScrollbar.h"
#include "default.h"

/*
 * Custom option for handling "-orient"
 */

static const Tk_CustomOption orientOption = {
    TkOrientParseProc, TkOrientPrintProc, NULL
};

/* non-const space for "-width" default value for scrollbars */
char tkDefScrollbarWidth[TCL_INTEGER_SPACE] = DEF_SCROLLBAR_WIDTH;

/*
 * Information used for argv parsing.
 */

static const Tk_ConfigSpec configSpecs[] = {
    {TK_CONFIG_BORDER, "-activebackground", "activeBackground", "Foreground",
	DEF_SCROLLBAR_ACTIVE_BG_COLOR, offsetof(TkScrollbar, activeBorder),
	TK_CONFIG_COLOR_ONLY, NULL},
    {TK_CONFIG_BORDER, "-activebackground", "activeBackground", "Foreground",
	DEF_SCROLLBAR_ACTIVE_BG_MONO, offsetof(TkScrollbar, activeBorder),
	TK_CONFIG_MONO_ONLY, NULL},
    {TK_CONFIG_RELIEF, "-activerelief", "activeRelief", "Relief",
	DEF_SCROLLBAR_ACTIVE_RELIEF, offsetof(TkScrollbar, activeRelief), 0, NULL},
    {TK_CONFIG_BORDER, "-background", "background", "Background",
	DEF_SCROLLBAR_BG_COLOR, offsetof(TkScrollbar, bgBorder),
	TK_CONFIG_COLOR_ONLY, NULL},
    {TK_CONFIG_BORDER, "-background", "background", "Background",
	DEF_SCROLLBAR_BG_MONO, offsetof(TkScrollbar, bgBorder),
	TK_CONFIG_MONO_ONLY, NULL},
    {TK_CONFIG_SYNONYM, "-bd", "borderWidth", NULL, NULL, 0, 0, NULL},
    {TK_CONFIG_SYNONYM, "-bg", "background", NULL, NULL, 0, 0, NULL},
    {TK_CONFIG_PIXELS, "-borderwidth", "borderWidth", "BorderWidth",
	DEF_SCROLLBAR_BORDER_WIDTH, offsetof(TkScrollbar, borderWidth), 0, NULL},
    {TK_CONFIG_STRING, "-command", "command", "Command",
	DEF_SCROLLBAR_COMMAND, offsetof(TkScrollbar, command),
	TK_CONFIG_NULL_OK, NULL},
    {TK_CONFIG_ACTIVE_CURSOR, "-cursor", "cursor", "Cursor",
	DEF_SCROLLBAR_CURSOR, offsetof(TkScrollbar, cursor), TK_CONFIG_NULL_OK, NULL},
    {TK_CONFIG_PIXELS, "-elementborderwidth", "elementBorderWidth",
	"BorderWidth", DEF_SCROLLBAR_EL_BORDER_WIDTH,
	offsetof(TkScrollbar, elementBorderWidth), 0, NULL},
    {TK_CONFIG_COLOR, "-highlightbackground", "highlightBackground",
	"HighlightBackground", DEF_SCROLLBAR_HIGHLIGHT_BG,
	offsetof(TkScrollbar, highlightBgColorPtr), 0, NULL},
    {TK_CONFIG_COLOR, "-highlightcolor", "highlightColor", "HighlightColor",
	DEF_SCROLLBAR_HIGHLIGHT,
	offsetof(TkScrollbar, highlightColorPtr), 0, NULL},
    {TK_CONFIG_PIXELS, "-highlightthickness", "highlightThickness",
	"HighlightThickness",
	DEF_SCROLLBAR_HIGHLIGHT_WIDTH, offsetof(TkScrollbar, highlightWidth), 0, NULL},
    {TK_CONFIG_BOOLEAN, "-jump", "jump", "Jump",
	DEF_SCROLLBAR_JUMP, offsetof(TkScrollbar, jump), 0, NULL},
    {TK_CONFIG_CUSTOM, "-orient", "orient", "Orient",
	DEF_SCROLLBAR_ORIENT, offsetof(TkScrollbar, vertical), 0,
	&orientOption},
    {TK_CONFIG_RELIEF, "-relief", "relief", "Relief",
	DEF_SCROLLBAR_RELIEF, offsetof(TkScrollbar, relief), 0, NULL},
    {TK_CONFIG_INT, "-repeatdelay", "repeatDelay", "RepeatDelay",
	DEF_SCROLLBAR_REPEAT_DELAY, offsetof(TkScrollbar, repeatDelay), 0, NULL},
    {TK_CONFIG_INT, "-repeatinterval", "repeatInterval", "RepeatInterval",
	DEF_SCROLLBAR_REPEAT_INTERVAL, offsetof(TkScrollbar, repeatInterval), 0, NULL},
    {TK_CONFIG_STRING, "-takefocus", "takeFocus", "TakeFocus",
	DEF_SCROLLBAR_TAKE_FOCUS, offsetof(TkScrollbar, takeFocus),
	TK_CONFIG_NULL_OK, NULL},
    {TK_CONFIG_COLOR, "-troughcolor", "troughColor", "Background",
	DEF_SCROLLBAR_TROUGH_COLOR, offsetof(TkScrollbar, troughColorPtr),
	TK_CONFIG_COLOR_ONLY, NULL},
    {TK_CONFIG_COLOR, "-troughcolor", "troughColor", "Background",
	DEF_SCROLLBAR_TROUGH_MONO, offsetof(TkScrollbar, troughColorPtr),
	TK_CONFIG_MONO_ONLY, NULL},
    {TK_CONFIG_PIXELS, "-width", "width", "Width",
	tkDefScrollbarWidth, offsetof(TkScrollbar, width), 0, NULL},
    {TK_CONFIG_END, NULL, NULL, NULL, NULL, 0, 0, NULL}
};

/*
 * Forward declarations for functions defined later in this file:
 */

static int		ConfigureScrollbar(Tcl_Interp *interp,
			    TkScrollbar *scrollPtr, int objc,
			    Tcl_Obj *const objv[], int flags);
static void		ScrollbarCmdDeletedProc(ClientData clientData);
static int		ScrollbarWidgetObjCmd(ClientData clientData,
			    Tcl_Interp *, int objc, Tcl_Obj *const objv[]);

/*
 *--------------------------------------------------------------
 *
 * Tk_ScrollbarObjCmd --
 *
 *	This function is invoked to process the "scrollbar" Tcl command. See
 *	the user documentation for details on what it does.
 *
 * Results:
 *	A standard Tcl result.
 *
 * Side effects:
 *	See the user documentation.
 *
 *--------------------------------------------------------------
 */

int
Tk_ScrollbarObjCmd(
    ClientData clientData,	/* Main window associated with interpreter. */
    Tcl_Interp *interp,		/* Current interpreter. */
    int objc,			/* Number of arguments. */
    Tcl_Obj *const objv[])		/* Argument strings. */
{
    Tk_Window tkwin = (Tk_Window)clientData;
    TkScrollbar *scrollPtr;
    Tk_Window newWin;

    if (objc < 2) {
	Tcl_WrongNumArgs(interp, 1, objv, "pathName ?-option value ...?");
	return TCL_ERROR;
    }

    newWin = Tk_CreateWindowFromPath(interp, tkwin, Tcl_GetString(objv[1]), NULL);
    if (newWin == NULL) {
	return TCL_ERROR;
    }

    Tk_SetClass(newWin, "Scrollbar");
    scrollPtr = TkpCreateScrollbar(newWin);

    Tk_SetClassProcs(newWin, &tkpScrollbarProcs, scrollPtr);

    /*
     * Initialize fields that won't be initialized by ConfigureScrollbar, or
     * which ConfigureScrollbar expects to have reasonable values (e.g.
     * resource pointers).
     */

    scrollPtr->tkwin = newWin;
    scrollPtr->display = Tk_Display(newWin);
    scrollPtr->interp = interp;
    scrollPtr->widgetCmd = Tcl_CreateObjCommand(interp,
	    Tk_PathName(scrollPtr->tkwin), ScrollbarWidgetObjCmd,
	    scrollPtr, ScrollbarCmdDeletedProc);
    scrollPtr->vertical = 0;
    scrollPtr->width = 0;
    scrollPtr->command = NULL;
    scrollPtr->commandSize = 0;
    scrollPtr->repeatDelay = 0;
    scrollPtr->repeatInterval = 0;
    scrollPtr->borderWidth = 0;
    scrollPtr->bgBorder = NULL;
    scrollPtr->activeBorder = NULL;
    scrollPtr->troughColorPtr = NULL;
    scrollPtr->relief = TK_RELIEF_FLAT;
    scrollPtr->highlightWidth = 0;
    scrollPtr->highlightBgColorPtr = NULL;
    scrollPtr->highlightColorPtr = NULL;
    scrollPtr->inset = 0;
    scrollPtr->elementBorderWidth = -1;
    scrollPtr->arrowLength = 0;
    scrollPtr->sliderFirst = 0;
    scrollPtr->sliderLast = 0;
    scrollPtr->activeField = 0;
    scrollPtr->activeRelief = TK_RELIEF_RAISED;
#ifndef TK_NO_DEPRECATED
    scrollPtr->totalUnits = 0;
    scrollPtr->windowUnits = 0;
    scrollPtr->firstUnit = 0;
    scrollPtr->lastUnit = 0;
#endif /* TK_NO_DEPRECATED */
    scrollPtr->firstFraction = 0.0;
    scrollPtr->lastFraction = 0.0;
    scrollPtr->cursor = NULL;
    scrollPtr->takeFocus = NULL;
    scrollPtr->flags = 0;

    if (ConfigureScrollbar(interp, scrollPtr, objc-2, objv+2, 0) != TCL_OK) {
	Tk_DestroyWindow(scrollPtr->tkwin);
	return TCL_ERROR;
    }

    Tcl_SetObjResult(interp, Tk_NewWindowObj(scrollPtr->tkwin));
    return TCL_OK;
}

/*
 *--------------------------------------------------------------
 *
 * ScrollbarWidgetObjCmd --
 *
 *	This function is invoked to process the Tcl command that corresponds
 *	to a widget managed by this module. See the user documentation for
 *	details on what it does.
 *
 * Results:
 *	A standard Tcl result.
 *
 * Side effects:
 *	See the user documentation.
 *
 *--------------------------------------------------------------
 */

static int
ScrollbarWidgetObjCmd(
    ClientData clientData,	/* Information about scrollbar widget. */
    Tcl_Interp *interp,		/* Current interpreter. */
    int objc,			/* Number of arguments. */
    Tcl_Obj *const objv[])		/* Argument strings. */
{
    TkScrollbar *scrollPtr = (TkScrollbar *)clientData;
<<<<<<< HEAD
    int result = TCL_OK, cmdIndex;
    TkSizeT length;
=======
    int result = TCL_OK;
    int length, cmdIndex;
>>>>>>> 121af720
    static const char *const commandNames[] = {
        "activate", "cget", "configure", "delta", "fraction",
        "get", "identify", "set", NULL
    };
    enum command {
        COMMAND_ACTIVATE, COMMAND_CGET, COMMAND_CONFIGURE, COMMAND_DELTA,
        COMMAND_FRACTION, COMMAND_GET, COMMAND_IDENTIFY, COMMAND_SET
    };

    if (objc < 2) {
	Tcl_WrongNumArgs(interp, 1, objv, "option ?arg ...?");
	return TCL_ERROR;
    }
    /*
     * Parse the command by looking up the second argument in the list of
     * valid subcommand names
     */

    result = Tcl_GetIndexFromObj(interp, objv[1], commandNames,
	    "option", 0, &cmdIndex);
    if (result != TCL_OK) {
	return result;
    }
    Tcl_Preserve(scrollPtr);
    switch (cmdIndex) {
    case COMMAND_ACTIVATE: {
	int oldActiveField, c;

	if (objc == 2) {
	    const char *zone = "";

	    switch (scrollPtr->activeField) {
	    case TOP_ARROW:	zone = "arrow1"; break;
	    case SLIDER:	zone = "slider"; break;
	    case BOTTOM_ARROW:	zone = "arrow2"; break;
	    }
	    Tcl_SetObjResult(interp, Tcl_NewStringObj(zone, -1));
	    goto done;
	}
	if (objc != 3) {
		Tcl_WrongNumArgs(interp, 1, objv, "activate element");
	    goto error;
	}
	c = TkGetStringFromObj(objv[2], &length)[0];
	oldActiveField = scrollPtr->activeField;
	if ((c == 'a') && (strcmp(Tcl_GetString(objv[2]), "arrow1") == 0)) {
	    scrollPtr->activeField = TOP_ARROW;
	} else if ((c == 'a') && (strcmp(Tcl_GetString(objv[2]), "arrow2") == 0)) {
	    scrollPtr->activeField = BOTTOM_ARROW;
	} else if ((c == 's') && (strncmp(Tcl_GetString(objv[2]), "slider", length) == 0)) {
	    scrollPtr->activeField = SLIDER;
	} else {
	    scrollPtr->activeField = OUTSIDE;
	}
	if (oldActiveField != scrollPtr->activeField) {
	    TkScrollbarEventuallyRedraw(scrollPtr);
	}
	break;
    }
    case COMMAND_CGET: {
	if (objc != 3) {
		Tcl_WrongNumArgs(interp, 1, objv, "cget option");
	    goto error;
	}
	result = Tk_ConfigureValue(interp, scrollPtr->tkwin,
		configSpecs, (char *) scrollPtr, Tcl_GetString(objv[2]), 0);
	break;
    }
    case COMMAND_CONFIGURE: {
	if (objc == 2) {
	    result = Tk_ConfigureInfo(interp, scrollPtr->tkwin,
		    configSpecs, (char *) scrollPtr, NULL, 0);
	} else if (objc == 3) {
	    result = Tk_ConfigureInfo(interp, scrollPtr->tkwin,
		    configSpecs, (char *) scrollPtr, Tcl_GetString(objv[2]), 0);
	} else {
	    result = ConfigureScrollbar(interp, scrollPtr, objc-2,
		    objv+2, TK_CONFIG_ARGV_ONLY);
	}
	break;
    }
    case COMMAND_DELTA: {
	int xDelta, yDelta, pixels;
	double fraction;

	if (objc != 4) {
		Tcl_WrongNumArgs(interp, 1, objv, "delta xDelta yDelta");
	    goto error;
	}
	if ((Tcl_GetIntFromObj(interp, objv[2], &xDelta) != TCL_OK)
		|| (Tcl_GetIntFromObj(interp, objv[3], &yDelta) != TCL_OK)) {
	    goto error;
	}
	if (scrollPtr->vertical) {
	    pixels = yDelta;
	    length = Tk_Height(scrollPtr->tkwin) - 1
		    - 2*(scrollPtr->arrowLength + scrollPtr->inset);
	} else {
	    pixels = xDelta;
	    length = Tk_Width(scrollPtr->tkwin) - 1
		    - 2*(scrollPtr->arrowLength + scrollPtr->inset);
	}
	if (length == 0) {
	    fraction = 0.0;
	} else {
	    fraction = ((double) pixels / (double) length);
	}
	Tcl_SetObjResult(interp, Tcl_NewDoubleObj(fraction));
	break;
    }
    case COMMAND_FRACTION: {
	int x, y, pos;
	double fraction;

	if (objc != 4) {
		Tcl_WrongNumArgs(interp, 1, objv, "fraction x y");
	    goto error;
	}
	if ((Tcl_GetIntFromObj(interp, objv[2], &x) != TCL_OK)
		|| (Tcl_GetIntFromObj(interp, objv[3], &y) != TCL_OK)) {
	    goto error;
	}
	if (scrollPtr->vertical) {
	    pos = y - (scrollPtr->arrowLength + scrollPtr->inset);
	    length = Tk_Height(scrollPtr->tkwin) - 1
		    - 2*(scrollPtr->arrowLength + scrollPtr->inset);
	} else {
	    pos = x - (scrollPtr->arrowLength + scrollPtr->inset);
	    length = Tk_Width(scrollPtr->tkwin) - 1
		    - 2*(scrollPtr->arrowLength + scrollPtr->inset);
	}
	if (length == 0) {
	    fraction = 0.0;
	} else {
	    fraction = ((double) pos / (double) length);
	}
	if (fraction < 0) {
	    fraction = 0;
	} else if (fraction > 1.0) {
	    fraction = 1.0;
	}
	Tcl_SetObjResult(interp, Tcl_NewDoubleObj(fraction));
	break;
    }
    case COMMAND_GET: {
	Tcl_Obj *resObjs[4];

	if (objc != 2) {
		Tcl_WrongNumArgs(interp, 1, objv, "get");
	    goto error;
	}
#ifndef TK_NO_DEPRECATED
	if (scrollPtr->flags & OLD_STYLE_COMMANDS) {
	    resObjs[0] = Tcl_NewWideIntObj(scrollPtr->totalUnits);
	    resObjs[1] = Tcl_NewWideIntObj(scrollPtr->windowUnits);
	    resObjs[2] = Tcl_NewWideIntObj(scrollPtr->firstUnit);
	    resObjs[3] = Tcl_NewWideIntObj(scrollPtr->lastUnit);
	    Tcl_SetObjResult(interp, Tcl_NewListObj(4, resObjs));
	    break;
	}
#endif /* TK_NO_DEPRECATED */
	resObjs[0] = Tcl_NewDoubleObj(scrollPtr->firstFraction);
	resObjs[1] = Tcl_NewDoubleObj(scrollPtr->lastFraction);
	Tcl_SetObjResult(interp, Tcl_NewListObj(2, resObjs));
	break;
    }
    case COMMAND_IDENTIFY: {
	int x, y;
	const char *zone = "";

	if (objc != 4) {
		Tcl_WrongNumArgs(interp, 1, objv, "identify x y");
	    goto error;
	}
	if ((Tcl_GetIntFromObj(interp, objv[2], &x) != TCL_OK)
		|| (Tcl_GetIntFromObj(interp, objv[3], &y) != TCL_OK)) {
	    goto error;
	}
	switch (TkpScrollbarPosition(scrollPtr, x, y)) {
	case TOP_ARROW:		zone = "arrow1";  break;
	case TOP_GAP:		zone = "trough1"; break;
	case SLIDER:		zone = "slider";  break;
	case BOTTOM_GAP:	zone = "trough2"; break;
	case BOTTOM_ARROW:	zone = "arrow2";  break;
	}
	Tcl_SetObjResult(interp, Tcl_NewStringObj(zone, -1));
	break;
    }
    case COMMAND_SET: {
	if (objc == 4) {
	    double first, last;

	    if (Tcl_GetDoubleFromObj(interp, objv[2], &first) != TCL_OK) {
		goto error;
	    }
	    if (Tcl_GetDoubleFromObj(interp, objv[3], &last) != TCL_OK) {
		goto error;
	    }
	    if (first < 0) {
		scrollPtr->firstFraction = 0;
	    } else if (first > 1.0) {
		scrollPtr->firstFraction = 1.0;
	    } else {
		scrollPtr->firstFraction = first;
	    }
	    if (last < scrollPtr->firstFraction) {
		scrollPtr->lastFraction = scrollPtr->firstFraction;
	    } else if (last > 1.0) {
		scrollPtr->lastFraction = 1.0;
	    } else {
		scrollPtr->lastFraction = last;
	    }
#ifndef TK_NO_DEPRECATED
	    scrollPtr->flags &= ~OLD_STYLE_COMMANDS;
	} else if (objc == 6) {
	    int totalUnits, windowUnits, firstUnit, lastUnit;
	    if (Tcl_GetIntFromObj(interp, objv[2], &totalUnits) != TCL_OK) {
		goto error;
	    }
	    if (totalUnits < 0) {
		totalUnits = 0;
	    }
	    if (Tcl_GetIntFromObj(interp, objv[3], &windowUnits) != TCL_OK) {
		goto error;
	    }
	    if (windowUnits < 0) {
		windowUnits = 0;
	    }
	    if (Tcl_GetIntFromObj(interp, objv[4], &firstUnit) != TCL_OK) {
		goto error;
	    }
	    if (Tcl_GetIntFromObj(interp, objv[5], &lastUnit) != TCL_OK) {
		goto error;
	    }
	    if (totalUnits > 0) {
		if (lastUnit < firstUnit) {
		    lastUnit = firstUnit;
		}
	    } else {
		firstUnit = lastUnit = 0;
	    }
	    scrollPtr->totalUnits = totalUnits;
	    scrollPtr->windowUnits = windowUnits;
	    scrollPtr->firstUnit = firstUnit;
	    scrollPtr->lastUnit = lastUnit;
	    if (scrollPtr->totalUnits == 0) {
		scrollPtr->firstFraction = 0.0;
		scrollPtr->lastFraction = 1.0;
	    } else {
		scrollPtr->firstFraction = ((double) firstUnit)/totalUnits;
		scrollPtr->lastFraction = ((double) (lastUnit+1))/totalUnits;
	    }
	    scrollPtr->flags |= OLD_STYLE_COMMANDS;
#endif /* !TK_NO_DEPRECATED */
	} else {
		Tcl_WrongNumArgs(interp, 1, objv, "set firstFraction lastFraction");
	    goto error;
	}
	TkpComputeScrollbarGeometry(scrollPtr);
	TkScrollbarEventuallyRedraw(scrollPtr);
	break;
    }
    }

  done:
    Tcl_Release(scrollPtr);
    return result;

  error:
    Tcl_Release(scrollPtr);
    return TCL_ERROR;
}

/*
 *----------------------------------------------------------------------
 *
 * ConfigureScrollbar --
 *
 *	This function is called to process an argv/argc list, plus the Tk
 *	option database, in order to configure (or reconfigure) a scrollbar
 *	widget.
 *
 * Results:
 *	The return value is a standard Tcl result. If TCL_ERROR is returned,
 *	then the interp's result contains an error message.
 *
 * Side effects:
 *	Configuration information, such as colors, border width, etc. get set
 *	for scrollPtr; old resources get freed, if there were any.
 *
 *----------------------------------------------------------------------
 */

static int
ConfigureScrollbar(
    Tcl_Interp *interp,		/* Used for error reporting. */
    TkScrollbar *scrollPtr,
				/* Information about widget; may or may not
				 * already have values for some fields. */
    int objc,			/* Number of valid entries in argv. */
    Tcl_Obj *const objv[],		/* Arguments. */
    int flags)			/* Flags to pass to Tk_ConfigureWidget. */
{
    if (Tk_ConfigureWidget(interp, scrollPtr->tkwin, configSpecs, objc,
	    (const char **)objv, (char *) scrollPtr, flags|TK_CONFIG_OBJS) != TCL_OK) {
	return TCL_ERROR;
    }

    /*
     * A few options need special processing, such as setting the background
     * from a 3-D border.
     */

    if (scrollPtr->command != NULL) {
        scrollPtr->commandSize = (int) strlen(scrollPtr->command);
    } else {
	scrollPtr->commandSize = 0;
    }

    /*
     * Configure platform specific options.
     */

    TkpConfigureScrollbar(scrollPtr);

    /*
     * Register the desired geometry for the window (leave enough space for
     * the two arrows plus a minimum-size slider, plus border around the whole
     * window, if any). Then arrange for the window to be redisplayed.
     */

    TkpComputeScrollbarGeometry(scrollPtr);
    TkScrollbarEventuallyRedraw(scrollPtr);
    return TCL_OK;
}

/*
 *--------------------------------------------------------------
 *
 * TkScrollbarEventProc --
 *
 *	This function is invoked by the Tk dispatcher for various events on
 *	scrollbars.
 *
 * Results:
 *	None.
 *
 * Side effects:
 *	When the window gets deleted, internal structures get cleaned up.
 *	When it gets exposed, it is redisplayed.
 *
 *--------------------------------------------------------------
 */

void
TkScrollbarEventProc(
    ClientData clientData,	/* Information about window. */
    XEvent *eventPtr)		/* Information about event. */
{
    TkScrollbar *scrollPtr = (TkScrollbar *)clientData;

    if ((eventPtr->type == Expose) && (eventPtr->xexpose.count == 0)) {
	TkScrollbarEventuallyRedraw(scrollPtr);
    } else if (eventPtr->type == DestroyNotify) {
	TkpDestroyScrollbar(scrollPtr);
	if (scrollPtr->tkwin != NULL) {
	    scrollPtr->tkwin = NULL;
	    Tcl_DeleteCommandFromToken(scrollPtr->interp,
		    scrollPtr->widgetCmd);
	}
	if (scrollPtr->flags & REDRAW_PENDING) {
	    Tcl_CancelIdleCall(TkpDisplayScrollbar, scrollPtr);
	}
	/*
	 * Free up all the stuff that requires special handling, then let
	 * Tk_FreeOptions handle all the standard option-related stuff.
	 */

	Tk_FreeOptions(configSpecs, (char*) scrollPtr, scrollPtr->display, 0);
	Tcl_EventuallyFree(scrollPtr, TCL_DYNAMIC);
    } else if (eventPtr->type == ConfigureNotify) {
	TkpComputeScrollbarGeometry(scrollPtr);
	TkScrollbarEventuallyRedraw(scrollPtr);
    } else if (eventPtr->type == FocusIn) {
	if (eventPtr->xfocus.detail != NotifyInferior) {
	    scrollPtr->flags |= GOT_FOCUS;
	    if (scrollPtr->highlightWidth > 0) {
		TkScrollbarEventuallyRedraw(scrollPtr);
	    }
	}
    } else if (eventPtr->type == FocusOut) {
	if (eventPtr->xfocus.detail != NotifyInferior) {
	    scrollPtr->flags &= ~GOT_FOCUS;
	    if (scrollPtr->highlightWidth > 0) {
		TkScrollbarEventuallyRedraw(scrollPtr);
	    }
	}
    } else if (eventPtr->type == MapNotify) {
	TkScrollbarEventuallyRedraw(scrollPtr);
    }
}

/*
 *----------------------------------------------------------------------
 *
 * ScrollbarCmdDeletedProc --
 *
 *	This function is invoked when a widget command is deleted. If the
 *	widget isn't already in the process of being destroyed, this command
 *	destroys it.
 *
 * Results:
 *	None.
 *
 * Side effects:
 *	The widget is destroyed.
 *
 *----------------------------------------------------------------------
 */

static void
ScrollbarCmdDeletedProc(
    ClientData clientData)	/* Pointer to widget record for widget. */
{
    TkScrollbar *scrollPtr = (TkScrollbar *)clientData;
    Tk_Window tkwin = scrollPtr->tkwin;

    /*
     * This function could be invoked either because the window was destroyed
     * and the command was then deleted (in which case tkwin is NULL) or
     * because the command was deleted, and then this function destroys the
     * widget.
     */

    if (tkwin != NULL) {
	scrollPtr->tkwin = NULL;
	Tk_DestroyWindow(tkwin);
    }
}

/*
 *--------------------------------------------------------------
 *
 * TkScrollbarEventuallyRedraw --
 *
 *	Arrange for one or more of the fields of a scrollbar to be redrawn.
 *
 * Results:
 *	None.
 *
 * Side effects:
 *	None.
 *
 *--------------------------------------------------------------
 */

void
TkScrollbarEventuallyRedraw(
    TkScrollbar *scrollPtr)	/* Information about widget. */
{
    if ((scrollPtr->tkwin == NULL) || !Tk_IsMapped(scrollPtr->tkwin)) {
	return;
    }
    if (!(scrollPtr->flags & REDRAW_PENDING)) {
	Tcl_DoWhenIdle(TkpDisplayScrollbar, scrollPtr);
	scrollPtr->flags |= REDRAW_PENDING;
    }
}

/*
 * Local Variables:
 * mode: c
 * c-basic-offset: 4
 * fill-column: 78
 * End:
 */<|MERGE_RESOLUTION|>--- conflicted
+++ resolved
@@ -228,13 +228,8 @@
     Tcl_Obj *const objv[])		/* Argument strings. */
 {
     TkScrollbar *scrollPtr = (TkScrollbar *)clientData;
-<<<<<<< HEAD
     int result = TCL_OK, cmdIndex;
     TkSizeT length;
-=======
-    int result = TCL_OK;
-    int length, cmdIndex;
->>>>>>> 121af720
     static const char *const commandNames[] = {
         "activate", "cget", "configure", "delta", "fraction",
         "get", "identify", "set", NULL
