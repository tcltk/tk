--- conflicted
+++ resolved
@@ -100,12 +100,7 @@
 			    TkScrollbar *scrollPtr, Tcl_Size objc,
 			    Tcl_Obj *const objv[], int flags);
 static void		ScrollbarCmdDeletedProc(void *clientData);
-<<<<<<< HEAD
-static int		ScrollbarWidgetObjCmd(void *clientData,
-			    Tcl_Interp *, Tcl_Size objc, Tcl_Obj *const objv[]);
-=======
-static Tcl_ObjCmdProc ScrollbarWidgetObjCmd;
->>>>>>> 8403bafe
+static Tcl_ObjCmdProc2 ScrollbarWidgetObjCmd;
  
 /*
