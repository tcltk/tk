--- conflicted
+++ resolved
@@ -99,15 +99,9 @@
 static int		ConfigureScrollbar(Tcl_Interp *interp,
 			    TkScrollbar *scrollPtr, Tcl_Size objc,
 			    Tcl_Obj *const objv[], int flags);
-<<<<<<< HEAD
-static void		ScrollbarCmdDeletedProc(ClientData clientData);
-static int		ScrollbarWidgetObjCmd(ClientData clientData,
-			    Tcl_Interp *, Tcl_Size objc, Tcl_Obj *const objv[]);
-=======
 static void		ScrollbarCmdDeletedProc(void *clientData);
 static int		ScrollbarWidgetObjCmd(void *clientData,
-			    Tcl_Interp *, int objc, Tcl_Obj *const objv[]);
->>>>>>> 90065814
+			    Tcl_Interp *, Tcl_Size objc, Tcl_Obj *const objv[]);
  
 /*
