--- conflicted
+++ resolved
@@ -793,14 +793,10 @@
 GetButtonNumber(
     const char *field)
 {
-    int button;
+    unsigned button;
     assert(field);
-<<<<<<< HEAD
     button = (field[0] >= '1' && field[0] <= '9' && field[1] == '\0') ? field[0] - '0' : 0;
-    return (button > 5) ? (button + 4) : button;
-=======
-    return (field[0] >= '1' && field[0] <= '9' && field[1] == '\0') ? field[0] - '0' : 0;
->>>>>>> 51da8fab
+    return (button > 3) ? (button + 4) : button;
 }
 
 static Time
@@ -3054,14 +3050,7 @@
 	    break;
 	case 'b':
 	    if (flags & BUTTON) {
-<<<<<<< HEAD
-		number = evPtr->xbutton.button;
-		if (number >= Button8) {
-		    number -= (Button8 - Button4);
-		}
-=======
 		SET_UNUMBER(evPtr->xbutton.button);
->>>>>>> 51da8fab
 	    }
 	    break;
 	case 'c':
@@ -5241,27 +5230,16 @@
 		}
 		case ButtonPress:
 		case ButtonRelease:
-<<<<<<< HEAD
 		    assert(patPtr->info <= 13);
-		    Tcl_AppendPrintfToObj(patternObj, "-%d", (int) ((patPtr->info > 9) ? (patPtr->info - 4) : patPtr->info));
-=======
-		    assert(patPtr->info <= Button9);
-		    Tcl_AppendPrintfToObj(patternObj, "-%u", (unsigned)patPtr->info);
->>>>>>> 51da8fab
+		    Tcl_AppendPrintfToObj(patternObj, "-%u", (unsigned) ((patPtr->info > 7) ? (patPtr->info - 4) : patPtr->info));
 		    break;
 #if PRINT_SHORT_MOTION_SYNTAX
 		case MotionNotify: {
 		    unsigned mask = patPtr->modMask;
 		    while (mask & ALL_BUTTONS) {
-<<<<<<< HEAD
-			int button = ButtonNumberFromState(mask);
-			Tcl_AppendPrintfToObj(patternObj, "-%d", (button > 9) ? (button - 4) : button);
-			mask &= ~TkGetButtonMask(button);
-=======
 			unsigned button = ButtonNumberFromState(mask);
-			Tcl_AppendPrintfToObj(patternObj, "-%u", button);
+			Tcl_AppendPrintfToObj(patternObj, "-%u", (button > 7) ? (button - 4) : button);
 			mask &= ~Tk_GetButtonMask(button);
->>>>>>> 51da8fab
 		    }
 		    break;
 		}
