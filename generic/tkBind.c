/*
 * tkBind.c --
 *
 *	This file provides functions that associate Tcl commands with X events
 *	or sequences of X events.
 *
 * Copyright (c) 1989-1994 The Regents of the University of California.
 * Copyright (c) 1994-1997 Sun Microsystems, Inc.
 * Copyright (c) 1998 by Scriptics Corporation.
 * Copyright (c) 2018-2019 by Gregor Cramer.
 *
 * See the file "license.terms" for information on usage and redistribution of
 * this file, and for a DISCLAIMER OF ALL WARRANTIES.
 */

#include "tkInt.h"
#include "tkDList.h"
#include "tkArray.h"

#if defined(_WIN32)
#include "tkWinInt.h"
#elif defined(MAC_OSX_TK)
#include "tkMacOSXInt.h"
#else /* if defined(__unix__) */
#include "tkUnixInt.h"
#endif

#if NDEBUG
# define DEBUG(expr)
#else
# define DEBUG(expr) expr
#endif

#ifdef _MSC_VER
/*
 * Earlier versions of MSVC don't know snprintf, but _snprintf is compatible.
 * Note that sprintf is deprecated.
 */
# define snprintf _snprintf
#endif

#define SIZE_OF_ARRAY(arr) (sizeof(arr)/sizeof(arr[0]))

/*
 * File structure:
 *
 * Structure definitions and static variables.
 *
 * Init/Free this package.
 *
 * Tcl "bind" command (actually located in tkCmds.c) core implementation, plus helpers.
 *
 * Tcl "event" command implementation, plus helpers.
 *
 * Package-specific common helpers.
 *
 * Non-package-specific helpers.
 */

/*
 * In old implementation (the one that used an event ring), <Double-1> and <1><1> were
 * equivalent sequences. However it is logical to give <Double-1> higher precedence.
 * This is achieved by setting PREFER_MOST_SPECIALIZED_EVENT to 1.
 */

#ifndef PREFER_MOST_SPECIALIZED_EVENT
# define PREFER_MOST_SPECIALIZED_EVENT 1
#endif

/*
 * Traditionally motion events can be combined with buttons in this way: <B1-B2-Motion>.
 * However it should be allowed to express this as <Motion-1-2> in addition. This is achieved
 * by setting SUPPORT_ADDITIONAL_MOTION_SYNTAX to 1.
 */

#ifndef SUPPORT_ADDITIONAL_MOTION_SYNTAX
# define SUPPORT_ADDITIONAL_MOTION_SYNTAX 1
#endif

/*
 * The output for motion events is of the type <B1-Motion>. This can be changed to become
 * <Motion-1> instead by setting PRINT_SHORT_MOTION_SYNTAX to 1, however this would be a
 * backwards incompatibility.
 */

#ifndef PRINT_SHORT_MOTION_SYNTAX
# define PRINT_SHORT_MOTION_SYNTAX 0 /* set to 1 if wanted */
#endif

#if !SUPPORT_ADDITIONAL_MOTION_SYNTAX
# undef PRINT_SHORT_MOTION_SYNTAX
# define PRINT_SHORT_MOTION_SYNTAX 0
#endif

/*
 * For debugging only, normally set to zero.
 */

#ifdef SUPPORT_DEBUGGING
# undef SUPPORT_DEBUGGING
#endif
#define SUPPORT_DEBUGGING 0

/*
 * Test validity of PSEntry items.
 */

# define TEST_PSENTRY(psPtr) psPtr->number != 0xdeadbeef
# define MARK_PSENTRY(psPtr) psPtr->number = 0xdeadbeef

/*
 * The following union is used to hold the detail information from an XEvent
 * (including Tk's XVirtualEvent extension).
 */

typedef KeySym Info;

typedef union {
    Info info;		/* This either corresponds to xkey.keycode, or to xbutton.button,
    			 * or is meaningless, depending on event type. */
    Tk_Uid name;	/* Tk_Uid of virtual event. */
} Detail;

/*
 * We need an extended event definition.
 */

typedef struct {
    XEvent xev;		/* The original event from server. */
    Detail detail;	/* Additional information (for hashing). */
    unsigned countAny;	/* Count of multi-events, like multi-clicks, or repeated key pressing,
    			 * this count does not depend on detail (keySym or button). */
    unsigned countDetailed;
    			/* Count of multi-events, like multi-clicks, or repeated key pressing,
    			 * this count considers the detail (keySym or button). */
} Event;

/*
 * We need a structure providing a list of pattern sequences.
 */

typedef unsigned EventMask;
typedef unsigned long ModMask;

struct PatSeq; /* forward declaration */

/* We need this array for bookkeeping the last matching modifier mask per pattern. */
TK_ARRAY_DEFINE(PSModMaskArr, ModMask);

typedef struct PSEntry {
    TK_DLIST_LINKS(PSEntry);	/* Makes this struct a double linked list; must be first entry. */
    Window window;		/* Window of last match. */
    struct PatSeq* psPtr;	/* Pointer to pattern sequence. */
    PSModMaskArr *lastModMaskArr;
    				/* Last matching modifier mask per pattern (except last pattern).
    				 * Only needed if pattern sequence is not single (more than one
				 * pattern), and if one of these patterns contains a non-zero
				 * modifier mask. */
    unsigned count;		/* Only promote to next level if this count has reached count of
    				 * pattern. */
    unsigned expired:1;		/* Whether this entry is expired, this means it has to be removed
    				 * from promotion list. */
    unsigned keepIt:1;		/* Whether to keep this entry, even if expired. */
} PSEntry;

/* Defining the whole PSList_* stuff (list of PSEntry items). */
TK_DLIST_DEFINE(PSList, PSEntry);

/* Don't keep larger arrays of modifier masks inside PSEntry. */
#define MAX_MOD_MASK_ARR_SIZE 8

/*
 * Maps and lookup tables from an event to a list of patterns that match that event.
 */

typedef struct {
    Tcl_HashTable patternTable;	/* Keys are PatternTableKey structs, values are (PatSeq *). */
    Tcl_HashTable listTable;	/* Keys are PatternTableKey structs, values are (PSList *). */
    PSList entryPool;		/* Contains free (unused) list items. */
    unsigned number;		/* Needed for enumeration of pattern sequences. */
} LookupTables;

/*
 * The structure below represents a binding table. A binding table represents
 * a domain in which event bindings may occur. It includes a space of objects
 * relative to which events occur (usually windows, but not always), a history
 * of recent events in the domain, and a set of mappings that associate
 * particular Tcl commands with sequences of events in the domain. Multiple
 * binding tables may exist at once, either because there are multiple
 * applications open, or because there are multiple domains within an
 * application with separate event bindings for each (for example, each canvas
 * widget has a separate binding table for associating events with the items
 * in the canvas).
 */

/* defining the whole Promotion_* stuff (array of PSList entries) */
TK_ARRAY_DEFINE(PromArr, PSList);

typedef struct Tk_BindingTable_ {
    Event eventInfo[TK_LASTEVENT];
    				/* Containing the most recent event for every event type. */
    PromArr *promArr;		/* Contains the promoted pattern sequences. */
    Event *curEvent;		/* Pointing to most recent event. */
    ModMask curModMask;		/* Containing the current modifier mask. */
    LookupTables lookupTables;	/* Containing hash tables for fast lookup. */
    Tcl_HashTable objectTable;	/* Used to map from an object to a list of patterns associated with
    				 * that object. Keys are ClientData, values are (PatSeq *). */
    Tcl_Interp *interp;		/* Interpreter in which commands are executed. */
} BindingTable;

/*
 * The following structure represents virtual event table. A virtual event
 * table provides a way to map from platform-specific physical events such as
 * button clicks or key presses to virtual events such as <<Paste>>,
 * <<Close>>, or <<ScrollWindow>>.
 *
 * A virtual event is usually never part of the event stream, but instead is
 * synthesized inline by matching low-level events. However, a virtual event
 * may be generated by platform-specific code or by Tcl commands. In that case,
 * no lookup of the virtual event will need to be done using this table,
 * because the virtual event is actually in the event stream.
 */

typedef struct {
    LookupTables lookupTables;	/* Providing fast lookup tables to lists of pattern sequences. */
    Tcl_HashTable nameTable;	/* Used to map a virtual event name to the array of physical events
    				 * that can trigger it. Keys are the Tk_Uid names of the virtual
				 * events, values are PhysOwned structs. */
} VirtualEventTable;

/*
 * The following structure is used as a key in a patternTable for both binding
 * tables and a virtual event tables.
 *
 * In a binding table, the object field corresponds to the binding tag for the
 * widget whose bindings are being accessed.
 *
 * In a virtual event table, the object field is always NULL. Virtual events
 * are a global definiton and are not tied to a particular binding tag.
 *
 * The same key is used for both types of pattern tables so that the helper
 * functions that traverse and match patterns will work for both binding
 * tables and virtual event tables.
 */

typedef struct {
    ClientData object;		/* For binding table, identifies the binding tag of the object
    				 * (or class of objects) relative to which the event occurred.
				 * For virtual event table, always NULL. */
    unsigned type;		/* Type of event (from X). */
    Detail detail;		/* Additional information, such as keysym, button, Tk_Uid, or zero
    				 * if nothing additional. */
} PatternTableKey;

/*
 * The following structure defines a pattern, which is matched against X
 * events as part of the process of converting X events into Tcl commands.
 *
 * For technical reasons we do not use 'union Detail', although this would
 * be possible, instead 'info' and 'name' are both included.
 */

typedef struct {
    unsigned eventType;		/* Type of X event, e.g. ButtonPress. */
    unsigned count;		/* Multi-event count, e.g. double-clicks, triple-clicks, etc. */
    ModMask modMask;		/* Mask of modifiers that must be present (zero means no modifiers
    				 * are required). */
    Info info;			/* Additional information that must match event. Normally this is zero,
    				 * meaning no additional information must match. For KeyPress and
				 * KeyRelease events, it may be specified to select a particular
				 * keystroke (zero means any keystrokes). For button events, specifies
				 * a particular button (zero means any buttons are OK). */
    Tk_Uid name;		/* Specifies the Tk_Uid of the virtual event name. NULL if not a
    				 * virtual event. */
} TkPattern;

/*
 * The following structure keeps track of all the virtual events that are
 * associated with a particular physical event. It is pointed to by the 'owners'
 * field in a PatSeq in the patternTable of a virtual event table.
 */

TK_PTR_ARRAY_DEFINE(VirtOwners, Tcl_HashEntry); /* define array of hash entries */

/*
 * The following structure defines a pattern sequence, which consists of one
 * or more patterns. In order to trigger, a pattern sequence must match the
 * most recent X events (first pattern to most recent event, next pattern to
 * next event, and so on). It is used as the hash value in a patternTable for
 * both binding tables and virtual event tables.
 *
 * In a binding table, it is the sequence of physical events that make up a
 * binding for an object.
 *
 * In a virtual event table, it is the sequence of physical events that define
 * a virtual event.
 *
 * The same structure is used for both types of pattern tables so that the
 * helper functions that traverse and match patterns will work for both
 * binding tables and virtual event tables.
 */

typedef struct PatSeq {
    unsigned numPats;		/* Number of patterns in sequence (usually 1). */
    unsigned count;		/* Total number of repetition counts, summed over count in TkPattern. */
    unsigned number;		/* Needed for the decision whether a binding is less recently defined
    				 * than another, it is guaranteed that the most recently bound event
				 * has the highest number. */
    unsigned added:1;		/* Is this pattern sequence already added to lookup table? */
    unsigned modMaskUsed:1;	/* Does at least one pattern contain a non-zero modifier mask? */
    DEBUG(unsigned owned:1);	/* For debugging purposes. */
    char *script;		/* Binding script to evaluate when sequence matches (ckalloc()ed) */
    Tcl_Obj* object;		/* Token for object with which binding is associated. For virtual
    				 * event table this is NULL. */
    struct PatSeq *nextSeqPtr;	/* Next in list of all pattern sequences that have the same initial
    				 * pattern. NULL means end of list. */
    Tcl_HashEntry *hPtr;	/* Pointer to hash table entry for the initial pattern. This is the
    				 * head of the list of which nextSeqPtr forms a part. */
    union {
	VirtOwners *owners;	/* In a binding table it has no meaning. In a virtual event table,
				 * identifies the array of virtual events that can be triggered
				 * by this event. */
	struct PatSeq *nextObj;	/* In a binding table, next in list of all pattern sequences for
				 * the same object (NULL for end of list). Needed to implement
				 * Tk_DeleteAllBindings. In a virtual event table it has no meaning. */
    } ptr;
    TkPattern pats[1];		/* Array of "numPats" patterns. Only one element is declared here
    				 * but in actuality enough space will be allocated for "numPats"
				 * patterns (but usually 1). */
} PatSeq;

/*
 * Compute memory size of struct PatSeq with given pattern size.
 * The caller must be sure that pattern size is greater than zero.
 */
#define PATSEQ_MEMSIZE(numPats) (sizeof(PatSeq) + (numPats - 1)*sizeof(TkPattern))

/*
 * Constants that define how close together two events must be in milliseconds
 * or pixels to meet the PAT_NEARBY constraint:
 */

#define NEARBY_PIXELS	5
#define NEARBY_MS	500

/*
 * Needed as "no-number" constant for integers. The value of this constant is
 * outside of integer range (type "int"). (Unfortunatly current version of
 * Tcl/Tk does not provide C99 integer support.)
 */

#define NO_NUMBER (((Tcl_WideInt) (~ (unsigned) 0)) + 1)

/*
 * The following structure is used in the nameTable of a virtual event table
 * to associate a virtual event with all the physical events that can trigger
 * it.
 */

TK_PTR_ARRAY_DEFINE(PhysOwned, PatSeq); /* define array of pattern seqs */

/*
 * One of the following structures exists for each interpreter. This structure
 * keeps track of the current display and screen in the interpreter, so that a
 * command can be invoked whenever the display/screen changes (the command does
 * things like point tk::Priv at a display-specific structure).
 */

typedef struct {
    TkDisplay *curDispPtr;	/* Display for last binding command invoked in this application. */
    int curScreenIndex;		/* Index of screen for last binding command */
    unsigned bindingDepth;	/* Number of active instances of Tk_BindEvent in this application. */
} ScreenInfo;

/*
 * The following structure keeps track of all the information local to the
 * binding package on a per interpreter basis.
 */

typedef struct TkBindInfo_ {
    VirtualEventTable virtualEventTable;
				/* The virtual events that exist in this interpreter. */
    ScreenInfo screenInfo;	/* Keeps track of the current display and screen, so it can be
    				 * restored after a binding has executed. */
    int deleted;		/* 1 if the application has been deleted but the structure has been
    				 * preserved. */
    Time lastEventTime;		/* Needed for time measurement. */
    Time lastCurrentTime;	/* Needed for time measurement. */
} BindInfo;

/*
 * In X11R4 and earlier versions, XStringToKeysym is ridiculously slow. The
 * data structure and hash table below, along with the code that uses them,
 * implement a fast mapping from strings to keysyms. In X11R5 and later
 * releases XStringToKeysym is plenty fast so this stuff isn't needed. The
 * #define REDO_KEYSYM_LOOKUP is normally undefined, so that XStringToKeysym
 * gets used. It can be set in the Makefile to enable the use of the hash
 * table below.
 */

#ifdef REDO_KEYSYM_LOOKUP
typedef struct {
    const char *name;		/* Name of keysym. */
    KeySym value;		/* Numeric identifier for keysym. */
} KeySymInfo;
static const KeySymInfo keyArray[] = {
#ifndef lint
#include "ks_names.h"
#endif
    {NULL, 0}
};
static Tcl_HashTable keySymTable;	/* keyArray hashed by keysym value. */
static Tcl_HashTable nameTable;		/* keyArray hashed by keysym name. */
#endif /* REDO_KEYSYM_LOOKUP */

/*
 * A hash table is kept to map from the string names of event modifiers to
 * information about those modifiers. The structure for storing this
 * information, and the hash table built at initialization time, are defined
 * below.
 */

typedef struct {
    const char *name;	/* Name of modifier. */
    ModMask mask;	/* Button/modifier mask value, such as Button1Mask. */
    unsigned flags;	/* Various flags; see below for definitions. */
} ModInfo;

/*
 * Flags for ModInfo structures:
 *
 * DOUBLE -		Non-zero means duplicate this event, e.g. for double-clicks.
 * TRIPLE -		Non-zero means triplicate this event, e.g. for triple-clicks.
 * QUADRUPLE -		Non-zero means quadruple this event, e.g. for 4-fold-clicks.
 * MULT_CLICKS -	Combination of all of above.
 */

#define DOUBLE		(1<<0)
#define TRIPLE		(1<<1)
#define QUADRUPLE	(1<<2)
#define MULT_CLICKS	(DOUBLE|TRIPLE|QUADRUPLE)

static const ModInfo modArray[] = {
    {"Control",		ControlMask,	0},
    {"Shift",		ShiftMask,	0},
    {"Lock",		LockMask,	0},
    {"Meta",		META_MASK,	0},
    {"M",		META_MASK,	0},
    {"Alt",		ALT_MASK,	0},
    {"Extended",	EXTENDED_MASK,	0},
    {"B1",		Button1Mask,	0},
    {"Button1",		Button1Mask,	0},
    {"B2",		Button2Mask,	0},
    {"Button2",		Button2Mask,	0},
    {"B3",		Button3Mask,	0},
    {"Button3",		Button3Mask,	0},
    {"B4",		Button4Mask,	0},
    {"Button4",		Button4Mask,	0},
    {"B5",		Button5Mask,	0},
    {"Button5",		Button5Mask,	0},
    {"B6",		Button6Mask,	0},
    {"Button6",		Button6Mask,	0},
    {"B7",		Button7Mask,	0},
    {"Button7",		Button7Mask,	0},
    {"B8",		Button8Mask,	0},
    {"Button8",		Button8Mask,	0},
    {"B9",		Button9Mask,	0},
    {"Button9",		Button9Mask,	0},
    {"Mod1",		Mod1Mask,	0},
    {"M1",		Mod1Mask,	0},
    {"Command",		Mod1Mask,	0},
    {"Mod2",		Mod2Mask,	0},
    {"M2",		Mod2Mask,	0},
    {"Option",		Mod2Mask,	0},
    {"Mod3",		Mod3Mask,	0},
    {"M3",		Mod3Mask,	0},
    {"Mod4",		Mod4Mask,	0},
    {"M4",		Mod4Mask,	0},
    {"Mod5",		Mod5Mask,	0},
    {"M5",		Mod5Mask,	0},
    {"Double",		0,		DOUBLE},
    {"Triple",		0,		TRIPLE},
    {"Quadruple",	0,		QUADRUPLE},
    {"Any",		0,		0},	/* Ignored: historical relic */
    {NULL,		0,		0}
};
static Tcl_HashTable modTable;

/*
 * This module also keeps a hash table mapping from event names to information
 * about those events. The structure, an array to use to initialize the hash
 * table, and the hash table are all defined below.
 */

typedef struct {
    const char *name;	/* Name of event. */
    unsigned type;	/* Event type for X, such as ButtonPress. */
    unsigned eventMask;	/* Mask bits (for XSelectInput) for this event type. */
} EventInfo;

/*
 * Note: some of the masks below are an OR-ed combination of several masks.
 * This is necessary because X doesn't report up events unless you also ask
 * for down events. Also, X doesn't report button state in motion events
 * unless you've asked about button events.
 */

static const EventInfo eventArray[] = {
    {"Key",		KeyPress,		KeyPressMask},
    {"KeyPress",	KeyPress,		KeyPressMask},
    {"KeyRelease",	KeyRelease,		KeyPressMask|KeyReleaseMask},
    {"Button",		ButtonPress,		ButtonPressMask},
    {"ButtonPress",	ButtonPress,		ButtonPressMask},
    {"ButtonRelease",	ButtonRelease,		ButtonPressMask|ButtonReleaseMask},
    {"Motion",		MotionNotify,		ButtonPressMask|PointerMotionMask},
    {"Enter",		EnterNotify,		EnterWindowMask},
    {"Leave",		LeaveNotify,		LeaveWindowMask},
    {"FocusIn",		FocusIn,		FocusChangeMask},
    {"FocusOut",	FocusOut,		FocusChangeMask},
    {"Expose",		Expose,			ExposureMask},
    {"Visibility",	VisibilityNotify,	VisibilityChangeMask},
    {"Destroy",		DestroyNotify,		StructureNotifyMask},
    {"Unmap",		UnmapNotify,		StructureNotifyMask},
    {"Map",		MapNotify,		StructureNotifyMask},
    {"Reparent",	ReparentNotify,		StructureNotifyMask},
    {"Configure",	ConfigureNotify,	StructureNotifyMask},
    {"Gravity",		GravityNotify,		StructureNotifyMask},
    {"Circulate",	CirculateNotify,	StructureNotifyMask},
    {"Property",	PropertyNotify,		PropertyChangeMask},
    {"Colormap",	ColormapNotify,		ColormapChangeMask},
    {"Activate",	ActivateNotify,		ActivateMask},
    {"Deactivate",	DeactivateNotify,	ActivateMask},
    {"MouseWheel",	MouseWheelEvent,	MouseWheelMask},
    {"CirculateRequest", CirculateRequest,	SubstructureRedirectMask},
    {"ConfigureRequest", ConfigureRequest,	SubstructureRedirectMask},
    {"Create",		CreateNotify,		SubstructureNotifyMask},
    {"MapRequest",	MapRequest,		SubstructureRedirectMask},
    {"ResizeRequest",	ResizeRequest,		ResizeRedirectMask},
    {NULL,		0,			0}
};
static Tcl_HashTable eventTable;

static int eventArrayIndex[TK_LASTEVENT];

/*
 * The defines and table below are used to classify events into various
 * groups. The reason for this is that logically identical fields (e.g.
 * "state") appear at different places in different types of events. The
 * classification masks can be used to figure out quickly where to extract
 * information from events.
 */

#define KEY			(1<<0)
#define BUTTON			(1<<1)
#define MOTION			(1<<2)
#define CROSSING		(1<<3)
#define FOCUS			(1<<4)
#define EXPOSE			(1<<5)
#define VISIBILITY		(1<<6)
#define CREATE			(1<<7)
#define DESTROY			(1<<8)
#define UNMAP			(1<<9)
#define MAP			(1<<10)
#define REPARENT		(1<<11)
#define CONFIG			(1<<12)
#define GRAVITY			(1<<13)
#define CIRC			(1<<14)
#define PROP			(1<<15)
#define COLORMAP		(1<<16)
#define VIRTUAL			(1<<17)
#define ACTIVATE		(1<<18)
#define	MAPREQ			(1<<19)
#define	CONFIGREQ		(1<<20)
#define	RESIZEREQ		(1<<21)
#define CIRCREQ			(1<<22)

#define KEY_BUTTON_MOTION_VIRTUAL	(KEY|BUTTON|MOTION|VIRTUAL)
#define KEY_BUTTON_MOTION_CROSSING	(KEY|BUTTON|MOTION|VIRTUAL|CROSSING)

static const int flagArray[TK_LASTEVENT] = {
   /* Not used */		0,
   /* Not used */		0,
   /* KeyPress */		KEY,
   /* KeyRelease */		KEY,
   /* ButtonPress */		BUTTON,
   /* ButtonRelease */		BUTTON,
   /* MotionNotify */		MOTION,
   /* EnterNotify */		CROSSING,
   /* LeaveNotify */		CROSSING,
   /* FocusIn */		FOCUS,
   /* FocusOut */		FOCUS,
   /* KeymapNotify */		0,
   /* Expose */			EXPOSE,
   /* GraphicsExpose */		EXPOSE,
   /* NoExpose */		0,
   /* VisibilityNotify */	VISIBILITY,
   /* CreateNotify */		CREATE,
   /* DestroyNotify */		DESTROY,
   /* UnmapNotify */		UNMAP,
   /* MapNotify */		MAP,
   /* MapRequest */		MAPREQ,
   /* ReparentNotify */		REPARENT,
   /* ConfigureNotify */	CONFIG,
   /* ConfigureRequest */	CONFIGREQ,
   /* GravityNotify */		GRAVITY,
   /* ResizeRequest */		RESIZEREQ,
   /* CirculateNotify */	CIRC,
   /* CirculateRequest */	0,
   /* PropertyNotify */		PROP,
   /* SelectionClear */		0,
   /* SelectionRequest */	0,
   /* SelectionNotify */	0,
   /* ColormapNotify */		COLORMAP,
   /* ClientMessage */		0,
   /* MappingNotify */		0,
   /* VirtualEvent */		VIRTUAL,
   /* Activate */		ACTIVATE,
   /* Deactivate */		ACTIVATE,
   /* MouseWheel */		KEY
};

/*
 * The following table is used to map between the location where an generated
 * event should be queued and the string used to specify the location.
 */

static const TkStateMap queuePosition[] = {
    {-1,		"now"},
    {TCL_QUEUE_HEAD,	"head"},
    {TCL_QUEUE_MARK,	"mark"},
    {TCL_QUEUE_TAIL,	"tail"},
    {-2,		NULL}
};

/*
 * The following tables are used as a two-way map between X's internal numeric
 * values for fields in an XEvent and the strings used in Tcl. The tables are
 * used both when constructing an XEvent from user input and when providing
 * data from an XEvent to the user.
 */

static const TkStateMap notifyMode[] = {
    {NotifyNormal,		"NotifyNormal"},
    {NotifyGrab,		"NotifyGrab"},
    {NotifyUngrab,		"NotifyUngrab"},
    {NotifyWhileGrabbed,	"NotifyWhileGrabbed"},
    {-1, NULL}
};

static const TkStateMap notifyDetail[] = {
    {NotifyAncestor,		"NotifyAncestor"},
    {NotifyVirtual,		"NotifyVirtual"},
    {NotifyInferior,		"NotifyInferior"},
    {NotifyNonlinear,		"NotifyNonlinear"},
    {NotifyNonlinearVirtual,	"NotifyNonlinearVirtual"},
    {NotifyPointer,		"NotifyPointer"},
    {NotifyPointerRoot,		"NotifyPointerRoot"},
    {NotifyDetailNone,		"NotifyDetailNone"},
    {-1, NULL}
};

static const TkStateMap circPlace[] = {
    {PlaceOnTop,	"PlaceOnTop"},
    {PlaceOnBottom,	"PlaceOnBottom"},
    {-1, NULL}
};

static const TkStateMap visNotify[] = {
    {VisibilityUnobscured,	  "VisibilityUnobscured"},
    {VisibilityPartiallyObscured, "VisibilityPartiallyObscured"},
    {VisibilityFullyObscured,	  "VisibilityFullyObscured"},
    {-1, NULL}
};

static const TkStateMap configureRequestDetail[] = {
    {None,	"None"},
    {Above,	"Above"},
    {Below,	"Below"},
    {BottomIf,	"BottomIf"},
    {TopIf,	"TopIf"},
    {Opposite,	"Opposite"},
    {-1, NULL}
};

static const TkStateMap propNotify[] = {
    {PropertyNewValue,	"NewValue"},
    {PropertyDelete,	"Delete"},
    {-1, NULL}
};

DEBUG(static int countTableItems = 0);
DEBUG(static int countEntryItems = 0);
DEBUG(static int countListItems = 0);
DEBUG(static int countBindItems = 0);
DEBUG(static int countSeqItems = 0);

/*
 * Prototypes for local functions defined in this file:
 */

static void		ChangeScreen(Tcl_Interp *interp, char *dispName, int screenIndex);
static int		CreateVirtualEvent(Tcl_Interp *interp, VirtualEventTable *vetPtr,
			    char *virtString, const char *eventString);
static int		DeleteVirtualEvent(Tcl_Interp *interp, VirtualEventTable *vetPtr,
			    char *virtString, const char *eventString);
static void		DeleteVirtualEventTable(VirtualEventTable *vetPtr);
static void		ExpandPercents(TkWindow *winPtr, const char *before, Event *eventPtr,
			    unsigned scriptCount, Tcl_DString *dsPtr);
static PatSeq *		FindSequence(Tcl_Interp *interp, LookupTables *lookupTables,
			    ClientData object, const char *eventString, int create,
			    int allowVirtual, EventMask *maskPtr);
static void		GetAllVirtualEvents(Tcl_Interp *interp, VirtualEventTable *vetPtr);
static const char *	GetField(const char *p, char *copy, unsigned size);
static Tcl_Obj *	GetPatternObj(const PatSeq *psPtr);
static int		GetVirtualEvent(Tcl_Interp *interp, VirtualEventTable *vetPtr,
			    Tcl_Obj *virtName);
static Tk_Uid		GetVirtualEventUid(Tcl_Interp *interp, char *virtString);
static int		HandleEventGenerate(Tcl_Interp *interp, Tk_Window main,
			    int objc, Tcl_Obj *const objv[]);
static void		InitVirtualEventTable(VirtualEventTable *vetPtr);
static PatSeq *		MatchPatterns(TkDisplay *dispPtr, Tk_BindingTable bindPtr, PSList *psList,
			    PSList *psSuccList, unsigned patIndex, const Event *eventPtr,
			    ClientData object, PatSeq **physPtrPtr);
static int		NameToWindow(Tcl_Interp *interp, Tk_Window main,
			    Tcl_Obj *objPtr, Tk_Window *tkwinPtr);
static unsigned		ParseEventDescription(Tcl_Interp *interp, const char **eventStringPtr,
			    TkPattern *patPtr, EventMask *eventMaskPtr);
static void		DoWarp(ClientData clientData);
static PSList *		GetLookupForEvent(LookupTables* lookupPtr, const Event *eventPtr,
			    Tcl_Obj *object, int onlyConsiderDetailedEvents);
static void		ClearLookupTable(LookupTables *lookupTables, ClientData object);
static void		ClearPromotionLists(Tk_BindingTable bindPtr, ClientData object);
static PSEntry *	MakeListEntry(PSList *pool, PatSeq *psPtr, int needModMasks);
static void		RemovePatSeqFromLookup(LookupTables *lookupTables, PatSeq *psPtr);
static void		RemovePatSeqFromPromotionLists(Tk_BindingTable bindPtr, PatSeq *psPtr);
static PatSeq *		DeletePatSeq(PatSeq *psPtr);
static void		InsertPatSeq(LookupTables *lookupTables, PatSeq *psPtr);
#if SUPPORT_DEBUGGING
void			TkpDumpPS(const PatSeq *psPtr);
void			TkpDumpPSList(const PSList *psList);
#endif

/*
 * Some useful helper functions.
 */
#ifdef SUPPORT_DEBUGGING
static int BindCount = 0;
#endif

static unsigned Max(unsigned a, unsigned b) { return a < b ? b : a; }
static int Abs(int n) { return n < 0 ? -n : n; }
static int IsOdd(int n) { return n & 1; }

static int TestNearbyTime(int lhs, int rhs) { return Abs(lhs - rhs) <= NEARBY_MS; }
static int TestNearbyCoords(int lhs, int rhs) { return Abs(lhs - rhs) <= NEARBY_PIXELS; }

static int
IsSubsetOf(
    ModMask lhsMask,	/* this is a subset */
    ModMask rhsMask)	/* of this bit field? */
{
    return (lhsMask & rhsMask) == lhsMask;
}

static const char*
SkipSpaces(
    const char* s)
{
    assert(s);
    while (isspace(UCHAR(*s)))
	++s;
    return s;
}

static const char*
SkipFieldDelims(
    const char* s)
{
    assert(s);
    while (*s == '-' || isspace(UCHAR(*s))) {
	++s;
    }
    return s;
}

static unsigned
GetButtonNumber(
    const char *field)
{
    assert(field);
    return (field[0] >= '1' && field[0] <= '5' && field[1] == '\0') ? field[0] - '0' : 0;
}

static Time
CurrentTimeInMilliSecs()
{
    Tcl_Time now;
    Tcl_GetTime(&now);
    return ((Time) now.sec)*1000 + ((Time) now.usec)/1000;
}

static Info
GetInfo(
    const PatSeq *psPtr,
    unsigned index)
{
    assert(psPtr);
    assert(index < psPtr->numPats);

    return psPtr->pats[index].info;
}

static unsigned
GetCount(
    const PatSeq *psPtr,
    unsigned index)
{
    assert(psPtr);
    assert(index < psPtr->numPats);

    return psPtr->pats[index].count;
}

static int
CountSpecialized(
    const PatSeq *fstMatchPtr,
    const PatSeq *sndMatchPtr)
{
    int fstCount = 0;
    int sndCount = 0;
    unsigned i;

    assert(fstMatchPtr);
    assert(sndMatchPtr);

    for (i = 0; i < fstMatchPtr->numPats; ++i) {
	if (GetInfo(fstMatchPtr, i)) { fstCount += GetCount(fstMatchPtr, i); }
    }
    for (i = 0; i < sndMatchPtr->numPats; ++i) {
	if (GetInfo(sndMatchPtr, i)) { sndCount += GetCount(sndMatchPtr, i); }
    }

    return sndCount - fstCount;
}

static int
MatchEventNearby(
    const XEvent *lhs,	/* previous button event */
    const XEvent *rhs)	/* current button event */
{
    assert(lhs);
    assert(rhs);
    assert(lhs->type == ButtonPress || lhs->type == ButtonRelease);
    assert(lhs->type == rhs->type);

    /* assert: lhs->xbutton.time <= rhs->xbutton.time */

    return TestNearbyTime(rhs->xbutton.time, lhs->xbutton.time)
	    && TestNearbyCoords(rhs->xbutton.x_root, lhs->xbutton.x_root)
	    && TestNearbyCoords(rhs->xbutton.y_root, lhs->xbutton.y_root);
}

static int
MatchEventRepeat(
    const XEvent *lhs,	/* previous key event */
    const XEvent *rhs)	/* current key event */
{
    assert(lhs);
    assert(rhs);
    assert(lhs->type == KeyPress || lhs->type == KeyRelease);
    assert(lhs->type == rhs->type);

    /* assert: lhs->xkey.time <= rhs->xkey.time */
    return TestNearbyTime(rhs->xkey.time, lhs->xkey.time);
}

static void
FreePatSeq(
    PatSeq *psPtr)
{
    assert(psPtr);
    assert(!psPtr->owned);
    DEBUG(MARK_PSENTRY(psPtr));
    ckfree(psPtr->script);
    if (!psPtr->object) {
	VirtOwners_Free(&psPtr->ptr.owners);
    }
    ckfree(psPtr);
    DEBUG(countSeqItems -= 1);
}

static void
RemoveListEntry(
    PSList *pool,
    PSEntry *psEntry)
{
    assert(pool);
    assert(psEntry);

    if (PSModMaskArr_Capacity(psEntry->lastModMaskArr) > MAX_MOD_MASK_ARR_SIZE) {
	PSModMaskArr_Free(&psEntry->lastModMaskArr);
    }
    PSList_Remove(psEntry);
    PSList_Append(pool, psEntry);
}

static void
ClearList(
    PSList *psList,
    PSList *pool,
    ClientData object)
{
    assert(psList);
    assert(pool);

    if (object) {
	PSEntry *psEntry;
	PSEntry *psNext;

	for (psEntry = PSList_First(psList); psEntry; psEntry = psNext) {
	    psNext = PSList_Next(psEntry);
	    if (psEntry->psPtr->object == object) {
		RemoveListEntry(pool, psEntry);
	    }
	}
    } else {
	PSList_Move(pool, psList);
    }
}

static PSEntry *
FreePatSeqEntry(
    PSList *pool,
    PSEntry *entry)
{
    PSEntry *next = PSList_Next(entry);
    PSModMaskArr_Free(&entry->lastModMaskArr);
    ckfree(entry);
    return next;
}

static unsigned
ResolveModifiers(
    TkDisplay *dispPtr,
    unsigned modMask)
{
    assert(dispPtr);

    if (dispPtr->metaModMask) {
	if (modMask & META_MASK) {
	    modMask &= ~(ModMask)META_MASK;
	    modMask |= dispPtr->metaModMask;
	}
    }
    if (dispPtr->altModMask) {
	if (modMask & ALT_MASK) {
	    modMask &= ~(ModMask)ALT_MASK;
	    modMask |= dispPtr->altModMask;
	}
    }

    return modMask;
}

static int
ButtonNumberFromState(
    ModMask state)
{
    if (!(state & ALL_BUTTONS)) { return 0; }
    if (state & Button1Mask) { return 1; }
    if (state & Button2Mask) { return 2; }
    if (state & Button3Mask) { return 3; }
    if (state & Button4Mask) { return 4; }
    if (state & Button5Mask) { return 5; }
    if (state & Button6Mask) { return 6; }
    if (state & Button7Mask) { return 7; }
    if (state & Button8Mask) { return 8; }
    return 9;
}

static void
SetupPatternKey(
    PatternTableKey *key,
    const PatSeq *psPtr)
{
    const TkPattern *patPtr;

    assert(key);
    assert(psPtr);

    /* otherwise on some systems the key contains uninitialized bytes */
    memset(key, 0, sizeof(PatternTableKey));

    patPtr = psPtr->pats;
    assert(!patPtr->info || !patPtr->name);

    key->object = psPtr->object;
    key->type = patPtr->eventType;
    if (patPtr->info) {
	key->detail.info = patPtr->info;
    } else {
	key->detail.name = patPtr->name;
    }
}

/*
 *--------------------------------------------------------------
 *
 * MakeListEntry --
 *
 *	Makes new entry item for lookup table. We are using a
 *	pool of items, this avoids superfluous memory allocation/
 *	deallocation.
 *
 * Results:
 *	New entry item.
 *
 * Side effects:
 *	Memory allocated.
 *
 *--------------------------------------------------------------
 */

static PSEntry *
MakeListEntry(
    PSList *pool,
    PatSeq *psPtr,
    int needModMasks)
{
    PSEntry *newEntry = NULL;

    assert(pool);
    assert(psPtr);
    assert(psPtr->numPats > 0);
    assert(TEST_PSENTRY(psPtr));

    if (PSList_IsEmpty(pool)) {
	newEntry = ckalloc(sizeof(PSEntry));
	newEntry->lastModMaskArr = NULL;
	DEBUG(countEntryItems += 1);
    } else {
	newEntry = PSList_First(pool);
	PSList_RemoveHead(pool);
    }

    if (!needModMasks) {
	PSModMaskArr_SetSize(newEntry->lastModMaskArr, 0);
    } else {
	if (PSModMaskArr_Capacity(newEntry->lastModMaskArr) < psPtr->numPats - 1) {
	    PSModMaskArr_Resize(&newEntry->lastModMaskArr, psPtr->numPats - 1);
	}
	PSModMaskArr_SetSize(newEntry->lastModMaskArr, psPtr->numPats - 1);
    }

    newEntry->psPtr = psPtr;
    newEntry->window = None;
    newEntry->expired = 0;
    newEntry->keepIt = 1;
    newEntry->count = 1;
    DEBUG(psPtr->owned = 0);

    return newEntry;
}

/*
 *--------------------------------------------------------------
 *
 * GetLookupForEvent --
 *
 *	Get specific pattern sequence table for given event.
 *
 * Results:
 *	Specific pattern sequence table for given event.
 *
 * Side effects:
 *	None.
 *
 *--------------------------------------------------------------
 */

static PSList *
GetLookupForEvent(
    LookupTables* lookupTables,
    const Event *eventPtr,
    Tcl_Obj *object,
    int onlyConsiderDetailedEvents)
{
    PatternTableKey key;
    Tcl_HashEntry *hPtr;

    assert(lookupTables);
    assert(eventPtr);

    /* otherwise on some systems the key contains uninitialized bytes */
    memset(&key, 0, sizeof(PatternTableKey));

    if (onlyConsiderDetailedEvents) {
	switch (eventPtr->xev.type) {
	case ButtonPress:   /* fallthru */
	case ButtonRelease: key.detail.info = eventPtr->xev.xbutton.button; break;
	case MotionNotify:  key.detail.info = ButtonNumberFromState(eventPtr->xev.xmotion.state); break;
	case KeyPress:      /* fallthru */
	case KeyRelease:    key.detail.info = eventPtr->detail.info; break;
	case VirtualEvent:  key.detail.name = eventPtr->detail.name; break;
	}
	if (!key.detail.name) {
	    assert(!key.detail.info);
	    return NULL;
	}
    }

    key.object = object;
    key.type = eventPtr->xev.type;
    hPtr = Tcl_FindHashEntry(&lookupTables->listTable, (char *) &key);
    return hPtr ? Tcl_GetHashValue(hPtr) : NULL;
}

/*
 *--------------------------------------------------------------
 *
 * ClearLookupTable --
 *
 *	Clear lookup table in given binding table, but only those
 *	bindings associated to given object. If object is NULL
 *	then remove all entries.
 *
 * Results:
 *	None.
 *
 * Side effects:
 *	None.
 *
 *--------------------------------------------------------------
 */
static void
ClearLookupTable(
    LookupTables *lookupTables,
    ClientData object)
{
    Tcl_HashSearch search;
    Tcl_HashEntry *hPtr;
    Tcl_HashEntry *nextPtr;
    PSList *pool = &lookupTables->entryPool;

    assert(lookupTables);

    for (hPtr = Tcl_FirstHashEntry(&lookupTables->listTable, &search); hPtr; hPtr = nextPtr) {
	PSList *psList;

	nextPtr = Tcl_NextHashEntry(&search);

	if (object) {
	    const PatternTableKey *key = Tcl_GetHashKey(&lookupTables->listTable, hPtr);
	    if (key->object != object) {
		continue;
	    }
	    Tcl_DeleteHashEntry(hPtr);
	}

	psList = Tcl_GetHashValue(hPtr);
	PSList_Move(pool, psList);
	ckfree(psList);
	DEBUG(countListItems -= 1);
    }
}

/*
 *--------------------------------------------------------------
 *
 * ClearPromotionLists --
 *
 *	Clear all the lists holding the promoted pattern
 *	sequences, which belongs to given object. If object
 *	is NULL then remove all patterns.
 *
 * Results:
 *	None.
 *
 * Side effects:
 *	None.
 *
 *--------------------------------------------------------------
 */

static void
ClearPromotionLists(
    Tk_BindingTable bindPtr,
    ClientData object)
{
    unsigned newArraySize = 0;
    unsigned i;

    assert(bindPtr);

    for (i = 0; i < PromArr_Size(bindPtr->promArr); ++i) {
	PSList *psList = PromArr_Get(bindPtr->promArr, i);
	ClearList(psList, &bindPtr->lookupTables.entryPool, object);
	if (!PSList_IsEmpty(psList)) {
	    newArraySize = i + 1;
	}
    }

    PromArr_SetSize(bindPtr->promArr, newArraySize);
}

/*
 *---------------------------------------------------------------------------
 *
 * TkBindInit --
 *
 *	This function is called when an application is created. It initializes
 *	all the structures used by bindings and virtual events. It must be
 *	called before any other functions in this file are called.
 *
 * Results:
 *	None.
 *
 * Side effects:
 *	Memory allocated.
 *
 *---------------------------------------------------------------------------
 */

/*
 * Windoze compiler does not allow the definition of these static variables inside a function,
 * otherwise this should belong to function TkBindInit().
 */
TCL_DECLARE_MUTEX(bindMutex);
static int initialized = 0;

void
TkBindInit(
    TkMainInfo *mainPtr)	/* The newly created application. */
{
    BindInfo *bindInfoPtr;

    assert(mainPtr);

    /* otherwise virtual events can't be supported */
    assert(sizeof(XEvent) >= sizeof(XVirtualEvent));

    /* type of TkPattern.info is well defined? */
    assert(sizeof(Info) >= sizeof(KeySym));
    assert(sizeof(Info) >= sizeof(unsigned));

    /* ensure that our matching algorithm is working (when testing detail) */
    assert(sizeof(Detail) == sizeof(Tk_Uid));

    /* test that constant NO_NUMBER is indeed out of integer range */
    assert(sizeof(NO_NUMBER) > sizeof(int));
    assert(((int) NO_NUMBER) == 0 && NO_NUMBER != 0);

    /* test expected indices of Button1..Button5, otherwise our button handling is not working */
    assert(Button1 == 1 && Button2 == 2 && Button3 == 3 && Button4 == 4 && Button5 == 5);
    assert(Button2Mask == (Button1Mask << 1));
    assert(Button3Mask == (Button1Mask << 2));
    assert(Button4Mask == (Button1Mask << 3));
    assert(Button5Mask == (Button1Mask << 4));

    /* test expected values of button motion masks, otherwise our button handling is not working */
    assert(Button1MotionMask == Button1Mask);
    assert(Button2MotionMask == Button2Mask);
    assert(Button3MotionMask == Button3Mask);
    assert(Button4MotionMask == Button4Mask);
    assert(Button5MotionMask == Button5Mask);

    /* because we expect zero if keySym is empty */
    assert(NoSymbol == 0L);

    /* this must be a union, not a struct, otherwise comparison with NULL will not work */
    assert(offsetof(Detail, name) == offsetof(Detail, info));

    /* we use some constraints about X*Event */
    assert(offsetof(XButtonEvent, time) == offsetof(XMotionEvent, time));
    assert(offsetof(XButtonEvent, x_root) == offsetof(XMotionEvent, x_root));
    assert(offsetof(XButtonEvent, y_root) == offsetof(XMotionEvent, y_root));
    assert(offsetof(XCreateWindowEvent, border_width) == offsetof(XConfigureEvent, border_width));
    assert(offsetof(XCreateWindowEvent, width) == offsetof(XConfigureEvent, width));
    assert(offsetof(XCreateWindowEvent, window) == offsetof(XCirculateRequestEvent, window));
    assert(offsetof(XCreateWindowEvent, window) == offsetof(XConfigureEvent, window));
    assert(offsetof(XCreateWindowEvent, window) == offsetof(XGravityEvent, window));
    assert(offsetof(XCreateWindowEvent, window) == offsetof(XMapEvent, window));
    assert(offsetof(XCreateWindowEvent, window) == offsetof(XReparentEvent, window));
    assert(offsetof(XCreateWindowEvent, window) == offsetof(XUnmapEvent, window));
    assert(offsetof(XCreateWindowEvent, x) == offsetof(XConfigureEvent, x));
    assert(offsetof(XCreateWindowEvent, x) == offsetof(XGravityEvent, x));
    assert(offsetof(XCreateWindowEvent, y) == offsetof(XConfigureEvent, y));
    assert(offsetof(XCreateWindowEvent, y) == offsetof(XGravityEvent, y));
    assert(offsetof(XCrossingEvent, time) == offsetof(XEnterWindowEvent, time));
    assert(offsetof(XCrossingEvent, time) == offsetof(XLeaveWindowEvent, time));
    assert(offsetof(XCrossingEvent, time) == offsetof(XKeyEvent, time));
    assert(offsetof(XKeyEvent, root) == offsetof(XButtonEvent, root));
    assert(offsetof(XKeyEvent, root) == offsetof(XCrossingEvent, root));
    assert(offsetof(XKeyEvent, root) == offsetof(XMotionEvent, root));
    assert(offsetof(XKeyEvent, state) == offsetof(XButtonEvent, state));
    assert(offsetof(XKeyEvent, state) == offsetof(XMotionEvent, state));
    assert(offsetof(XKeyEvent, subwindow) == offsetof(XButtonEvent, subwindow));
    assert(offsetof(XKeyEvent, subwindow) == offsetof(XCrossingEvent, subwindow));
    assert(offsetof(XKeyEvent, subwindow) == offsetof(XMotionEvent, subwindow));
    assert(offsetof(XKeyEvent, time) == offsetof(XButtonEvent, time));
    assert(offsetof(XKeyEvent, time) == offsetof(XMotionEvent, time));
    assert(offsetof(XKeyEvent, x) == offsetof(XButtonEvent, x));
    assert(offsetof(XKeyEvent, x) == offsetof(XCrossingEvent, x));
    assert(offsetof(XKeyEvent, x) == offsetof(XMotionEvent, x));
    assert(offsetof(XKeyEvent, x_root) == offsetof(XButtonEvent, x_root));
    assert(offsetof(XKeyEvent, x_root) == offsetof(XCrossingEvent, x_root));
    assert(offsetof(XKeyEvent, x_root) == offsetof(XMotionEvent, x_root));
    assert(offsetof(XKeyEvent, y) == offsetof(XButtonEvent, y));
    assert(offsetof(XKeyEvent, y) == offsetof(XCrossingEvent, y));
    assert(offsetof(XKeyEvent, y) == offsetof(XMotionEvent, y));
    assert(offsetof(XKeyEvent, y_root) == offsetof(XButtonEvent, y_root));
    assert(offsetof(XKeyEvent, y_root) == offsetof(XCrossingEvent, y_root));
    assert(offsetof(XKeyEvent, y_root) == offsetof(XMotionEvent, y_root));

    /*
     * Initialize the static data structures used by the binding package. They
     * are only initialized once, no matter how many interps are created.
     */

    if (!initialized) {
	Tcl_MutexLock(&bindMutex);
	if (!initialized) {
	    Tcl_HashEntry *hPtr;
	    const ModInfo *modPtr;
	    const EventInfo *eiPtr;
	    int newEntry;
	    unsigned i;
#ifdef REDO_KEYSYM_LOOKUP
	    const KeySymInfo *kPtr;

	    Tcl_InitHashTable(&keySymTable, TCL_STRING_KEYS);
	    Tcl_InitHashTable(&nameTable, TCL_ONE_WORD_KEYS);
	    for (kPtr = keyArray; kPtr->name; ++kPtr) {
		hPtr = Tcl_CreateHashEntry(&keySymTable, kPtr->name, &newEntry);
		Tcl_SetHashValue(hPtr, kPtr->value);
		hPtr = Tcl_CreateHashEntry(&nameTable, (char *) kPtr->value, &newEntry);
		if (newEntry) {
		    Tcl_SetHashValue(hPtr, kPtr->name);
		}
	    }
#endif /* REDO_KEYSYM_LOOKUP */

	    for (i = 0; i < SIZE_OF_ARRAY(eventArrayIndex); ++i) {
		eventArrayIndex[i] = -1;
	    }
	    for (i = 0; i < SIZE_OF_ARRAY(eventArray); ++i) {
		unsigned type = eventArray[i].type;
		assert(type < TK_LASTEVENT);
		assert(type > 0 || i == SIZE_OF_ARRAY(eventArray) - 1);
		if (type > 0 && eventArrayIndex[type] == -1) {
		    eventArrayIndex[type] = i;
		}
	    }

	    Tcl_InitHashTable(&modTable, TCL_STRING_KEYS);
	    for (modPtr = modArray; modPtr->name; ++modPtr) {
		hPtr = Tcl_CreateHashEntry(&modTable, modPtr->name, &newEntry);
		Tcl_SetHashValue(hPtr, modPtr);
	    }

	    Tcl_InitHashTable(&eventTable, TCL_STRING_KEYS);
	    for (eiPtr = eventArray; eiPtr->name; ++eiPtr) {
		hPtr = Tcl_CreateHashEntry(&eventTable, eiPtr->name, &newEntry);
		Tcl_SetHashValue(hPtr, eiPtr);
	    }

	    initialized = 1;
	}
	Tcl_MutexUnlock(&bindMutex);
    }

    mainPtr->bindingTable = Tk_CreateBindingTable(mainPtr->interp);

    bindInfoPtr = ckalloc(sizeof(BindInfo));
    InitVirtualEventTable(&bindInfoPtr->virtualEventTable);
    bindInfoPtr->screenInfo.curDispPtr = NULL;
    bindInfoPtr->screenInfo.curScreenIndex = -1;
    bindInfoPtr->screenInfo.bindingDepth = 0;
    bindInfoPtr->deleted = 0;
    bindInfoPtr->lastCurrentTime = CurrentTimeInMilliSecs();
    bindInfoPtr->lastEventTime = 0;
    mainPtr->bindInfo = bindInfoPtr;
    DEBUG(countBindItems += 1);

    TkpInitializeMenuBindings(mainPtr->interp, mainPtr->bindingTable);
}

/*
 *---------------------------------------------------------------------------
 *
 * TkBindFree --
 *
 *	This function is called when an application is deleted. It deletes all
 *	the structures used by bindings and virtual events.
 *
 * Results:
 *	None.
 *
 * Side effects:
 *	Memory freed.
 *
 *---------------------------------------------------------------------------
 */

void
TkBindFree(
    TkMainInfo *mainPtr)	/* The newly created application. */
{
    BindInfo *bindInfoPtr;

    assert(mainPtr);

    Tk_DeleteBindingTable(mainPtr->bindingTable);
    mainPtr->bindingTable = NULL;
    bindInfoPtr = mainPtr->bindInfo;
    DeleteVirtualEventTable(&bindInfoPtr->virtualEventTable);
    bindInfoPtr->deleted = 1;
    Tcl_EventuallyFree(bindInfoPtr, TCL_DYNAMIC);
    mainPtr->bindInfo = NULL;

    DEBUG(countBindItems -= 1);
    assert(countBindItems > 0 || countTableItems == 0);
    assert(countBindItems > 0 || countEntryItems == 0);
    assert(countBindItems > 0 || countListItems == 0);
    assert(countBindItems > 0 || countSeqItems == 0);
}

/*
 *--------------------------------------------------------------
 *
 * Tk_CreateBindingTable --
 *
 *	Set up a new domain in which event bindings may be created.
 *
 * Results:
 *	The return value is a token for the new table, which must be passed to
 *	functions like Tk_CreateBinding.
 *
 * Side effects:
 *	Memory is allocated for the new table.
 *
 *--------------------------------------------------------------
 */

Tk_BindingTable
Tk_CreateBindingTable(
    Tcl_Interp *interp)		/* Interpreter to associate with the binding table: commands are
    				 * executed in this interpreter. */
{
    BindingTable *bindPtr = ckalloc(sizeof(BindingTable));
    unsigned i;

    assert(interp);
    DEBUG(countTableItems += 1);

    /*
     * Create and initialize a new binding table.
     */

    memset(bindPtr, 0, sizeof(BindingTable));
    for (i = 0; i < SIZE_OF_ARRAY(bindPtr->eventInfo); ++i) {
	bindPtr->eventInfo[i].xev.type = -1;
    }
    bindPtr->curEvent = bindPtr->eventInfo; /* do not assign NULL */
    bindPtr->lookupTables.number = 0;
    PromArr_ResizeAndClear(&bindPtr->promArr, 2);
    Tcl_InitHashTable(&bindPtr->lookupTables.listTable, sizeof(PatternTableKey)/sizeof(int));
    Tcl_InitHashTable(&bindPtr->lookupTables.patternTable, sizeof(PatternTableKey)/sizeof(int));
    Tcl_InitHashTable(&bindPtr->objectTable, TCL_ONE_WORD_KEYS);
    bindPtr->interp = interp;
    return bindPtr;
}

/*
 *--------------------------------------------------------------
 *
 * Tk_DeleteBindingTable --
 *
 *	Destroy a binding table and free up all its memory. The caller should
 *	not use bindingTable again after this function returns.
 *
 * Results:
 *	None.
 *
 * Side effects:
 *	Memory is freed.
 *
 *--------------------------------------------------------------
 */

void
Tk_DeleteBindingTable(
    Tk_BindingTable bindPtr)	/* Token for the binding table to destroy. */
{
    Tcl_HashEntry *hPtr;
    Tcl_HashSearch search;

    assert(bindPtr);

    /*
     * Find and delete all of the patterns associated with the binding table.
     */

    hPtr = Tcl_FirstHashEntry(&bindPtr->lookupTables.patternTable, &search);
    for ( ; hPtr; hPtr = Tcl_NextHashEntry(&search)) {
	PatSeq *nextPtr;
	PatSeq *psPtr;

	for (psPtr = Tcl_GetHashValue(hPtr); psPtr; psPtr = nextPtr) {
	    assert(TEST_PSENTRY(psPtr));
	    nextPtr = psPtr->nextSeqPtr;
	    FreePatSeq(psPtr);
	}
    }

    /*
     * Don't forget to release lookup elements.
     */

    ClearLookupTable(&bindPtr->lookupTables, NULL);
    ClearPromotionLists(bindPtr, NULL);
    PromArr_Free(&bindPtr->promArr);
    DEBUG(countEntryItems -= PSList_Size(&bindPtr->lookupTables.entryPool));
    PSList_Traverse(&bindPtr->lookupTables.entryPool, FreePatSeqEntry);

    /*
     * Clean up the rest of the information associated with the binding table.
     */

    Tcl_DeleteHashTable(&bindPtr->lookupTables.patternTable);
    Tcl_DeleteHashTable(&bindPtr->lookupTables.listTable);
    Tcl_DeleteHashTable(&bindPtr->objectTable);

    ckfree(bindPtr);
    DEBUG(countTableItems -= 1);
}

/*
 *--------------------------------------------------------------
 *
 * InsertPatSeq --
 *
 *	Insert given pattern sequence into lookup table for fast
 *	access.
 *
 * Results:
 *	None.
 *
 * Side effects:
 *	Memory allocated.
 *
 *--------------------------------------------------------------
 */

static void
InsertPatSeq(
    LookupTables *lookupTables,
    PatSeq *psPtr)
{
    assert(lookupTables);
    assert(psPtr);
    assert(TEST_PSENTRY(psPtr));
    assert(psPtr->numPats >= 1u);

    if (!(psPtr->added)) {
	PatternTableKey key;
	Tcl_HashEntry *hPtr;
	int isNew;
	PSList *psList;
	PSEntry *psEntry;

	SetupPatternKey(&key, psPtr);
	hPtr = Tcl_CreateHashEntry(&lookupTables->listTable, (char *) &key, &isNew);

	if (isNew) {
	    psList = ckalloc(sizeof(PSList));
	    PSList_Init(psList);
	    Tcl_SetHashValue(hPtr, psList);
	    DEBUG(countListItems += 1);
	} else {
	    psList = Tcl_GetHashValue(hPtr);
	}

	psEntry = MakeListEntry(&lookupTables->entryPool, psPtr, 0);
	PSList_Append(psList, psEntry);
	psPtr->added = 1;
    }
}
/*
 *--------------------------------------------------------------
 *
 * Tk_CreateBinding --
 *
 *	Add a binding to a binding table, so that future calls to Tk_BindEvent
 *	may execute the command in the binding.
 *
 * Results:
 *	The return value is 0 if an error occurred while setting up the
 *	binding. In this case, an error message will be left in the interp's
 *	result. If all went well then the return value is a mask of the event
 *	types that must be made available to Tk_BindEvent in order to properly
 *	detect when this binding triggers. This value can be used to determine
 *	what events to select for in a window, for example.
 *
 * Side effects:
 *	An existing binding on the same event sequence may be replaced. The
 *	new binding may cause future calls to Tk_BindEvent to behave
 *	differently than they did previously.
 *
 *--------------------------------------------------------------
 */

unsigned long
Tk_CreateBinding(
    Tcl_Interp *interp,		/* Used for error reporting. */
    Tk_BindingTable bindPtr,	/* Table in which to create binding. */
    ClientData object,		/* Token for object with which binding is associated. */
    const char *eventString,	/* String describing event sequence that triggers binding. */
    const char *script,		/* Contains Tcl script to execute when binding triggers. */
    int append)			/* 0 means replace any existing binding for eventString;
    				 * 1 means append to that binding. If the existing binding is
				 * for a callback function and not a Tcl command string, the
				 * existing binding will always be replaced. */
{
    PatSeq *psPtr;
    EventMask eventMask;
    char *oldStr;
    char *newStr;

    assert(bindPtr);
    assert(object);
    assert(eventString);
    assert(script);

    psPtr = FindSequence(interp, &bindPtr->lookupTables, object, eventString,
	    !!*script, 1, &eventMask);

    if (!*script) {
	assert(!psPtr || psPtr->added);
	/* Silently ignore empty scripts -- see SF#3006842 */
	return eventMask;
    }
    if (!psPtr) {
	return 0;
    }
    assert(TEST_PSENTRY(psPtr));

    if (psPtr->numPats > PromArr_Capacity(bindPtr->promArr)) {
	/*
	 * We have to increase the size of array containing the lists of promoted sequences.
	 * Normally the maximal size is 1, only in very seldom cases a bigger size is needed.
	 * Note that for technical reasons the capacity should be one higher than the expected
	 * maximal size.
	 */
	PromArr_ResizeAndClear(&bindPtr->promArr, psPtr->numPats);
    }

    if (!psPtr->script) {
	Tcl_HashEntry *hPtr;
	int isNew;

	/*
	 * This pattern sequence was just created. Link the pattern into the
	 * list associated with the object, so that if the object goes away,
	 * these bindings will all automatically be deleted.
	 */

	hPtr = Tcl_CreateHashEntry(&bindPtr->objectTable, (char *) object, &isNew);
	psPtr->ptr.nextObj = isNew ? NULL : Tcl_GetHashValue(hPtr);
	Tcl_SetHashValue(hPtr, psPtr);
	InsertPatSeq(&bindPtr->lookupTables, psPtr);
    }

    oldStr = psPtr->script;
    if (append && oldStr) {
	size_t length1 = strlen(oldStr);
	size_t length2 = strlen(script);

	newStr = ckalloc(length1 + length2 + 2);
	memcpy(newStr, oldStr, length1);
	newStr[length1] = '\n';
	memcpy(newStr + length1 + 1, script, length2 + 1);
    } else {
	size_t length = strlen(script);

	newStr = ckalloc(length + 1);
	memcpy(newStr, script, length + 1);
    }
    ckfree(oldStr);
    psPtr->script = newStr;
    return eventMask;
}

/*
 *--------------------------------------------------------------
 *
 * Tk_DeleteBinding --
 *
 *	Remove an event binding from a binding table.
 *
 * Results:
 *	The result is a standard Tcl return value. If an error occurs then the
 *	interp's result will contain an error message.
 *
 * Side effects:
 *	The binding given by object and eventString is removed from
 *	bindingTable.
 *
 *--------------------------------------------------------------
 */

int
Tk_DeleteBinding(
    Tcl_Interp *interp,		/* Used for error reporting. */
    Tk_BindingTable bindPtr,	/* Table in which to delete binding. */
    ClientData object,		/* Token for object with which binding is associated. */
    const char *eventString)	/* String describing event sequence that triggers binding. */
{
    PatSeq *psPtr;

    assert(bindPtr);
    assert(object);
    assert(eventString);

    psPtr = FindSequence(interp, &bindPtr->lookupTables, object, eventString, 0, 1, NULL);
    if (!psPtr) {
	Tcl_ResetResult(interp);
    } else {
	Tcl_HashEntry *hPtr;
	PatSeq *prevPtr;

	assert(TEST_PSENTRY(psPtr));

	/*
	 * Unlink the binding from the list for its object.
	 */

	if (!(hPtr = Tcl_FindHashEntry(&bindPtr->objectTable, (char *) object))) {
	    Tcl_Panic("Tk_DeleteBinding couldn't find object table entry");
	}
	prevPtr = Tcl_GetHashValue(hPtr);
	if (prevPtr == psPtr) {
	    Tcl_SetHashValue(hPtr, psPtr->ptr.nextObj);
	} else {
	    for ( ; ; prevPtr = prevPtr->ptr.nextObj) {
		if (!prevPtr) {
		    Tcl_Panic("Tk_DeleteBinding couldn't find on object list");
		}
		if (prevPtr->ptr.nextObj == psPtr) {
		    prevPtr->ptr.nextObj = psPtr->ptr.nextObj;
		    break;
		}
	    }
	}

	RemovePatSeqFromLookup(&bindPtr->lookupTables, psPtr);
	RemovePatSeqFromPromotionLists(bindPtr, psPtr);
	DeletePatSeq(psPtr);
    }

    return TCL_OK;
}

/*
 *--------------------------------------------------------------
 *
 * Tk_GetBinding --
 *
 *	Return the script associated with a given event string.
 *
 * Results:
 *	The return value is a pointer to the script associated with
 *	eventString for object in the domain given by bindingTable. If there
 *	is no binding for eventString, or if eventString is improperly formed,
 *	then NULL is returned and an error message is left in the interp's
 *	result. The return value is semi-static: it will persist until the
 *	binding is changed or deleted.
 *
 * Side effects:
 *	None.
 *
 *--------------------------------------------------------------
 */

const char *
Tk_GetBinding(
    Tcl_Interp *interp,		/* Interpreter for error reporting. */
    Tk_BindingTable bindPtr,	/* Table in which to look for binding. */
    ClientData object,		/* Token for object with which binding is associated. */
    const char *eventString)	/* String describing event sequence that triggers binding. */
{
    const PatSeq *psPtr;

    assert(bindPtr);
    assert(object);
    assert(eventString);

    psPtr = FindSequence(interp, &bindPtr->lookupTables, object, eventString, 0, 1, NULL);
    assert(!psPtr || TEST_PSENTRY(psPtr));
    return psPtr ? psPtr->script : NULL;
}

/*
 *--------------------------------------------------------------
 *
 * Tk_GetAllBindings --
 *
 *	Return a list of event strings for all the bindings associated with a
 *	given object.
 *
 * Results:
 *	There is no return value. The interp's result is modified to hold a
 *	Tcl list with one entry for each binding associated with object in
 *	bindingTable. Each entry in the list contains the event string
 *	associated with one binding.
 *
 * Side effects:
 *	None.
 *
 *--------------------------------------------------------------
 */

void
Tk_GetAllBindings(
    Tcl_Interp *interp,		/* Interpreter returning result or error. */
    Tk_BindingTable bindPtr,	/* Table in which to look for bindings. */
    ClientData object)		/* Token for object. */
{
    Tcl_HashEntry *hPtr;

    assert(bindPtr);
    assert(object);

    if ((hPtr = Tcl_FindHashEntry(&bindPtr->objectTable, (char *) object))) {
	const PatSeq *psPtr;
	Tcl_Obj *resultObj = Tcl_NewObj();

	/*
	 * For each binding, output information about each of the patterns in its sequence.
	 */

	for (psPtr = Tcl_GetHashValue(hPtr); psPtr; psPtr = psPtr->ptr.nextObj) {
	    assert(TEST_PSENTRY(psPtr));
	    Tcl_ListObjAppendElement(NULL, resultObj, GetPatternObj(psPtr));
	}
	Tcl_SetObjResult(interp, resultObj);
    }
}

/*
 *--------------------------------------------------------------
 *
 * RemovePatSeqFromLookup --
 *
 *	Remove given pattern sequence from lookup tables. This
 *	can be required before deleting the pattern sequence.
 *
 * Results:
 *	None.
 *
 * Side effects:
 *	None.
 *
 *--------------------------------------------------------------
 */

static void
RemovePatSeqFromLookup(
    LookupTables *lookupTables,	/* Remove from this lookup tables. */
    PatSeq *psPtr)		/* Remove this pattern sequence. */
{
    PatternTableKey key;
    Tcl_HashEntry *hPtr;

    assert(lookupTables);
    assert(psPtr);

    SetupPatternKey(&key, psPtr);

    if ((hPtr = Tcl_FindHashEntry(&lookupTables->listTable, (char *) &key))) {
	PSList *psList = Tcl_GetHashValue(hPtr);
	PSEntry *psEntry;

	TK_DLIST_FOREACH(psEntry, psList) {
	    if (psEntry->psPtr == psPtr) {
		psPtr->added = 0;
		RemoveListEntry(&lookupTables->entryPool, psEntry);
		return;
	    }
	}
    }

    assert(!"couldn't find pattern sequence in lookup");
}

/*
 *--------------------------------------------------------------
 *
 * RemovePatSeqFromPromotionLists --
 *
 *	Remove given pattern sequence from promotion lists. This
 *	can be required before deleting the pattern sequence.
 *
 * Results:
 *	None.
 *
 * Side effects:
 *	None.
 *
 *--------------------------------------------------------------
 */

static void
RemovePatSeqFromPromotionLists(
    Tk_BindingTable bindPtr,	/* Table in which to look for bindings. */
    PatSeq *psPtr)		/* Remove this pattern sequence. */
{
    unsigned i;

    assert(bindPtr);
    assert(psPtr);

    for (i = 0; i < PromArr_Size(bindPtr->promArr); ++i) {
	PSList *psList = PromArr_Get(bindPtr->promArr, i);
	PSEntry *psEntry;

	TK_DLIST_FOREACH(psEntry, psList) {
	    if (psEntry->psPtr == psPtr) {
		RemoveListEntry(&bindPtr->lookupTables.entryPool, psEntry);
		break;
	    }
	}
    }
}

/*
 *--------------------------------------------------------------
 *
 * DeletePatSeq --
 *
 *	Delete given pattern sequence. Possibly it is required
 *	to invoke RemovePatSeqFromLookup(), and RemovePatSeqFromPromotionLists()
 *	before.
 *
 * Results:
 *	Pointer to succeeding pattern sequence.
 *
 * Side effects:
 *	Deallocation of memory.
 *
 *--------------------------------------------------------------
 */

static PatSeq *
DeletePatSeq(
    PatSeq *psPtr)		/* Delete this pattern sequence. */
{
    PatSeq *prevPtr;
    PatSeq *nextPtr;

    assert(psPtr);
    assert(!psPtr->added);
    assert(!psPtr->owned);

    prevPtr = Tcl_GetHashValue(psPtr->hPtr);
    nextPtr = psPtr->ptr.nextObj;

    /*
     * Be sure to remove each binding from its hash chain in the pattern
     * table. If this is the last pattern in the chain, then delete the
     * hash entry too.
     */

    if (prevPtr == psPtr) {
	if (!psPtr->nextSeqPtr) {
	    Tcl_DeleteHashEntry(psPtr->hPtr);
	} else {
	    Tcl_SetHashValue(psPtr->hPtr, psPtr->nextSeqPtr);
	}
    } else {
	for ( ; ; prevPtr = prevPtr->nextSeqPtr) {
	    if (!prevPtr) {
		Tcl_Panic("DeletePatSeq couldn't find on hash chain");
	    }
	    if (prevPtr->nextSeqPtr == psPtr) {
		prevPtr->nextSeqPtr = psPtr->nextSeqPtr;
		break;
	    }
	}
    }

    FreePatSeq(psPtr);
    return nextPtr;
}

/*
 *--------------------------------------------------------------
 *
 * Tk_DeleteAllBindings --
 *
 *	Remove all bindings associated with a given object in a given binding
 *	table.
 *
 * Results:
 *	All bindings associated with object are removed from bindingTable.
 *
 * Side effects:
 *	None.
 *
 *--------------------------------------------------------------
 */

void
Tk_DeleteAllBindings(
    Tk_BindingTable bindPtr,	/* Table in which to delete bindings. */
    ClientData object)		/* Token for object. */
{
    PatSeq *psPtr;
    PatSeq *nextPtr;
    Tcl_HashEntry *hPtr;

    assert(bindPtr);
    assert(object);

    if (!(hPtr = Tcl_FindHashEntry(&bindPtr->objectTable, (char *) object))) {
	return;
    }

    /*
     * Don't forget to clear lookup tables.
     */

    ClearLookupTable(&bindPtr->lookupTables, object);
    ClearPromotionLists(bindPtr, object);

    for (psPtr = Tcl_GetHashValue(hPtr); psPtr; psPtr = nextPtr) {
	assert(TEST_PSENTRY(psPtr));
	DEBUG(psPtr->added = 0);
	nextPtr = DeletePatSeq(psPtr);
    }

    Tcl_DeleteHashEntry(hPtr);
}

/*
 *---------------------------------------------------------------------------
 *
 * Tk_BindEvent --
 *
 *	This function is invoked to process an X event. The event is added to
 *	those recorded for the binding table. Then each of the objects at
 *	*objectPtr is checked in order to see if it has a binding that matches
 *	the recent events. If so, the most specific binding is invoked for
 *	each object.
 *
 * Results:
 *	None.
 *
 * Side effects:
 *	Depends on the script associated with the matching binding.
 *
 *	All Tcl binding scripts for each object are accumulated before the
 *	first binding is evaluated. If the action of a Tcl binding is to
 *	change or delete a binding, or delete the window associated with the
 *	binding, all the original Tcl binding scripts will still fire.
 *
 *---------------------------------------------------------------------------
 */

/* helper function */
static void
ResetCounters(
    Event *eventInfo,
    unsigned eventType,
    Window window)
{
    Event *curEvent;

    assert(eventInfo);
    curEvent = eventInfo + eventType;

    if (curEvent->xev.xany.window == window) {
	curEvent->xev.xany.window = None;
	eventInfo[eventType].countAny = 0;
	eventInfo[eventType].countDetailed = 0;
    }
}

/* helper function */
static int
IsBetterMatch(
    const PatSeq *fstMatchPtr,
    const PatSeq *sndMatchPtr)	/* this is a better match? */
{
    int diff;

    if (!sndMatchPtr) { return 0; }
    if (!fstMatchPtr) { return 1; }
    
    diff = CountSpecialized(fstMatchPtr, sndMatchPtr);
    if (diff > 0) { return 1; }
    if (diff < 0) { return 0; }

#if PREFER_MOST_SPECIALIZED_EVENT
    {	/* local scope */
#define M (Tcl_WideUInt)1000000
	static const Tcl_WideUInt weight[5] = { 0, 1, M, M*M, M*M*M };
#undef M
	Tcl_WideUInt fstCount = 0;
	Tcl_WideUInt sndCount = 0;
	unsigned i;

	/*
	 * Count the most high-ordered patterns.
	 *
	 * (This computation assumes that a sequence does not contain more than
	 * 1,000,000 single patterns. It can be precluded that in practice this
	 * assumption will not be violated.)
	 */

	for (i = 0; i < fstMatchPtr->numPats; ++i) {
	    assert(GetCount(fstMatchPtr, i) < SIZE_OF_ARRAY(weight));
	    fstCount += weight[GetCount(fstMatchPtr, i)];
	}
	for (i = 0; i < sndMatchPtr->numPats; ++i) {
	    assert(GetCount(sndMatchPtr, i) < SIZE_OF_ARRAY(weight));
	    sndCount += weight[GetCount(sndMatchPtr, i)];
	}
	if (sndCount > fstCount) { return 1; }
	if (sndCount < fstCount) { return 0; }
    }
#endif

    return sndMatchPtr->number > fstMatchPtr->number;
}

void
Tk_BindEvent(
    Tk_BindingTable bindPtr,	/* Table in which to look for bindings. */
    XEvent *eventPtr,		/* What actually happened. */
    Tk_Window tkwin,		/* Window on display where event occurred (needed in order to
    				 * locate display information). */
    int numObjects,		/* Number of objects at *objArr. */
    ClientData *objArr)		/* Array of one or more objects to check for a matching binding. */
{
    Tcl_Interp *interp;
    ScreenInfo *screenPtr;
    TkDisplay *dispPtr;
    TkDisplay *oldDispPtr;
    Event *curEvent;
    TkWindow *winPtr = (TkWindow *) tkwin;
    BindInfo *bindInfoPtr;
    Tcl_InterpState interpState;
    LookupTables *physTables;
    PatSeq *psPtr[2];
    PatSeq *matchPtrBuf[32];
    PatSeq **matchPtrArr = matchPtrBuf;
    PSList *psl[2];
    Tcl_DString scripts;
    const char *p;
    const char *end;
    unsigned scriptCount;
    int oldScreen;
    unsigned flags;
    unsigned arraySize;
    unsigned newArraySize;
    unsigned i, k;

    assert(bindPtr);
    assert(eventPtr);
    assert(tkwin);
    assert(numObjects >= 0);

    /*
     * Ignore events on windows that don't have names: these are windows like
     * wrapper windows that shouldn't be visible to the application.
     */

    if (!winPtr->pathName) {
	return;
    }

    flags = flagArray[eventPtr->type];

    /*
     * Ignore event types which are not in flagArray and all zeroes there.
     */

    if (eventPtr->type >= TK_LASTEVENT || !flags) {
	return;
    }

    if (flags & KEY_BUTTON_MOTION_VIRTUAL) {
	bindPtr->curModMask = eventPtr->xkey.state;
    } else if (flags & CROSSING) {
	bindPtr->curModMask = eventPtr->xcrossing.state;
    }

    dispPtr = ((TkWindow *) tkwin)->dispPtr;
    bindInfoPtr = winPtr->mainPtr->bindInfo;
    curEvent = bindPtr->eventInfo + eventPtr->type;

    /*
     * Ignore the event completely if it is an Enter, Leave, FocusIn, or
     * FocusOut event with detail NotifyInferior. The reason for ignoring
     * these events is that we don't want transitions between a window and its
     * children to visible to bindings on the parent: this would cause
     * problems for mega-widgets, since the internal structure of a
     * mega-widget isn't supposed to be visible to people watching the parent.
     *
     * Furthermore we have to compute current time, needed for "event generate".
     */

    switch (eventPtr->type) {
    case EnterNotify:
    case LeaveNotify:
	if (eventPtr->xcrossing.time) {
	    bindInfoPtr->lastCurrentTime = CurrentTimeInMilliSecs();
	    bindInfoPtr->lastEventTime = eventPtr->xcrossing.time;
	}
	if (eventPtr->xcrossing.detail == NotifyInferior) {
	    return;
	}
	break;
    case FocusIn:
    case FocusOut:
	if (eventPtr->xfocus.detail == NotifyInferior) {
	    return;
	}
	break;
    case KeyPress:
    case KeyRelease: {
	int reset = 1;

	if (eventPtr->xkey.time) {
	    bindInfoPtr->lastCurrentTime = CurrentTimeInMilliSecs();
	    bindInfoPtr->lastEventTime = eventPtr->xkey.time;
	}
	/* modifier keys should not influence button events */
	for (i = 0; i < (unsigned) dispPtr->numModKeyCodes; ++i) {
	    if (dispPtr->modKeyCodes[i] == eventPtr->xkey.keycode) {
		reset = 0;
	    }
	}
	if (reset) {
	    /* reset repetition count for button events */
	    bindPtr->eventInfo[ButtonPress].countAny = 0;
	    bindPtr->eventInfo[ButtonPress].countDetailed = 0;
	    bindPtr->eventInfo[ButtonRelease].countAny = 0;
	    bindPtr->eventInfo[ButtonRelease].countDetailed = 0;
	}
	break;
    }
    case ButtonPress:
    case ButtonRelease:
	/* reset repetition count for key events */
	bindPtr->eventInfo[KeyPress].countAny = 0;
	bindPtr->eventInfo[KeyPress].countDetailed = 0;
	bindPtr->eventInfo[KeyRelease].countAny = 0;
	bindPtr->eventInfo[KeyRelease].countDetailed = 0;
	/* fallthru */
    case MotionNotify:
	if (eventPtr->xmotion.time) {
	    bindInfoPtr->lastCurrentTime = CurrentTimeInMilliSecs();
	    bindInfoPtr->lastEventTime = eventPtr->xmotion.time;
	}
	break;
    case PropertyNotify:
	if (eventPtr->xproperty.time) {
	    bindInfoPtr->lastCurrentTime = CurrentTimeInMilliSecs();
	    bindInfoPtr->lastEventTime = eventPtr->xproperty.time;
	}
	break;
    case DestroyNotify:
	ResetCounters(bindPtr->eventInfo, KeyPress, eventPtr->xany.window);
	ResetCounters(bindPtr->eventInfo, KeyRelease, eventPtr->xany.window);
	ResetCounters(bindPtr->eventInfo, ButtonPress, eventPtr->xany.window);
	ResetCounters(bindPtr->eventInfo, ButtonRelease, eventPtr->xany.window);
	break;
    }

    /*
     * Now check whether this is a repeating event (multi-click, repeated key press, and so on).
     */

    /* NOTE: if curEvent is not yet set, then the following cannot match: */
    if (curEvent->xev.xany.window == eventPtr->xany.window) {
	switch (eventPtr->type) {
	case KeyPress:
	case KeyRelease:
	    if (MatchEventRepeat(&curEvent->xev, eventPtr)) {
		if (curEvent->xev.xkey.keycode == eventPtr->xkey.keycode) {
		    ++curEvent->countDetailed;
		} else {
		    curEvent->countDetailed = 1;
		}
		++curEvent->countAny;
	    } else {
		curEvent->countAny = curEvent->countDetailed = 1;
	    }
	    break;
	case ButtonPress:
	case ButtonRelease:
	    if (MatchEventNearby(&curEvent->xev, eventPtr)) {
		if (curEvent->xev.xbutton.button == eventPtr->xbutton.button) {
		    ++curEvent->countDetailed;
		} else {
		    curEvent->countDetailed = 1;
		}
		++curEvent->countAny;
	    } else {
		curEvent->countAny = curEvent->countDetailed = 1;
	    }
	    break;
	case EnterNotify:
	case LeaveNotify:
	    if (TestNearbyTime(eventPtr->xcrossing.time, curEvent->xev.xcrossing.time)) {
		++curEvent->countAny;
	    } else {
		curEvent->countAny = 1;
	    }
	    break;
	case PropertyNotify:
	    if (TestNearbyTime(eventPtr->xproperty.time, curEvent->xev.xproperty.time)) {
		++curEvent->countAny;
	    } else {
		curEvent->countAny = 1;
	    }
	    break;
	default:
	    ++curEvent->countAny;
	    break;
	}
    } else {
	curEvent->countAny = curEvent->countDetailed = 1;
    }

    /*
     * Now update the details.
     */

    curEvent->xev = *eventPtr;
    if (flags & KEY) {
	curEvent->detail.info = TkpGetKeySym(dispPtr, eventPtr);
    } else if (flags & BUTTON) {
	curEvent->detail.info = eventPtr->xbutton.button;
    } else if (flags & MOTION) {
	curEvent->detail.info = ButtonNumberFromState(eventPtr->xmotion.state);
    } else if (flags & VIRTUAL) {
	curEvent->detail.name = ((XVirtualEvent *) eventPtr)->name;
    }

    bindPtr->curEvent = curEvent;
    physTables = &bindPtr->lookupTables;
    scriptCount = 0;
    arraySize = 0;
    Tcl_DStringInit(&scripts);

    if ((size_t) numObjects > SIZE_OF_ARRAY(matchPtrBuf)) {
	/* it's unrealistic that the buffer size is too small, but who knows? */
	matchPtrArr = ckalloc(numObjects*sizeof(matchPtrArr[0]));
    }
    memset(matchPtrArr, 0, numObjects*sizeof(matchPtrArr[0]));

    if (!PromArr_IsEmpty(bindPtr->promArr)) {
	for (k = 0; k < (unsigned) numObjects; ++k) {
	    psl[1] = PromArr_Last(bindPtr->promArr);
	    psl[0] = psl[1] - 1;

	    /*
	     * Loop over all promoted bindings, finding the longest matching one.
	     *
	     * Note that we must process all lists, because all matching patterns
	     * have to be promoted. Normally at most one list will be processed, and
	     * usually this list only contains one or two patterns.
	     */

	    for (i = PromArr_Size(bindPtr->promArr); i > 0; --i, --psl[0], --psl[1]) {
		psPtr[0] = MatchPatterns(dispPtr, bindPtr, psl[0], psl[1], i, curEvent, objArr[k], NULL);

		if (IsBetterMatch(matchPtrArr[k], psPtr[0])) {
		    /* we will process it later, because we still may find a pattern with better match */
		    matchPtrArr[k] = psPtr[0];
		}
		if (!PSList_IsEmpty(psl[1])) {
		    /* we have promoted sequences, adjust array size */
		    arraySize = Max(i + 1, arraySize);
		}
	    }
	}
    }

    /*
     * 1. Look for bindings for the specific detail (button and key events).
     * 2. Look for bindings without detail.
     */

    for (k = 0; k < (unsigned) numObjects; ++k) {
	PSList *psSuccList = PromArr_First(bindPtr->promArr);
	PatSeq *bestPtr;

	psl[0] = GetLookupForEvent(physTables, curEvent, objArr[k], 1);
	psl[1] = GetLookupForEvent(physTables, curEvent, objArr[k], 0);

	assert(psl[0] == NULL || psl[0] != psl[1]);

	psPtr[0] = MatchPatterns(dispPtr, bindPtr, psl[0], psSuccList, 0, curEvent, objArr[k], NULL);
	psPtr[1] = MatchPatterns(dispPtr, bindPtr, psl[1], psSuccList, 0, curEvent, objArr[k], NULL);

	if (!PSList_IsEmpty(psSuccList)) {
	    /* we have promoted sequences, adjust array size */
	    arraySize = Max(1u, arraySize);
	}

	bestPtr = psPtr[0] ? psPtr[0] : psPtr[1];

	if (matchPtrArr[k]) {
	    if (IsBetterMatch(matchPtrArr[k], bestPtr)) {
		matchPtrArr[k] = bestPtr;
	    } else {
		/*
		 * We've already found a higher level match, nevertheless it was required to
		 * process the level zero patterns because of possible promotions.
		 */
	    }
	    /*
	     * Now we have to catch up the processing of the script.
	     */
	} else {
	    /*
	     * We have to look whether we can find a better match in virtual table, provided that we
	     * don't have a higher level match.
	     */

	    matchPtrArr[k] = bestPtr;

	    if (eventPtr->type != VirtualEvent) {
		LookupTables *virtTables = &bindInfoPtr->virtualEventTable.lookupTables;
		PatSeq *matchPtr = matchPtrArr[k];
		PatSeq *mPtr;
		PSList *psl[2];

		/*
		 * Note that virtual events cannot promote.
		 */

		psl[0] = GetLookupForEvent(virtTables, curEvent, NULL, 1);
		psl[1] = GetLookupForEvent(virtTables, curEvent, NULL, 0);

		assert(psl[0] == NULL || psl[0] != psl[1]);

		mPtr = MatchPatterns(dispPtr, bindPtr, psl[0], NULL, 0, curEvent, objArr[k], &matchPtr);
		if (mPtr) {
		    matchPtrArr[k] = matchPtr;
		    matchPtr = mPtr;
		}
		if (MatchPatterns(dispPtr, bindPtr, psl[1], NULL, 0, curEvent, objArr[k], &matchPtr)) {
		    matchPtrArr[k] = matchPtr;
		}
	    }
	}

	if (matchPtrArr[k]) {
	    ExpandPercents(winPtr, matchPtrArr[k]->script, curEvent, scriptCount++, &scripts);
	    /* nul is added to the scripts string to separate the various scripts */
	    Tcl_DStringAppend(&scripts, "", 1);
	}
    }

    PromArr_SetSize(bindPtr->promArr, arraySize);

    /*
     * Remove expired pattern sequences.
     */

    for (i = 0, newArraySize = 0; i < arraySize; ++i) {
	PSList *psList = PromArr_Get(bindPtr->promArr, i);
	PSEntry *psEntry;
	PSEntry *psNext;

	for (psEntry = PSList_First(psList); psEntry; psEntry = psNext) {
	    const TkPattern *patPtr;

	    assert(i + 1 < psEntry->psPtr->numPats);

	    psNext = PSList_Next(psEntry);
	    patPtr = &psEntry->psPtr->pats[i + 1];

	    /*
	     * We have to remove the following entries from promotion list (but
	     * only if we don't want to keep it):
	     * ------------------------------------------------------------------
	     * 1) It is marked as expired (see MatchPatterns()).
	     * 2) If we have a Key event, and current entry is matching a Button.
	     * 3) If we have a Button event, and current entry is matching a Key.
	     * 4) If we have a detailed event, current entry it is also detailed,
	     *    we have matching event types, but the details are different.
	     * 5) Current entry has been matched with a different window.
	     */

	    if (psEntry->keepIt) {
		assert(!psEntry->expired);
		psEntry->keepIt = 0;
	    } else if (psEntry->expired
		    || psEntry->window != curEvent->xev.xany.window
		    || (patPtr->info
			&& curEvent->detail.info
			&& patPtr->eventType == (unsigned) curEvent->xev.type
			&& patPtr->info != curEvent->detail.info)) {
		RemoveListEntry(&bindPtr->lookupTables.entryPool, psEntry);
	    } else {
		switch (patPtr->eventType) {
		case ButtonPress:
		case ButtonRelease:
		    if (curEvent->xev.type == KeyPress || curEvent->xev.type == KeyRelease) {
			RemoveListEntry(&bindPtr->lookupTables.entryPool, psEntry);
		    }
		    break;
		case KeyPress:
		case KeyRelease:
		    if (curEvent->xev.type == ButtonPress || curEvent->xev.type == ButtonRelease) {
			RemoveListEntry(&bindPtr->lookupTables.entryPool, psEntry);
		    }
		    break;
		}
	    }
	}

	if (!PSList_IsEmpty(psList)) {
	    /* we still have promoted sequences, adjust array size */
	    newArraySize = Max(i + 1, newArraySize);
	}
    }

    PromArr_SetSize(bindPtr->promArr, newArraySize);

    if (matchPtrArr != matchPtrBuf) {
	ckfree(matchPtrArr);
    }

    if (Tcl_DStringLength(&scripts) == 0) {
	return; /* nothing to do */
    }

    /*
     * Now go back through and evaluate the binding for each object, in order,
     * dealing with "break" and "continue" exceptions appropriately.
     *
     * There are two tricks here:
     * 1. Bindings can be invoked from in the middle of Tcl commands, where
     *    the interp's result is significant (for example, a widget might be
     *    deleted because of an error in creating it, so the result contains
     *    an error message that is eventually going to be returned by the
     *    creating command). To preserve the result, we save it in a dynamic
     *    string.
     * 2. The binding's action can potentially delete the binding, so bindPtr
     *    may not point to anything valid once the action completes. Thus we
     *    have to save bindPtr->interp in a local variable in order to restore
     *    the result.
     */

    interp = bindPtr->interp;

    /*
     * Save information about the current screen, then invoke a script if the
     * screen has changed.
     */

    interpState = Tcl_SaveInterpState(interp, TCL_OK);
    screenPtr = &bindInfoPtr->screenInfo;
    oldDispPtr = screenPtr->curDispPtr;
    oldScreen = screenPtr->curScreenIndex;

    if (dispPtr != screenPtr->curDispPtr || Tk_ScreenNumber(tkwin) != screenPtr->curScreenIndex) {
	screenPtr->curDispPtr = dispPtr;
	screenPtr->curScreenIndex = Tk_ScreenNumber(tkwin);
	ChangeScreen(interp, dispPtr->name, screenPtr->curScreenIndex);
    }

    /*
     * Be careful when dereferencing screenPtr or bindInfoPtr. If we evaluate
     * something that destroys ".", bindInfoPtr would have been freed, but we
     * can tell that by first checking to see if winPtr->mainPtr == NULL.
     */

    Tcl_Preserve(bindInfoPtr);

    for (p = Tcl_DStringValue(&scripts), end = p + Tcl_DStringLength(&scripts); p < end; ) {
	unsigned len = strlen(p);
	int code;

	if (!bindInfoPtr->deleted) {
	    ++screenPtr->bindingDepth;
	}
	Tcl_AllowExceptions(interp);

	code = Tcl_EvalEx(interp, p, len, TCL_EVAL_GLOBAL);
	p += len + 1;

	if (!bindInfoPtr->deleted) {
	    --screenPtr->bindingDepth;
	}
	if (code != TCL_OK && code != TCL_CONTINUE) {
	    if (code != TCL_BREAK) {
		Tcl_AddErrorInfo(interp, "\n    (command bound to event)");
		Tcl_BackgroundException(interp, code);
	    }
	    break;
	}
    }

    if (!bindInfoPtr->deleted
	    && screenPtr->bindingDepth > 0
	    && (oldDispPtr != screenPtr->curDispPtr || oldScreen != screenPtr->curScreenIndex)) {
	/*
	 * Some other binding script is currently executing, but its screen is
	 * no longer current. Change the current display back again.
	 */
	screenPtr->curDispPtr = oldDispPtr;
	screenPtr->curScreenIndex = oldScreen;
	ChangeScreen(interp, oldDispPtr->name, oldScreen);
    }
    Tcl_RestoreInterpState(interp, interpState);
    Tcl_DStringFree(&scripts);
    Tcl_Release(bindInfoPtr);
}

/*
 *----------------------------------------------------------------------
 *
 * MatchPatterns --
 *
 *	Given a list of pattern sequences and the recent event, return
 *	the pattern sequence that best matches this event, if there is
 *	one.
 *
 * Results:
 *
 *	The return value is NULL if no match is found. Otherwise the
 *	return value is the most specific pattern sequence among all
 *	those that match the event table.
 *
 * Side effects:
 *	None.
 *
 *----------------------------------------------------------------------
 */

/* helper function */
static int
VirtPatIsBound(
    Tk_BindingTable bindPtr,	/* Table in which to look for bindings. */
    PatSeq *psPtr,		/* Test this pattern. */
    ClientData object,		/* Check for this binding tag. */
    PatSeq **physPtrPtr)	/* Input: the best physical event.
    				 * Output: the physical event associated with matching virtual event. */
{
    PatternTableKey key;
    const struct VirtOwners *owners;
    unsigned i;

    assert(bindPtr);
    assert(psPtr);
    assert(!psPtr->object);
    assert(physPtrPtr);

    if (*physPtrPtr) {
	const TkPattern *physPatPtr = (*physPtrPtr)->pats;
	const TkPattern *virtPatPtr = psPtr->pats;

	if (physPatPtr->info || !virtPatPtr->info) {
	    if (IsSubsetOf(virtPatPtr->modMask, physPatPtr->modMask)) {
		return 0; /* we cannot surpass this match */
	    }
	}
    }

    /* otherwise on some systems the key contains uninitialized bytes */
    memset(&key, 0, sizeof(key));

    key.object = object;
    key.type = VirtualEvent;
    owners = psPtr->ptr.owners;

    for (i = 0; i < VirtOwners_Size(owners); ++i) {
	Tcl_HashEntry *hPtr = VirtOwners_Get(owners, i);

	key.detail.name = (Tk_Uid) Tcl_GetHashKey(hPtr->tablePtr, hPtr);

	if ((hPtr = Tcl_FindHashEntry(&bindPtr->lookupTables.patternTable, (char *) &key))) {
	    /* The physical event matches this virtual event's definition. */
	    *physPtrPtr = (PatSeq *) Tcl_GetHashValue(hPtr);
	    return 1;
	}
    }

    return 0;
}

/* helper function */
static int
Compare(
    const PatSeq *fstMatchPtr,
    const PatSeq *sndMatchPtr) /* most recent match */
{
    int diff;

    if (!fstMatchPtr) { return +1; }
    assert(sndMatchPtr);
    diff = CountSpecialized(fstMatchPtr, sndMatchPtr);
    return diff ? diff : (int) sndMatchPtr->count - (int) fstMatchPtr->count;
}

/* helper function */
static int
CompareModMasks(
    const PSModMaskArr *fstModMaskArr,
    const PSModMaskArr *sndModMaskArr,
    ModMask fstModMask,
    ModMask sndModMask)
{
    int fstCount = 0;
    int sndCount = 0;
    int i;

    if (PSModMaskArr_IsEmpty(fstModMaskArr)) {
	if (!PSModMaskArr_IsEmpty(sndModMaskArr)) {
	    for (i = PSModMaskArr_Size(sndModMaskArr) - 1; i >= 0; --i) {
		if (*PSModMaskArr_Get(sndModMaskArr, i)) {
		    ++sndCount;
		}
	    }
	}
    } else if (PSModMaskArr_IsEmpty(sndModMaskArr)) {
	for (i = PSModMaskArr_Size(fstModMaskArr) - 1; i >= 0; --i) {
	    if (*PSModMaskArr_Get(fstModMaskArr, i)) {
		++fstCount;
	    }
	}
    } else {
	assert(PSModMaskArr_Size(fstModMaskArr) == PSModMaskArr_Size(sndModMaskArr));

	for (i = PSModMaskArr_Size(fstModMaskArr) - 1; i >= 0; --i) {
	    ModMask fstModMask = *PSModMaskArr_Get(fstModMaskArr, i);
	    ModMask sndModMask = *PSModMaskArr_Get(sndModMaskArr, i);

	    if (IsSubsetOf(fstModMask, sndModMask)) { ++sndCount; }
	    if (IsSubsetOf(sndModMask, fstModMask)) { ++fstCount; }
	}
    }

    /* Finally compare modifier masks of last pattern. */

    if (IsSubsetOf(fstModMask, sndModMask)) { ++sndCount; }
    if (IsSubsetOf(sndModMask, fstModMask)) { ++fstCount; }

    return fstCount - sndCount;
}

static PatSeq *
MatchPatterns(
    TkDisplay *dispPtr,		/* Display from which the event came. */
    Tk_BindingTable bindPtr,	/* Table in which to look for bindings. */
    PSList *psList,		/* List of potentially matching patterns, can be NULL. */
    PSList *psSuccList,		/* Add all matching higher-level pattern sequences to this list.
    				 * Can be NULL. */
    unsigned patIndex,		/* Match only this tag in sequence. */
    const Event *curEvent,	/* Match this event. */
    ClientData object,		/* Check for this binding tag. */
    PatSeq **physPtrPtr)	/* Input: the best physical event; NULL if we test physical events.
    				 * Output: the associated physical event for the best matching virtual
				 * event; NULL when we match physical events. */
{
    Window window;
    PSEntry *psEntry;
    PatSeq *bestPtr;
    PatSeq *bestPhysPtr;
    ModMask bestModMask;
    const PSModMaskArr *bestModMaskArr = NULL;

    assert(dispPtr);
    assert(bindPtr);
    assert(curEvent);

    if (!psList) {
	return NULL;
    }

    bestModMask = 0;
    bestPtr = NULL;
    bestPhysPtr = NULL;
    window = curEvent->xev.xany.window;

    for (psEntry = PSList_First(psList); psEntry; psEntry = PSList_Next(psEntry)) {
	if (patIndex == 0 || psEntry->window == window) {
	    PatSeq* psPtr = psEntry->psPtr;

	    assert(TEST_PSENTRY(psPtr));
	    assert((psPtr->object == NULL) == (physPtrPtr != NULL));
	    assert(psPtr->object || patIndex == 0);
	    assert(psPtr->numPats > patIndex);

	    if (psPtr->object
		    ? psPtr->object == object
		    : VirtPatIsBound(bindPtr, psPtr, object, physPtrPtr)) {
		TkPattern *patPtr = psPtr->pats + patIndex;

		if (patPtr->eventType == (unsigned) curEvent->xev.type
			&& (curEvent->xev.type != CreateNotify
				|| curEvent->xev.xcreatewindow.parent == window)
			&& (!patPtr->name || patPtr->name == curEvent->detail.name)
			&& (!patPtr->info || patPtr->info == curEvent->detail.info)) {
		    /*
		     * Resolve the modifier mask for Alt and Mod keys. Unfortunately this
		     * cannot be done in ParseEventDescription, otherwise this function would
		     * be the better place.
		     */
		    ModMask modMask = ResolveModifiers(dispPtr, patPtr->modMask);
		    ModMask curModMask = ResolveModifiers(dispPtr, bindPtr->curModMask);

		    psEntry->expired = 1; /* remove it from promotion list */

		    if ((modMask & ~curModMask) == 0) {
			unsigned count = patPtr->info ? curEvent->countDetailed : curEvent->countAny;

			if (patIndex < PSModMaskArr_Size(psEntry->lastModMaskArr)) {
			    PSModMaskArr_Set(psEntry->lastModMaskArr, patIndex, &modMask);
			}

			/*
			 * This pattern is finally matching.
			 */

			if (psPtr->numPats == patIndex + 1) {
			    if (patPtr->count <= count) {
				/*
				 * This is also a final pattern.
				 * We always prefer the pattern with better match.
				 * If completely equal than prefer most recently defined pattern.
				 */

				int cmp = Compare(bestPtr, psPtr);

				if (cmp == 0) {
				    cmp = CompareModMasks(psEntry->lastModMaskArr, bestModMaskArr,
					    modMask, bestModMask);
				}

				if (cmp > 0 || (cmp == 0 && bestPtr->number < psPtr->number)) {
				    bestPtr = psPtr;
				    bestModMask = modMask;
				    bestModMaskArr = psEntry->lastModMaskArr;
				    if (physPtrPtr) {
					bestPhysPtr = *physPtrPtr;
				    }
				}
			    } else {
				DEBUG(psEntry->expired = 0);
				psEntry->keepIt = 1; /* don't remove it from promotion list */
			    }
			} else if (psSuccList) {
			    /*
			     * Not a final pattern, but matching, so promote it to next level.
			     * But do not promote if count of current pattern is not yet reached.
			     */
			    if (patPtr->count == psEntry->count) {
				PSEntry *psNewEntry;

				assert(!patPtr->name);
				psNewEntry = MakeListEntry(
				    &bindPtr->lookupTables.entryPool, psPtr, psPtr->modMaskUsed);
				if (!PSModMaskArr_IsEmpty(psNewEntry->lastModMaskArr)) {
				    PSModMaskArr_Set(psNewEntry->lastModMaskArr, patIndex, &modMask);
				}
				assert(psNewEntry->keepIt);
				assert(psNewEntry->count == 1u);
				PSList_Append(psSuccList, psNewEntry);
				psNewEntry->window = window; /* bind to current window */
			    } else {
				assert(psEntry->count < patPtr->count);
				DEBUG(psEntry->expired = 0);
				psEntry->count += 1;
				psEntry->keepIt = 1; /* don't remove it from promotion list */
			    }
			}
		    }
		}
	    }
	}
    }

    if (bestPhysPtr) {
	assert(physPtrPtr);
	*physPtrPtr = bestPhysPtr;
    }
    return bestPtr;
}

/*
 *--------------------------------------------------------------
 *
 * ExpandPercents --
 *
 *	Given a command and an event, produce a new command by replacing %
 *	constructs in the original command with information from the X event.
 *
 * Results:
 *	The new expanded command is appended to the dynamic string given by
 *	dsPtr.
 *
 * Side effects:
 *	None.
 *
 *--------------------------------------------------------------
 */

static void
ExpandPercents(
    TkWindow *winPtr,		/* Window where event occurred: needed to get input context. */
    const char *before,		/* Command containing percent expressions to be replaced. */
    Event *eventPtr,		/* Event containing information to be used in % replacements. */
    unsigned scriptCount,	/* The number of script-based binding patterns matched so far for
    				 * this event. */
    Tcl_DString *dsPtr)		/* Dynamic string in which to append new command. */
{
    unsigned flags;
    Tcl_DString buf;
    XEvent *evPtr;

    assert(winPtr);
    assert(before);
    assert(eventPtr);
    assert(dsPtr);

    Tcl_DStringInit(&buf);
    evPtr = &eventPtr->xev;
    flags = (evPtr->type < TK_LASTEVENT) ? flagArray[evPtr->type] : 0;

    while (1) {
	char numStorage[TCL_INTEGER_SPACE];
	const char *string;
	Tcl_WideInt number;

	/*
	 * Find everything up to the next % character and append it to the
	 * result string.
	 */

	for (string = before; *string && *string != '%'; ++string)
	    ;
	if (string != before) {
	    Tcl_DStringAppend(dsPtr, before, string - before);
	    before = string;
	}
	if (!*before) {
	    break;
	}

	/*
	 * There's a percent sequence here. Process it.
	 */

	number = NO_NUMBER;
	string = "??";

	switch (before[1]) {
	case '#':
	    number = evPtr->xany.serial;
	    break;
	case 'a':
	    if (flags & CONFIG) {
		TkpPrintWindowId(numStorage, evPtr->xconfigure.above);
		string = numStorage;
	    }
	    break;
	case 'b':
	    if (flags & BUTTON) {
<<<<<<< HEAD
		number = eventPtr->xbutton.button;
		if (number >= Button8) {
		    number -= (Button8 - Button4);
		}
		goto doNumber;
=======
		number = evPtr->xbutton.button;
>>>>>>> b4c4a984
	    }
	    break;
	case 'c':
	    if (flags & EXPOSE) {
		number = evPtr->xexpose.count;
	    }
	    break;
	case 'd':
	    if (flags & (CROSSING|FOCUS)) {
		int detail = (flags & FOCUS) ? evPtr->xfocus.detail : evPtr->xcrossing.detail;
		string = TkFindStateString(notifyDetail, detail);
	    } else if (flags & CONFIGREQ) {
		if (evPtr->xconfigurerequest.value_mask & CWStackMode) {
		    string = TkFindStateString(configureRequestDetail, evPtr->xconfigurerequest.detail);
		} else {
		    string = "";
		}
	    } else if (flags & VIRTUAL) {
		XVirtualEvent *vePtr = (XVirtualEvent *) evPtr;
		string = vePtr->user_data ? Tcl_GetString(vePtr->user_data) : "";
	    }
	    break;
	case 'f':
	    if (flags & CROSSING) {
		number = evPtr->xcrossing.focus;
	    }
	    break;
	case 'h':
	    if (flags & EXPOSE) {
		number = evPtr->xexpose.height;
	    } else if (flags & CONFIG) {
		number = evPtr->xconfigure.height;
	    } else if (flags & CREATE) {
		number = evPtr->xcreatewindow.height;
	    } else if (flags & CONFIGREQ) {
		number = evPtr->xconfigurerequest.height;
	    } else if (flags & RESIZEREQ) {
		number = evPtr->xresizerequest.height;
	    }
	    break;
	case 'i':
	    if (flags & CREATE) {
		TkpPrintWindowId(numStorage, evPtr->xcreatewindow.window);
	    } else if (flags & CONFIGREQ) {
		TkpPrintWindowId(numStorage, evPtr->xconfigurerequest.window);
	    } else if (flags & MAPREQ) {
		TkpPrintWindowId(numStorage, evPtr->xmaprequest.window);
	    } else {
		TkpPrintWindowId(numStorage, evPtr->xany.window);
	    }
	    string = numStorage;
	    break;
	case 'k':
	    if ((flags & KEY) && evPtr->type != MouseWheelEvent) {
		number = evPtr->xkey.keycode;
	    }
	    break;
	case 'm':
	    if (flags & CROSSING) {
		string = TkFindStateString(notifyMode, evPtr->xcrossing.mode);
	    } else if (flags & FOCUS) {
		string = TkFindStateString(notifyMode, evPtr->xfocus.mode);
	    }
	    break;
	case 'o':
	    if (flags & CREATE) {
		number = evPtr->xcreatewindow.override_redirect;
	    } else if (flags & MAP) {
		number = evPtr->xmap.override_redirect;
	    } else if (flags & REPARENT) {
		number = evPtr->xreparent.override_redirect;
	    } else if (flags & CONFIG) {
		number = evPtr->xconfigure.override_redirect;
	    }
	    break;
	case 'p':
	    if (flags & CIRC) {
		string = TkFindStateString(circPlace, evPtr->xcirculate.place);
	    } else if (flags & CIRCREQ) {
		string = TkFindStateString(circPlace, evPtr->xcirculaterequest.place);
	    }
	    break;
	case 's':
	    if (flags & KEY_BUTTON_MOTION_VIRTUAL) {
		number = evPtr->xkey.state;
	    } else if (flags & CROSSING) {
		number = evPtr->xcrossing.state;
	    } else if (flags & PROP) {
		string = TkFindStateString(propNotify, evPtr->xproperty.state);
	    } else if (flags & VISIBILITY) {
		string = TkFindStateString(visNotify, evPtr->xvisibility.state);
	    }
	    break;
	case 't':
	    if (flags & KEY_BUTTON_MOTION_VIRTUAL) {
		number = (int) evPtr->xkey.time;
	    } else if (flags & CROSSING) {
		number = (int) evPtr->xcrossing.time;
	    } else if (flags & PROP) {
		number = (int) evPtr->xproperty.time;
	    }
	    break;
	case 'v':
	    number = evPtr->xconfigurerequest.value_mask;
	    break;
	case 'w':
	    if (flags & EXPOSE) {
		number = evPtr->xexpose.width;
	    } else if (flags & CONFIG) {
		number = evPtr->xconfigure.width;
	    } else if (flags & CREATE) {
		number = evPtr->xcreatewindow.width;
	    } else if (flags & CONFIGREQ) {
		number = evPtr->xconfigurerequest.width;
	    } else if (flags & RESIZEREQ) {
		number = evPtr->xresizerequest.width;
	    }
	    break;
	case 'x':
	    if (flags & KEY_BUTTON_MOTION_VIRTUAL) {
		number = evPtr->xkey.x;
	    } else if (flags & CROSSING) {
		number = evPtr->xcrossing.x;
	    } else if (flags & EXPOSE) {
		number = evPtr->xexpose.x;
	    } else if (flags & (CREATE|CONFIG|GRAVITY)) {
		number = evPtr->xcreatewindow.x;
	    } else if (flags & REPARENT) {
		number = evPtr->xreparent.x;
	    } else if (flags & CREATE) {
		number = evPtr->xcreatewindow.x;
	    } else if (flags & CONFIGREQ) {
		number = evPtr->xconfigurerequest.x;
	    }
	    break;
	case 'y':
	    if (flags & KEY_BUTTON_MOTION_VIRTUAL) {
		number = evPtr->xkey.y;
	    } else if (flags & EXPOSE) {
		number = evPtr->xexpose.y;
	    } else if (flags & (CREATE|CONFIG|GRAVITY)) {
		number = evPtr->xcreatewindow.y;
	    } else if (flags & REPARENT) {
		number = evPtr->xreparent.y;
	    } else if (flags & CROSSING) {
		number = evPtr->xcrossing.y;
	    } else if (flags & CREATE) {
		number = evPtr->xcreatewindow.y;
	    } else if (flags & CONFIGREQ) {
		number = evPtr->xconfigurerequest.y;
	    }
	    break;
	case 'A':
	    if ((flags & KEY) && evPtr->type != MouseWheelEvent) {
		Tcl_DStringFree(&buf);
		string = TkpGetString(winPtr, evPtr, &buf);
	    }
	    break;
	case 'B':
	    if (flags & CREATE) {
		number = evPtr->xcreatewindow.border_width;
	    } else if (flags & CONFIGREQ) {
		number = evPtr->xconfigurerequest.border_width;
	    } else if (flags & CONFIG) {
		number = evPtr->xconfigure.border_width;
	    }
	    break;
	case 'D':
	    /*
	     * This is used only by the MouseWheel event.
	     */
	    if ((flags & KEY) && evPtr->type == MouseWheelEvent) {
		number = evPtr->xkey.keycode;
	    }
	    break;
	case 'E':
	    number = (int) evPtr->xany.send_event;
	    break;
	case 'K':
	    if ((flags & KEY) && evPtr->type != MouseWheelEvent) {
		const char *name = TkKeysymToString(eventPtr->detail.info);
		if (name) {
		    string = name;
		}
	    }
	    break;
	case 'M':
	    number = scriptCount;
	    break;
	case 'N':
	    if ((flags & KEY) && evPtr->type != MouseWheelEvent) {
		number = (int) eventPtr->detail.info;
	    }
	    break;
	case 'P':
	    if (flags & PROP) {
		string = Tk_GetAtomName((Tk_Window) winPtr, evPtr->xproperty.atom);
	    }
	    break;
	case 'R':
	    if (flags & KEY_BUTTON_MOTION_CROSSING) {
		TkpPrintWindowId(numStorage, evPtr->xkey.root);
		string = numStorage;
	    }
	    break;
	case 'S':
	    if (flags & KEY_BUTTON_MOTION_CROSSING) {
		TkpPrintWindowId(numStorage, evPtr->xkey.subwindow);
		string = numStorage;
	    }
	    break;
	case 'T':
	    number = evPtr->type;
	    break;
	case 'W': {
	    Tk_Window tkwin = Tk_IdToWindow(evPtr->xany.display, evPtr->xany.window);
	    if (tkwin) {
		string = Tk_PathName(tkwin);
	    }
	    break;
	}
	case 'X':
	    if (flags & KEY_BUTTON_MOTION_CROSSING) {
		number = evPtr->xkey.x_root;
	    }
	    break;
	case 'Y':
	    if (flags & KEY_BUTTON_MOTION_CROSSING) {
		number = evPtr->xkey.y_root;
	    }
	    break;
	default:
	    numStorage[0] = before[1];
	    numStorage[1] = '\0';
	    string = numStorage;
	    break;
	}

	if (number != NO_NUMBER) {
	    snprintf(numStorage, sizeof(numStorage), "%d", (int) number);
	    string = numStorage;
	}
	{   /* local scope */
	    int cvtFlags;
	    unsigned spaceNeeded = Tcl_ScanElement(string, &cvtFlags);
	    unsigned length = Tcl_DStringLength(dsPtr);

	    Tcl_DStringSetLength(dsPtr, length + spaceNeeded);
	    spaceNeeded = Tcl_ConvertElement(
		    string, Tcl_DStringValue(dsPtr) + length, cvtFlags | TCL_DONT_USE_BRACES);
	    Tcl_DStringSetLength(dsPtr, length + spaceNeeded);
	    before += 2;
	}
    }

    Tcl_DStringFree(&buf);
}

/*
 *----------------------------------------------------------------------
 *
 * ChangeScreen --
 *
 *	This function is invoked whenever the current screen changes in an
 *	application. It invokes a Tcl command named "tk::ScreenChanged",
 *	passing it the screen name as argument. tk::ScreenChanged does things
 *	like making the tk::Priv variable point to an array for the current
 *	display.
 *
 * Results:
 *	None.
 *
 * Side effects:
 *	Depends on what tk::ScreenChanged does. If an error occurs then
 *	bgerror will be invoked.
 *
 *----------------------------------------------------------------------
 */

static void
ChangeScreen(
    Tcl_Interp *interp,		/* Interpreter in which to invoke command. */
    char *dispName,		/* Name of new display. */
    int screenIndex)		/* Index of new screen. */
{
    Tcl_Obj *cmdObj = Tcl_ObjPrintf("::tk::ScreenChanged %s.%d", dispName, screenIndex);
    int code;

    Tcl_IncrRefCount(cmdObj);
    code = Tcl_EvalObjEx(interp, cmdObj, TCL_EVAL_GLOBAL);
    if (code != TCL_OK) {
	Tcl_AddErrorInfo(interp, "\n    (changing screen in event binding)");
	Tcl_BackgroundException(interp, code);
    }
    Tcl_DecrRefCount(cmdObj);
}

/*
 *----------------------------------------------------------------------
 *
 * Tk_EventCmd --
 *
 *	This function is invoked to process the "event" Tcl command. It is
 *	used to define and generate events.
 *
 * Results:
 *	A standard Tcl result.
 *
 * Side effects:
 *	See the user documentation.
 *
 *----------------------------------------------------------------------
 */

int
Tk_EventObjCmd(
    ClientData clientData,	/* Main window associated with interpreter. */
    Tcl_Interp *interp,		/* Current interpreter. */
    int objc,			/* Number of arguments. */
    Tcl_Obj *const objv[])	/* Argument objects. */
{
    int index, i;
    char *name;
    const char *event;
    Tk_Window tkwin;
    TkBindInfo bindInfo;
    VirtualEventTable *vetPtr;

    static const char *const optionStrings[] = { "add", "delete", "generate", "info", NULL };
    enum options { EVENT_ADD, EVENT_DELETE, EVENT_GENERATE, EVENT_INFO };

    assert(clientData);

    if (objc < 2) {
	Tcl_WrongNumArgs(interp, 1, objv, "option ?arg?");
	return TCL_ERROR;
    }
    if (Tcl_GetIndexFromObjStruct(
	    interp, objv[1], optionStrings, sizeof(char *), "option", 0, &index) != TCL_OK) {
#ifdef SUPPORT_DEBUGGING
    	if (strcmp(Tcl_GetString(objv[1]), "debug") == 0) {
	    if (objc < 3) {
		Tcl_WrongNumArgs(interp, 1, objv, "debug number");
		return TCL_ERROR;
	    }
	    Tcl_GetIntFromObj(interp, objv[2], &BindCount);
	    return TCL_OK;
	}
#endif
	return TCL_ERROR;
    }

    tkwin = (Tk_Window) clientData;
    bindInfo = ((TkWindow *) tkwin)->mainPtr->bindInfo;
    vetPtr = &bindInfo->virtualEventTable;

    switch ((enum options) index) {
    case EVENT_ADD:
	if (objc < 4) {
	    Tcl_WrongNumArgs(interp, 2, objv, "virtual sequence ?sequence ...?");
	    return TCL_ERROR;
	}
	name = Tcl_GetString(objv[2]);
	for (i = 3; i < objc; ++i) {
	    event = Tcl_GetString(objv[i]);
	    if (!CreateVirtualEvent(interp, vetPtr, name, event)) {
		return TCL_ERROR;
	    }
	}
	break;
    case EVENT_DELETE:
	if (objc < 3) {
	    Tcl_WrongNumArgs(interp, 2, objv, "virtual ?sequence ...?");
	    return TCL_ERROR;
	}
	name = Tcl_GetString(objv[2]);
	if (objc == 3) {
	    return DeleteVirtualEvent(interp, vetPtr, name, NULL);
	}
	for (i = 3; i < objc; ++i) {
	    event = Tcl_GetString(objv[i]);
	    if (DeleteVirtualEvent(interp, vetPtr, name, event) != TCL_OK) {
		return TCL_ERROR;
	    }
	}
	break;
    case EVENT_GENERATE:
	if (objc < 4) {
	    Tcl_WrongNumArgs(interp, 2, objv, "window event ?-option value ...?");
	    return TCL_ERROR;
	}
	return HandleEventGenerate(interp, tkwin, objc - 2, objv + 2);
    case EVENT_INFO:
	if (objc == 2) {
	    GetAllVirtualEvents(interp, vetPtr);
	    return TCL_OK;
	}
	if (objc == 3) {
	    return GetVirtualEvent(interp, vetPtr, objv[2]);
	}
	Tcl_WrongNumArgs(interp, 2, objv, "?virtual?");
	return TCL_ERROR;
    }
    return TCL_OK;
}

/*
 *---------------------------------------------------------------------------
 *
 * InitVirtualEventTable --
 *
 *	Given storage for a virtual event table, set up the fields to prepare
 *	a new domain in which virtual events may be defined.
 *
 * Results:
 *	None.
 *
 * Side effects:
 *	*vetPtr is now initialized.
 *
 *---------------------------------------------------------------------------
 */

static void
InitVirtualEventTable(
    VirtualEventTable *vetPtr)	/* Pointer to virtual event table. Memory is supplied by the caller. */
{
    assert(vetPtr);
    memset(vetPtr, 0, sizeof(*vetPtr));
    Tcl_InitHashTable(&vetPtr->lookupTables.patternTable, sizeof(PatternTableKey)/sizeof(int));
    Tcl_InitHashTable(&vetPtr->lookupTables.listTable, sizeof(PatternTableKey)/sizeof(int));
    Tcl_InitHashTable(&vetPtr->nameTable, TCL_ONE_WORD_KEYS);
    PSList_Init(&vetPtr->lookupTables.entryPool);
}

/*
 *---------------------------------------------------------------------------
 *
 * DeleteVirtualEventTable --
 *
 *	Delete the contents of a virtual event table. The caller is
 *	responsible for freeing any memory used by the table itself.
 *
 * Results:
 *	None.
 *
 * Side effects:
 *	Memory is freed.
 *
 *---------------------------------------------------------------------------
 */

static void
DeleteVirtualEventTable(
    VirtualEventTable *vetPtr)	/* The virtual event table to delete. */
{
    Tcl_HashEntry *hPtr;
    Tcl_HashSearch search;

    assert(vetPtr);

    hPtr = Tcl_FirstHashEntry(&vetPtr->lookupTables.patternTable, &search);
    for ( ; hPtr; hPtr = Tcl_NextHashEntry(&search)) {
	PatSeq *nextPtr;
	PatSeq *psPtr;

	for (psPtr = Tcl_GetHashValue(hPtr); psPtr; psPtr = nextPtr) {
	    assert(TEST_PSENTRY(psPtr));
	    nextPtr = psPtr->nextSeqPtr;
	    DEBUG(psPtr->owned = 0);
	    FreePatSeq(psPtr);
	}
    }
    Tcl_DeleteHashTable(&vetPtr->lookupTables.patternTable);

    hPtr = Tcl_FirstHashEntry(&vetPtr->nameTable, &search);
    for ( ; hPtr; hPtr = Tcl_NextHashEntry(&search)) {
	ckfree(Tcl_GetHashValue(hPtr));
    }
    Tcl_DeleteHashTable(&vetPtr->nameTable);
    Tcl_DeleteHashTable(&vetPtr->lookupTables.listTable);

    ClearLookupTable(&vetPtr->lookupTables, NULL);
    DEBUG(countEntryItems -= PSList_Size(&vetPtr->lookupTables.entryPool));
    PSList_Traverse(&vetPtr->lookupTables.entryPool, FreePatSeqEntry);
}

/*
 *----------------------------------------------------------------------
 *
 * CreateVirtualEvent --
 *
 *	Add a new definition for a virtual event. If the virtual event is
 *	already defined, the new definition augments those that already exist.
 *
 * Results:
 *	The return value is TCL_ERROR if an error occured while creating the
 *	virtual binding. In this case, an error message will be left in the
 *	interp's result. If all went well then the return value is TCL_OK.
 *
 * Side effects:
 *	The virtual event may cause future calls to Tk_BindEvent to behave
 *	differently than they did previously.
 *
 *----------------------------------------------------------------------
 */

static int
CreateVirtualEvent(
    Tcl_Interp *interp,		/* Used for error reporting. */
    VirtualEventTable *vetPtr,	/* Table in which to augment virtual event. */
    char *virtString,		/* Name of new virtual event. */
    const char *eventString)	/* String describing physical event that triggers virtual event. */
{
    PatSeq *psPtr;
    int dummy;
    Tcl_HashEntry *vhPtr;
    PhysOwned *owned;
    Tk_Uid virtUid;

    assert(vetPtr);
    assert(virtString);
    assert(eventString);

    if (!(virtUid = GetVirtualEventUid(interp, virtString))) {
	return 0;
    }

    /*
     * Find/create physical event
     */

    if (!(psPtr = FindSequence(interp, &vetPtr->lookupTables, NULL, eventString, 1, 0, NULL))) {
	return 0;
    }
    assert(TEST_PSENTRY(psPtr));

    /*
     * Find/create virtual event.
     */

    vhPtr = Tcl_CreateHashEntry(&vetPtr->nameTable, virtUid, &dummy);

    /*
     * Make virtual event own the physical event.
     */

    owned = Tcl_GetHashValue(vhPtr);

    if (!PhysOwned_Contains(owned, psPtr)) {
	PhysOwned_Append(&owned, psPtr);
	Tcl_SetHashValue(vhPtr, owned);
	DEBUG(psPtr->owned = 1);
	InsertPatSeq(&vetPtr->lookupTables, psPtr);
	/* Make physical event so it can trigger the virtual event. */
	VirtOwners_Append(&psPtr->ptr.owners, vhPtr);
    }

    return 1;
}

/*
 *--------------------------------------------------------------
 *
 * DeleteVirtualEvent --
 *
 *	Remove the definition of a given virtual event. If the event string is
 *	NULL, all definitions of the virtual event will be removed.
 *	Otherwise, just the specified definition of the virtual event will be
 *	removed.
 *
 * Results:
 *	The result is a standard Tcl return value. If an error occurs then the
 *	interp's result will contain an error message. It is not an error to
 *	attempt to delete a virtual event that does not exist or a definition
 *	that does not exist.
 *
 * Side effects:
 *	The virtual event given by virtString may be removed from the virtual
 *	event table.
 *
 *--------------------------------------------------------------
 */

static int
DeleteVirtualEvent(
    Tcl_Interp *interp,		/* Used for error reporting. */
    VirtualEventTable *vetPtr,	/* Table in which to delete event. */
    char *virtString,		/* String describing event sequence that triggers binding. */
    const char *eventString)	/* The event sequence that should be deleted, or NULL to delete
    				 * all event sequences for the entire virtual event. */
{
    int iPhys;
    Tk_Uid virtUid;
    Tcl_HashEntry *vhPtr;
    PhysOwned *owned;
    const PatSeq *eventPSPtr;
    PatSeq *lastElemPtr;

    assert(vetPtr);
    assert(virtString);

    if (!(virtUid = GetVirtualEventUid(interp, virtString))) {
	return TCL_ERROR;
    }

    if (!(vhPtr = Tcl_FindHashEntry(&vetPtr->nameTable, virtUid))) {
	return TCL_OK;
    }
    owned = Tcl_GetHashValue(vhPtr);

    eventPSPtr = NULL;
    if (eventString) {
	LookupTables *lookupTables = &vetPtr->lookupTables;

	/*
	 * Delete only the specific physical event associated with the virtual
	 * event. If the physical event doesn't already exist, or the virtual
	 * event doesn't own that physical event, return w/o doing anything.
	 */

	eventPSPtr = FindSequence(interp, lookupTables, NULL, eventString, 0, 0, NULL);
	if (!eventPSPtr) {
	    const char *string = Tcl_GetString(Tcl_GetObjResult(interp));
	    return string[0] ? TCL_ERROR : TCL_OK;
	}
    }

    for (iPhys = PhysOwned_Size(owned); --iPhys >= 0; ) {
	PatSeq *psPtr = PhysOwned_Get(owned, iPhys);

	assert(TEST_PSENTRY(psPtr));

	if (!eventPSPtr || psPtr == eventPSPtr) {
	    VirtOwners *owners = psPtr->ptr.owners;
	    int iVirt = VirtOwners_Find(owners, vhPtr);

	    assert(iVirt != -1); /* otherwise we couldn't find owner, and this should not happen */

	    /*
	     * Remove association between this physical event and the given
	     * virtual event that it triggers.
	     */

	    if (VirtOwners_Size(owners) > 1) {
		/*
		 * This physical event still triggers some other virtual
		 * event(s). Consolidate the list of virtual owners for this
		 * physical event so it no longer triggers the given virtual
		 * event.
		 */
		VirtOwners_Set(owners, iVirt, VirtOwners_Back(owners));
		VirtOwners_PopBack(owners);
	    } else {
		/*
		 * Removed last reference to this physical event, so remove it
		 * from lookup table.
		 */
		DEBUG(psPtr->owned = 0);
		RemovePatSeqFromLookup(&vetPtr->lookupTables, psPtr);
		DeletePatSeq(psPtr);
	    }

	    /*
	     * Now delete the virtual event's reference to the physical event.
	     */

	    lastElemPtr = PhysOwned_Back(owned);

	    if (PhysOwned_PopBack(owned) > 0 && eventPSPtr) {
		/*
		 * Just deleting this one physical event. Consolidate list of
		 * owned physical events and return.
		 */
		if ((size_t) iPhys < PhysOwned_Size(owned)) {
		    PhysOwned_Set(owned, iPhys, lastElemPtr);
		}
		return TCL_OK;
	    }
	}
    }

    if (PhysOwned_IsEmpty(owned)) {
	/*
	 * All the physical events for this virtual event were deleted, either
	 * because there was only one associated physical event or because the
	 * caller was deleting the entire virtual event. Now the virtual event
	 * itself should be deleted.
	 */
	PhysOwned_Free(&owned);
	Tcl_DeleteHashEntry(vhPtr);
    }
    return TCL_OK;
}

/*
 *---------------------------------------------------------------------------
 *
 * GetVirtualEvent --
 *
 *	Return the list of physical events that can invoke the given virtual
 *	event.
 *
 * Results:
 *	The return value is TCL_OK and the interp's result is filled with the
 *	string representation of the physical events associated with the
 *	virtual event; if there are no physical events for the given virtual
 *	event, the interp's result is filled with and empty string. If the
 *	virtual event string is improperly formed, then TCL_ERROR is returned
 *	and an error message is left in the interp's result.
 *
 * Side effects:
 *	None.
 *
 *---------------------------------------------------------------------------
 */

static int
GetVirtualEvent(
    Tcl_Interp *interp,		/* Interpreter for reporting. */
    VirtualEventTable *vetPtr,	/* Table in which to look for event. */
    Tcl_Obj *virtName)		/* String describing virtual event. */
{
    Tcl_HashEntry *vhPtr;
    unsigned iPhys;
    const PhysOwned *owned;
    Tk_Uid virtUid;
    Tcl_Obj *resultObj;

    assert(vetPtr);
    assert(virtName);

    if (!(virtUid = GetVirtualEventUid(interp, Tcl_GetString(virtName)))) {
	return TCL_ERROR;
    }

    if (!(vhPtr = Tcl_FindHashEntry(&vetPtr->nameTable, virtUid))) {
	return TCL_OK;
    }

    resultObj = Tcl_NewObj();
    owned = Tcl_GetHashValue(vhPtr);
    for (iPhys = 0; iPhys < PhysOwned_Size(owned); ++iPhys) {
	Tcl_ListObjAppendElement(NULL, resultObj, GetPatternObj(PhysOwned_Get(owned, iPhys)));
    }
    Tcl_SetObjResult(interp, resultObj);

    return TCL_OK;
}

/*
 *--------------------------------------------------------------
 *
 * GetAllVirtualEvents --
 *
 *	Return a list that contains the names of all the virtual event
 *	defined.
 *
 * Results:
 *	There is no return value. The interp's result is modified to hold a
 *	Tcl list with one entry for each virtual event in nameTable.
 *
 * Side effects:
 *	None.
 *
 *--------------------------------------------------------------
 */

static void
GetAllVirtualEvents(
    Tcl_Interp *interp,		/* Interpreter returning result. */
    VirtualEventTable *vetPtr)	/* Table containing events. */
{
    Tcl_HashEntry *hPtr;
    Tcl_HashSearch search;
    Tcl_Obj *resultObj;

    assert(vetPtr);

    resultObj = Tcl_NewObj();
    hPtr = Tcl_FirstHashEntry(&vetPtr->nameTable, &search);
    for ( ; hPtr; hPtr = Tcl_NextHashEntry(&search)) {
	Tcl_Obj* msg = Tcl_ObjPrintf("<<%s>>", (char *) Tcl_GetHashKey(hPtr->tablePtr, hPtr));
	Tcl_ListObjAppendElement(NULL, resultObj, msg);
    }
    Tcl_SetObjResult(interp, resultObj);
}

/*
 *---------------------------------------------------------------------------
 *
 * HandleEventGenerate --
 *
 *	Helper function for the "event generate" command. Generate and process
 *	an XEvent, constructed from information parsed from the event
 *	description string and its optional arguments.
 *
 *	argv[0] contains name of the target window.
 *	argv[1] contains pattern string for one event (e.g, <Control-v>).
 *	argv[2..argc-1] contains -field/option pairs for specifying additional
 *			detail in the generated event.
 *
 *	Either virtual or physical events can be generated this way. The event
 *	description string must contain the specification for only one event.
 *
 * Results:
 *	None.
 *
 * Side effects:
 *	When constructing the event,
 *	    event.xany.serial is filled with the current X serial number.
 *	    event.xany.window is filled with the target window.
 *	    event.xany.display is filled with the target window's display.
 *	Any other fields in eventPtr which are not specified by the pattern
 *	string or the optional arguments, are set to 0.
 *
 *	The event may be handled synchronously or asynchronously, depending on
 *	the value specified by the optional "-when" option. The default
 *	setting is synchronous.
 *
 *---------------------------------------------------------------------------
 */

static int
HandleEventGenerate(
    Tcl_Interp *interp,		/* Interp for errors return and name lookup. */
    Tk_Window mainWin,		/* Main window associated with interp. */
    int objc,			/* Number of arguments. */
    Tcl_Obj *const objv[])	/* Argument objects. */
{
    union { XEvent general; XVirtualEvent virtual; } event;

    const char *p;
    const char *name;
    const char *windowName;
    Tcl_QueuePosition pos;
    TkPattern pat;
    Tk_Window tkwin;
    Tk_Window tkwin2;
    TkWindow *mainPtr;
    EventMask eventMask;
    Tcl_Obj *userDataObj;
    int synch;
    int warp;
    unsigned count;
    unsigned flags;
    int number;
    unsigned i;

    static const char *const fieldStrings[] = {
	"-when",	"-above",	"-borderwidth",	"-button",
	"-count",	"-data",	"-delta",	"-detail",
	"-focus",	"-height",
	"-keycode",	"-keysym",	"-mode",	"-override",
	"-place",	"-root",	"-rootx",	"-rooty",
	"-sendevent",	"-serial",	"-state",	"-subwindow",
	"-time",	"-warp",	"-width",	"-window",
	"-x",		"-y",		NULL
    };
    enum field {
	EVENT_WHEN,	EVENT_ABOVE,	EVENT_BORDER,	EVENT_BUTTON,
	EVENT_COUNT,	EVENT_DATA,	EVENT_DELTA,	EVENT_DETAIL,
	EVENT_FOCUS,	EVENT_HEIGHT,
	EVENT_KEYCODE,	EVENT_KEYSYM,	EVENT_MODE,	EVENT_OVERRIDE,
	EVENT_PLACE,	EVENT_ROOT,	EVENT_ROOTX,	EVENT_ROOTY,
	EVENT_SEND,	EVENT_SERIAL,	EVENT_STATE,	EVENT_SUBWINDOW,
	EVENT_TIME,	EVENT_WARP,	EVENT_WIDTH,	EVENT_WINDOW,
	EVENT_X,	EVENT_Y
    };

    assert(mainWin);

    windowName = Tcl_GetString(objv[0]);
    if (!windowName[0]) {
	tkwin = mainWin;
    } else if (!NameToWindow(interp, mainWin, objv[0], &tkwin)) {
	return TCL_ERROR;
    }

    mainPtr = (TkWindow *) mainWin;
    if (!tkwin || mainPtr->mainPtr != ((TkWindow *) tkwin)->mainPtr) {
	Tcl_SetObjResult(interp, Tcl_ObjPrintf(
		"window id \"%s\" doesn't exist in this application",
		Tcl_GetString(objv[0])));
	Tcl_SetErrorCode(interp, "TK", "LOOKUP", "WINDOW", Tcl_GetString(objv[0]), NULL);
	return TCL_ERROR;
    }

    name = Tcl_GetString(objv[1]);
    p = name;
    eventMask = 0;
    userDataObj = NULL;
    if ((count = ParseEventDescription(interp, &p, &pat, &eventMask)) == 0) {
	return TCL_ERROR;
    }
    if (count != 1u) {
	Tcl_SetObjResult(interp,
		Tcl_NewStringObj("Double, Triple, or Quadruple modifier not allowed", -1));
	Tcl_SetErrorCode(interp, "TK", "EVENT", "BAD_MODIFIER", NULL);
	return TCL_ERROR;
    }
    if (*p) {
	Tcl_SetObjResult(interp, Tcl_NewStringObj("only one event specification allowed", -1));
	Tcl_SetErrorCode(interp, "TK", "EVENT", "MULTIPLE", NULL);
	return TCL_ERROR;
    }

    memset(&event, 0, sizeof(event));
    event.general.xany.type = pat.eventType;
    event.general.xany.serial = NextRequest(Tk_Display(tkwin));
    event.general.xany.send_event = 0;
    if (windowName[0]) {
	event.general.xany.window = Tk_WindowId(tkwin);
    } else {
	event.general.xany.window = RootWindow(Tk_Display(tkwin), Tk_ScreenNumber(tkwin));
    }
    event.general.xany.display = Tk_Display(tkwin);

    flags = flagArray[event.general.xany.type];
    if (flags & DESTROY) {
	/*
	 * Event DestroyNotify should be generated by destroying the window.
	 */
	Tk_DestroyWindow(tkwin);
	return TCL_OK;
    }
    if (flags & KEY_BUTTON_MOTION_VIRTUAL) {
	event.general.xkey.state = pat.modMask;
	if ((flags & KEY) && event.general.xany.type != MouseWheelEvent) {
	    TkpSetKeycodeAndState(tkwin, pat.info, &event.general);
	} else if (flags & BUTTON) {
	    event.general.xbutton.button = pat.info;
	} else if (flags & VIRTUAL) {
	    event.virtual.name = pat.name;
	}
    }
    if (flags & (CREATE|UNMAP|MAP|REPARENT|CONFIG|GRAVITY|CIRC)) {
	event.general.xcreatewindow.window = event.general.xany.window;
    }

    if (flags & KEY_BUTTON_MOTION_CROSSING) {
	event.general.xkey.x_root = -1;
	event.general.xkey.y_root = -1;
    }

    if (event.general.xany.type == FocusIn || event.general.xany.type == FocusOut) {
	event.general.xany.send_event = GENERATED_FOCUS_EVENT_MAGIC;
    }

    /*
     * Process the remaining arguments to fill in additional fields of the event.
     */

    synch = 1;
    warp = 0;
    pos = TCL_QUEUE_TAIL;

    for (i = 2; i < (unsigned) objc; i += 2) {
	Tcl_Obj *optionPtr, *valuePtr;
	int badOpt = 0;
	int index;

	optionPtr = objv[i];
	valuePtr = objv[i + 1];

	if (Tcl_GetIndexFromObjStruct(interp, optionPtr, fieldStrings,
		sizeof(char *), "option", TCL_EXACT, &index) != TCL_OK) {
	    return TCL_ERROR;
	}
	if (IsOdd(objc)) {
	    /*
	     * This test occurs after Tcl_GetIndexFromObj() so that "event
	     * generate <Button> -xyz" will return the error message that
	     * "-xyz" is a bad option, rather than that the value for "-xyz"
	     * is missing.
	     */

	    Tcl_SetObjResult(interp, Tcl_ObjPrintf(
		    "value for \"%s\" missing", Tcl_GetString(optionPtr)));
	    Tcl_SetErrorCode(interp, "TK", "EVENT", "MISSING_VALUE", NULL);
	    return TCL_ERROR;
	}

	switch ((enum field) index) {
	case EVENT_WARP:
	    if (Tcl_GetBooleanFromObj(interp, valuePtr, &warp) != TCL_OK) {
		return TCL_ERROR;
	    }
	    if (!(flags & KEY_BUTTON_MOTION_VIRTUAL)) {
		badOpt = 1;
	    }
	    break;
	case EVENT_WHEN:
	    pos = (Tcl_QueuePosition) TkFindStateNumObj(interp, optionPtr, queuePosition, valuePtr);
	    if ((int) pos < -1) {
		return TCL_ERROR;
	    }
	    synch = ((int) pos == -1);
	    break;
	case EVENT_ABOVE:
	    if (!NameToWindow(interp, tkwin, valuePtr, &tkwin2)) {
		return TCL_ERROR;
	    }
	    if (flags & CONFIG) {
		event.general.xconfigure.above = Tk_WindowId(tkwin2);
	    } else {
		badOpt = 1;
	    }
	    break;
	case EVENT_BORDER:
	    if (Tk_GetPixelsFromObj(interp, tkwin, valuePtr, &number) != TCL_OK) {
		return TCL_ERROR;
	    }
	    if (flags & (CREATE|CONFIG)) {
		event.general.xcreatewindow.border_width = number;
	    } else {
		badOpt = 1;
	    }
	    break;
	case EVENT_BUTTON:
	    if (Tcl_GetIntFromObj(interp, valuePtr, &number) != TCL_OK) {
		return TCL_ERROR;
	    }
	    if (flags & BUTTON) {
		if (number >= Button4) {
		    number += (Button8 - Button4);
		}
		event.general.xbutton.button = number;
	    } else {
		badOpt = 1;
	    }
	    break;
	case EVENT_COUNT:
	    if (Tcl_GetIntFromObj(interp, valuePtr, &number) != TCL_OK) {
		return TCL_ERROR;
	    }
	    if (flags & EXPOSE) {
		event.general.xexpose.count = number;
	    } else {
		badOpt = 1;
	    }
	    break;
	case EVENT_DATA:
	    if (flags & VIRTUAL) {
		/*
		 * Do not increment reference count until after parsing
		 * completes and we know that the event generation is really
		 * going to happen.
		 */
		userDataObj = valuePtr;
	    } else {
		badOpt = 1;
	    }
	    break;
	case EVENT_DELTA:
	    if (Tcl_GetIntFromObj(interp, valuePtr, &number) != TCL_OK) {
		return TCL_ERROR;
	    }
	    if ((flags & KEY) && event.general.xkey.type == MouseWheelEvent) {
		event.general.xkey.keycode = number;
	    } else {
		badOpt = 1;
	    }
	    break;
	case EVENT_DETAIL:
	    number = TkFindStateNumObj(interp, optionPtr, notifyDetail, valuePtr);
	    if (number < 0) {
		return TCL_ERROR;
	    }
	    if (flags & FOCUS) {
		event.general.xfocus.detail = number;
	    } else if (flags & CROSSING) {
		event.general.xcrossing.detail = number;
	    } else {
		badOpt = 1;
	    }
	    break;
	case EVENT_FOCUS:
	    if (Tcl_GetBooleanFromObj(interp, valuePtr, &number) != TCL_OK) {
		return TCL_ERROR;
	    }
	    if (flags & CROSSING) {
		event.general.xcrossing.focus = number;
	    } else {
		badOpt = 1;
	    }
	    break;
	case EVENT_HEIGHT:
	    if (Tk_GetPixelsFromObj(interp, tkwin, valuePtr, &number) != TCL_OK) {
		return TCL_ERROR;
	    }
	    if (flags & EXPOSE) {
		event.general.xexpose.height = number;
	    } else if (flags & CONFIG) {
		event.general.xconfigure.height = number;
	    } else {
		badOpt = 1;
	    }
	    break;
	case EVENT_KEYCODE:
	    if (Tcl_GetIntFromObj(interp, valuePtr, &number) != TCL_OK) {
		return TCL_ERROR;
	    }
	    if ((flags & KEY) && event.general.xkey.type != MouseWheelEvent) {
		event.general.xkey.keycode = number;
	    } else {
		badOpt = 1;
	    }
	    break;
	case EVENT_KEYSYM: {
	    KeySym keysym;
	    const char *value;

	    value = Tcl_GetString(valuePtr);
	    keysym = TkStringToKeysym(value);
	    if (keysym == NoSymbol) {
		Tcl_SetObjResult(interp, Tcl_ObjPrintf("unknown keysym \"%s\"", value));
		Tcl_SetErrorCode(interp, "TK", "LOOKUP", "KEYSYM", value, NULL);
		return TCL_ERROR;
	    }

	    TkpSetKeycodeAndState(tkwin, keysym, &event.general);
	    if (event.general.xkey.keycode == 0) {
		Tcl_SetObjResult(interp, Tcl_ObjPrintf("no keycode for keysym \"%s\"", value));
		Tcl_SetErrorCode(interp, "TK", "LOOKUP", "KEYCODE", value, NULL);
		return TCL_ERROR;
	    }
	    if (!(flags & KEY) || (event.general.xkey.type == MouseWheelEvent)) {
		badOpt = 1;
	    }
	    break;
	}
	case EVENT_MODE:
	    if ((number = TkFindStateNumObj(interp, optionPtr, notifyMode, valuePtr)) < 0) {
		return TCL_ERROR;
	    }
	    if (flags & CROSSING) {
		event.general.xcrossing.mode = number;
	    } else if (flags & FOCUS) {
		event.general.xfocus.mode = number;
	    } else {
		badOpt = 1;
	    }
	    break;
	case EVENT_OVERRIDE:
	    if (Tcl_GetBooleanFromObj(interp, valuePtr, &number) != TCL_OK) {
		return TCL_ERROR;
	    }
	    if (flags & CREATE) {
		event.general.xcreatewindow.override_redirect = number;
	    } else if (flags & MAP) {
		event.general.xmap.override_redirect = number;
	    } else if (flags & REPARENT) {
		event.general.xreparent.override_redirect = number;
	    } else if (flags & CONFIG) {
		event.general.xconfigure.override_redirect = number;
	    } else {
		badOpt = 1;
	    }
	    break;
	case EVENT_PLACE:
	    if ((number = TkFindStateNumObj(interp, optionPtr, circPlace, valuePtr)) < 0) {
		return TCL_ERROR;
	    }
	    if (flags & CIRC) {
		event.general.xcirculate.place = number;
	    } else {
		badOpt = 1;
	    }
	    break;
	case EVENT_ROOT:
	    if (!NameToWindow(interp, tkwin, valuePtr, &tkwin2)) {
		return TCL_ERROR;
	    }
	    if (flags & KEY_BUTTON_MOTION_CROSSING) {
		event.general.xkey.root = Tk_WindowId(tkwin2);
	    } else {
		badOpt = 1;
	    }
	    break;
	case EVENT_ROOTX:
	    if (Tk_GetPixelsFromObj(interp, tkwin, valuePtr, &number) != TCL_OK) {
		return TCL_ERROR;
	    }
	    if (flags & KEY_BUTTON_MOTION_CROSSING) {
		event.general.xkey.x_root = number;
	    } else {
		badOpt = 1;
	    }
	    break;
	case EVENT_ROOTY:
	    if (Tk_GetPixelsFromObj(interp, tkwin, valuePtr, &number) != TCL_OK) {
		return TCL_ERROR;
	    }
	    if (flags & KEY_BUTTON_MOTION_CROSSING) {
		event.general.xkey.y_root = number;
	    } else {
		badOpt = 1;
	    }
	    break;
	case EVENT_SEND: {
	    const char *value;

	    value = Tcl_GetString(valuePtr);
	    if (isdigit(UCHAR(value[0]))) {
		/*
		 * Allow arbitrary integer values for the field; they are
		 * needed by a few of the tests in the Tk test suite.
		 */
		if (Tcl_GetIntFromObj(interp, valuePtr, &number) != TCL_OK) {
		    return TCL_ERROR;
		}
		if (number) {
		    /*
		     * send_event only expects 1 or 0. We cannot allow arbitrary non-zero
		     * values, otherwise the thing with GENERATED_FOCUS_EVENT_MAGIC will not
		     * work.
		     */
		    number = 1;
		}
	    } else if (Tcl_GetBooleanFromObj(interp, valuePtr, &number) != TCL_OK) {
		return TCL_ERROR;
	    }
	    event.general.xany.send_event |= number;
	    break;
	}
	case EVENT_SERIAL:
	    if (Tcl_GetIntFromObj(interp, valuePtr, &number) != TCL_OK) {
		return TCL_ERROR;
	    }
	    event.general.xany.serial = number;
	    break;
	case EVENT_STATE:
	    if (flags & KEY_BUTTON_MOTION_CROSSING) {
		if (Tcl_GetIntFromObj(interp, valuePtr, &number) != TCL_OK) {
		    return TCL_ERROR;
		}
		if (flags & KEY_BUTTON_MOTION_VIRTUAL) {
		    event.general.xkey.state = number;
		} else {
		    event.general.xcrossing.state = number;
		}
	    } else if (flags & VISIBILITY) {
		if ((number = TkFindStateNumObj(interp, optionPtr, visNotify, valuePtr)) < 0) {
		    return TCL_ERROR;
		}
		event.general.xvisibility.state = number;
	    } else {
		badOpt = 1;
	    }
	    break;
	case EVENT_SUBWINDOW:
	    if (!NameToWindow(interp, tkwin, valuePtr, &tkwin2)) {
		return TCL_ERROR;
	    }
	    if (flags & KEY_BUTTON_MOTION_CROSSING) {
		event.general.xkey.subwindow = Tk_WindowId(tkwin2);
	    } else {
		badOpt = 1;
	    }
	    break;
	case EVENT_TIME: {
	    if (strcmp(Tcl_GetString(valuePtr), "current") == 0) {
		TkDisplay *dispPtr = ((TkWindow *) tkwin)->dispPtr;
		BindInfo *biPtr = mainPtr->mainPtr->bindInfo;
		number = dispPtr->lastEventTime + (CurrentTimeInMilliSecs() - biPtr->lastCurrentTime);
	    } else if (Tcl_GetIntFromObj(interp, valuePtr, &number) != TCL_OK) {
		return TCL_ERROR;
	    }
	    if (flags & KEY_BUTTON_MOTION_CROSSING) {
		event.general.xkey.time = number;
	    } else if (flags & PROP) {
		event.general.xproperty.time = number;
	    } else {
		badOpt = 1;
	    }
	    break;
	}
	case EVENT_WIDTH:
	    if (Tk_GetPixelsFromObj(interp, tkwin, valuePtr, &number) != TCL_OK) {
		return TCL_ERROR;
	    }
	    if (flags & EXPOSE) {
		event.general.xexpose.width = number;
	    } else if (flags & (CREATE|CONFIG)) {
		event.general.xcreatewindow.width = number;
	    } else {
		badOpt = 1;
	    }
	    break;
	case EVENT_WINDOW:
	    if (!NameToWindow(interp, tkwin, valuePtr, &tkwin2)) {
		return TCL_ERROR;
	    }
	    if (flags & (CREATE|UNMAP|MAP|REPARENT|CONFIG|GRAVITY|CIRC)) {
		event.general.xcreatewindow.window = Tk_WindowId(tkwin2);
	    } else {
		badOpt = 1;
	    }
	    break;
	case EVENT_X:
	    if (Tk_GetPixelsFromObj(interp, tkwin, valuePtr, &number) != TCL_OK) {
		return TCL_ERROR;
	    }
	    if (flags & KEY_BUTTON_MOTION_CROSSING) {
		event.general.xkey.x = number;

		/*
		 * Only modify rootx as well if it hasn't been changed.
		 */

		if (event.general.xkey.x_root == -1) {
		    int rootX, rootY;

		    Tk_GetRootCoords(tkwin, &rootX, &rootY);
		    event.general.xkey.x_root = rootX + number;
		}
	    } else if (flags & EXPOSE) {
		event.general.xexpose.x = number;
	    } else if (flags & (CREATE|CONFIG|GRAVITY)) {
		event.general.xcreatewindow.x = number;
	    } else if (flags & REPARENT) {
		event.general.xreparent.x = number;
	    } else {
		badOpt = 1;
	    }
	    break;
	case EVENT_Y:
	    if (Tk_GetPixelsFromObj(interp, tkwin, valuePtr, &number) != TCL_OK) {
		return TCL_ERROR;
	    }
	    if (flags & KEY_BUTTON_MOTION_CROSSING) {
		event.general.xkey.y = number;

		/*
		 * Only modify rooty as well if it hasn't been changed.
		 */

		if (event.general.xkey.y_root == -1) {
		    int rootX, rootY;

		    Tk_GetRootCoords(tkwin, &rootX, &rootY);
		    event.general.xkey.y_root = rootY + number;
		}
	    } else if (flags & EXPOSE) {
		event.general.xexpose.y = number;
	    } else if (flags & (CREATE|CONFIG|GRAVITY)) {
		event.general.xcreatewindow.y = number;
	    } else if (flags & REPARENT) {
		event.general.xreparent.y = number;
	    } else {
		badOpt = 1;
	    }
	    break;
	}

    	if (badOpt) {
	    Tcl_SetObjResult(interp, Tcl_ObjPrintf(
		    "%s event doesn't accept \"%s\" option", name, Tcl_GetString(optionPtr)));
	    Tcl_SetErrorCode(interp, "TK", "EVENT", "BAD_OPTION", NULL);
	    return TCL_ERROR;
	}
    }

    /*
     * Don't generate events for windows that don't exist yet.
     */

    if (event.general.xany.window) {
	if (userDataObj) {
	    /*
	     * Must be virtual event to set that variable to non-NULL. Now we want
	     * to install the object into the event. Note that we must incr the
	     * refcount before firing it into the low-level event subsystem; the
	     * refcount will be decremented once the event has been processed.
	     */
	    event.virtual.user_data = userDataObj;
	    Tcl_IncrRefCount(userDataObj);
	}

	/*
	 * Now we have constructed the event, inject it into the event handling
	 * code.
	 */

	if (synch) {
	    Tk_HandleEvent(&event.general);
	} else {
	    Tk_QueueWindowEvent(&event.general, pos);
	}

	/*
	 * We only allow warping if the window is mapped.
	 */

	if (warp && Tk_IsMapped(tkwin)) {
	    TkDisplay *dispPtr = TkGetDisplay(event.general.xmotion.display);

	    Tk_Window warpWindow = Tk_IdToWindow(dispPtr->display, event.general.xmotion.window);

	    if (!(dispPtr->flags & TK_DISPLAY_IN_WARP)) {
		Tcl_DoWhenIdle(DoWarp, dispPtr);
		dispPtr->flags |= TK_DISPLAY_IN_WARP;
	    }

	    if (warpWindow != dispPtr->warpWindow) {
		if (warpWindow) {
		    Tcl_Preserve(warpWindow);
		}
		if (dispPtr->warpWindow) {
		    Tcl_Release(dispPtr->warpWindow);
		}
		dispPtr->warpWindow = warpWindow;
	    }
	    dispPtr->warpMainwin = mainWin;
	    dispPtr->warpX = event.general.xmotion.x;
	    dispPtr->warpY = event.general.xmotion.y;
	}
    }

    Tcl_ResetResult(interp);
    return TCL_OK;
}
/*
 *---------------------------------------------------------------------------
 *
 * NameToWindow --
 *
 *	Helper function for lookup of a window given its path name. Our
 *	version is able to handle window id's.
 *
 * Results:
 *	None.
 *
 * Side effects:
 *	None.
 *
 *---------------------------------------------------------------------------
 */

static int
NameToWindow(
    Tcl_Interp *interp,		/* Interp for error return and name lookup. */
    Tk_Window mainWin,		/* Main window of application. */
    Tcl_Obj *objPtr,		/* Contains name or id string of window. */
    Tk_Window *tkwinPtr)	/* Filled with token for window. */
{
    const char *name;
    Tk_Window tkwin;

    assert(mainWin);
    assert(objPtr);
    assert(tkwinPtr);

    name = Tcl_GetString(objPtr);

    if (name[0] == '.') {
	if (!(tkwin = Tk_NameToWindow(interp, name, mainWin))) {
	    return 0;
	}
    } else {
	Window id;

	tkwin = NULL;

	/*
	 * Check for the winPtr being valid, even if it looks okay to
	 * TkpScanWindowId. [Bug #411307]
	 */

	if (TkpScanWindowId(NULL, name, &id) == TCL_OK) {
	    tkwin = Tk_IdToWindow(Tk_Display(mainWin), id);
	}

	if (!tkwin) {
	    Tcl_SetObjResult(interp, Tcl_ObjPrintf("bad window name/identifier \"%s\"", name));
	    Tcl_SetErrorCode(interp, "TK", "LOOKUP", "WINDOW_ID", name, NULL);
	    return 0;
	}
    }

    assert(tkwin);
    *tkwinPtr = tkwin;
    return 1;
}

/*
 *-------------------------------------------------------------------------
 *
 * DoWarp --
 *
 *	Perform Warping of X pointer. Executed as an idle handler only.
 *
 * Results:
 *	None
 *
 * Side effects:
 *	X Pointer will move to a new location.
 *
 *-------------------------------------------------------------------------
 */

static void
DoWarp(
    ClientData clientData)
{
    TkDisplay *dispPtr = clientData;

    assert(clientData);

    /*
     * DoWarp was scheduled only if the window was mapped. It needs to be
     * still mapped at the time the present idle callback is executed. Also
     * one needs to guard against window destruction in the meantime.
     * Finally, the case warpWindow == NULL is special in that it means
     * the whole screen.
     */

    if (!dispPtr->warpWindow ||
            (Tk_IsMapped(dispPtr->warpWindow) && Tk_WindowId(dispPtr->warpWindow) != None)) {
        TkpWarpPointer(dispPtr);
        XForceScreenSaver(dispPtr->display, ScreenSaverReset);
    }

    if (dispPtr->warpWindow) {
	Tcl_Release(dispPtr->warpWindow);
	dispPtr->warpWindow = NULL;
    }
    dispPtr->flags &= ~TK_DISPLAY_IN_WARP;
}

/*
 *-------------------------------------------------------------------------
 *
 * GetVirtualEventUid --
 *
 *	Determine if the given string is in the proper format for a virtual
 *	event.
 *
 * Results:
 *	The return value is NULL if the virtual event string was not in the
 *	proper format. In this case, an error message will be left in the
 *	interp's result. Otherwise the return value is a Tk_Uid that
 *	represents the virtual event.
 *
 * Side effects:
 *	None.
 *
 *-------------------------------------------------------------------------
 */

static Tk_Uid
GetVirtualEventUid(
    Tcl_Interp *interp,
    char *virtString)
{
    Tk_Uid uid;
    size_t length;

    assert(virtString);

    length = strlen(virtString);

    if (length < 5
	    || virtString[0] != '<'
	    || virtString[1] != '<'
	    || virtString[length - 2] != '>'
	    || virtString[length - 1] != '>') {
	Tcl_SetObjResult(interp, Tcl_ObjPrintf("virtual event \"%s\" is badly formed", virtString));
	Tcl_SetErrorCode(interp, "TK", "EVENT", "VIRTUAL", "MALFORMED", NULL);
	return NULL;
    }
    virtString[length - 2] = '\0';
    uid = Tk_GetUid(virtString + 2);
    virtString[length - 2] = '>';

    return uid;
}

/*
 *----------------------------------------------------------------------
 *
 * FindSequence --
 *
 *	Find the entry in the pattern table that corresponds to a particular
 *	pattern string, and return a pointer to that entry.
 *
 * Results:
 *	The return value is normally a pointer to the PatSeq in patternTable
 *	that corresponds to eventString. If an error was found while parsing
 *	eventString, or if "create" is 0 and no pattern sequence previously
 *	existed, then NULL is returned and the interp's result contains a
 *	message describing the problem. If no pattern sequence previously
 *	existed for eventString, then a new one is created with a NULL command
 *	field. In a successful return, *maskPtr is filled in with a mask of
 *	the event types on which the pattern sequence depends.
 *
 * Side effects:
 *	A new pattern sequence may be allocated.
 *
 *----------------------------------------------------------------------
 */

static PatSeq *
FindSequence(
    Tcl_Interp *interp,		/* Interpreter to use for error reporting. */
    LookupTables *lookupTables,	/* Tables used for lookup. */
    ClientData object,		/* For binding table, token for object with which binding is
    				 * associated. For virtual event table, NULL. */
    const char *eventString,	/* String description of pattern to match on. See user
    				 * documentation for details. */
    int create,			/* 0 means don't create the entry if it doesn't already exist.
    				 * 1 means create. */
    int allowVirtual,		/* 0 means that virtual events are not allowed in the sequence.
    				 * 1 otherwise. */
    EventMask *maskPtr)		/* *maskPtr is filled in with the event types on which this
    				 * pattern sequence depends. */
{
    unsigned patsBufSize = 1;
    unsigned numPats;
    unsigned totalCount = 0;
    int virtualFound = 0;
    const char *p = eventString;
    TkPattern *patPtr;
    PatSeq *psPtr;
    Tcl_HashEntry *hPtr;
    int isNew;
    unsigned count;
    unsigned maxCount = 0;
    EventMask eventMask = 0;
    ModMask modMask = 0;
    PatternTableKey key;

    assert(lookupTables);
    assert(eventString);

    psPtr = ckalloc(PATSEQ_MEMSIZE(patsBufSize));

    /*
     *------------------------------------------------------------------
     * Step 1: parse the pattern string to produce an array of Patterns.
     *------------------------------------------------------------------
     */

    for (patPtr = psPtr->pats, numPats = 0; *(p = SkipSpaces(p)); ++patPtr, ++numPats) {
	if (numPats >= patsBufSize) {
	    unsigned pos = patPtr - psPtr->pats;
	    patsBufSize += patsBufSize;
	    psPtr = ckrealloc(psPtr, PATSEQ_MEMSIZE(patsBufSize));
	    patPtr = psPtr->pats + pos;
	}

	if ((count = ParseEventDescription(interp, &p, patPtr, &eventMask)) == 0) {
	    /* error encountered */
	    ckfree(psPtr);
	    return NULL;
	}

	if (eventMask & VirtualEventMask) {
	    if (!allowVirtual) {
		Tcl_SetObjResult(interp, Tcl_NewStringObj(
			"virtual event not allowed in definition of another virtual event", -1));
		Tcl_SetErrorCode(interp, "TK", "EVENT", "VIRTUAL", "INNER", NULL);
		ckfree(psPtr);
		return NULL;
	    }
	    virtualFound = 1;
	}

	if (count > 1u) {
	    maxCount = Max(count, maxCount);
	}

	totalCount += count;
	modMask |= patPtr->modMask;
    }

    /*
     *------------------------------------------------------------------
     * Step 2: find the sequence in the binding table if it exists, and
     * add a new sequence to the table if it doesn't.
     *------------------------------------------------------------------
     */

    if (numPats == 0) {
	Tcl_SetObjResult(interp, Tcl_NewStringObj("no events specified in binding", -1));
	Tcl_SetErrorCode(interp, "TK", "EVENT", "NO_EVENTS", NULL);
	ckfree(psPtr);
	return NULL;
    }
    if (numPats > 1u && virtualFound) {
	Tcl_SetObjResult(interp, Tcl_NewStringObj("virtual events may not be composed", -1));
	Tcl_SetErrorCode(interp, "TK", "EVENT", "VIRTUAL", "COMPOSITION", NULL);
	ckfree(psPtr);
	return NULL;
    }
    if (patsBufSize > numPats) {
	psPtr = ckrealloc(psPtr, PATSEQ_MEMSIZE(numPats));
    }

    patPtr = psPtr->pats;
    psPtr->object = object;
    SetupPatternKey(&key, psPtr);
    hPtr = Tcl_CreateHashEntry(&lookupTables->patternTable, (char *) &key, &isNew);
    if (!isNew) {
	unsigned sequenceSize = numPats*sizeof(TkPattern);
	PatSeq *psPtr2;

	for (psPtr2 = Tcl_GetHashValue(hPtr); psPtr2; psPtr2 = psPtr2->nextSeqPtr) {
	    assert(TEST_PSENTRY(psPtr2));
	    if (numPats == psPtr2->numPats && memcmp(patPtr, psPtr2->pats, sequenceSize) == 0) {
		ckfree(psPtr);
		if (maskPtr) {
		    *maskPtr = eventMask;
		}
		return psPtr2;
	    }
	}
    }
    if (!create) {
	if (isNew) {
	    Tcl_DeleteHashEntry(hPtr);
	}

	/*
	 * No binding exists for the sequence, so return an empty error. This
	 * is a special error that the caller will check for in order to
	 * silently ignore this case. This is a hack that maintains backward
	 * compatibility for Tk_GetBinding but the various "bind" commands
	 * silently ignore missing bindings.
	 */

	ckfree(psPtr);
	return NULL;
    }

    DEBUG(countSeqItems += 1);

    psPtr->numPats = numPats;
    psPtr->count = totalCount;
    psPtr->number = lookupTables->number++;
    psPtr->added = 0;
    psPtr->modMaskUsed = (modMask != 0);
    psPtr->script = NULL;
    psPtr->nextSeqPtr = Tcl_GetHashValue(hPtr);
    psPtr->hPtr = hPtr;
    psPtr->ptr.nextObj = NULL;
    assert(psPtr->ptr.owners == NULL);
    DEBUG(psPtr->owned = 0);
    Tcl_SetHashValue(hPtr, psPtr);

    if (maskPtr) {
	*maskPtr = eventMask;
    }
    return psPtr;
}

/*
 *---------------------------------------------------------------------------
 *
 * ParseEventDescription --
 *
 *	Fill Pattern buffer with information about event from event string.
 *
 * Results:
 *	Leaves error message in interp and returns 0 if there was an error due
 *	to a badly formed event string. Returns 1 if proper event was
 *	specified, 2 if Double modifier was used in event string, or 3 if
 *	Triple was used.
 *
 * Side effects:
 *	On exit, eventStringPtr points to rest of event string (after the
 *	closing '>', so that this function can be called repeatedly to parse
 *	all the events in the entire sequence.
 *
 *---------------------------------------------------------------------------
 */

/* helper function */
static unsigned
FinalizeParseEventDescription(
    Tcl_Interp *interp,
    TkPattern *patPtr,
    unsigned count,
    Tcl_Obj* errorObj,
    const char* errCode)
{
    assert(patPtr);
    assert(!errorObj == (count > 0));

    if (errorObj) {
	Tcl_SetObjResult(interp, errorObj);
	Tcl_SetErrorCode(interp, "TK", "EVENT", errCode, NULL);
    }
    patPtr->count = count;
    return count;
}

static unsigned
ParseEventDescription(
    Tcl_Interp *interp,		/* For error messages. */
    const char **eventStringPtr,/* On input, holds a pointer to start of event string. On exit,
    				 * gets pointer to rest of string after parsed event. */
    TkPattern *patPtr,		/* Filled with the pattern parsed from the event string. */
    EventMask *eventMaskPtr)	/* Filled with event mask of matched event. */
{
    const char *p;
    EventMask eventMask = 0;
    unsigned count = 1;

    assert(eventStringPtr);
    assert(patPtr);
    assert(eventMaskPtr);

    p = *eventStringPtr;
    memset(patPtr, 0, sizeof(TkPattern)); /* otherwise memcmp doesn't work */

    /*
     * Handle simple ASCII characters.
     */

    if (*p != '<') {
	char string[2];

	patPtr->eventType = KeyPress;
	eventMask = KeyPressMask;
	string[0] = *p;
	string[1] = '\0';
	patPtr->info = TkStringToKeysym(string);
	if (patPtr->info == NoSymbol) {
	    if (!isprint(UCHAR(*p))) {
		return FinalizeParseEventDescription(
			interp,
			patPtr, 0,
			Tcl_ObjPrintf("bad ASCII character 0x%x", UCHAR(*p)), "BAD_CHAR");
	    }
	    patPtr->info = *p;
	}
	++p;
    } else {
	/*
	 * A fancier event description. This can be either a virtual event or a physical event.
	 *
	 * A virtual event description consists of:
	 *
	 * 1. double open angle brackets.
	 * 2. virtual event name.
	 * 3. double close angle brackets.
	 *
	 * A physical event description consists of:
	 *
	 * 1. open angle bracket.
	 * 2. any number of modifiers, each followed by spaces or dashes.
	 * 3. an optional event name.
	 * 4. an option button or keysym name. Either this or item 3 *must* be present; if both
	 *    are present then they are separated by spaces or dashes.
	 * 5. a close angle bracket.
	 */

	++p;
	if (*p == '<') {
	    /*
	     * This is a virtual event: soak up all the characters up to the next '>'.
	     */

	    const char *field = p + 1;
	    char buf[256];
	    char* bufPtr = buf;
	    unsigned size;

	    p = strchr(field, '>');
	    if (p == field) {
		return FinalizeParseEventDescription(
			interp,
			patPtr, 0,
			Tcl_NewStringObj("virtual event \"<<>>\" is badly formed", -1), "MALFORMED");
	    }
	    if (!p || p[1] != '>') {
		return FinalizeParseEventDescription(
			interp,
			patPtr, 0,
			Tcl_NewStringObj("missing \">\" in virtual binding", -1), "MALFORMED");
	    }

	    size = p - field;
	    if (size >= sizeof(buf)) {
		bufPtr = ckalloc(size + 1);
	    }
<<<<<<< HEAD
	    patPtr->detail.button = (*field - '0');
	    if (patPtr->detail.button >= Button4) {
		patPtr->detail.button += (Button8 - Button4);
	    }
=======
	    strncpy(bufPtr, field, size);
	    bufPtr[size] = '\0';
	    eventMask = VirtualEventMask;
	    patPtr->eventType = VirtualEvent;
	    patPtr->name = Tk_GetUid(bufPtr);
	    if (bufPtr != buf) {
		ckfree(bufPtr);
	    }
	    p += 2;
>>>>>>> b4c4a984
	} else {
	    unsigned eventFlags;
	    char field[512];
	    Tcl_HashEntry *hPtr;

	    while (1) {
		ModInfo *modPtr;

		p = GetField(p, field, sizeof(field));
		if (*p == '>') {
		    /*
		     * This solves the problem of, e.g., <Control-M> being
		     * misinterpreted as Control + Meta + missing keysym instead of
		     * Control + KeyPress + M.
		     */

		     break;
		}
		if (!(hPtr = Tcl_FindHashEntry(&modTable, field))) {
		    break;
		}
		modPtr = Tcl_GetHashValue(hPtr);
		patPtr->modMask |= modPtr->mask;
		if (modPtr->flags & MULT_CLICKS) {
		    unsigned i = modPtr->flags & MULT_CLICKS;

		    count = 2;
		    while (i >>= 1) {
			++count;
		    }
		}
		p = SkipFieldDelims(p);
	    }

	    eventFlags = 0;
	    if ((hPtr = Tcl_FindHashEntry(&eventTable, field))) {
		const EventInfo *eiPtr = Tcl_GetHashValue(hPtr);

		patPtr->eventType = eiPtr->type;
		eventFlags = flagArray[eiPtr->type];
		eventMask = eiPtr->eventMask;
		p = GetField(SkipFieldDelims(p), field, sizeof(field));
	    }
	    if (*field) {
		unsigned button = GetButtonNumber(field);

		if ((eventFlags & BUTTON)
			|| (button && eventFlags == 0)
			|| (SUPPORT_ADDITIONAL_MOTION_SYNTAX && (eventFlags & MOTION) && button == 0)) {
		    /* This must be a button (or bad motion) event */
		    if (button == 0) {
			return FinalizeParseEventDescription(
				interp,
				patPtr, 0,
				Tcl_ObjPrintf("bad button number \"%s\"", field), "BUTTON");
		    }
		    patPtr->info = button;
		    if (!(eventFlags & BUTTON)) {
			patPtr->eventType = ButtonPress;
			eventMask = ButtonPressMask;
		    }
		} else if ((eventFlags & KEY) || eventFlags == 0) {
		    /* This must be a key event */
		    patPtr->info = TkStringToKeysym(field);
		    if (patPtr->info == NoSymbol) {
			return FinalizeParseEventDescription(
				interp,
				patPtr, 0,
				Tcl_ObjPrintf("bad event type or keysym \"%s\"", field), "KEYSYM");
		    }
		    if (!(eventFlags & KEY)) {
			patPtr->eventType = KeyPress;
			eventMask = KeyPressMask;
		    }
		} else if (button) {
		    if (!SUPPORT_ADDITIONAL_MOTION_SYNTAX || patPtr->eventType != MotionNotify) {
			return FinalizeParseEventDescription(
				interp,
				patPtr, 0,
				Tcl_ObjPrintf("specified button \"%s\" for non-button event", field),
				"NON_BUTTON");
		    }
#if SUPPORT_ADDITIONAL_MOTION_SYNTAX
		    patPtr->modMask |= TkGetButtonMask(button);
		    p = SkipFieldDelims(p);
		    while (*p && *p != '>') {
			p = SkipFieldDelims(GetField(p, field, sizeof(field)));
			if ((button = GetButtonNumber(field)) == 0) {
			    return FinalizeParseEventDescription(
				    interp,
				    patPtr, 0,
				    Tcl_ObjPrintf("bad button number \"%s\"", field), "BUTTON");
			}
			patPtr->modMask |= TkGetButtonMask(button);
		    }
		    patPtr->info = ButtonNumberFromState(patPtr->modMask);
#endif
		} else {
		    return FinalizeParseEventDescription(
			    interp,
			    patPtr, 0,
			    Tcl_ObjPrintf("specified keysym \"%s\" for non-key event", field),
			    "NON_KEY");
		}
	    } else if (eventFlags == 0) {
		return FinalizeParseEventDescription(
			interp,
			patPtr, 0,
			Tcl_NewStringObj("no event type or button # or keysym", -1), "UNMODIFIABLE");
	    } else if (patPtr->eventType == MotionNotify) {
		patPtr->info = ButtonNumberFromState(patPtr->modMask);
	    }

	    p = SkipFieldDelims(p);

	    if (*p != '>') {
		while (*p) {
		    ++p;
		    if (*p == '>') {
			return FinalizeParseEventDescription(
				interp,
				patPtr, 0,
				Tcl_NewStringObj("extra characters after detail in binding", -1),
				"PAST_DETAIL");
		    }
		}
		return FinalizeParseEventDescription(
			interp,
			patPtr, 0,
			Tcl_NewStringObj("missing \">\" in binding", -1), "MALFORMED");
	    }
	    ++p;
	}
    }

    *eventStringPtr = p;
    *eventMaskPtr |= eventMask;
    return FinalizeParseEventDescription(interp, patPtr, count, NULL, NULL);
}

/*
 *----------------------------------------------------------------------
 *
 * GetField --
 *
 *	Used to parse pattern descriptions. Copies up to size characters from
 *	p to copy, stopping at end of string, space, "-", ">", or whenever
 *	size is exceeded.
 *
 * Results:
 *	The return value is a pointer to the character just after the last one
 *	copied (usually "-" or space or ">", but could be anything if size was
 *	exceeded). Also places NULL-terminated string (up to size character,
 *	including NULL), at copy.
 *
 * Side effects:
 *	None.
 *
 *----------------------------------------------------------------------
 */

static const char *
GetField(
    const char *p,	/* Pointer to part of pattern. */
    char *copy,		/* Place to copy field. */
    unsigned size)	/* Maximum number of characters to copy. */
{
    assert(p);
    assert(copy);

    for ( ; *p && !isspace(UCHAR(*p)) && *p != '>' && *p != '-' && size > 1u; --size) {
	*copy++ = *p++;
    }
    *copy = '\0';
    return p;
}

/*
 *---------------------------------------------------------------------------
 *
 * GetPatternObj --
 *
 *	Produce a string version of the given event, for displaying to the
 *	user.
 *
 * Results:
 *	The string is returned as a Tcl_Obj.
 *
 * Side effects:
 *	It is the caller's responsibility to arrange for the object to be
 *	released; it starts with a refCount of zero.
 *
 *---------------------------------------------------------------------------
 */

static Tcl_Obj *
GetPatternObj(
    const PatSeq *psPtr)
{
    Tcl_Obj *patternObj = Tcl_NewObj();
    unsigned i;

    assert(psPtr);

    for (i = 0; i < psPtr->numPats; ++i) {
	const TkPattern *patPtr = psPtr->pats + i;

	/*
	 * Check for simple case of an ASCII character.
	 */
	if (patPtr->eventType == KeyPress
		&& patPtr->count == 1
		&& patPtr->modMask == 0
		&& patPtr->info < 128
		&& isprint(UCHAR(patPtr->info))
		&& patPtr->info != '<'
		&& patPtr->info != ' ') {
	    char c = (char) patPtr->info;
	    Tcl_AppendToObj(patternObj, &c, 1);
	} else if (patPtr->eventType == VirtualEvent) {
	    assert(patPtr->name);
	    Tcl_AppendPrintfToObj(patternObj, "<<%s>>", patPtr->name);
	} else {
	    ModMask modMask;
	    const ModInfo *modPtr;

	    /*
	     * It's a more general event specification. First check for "Double",
	     * "Triple", "Quadruple", then modifiers, then event type, then keysym
	     * or button detail.
	     */

	    Tcl_AppendToObj(patternObj, "<", 1);

	    switch (patPtr->count) {
	    case 2: Tcl_AppendToObj(patternObj, "Double-", 7); break;
	    case 3: Tcl_AppendToObj(patternObj, "Triple-", 7); break;
	    case 4: Tcl_AppendToObj(patternObj, "Quadruple-", 10); break;
	    }

	    modMask = patPtr->modMask;
#if PRINT_SHORT_MOTION_SYNTAX
	    if (patPtr->eventType == MotionNotify) {
		modMask &= ~(ModMask)ALL_BUTTONS;
	    }
#endif

	    for (modPtr = modArray; modMask; ++modPtr) {
		if (modPtr->mask & modMask) {
		    modMask &= ~modPtr->mask;
		    Tcl_AppendPrintfToObj(patternObj, "%s-", modPtr->name);
		}
	    }

	    assert(patPtr->eventType < TK_LASTEVENT);
	    assert(((size_t) eventArrayIndex[patPtr->eventType]) < SIZE_OF_ARRAY(eventArray));
	    Tcl_AppendToObj(patternObj, eventArray[eventArrayIndex[patPtr->eventType]].name, -1);

	    if (patPtr->info) {
		switch (patPtr->eventType) {
		case KeyPress:
		case KeyRelease: {
		    const char *string = TkKeysymToString(patPtr->info);
		    if (string) {
			Tcl_AppendToObj(patternObj, "-", 1);
			Tcl_AppendToObj(patternObj, string, -1);
		    }
		    break;
		}
		case ButtonPress:
		case ButtonRelease:
		    assert(patPtr->info <= Button9);
		    Tcl_AppendPrintfToObj(patternObj, "-%d", (int) patPtr->info);
		    break;
#if PRINT_SHORT_MOTION_SYNTAX
		case MotionNotify: {
		    ModMask mask = patPtr->modMask;
		    while (mask & ALL_BUTTONS) {
			int button = ButtonNumberFromState(mask);
			Tcl_AppendPrintfToObj(patternObj, "-%d", button);
			mask &= ~TkGetButtonMask(button);
		    }
		    break;
		}
#endif
		}
<<<<<<< HEAD
	    } else {
		int button =  patPtr->detail.button;
		if (button >= Button8) {
			button -= (Button8 - Button4);
		}
		Tcl_AppendPrintfToObj(patternObj, "%d", button);
=======
>>>>>>> b4c4a984
	    }

	    Tcl_AppendToObj(patternObj, ">", 1);
	}
    }

    return patternObj;
}

/*
 *----------------------------------------------------------------------
 *
 * TkStringToKeysym --
 *
 *	This function finds the keysym associated with a given keysym name.
 *
 * Results:
 *	The return value is the keysym that corresponds to name, or NoSymbol
 *	if there is no such keysym.
 *
 * Side effects:
 *	None.
 *
 *----------------------------------------------------------------------
 */

KeySym
TkStringToKeysym(
    const char *name)		/* Name of a keysym. */
{
#ifdef REDO_KEYSYM_LOOKUP
    Tcl_HashEntry *hPtr = Tcl_FindHashEntry(&keySymTable, name);

    if (hPtr) {
	return (KeySym) Tcl_GetHashValue(hPtr);
    }
    assert(name);
    if (strlen(name) == 1u) {
	KeySym keysym = (KeySym) (unsigned char) name[0];

	if (TkKeysymToString(keysym)) {
	    return keysym;
	}
    }
#endif /* REDO_KEYSYM_LOOKUP */
    assert(name);
    return XStringToKeysym(name);
}

/*
 *----------------------------------------------------------------------
 *
 * TkKeysymToString --
 *
 *	This function finds the keysym name associated with a given keysym.
 *
 * Results:
 *	The return value is a pointer to a static string containing the name
 *	of the given keysym, or NULL if there is no known name.
 *
 * Side effects:
 *	None.
 *
 *----------------------------------------------------------------------
 */

const char *
TkKeysymToString(
    KeySym keysym)
{
#ifdef REDO_KEYSYM_LOOKUP
    Tcl_HashEntry *hPtr = Tcl_FindHashEntry(&nameTable, (char *)keysym);

    if (hPtr) {
	return Tcl_GetHashValue(hPtr);
    }
#endif /* REDO_KEYSYM_LOOKUP */

    return XKeysymToString(keysym);
}

/*
 *----------------------------------------------------------------------
 *
 * TkpGetBindingXEvent --
 *
 *	This function returns the XEvent associated with the currently
 *	executing binding. This function can only be invoked while a binding
 *	is executing.
 *
 * Results:
 *	Returns a pointer to the XEvent that caused the current binding code
 *	to be run.
 *
 * Side effects:
 *	None.
 *
 *----------------------------------------------------------------------
 */

XEvent *
TkpGetBindingXEvent(
    Tcl_Interp *interp)		/* Interpreter. */
{
    TkWindow *winPtr = (TkWindow *) Tk_MainWindow(interp);
    BindingTable *bindPtr = winPtr->mainPtr->bindingTable;

    return &bindPtr->curEvent->xev;
}

/*
 *----------------------------------------------------------------------
 *
 * TkpCancelWarp --
 *
 *	This function cancels an outstanding pointer warp and
 *	is called during tear down of the display.
 *
 * Results:
 *	None.
 *
 * Side effects:
 *	None.
 *
 *----------------------------------------------------------------------
 */

void
TkpCancelWarp(
    TkDisplay *dispPtr)
{
    assert(dispPtr);

    if (dispPtr->flags & TK_DISPLAY_IN_WARP) {
	Tcl_CancelIdleCall(DoWarp, dispPtr);
	dispPtr->flags &= ~TK_DISPLAY_IN_WARP;
    }
}

/*
 *----------------------------------------------------------------------
 *
 * TkpDumpPS --
 *
 *	Dump given pattern sequence to stdout.
 *
 * Results:
 *	None.
 *
 * Side effects:
 *	None.
 *
 *----------------------------------------------------------------------
 */

#if SUPPORT_DEBUGGING
void
TkpDumpPS(
    const PatSeq *psPtr)
{
    if (!psPtr) {
	fprintf(stdout, "<null>\n");
    } else {
	Tcl_Obj* result = GetPatternObj(psPtr);
	Tcl_IncrRefCount(result);
	fprintf(stdout, "%s", Tcl_GetString(result));
	if (psPtr->object) {
	    fprintf(stdout, " (%s)", (char *) psPtr->object);
	}
	fprintf(stdout, "\n");
	Tcl_DecrRefCount(result);
    }
}
#endif

/*
 *----------------------------------------------------------------------
 *
 * TkpDumpPSList --
 *
 *	Dump given pattern sequence list to stdout.
 *
 * Results:
 *	None.
 *
 * Side effects:
 *	None.
 *
 *----------------------------------------------------------------------
 */

#if SUPPORT_DEBUGGING
void
TkpDumpPSList(
    const PSList *psList)
{
    if (!psList) {
	fprintf(stdout, "<null>\n");
    } else {
	const PSEntry *psEntry;

	fprintf(stdout, "Dump PSList ========================================\n");
	TK_DLIST_FOREACH(psEntry, psList) {
	    TkpDumpPS(psEntry->psPtr);
	}
	fprintf(stdout, "====================================================\n");
    }
}
#endif

/*
 * Local Variables:
 * mode: c
 * c-basic-offset: 4
 * fill-column: 105
 * End:
 * vi:set ts=8 sw=4:
 */<|MERGE_RESOLUTION|>--- conflicted
+++ resolved
@@ -788,8 +788,10 @@
 GetButtonNumber(
     const char *field)
 {
+    int button;
     assert(field);
-    return (field[0] >= '1' && field[0] <= '5' && field[1] == '\0') ? field[0] - '0' : 0;
+    button = (field[0] >= '1' && field[0] <= '9' && field[1] == '\0') ? field[0] - '0' : 0;
+    return (button > 5) ? (button + 4) : button;
 }
 
 static Time
@@ -2995,15 +2997,10 @@
 	    break;
 	case 'b':
 	    if (flags & BUTTON) {
-<<<<<<< HEAD
-		number = eventPtr->xbutton.button;
+		number = evPtr->xbutton.button;
 		if (number >= Button8) {
 		    number -= (Button8 - Button4);
 		}
-		goto doNumber;
-=======
-		number = evPtr->xbutton.button;
->>>>>>> b4c4a984
 	    }
 	    break;
 	case 'c':
@@ -4905,12 +4902,6 @@
 	    if (size >= sizeof(buf)) {
 		bufPtr = ckalloc(size + 1);
 	    }
-<<<<<<< HEAD
-	    patPtr->detail.button = (*field - '0');
-	    if (patPtr->detail.button >= Button4) {
-		patPtr->detail.button += (Button8 - Button4);
-	    }
-=======
 	    strncpy(bufPtr, field, size);
 	    bufPtr[size] = '\0';
 	    eventMask = VirtualEventMask;
@@ -4920,7 +4911,6 @@
 		ckfree(bufPtr);
 	    }
 	    p += 2;
->>>>>>> b4c4a984
 	} else {
 	    unsigned eventFlags;
 	    char field[512];
@@ -5194,30 +5184,21 @@
 		}
 		case ButtonPress:
 		case ButtonRelease:
-		    assert(patPtr->info <= Button9);
-		    Tcl_AppendPrintfToObj(patternObj, "-%d", (int) patPtr->info);
+		    assert(patPtr->info <= 13);
+		    Tcl_AppendPrintfToObj(patternObj, "-%d", (int) ((patPtr->info > 9) ? (patPtr->info - 4) : patPtr->info));
 		    break;
 #if PRINT_SHORT_MOTION_SYNTAX
 		case MotionNotify: {
 		    ModMask mask = patPtr->modMask;
 		    while (mask & ALL_BUTTONS) {
 			int button = ButtonNumberFromState(mask);
-			Tcl_AppendPrintfToObj(patternObj, "-%d", button);
+			Tcl_AppendPrintfToObj(patternObj, "-%d", (button > 9) ? (button - 4) : button);
 			mask &= ~TkGetButtonMask(button);
 		    }
 		    break;
 		}
 #endif
 		}
-<<<<<<< HEAD
-	    } else {
-		int button =  patPtr->detail.button;
-		if (button >= Button8) {
-			button -= (Button8 - Button4);
-		}
-		Tcl_AppendPrintfToObj(patternObj, "%d", button);
-=======
->>>>>>> b4c4a984
 	    }
 
 	    Tcl_AppendToObj(patternObj, ">", 1);
