--- conflicted
+++ resolved
@@ -5235,11 +5235,7 @@
 		    while (mask & ALL_BUTTONS) {
 			unsigned button = ButtonNumberFromState(mask);
 			Tcl_AppendPrintfToObj(patternObj, "-%u", button);
-<<<<<<< HEAD
-			mask &= ~TkGetButtonMask(button);
-=======
 			mask &= ~Tk_GetButtonMask(button);
->>>>>>> e91f3d0c
 		    }
 		    break;
 		}
