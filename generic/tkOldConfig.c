--- conflicted
+++ resolved
@@ -724,15 +724,9 @@
     result = Tcl_Merge(5, argv);
     if (freeProc != NULL) {
 	if (freeProc == TCL_DYNAMIC) {
-<<<<<<< HEAD
-	    ckfree((void *)argv[4]);
-	} else {
-	    freeProc((void *)argv[4]);
-=======
 	    ckfree(argv[4]);
 	} else {
 	    freeProc((char *)argv[4]);
->>>>>>> 21c7efa2
 	}
     }
     return result;
@@ -955,13 +949,9 @@
     Tcl_SetObjResult(interp, Tcl_NewStringObj(result, TCL_INDEX_NONE));
     if (freeProc != NULL) {
 	if (freeProc == TCL_DYNAMIC) {
-<<<<<<< HEAD
-	    ckfree((void *)result);
-=======
 	    ckfree(result);
->>>>>>> 21c7efa2
 	} else {
-	    freeProc((void *)result);
+	    freeProc((char *)result);
 	}
     }
     return TCL_OK;
