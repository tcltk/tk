/*
 * tkOldConfig.c --
 *
 *	This file contains the Tk_ConfigureWidget function. THIS FILE IS HERE
 *	FOR BACKWARD COMPATIBILITY; THE NEW CONFIGURATION PACKAGE SHOULD BE
 *	USED FOR NEW PROJECTS.
 *
 * Copyright © 1990-1994 The Regents of the University of California.
 * Copyright © 1994-1997 Sun Microsystems, Inc.
 *
 * See the file "license.terms" for information on usage and redistribution of
 * this file, and for a DISCLAIMER OF ALL WARRANTIES.
 */

#include "tkInt.h"

/*
 * Values for "flags" field of Tk_ConfigSpec structures. Be sure to coordinate
 * these values with those defined in tk.h (TK_CONFIG_COLOR_ONLY, etc.) There
 * must not be overlap!
 */

#ifndef TK_CONFIG_OPTION_SPECIFIED
#  define TK_CONFIG_OPTION_SPECIFIED      (1 << 4)
#endif

#ifdef _WIN32
#include "tkWinInt.h"
#endif

/*
 * Forward declarations for functions defined later in this file:
 */

static int		DoConfig(Tcl_Interp *interp, Tk_Window tkwin,
			    Tk_ConfigSpec *specPtr, Tk_Uid value,
			    int valueIsUid, void *widgRec);
static Tk_ConfigSpec *	FindConfigSpec(Tcl_Interp *interp,
			    Tk_ConfigSpec *specs, const char *argvName,
			    int needFlags, int hateFlags);
static char *		FormatConfigInfo(Tcl_Interp *interp, Tk_Window tkwin,
			    const Tk_ConfigSpec *specPtr, void *widgRec);
static const char *	FormatConfigValue(Tcl_Interp *interp, Tk_Window tkwin,
			    const Tk_ConfigSpec *specPtr, void *widgRec,
			    char *buffer, Tcl_FreeProc **freeProcPtr);
static Tk_ConfigSpec *	GetCachedSpecs(Tcl_Interp *interp,
			    const Tk_ConfigSpec *staticSpecs);
static void		DeleteSpecCacheTable(void *clientData,
			    Tcl_Interp *interp);

/*
 *--------------------------------------------------------------
 *
 * Tk_ConfigureWidget --
 *
 *	Process command-line options and database options to fill in fields of
 *	a widget record with resources and other parameters.
 *
 * Results:
 *	A standard Tcl return value. In case of an error, the interp's result
 *	will hold an error message.
 *
 * Side effects:
 *	The fields of widgRec get filled in with information from objc/objv
 *	and the option database. Old information in widgRec's fields gets
 *	recycled. A copy of the spec-table is taken with (some of) the char*
 *	fields converted into Tk_Uid fields; this copy will be released when
 *	the interpreter terminates.
 *
 *--------------------------------------------------------------
 */

int
Tk_ConfigureWidget(
    Tcl_Interp *interp,		/* Interpreter for error reporting. */
    Tk_Window tkwin,		/* Window containing widget (needed to set up
				 * X resources). */
    const Tk_ConfigSpec *specs,	/* Describes legal options. */
    Tcl_Size objc,			/* Number of elements in objv. */
    Tcl_Obj *const *objv,		/* Command-line options. */
    void *widgRec,		/* Record whose fields are to be modified.
				 * Values must be properly initialized. */
    int flags)			/* Used to specify additional flags that must
				 * be present in config specs for them to be
				 * considered. Also, may have
				 * TK_CONFIG_ARGV_ONLY set. */
{
    Tk_ConfigSpec *specPtr, *staticSpecs;
    Tk_Uid value;		/* Value of option from database. */
    int needFlags;		/* Specs must contain this set of flags or
				 * else they are not considered. */
    int hateFlags;		/* If a spec contains any bits here, it's not
				 * considered. */

    if (tkwin == NULL) {
	/*
	 * Either we're not really in Tk, or the main window was destroyed and
	 * we're on our way out of the application
	 */

	Tcl_SetObjResult(interp, Tcl_NewStringObj("NULL main window", TCL_INDEX_NONE));
	Tcl_SetErrorCode(interp, "TK", "NO_MAIN_WINDOW", (char *)NULL);
	return TCL_ERROR;
    }

    needFlags = flags & ~(TK_CONFIG_USER_BIT - 1);
    if (Tk_Depth(tkwin) <= 1) {
	hateFlags = TK_CONFIG_COLOR_ONLY;
    } else {
	hateFlags = TK_CONFIG_MONO_ONLY;
    }

    /*
     * Get the build of the config for this interpreter.
     */

    staticSpecs = GetCachedSpecs(interp, specs);

    for (specPtr = staticSpecs; specPtr->type != TK_CONFIG_END; specPtr++) {
	specPtr->specFlags &= ~TK_CONFIG_OPTION_SPECIFIED;
    }

    /*
     * Pass one: scan through all of the arguments, processing those that
     * match entries in the specs.
     */

    for ( ; objc > 0; objc -= 2, objv += 2) {
	const char *arg;

	arg = Tcl_GetString(*objv);
	specPtr = FindConfigSpec(interp, staticSpecs, arg, needFlags, hateFlags);
	if (specPtr == NULL) {
	    return TCL_ERROR;
	}

	/*
	 * Process the entry.
	 */

	if (objc < 2) {
	    Tcl_SetObjResult(interp, Tcl_ObjPrintf(
		    "value for \"%s\" missing", arg));
	    Tcl_SetErrorCode(interp, "TK", "VALUE_MISSING", (char *)NULL);
	    return TCL_ERROR;
	}
	arg = Tcl_GetString(objv[1]);
	if (DoConfig(interp, tkwin, specPtr, arg, 0, widgRec) != TCL_OK) {
	    Tcl_AppendObjToErrorInfo(interp, Tcl_ObjPrintf(
		    "\n    (processing \"%.40s\" option)",specPtr->argvName));
	    return TCL_ERROR;
	}
	if (!(flags & TK_CONFIG_ARGV_ONLY)) {
	    specPtr->specFlags |= TK_CONFIG_OPTION_SPECIFIED;
	}
    }

    /*
     * Pass two: scan through all of the specs again; if no command-line
     * argument matched a spec, then check for info in the option database.
     * If there was nothing in the database, then use the default.
     */

    if (!(flags & TK_CONFIG_ARGV_ONLY)) {
	for (specPtr = staticSpecs; specPtr->type != TK_CONFIG_END; specPtr++) {
	    if ((specPtr->specFlags & TK_CONFIG_OPTION_SPECIFIED)
		    || (specPtr->argvName == NULL)
		    || (specPtr->type == TK_CONFIG_SYNONYM)) {
		continue;
	    }
	    if (((specPtr->specFlags & needFlags) != needFlags)
		    || (specPtr->specFlags & hateFlags)) {
		continue;
	    }
	    value = NULL;
	    if (specPtr->dbName != NULL) {
		value = Tk_GetOption(tkwin, specPtr->dbName, specPtr->dbClass);
	    }
	    if (value != NULL) {
		if (DoConfig(interp, tkwin, specPtr, value, 1, widgRec) !=
			TCL_OK) {
		    Tcl_AppendObjToErrorInfo(interp, Tcl_ObjPrintf(
			    "\n    (%s \"%.50s\" in widget \"%.50s\")",
			    "database entry for", specPtr->dbName,
			    Tk_PathName(tkwin)));
		    return TCL_ERROR;
		}
	    } else {
		if (specPtr->defValue != NULL) {
		    value = Tk_GetUid(specPtr->defValue);
		} else {
		    value = NULL;
		}
		if ((value != NULL) && !(specPtr->specFlags
			& TK_CONFIG_DONT_SET_DEFAULT)) {
		    if (DoConfig(interp, tkwin, specPtr, value, 1, widgRec) !=
			    TCL_OK) {
			Tcl_AppendObjToErrorInfo(interp, Tcl_ObjPrintf(
				"\n    (%s \"%.50s\" in widget \"%.50s\")",
				"default value for", specPtr->dbName,
				Tk_PathName(tkwin)));
			return TCL_ERROR;
		    }
		}
	    }
	}
    }

    return TCL_OK;
}

/*
 *--------------------------------------------------------------
 *
 * FindConfigSpec --
 *
 *	Search through a table of configuration specs, looking for one that
 *	matches a given argvName.
 *
 * Results:
 *	The return value is a pointer to the matching entry, or NULL if
 *	nothing matched. In that case an error message is left in the interp's
 *	result.
 *
 * Side effects:
 *	None.
 *
 *--------------------------------------------------------------
 */

static Tk_ConfigSpec *
FindConfigSpec(
    Tcl_Interp *interp,		/* Used for reporting errors. */
    Tk_ConfigSpec *specs,	/* Pointer to table of configuration
				 * specifications for a widget. */
    const char *argvName,	/* Name (suitable for use in a "config"
				 * command) identifying particular option. */
    int needFlags,		/* Flags that must be present in matching
				 * entry. */
    int hateFlags)		/* Flags that must NOT be present in matching
				 * entry. */
{
    Tk_ConfigSpec *specPtr;
    char c;		/* First character of current argument. */
    Tk_ConfigSpec *matchPtr;	/* Matching spec, or NULL. */
    size_t length;

    c = argvName[1];
    length = strlen(argvName);
    matchPtr = NULL;
    for (specPtr = specs; specPtr->type != TK_CONFIG_END; specPtr++) {
	if (specPtr->argvName == NULL) {
	    continue;
	}
	if ((specPtr->argvName[1] != c)
		|| (strncmp(specPtr->argvName, argvName, length) != 0)) {
	    continue;
	}
	if (((specPtr->specFlags & needFlags) != needFlags)
		|| (specPtr->specFlags & hateFlags)) {
	    continue;
	}
	if (specPtr->argvName[length] == 0) {
	    matchPtr = specPtr;
	    goto gotMatch;
	}
	if (matchPtr != NULL) {
	    Tcl_SetObjResult(interp, Tcl_ObjPrintf(
		    "ambiguous option \"%s\"", argvName));
	    Tcl_SetErrorCode(interp, "TK", "LOOKUP", "OPTION", argvName, (char *)NULL);
	    return NULL;
	}
	matchPtr = specPtr;
    }

    if (matchPtr == NULL) {
	Tcl_SetObjResult(interp, Tcl_ObjPrintf(
		"unknown option \"%s\"", argvName));
	Tcl_SetErrorCode(interp, "TK", "LOOKUP", "OPTION", argvName, (char *)NULL);
	return NULL;
    }

    /*
     * Found a matching entry. If it's a synonym, then find the entry that
     * it's a synonym for.
     */

  gotMatch:
    specPtr = matchPtr;
    if (specPtr->type == TK_CONFIG_SYNONYM) {
	for (specPtr = specs; ; specPtr++) {
	    if (specPtr->type == TK_CONFIG_END) {
		Tcl_SetObjResult(interp, Tcl_ObjPrintf(
			"couldn't find synonym for option \"%s\"",
			argvName));
		Tcl_SetErrorCode(interp, "TK", "LOOKUP", "OPTION", argvName,
			(char *)NULL);
		return NULL;
	    }
	    if ((specPtr->dbName == matchPtr->dbName)
		    && (specPtr->type != TK_CONFIG_SYNONYM)
		    && ((specPtr->specFlags & needFlags) == needFlags)
		    && !(specPtr->specFlags & hateFlags)) {
		break;
	    }
	}
    }
    return specPtr;
}

/*
 *--------------------------------------------------------------
 *
 * DoConfig --
 *
 *	This function applies a single configuration option to a widget
 *	record.
 *
 * Results:
 *	A standard Tcl return value.
 *
 * Side effects:
 *	WidgRec is modified as indicated by specPtr and value. The old value
 *	is recycled, if that is appropriate for the value type.
 *
 *--------------------------------------------------------------
 */

static int
DoConfig(
    Tcl_Interp *interp,		/* Interpreter for error reporting. */
    Tk_Window tkwin,		/* Window containing widget (needed to set up
				 * X resources). */
    Tk_ConfigSpec *specPtr,	/* Specifier to apply. */
    Tk_Uid value,		/* Value to use to fill in widgRec. */
    int valueIsUid,		/* Non-zero means value is a Tk_Uid; zero
				 * means it's an ordinary string. */
    void *widgRec)		/* Record whose fields are to be modified.
				 * Values must be properly initialized. */
{
    void *ptr;
    Tk_Uid uid;
    int nullValue;

    nullValue = 0;
    if ((*value == 0) && (specPtr->specFlags & (TK_CONFIG_NULL_OK|TCL_NULL_OK|1))) {
	nullValue = 1;
    }

    do {
	if (specPtr->offset < 0) {
	    break;
	}
	ptr = (char *)widgRec + specPtr->offset;
	switch (specPtr->type) {
	case TK_CONFIG_BOOLEAN:
	    if (Tcl_GetBoolean(interp, value, (int *)ptr) != TCL_OK) {
		return TCL_ERROR;
	    }
	    break;
	case TK_CONFIG_INT:
	    if (Tcl_GetInt(interp, value, (int *)ptr) != TCL_OK) {
		return TCL_ERROR;
	    }
	    break;
	case TK_CONFIG_DOUBLE:
	    if (Tcl_GetDouble(interp, value, (double *)ptr) != TCL_OK) {
		return TCL_ERROR;
	    }
	    break;
	case TK_CONFIG_STRING: {
	    char *oldStr, *newStr;

	    if (nullValue) {
		newStr = NULL;
	    } else {
		newStr = (char *)ckalloc(strlen(value) + 1);
		strcpy(newStr, value);
	    }
	    oldStr = *((char **) ptr);
	    if (oldStr != NULL) {
		ckfree(oldStr);
	    }
	    *((char **) ptr) = newStr;
	    break;
	}
	case TK_CONFIG_UID:
	    if (nullValue) {
		*((Tk_Uid *) ptr) = NULL;
	    } else {
		uid = valueIsUid ? (Tk_Uid) value : Tk_GetUid(value);
		*((Tk_Uid *) ptr) = uid;
	    }
	    break;
	case TK_CONFIG_COLOR: {
	    XColor *newPtr, *oldPtr;

	    if (nullValue) {
		newPtr = NULL;
	    } else {
		uid = valueIsUid ? (Tk_Uid) value : Tk_GetUid(value);
		newPtr = Tk_GetColor(interp, tkwin, uid);
		if (newPtr == NULL) {
		    return TCL_ERROR;
		}
	    }
	    oldPtr = *((XColor **) ptr);
	    if (oldPtr != NULL) {
		Tk_FreeColor(oldPtr);
	    }
	    *((XColor **) ptr) = newPtr;
	    break;
	}
	case TK_CONFIG_FONT: {
	    Tk_Font newFont;

	    if (nullValue) {
		newFont = NULL;
	    } else {
		newFont = Tk_GetFont(interp, tkwin, value);
		if (newFont == NULL) {
		    return TCL_ERROR;
		}
	    }
	    Tk_FreeFont(*((Tk_Font *) ptr));
	    *((Tk_Font *) ptr) = newFont;
	    break;
	}
	case TK_CONFIG_BITMAP: {
	    Pixmap newBmp, oldBmp;

	    if (nullValue) {
		newBmp = None;
	    } else {
		uid = valueIsUid ? (Tk_Uid) value : Tk_GetUid(value);
		newBmp = Tk_GetBitmap(interp, tkwin, uid);
		if (newBmp == None) {
		    return TCL_ERROR;
		}
	    }
	    oldBmp = *((Pixmap *) ptr);
	    if (oldBmp != None) {
		Tk_FreeBitmap(Tk_Display(tkwin), oldBmp);
	    }
	    *((Pixmap *) ptr) = newBmp;
	    break;
	}
	case TK_CONFIG_BORDER: {
	    Tk_3DBorder newBorder, oldBorder;

	    if (nullValue) {
		newBorder = NULL;
	    } else {
		uid = valueIsUid ? (Tk_Uid) value : Tk_GetUid(value);
		newBorder = Tk_Get3DBorder(interp, tkwin, uid);
		if (newBorder == NULL) {
		    return TCL_ERROR;
		}
	    }
	    oldBorder = *((Tk_3DBorder *) ptr);
	    if (oldBorder != NULL) {
		Tk_Free3DBorder(oldBorder);
	    }
	    *((Tk_3DBorder *) ptr) = newBorder;
	    break;
	}
	case TK_CONFIG_RELIEF:
	    uid = valueIsUid ? (Tk_Uid) value : Tk_GetUid(value);
	    if (Tk_GetRelief(interp, uid, (int *)ptr) != TCL_OK) {
		return TCL_ERROR;
	    }
	    break;
	case TK_CONFIG_CURSOR:
	case TK_CONFIG_ACTIVE_CURSOR: {
	    Tk_Cursor newCursor, oldCursor;

	    if (nullValue) {
		newCursor = NULL;
	    } else {
		uid = valueIsUid ? (Tk_Uid) value : Tk_GetUid(value);
		newCursor = Tk_GetCursor(interp, tkwin, uid);
		if (newCursor == NULL) {
		    return TCL_ERROR;
		}
	    }
	    oldCursor = *((Tk_Cursor *) ptr);
	    if (oldCursor != NULL) {
		Tk_FreeCursor(Tk_Display(tkwin), oldCursor);
	    }
	    *((Tk_Cursor *) ptr) = newCursor;
	    if (specPtr->type == TK_CONFIG_ACTIVE_CURSOR) {
		Tk_DefineCursor(tkwin, newCursor);
	    }
	    break;
	}
	case TK_CONFIG_JUSTIFY:
	    uid = valueIsUid ? (Tk_Uid) value : Tk_GetUid(value);
	    if (Tk_GetJustify(interp, uid, (Tk_Justify *) ptr) != TCL_OK) {
		return TCL_ERROR;
	    }
	    break;
	case TK_CONFIG_ANCHOR:
	    uid = valueIsUid ? (Tk_Uid) value : Tk_GetUid(value);
	    if (Tk_GetAnchor(interp, uid, (Tk_Anchor *) ptr) != TCL_OK) {
		return TCL_ERROR;
	    }
	    break;
	case TK_CONFIG_CAP_STYLE:
	    uid = valueIsUid ? (Tk_Uid) value : Tk_GetUid(value);
	    if (Tk_GetCapStyle(interp, uid, (int *)ptr) != TCL_OK) {
		return TCL_ERROR;
	    }
	    break;
	case TK_CONFIG_JOIN_STYLE:
	    uid = valueIsUid ? (Tk_Uid) value : Tk_GetUid(value);
	    if (Tk_GetJoinStyle(interp, uid, (int *)ptr) != TCL_OK) {
		return TCL_ERROR;
	    }
	    break;
	case TK_CONFIG_PIXELS:
	    if (nullValue) {
<<<<<<< HEAD
		*(int *)ptr = (specPtr->specFlags & TK_OPTION_NEG_OK) ? INT_MIN : -1;
	    } if (Tk_GetPixels(interp, tkwin, value, (int *)ptr)
=======
		*(int *)ptr = INT_MIN;
	    } else if (Tk_GetPixels(interp, tkwin, value, (int *)ptr)
>>>>>>> f3dfd35b
		!= TCL_OK) {
		return TCL_ERROR;
	    } else if (*(int *)ptr < 0) {
		*(int *)ptr = (specPtr->specFlags & TK_OPTION_NEG_OK) ? INT_MIN : -1;
		Tcl_SetObjResult(interp, Tcl_ObjPrintf(
			"expected nonnegative screen distance but got \"%.50s\"", value));
		Tcl_SetErrorCode(interp, "TK", "VALUE", "PIXELS", (char *)NULL);
		return TCL_ERROR;
	    }
	    break;
	case TK_CONFIG_MM:
	    if (Tk_GetScreenMM(interp, tkwin, value, (double *)ptr) != TCL_OK) {
		return TCL_ERROR;
	    }
	    break;
	case TK_CONFIG_WINDOW: {
	    Tk_Window tkwin2;

	    if (nullValue) {
		tkwin2 = NULL;
	    } else {
		tkwin2 = Tk_NameToWindow(interp, value, tkwin);
		if (tkwin2 == NULL) {
		    return TCL_ERROR;
		}
	    }
	    *((Tk_Window *) ptr) = tkwin2;
	    break;
	}
	case TK_CONFIG_CUSTOM:
	    if (specPtr->customPtr->parseProc(specPtr->customPtr->clientData,
		    interp, tkwin, value, (char *)widgRec, specPtr->offset)!=TCL_OK) {
		return TCL_ERROR;
	    }
	    break;
	default:
	    Tcl_SetObjResult(interp, Tcl_ObjPrintf(
		    "bad config table: unknown type %d", specPtr->type));
	    Tcl_SetErrorCode(interp, "TK", "BAD_CONFIG", (char *)NULL);
	    return TCL_ERROR;
	}
	specPtr++;
    } while ((specPtr->argvName == NULL) && (specPtr->type != TK_CONFIG_END));
    return TCL_OK;
}

/*
 *--------------------------------------------------------------
 *
 * Tk_ConfigureInfo --
 *
 *	Return information about the configuration options for a window, and
 *	their current values.
 *
 * Results:
 *	Always returns TCL_OK. The interp's result will be modified hold a
 *	description of either a single configuration option available for
 *	"widgRec" via "specs", or all the configuration options available. In
 *	the "all" case, the result will available for "widgRec" via "specs".
 *	The result will be a list, each of whose entries describes one option.
 *	Each entry will itself be a list containing the option's name for use
 *	on command lines, database name, database class, default value, and
 *	current value (empty string if none). For options that are synonyms,
 *	the list will contain only two values: name and synonym name. If the
 *	"name" argument is non-NULL, then the only information returned is
 *	that for the named argument (i.e. the corresponding entry in the
 *	overall list is returned).
 *
 * Side effects:
 *	None.
 *
 *--------------------------------------------------------------
 */

int
Tk_ConfigureInfo(
    Tcl_Interp *interp,		/* Interpreter for error reporting. */
    Tk_Window tkwin,		/* Window corresponding to widgRec. */
    const Tk_ConfigSpec *specs, /* Describes legal options. */
    void *widgRec,		/* Record whose fields contain current values
				 * for options. */
    const char *argvName,	/* If non-NULL, indicates a single option
				 * whose info is to be returned. Otherwise
				 * info is returned for all options. */
    int flags)			/* Used to specify additional flags that must
				 * be present in config specs for them to be
				 * considered. */
{
    Tk_ConfigSpec *specPtr, *staticSpecs;
    int needFlags, hateFlags;
    char *list;
    const char *leader = "{";

    needFlags = flags & ~(TK_CONFIG_USER_BIT - 1);
    if (Tk_Depth(tkwin) <= 1) {
	hateFlags = TK_CONFIG_COLOR_ONLY;
    } else {
	hateFlags = TK_CONFIG_MONO_ONLY;
    }

    /*
     * Get the build of the config for this interpreter.
     */

    staticSpecs = GetCachedSpecs(interp, specs);

    /*
     * If information is only wanted for a single configuration spec, then
     * handle that one spec specially.
     */

    Tcl_ResetResult(interp);
    if (argvName != NULL) {
	specPtr = FindConfigSpec(interp, staticSpecs, argvName, needFlags,
		hateFlags);
	if (specPtr == NULL) {
	    return TCL_ERROR;
	}
	list = FormatConfigInfo(interp, tkwin, specPtr, widgRec);
	Tcl_SetObjResult(interp, Tcl_NewStringObj(list, TCL_INDEX_NONE));
	ckfree(list);
	return TCL_OK;
    }

    /*
     * Loop through all the specs, creating a big list with all their
     * information.
     */

    for (specPtr = staticSpecs; specPtr->type != TK_CONFIG_END; specPtr++) {
	if ((argvName != NULL) && (specPtr->argvName != argvName)) {
	    continue;
	}
	if (((specPtr->specFlags & needFlags) != needFlags)
		|| (specPtr->specFlags & hateFlags)) {
	    continue;
	}
	if ((specPtr->argvName == NULL) || (specPtr->offset < 0)) {
	    continue;
	}
	list = FormatConfigInfo(interp, tkwin, specPtr, widgRec);
	Tcl_AppendResult(interp, leader, list, "}", (char *)NULL);
	ckfree(list);
	leader = " {";
    }
    return TCL_OK;
}

/*
 *--------------------------------------------------------------
 *
 * FormatConfigInfo --
 *
 *	Create a valid Tcl list holding the configuration information for a
 *	single configuration option.
 *
 * Results:
 *	A Tcl list, dynamically allocated. The caller is expected to arrange
 *	for this list to be freed eventually.
 *
 * Side effects:
 *	Memory is allocated.
 *
 *--------------------------------------------------------------
 */

static char *
FormatConfigInfo(
    Tcl_Interp *interp,		/* Interpreter to use for things like
				 * floating-point precision. */
    Tk_Window tkwin,		/* Window corresponding to widget. */
    const Tk_ConfigSpec *specPtr,
				/* Pointer to information describing
				 * option. */
    void *widgRec)		/* Pointer to record holding current values of
				 * info for widget. */
{
    const char *argv[6];
    char *result;
    char buffer[200];
    Tcl_FreeProc *freeProc = NULL;

    argv[0] = specPtr->argvName;
    argv[1] = specPtr->dbName;
    argv[2] = specPtr->dbClass;
    argv[3] = specPtr->defValue;
    if (specPtr->type == TK_CONFIG_SYNONYM) {
	return Tcl_Merge(2, argv);
    }
    argv[4] = FormatConfigValue(interp, tkwin, specPtr, widgRec, buffer,
	    &freeProc);
    if (argv[1] == NULL) {
	argv[1] = "";
    }
    if (argv[2] == NULL) {
	argv[2] = "";
    }
    if (argv[3] == NULL) {
	argv[3] = "";
    }
    if (argv[4] == NULL) {
	argv[4] = "";
    }
    result = Tcl_Merge(5, argv);
    if (freeProc != NULL) {
	if (freeProc == TCL_DYNAMIC) {
	    ckfree((char *)argv[4]);
	} else {
	    freeProc((char *)argv[4]);
	}
    }
    return result;
}

/*
 *----------------------------------------------------------------------
 *
 * FormatConfigValue --
 *
 *	This function formats the current value of a configuration option.
 *
 * Results:
 *	The return value is the formatted value of the option given by specPtr
 *	and widgRec. If the value is static, so that it need not be freed,
 *	*freeProcPtr will be set to NULL; otherwise *freeProcPtr will be set
 *	to the address of a function to free the result, and the caller must
 *	invoke this function when it is finished with the result.
 *
 * Side effects:
 *	None.
 *
 *----------------------------------------------------------------------
 */

static const char *
FormatConfigValue(
    Tcl_Interp *interp,		/* Interpreter for use in real conversions. */
    Tk_Window tkwin,		/* Window corresponding to widget. */
    const Tk_ConfigSpec *specPtr, /* Pointer to information describing option.
				 * Must not point to a synonym option. */
    void *widgRec,		/* Pointer to record holding current values of
				 * info for widget. */
    char *buffer,		/* Static buffer to use for small values.
				 * Must have at least 200 bytes of storage. */
    Tcl_FreeProc **freeProcPtr)	/* Pointer to word to fill in with address of
				 * function to free the result, or NULL if
				 * result is static. */
{
    void *ptr;
    const char *result;

    *freeProcPtr = NULL;
    if (specPtr->offset < 0) {
	return NULL;
    }
    ptr = (char *)widgRec + specPtr->offset;
    result = "";
    switch (specPtr->type) {
    case TK_CONFIG_BOOLEAN:
	if (*((int *)ptr) == 0) {
	    result = "0";
	} else {
	    result = "1";
	}
	break;
    case TK_CONFIG_INT:
	snprintf(buffer, 200, "%d", *((int *)ptr));
	result = buffer;
	break;
    case TK_CONFIG_DOUBLE:
	Tcl_PrintDouble(interp, *((double *)ptr), buffer);
	result = buffer;
	break;
    case TK_CONFIG_STRING:
	result = (*(char **)ptr);
	if (result == NULL) {
	    result = "";
	}
	break;
    case TK_CONFIG_UID: {
	Tk_Uid uid = *((Tk_Uid *)ptr);

	if (uid != NULL) {
	    result = uid;
	}
	break;
    }
    case TK_CONFIG_COLOR: {
	XColor *colorPtr = *((XColor **)ptr);

	if (colorPtr != NULL) {
	    result = Tk_NameOfColor(colorPtr);
	}
	break;
    }
    case TK_CONFIG_FONT: {
	Tk_Font tkfont = *((Tk_Font *)ptr);

	if (tkfont != NULL) {
	    result = Tk_NameOfFont(tkfont);
	}
	break;
    }
    case TK_CONFIG_BITMAP: {
	Pixmap pixmap = *((Pixmap *)ptr);

	if (pixmap != None) {
	    result = Tk_NameOfBitmap(Tk_Display(tkwin), pixmap);
	}
	break;
    }
    case TK_CONFIG_BORDER: {
	Tk_3DBorder border = *((Tk_3DBorder *)ptr);

	if (border != NULL) {
	    result = Tk_NameOf3DBorder(border);
	}
	break;
    }
    case TK_CONFIG_RELIEF:
	result = Tk_NameOfRelief(*((int *)ptr));
	break;
    case TK_CONFIG_CURSOR:
    case TK_CONFIG_ACTIVE_CURSOR: {
	Tk_Cursor cursor = *((Tk_Cursor *)ptr);

	if (cursor != NULL) {
	    result = Tk_NameOfCursor(Tk_Display(tkwin), cursor);
	}
	break;
    }
    case TK_CONFIG_JUSTIFY:
	result = Tk_NameOfJustify(*((Tk_Justify *)ptr));
	break;
    case TK_CONFIG_ANCHOR:
	result = Tk_NameOfAnchor(*((Tk_Anchor *)ptr));
	break;
    case TK_CONFIG_CAP_STYLE:
	result = Tk_NameOfCapStyle(*((int *)ptr));
	break;
    case TK_CONFIG_JOIN_STYLE:
	result = Tk_NameOfJoinStyle(*((int *)ptr));
	break;
    case TK_CONFIG_PIXELS:
<<<<<<< HEAD
	if ((*(int *)ptr >= 0) || (specPtr->specFlags & TK_OPTION_NEG_OK)) {
=======
	if ((*(int *)ptr != INT_MIN) || !(specPtr->specFlags & (TK_CONFIG_NULL_OK|TCL_NULL_OK|1))) {
>>>>>>> f3dfd35b
	    snprintf(buffer, 200, "%d", *((int *)ptr));
	    result = buffer;
	}
	break;
    case TK_CONFIG_MM:
	Tcl_PrintDouble(interp, *((double *)ptr), buffer);
	result = buffer;
	break;
    case TK_CONFIG_WINDOW: {
	tkwin = *((Tk_Window *)ptr);
	if (tkwin != NULL) {
	    result = Tk_PathName(tkwin);
	}
	break;
    }
    case TK_CONFIG_CUSTOM:
	result = specPtr->customPtr->printProc(specPtr->customPtr->clientData,
		tkwin, (char *)widgRec, specPtr->offset, freeProcPtr);
	break;
    default:
	result = "?? unknown type ??";
    }
    return result;
}

/*
 *----------------------------------------------------------------------
 *
 * Tk_ConfigureValue --
 *
 *	This function returns the current value of a configuration option for
 *	a widget.
 *
 * Results:
 *	The return value is a standard Tcl completion code (TCL_OK or
 *	TCL_ERROR). The interp's result will be set to hold either the value
 *	of the option given by argvName (if TCL_OK is returned) or an error
 *	message (if TCL_ERROR is returned).
 *
 * Side effects:
 *	None.
 *
 *----------------------------------------------------------------------
 */

int
Tk_ConfigureValue(
    Tcl_Interp *interp,		/* Interpreter for error reporting. */
    Tk_Window tkwin,		/* Window corresponding to widgRec. */
    const Tk_ConfigSpec *specs, /* Describes legal options. */
    void *widgRec,		/* Record whose fields contain current values
				 * for options. */
    const char *argvName,	/* Gives the command-line name for the option
				 * whose value is to be returned. */
    int flags)			/* Used to specify additional flags that must
				 * be present in config specs for them to be
				 * considered. */
{
    Tk_ConfigSpec *specPtr;
    int needFlags, hateFlags;
    Tcl_FreeProc *freeProc;
    const char *result;
    char buffer[200];

    needFlags = flags & ~(TK_CONFIG_USER_BIT - 1);
    if (Tk_Depth(tkwin) <= 1) {
	hateFlags = TK_CONFIG_COLOR_ONLY;
    } else {
	hateFlags = TK_CONFIG_MONO_ONLY;
    }

    /*
     * Get the build of the config for this interpreter.
     */

    specPtr = GetCachedSpecs(interp, specs);

    specPtr = FindConfigSpec(interp, specPtr, argvName, needFlags, hateFlags);
    if (specPtr == NULL) {
	return TCL_ERROR;
    }
    result = FormatConfigValue(interp, tkwin, specPtr, widgRec, buffer,
	    &freeProc);
    Tcl_SetObjResult(interp, Tcl_NewStringObj(result, TCL_INDEX_NONE));
    if (freeProc != NULL) {
	if (freeProc == TCL_DYNAMIC) {
	    ckfree((char *)result);
	} else {
	    freeProc((char *)result);
	}
    }
    return TCL_OK;
}

/*
 *----------------------------------------------------------------------
 *
 * Tk_FreeOptions --
 *
 *	Free up all resources associated with configuration options.
 *
 * Results:
 *	None.
 *
 * Side effects:
 *	Any resource in widgRec that is controlled by a configuration option
 *	(e.g. a Tk_3DBorder or XColor) is freed in the appropriate fashion.
 *
 * Notes:
 *	Since this is not looking anything up, this uses the static version of
 *	the config specs.
 *
 *----------------------------------------------------------------------
 */

void
Tk_FreeOptions(
    const Tk_ConfigSpec *specs,	/* Describes legal options. */
    void *widgRec,		/* Record whose fields contain current values
				 * for options. */
    Display *display,		/* X display; needed for freeing some
				 * resources. */
    int needFlags)		/* Used to specify additional flags that must
				 * be present in config specs for them to be
				 * considered. */
{
    const Tk_ConfigSpec *specPtr;
    char *ptr;

    for (specPtr = specs; specPtr->type != TK_CONFIG_END; specPtr++) {
	if ((specPtr->specFlags & needFlags) != needFlags) {
	    continue;
	}
	if (specPtr->offset < 0) {
	    continue;
	}
	ptr = (char *)widgRec + specPtr->offset;
	switch (specPtr->type) {
	case TK_CONFIG_STRING:
	    if (*((char **) ptr) != NULL) {
		ckfree(*((char **) ptr));
		*((char **) ptr) = NULL;
	    }
	    break;
	case TK_CONFIG_COLOR:
	    if (*((XColor **) ptr) != NULL) {
		Tk_FreeColor(*((XColor **) ptr));
		*((XColor **) ptr) = NULL;
	    }
	    break;
	case TK_CONFIG_FONT:
	    Tk_FreeFont(*((Tk_Font *) ptr));
	    *((Tk_Font *) ptr) = NULL;
	    break;
	case TK_CONFIG_BITMAP:
	    if (*((Pixmap *) ptr) != None) {
		Tk_FreeBitmap(display, *((Pixmap *) ptr));
		*((Pixmap *) ptr) = None;
	    }
	    break;
	case TK_CONFIG_BORDER:
	    if (*((Tk_3DBorder *) ptr) != NULL) {
		Tk_Free3DBorder(*((Tk_3DBorder *) ptr));
		*((Tk_3DBorder *) ptr) = NULL;
	    }
	    break;
	case TK_CONFIG_CURSOR:
	case TK_CONFIG_ACTIVE_CURSOR:
	    if (*((Tk_Cursor *) ptr) != NULL) {
		Tk_FreeCursor(display, *((Tk_Cursor *) ptr));
		*((Tk_Cursor *) ptr) = NULL;
	    }
	}
    }
}

/*
 *--------------------------------------------------------------
 *
 * GetCachedSpecs --
 *
 *	Returns a writable per-interpreter (and hence thread-local) copy of
 *	the given spec-table with (some of) the char* fields converted into
 *	Tk_Uid fields; this copy will be released when the interpreter
 *	terminates (during AssocData cleanup).
 *
 * Results:
 *	A pointer to the copied table.
 *
 * Notes:
 *	The conversion to Tk_Uid is only done the first time, when the table
 *	copy is taken. After that, the table is assumed to have Tk_Uids where
 *	they are needed. The time of deletion of the caches isn't very
 *	important unless you've got a lot of code that uses Tk_ConfigureWidget
 *	(or *Info or *Value} when the interpreter is being deleted.
 *
 *--------------------------------------------------------------
 */

static Tk_ConfigSpec *
GetCachedSpecs(
    Tcl_Interp *interp,		/* Interpreter in which to store the cache. */
    const Tk_ConfigSpec *staticSpecs)
				/* Value to cache a copy of; it is also used
				 * as a key into the cache. */
{
    Tk_ConfigSpec *cachedSpecs;
    Tcl_HashTable *specCacheTablePtr;
    Tcl_HashEntry *entryPtr;
    int isNew;

    /*
     * Get (or allocate if it doesn't exist) the hash table that the writable
     * copies of the widget specs are stored in. In effect, this is
     * self-initializing code.
     */

    specCacheTablePtr = (Tcl_HashTable *)
	    Tcl_GetAssocData(interp, "tkConfigSpec.threadTable", NULL);
    if (specCacheTablePtr == NULL) {
	specCacheTablePtr = (Tcl_HashTable *)ckalloc(sizeof(Tcl_HashTable));
	Tcl_InitHashTable(specCacheTablePtr, TCL_ONE_WORD_KEYS);
	Tcl_SetAssocData(interp, "tkConfigSpec.threadTable",
		DeleteSpecCacheTable, specCacheTablePtr);
    }

    /*
     * Look up or create the hash entry that the constant specs are mapped to,
     * which will have the writable specs as its associated value.
     */

    entryPtr = Tcl_CreateHashEntry(specCacheTablePtr, (char *) staticSpecs,
	    &isNew);
    if (isNew) {
	size_t entrySpace = sizeof(Tk_ConfigSpec);
	const Tk_ConfigSpec *staticSpecPtr;
	Tk_ConfigSpec *specPtr;

	/*
	 * OK, no working copy in this interpreter so copy. Need to work out
	 * how much space to allocate first.
	 */

	for (staticSpecPtr=staticSpecs; staticSpecPtr->type!=TK_CONFIG_END;
		staticSpecPtr++) {
	    entrySpace += sizeof(Tk_ConfigSpec);
	}

	/*
	 * Now allocate our working copy's space and copy over the contents
	 * from the origin.
	 */

	cachedSpecs = (Tk_ConfigSpec *)ckalloc(entrySpace);
	memcpy(cachedSpecs, staticSpecs, entrySpace);
	Tcl_SetHashValue(entryPtr, cachedSpecs);

	/*
	 * Finally, go through and replace database names, database classes
	 * and default values with Tk_Uids. This is the bit that has to be
	 * per-thread.
	 */

	for (specPtr=cachedSpecs; specPtr->type!=TK_CONFIG_END; specPtr++) {
	    if (specPtr->argvName != NULL) {
		if (specPtr->dbName != NULL) {
		    specPtr->dbName = Tk_GetUid(specPtr->dbName);
		}
		if (specPtr->dbClass != NULL) {
		    specPtr->dbClass = Tk_GetUid(specPtr->dbClass);
		}
		if (specPtr->defValue != NULL) {
		    specPtr->defValue = Tk_GetUid(specPtr->defValue);
		}
	    }
	}
    } else {
	cachedSpecs = (Tk_ConfigSpec *)Tcl_GetHashValue(entryPtr);
    }

    return cachedSpecs;
}

/*
 *--------------------------------------------------------------
 *
 * DeleteSpecCacheTable --
 *
 *	Delete the per-interpreter copy of all the Tk_ConfigSpec tables which
 *	were stored in the interpreter's assoc-data store.
 *
 * Results:
 *	None
 *
 * Side effects:
 *	None (does *not* use any Tk API).
 *
 *--------------------------------------------------------------
 */

static void
DeleteSpecCacheTable(
    void *clientData,
    TCL_UNUSED(Tcl_Interp *))
{
    Tcl_HashTable *tablePtr = (Tcl_HashTable *)clientData;
    Tcl_HashEntry *entryPtr;
    Tcl_HashSearch search;

    for (entryPtr = Tcl_FirstHashEntry(tablePtr,&search); entryPtr != NULL;
	    entryPtr = Tcl_NextHashEntry(&search)) {
	/*
	 * Someone else deallocates the Tk_Uids themselves.
	 */

	ckfree(Tcl_GetHashValue(entryPtr));
    }
    Tcl_DeleteHashTable(tablePtr);
    ckfree(tablePtr);
}

/*
 * Local Variables:
 * mode: c
 * c-basic-offset: 4
 * fill-column: 78
 * End:
 */<|MERGE_RESOLUTION|>--- conflicted
+++ resolved
@@ -520,25 +520,19 @@
 		return TCL_ERROR;
 	    }
 	    break;
-	case TK_CONFIG_PIXELS:
-	    if (nullValue) {
-<<<<<<< HEAD
-		*(int *)ptr = (specPtr->specFlags & TK_OPTION_NEG_OK) ? INT_MIN : -1;
-	    } if (Tk_GetPixels(interp, tkwin, value, (int *)ptr)
-=======
-		*(int *)ptr = INT_MIN;
-	    } else if (Tk_GetPixels(interp, tkwin, value, (int *)ptr)
->>>>>>> f3dfd35b
-		!= TCL_OK) {
-		return TCL_ERROR;
-	    } else if (*(int *)ptr < 0) {
-		*(int *)ptr = (specPtr->specFlags & TK_OPTION_NEG_OK) ? INT_MIN : -1;
+	case TK_CONFIG_PIXELS: {
+		int pixel = INT_MIN;
+	    if (!nullValue && ((Tk_GetPixels(NULL, tkwin, value, &pixel)
+		    != TCL_OK) || ((pixel < 0) && !(specPtr->specFlags & TK_OPTION_NEG_OK)))) {
 		Tcl_SetObjResult(interp, Tcl_ObjPrintf(
-			"expected nonnegative screen distance but got \"%.50s\"", value));
+			"expected screen distance%s but got \"%.50s\"",
+			(specPtr->specFlags & (TK_CONFIG_NULL_OK|TCL_NULL_OK|1)) ? " or \"\"" : "", value));
 		Tcl_SetErrorCode(interp, "TK", "VALUE", "PIXELS", (char *)NULL);
 		return TCL_ERROR;
 	    }
-	    break;
+	    *(int *)ptr = pixel;
+	    break;
+	}
 	case TK_CONFIG_MM:
 	    if (Tk_GetScreenMM(interp, tkwin, value, (double *)ptr) != TCL_OK) {
 		return TCL_ERROR;
@@ -876,11 +870,7 @@
 	result = Tk_NameOfJoinStyle(*((int *)ptr));
 	break;
     case TK_CONFIG_PIXELS:
-<<<<<<< HEAD
 	if ((*(int *)ptr >= 0) || (specPtr->specFlags & TK_OPTION_NEG_OK)) {
-=======
-	if ((*(int *)ptr != INT_MIN) || !(specPtr->specFlags & (TK_CONFIG_NULL_OK|TCL_NULL_OK|1))) {
->>>>>>> f3dfd35b
 	    snprintf(buffer, 200, "%d", *((int *)ptr));
 	    result = buffer;
 	}
