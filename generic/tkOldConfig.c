--- conflicted
+++ resolved
@@ -77,13 +77,8 @@
     Tk_Window tkwin,		/* Window containing widget (needed to set up
 				 * X resources). */
     const Tk_ConfigSpec *specs,	/* Describes legal options. */
-<<<<<<< HEAD
     Tcl_Size objc,			/* Number of elements in objv. */
     Tcl_Obj *const *objv,		/* Command-line options. */
-=======
-    Tcl_Size argc,			/* Number of elements in argv. */
-    const char **argv,		/* Command-line options. */
->>>>>>> 2cc5740c
     void *widgRec,		/* Record whose fields are to be modified.
 				 * Values must be properly initialized. */
     int flags)			/* Used to specify additional flags that must
@@ -97,7 +92,6 @@
 				 * else they are not considered. */
     int hateFlags;		/* If a spec contains any bits here, it's not
 				 * considered. */
-    Tcl_Obj *obj;
 
     if (tkwin == NULL) {
 	/*
@@ -135,18 +129,7 @@
     for ( ; objc > 0; objc -= 2, objv += 2) {
 	const char *arg;
 
-<<<<<<< HEAD
 	arg = Tcl_GetString(*objv);
-=======
-	if (flags & TK_CONFIG_OBJS) {
-	    arg = Tcl_GetString((Tcl_Obj *)*argv);
-	} else {
-	    arg = *argv;
-#if defined(TK_NO_DEPRECATED) || (TK_MAJOR_VERSION > 8)
-	    Tcl_Panic("Flag TK_CONFIG_OBJS is mandatory");
-#endif
-	}
->>>>>>> 2cc5740c
 	specPtr = FindConfigSpec(interp, staticSpecs, arg, needFlags, hateFlags);
 	if (specPtr == NULL) {
 	    return TCL_ERROR;
@@ -162,31 +145,10 @@
 	    Tcl_SetErrorCode(interp, "TK", "VALUE_MISSING", (char *)NULL);
 	    return TCL_ERROR;
 	}
-<<<<<<< HEAD
 	if (DoConfig(interp, tkwin, specPtr, objv[1], widgRec) != TCL_OK) {
-=======
-	if (flags & TK_CONFIG_OBJS) {
-	    obj = (Tcl_Obj *)argv[1];
-	    arg = Tcl_GetString(obj);
-	} else {
-	    arg = argv[1];
-	    obj = Tcl_NewStringObj(arg, TCL_INDEX_NONE);
-	    Tcl_IncrRefCount(obj);
-#if defined(TK_NO_DEPRECATED) || (TK_MAJOR_VERSION > 8)
-	    Tcl_Panic("Flag TK_CONFIG_OBJS is mandatory");
-#endif
-	}
-	if (DoConfig(interp, tkwin, specPtr, obj, widgRec) != TCL_OK) {
->>>>>>> 2cc5740c
 	    Tcl_AppendObjToErrorInfo(interp, Tcl_ObjPrintf(
-		    "\n    (processing \"%.40s\" option)", specPtr->argvName));
-	    if (!(flags & TK_CONFIG_OBJS)) {
-		Tcl_DecrRefCount(obj);
-	    }
+		    "\n    (processing \"%.40s\" option)",specPtr->argvName));
 	    return TCL_ERROR;
-	}
-	if (!(flags & TK_CONFIG_OBJS)) {
-	    Tcl_DecrRefCount(obj);
 	}
 	if (!(flags & TK_CONFIG_ARGV_ONLY)) {
 	    specPtr->specFlags |= TK_CONFIG_OPTION_SPECIFIED;
@@ -447,11 +409,7 @@
 	    if (nullValue) {
 		newPtr = NULL;
 	    } else {
-<<<<<<< HEAD
-		newPtr = Tk_GetColor(interp, tkwin, value);
-=======
 		newPtr = Tk_AllocColorFromObj(interp, tkwin, arg);
->>>>>>> 2cc5740c
 		if (newPtr == NULL) {
 		    return TCL_ERROR;
 		}
@@ -502,11 +460,7 @@
 	    if (nullValue) {
 		newBorder = NULL;
 	    } else {
-<<<<<<< HEAD
-		newBorder = Tk_Get3DBorder(interp, tkwin, value);
-=======
 		newBorder = Tk_Alloc3DBorderFromObj(interp, tkwin, arg);
->>>>>>> 2cc5740c
 		if (newBorder == NULL) {
 		    return TCL_ERROR;
 		}
@@ -530,11 +484,7 @@
 	    if (nullValue) {
 		newCursor = NULL;
 	    } else {
-<<<<<<< HEAD
-		newCursor = Tk_GetCursor(interp, tkwin, value);
-=======
 		newCursor = Tk_AllocCursorFromObj(interp, tkwin, arg);
->>>>>>> 2cc5740c
 		if (newCursor == NULL) {
 		    return TCL_ERROR;
 		}
@@ -550,11 +500,7 @@
 	    break;
 	}
 	case TK_CONFIG_JUSTIFY:
-<<<<<<< HEAD
-	    if (Tk_GetJustify(interp, value, (Tk_Justify *)ptr) != TCL_OK) {
-=======
 	    if (Tk_GetJustifyFromObj(interp, arg, (Tk_Justify *)ptr) != TCL_OK) {
->>>>>>> 2cc5740c
 		return TCL_ERROR;
 	    }
 	    break;
