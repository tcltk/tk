/*
 * tkOldConfig.c --
 *
 *	This file contains the Tk_ConfigureWidget function. THIS FILE IS HERE
 *	FOR BACKWARD COMPATIBILITY; THE NEW CONFIGURATION PACKAGE SHOULD BE
 *	USED FOR NEW PROJECTS.
 *
 * Copyright © 1990-1994 The Regents of the University of California.
 * Copyright © 1994-1997 Sun Microsystems, Inc.
 *
 * See the file "license.terms" for information on usage and redistribution of
 * this file, and for a DISCLAIMER OF ALL WARRANTIES.
 */

#include "tkInt.h"

/*
 * Values for "flags" field of Tk_ConfigSpec structures. Be sure to coordinate
 * these values with those defined in tk.h (TK_CONFIG_COLOR_ONLY, etc.) There
 * must not be overlap!
 */

#ifndef TK_CONFIG_OPTION_SPECIFIED
#  define TK_CONFIG_OPTION_SPECIFIED      (1 << 4)
#endif

#ifdef _WIN32
#include "tkWinInt.h"
#endif

/*
 * Forward declarations for functions defined later in this file:
 */

static int		DoConfig(Tcl_Interp *interp, Tk_Window tkwin,
			    Tk_ConfigSpec *specPtr, Tcl_Obj *value,
			    void *widgRec);
static Tk_ConfigSpec *	FindConfigSpec(Tcl_Interp *interp,
			    Tk_ConfigSpec *specs, const char *argvName,
			    int needFlags, int hateFlags);
static char *		FormatConfigInfo(Tcl_Interp *interp, Tk_Window tkwin,
			    const Tk_ConfigSpec *specPtr, void *widgRec);
static const char *	FormatConfigValue(Tcl_Interp *interp, Tk_Window tkwin,
			    const Tk_ConfigSpec *specPtr, void *widgRec,
			    char *buffer, Tcl_FreeProc **freeProcPtr);
static Tk_ConfigSpec *	GetCachedSpecs(Tcl_Interp *interp,
			    const Tk_ConfigSpec *staticSpecs);
static void		DeleteSpecCacheTable(void *clientData,
			    Tcl_Interp *interp);

/*
 *--------------------------------------------------------------
 *
 * Tk_ConfigureWidget --
 *
 *	Process command-line options and database options to fill in fields of
 *	a widget record with resources and other parameters.
 *
 * Results:
 *	A standard Tcl return value. In case of an error, the interp's result
 *	will hold an error message.
 *
 * Side effects:
 *	The fields of widgRec get filled in with information from objc/objv
 *	and the option database. Old information in widgRec's fields gets
 *	recycled. A copy of the spec-table is taken with (some of) the char*
 *	fields converted into Tk_Uid fields; this copy will be released when
 *	the interpreter terminates.
 *
 *--------------------------------------------------------------
 */

int
Tk_ConfigureWidget(
    Tcl_Interp *interp,		/* Interpreter for error reporting. */
    Tk_Window tkwin,		/* Window containing widget (needed to set up
				 * X resources). */
    const Tk_ConfigSpec *specs,	/* Describes legal options. */
    Tcl_Size objc,			/* Number of elements in objv. */
    Tcl_Obj *const *objv,		/* Command-line options. */
    void *widgRec,		/* Record whose fields are to be modified.
				 * Values must be properly initialized. */
    int flags)			/* Used to specify additional flags that must
				 * be present in config specs for them to be
				 * considered. Also, may have
				 * TK_CONFIG_ARGV_ONLY set. */
{
    Tk_ConfigSpec *specPtr, *staticSpecs;
    Tk_Uid value;		/* Value of option from database. */
    int needFlags;		/* Specs must contain this set of flags or
				 * else they are not considered. */
    int hateFlags;		/* If a spec contains any bits here, it's not
				 * considered. */

    if (tkwin == NULL) {
	/*
	 * Either we're not really in Tk, or the main window was destroyed and
	 * we're on our way out of the application
	 */

	Tcl_SetObjResult(interp, Tcl_NewStringObj("NULL main window", TCL_INDEX_NONE));
	Tcl_SetErrorCode(interp, "TK", "NO_MAIN_WINDOW", (char *)NULL);
	return TCL_ERROR;
    }

    needFlags = flags & ~(TK_CONFIG_USER_BIT - 1);
    if (Tk_Depth(tkwin) <= 1) {
	hateFlags = TK_CONFIG_COLOR_ONLY;
    } else {
	hateFlags = TK_CONFIG_MONO_ONLY;
    }

    /*
     * Get the build of the config for this interpreter.
     */

    staticSpecs = GetCachedSpecs(interp, specs);

    for (specPtr = staticSpecs; specPtr->type != TK_CONFIG_END; specPtr++) {
	specPtr->specFlags &= ~TK_CONFIG_OPTION_SPECIFIED;
    }

    /*
     * Pass one: scan through all of the arguments, processing those that
     * match entries in the specs.
     */

    for ( ; objc > 0; objc -= 2, objv += 2) {
	const char *arg;

	arg = Tcl_GetString(*objv);
	specPtr = FindConfigSpec(interp, staticSpecs, arg, needFlags, hateFlags);
	if (specPtr == NULL) {
	    return TCL_ERROR;
	}

	/*
	 * Process the entry.
	 */

	if (objc < 2) {
	    Tcl_SetObjResult(interp, Tcl_ObjPrintf(
		    "value for \"%s\" missing", arg));
	    Tcl_SetErrorCode(interp, "TK", "VALUE_MISSING", (char *)NULL);
	    return TCL_ERROR;
	}
	if (DoConfig(interp, tkwin, specPtr, objv[1], widgRec) != TCL_OK) {
	    Tcl_AppendObjToErrorInfo(interp, Tcl_ObjPrintf(
		    "\n    (processing \"%.40s\" option)",specPtr->argvName));
	    return TCL_ERROR;
	}
	if (!(flags & TK_CONFIG_ARGV_ONLY)) {
	    specPtr->specFlags |= TK_CONFIG_OPTION_SPECIFIED;
	}
    }

    /*
     * Pass two: scan through all of the specs again; if no command-line
     * argument matched a spec, then check for info in the option database.
     * If there was nothing in the database, then use the default.
     */

    if (!(flags & TK_CONFIG_ARGV_ONLY)) {
	for (specPtr = staticSpecs; specPtr->type != TK_CONFIG_END; specPtr++) {
	    if ((specPtr->specFlags & TK_CONFIG_OPTION_SPECIFIED)
		    || (specPtr->argvName == NULL)
		    || (specPtr->type == TK_CONFIG_SYNONYM)) {
		continue;
	    }
	    if (((specPtr->specFlags & needFlags) != needFlags)
		    || (specPtr->specFlags & hateFlags)) {
		continue;
	    }
	    value = NULL;
	    if (specPtr->dbName != NULL) {
		value = Tk_GetOption(tkwin, specPtr->dbName, specPtr->dbClass);
	    }
	    if (value != NULL) {
		Tcl_Obj *arg = Tcl_NewStringObj(value, TCL_INDEX_NONE);
		Tcl_IncrRefCount(arg);
		if (DoConfig(interp, tkwin, specPtr, arg, widgRec) !=
			TCL_OK) {
		    Tcl_AppendObjToErrorInfo(interp, Tcl_ObjPrintf(
			    "\n    (%s \"%.50s\" in widget \"%.50s\")",
			    "database entry for", specPtr->dbName,
			    Tk_PathName(tkwin)));
		    Tcl_DecrRefCount(arg);
		    return TCL_ERROR;
		}
		Tcl_DecrRefCount(arg);
	    } else {
		if (specPtr->defValue != NULL) {
		    value = Tk_GetUid(specPtr->defValue);
		} else {
		    value = NULL;
		}
		if ((value != NULL) && !(specPtr->specFlags
			& TK_CONFIG_DONT_SET_DEFAULT)) {
		    Tcl_Obj *arg = Tcl_NewStringObj(value, TCL_INDEX_NONE);
		    Tcl_IncrRefCount(arg);
		    if (DoConfig(interp, tkwin, specPtr, arg, widgRec) !=
			    TCL_OK) {
			Tcl_AppendObjToErrorInfo(interp, Tcl_ObjPrintf(
				"\n    (%s \"%.50s\" in widget \"%.50s\")",
				"default value for", specPtr->dbName,
				Tk_PathName(tkwin)));
			Tcl_DecrRefCount(arg);
			return TCL_ERROR;
		    }
		    Tcl_DecrRefCount(arg);
		}
	    }
	}
    }

    return TCL_OK;
}

/*
 *--------------------------------------------------------------
 *
 * FindConfigSpec --
 *
 *	Search through a table of configuration specs, looking for one that
 *	matches a given argvName.
 *
 * Results:
 *	The return value is a pointer to the matching entry, or NULL if
 *	nothing matched. In that case an error message is left in the interp's
 *	result.
 *
 * Side effects:
 *	None.
 *
 *--------------------------------------------------------------
 */

static Tk_ConfigSpec *
FindConfigSpec(
    Tcl_Interp *interp,		/* Used for reporting errors. */
    Tk_ConfigSpec *specs,	/* Pointer to table of configuration
				 * specifications for a widget. */
    const char *argvName,	/* Name (suitable for use in a "config"
				 * command) identifying particular option. */
    int needFlags,		/* Flags that must be present in matching
				 * entry. */
    int hateFlags)		/* Flags that must NOT be present in matching
				 * entry. */
{
    Tk_ConfigSpec *specPtr;
    char c;		/* First character of current argument. */
    Tk_ConfigSpec *matchPtr;	/* Matching spec, or NULL. */
    size_t length;

    c = argvName[1];
    length = strlen(argvName);
    matchPtr = NULL;
    for (specPtr = specs; specPtr->type != TK_CONFIG_END; specPtr++) {
	if (specPtr->argvName == NULL) {
	    continue;
	}
	if ((specPtr->argvName[1] != c)
		|| (strncmp(specPtr->argvName, argvName, length) != 0)) {
	    continue;
	}
	if (((specPtr->specFlags & needFlags) != needFlags)
		|| (specPtr->specFlags & hateFlags)) {
	    continue;
	}
	if (specPtr->argvName[length] == 0) {
	    matchPtr = specPtr;
	    goto gotMatch;
	}
	if (matchPtr != NULL) {
	    Tcl_SetObjResult(interp, Tcl_ObjPrintf(
		    "ambiguous option \"%s\"", argvName));
	    Tcl_SetErrorCode(interp, "TK", "LOOKUP", "OPTION", argvName, (char *)NULL);
	    return NULL;
	}
	matchPtr = specPtr;
    }

    if (matchPtr == NULL) {
	Tcl_SetObjResult(interp, Tcl_ObjPrintf(
		"unknown option \"%s\"", argvName));
	Tcl_SetErrorCode(interp, "TK", "LOOKUP", "OPTION", argvName, (char *)NULL);
	return NULL;
    }

    /*
     * Found a matching entry. If it's a synonym, then find the entry that
     * it's a synonym for.
     */

  gotMatch:
    specPtr = matchPtr;
    if (specPtr->type == TK_CONFIG_SYNONYM) {
	for (specPtr = specs; ; specPtr++) {
	    if (specPtr->type == TK_CONFIG_END) {
		Tcl_SetObjResult(interp, Tcl_ObjPrintf(
			"couldn't find synonym for option \"%s\"",
			argvName));
		Tcl_SetErrorCode(interp, "TK", "LOOKUP", "OPTION", argvName,
			(char *)NULL);
		return NULL;
	    }
	    if ((specPtr->dbName == matchPtr->dbName)
		    && (specPtr->type != TK_CONFIG_SYNONYM)
		    && ((specPtr->specFlags & needFlags) == needFlags)
		    && !(specPtr->specFlags & hateFlags)) {
		break;
	    }
	}
    }
    return specPtr;
}

/*
 *--------------------------------------------------------------
 *
 * DoConfig --
 *
 *	This function applies a single configuration option to a widget
 *	record.
 *
 * Results:
 *	A standard Tcl return value.
 *
 * Side effects:
 *	WidgRec is modified as indicated by specPtr and value. The old value
 *	is recycled, if that is appropriate for the value type.
 *
 *--------------------------------------------------------------
 */

static int
DoConfig(
    Tcl_Interp *interp,		/* Interpreter for error reporting. */
    Tk_Window tkwin,		/* Window containing widget (needed to set up
				 * X resources). */
    Tk_ConfigSpec *specPtr,	/* Specifier to apply. */
    Tcl_Obj *arg,		/* Value to use to fill in widgRec. */
    void *widgRec)		/* Record whose fields are to be modified.
				 * Values must be properly initialized. */
{
    void *ptr;
    int nullValue = 0;
    const char *value = Tcl_GetString(arg);

    if ((*value == 0) && (specPtr->specFlags & (TK_CONFIG_NULL_OK|TCL_NULL_OK|1))) {
	nullValue = 1;
    }

<<<<<<< HEAD
    if ((specPtr->specFlags & TK_CONFIG_OBJS) && (specPtr->type != TK_CONFIG_PIXELS)) {
	/* Prevent surprises for other options than TK_CONFIG_PIXELS */
=======
    if (specPtr->specFlags & TK_CONFIG_OBJS) {
	/* Prevent surprises, TK_CONFIG_OBJS is not supported yet */
>>>>>>> dbbdf63c
	Tcl_AppendResult(interp, "TK_CONFIG_OBJS not supported", (char *)NULL);
	return TCL_ERROR;
    }
    do {
	if (specPtr->offset < 0) {
	    break;
	}
	ptr = (char *)widgRec + specPtr->offset;
	switch (specPtr->type) {
	case TK_CONFIG_BOOLEAN:
	    if (Tcl_GetBooleanFromObj(interp, arg, (int *)ptr) != TCL_OK) {
		return TCL_ERROR;
	    }
	    break;
	case TK_CONFIG_INT:
	    if (Tcl_GetIntFromObj(interp, arg, (int *)ptr) != TCL_OK) {
		return TCL_ERROR;
	    }
	    break;
	case TK_CONFIG_DOUBLE:
	    if (Tcl_GetDoubleFromObj(interp, arg, (double *)ptr) != TCL_OK) {
		return TCL_ERROR;
	    }
	    break;
	case TK_CONFIG_STRING: {
	    char *oldStr, *newStr;

	    if (nullValue) {
		newStr = NULL;
	    } else {
		newStr = (char *)ckalloc(strlen(value) + 1);
		strcpy(newStr, value);
	    }
	    oldStr = *((char **)ptr);
	    if (oldStr != NULL) {
		ckfree(oldStr);
	    }
	    *((char **)ptr) = newStr;
	    break;
	}
	case TK_CONFIG_UID:
	    if (nullValue) {
		*((Tk_Uid *)ptr) = NULL;
	    } else {
		*((Tk_Uid *)ptr) = Tk_GetUid(value);
	    }
	    break;
	case TK_CONFIG_COLOR: {
	    XColor *newPtr, *oldPtr;

	    if (nullValue) {
		newPtr = NULL;
	    } else {
		newPtr = Tk_GetColor(interp, tkwin, value);
		if (newPtr == NULL) {
		    return TCL_ERROR;
		}
	    }
	    oldPtr = *((XColor **)ptr);
	    if (oldPtr != NULL) {
		Tk_FreeColor(oldPtr);
	    }
	    *((XColor **)ptr) = newPtr;
	    break;
	}
	case TK_CONFIG_FONT: {
	    Tk_Font newFont;

	    if (nullValue) {
		newFont = NULL;
	    } else {
		newFont = Tk_GetFont(interp, tkwin, value);
		if (newFont == NULL) {
		    return TCL_ERROR;
		}
	    }
	    Tk_FreeFont(*((Tk_Font *)ptr));
	    *((Tk_Font *)ptr) = newFont;
	    break;
	}
	case TK_CONFIG_BITMAP: {
	    Pixmap newBmp, oldBmp;

	    if (nullValue) {
		newBmp = None;
	    } else {
		newBmp = Tk_GetBitmap(interp, tkwin, value);
		if (newBmp == None) {
		    return TCL_ERROR;
		}
	    }
	    oldBmp = *((Pixmap *)ptr);
	    if (oldBmp != None) {
		Tk_FreeBitmap(Tk_Display(tkwin), oldBmp);
	    }
	    *((Pixmap *)ptr) = newBmp;
	    break;
	}
	case TK_CONFIG_BORDER: {
	    Tk_3DBorder newBorder, oldBorder;

	    if (nullValue) {
		newBorder = NULL;
	    } else {
		newBorder = Tk_Get3DBorder(interp, tkwin, value);
		if (newBorder == NULL) {
		    return TCL_ERROR;
		}
	    }
	    oldBorder = *((Tk_3DBorder *)ptr);
	    if (oldBorder != NULL) {
		Tk_Free3DBorder(oldBorder);
	    }
	    *((Tk_3DBorder *)ptr) = newBorder;
	    break;
	}
	case TK_CONFIG_RELIEF:
	    if (Tk_GetReliefFromObj(interp, arg, (int *)ptr) != TCL_OK) {
		return TCL_ERROR;
	    }
	    break;
	case TK_CONFIG_CURSOR:
	case TK_CONFIG_ACTIVE_CURSOR: {
	    Tk_Cursor newCursor, oldCursor;

	    if (nullValue) {
		newCursor = NULL;
	    } else {
		newCursor = Tk_GetCursor(interp, tkwin, value);
		if (newCursor == NULL) {
		    return TCL_ERROR;
		}
	    }
	    oldCursor = *((Tk_Cursor *)ptr);
	    if (oldCursor != NULL) {
		Tk_FreeCursor(Tk_Display(tkwin), oldCursor);
	    }
	    *((Tk_Cursor *)ptr) = newCursor;
	    if (specPtr->type == TK_CONFIG_ACTIVE_CURSOR) {
		Tk_DefineCursor(tkwin, newCursor);
	    }
	    break;
	}
	case TK_CONFIG_JUSTIFY:
	    if (Tk_GetJustify(interp, value, (Tk_Justify *)ptr) != TCL_OK) {
		return TCL_ERROR;
	    }
	    break;
	case TK_CONFIG_ANCHOR:
	    if (Tk_GetAnchorFromObj(interp, arg, (Tk_Anchor *)ptr) != TCL_OK) {
		return TCL_ERROR;
	    }
	    break;
	case TK_CONFIG_CAP_STYLE:
	    if (Tk_GetCapStyle(interp, value, (int *)ptr) != TCL_OK) {
		return TCL_ERROR;
	    }
	    break;
	case TK_CONFIG_JOIN_STYLE:
	    if (Tk_GetJoinStyle(interp, value, (int *)ptr) != TCL_OK) {
		return TCL_ERROR;
	    }
	    break;
	case TK_CONFIG_PIXELS:
	    if (specPtr->specFlags & TK_CONFIG_OBJS) {
		int dummy;
		if (nullValue) {
		    if (*(Tcl_Obj **)ptr != NULL) {
			Tcl_DecrRefCount(*(Tcl_Obj **)ptr);
			*(Tcl_Obj **)ptr = NULL;
		    }
		} else if (Tk_GetPixelsFromObj(interp, tkwin, arg, &dummy)
			!= TCL_OK) {
		    return TCL_ERROR;
		} else {
		    if (*(Tcl_Obj **)ptr != NULL) {
			Tcl_DecrRefCount(*(Tcl_Obj **)ptr);
		    }
		    *(Tcl_Obj **)ptr = arg;
		    Tcl_IncrRefCount(*(Tcl_Obj **)ptr);
		}
	    } else if (nullValue) {
		*(int *)ptr = INT_MIN;
	    } else if (Tk_GetPixelsFromObj(interp, tkwin, arg, (int *)ptr)
		!= TCL_OK) {
		return TCL_ERROR;
	    }
	    break;
	case TK_CONFIG_MM:
	    if (Tk_GetScreenMM(interp, tkwin, value, (double *)ptr) != TCL_OK) {
		return TCL_ERROR;
	    }
	    break;
	case TK_CONFIG_WINDOW: {
	    Tk_Window tkwin2;

	    if (nullValue) {
		tkwin2 = NULL;
	    } else {
		tkwin2 = Tk_NameToWindow(interp, value, tkwin);
		if (tkwin2 == NULL) {
		    return TCL_ERROR;
		}
	    }
	    *((Tk_Window *)ptr) = tkwin2;
	    break;
	}
	case TK_CONFIG_CUSTOM:
	    if (specPtr->customPtr->parseProc(specPtr->customPtr->clientData,
		    interp, tkwin, value, (char *)widgRec, specPtr->offset)!=TCL_OK) {
		return TCL_ERROR;
	    }
	    break;
	default:
	    Tcl_SetObjResult(interp, Tcl_ObjPrintf(
		    "bad config table: unknown type %d", specPtr->type));
	    Tcl_SetErrorCode(interp, "TK", "BAD_CONFIG", (char *)NULL);
	    return TCL_ERROR;
	}
	specPtr++;
    } while ((specPtr->argvName == NULL) && (specPtr->type != TK_CONFIG_END));
    return TCL_OK;
}

/*
 *--------------------------------------------------------------
 *
 * Tk_ConfigureInfo --
 *
 *	Return information about the configuration options for a window, and
 *	their current values.
 *
 * Results:
 *	Always returns TCL_OK. The interp's result will be modified hold a
 *	description of either a single configuration option available for
 *	"widgRec" via "specs", or all the configuration options available. In
 *	the "all" case, the result will available for "widgRec" via "specs".
 *	The result will be a list, each of whose entries describes one option.
 *	Each entry will itself be a list containing the option's name for use
 *	on command lines, database name, database class, default value, and
 *	current value (empty string if none). For options that are synonyms,
 *	the list will contain only two values: name and synonym name. If the
 *	"name" argument is non-NULL, then the only information returned is
 *	that for the named argument (i.e. the corresponding entry in the
 *	overall list is returned).
 *
 * Side effects:
 *	None.
 *
 *--------------------------------------------------------------
 */

int
Tk_ConfigureInfo(
    Tcl_Interp *interp,		/* Interpreter for error reporting. */
    Tk_Window tkwin,		/* Window corresponding to widgRec. */
    const Tk_ConfigSpec *specs, /* Describes legal options. */
    void *widgRec,		/* Record whose fields contain current values
				 * for options. */
    const char *argvName,	/* If non-NULL, indicates a single option
				 * whose info is to be returned. Otherwise
				 * info is returned for all options. */
    int flags)			/* Used to specify additional flags that must
				 * be present in config specs for them to be
				 * considered. */
{
    Tk_ConfigSpec *specPtr, *staticSpecs;
    int needFlags, hateFlags;
    char *list;
    const char *leader = "{";

    needFlags = flags & ~(TK_CONFIG_USER_BIT - 1);
    if (Tk_Depth(tkwin) <= 1) {
	hateFlags = TK_CONFIG_COLOR_ONLY;
    } else {
	hateFlags = TK_CONFIG_MONO_ONLY;
    }

    /*
     * Get the build of the config for this interpreter.
     */

    staticSpecs = GetCachedSpecs(interp, specs);

    /*
     * If information is only wanted for a single configuration spec, then
     * handle that one spec specially.
     */

    Tcl_ResetResult(interp);
    if (argvName != NULL) {
	specPtr = FindConfigSpec(interp, staticSpecs, argvName, needFlags,
		hateFlags);
	if (specPtr == NULL) {
	    return TCL_ERROR;
	}
	list = FormatConfigInfo(interp, tkwin, specPtr, widgRec);
	Tcl_SetObjResult(interp, Tcl_NewStringObj(list, TCL_INDEX_NONE));
	ckfree(list);
	return TCL_OK;
    }

    /*
     * Loop through all the specs, creating a big list with all their
     * information.
     */

    for (specPtr = staticSpecs; specPtr->type != TK_CONFIG_END; specPtr++) {
	if ((argvName != NULL) && (specPtr->argvName != argvName)) {
	    continue;
	}
	if (((specPtr->specFlags & needFlags) != needFlags)
		|| (specPtr->specFlags & hateFlags)) {
	    continue;
	}
	if ((specPtr->argvName == NULL) || (specPtr->offset < 0)) {
	    continue;
	}
	list = FormatConfigInfo(interp, tkwin, specPtr, widgRec);
	Tcl_AppendResult(interp, leader, list, "}", (char *)NULL);
	ckfree(list);
	leader = " {";
    }
    return TCL_OK;
}

/*
 *--------------------------------------------------------------
 *
 * FormatConfigInfo --
 *
 *	Create a valid Tcl list holding the configuration information for a
 *	single configuration option.
 *
 * Results:
 *	A Tcl list, dynamically allocated. The caller is expected to arrange
 *	for this list to be freed eventually.
 *
 * Side effects:
 *	Memory is allocated.
 *
 *--------------------------------------------------------------
 */

static char *
FormatConfigInfo(
    Tcl_Interp *interp,		/* Interpreter to use for things like
				 * floating-point precision. */
    Tk_Window tkwin,		/* Window corresponding to widget. */
    const Tk_ConfigSpec *specPtr,
				/* Pointer to information describing
				 * option. */
    void *widgRec)		/* Pointer to record holding current values of
				 * info for widget. */
{
    const char *argv[6];
    char *result;
    char buffer[200];
    Tcl_FreeProc *freeProc = NULL;

    argv[0] = specPtr->argvName;
    argv[1] = specPtr->dbName;
    argv[2] = specPtr->dbClass;
    argv[3] = specPtr->defValue;
    if (specPtr->type == TK_CONFIG_SYNONYM) {
	return Tcl_Merge(2, argv);
    }
    argv[4] = FormatConfigValue(interp, tkwin, specPtr, widgRec, buffer,
	    &freeProc);
    if (argv[1] == NULL) {
	argv[1] = "";
    }
    if (argv[2] == NULL) {
	argv[2] = "";
    }
    if (argv[3] == NULL) {
	argv[3] = "";
    }
    if (argv[4] == NULL) {
	argv[4] = "";
    }
    result = Tcl_Merge(5, argv);
    if (freeProc != NULL) {
	if (freeProc == TCL_DYNAMIC) {
	    ckfree((char *)argv[4]);
	} else {
	    freeProc((char *)argv[4]);
	}
    }
    return result;
}

/*
 *----------------------------------------------------------------------
 *
 * FormatConfigValue --
 *
 *	This function formats the current value of a configuration option.
 *
 * Results:
 *	The return value is the formatted value of the option given by specPtr
 *	and widgRec. If the value is static, so that it need not be freed,
 *	*freeProcPtr will be set to NULL; otherwise *freeProcPtr will be set
 *	to the address of a function to free the result, and the caller must
 *	invoke this function when it is finished with the result.
 *
 * Side effects:
 *	None.
 *
 *----------------------------------------------------------------------
 */

static const char *
FormatConfigValue(
    Tcl_Interp *interp,		/* Interpreter for use in real conversions. */
    Tk_Window tkwin,		/* Window corresponding to widget. */
    const Tk_ConfigSpec *specPtr, /* Pointer to information describing option.
				 * Must not point to a synonym option. */
    void *widgRec,		/* Pointer to record holding current values of
				 * info for widget. */
    char *buffer,		/* Static buffer to use for small values.
				 * Must have at least 200 bytes of storage. */
    Tcl_FreeProc **freeProcPtr)	/* Pointer to word to fill in with address of
				 * function to free the result, or NULL if
				 * result is static. */
{
    void *ptr;
    const char *result;

    *freeProcPtr = NULL;
    if (specPtr->offset < 0) {
	return NULL;
    }
    ptr = (char *)widgRec + specPtr->offset;
    result = "";
    if (specPtr->specFlags & TK_CONFIG_OBJS) {
	if (*(Tcl_Obj **)ptr != NULL) {
	    result = Tcl_GetString(*((Tcl_Obj **)ptr));
	}
	return result;
    }
    switch (specPtr->type) {
    case TK_CONFIG_BOOLEAN:
	if (*((int *)ptr) == 0) {
	    result = "0";
	} else {
	    result = "1";
	}
	break;
    case TK_CONFIG_INT:
	snprintf(buffer, 200, "%d", *((int *)ptr));
	result = buffer;
	break;
    case TK_CONFIG_DOUBLE:
	Tcl_PrintDouble(interp, *((double *)ptr), buffer);
	result = buffer;
	break;
    case TK_CONFIG_STRING:
	result = (*(char **)ptr);
	if (result == NULL) {
	    result = "";
	}
	break;
    case TK_CONFIG_UID: {
	Tk_Uid uid = *((Tk_Uid *)ptr);

	if (uid != NULL) {
	    result = uid;
	}
	break;
    }
    case TK_CONFIG_COLOR: {
	XColor *colorPtr = *((XColor **)ptr);

	if (colorPtr != NULL) {
	    result = Tk_NameOfColor(colorPtr);
	}
	break;
    }
    case TK_CONFIG_FONT: {
	Tk_Font tkfont = *((Tk_Font *)ptr);

	if (tkfont != NULL) {
	    result = Tk_NameOfFont(tkfont);
	}
	break;
    }
    case TK_CONFIG_BITMAP: {
	Pixmap pixmap = *((Pixmap *)ptr);

	if (pixmap != None) {
	    result = Tk_NameOfBitmap(Tk_Display(tkwin), pixmap);
	}
	break;
    }
    case TK_CONFIG_BORDER: {
	Tk_3DBorder border = *((Tk_3DBorder *)ptr);

	if (border != NULL) {
	    result = Tk_NameOf3DBorder(border);
	}
	break;
    }
    case TK_CONFIG_RELIEF:
	result = Tk_NameOfRelief(*((int *)ptr));
	break;
    case TK_CONFIG_CURSOR:
    case TK_CONFIG_ACTIVE_CURSOR: {
	Tk_Cursor cursor = *((Tk_Cursor *)ptr);

	if (cursor != NULL) {
	    result = Tk_NameOfCursor(Tk_Display(tkwin), cursor);
	}
	break;
    }
    case TK_CONFIG_JUSTIFY:
	result = Tk_NameOfJustify(*((Tk_Justify *)ptr));
	break;
    case TK_CONFIG_ANCHOR:
	result = Tk_NameOfAnchor(*((Tk_Anchor *)ptr));
	break;
    case TK_CONFIG_CAP_STYLE:
	result = Tk_NameOfCapStyle(*((int *)ptr));
	break;
    case TK_CONFIG_JOIN_STYLE:
	result = Tk_NameOfJoinStyle(*((int *)ptr));
	break;
    case TK_CONFIG_PIXELS:
	if ((*(int *)ptr != INT_MIN) || !(specPtr->specFlags & (TK_CONFIG_NULL_OK|TCL_NULL_OK|1))) {
	    snprintf(buffer, 200, "%d", *((int *)ptr));
	    result = buffer;
	}
	break;
    case TK_CONFIG_MM:
	Tcl_PrintDouble(interp, *((double *)ptr), buffer);
	result = buffer;
	break;
    case TK_CONFIG_WINDOW: {
	tkwin = *((Tk_Window *)ptr);
	if (tkwin != NULL) {
	    result = Tk_PathName(tkwin);
	}
	break;
    }
    case TK_CONFIG_CUSTOM:
	result = specPtr->customPtr->printProc(specPtr->customPtr->clientData,
		tkwin, (char *)widgRec, specPtr->offset, freeProcPtr);
	break;
    default:
	result = "?? unknown type ??";
    }
    return result;
}

/*
 *----------------------------------------------------------------------
 *
 * Tk_ConfigureValue --
 *
 *	This function returns the current value of a configuration option for
 *	a widget.
 *
 * Results:
 *	The return value is a standard Tcl completion code (TCL_OK or
 *	TCL_ERROR). The interp's result will be set to hold either the value
 *	of the option given by argvName (if TCL_OK is returned) or an error
 *	message (if TCL_ERROR is returned).
 *
 * Side effects:
 *	None.
 *
 *----------------------------------------------------------------------
 */

int
Tk_ConfigureValue(
    Tcl_Interp *interp,		/* Interpreter for error reporting. */
    Tk_Window tkwin,		/* Window corresponding to widgRec. */
    const Tk_ConfigSpec *specs, /* Describes legal options. */
    void *widgRec,		/* Record whose fields contain current values
				 * for options. */
    const char *argvName,	/* Gives the command-line name for the option
				 * whose value is to be returned. */
    int flags)			/* Used to specify additional flags that must
				 * be present in config specs for them to be
				 * considered. */
{
    Tk_ConfigSpec *specPtr;
    int needFlags, hateFlags;
    Tcl_FreeProc *freeProc;
    const char *result;
    char buffer[200];

    needFlags = flags & ~(TK_CONFIG_USER_BIT - 1);
    if (Tk_Depth(tkwin) <= 1) {
	hateFlags = TK_CONFIG_COLOR_ONLY;
    } else {
	hateFlags = TK_CONFIG_MONO_ONLY;
    }

    /*
     * Get the build of the config for this interpreter.
     */

    specPtr = GetCachedSpecs(interp, specs);

    specPtr = FindConfigSpec(interp, specPtr, argvName, needFlags, hateFlags);
    if (specPtr == NULL) {
	return TCL_ERROR;
    }
    result = FormatConfigValue(interp, tkwin, specPtr, widgRec, buffer,
	    &freeProc);
    Tcl_SetObjResult(interp, Tcl_NewStringObj(result, TCL_INDEX_NONE));
    if (freeProc != NULL) {
	if (freeProc == TCL_DYNAMIC) {
	    ckfree((char *)result);
	} else {
	    freeProc((char *)result);
	}
    }
    return TCL_OK;
}

/*
 *----------------------------------------------------------------------
 *
 * Tk_FreeOptions --
 *
 *	Free up all resources associated with configuration options.
 *
 * Results:
 *	None.
 *
 * Side effects:
 *	Any resource in widgRec that is controlled by a configuration option
 *	(e.g. a Tk_3DBorder or XColor) is freed in the appropriate fashion.
 *
 * Notes:
 *	Since this is not looking anything up, this uses the static version of
 *	the config specs.
 *
 *----------------------------------------------------------------------
 */

void
Tk_FreeOptions(
    const Tk_ConfigSpec *specs,	/* Describes legal options. */
    void *widgRec,		/* Record whose fields contain current values
				 * for options. */
    Display *display,		/* X display; needed for freeing some
				 * resources. */
    int needFlags)		/* Used to specify additional flags that must
				 * be present in config specs for them to be
				 * considered. */
{
    const Tk_ConfigSpec *specPtr;
    char *ptr;

    for (specPtr = specs; specPtr->type != TK_CONFIG_END; specPtr++) {
	if ((specPtr->specFlags & needFlags) != needFlags) {
	    continue;
	}
	if (specPtr->offset < 0) {
	    continue;
	}
	ptr = (char *)widgRec + specPtr->offset;
	switch (specPtr->type) {
	case TK_CONFIG_STRING:
	    if (*((char **)ptr) != NULL) {
		ckfree(*((char **)ptr));
		*((char **)ptr) = NULL;
	    }
	    break;
	case TK_CONFIG_COLOR:
	    if (*((XColor **)ptr) != NULL) {
		Tk_FreeColor(*((XColor **)ptr));
		*((XColor **)ptr) = NULL;
	    }
	    break;
	case TK_CONFIG_FONT:
	    Tk_FreeFont(*((Tk_Font *)ptr));
	    *((Tk_Font *)ptr) = NULL;
	    break;
	case TK_CONFIG_BITMAP:
	    if (*((Pixmap *)ptr) != None) {
		Tk_FreeBitmap(display, *((Pixmap *)ptr));
		*((Pixmap *)ptr) = None;
	    }
	    break;
	case TK_CONFIG_BORDER:
	    if (*((Tk_3DBorder *)ptr) != NULL) {
		Tk_Free3DBorder(*((Tk_3DBorder *)ptr));
		*((Tk_3DBorder *)ptr) = NULL;
	    }
	    break;
	case TK_CONFIG_PIXELS:
	    if ((specPtr->specFlags & TK_CONFIG_OBJS) && (*((Tcl_Obj **)ptr) != NULL)) {
		Tcl_DecrRefCount(*((Tcl_Obj **)ptr));
		*((Tcl_Obj **)ptr) = NULL;
	    }
	    break;
	case TK_CONFIG_CURSOR:
	case TK_CONFIG_ACTIVE_CURSOR:
	    if (*((Tk_Cursor *)ptr) != NULL) {
		Tk_FreeCursor(display, *((Tk_Cursor *)ptr));
		*((Tk_Cursor *)ptr) = NULL;
	    }
	}
    }
}

/*
 *--------------------------------------------------------------
 *
 * GetCachedSpecs --
 *
 *	Returns a writable per-interpreter (and hence thread-local) copy of
 *	the given spec-table with (some of) the char* fields converted into
 *	Tk_Uid fields; this copy will be released when the interpreter
 *	terminates (during AssocData cleanup).
 *
 * Results:
 *	A pointer to the copied table.
 *
 * Notes:
 *	The conversion to Tk_Uid is only done the first time, when the table
 *	copy is taken. After that, the table is assumed to have Tk_Uids where
 *	they are needed. The time of deletion of the caches isn't very
 *	important unless you've got a lot of code that uses Tk_ConfigureWidget
 *	(or *Info or *Value} when the interpreter is being deleted.
 *
 *--------------------------------------------------------------
 */

static Tk_ConfigSpec *
GetCachedSpecs(
    Tcl_Interp *interp,		/* Interpreter in which to store the cache. */
    const Tk_ConfigSpec *staticSpecs)
				/* Value to cache a copy of; it is also used
				 * as a key into the cache. */
{
    Tk_ConfigSpec *cachedSpecs;
    Tcl_HashTable *specCacheTablePtr;
    Tcl_HashEntry *entryPtr;
    int isNew;

    /*
     * Get (or allocate if it doesn't exist) the hash table that the writable
     * copies of the widget specs are stored in. In effect, this is
     * self-initializing code.
     */

    specCacheTablePtr = (Tcl_HashTable *)
	    Tcl_GetAssocData(interp, "tkConfigSpec.threadTable", NULL);
    if (specCacheTablePtr == NULL) {
	specCacheTablePtr = (Tcl_HashTable *)ckalloc(sizeof(Tcl_HashTable));
	Tcl_InitHashTable(specCacheTablePtr, TCL_ONE_WORD_KEYS);
	Tcl_SetAssocData(interp, "tkConfigSpec.threadTable",
		DeleteSpecCacheTable, specCacheTablePtr);
    }

    /*
     * Look up or create the hash entry that the constant specs are mapped to,
     * which will have the writable specs as its associated value.
     */

    entryPtr = Tcl_CreateHashEntry(specCacheTablePtr, (char *) staticSpecs,
	    &isNew);
    if (isNew) {
	size_t entrySpace = sizeof(Tk_ConfigSpec);
	const Tk_ConfigSpec *staticSpecPtr;
	Tk_ConfigSpec *specPtr;

	/*
	 * OK, no working copy in this interpreter so copy. Need to work out
	 * how much space to allocate first.
	 */

	for (staticSpecPtr=staticSpecs; staticSpecPtr->type!=TK_CONFIG_END;
		staticSpecPtr++) {
	    entrySpace += sizeof(Tk_ConfigSpec);
	}

	/*
	 * Now allocate our working copy's space and copy over the contents
	 * from the origin.
	 */

	cachedSpecs = (Tk_ConfigSpec *)ckalloc(entrySpace);
	memcpy(cachedSpecs, staticSpecs, entrySpace);
	Tcl_SetHashValue(entryPtr, cachedSpecs);

	/*
	 * Finally, go through and replace database names, database classes
	 * and default values with Tk_Uids. This is the bit that has to be
	 * per-thread.
	 */

	for (specPtr=cachedSpecs; specPtr->type!=TK_CONFIG_END; specPtr++) {
	    if (specPtr->argvName != NULL) {
		if (specPtr->dbName != NULL) {
		    specPtr->dbName = Tk_GetUid(specPtr->dbName);
		}
		if (specPtr->dbClass != NULL) {
		    specPtr->dbClass = Tk_GetUid(specPtr->dbClass);
		}
		if (specPtr->defValue != NULL) {
		    specPtr->defValue = Tk_GetUid(specPtr->defValue);
		}
	    }
	}
    } else {
	cachedSpecs = (Tk_ConfigSpec *)Tcl_GetHashValue(entryPtr);
    }

    return cachedSpecs;
}

/*
 *--------------------------------------------------------------
 *
 * DeleteSpecCacheTable --
 *
 *	Delete the per-interpreter copy of all the Tk_ConfigSpec tables which
 *	were stored in the interpreter's assoc-data store.
 *
 * Results:
 *	None
 *
 * Side effects:
 *	None (does *not* use any Tk API).
 *
 *--------------------------------------------------------------
 */

static void
DeleteSpecCacheTable(
    void *clientData,
    TCL_UNUSED(Tcl_Interp *))
{
    Tcl_HashTable *tablePtr = (Tcl_HashTable *)clientData;
    Tcl_HashEntry *entryPtr;
    Tcl_HashSearch search;

    for (entryPtr = Tcl_FirstHashEntry(tablePtr,&search); entryPtr != NULL;
	    entryPtr = Tcl_NextHashEntry(&search)) {
	/*
	 * Someone else deallocates the Tk_Uids themselves.
	 */

	ckfree(Tcl_GetHashValue(entryPtr));
    }
    Tcl_DeleteHashTable(tablePtr);
    ckfree(tablePtr);
}

/*
 * Local Variables:
 * mode: c
 * c-basic-offset: 4
 * fill-column: 78
 * End:
 */<|MERGE_RESOLUTION|>--- conflicted
+++ resolved
@@ -354,13 +354,8 @@
 	nullValue = 1;
     }
 
-<<<<<<< HEAD
     if ((specPtr->specFlags & TK_CONFIG_OBJS) && (specPtr->type != TK_CONFIG_PIXELS)) {
 	/* Prevent surprises for other options than TK_CONFIG_PIXELS */
-=======
-    if (specPtr->specFlags & TK_CONFIG_OBJS) {
-	/* Prevent surprises, TK_CONFIG_OBJS is not supported yet */
->>>>>>> dbbdf63c
 	Tcl_AppendResult(interp, "TK_CONFIG_OBJS not supported", (char *)NULL);
 	return TCL_ERROR;
     }
