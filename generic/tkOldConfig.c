--- conflicted
+++ resolved
@@ -14,25 +14,11 @@
 
 #include "tkInt.h"
 
-/*
-<<<<<<< HEAD
- * Values for "flags" field of Tk_ConfigSpec structures. Be sure to coordinate
- * these values with those defined in tk.h (TK_CONFIG_COLOR_ONLY, etc.) There
- * must not be overlap!
- *
- * INIT -		Non-zero means (char *) things have been converted to
- *			Tk_Uid's.
- */
-
-#define INIT		0x20
-
 #ifndef TK_CONFIG_OPTION_SPECIFIED
 #  define TK_CONFIG_OPTION_SPECIFIED      (1 << 4)
 #endif
 
 /*
-=======
->>>>>>> 6e2e1a02
  * Forward declarations for functions defined later in this file:
  */
 
