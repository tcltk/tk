/*
 * tkTextMark.c --
 *
 *	This file contains the functions that implement marks for text
 *	widgets.
 *
 * Copyright © 1994 The Regents of the University of California.
 * Copyright © 1994-1997 Sun Microsystems, Inc.
 * Copyright © 2015-2017 Gregor Cramer
 *
 * See the file "license.terms" for information on usage and redistribution of
 * this file, and for a DISCLAIMER OF ALL WARRANTIES.
 */

#include "tkInt.h"
#include "tkText.h"
#include "tkAlloc.h"
#include "tk3d.h"
#include <assert.h>

#if HAVE_INTTYPES_H
# include <inttypes.h>
#elif defined(_WIN32) || defined(_WIN64)
/* work-around for ancient MSVC versions */
# define PRIx64 "I64x"
# define PRIx32 "x"
#else
# error "configure failed - can't include inttypes.h"
#endif

#ifndef MAX
# define MAX(a,b) ((a) < (b) ? b : a)
#endif
#ifndef MIN
# define MIN(a,b) ((a) < (b) ? a : b)
#endif

#ifdef NDEBUG
# define DEBUG(expr)
#else
# define DEBUG(expr) expr
#endif

/*
 * Forward references for functions defined in this file:
 */

static void		InsertUndisplayProc(TkText *textPtr, TkTextDispChunk *chunkPtr);
static int		MarkDeleteProc(TkSharedText *sharedTextPtr, TkTextSegment *segPtr, int flags);
static Tcl_Obj *	MarkInspectProc(const TkSharedText *sharedTextPtr, const TkTextSegment *segPtr);
static int		MarkRestoreProc(TkSharedText *sharedTextPtr, TkTextSegment *segPtr);
static void		MarkCheckProc(const TkSharedText *sharedTextPtr, const TkTextSegment *segPtr);
static int		MarkLayoutProc(const TkTextIndex *indexPtr,
			    TkTextSegment *segPtr, int offset, int maxX,
			    int maxChars, int noCharsYet, TkWrapMode wrapMode,
			    TkTextSpaceMode spaceMode, TkTextDispChunk *chunkPtr);
static int		MarkFindNext(Tcl_Interp *interp, TkText *textPtr, int discardSpecial,
			    Tcl_Obj* indexObj, const char *pattern, int forward);
static void		ChangeGravity(TkSharedText *sharedTextPtr, TkText *textPtr,
			    TkTextSegment *markPtr, const Tk_SegType *newTypePtr,
			    TkTextUndoInfo *redoInfo);
static struct TkTextSegment *SetMark(struct TkText *textPtr, const char *name,
			    const Tk_SegType *typePtr, TkTextIndex *indexPtr);
static void		UnsetMark(TkSharedText *sharedTextPtr, TkTextSegment *markPtr,
			    TkTextUndoInfo *redoInfo);
static void		ReactivateMark(TkSharedText *sharedTextPtr, TkTextSegment *markPtr);

static const TkTextDispChunkProcs layoutInsertProcs = {
    TEXT_DISP_CURSOR,		/* type */
    TkrTextInsertDisplayProc,	/* displayProc */
    InsertUndisplayProc,	/* undisplayProc */
    NULL,	                /* measureProc */
    NULL,		        /* bboxProc */
};
/*
 * We need some private undo/redo stuff.
 */

static void UndoToggleGravityPerform(TkSharedText *, TkTextUndoInfo *, TkTextUndoInfo *, int);
static void UndoSetMarkPerform(TkSharedText *, TkTextUndoInfo *, TkTextUndoInfo *, int);
static void RedoSetMarkPerform(TkSharedText *, TkTextUndoInfo *, TkTextUndoInfo *, int);
static void UndoMoveMarkPerform(TkSharedText *, TkTextUndoInfo *, TkTextUndoInfo *, int);
static void UndoToggleGravityDestroy(TkSharedText *, TkTextUndoToken *, int);
static void UndoSetMarkDestroy(TkSharedText *, TkTextUndoToken *, int);
static void RedoSetMarkDestroy(TkSharedText *, TkTextUndoToken *, int);
static void UndoMoveMarkDestroy(TkSharedText *, TkTextUndoToken *, int);
static void UndoMarkGetRange(const TkSharedText *, const TkTextUndoToken *,
	TkTextIndex *, TkTextIndex *);
static void RedoSetMarkGetRange(const TkSharedText *, const TkTextUndoToken *,
	TkTextIndex *, TkTextIndex *);
static void RedoMoveMarkGetRange(const TkSharedText *, const TkTextUndoToken *,
	TkTextIndex *, TkTextIndex *);
static Tcl_Obj *UndoToggleGravityGetCommand(const TkSharedText *, const TkTextUndoToken *);
static Tcl_Obj *UndoSetMarkGetCommand(const TkSharedText *, const TkTextUndoToken *);
static Tcl_Obj *UndoToggleGravityInspect(const TkSharedText *, const TkTextUndoToken *);
static Tcl_Obj *UndoSetMarkInspect(const TkSharedText *, const TkTextUndoToken *);

static const Tk_UndoType undoTokenToggleGravityType = {
    TK_TEXT_UNDO_MARK_GRAVITY,	/* action */
    UndoToggleGravityGetCommand,/* commandProc */
    UndoToggleGravityPerform,	/* undoProc */
    UndoToggleGravityDestroy,	/* destroyProc */
    UndoMarkGetRange,		/* rangeProc */
    UndoToggleGravityInspect	/* inspectProc */
};

static const Tk_UndoType redoTokenToggleGravityType = {
    TK_TEXT_REDO_MARK_GRAVITY,	/* action */
    UndoToggleGravityGetCommand,/* commandProc */
    UndoToggleGravityPerform,	/* undoProc */
    UndoToggleGravityDestroy,	/* destroyProc */
    UndoMarkGetRange,		/* rangeProc */
    UndoToggleGravityInspect	/* inspectProc */
};

static const Tk_UndoType undoTokenSetMarkType = {
    TK_TEXT_UNDO_MARK_SET,	/* action */
    UndoSetMarkGetCommand,	/* commandProc */
    UndoSetMarkPerform,		/* undoProc */
    UndoSetMarkDestroy,		/* destroyProc */
    UndoMarkGetRange,		/* rangeProc */
    UndoSetMarkInspect		/* inspectProc */
};

static const Tk_UndoType redoTokenSetMarkType = {
    TK_TEXT_REDO_MARK_SET,	/* action */
    UndoSetMarkGetCommand,	/* commandProc */
    RedoSetMarkPerform,		/* undoProc */
    RedoSetMarkDestroy,		/* destroyProc */
    RedoSetMarkGetRange,	/* rangeProc */
    UndoSetMarkInspect		/* inspectProc */
};

static const Tk_UndoType undoTokenMoveMarkType = {
    TK_TEXT_UNDO_MARK_MOVE,	/* action */
    UndoSetMarkGetCommand,	/* commandProc */
    UndoMoveMarkPerform,	/* undoProc */
    UndoMoveMarkDestroy,	/* destroyProc */
    RedoMoveMarkGetRange,	/* rangeProc */
    UndoSetMarkInspect		/* inspectProc */
};

static const Tk_UndoType redoTokenMoveMarkType = {
    TK_TEXT_REDO_MARK_MOVE,	/* action */
    UndoSetMarkGetCommand,	/* commandProc */
    UndoMoveMarkPerform,	/* undoProc */
    UndoMoveMarkDestroy,	/* destroyProc */
    RedoMoveMarkGetRange,	/* rangeProc */
    UndoSetMarkInspect		/* inspectProc */
};

typedef struct UndoTokenToggleMark {
    const Tk_UndoType *undoType;
    TkTextSegment *markPtr;
} UndoTokenToggleMark;

typedef struct UndoTokenToggleIndex {
    const Tk_UndoType *undoType;
    TkTextSegment *markPtr;
} UndoTokenToggleIndex;

/* derivation of UndoTokenToggleMark */
typedef struct UndoTokenToggleGravity {
    const Tk_UndoType *undoType;
    TkTextSegment *markPtr;
} UndoTokenToggleGravity;

/* derivation of UndoTokenToggleMark */
typedef struct UndoTokenSetMark {
    const Tk_UndoType *undoType;
    TkTextSegment *markPtr;
} UndoTokenSetMark;

/* derivation of UndoTokenSetMark */
typedef struct RedoTokenSetMark {
    const Tk_UndoType *undoType;
    TkTextSegment *markPtr;
    TkTextUndoIndex index;
} RedoTokenSetMark;

/* derivation of UndoTokenSetMark */
typedef struct UndoTokenMoveMark {
    const Tk_UndoType *undoType;
    TkTextSegment *markPtr;
    TkTextUndoIndex index;
} UndoTokenMoveMark;

/*
 * The following structures declare the "mark" segment types. There are
 * actually two types for marks, one with left gravity and one with right
 * gravity. They are identical except for their gravity property.
 */

const Tk_SegType tkTextRightMarkType = {
    "mark",		/* name */
    SEG_GROUP_MARK,	/* group */
    GRAVITY_RIGHT,	/* gravity */
    MarkDeleteProc,	/* deleteProc */
    MarkRestoreProc,	/* restoreProc */
    MarkLayoutProc,	/* layoutProc */
    MarkCheckProc,	/* checkProc */
    MarkInspectProc	/* inspectProc */
};

const Tk_SegType tkTextLeftMarkType = {
    "mark",		/* name */
    SEG_GROUP_MARK,	/* group */
    GRAVITY_LEFT,	/* gravity */
    MarkDeleteProc,	/* deleteProc */
    MarkRestoreProc,	/* restoreProc */
    MarkLayoutProc,	/* layoutProc */
    MarkCheckProc,	/* checkProc */
    MarkInspectProc	/* inspectProc */
};

/*
 * Pointer to int, for some portable pointer hacks - it's guaranteed that
 * 'uintptr_t' and 'void *' are convertible in both directions (C99 7.18.1.4).
 */

typedef union {
    void *ptr;
    uintptr_t flag;
} __ptr_to_int;

#define MARK_POINTER(ptr)	(((__ptr_to_int *) &ptr)->flag |= (uintptr_t) 1)
#define UNMARK_POINTER(ptr)	(((__ptr_to_int *) &ptr)->flag &= ~(uintptr_t) 1)
#define POINTER_IS_MARKED(ptr)	(((__ptr_to_int *) &ptr)->flag & (uintptr_t) 1)

#define IS_PRESERVED(seg)	POINTER_IS_MARKED(seg->body.mark.ptr)
#define MAKE_PRESERVED(seg)	MARK_POINTER(seg->body.mark.ptr)

#define GET_POINTER(ptr)	((void *) (((__ptr_to_int *) &ptr)->flag & ~(uintptr_t) 1))

#define GET_NAME(seg)		((char *) GET_POINTER(seg->body.mark.ptr))
#define GET_HPTR(seg)		((Tcl_HashEntry *) seg->body.mark.ptr)
#define PTR_TO_INT(ptr)		((uintptr_t) ptr)

#ifndef NDEBUG

# undef GET_HPTR
# undef GET_NAME

static Tcl_HashEntry *GET_HPTR(const TkTextSegment *markPtr)
{ assert(!IS_PRESERVED(markPtr)); return (Tcl_HashEntry *) markPtr->body.mark.ptr; }

static char *GET_NAME(const TkTextSegment *markPtr)
{ assert(IS_PRESERVED(markPtr)); return (char *) GET_POINTER(markPtr->body.mark.ptr); }

#endif /* NDEBUG */

DEBUG_ALLOC(extern unsigned tkTextCountNewSegment);
DEBUG_ALLOC(extern unsigned tkTextCountDestroySegment);
DEBUG_ALLOC(extern unsigned tkTextCountNewUndoToken);
DEBUG_ALLOC(extern unsigned tkTextCountDestroyUndoToken);

/*
 * Some functions for the undo/redo mechanism.
 */

static Tcl_Obj *
AppendName(
    Tcl_Obj *objPtr,
    const TkSharedText *sharedTextPtr,
    const TkTextSegment *markPtr)
{
    const char *name;

    if (IS_PRESERVED(markPtr)) {
	name = GET_NAME(markPtr);
    } else {
	name = TkTextMarkName(sharedTextPtr, NULL, markPtr);
    }
    assert(name);
    Tcl_ListObjAppendElement(NULL, objPtr, Tcl_NewStringObj(name, -1));
    return objPtr;
}

static Tcl_Obj *
UndoToggleGravityGetCommand(
    TCL_UNUSED(const TkSharedText *),
    TCL_UNUSED(const TkTextUndoToken *))
{
    Tcl_Obj *objPtr = Tcl_NewObj();

    Tcl_ListObjAppendElement(NULL, objPtr, Tcl_NewStringObj("mark", -1));
    Tcl_ListObjAppendElement(NULL, objPtr, Tcl_NewStringObj("gravity", -1));
    return objPtr;
}

static Tcl_Obj *
UndoToggleGravityInspect(
    const TkSharedText *sharedTextPtr,
    const TkTextUndoToken *item)
{
    const UndoTokenToggleGravity *token = (const UndoTokenToggleGravity *) item;
    return AppendName(UndoToggleGravityGetCommand(sharedTextPtr, item), sharedTextPtr, token->markPtr);
}

static void
UndoToggleGravityPerform(
    TkSharedText *sharedTextPtr,
    TkTextUndoInfo *undoInfo,
    TkTextUndoInfo *redoInfo,
    int isRedo)
{
    UndoTokenToggleGravity *token = (UndoTokenToggleGravity *) undoInfo->token;
    const Tk_SegType *newTypePtr;
    const Tk_SegType *oldTypePtr;

    assert(!token->markPtr->body.mark.changePtr);

    oldTypePtr = token->markPtr->typePtr;
    newTypePtr = (oldTypePtr == &tkTextRightMarkType) ? &tkTextLeftMarkType : &tkTextRightMarkType;
    ChangeGravity(sharedTextPtr, NULL, token->markPtr, newTypePtr, NULL);

    if (redoInfo) {
	redoInfo->token = undoInfo->token;
	redoInfo->token->undoType = isRedo ? &undoTokenToggleGravityType : &redoTokenToggleGravityType;
    }
}

static void
UndoToggleGravityDestroy(
    TkSharedText *sharedTextPtr,
    TkTextUndoToken *item,
    int reused)
{
    assert(!((UndoTokenToggleGravity *) item)->markPtr->body.mark.changePtr);

    if (!reused) {
	UndoTokenToggleGravity *token = (UndoTokenToggleGravity *) item;
	MarkDeleteProc(sharedTextPtr, token->markPtr, DELETE_MARKS);
    }
}

static void
UndoMoveMarkPerform(
    TkSharedText *sharedTextPtr,
    TkTextUndoInfo *undoInfo,
    TkTextUndoInfo *redoInfo,
    int isRedo)
{
    UndoTokenMoveMark *token = (UndoTokenMoveMark *) undoInfo->token;
    TkTextUndoIndex index = token->index;

    assert(!token->markPtr->body.mark.changePtr);

    if (redoInfo) {
	TkBTreeMakeUndoIndex(sharedTextPtr, token->markPtr, &index);
	token->index = index;
	redoInfo->token = undoInfo->token;
	redoInfo->token->undoType = isRedo ? &undoTokenMoveMarkType : &redoTokenMoveMarkType;
    }

    TkBTreeUnlinkSegment(sharedTextPtr, token->markPtr);
    TkBTreeReInsertSegment(sharedTextPtr, &index, token->markPtr);
}

static void
UndoMoveMarkDestroy(
    TkSharedText *sharedTextPtr,
    TkTextUndoToken *item,
    int reused)
{
    assert(!((UndoTokenMoveMark *) item)->markPtr->body.mark.changePtr);

    if (!reused) {
	UndoTokenMoveMark *token = (UndoTokenMoveMark *) item;
	MarkDeleteProc(sharedTextPtr, token->markPtr, DELETE_MARKS);
    }
}

static Tcl_Obj *
UndoSetMarkGetCommand(
    TCL_UNUSED(const TkSharedText *),
    const TkTextUndoToken *item)
{
    const UndoTokenSetMark *token = (const UndoTokenSetMark *) item;
    const char *operation = POINTER_IS_MARKED(token->markPtr) ? "unset" : "set";
    Tcl_Obj *objPtr = Tcl_NewObj();

    Tcl_ListObjAppendElement(NULL, objPtr, Tcl_NewStringObj("mark", -1));
    Tcl_ListObjAppendElement(NULL, objPtr, Tcl_NewStringObj(operation, -1));
    return objPtr;
}

static Tcl_Obj *
UndoSetMarkInspect(
    const TkSharedText *sharedTextPtr,
    const TkTextUndoToken *item)
{
    const UndoTokenSetMark *token = (const UndoTokenSetMark *) item;
    const TkTextSegment *markPtr = (const TkTextSegment *)GET_POINTER(token->markPtr);
    Tcl_Obj *objPtr = UndoSetMarkGetCommand(sharedTextPtr, item);

    objPtr = AppendName(objPtr, sharedTextPtr, markPtr);

    if (!POINTER_IS_MARKED(token->markPtr)) {
	const char *gravity = (markPtr->typePtr == &tkTextLeftMarkType) ? "left" : "right";
	Tcl_ListObjAppendElement(NULL, objPtr, Tcl_NewStringObj(gravity, -1));
    }

    return objPtr;
}

static void
UndoSetMarkPerform(
    TkSharedText *sharedTextPtr,
    TkTextUndoInfo *undoInfo,
    TkTextUndoInfo *redoInfo,
    int isRedo)
{
    const UndoTokenSetMark *token = (const UndoTokenSetMark *) undoInfo->token;
    TkTextSegment *markPtr = (TkTextSegment *)GET_POINTER(token->markPtr);

    assert(!markPtr->body.mark.changePtr);
    UnsetMark(sharedTextPtr, markPtr, redoInfo);
    if (redoInfo && !isRedo) {
	UNMARK_POINTER(((RedoTokenSetMark *) redoInfo->token)->markPtr);
    }
}

static void
UndoSetMarkDestroy(
    TkSharedText *sharedTextPtr,
    TkTextUndoToken *item,
    TCL_UNUSED(int))
{
    UndoTokenSetMark *token = (UndoTokenSetMark *) item;
    TkTextSegment *markPtr = (TkTextSegment *)GET_POINTER(token->markPtr);

    assert(!markPtr->body.mark.changePtr);

    MarkDeleteProc(sharedTextPtr, markPtr, DELETE_CLEANUP);
}

static void
RedoSetMarkPerform(
    TkSharedText *sharedTextPtr,
    TkTextUndoInfo *undoInfo,
    TkTextUndoInfo *redoInfo,
    TCL_UNUSED(int))
{
    RedoTokenSetMark *token = (RedoTokenSetMark *) undoInfo->token;
    TkTextSegment *markPtr = (TkTextSegment *)GET_POINTER(token->markPtr);

    assert(!markPtr->body.mark.changePtr);
    assert(TkTextIsNormalMark(markPtr));

    if (IS_PRESERVED(markPtr)) {
	ReactivateMark(sharedTextPtr, markPtr);
	sharedTextPtr->numMarks += 1;
    }

    TkBTreeReInsertSegment(sharedTextPtr, &token->index, markPtr);
    markPtr->refCount += 1;

    if (redoInfo) {
	UndoTokenSetMark *redoToken;

	redoToken = (UndoTokenSetMark *)malloc(sizeof(UndoTokenSetMark));
	redoToken->markPtr = token->markPtr;
	redoToken->undoType = &undoTokenSetMarkType;
	redoInfo->token = (TkTextUndoToken *) redoToken;
	DEBUG_ALLOC(tkTextCountNewUndoToken++);
	markPtr->refCount += 1;
    }
}

static void
RedoSetMarkDestroy(
    TkSharedText *sharedTextPtr,
    TkTextUndoToken *item,
    TCL_UNUSED(int))
{
    RedoTokenSetMark *token = (RedoTokenSetMark *) item;
    TkTextSegment *markPtr = (TkTextSegment *)GET_POINTER(token->markPtr);

    assert(!markPtr->body.mark.changePtr);
    MarkDeleteProc(sharedTextPtr, markPtr, DELETE_MARKS);
}

static void
UndoMarkGetRange(
    const TkSharedText *sharedTextPtr,
    const TkTextUndoToken *item,
    TkTextIndex *startIndex,
    TkTextIndex *endIndex)
{
    const UndoTokenToggleMark *token = (UndoTokenToggleMark *) item;

    TkTextIndexClear2(startIndex, NULL, sharedTextPtr->tree);
    TkTextIndexSetSegment(startIndex, (TkTextSegment *)GET_POINTER(token->markPtr));
    *endIndex = *startIndex;
}

static void
RedoSetMarkGetRange(
    const TkSharedText *sharedTextPtr,
    const TkTextUndoToken *item,
    TkTextIndex *startIndex,
    TkTextIndex *endIndex)
{
    RedoTokenSetMark *token = (RedoTokenSetMark *) item;
    TkBTreeUndoIndexToIndex(sharedTextPtr, &token->index, startIndex);
    *endIndex = *startIndex;
}

static void
RedoMoveMarkGetRange(
    const TkSharedText *sharedTextPtr,
    const TkTextUndoToken *item,
    TkTextIndex *startIndex,
    TkTextIndex *endIndex)
{
    UndoTokenMoveMark *token = (UndoTokenMoveMark *) item;
    TkTextSegment *markPtr = (TkTextSegment *)GET_POINTER(token->markPtr);

    TkBTreeUndoIndexToIndex(sharedTextPtr, &token->index, startIndex);
    TkTextIndexClear2(endIndex, NULL, sharedTextPtr->tree);
    TkTextIndexSetSegment(endIndex, markPtr);
}

/*
 *--------------------------------------------------------------
 *
 * TkTextMarkCmd --
 *
 *	This function is invoked to process the "mark" options of the widget
 *	command for text widgets. See the user documentation for details on
 *	what it does.
 *
 * Results:
 *	A standard Tcl result.
 *
 * Side effects:
 *	See the user documentation.
 *
 *--------------------------------------------------------------
 */

static int
SetResultNoMarkNamed(Tcl_Interp *interp, const char *name) {
    Tcl_SetObjResult(interp, Tcl_ObjPrintf("there is no mark named \"%s\"", name));
    Tcl_SetErrorCode(interp, "TK", "LOOKUP", "TEXT_MARK", name, NULL);
    return TCL_ERROR;
}

int
TkTextMarkCmd(
    TkText *textPtr,		/* Information about text widget. */
    Tcl_Interp *interp,		/* Current interpreter. */
<<<<<<< HEAD
    int objc,			/* Number of arguments. */
    Tcl_Obj *const objv[])	/* Argument objects. Someone else has already parsed this command
    				 * enough to know that objv[1] is "mark". */
=======
    Tcl_Size objc,			/* Number of arguments. */
    Tcl_Obj *const objv[])	/* Argument objects. Someone else has already
				 * parsed this command enough to know that
				 * objv[1] is "mark". */
>>>>>>> a05dc9b1
{
    Tcl_HashEntry *hPtr;
    TkTextSegment *markPtr;
    Tcl_HashSearch search;
    TkTextIndex index;
    const Tk_SegType *newTypePtr;
    int optionIndex;
    static const char *const markOptionStrings[] = {
	"compare", "exists", "generate", "gravity", "names", "next", "previous",
	"set", "unset", NULL
    };
    enum markOptions {
	MARK_COMPARE, MARK_EXISTS, MARK_GENERATE, MARK_GRAVITY, MARK_NAMES, MARK_NEXT, MARK_PREVIOUS,
	MARK_SET, MARK_UNSET
    };

    if (objc + 1 < 4) {
	Tcl_WrongNumArgs(interp, 2, objv, "option ?arg ...?");
	return TCL_ERROR;
    }

    if (Tcl_GetIndexFromObjStruct(interp, objv[2], markOptionStrings,
	    sizeof(char *), "mark option", 0, &optionIndex) != TCL_OK) {
	return TCL_ERROR;
    }

    switch ((enum markOptions) optionIndex) {
    case MARK_COMPARE: {
	TkTextSegment *markPtr1, *markPtr2;
	int relation, value;

	if (objc != 5) {
	    Tcl_WrongNumArgs(interp, 2, objv, "markName1 op markName2");
	    return TCL_ERROR;
	}
	if (!(markPtr1 = TkTextFindMark(textPtr, Tcl_GetString(objv[2])))) {
	    Tcl_SetObjResult(interp, Tcl_ObjPrintf("bad comparison operand \"%s\": "
		    "must be an existing mark", Tcl_GetString(objv[2])));
	    Tcl_SetErrorCode(interp, "TK", "VALUE", "MARK_COMPARISON", NULL);
	    return TCL_ERROR;
	}
	if (!(markPtr2 = TkTextFindMark(textPtr, Tcl_GetString(objv[4])))) {
	    Tcl_SetObjResult(interp, Tcl_ObjPrintf("bad comparison operand \"%s\": "
		    "must be an existing mark", Tcl_GetString(objv[4])));
	    Tcl_SetErrorCode(interp, "TK", "VALUE", "MARK_COMPARISON", NULL);
	    return TCL_ERROR;
	}

	if (markPtr1 == markPtr2) {
	    relation = 0;
	} else {
	    TkTextIndex index1, index2;

	    TkTextIndexClear(&index1, textPtr);
	    TkTextIndexClear(&index2, textPtr);
	    TkTextIndexSetSegment(&index1, markPtr1);
	    TkTextIndexSetSegment(&index2, markPtr2);
	    relation = TkTextIndexCompare(&index1, &index2);

	    if (relation == 0) {
		TkTextSegment *segPtr = markPtr1->nextPtr;

		while (segPtr && segPtr != markPtr2 && segPtr->size == 0) {
		    segPtr = segPtr->nextPtr;
		}
		relation = (segPtr == markPtr2) ? -1 : +1;
	    }
	}

	value = TkTextTestRelation(interp, relation, Tcl_GetString(objv[3]));
	if (value == -1) {
	    return TCL_ERROR;
	}
	Tcl_SetObjResult(interp, Tcl_NewBooleanObj(value));
	break;
    }
    case MARK_EXISTS: {
	if (objc != 4) {
	    Tcl_WrongNumArgs(interp, 3, objv, "markName");
	    return TCL_ERROR;
	}
	Tcl_SetObjResult(interp, Tcl_NewBooleanObj(!!TkTextFindMark(textPtr, Tcl_GetString(objv[3]))));
	break;
    }
    case MARK_GENERATE: {
	TkTextSegment *markPtr1;
	TkTextIndex index1;
	char uniqName[100];

	TkTextIndexClear(&index1, textPtr);
	TkTextIndexSetSegment(&index1, textPtr->startMarker);
	/* IMPORTANT NOTE: ensure fixed length (depending on pointer size) */
	snprintf(uniqName, sizeof(uniqName),
#ifdef TK_IS_64_BIT_ARCH
	    "##ID##0x%016" PRIx64 "##0x%016" PRIx64 "##%08u##", /* we're on a real 64-bit system */
	    (uint64_t) textPtr, (uint64_t) textPtr->sharedTextPtr, ++textPtr->uniqueIdCounter
#else /* if defined(TK_IS_32_BIT_ARCH) */
	    "##ID##0x%08" PRIx32 "##0x%08" PRIx32 "##%08u##",   /* we're most likely on a 32-bit system */
	    (uint32_t) textPtr, (uint32_t) textPtr->sharedTextPtr, ++textPtr->uniqueIdCounter
#endif /* TK_IS_64_BIT_ARCH */
	);
	assert(!TkTextFindMark(textPtr, uniqName));
    	markPtr1 = TkTextMakeMark(textPtr, uniqName);
    	markPtr1->privateMarkFlag = 1;
	textPtr->sharedTextPtr->numMarks -= 1; /* take back counting */
	textPtr->sharedTextPtr->numPrivateMarks += 1;
	TkBTreeLinkSegment(textPtr->sharedTextPtr, markPtr1, &index1);
	Tcl_SetObjResult(textPtr->interp, Tcl_NewStringObj(uniqName, -1));
	break;
    }
    case MARK_GRAVITY: {
	Tcl_Size length;
	const char *str;

	if (objc < 4 || objc > 5) {
	    Tcl_WrongNumArgs(interp, 3, objv, "markName ?gravity?");
	    return TCL_ERROR;
	}
	str = Tcl_GetStringFromObj(objv[3], &length);
	if (strcmp(str, "insert") == 0) {
	    markPtr = textPtr->insertMarkPtr;
	} else if (strcmp(str, "current") == 0) {
	    markPtr = textPtr->currentMarkPtr;
	} else {
	    if (!(hPtr = Tcl_FindHashEntry(&textPtr->sharedTextPtr->markTable, str))) {
		return SetResultNoMarkNamed(interp, Tcl_GetString(objv[3]));
	    }
	    markPtr = (TkTextSegment *)Tcl_GetHashValue(hPtr);
	}
	if (objc == 4) {
	    const char *typeStr;
	    typeStr = markPtr->typePtr == &tkTextRightMarkType ? "right" : "left";
	    Tcl_SetObjResult(interp, Tcl_NewStringObj(typeStr, -1));
	    return TCL_OK;
	}
	str = Tcl_GetStringFromObj(objv[4], &length);
	if (strncmp(str, "left", length) == 0) {
	    newTypePtr = &tkTextLeftMarkType;
	} else if (strncmp(str, "right", length) == 0) {
	    newTypePtr = &tkTextRightMarkType;
	} else {
	    Tcl_SetObjResult(interp, Tcl_ObjPrintf(
		    "bad mark gravity \"%s\": must be left or right", str));
	    Tcl_SetErrorCode(interp, "TK", "VALUE", "MARK_GRAVITY", NULL);
	    return TCL_ERROR;
	}
	/*
	 * We have to force the re-insertion of the mark when steadyMarks is not enabled.
	 */

	if (markPtr->typePtr != newTypePtr || !textPtr->sharedTextPtr->steadyMarks) {
	    TkTextUndoInfo undoInfo;
	    TkTextUndoInfo *undoInfoPtr = NULL;

	    if (textPtr->sharedTextPtr->steadyMarks
		    && TkTextIsNormalMark(markPtr)
		    && !TkTextUndoUndoStackIsFull(textPtr->sharedTextPtr->undoStack)) {
		undoInfoPtr = &undoInfo;
	    }
	    ChangeGravity(textPtr->sharedTextPtr, textPtr, markPtr, newTypePtr, undoInfoPtr);
	}
	break;
    }
    case MARK_NAMES: {
	int discardSpecial = 0;
	int numArgs = 3;
	const char *pattern;
	Tcl_Obj *resultObj;

	if (objc > 4 && *Tcl_GetString(objv[3]) == '-') {
	    if (strcmp(Tcl_GetString(objv[3]), "-discardspecial") == 0) {
		discardSpecial = 1;
		numArgs = 4;
	    } else {
		Tcl_SetObjResult(interp, Tcl_ObjPrintf(
			"bad option \"%s\": must be -discardspecial", Tcl_GetString(objv[3])));
		Tcl_SetErrorCode(interp, "TK", "TEXT", "BAD_OPTION", NULL);
		return TCL_ERROR;
	    }
	}

	if (objc != numArgs && objc != numArgs + 1) {
	    Tcl_WrongNumArgs(interp, 3, objv, "?-discardspecial? ?pattern?");
	    return TCL_ERROR;
	}

	pattern = objc > numArgs ? Tcl_GetString(objv[numArgs]) : NULL;
	resultObj = Tcl_NewObj();

	if (!discardSpecial && (!pattern || Tcl_StringMatch("insert", pattern))) {
	    Tcl_ListObjAppendElement(NULL, resultObj, Tcl_NewStringObj("insert", -1));
	}
	if (!discardSpecial && (!pattern || Tcl_StringMatch("current", pattern))) {
	    Tcl_ListObjAppendElement(NULL, resultObj, Tcl_NewStringObj("current", -1));
	}

	for (hPtr = Tcl_FirstHashEntry(&textPtr->sharedTextPtr->markTable, &search);
		hPtr;
		hPtr = Tcl_NextHashEntry(&search)) {
	    TkTextSegment *markPtr1 = (TkTextSegment *)Tcl_GetHashValue(hPtr);

	    if (!markPtr1->privateMarkFlag && !markPtr1->startEndMarkFlag) {
		const char *name = (const char *)Tcl_GetHashKey(&textPtr->sharedTextPtr->markTable, hPtr);

		if (!pattern || Tcl_StringMatch(name, pattern)) {
		    Tcl_ListObjAppendElement(NULL, resultObj, Tcl_NewStringObj(name, -1));
		}
	    }
	}

	Tcl_SetObjResult(interp, resultObj);
	break;
    }
    case MARK_NEXT: {
	int discardSpecial = 0;
	int numArgs = 4;
	const char *pattern;

	if (objc > 4 && *Tcl_GetString(objv[3]) == '-') {
	    if (strcmp(Tcl_GetString(objv[3]), "-discardspecial") == 0) {
		discardSpecial = 1;
		numArgs = 5;
	    } else {
		Tcl_SetObjResult(interp, Tcl_ObjPrintf(
			"bad option \"%s\": must be -discardspecial", Tcl_GetString(objv[3])));
		Tcl_SetErrorCode(interp, "TK", "TEXT", "BAD_OPTION", NULL);
		return TCL_ERROR;
	    }
	}

	if (objc != numArgs && objc != numArgs + 1) {
	    Tcl_WrongNumArgs(interp, 3, objv, "?-discardspecial? index ?pattern?");
	    return TCL_ERROR;
	}

	pattern = objc > numArgs ? Tcl_GetString(objv[numArgs]) : NULL;
	return MarkFindNext(interp, textPtr, discardSpecial, objv[numArgs - 1], pattern, 1);
    }
    case MARK_PREVIOUS: {
	int discardSpecial = 0;
	int numArgs = 4;
	const char *pattern;

	if (objc > 4 && *Tcl_GetString(objv[3]) == '-') {
	    if (strcmp(Tcl_GetString(objv[3]), "-discardspecial") == 0) {
		discardSpecial = 1;
		numArgs = 5;
	    } else {
		Tcl_SetObjResult(interp, Tcl_ObjPrintf(
			"bad option \"%s\": must be -discardspecial", Tcl_GetString(objv[3])));
		Tcl_SetErrorCode(interp, "TK", "TEXT", "BAD_OPTION", NULL);
		return TCL_ERROR;
	    }
	}

	if (objc != numArgs && objc != numArgs + 1) {
	    Tcl_WrongNumArgs(interp, 3, objv, "?-discardspecial? index ?pattern?");
	    return TCL_ERROR;
	}

	pattern = objc > numArgs ? Tcl_GetString(objv[numArgs]) : NULL;
	return MarkFindNext(interp, textPtr, discardSpecial, objv[numArgs - 1], pattern, 0);
    }
    case MARK_SET: {
	const Tk_SegType *typePtr = NULL;
	const char *name;

	if (objc != 5 && objc != 6) {
	    Tcl_WrongNumArgs(interp, 3, objv, "markName index ?direction?");
	    return TCL_ERROR;
	}
	if (!TkTextGetIndexFromObj(interp, textPtr, objv[4], &index)) {
	    return TCL_ERROR;
	}
	if (objc == 6) {
	    const char *direction = Tcl_GetString(objv[5]);

	    if (strcmp(direction, "left") == 0) {
		typePtr = &tkTextLeftMarkType;
	    } else if (strcmp(direction, "right") == 0) {
		typePtr = &tkTextRightMarkType;
	    } else {
		Tcl_SetObjResult(interp, Tcl_ObjPrintf(
			"bad mark gravity \"%s\": must be left or right", direction));
		Tcl_SetErrorCode(interp, "TK", "VALUE", "MARK_GRAVITY", NULL);
		return TCL_ERROR;
	    }
	}

	name = Tcl_GetString(objv[3]);

#if BEGIN_DOES_NOT_BELONG_TO_BASE

	if (*name == 'b' && strcmp(name, "begin") == 0) {
	    static int printWarning = 1;

	    if (printWarning) {
		fprintf(stderr, "tk::text: \"begin\" is a reserved index identifier and shouldn't "
			"be used for mark names anymore.\n");
		printWarning = 0;
	    }
	}

#else /* if !BEGIN_DOES_NOT_BELONG_TO_BASE */

	/*
	 * TODO:
	 * Probably we should print a warning if the mark name is matching any of the
	 * following forms:
	 *	- "begin"|"end"
	 *	- <integer> "." (<integer>|"begin"|"end")
	 *	- "@" (<integer>|"first"|"last") "," (<integer>|"first"|"last")
	 *	- "##ID##" .*
	 */

#endif /* BEGIN_DOES_NOT_BELONG_TO_BASE */

	if (!SetMark(textPtr, name, typePtr, &index)) {
	    Tcl_Obj *msgPtr;

	    if (strcmp(name, "insert") == 0) {
		return TCL_OK; /* the "watch" command did destroy the widget */
	    }
	    msgPtr = Tcl_ObjPrintf("\"%s\" is an expired generated mark", name);
	    Tcl_SetObjResult(interp, msgPtr);
	    Tcl_SetErrorCode(interp, "TK", "SET", "TEXT_MARK", name, NULL);
	    return TCL_ERROR;
	}
	break;
    }
    case MARK_UNSET: {
<<<<<<< HEAD
	TkTextUndoInfo undoInfo;
	TkTextUndoInfo *undoInfoPtr = NULL;
	int i;
=======
	Tcl_Size i;
>>>>>>> a05dc9b1

	if (textPtr->sharedTextPtr->steadyMarks
		&& !TkTextUndoUndoStackIsFull(textPtr->sharedTextPtr->undoStack)) {
	    undoInfoPtr = &undoInfo;
	}

	for (i = 3; i < objc; i++) {
	    if ((hPtr = Tcl_FindHashEntry(&textPtr->sharedTextPtr->markTable, Tcl_GetString(objv[i])))) {
		TkTextSegment *markPtr3 = (TkTextSegment *)Tcl_GetHashValue(hPtr);

		if (TkTextIsPrivateMark(markPtr3)) {
		    UnsetMark(textPtr->sharedTextPtr, markPtr3, NULL);
		} else if (!TkTextIsSpecialMark(markPtr3)) {
		    UnsetMark(textPtr->sharedTextPtr, markPtr3, undoInfoPtr);
		    if (undoInfoPtr && undoInfo.token) {
			TkTextPushUndoToken(textPtr->sharedTextPtr, undoInfo.token, 0);
		    }
		}
	    }
	}
	break;
    }
    }
    return TCL_OK;
}

/*
 *----------------------------------------------------------------------
 *
 * TkTextFindMark --
 *
 *	Return mark segment of given name, if exisiting.
 *
 * Results:
 *	The mark with this name, or NULL if not existing.
 *
 * Side effects:
 *	None.
 *
 *----------------------------------------------------------------------
 */

TkTextSegment *
TkTextFindMark(
    const TkText *textPtr,
    const char *name)
{
    Tcl_HashEntry *hPtr;

    assert(textPtr);
    assert(name);

    switch (name[0]) {
    case 'i':
	if (strcmp(name, "insert") == 0) {
	    return textPtr->insertMarkPtr;
	}
	break;
    case 'c':
	if (strcmp(name, "current") == 0) {
	    return textPtr->currentMarkPtr;
	}
	break;
    }
    hPtr = Tcl_FindHashEntry(&textPtr->sharedTextPtr->markTable, name);
    return hPtr ? (TkTextSegment *)Tcl_GetHashValue(hPtr) : NULL;
}

/*
 *----------------------------------------------------------------------
 *
 * ReactivateMark --
 *
 *	Reactivate a preserved mark.
 *
 * Results:
 *	None.
 *
 * Side effects:
 *	Allocates some memory for hash table entry, and release memory
 *	of preserved name.
 *
 *----------------------------------------------------------------------
 */

static void
ReactivateMark(
    TkSharedText *sharedTextPtr,	/* Handle to shared text resource. */
    TkTextSegment *markPtr)		/* Reactivate this mark. */
{
    Tcl_HashEntry *hPtr;
    char *name;
    int isNew;

    assert(IS_PRESERVED(markPtr));

    name = GET_NAME(markPtr);
    hPtr = Tcl_CreateHashEntry(&sharedTextPtr->markTable, name, &isNew);
    assert(isNew);
    free(name);
    Tcl_SetHashValue(hPtr, markPtr);
    markPtr->body.mark.ptr = PTR_TO_INT(hPtr);
}

/*
 *----------------------------------------------------------------------
 *
 * TkTextFreeMarks --
 *
 *	Free all used marks, also the hash table for marks will be
 *	destroyed. But do not free private marks if 'retainPrivateMarks'
 *	is true, in this case a new hash table will be built, only
 *	with the remaining private marks.
 *
 * Results:
 *	If 'retainPrivateMarks' is false, then return NULL. Otherwise
 *	the chain of retained private marks will be returned.
 *
 * Side effects:
 *	Free some memory, the old hash table for marks will be destroyed,
 *	and a new one will be created if 'retainPrivateMarks' is true.
 *
 *----------------------------------------------------------------------
 */

TkTextSegment *
TkTextFreeMarks(
    TkSharedText *sharedTextPtr,	/* Handle to shared text resource. */
    int retainPrivateMarks)		/* Priate marks will be retained? */
{
    Tcl_HashSearch search;
    Tcl_HashEntry *hPtr = Tcl_FirstHashEntry(&sharedTextPtr->markTable, &search);
    TkTextSegment *deletePtr = NULL;
    TkTextSegment *retainedPtr = NULL;
    TkTextSegment *markPtr;

    for ( ; hPtr; hPtr = Tcl_NextHashEntry(&search)) {
	markPtr = (TkTextSegment *)Tcl_GetHashValue(hPtr);

	assert(markPtr->body.mark.changePtr != (void *) 0xdeadbeef);
	assert(markPtr->refCount > 0);

	if (!retainPrivateMarks || !TkTextIsPrivateMark(markPtr)) {
	    markPtr->nextPtr = deletePtr;
	    markPtr->prevPtr = NULL;
	    deletePtr = markPtr;
	} else {
	    const char *name = (const char *)Tcl_GetHashKey(&sharedTextPtr->markTable, hPtr);
	    char *dup;

	    markPtr->sectionPtr = NULL;
	    markPtr->prevPtr = NULL;
	    markPtr->nextPtr = retainedPtr;
	    dup = (char *)malloc(strlen(name) + 1);
	    markPtr->body.mark.ptr = PTR_TO_INT(strcpy(dup, name));
	    MAKE_PRESERVED(markPtr);
	    retainedPtr = markPtr;
	}
    }

    markPtr = deletePtr;
    while (markPtr) {
	TkTextSegment *nextPtr = markPtr->nextPtr;
	assert(TkTextIsSpecialMark(markPtr) || markPtr->refCount == 1);
	MarkDeleteProc(sharedTextPtr, markPtr, DELETE_CLEANUP|TREE_GONE);
	markPtr = nextPtr;
    }

    Tcl_DeleteHashTable(&sharedTextPtr->markTable);
    sharedTextPtr->numMarks = 0;

    if (retainPrivateMarks) {
	Tcl_InitHashTable(&sharedTextPtr->markTable, TCL_STRING_KEYS);

	for (markPtr = retainedPtr; markPtr; markPtr = markPtr->nextPtr) {
	    ReactivateMark(sharedTextPtr, markPtr);
	}
    } else {
	sharedTextPtr->numPrivateMarks = 0;
    }

    return retainedPtr;
}

/*
 *----------------------------------------------------------------------
 *
 * TkTextUpdateCurrentMark --
 *
 *	If a position change of the "current" mark has been postponed
 *	we will do now the update.
 *
 * Results:
 *	None.
 *
 * Side effects:
 *	The "current" mark will change the position.
 *
 *----------------------------------------------------------------------
 */

void
TkTextUpdateCurrentMark(
    TkSharedText *sharedTextPtr)	/* Shared text resource. */
{
    TkText *tPtr;

    assert(sharedTextPtr->haveToSetCurrentMark);

    sharedTextPtr->haveToSetCurrentMark = 0;

    for (tPtr = sharedTextPtr->peers; tPtr; tPtr = tPtr->next) {
	if (tPtr->haveToSetCurrentMark) {
	    tPtr->haveToSetCurrentMark = 0;
	    TkBTreeUnlinkSegment(sharedTextPtr, tPtr->currentMarkPtr);
	    TkBTreeLinkSegment(sharedTextPtr, tPtr->currentMarkPtr, &tPtr->currentMarkIndex);
	}
    }
}

/*
 *----------------------------------------------------------------------
 *
 * TkTextMakeStartEndMark --
 *
 *	Make (allocate) a new start/end mark.
 *
 * Results:
 *	The return value is a pointer to the new mark.
 *
 * Side effects:
 *	A new mark is created.
 *
 *----------------------------------------------------------------------
 */

TkTextSegment *
TkTextMakeStartEndMark(
    TkText *textPtr,		/* can be NULL */
    Tk_SegType const *typePtr)
{
    TkTextSegment *markPtr = TkTextMakeMark(NULL, NULL);

    assert(typePtr == &tkTextLeftMarkType || typePtr == &tkTextRightMarkType);

    markPtr->typePtr = typePtr;
    markPtr->startEndMarkFlag = 1;
    markPtr->privateMarkFlag = 1;
    markPtr->body.mark.textPtr = textPtr;
    return markPtr;
}

/*
 *----------------------------------------------------------------------
 *
 * TkTextMakeMark --
 *
 *	Make (allocate) a new mark, the gravity default to right.
 *
 * Results:
 *	The return value is a pointer to the new mark.
 *
 * Side effects:
 *	A new mark is created.
 *
 *----------------------------------------------------------------------
 */

static TkTextSegment *
MakeMark(
    TkText *textPtr)		/* Text widget in which to create mark. */
{
    TkTextSegment *markPtr;

    markPtr = (TkTextSegment *)calloc(1, SEG_SIZE(TkTextMark));
    NEW_SEGMENT(markPtr);
    markPtr->typePtr = &tkTextRightMarkType;
    markPtr->refCount = 1;
    markPtr->body.mark.textPtr = textPtr;
    DEBUG_ALLOC(tkTextCountNewSegment++);
    return markPtr;
}

TkTextSegment *
TkTextMakeMark(
    TkText *textPtr,		/* Text widget in which to create mark, can be NULL. */
    const char *name)		/* Name of this mark, can be NULL. */
{
    TkTextSegment *markPtr;
    Tcl_HashEntry *hPtr;
    int isNew;

    assert(!name || textPtr);
    assert(!name || strcmp(name, "insert") != 0);
    assert(!name || strcmp(name, "current") != 0);

    if (!name) {
	return MakeMark(textPtr);
    }

    hPtr = Tcl_CreateHashEntry(&textPtr->sharedTextPtr->markTable, name, &isNew);

    if (isNew) {
	markPtr = MakeMark(textPtr);
	markPtr->body.mark.ptr = PTR_TO_INT(hPtr);
	Tcl_SetHashValue(hPtr, markPtr);
	textPtr->sharedTextPtr->numMarks += 1;
    } else {
	markPtr = (TkTextSegment *)Tcl_GetHashValue(hPtr);
    }

    return markPtr;
}

/*
 *----------------------------------------------------------------------
 *
 * TkTextMakeNewMark --
 *
 *	Make (allocate) a new mark, the gravity default to right. This
 *	function will return NULL if the mark name already exists.
 *
 * Results:
 *	The return value is a pointer to the new mark, and will be NULL
 *	if the mark already exists.
 *
 * Side effects:
 *	A new mark is created.
 *
 *----------------------------------------------------------------------
 */

TkTextSegment *
TkTextMakeNewMark(
    TkSharedText *sharedTextPtr,	/* Shared text resource. */
    const char *name)			/* Name of this mark. */
{
    TkTextSegment *markPtr;
    Tcl_HashEntry *hPtr;
    int isNew;

    assert(name);

    hPtr = Tcl_CreateHashEntry(&sharedTextPtr->markTable, name, &isNew);

    if (!isNew) {
	return NULL;
    }

    markPtr = MakeMark(NULL);
    markPtr->body.mark.ptr = PTR_TO_INT(hPtr);
    markPtr->normalMarkFlag = 1;
    Tcl_SetHashValue(hPtr, markPtr);
    sharedTextPtr->numMarks += 1;

    return markPtr;
}

/*
 *----------------------------------------------------------------------
 *
 * ChangeGravity --
 *
 *	Change the gravity of a given mark.
 *
 * Results:
 *	None.
 *
 * Side effects:
 *	Reset the type pointer of the mark, and set the undo information.
 *
 *----------------------------------------------------------------------
 */

static TkTextMarkChange *
MakeChangeItem(
    TkSharedText *sharedTextPtr,
    TkTextSegment *markPtr)
{
    TkTextMarkChange *changePtr = markPtr->body.mark.changePtr;

    assert(TkTextIsNormalMark(markPtr));

    if (!changePtr) {
	if (sharedTextPtr->undoMarkListCount == sharedTextPtr->undoMarkListSize) {
	    sharedTextPtr->undoMarkListSize = MAX(20u, 2*sharedTextPtr->undoMarkListSize);
	    sharedTextPtr->undoMarkList = (TkTextMarkChange *)realloc(sharedTextPtr->undoMarkList,
		    sharedTextPtr->undoMarkListSize * sizeof(sharedTextPtr->undoMarkList[0]));
	}
	changePtr = &sharedTextPtr->undoMarkList[sharedTextPtr->undoMarkListCount++];
	memset(changePtr, 0, sizeof(*changePtr));
	markPtr->body.mark.changePtr = changePtr;
	(changePtr->markPtr = markPtr)->refCount += 1;
    }

    return changePtr;
}

static TkTextUndoToken *
MakeUndoToggleGravity(
    TkSharedText *sharedTextPtr,
    TkTextSegment *markPtr,
    const Tk_SegType *oldTypePtr)
{
    assert(TkTextIsNormalMark(markPtr));

    sharedTextPtr->undoStackEvent = 1;

    if (!markPtr->body.mark.changePtr
	    || (!markPtr->body.mark.changePtr->setMark
		&& !markPtr->body.mark.changePtr->toggleGravity)) {
	TkTextMarkChange *changePtr = MakeChangeItem(sharedTextPtr, markPtr);
	UndoTokenToggleGravity *token;

	token = (UndoTokenToggleGravity *)calloc(1, sizeof(UndoTokenToggleGravity));
	token->undoType = &undoTokenToggleGravityType;
	(token->markPtr = markPtr)->refCount += 1;
	DEBUG_ALLOC(tkTextCountNewUndoToken++);
	changePtr->toggleGravity = (TkTextUndoToken *) token;
	changePtr->savedMarkType = oldTypePtr;
	sharedTextPtr->lastUndoTokenType = -1;
	return (TkTextUndoToken *) token;
    }

    return NULL;
}

static void
ChangeGravity(
    TkSharedText *sharedTextPtr,	/* Shared text resource. */
    TkText *textPtr,			/* The text widget, can be NULL. */
    TkTextSegment *markPtr,		/* Change toggle of this mark. */
    const Tk_SegType *newTypePtr,	/* This is the new toggle type. */
    TkTextUndoInfo *undoInfo)		/* Undo information, can be NULL */
{
    const Tk_SegType *oldTypePtr;
    int isNormalMark;

    assert(markPtr);
    assert(markPtr->typePtr->group == SEG_GROUP_MARK);
    assert(sharedTextPtr);
    assert(!undoInfo || TkTextIsNormalMark(markPtr));

    oldTypePtr = markPtr->typePtr;
    markPtr->typePtr = newTypePtr;
    isNormalMark = TkTextIsNormalMark(markPtr);

    if (!sharedTextPtr->steadyMarks) {
	if (!textPtr || markPtr != textPtr->insertMarkPtr) {
	    /*
	     * We must re-insert the mark, the old rules of gravity may force
	     * a shuffle of the existing marks.
	     */

	    TkTextIndex index;

	    if (textPtr) {
		TkTextIndexClear(&index, textPtr);
	    } else {
		TkTextIndexClear2(&index, NULL, sharedTextPtr->tree);
	    }
	    TkTextIndexSetSegment(&index, markPtr);
	    TkTextIndexToByteIndex(&index);
	    TkBTreeUnlinkSegment(sharedTextPtr, markPtr);
	    TkBTreeLinkSegment(sharedTextPtr, markPtr, &index);
	}

	if (isNormalMark) {
	    TkTextUpdateAlteredFlag(sharedTextPtr);
	}
    }

    if (undoInfo && isNormalMark) {
	undoInfo->token = MakeUndoToggleGravity(sharedTextPtr, markPtr, oldTypePtr);
    }
}

/*
 *----------------------------------------------------------------------
 *
 * UnsetMark --
 *
 *	Unset given mark.
 *
 * Results:
 *	None.
 *
 * Side effects:
 *	Free some memory, and add a token to the undo/redo stack.
 *
 *----------------------------------------------------------------------
 */

static void
UnsetMark(
    TkSharedText *sharedTextPtr,
    TkTextSegment *markPtr,
    TkTextUndoInfo *redoInfo)
{
    assert(markPtr);
    assert(markPtr->typePtr->group == SEG_GROUP_MARK);
    assert(!TkTextIsSpecialMark(markPtr));
    assert(!TkTextIsPrivateMark(markPtr) || !redoInfo);

    if (redoInfo) {
	RedoTokenSetMark *token;
	TkTextMarkChange *changePtr;

	if ((changePtr = markPtr->body.mark.changePtr)) {
	    if (changePtr->toggleGravity) {
		TkTextUndoPushItem(sharedTextPtr->undoStack, changePtr->toggleGravity, 0);
		changePtr->toggleGravity = NULL;
	    }
	    if (changePtr->moveMark) {
		free(changePtr->moveMark);
		changePtr->moveMark = NULL;
		DEBUG_ALLOC(tkTextCountDestroyUndoToken++);
		assert(markPtr->refCount > 1);
		markPtr->refCount -= 1;
	    }
	    if (changePtr->setMark) {
		free(changePtr->setMark);
		changePtr->setMark = NULL;
		DEBUG_ALLOC(tkTextCountDestroyUndoToken++);
		assert(markPtr->refCount > 1);
		markPtr->refCount -= 1;
	    }
	}

	memset(redoInfo, 0, sizeof(*redoInfo));
	token = (RedoTokenSetMark *)malloc(sizeof(RedoTokenSetMark));
	token->undoType = &redoTokenSetMarkType;
	markPtr->refCount += 1;
	token->markPtr = markPtr;
	MARK_POINTER(token->markPtr);
	TkBTreeMakeUndoIndex(sharedTextPtr, markPtr, &token->index);
	DEBUG_ALLOC(tkTextCountNewUndoToken++);
	redoInfo->token = (TkTextUndoToken *) token;
	redoInfo->byteSize = 0;
    }

    sharedTextPtr->undoStackEvent = 1;
    sharedTextPtr->lastUndoTokenType = -1;
    TkBTreeUnlinkSegment(sharedTextPtr, markPtr);
    MarkDeleteProc(sharedTextPtr, markPtr, DELETE_CLEANUP);
}

/*
 *----------------------------------------------------------------------
 *
 * TriggerWatchCursor --
 *
 *	Trigger the watch command for movements of the insert cursor.
 *
 * Results:
 *	Returns 'false' if the referenced widget has been destroyed, otherwise
 *	'true' will be returned.
 *
 * Side effects:
 *	It might happen that the receiver of the "watch" command is destroying the widget.
 *
 *----------------------------------------------------------------------
 */

static int
TriggerWatchCursor(
    TkText *textPtr,
    const TkTextIndex *oldCursorIndexPtr,
    const TkTextIndex *newCursorIndexPtr)	/* NULL is allowed. */
{
    TkTextIndex index, newIndex;
    char idx[2][TK_POS_CHARS];
    TkTextTag *tagPtr;
    TkTextTag *tagArrayBuffer[32];
    TkTextTag **tagArrayPtr;
    unsigned tagArraySize;
    unsigned numTags, i;
    Tcl_DString buf;
    int rc;

    assert(oldCursorIndexPtr);
    assert(!TkTextIndexIsEmpty(oldCursorIndexPtr));
    assert(!newCursorIndexPtr || !TkTextIndexIsEmpty(newCursorIndexPtr));

    if (!newCursorIndexPtr) {
	TkTextIndexClear(&newIndex, textPtr);
	TkTextIndexSetSegment(&newIndex, textPtr->insertMarkPtr);
	newCursorIndexPtr = &newIndex;
    }

    if (TkTextIndexIsEqual(oldCursorIndexPtr, newCursorIndexPtr)) {
	return 1;
    }

    Tcl_DStringInit(&buf);
    if (TkTextIndexIsEmpty(oldCursorIndexPtr)) {
	idx[0][0] = '\0';
    } else {
	TkrTextPrintIndex(textPtr, oldCursorIndexPtr, idx[0]);
    }
    TkrTextPrintIndex(textPtr, newCursorIndexPtr, idx[1]);
    if (textPtr->insertMarkPtr->typePtr == &tkTextLeftMarkType) {
	index = *newCursorIndexPtr;
    } else {
	TkTextIndexBackChars(textPtr, newCursorIndexPtr, 1, &index, COUNT_INDICES);
    }

    numTags = 0;
    tagArrayPtr = tagArrayBuffer;
    tagArraySize = sizeof(tagArrayBuffer)/sizeof(tagArrayBuffer[0]);
    tagPtr = TkBTreeGetTags(&index, TK_TEXT_SORT_ASCENDING, NULL);
    for ( ; tagPtr; tagPtr = tagPtr->nextPtr) {
	if (numTags == tagArraySize) {
	    tagArraySize *= 2;
	    tagArrayPtr = (TkTextTag **)realloc(tagArrayPtr == tagArrayBuffer ? NULL : tagArrayPtr, tagArraySize);
	}
	tagArrayPtr[numTags++] = tagPtr;
    }
    for (i = 0; i < numTags; ++i) {
	Tcl_DStringAppendElement(&buf, tagArrayPtr[i]->name);
    }
    if (tagArrayPtr != tagArrayBuffer) {
	free(tagArrayPtr);
    }

    rc = TkTextTriggerWatchCmd(textPtr, "cursor", idx[0], idx[1], Tcl_DStringValue(&buf),
	    NULL, NULL, 0);
    Tcl_DStringFree(&buf);
    return rc;
}

/*
 *----------------------------------------------------------------------
 *
 * TkTextReleaseUndoMarkTokens --
 *
 *	Release retained undo tokens for mark operations.
 *
 * Results:
 *	None.
 *
 * Side effects:
 *	Free some memory.
 *
 *----------------------------------------------------------------------
 */

void
TkTextReleaseUndoMarkTokens(
    TCL_UNUSED(TkSharedText *),
    TkTextMarkChange *changePtr)
{
    assert(changePtr);

    if (!changePtr->markPtr) {
	return; /* already released */
    }

    assert(changePtr->markPtr->body.mark.changePtr);

    if (changePtr->toggleGravity) {
	free(changePtr->toggleGravity);
	changePtr->toggleGravity = NULL;
	DEBUG_ALLOC(tkTextCountDestroyUndoToken++);
	assert(changePtr->markPtr->refCount > 1);
	changePtr->markPtr->refCount -= 1;
    }
    if (changePtr->moveMark) {
	free(changePtr->moveMark);
	changePtr->moveMark = NULL;
	DEBUG_ALLOC(tkTextCountDestroyUndoToken++);
	assert(changePtr->markPtr->refCount > 1);
	changePtr->markPtr->refCount -= 1;
    }
    if (changePtr->setMark) {
	free(changePtr->setMark);
	changePtr->setMark = NULL;
	DEBUG_ALLOC(tkTextCountDestroyUndoToken++);
	assert(changePtr->markPtr->refCount > 1);
	changePtr->markPtr->refCount -= 1;
    }

    assert(changePtr->markPtr->refCount > 1);
    changePtr->markPtr->refCount -= 1;
    changePtr->markPtr->body.mark.changePtr = NULL;
    changePtr->markPtr = NULL;
}

/*
 *----------------------------------------------------------------------
 *
 * TkTextPushUndoMarkTokens --
 *
 *	Push retained undo tokens for mark operations onto the undo stack.
 *
 * Results:
 *	None.
 *
 * Side effects:
 *	Same as TkTextUndoPushItem.
 *
 *----------------------------------------------------------------------
 */

void
TkTextPushUndoMarkTokens(
    TkSharedText *sharedTextPtr,
    TkTextMarkChange *changePtr)
{
    assert(sharedTextPtr);
    assert(sharedTextPtr->undoStack);
    assert(changePtr);
    assert(changePtr->markPtr);
    assert(changePtr->markPtr->body.mark.changePtr == changePtr);

    if (changePtr->toggleGravity) {
	UndoTokenToggleGravity *token = (UndoTokenToggleGravity *) changePtr->toggleGravity;

	if (changePtr->savedMarkType != token->markPtr->typePtr) {
	    TkTextUndoPushItem(sharedTextPtr->undoStack, (TkTextUndoToken *) token, 0);
	} else {
	    free(token);
	    DEBUG_ALLOC(tkTextCountDestroyUndoToken++);
	    assert(changePtr->markPtr->refCount > 1);
	    changePtr->markPtr->refCount -= 1;
	}
	changePtr->toggleGravity = NULL;
    }
    if (changePtr->moveMark) {
	TkTextUndoPushItem(sharedTextPtr->undoStack, changePtr->moveMark, 0);
	changePtr->moveMark = NULL;
    }
    if (changePtr->setMark) {
	TkTextUndoPushItem(sharedTextPtr->undoStack, changePtr->setMark, 0);
	changePtr->setMark = NULL;
    }

    assert(changePtr->markPtr->refCount > 1);
    changePtr->markPtr->refCount -= 1;
    changePtr->markPtr->body.mark.changePtr = NULL;
}

/*
 *----------------------------------------------------------------------
 *
 * TkrTextSetMark -- SetMark --
 *
 *	Set a mark to a particular position, creating a new mark if one
 *	doesn't already exist.
 *
 *	Take care when setting the "insert" mark. In this case it might
 *	happen that the receiver of the "watch" command is destroying the
 *	widget. In this case this function will return NULL (otherwise
 *	this function will always return non-NULL in case of setting the
 *	"insert" mark).
 *
 *	Note that parameter indexPtr may be adjusted if the position
 *	is outside of visible text, and we are setting the "insert"
 *	mark.
 *
 * Results:
 *	The return value is a pointer to the mark that was just set.
 *
 * Side effects:
 *	A new mark is created, or an existing mark is moved.
 *
 *----------------------------------------------------------------------
 */

static TkTextSegment *
SetMark(
    TkText *textPtr,		/* Text widget in which to create mark. */
    const char *name,		/* Name of mark to set. */
    const Tk_SegType *typePtr,	/* Sepcifies the gravity, either tkTextLeftMarkType,
    				 * tkTextRightMarkType, or NULL. */
    TkTextIndex *indexPtr)	/* Where to set mark. */
{
    Tcl_HashEntry *hPtr = NULL;
    TkSharedText *sharedTextPtr;
    TkTextSegment *markPtr;
    TkTextIndex oldIndex;
    TkTextUndoIndex undoIndex;
    int pushUndoToken;
    int widgetSpecific;
    const Tk_SegType *oldTypePtr = NULL;

    assert(textPtr);
    assert(indexPtr->textPtr == textPtr);

    widgetSpecific = 0;
    markPtr = NULL;

    switch (*name) {
    case 'i':
	if (strcmp(name, "insert") == 0) {
	    widgetSpecific = 1;
	    markPtr = textPtr->insertMarkPtr;
	    if (TkTextIsElided(indexPtr)) {
		TkTextSkipElidedRegion(indexPtr);
	    }
	}
	break;
    case 'c':
	if (strcmp(name, "current") == 0) {
	    widgetSpecific = 1;
	    markPtr = textPtr->currentMarkPtr;
	}
	break;
    }

    sharedTextPtr = textPtr->sharedTextPtr;
    TkTextIndexClear(&oldIndex, textPtr);

    if (!widgetSpecific) {
	int dummy;
	hPtr = Tcl_CreateHashEntry(&sharedTextPtr->markTable, name, &dummy);
	markPtr = (TkTextSegment *)Tcl_GetHashValue(hPtr);
    }

    if (!markPtr) {
	if (name[0] == '#' && name[1] == '#' && name[2] == 'I') {
#ifdef TK_IS_64_BIT_ARCH
	    static const size_t length = 32 + 2*sizeof(uint64_t);
#else /* if defined(TK_IS_32_BIT_ARCH) */
	    static const size_t length = 32 + 2*sizeof(uint32_t);
#endif /* TK_IS_64_BIT_ARCH */

	    void *sPtr, *tPtr;
	    unsigned num;

	    if (strlen(name) == length && sscanf(name, "##ID##%p##%p##%u##", &sPtr, &tPtr, &num) == 3) {
		assert(hPtr);
		Tcl_DeleteHashEntry(hPtr);
		return NULL; /* this is an expired generated mark */
	    }
	}

	if (widgetSpecific) {
	    /*
	     * This is a special mark.
	     */
	    markPtr = MakeMark(textPtr);
	    if (*name == 'i') { /* "insert" */
		textPtr->insertMarkPtr = markPtr;
		markPtr->insertMarkFlag = 1;
	    } else { /* "current" */
		textPtr->currentMarkPtr = markPtr;
		markPtr->currentMarkFlag = 1;
	    }
	    pushUndoToken = 0;
	} else {
	    markPtr = MakeMark(NULL);
	    markPtr->body.mark.ptr = PTR_TO_INT(hPtr);
	    markPtr->normalMarkFlag = 1;
	    Tcl_SetHashValue(hPtr, markPtr);
	    textPtr->sharedTextPtr->numMarks += 1;
	    pushUndoToken = sharedTextPtr->steadyMarks && sharedTextPtr->undoStack;
	}
    } else {
	const TkTextSegment *segPtr;

	TkTextMarkSegToIndex(textPtr, markPtr, &oldIndex);

	if (markPtr == textPtr->insertMarkPtr && TkTextIndexIsEndOfText(indexPtr)) {
	    /*
	     * The index is outside of visible text, so backup one char.
	     */
	    TkTextIndexBackChars(textPtr, indexPtr, 1, indexPtr, COUNT_INDICES);
	}

	if (!sharedTextPtr->steadyMarks
		&& (!typePtr || typePtr == markPtr->typePtr)
		&& TkTextIndexIsEqual(&oldIndex, indexPtr)) {
	    return markPtr; /* this mark did not change the position */
	}

	TkTextIndexToByteIndex(&oldIndex);
	pushUndoToken = sharedTextPtr->steadyMarks
		&& sharedTextPtr->undoStack
		&& TkTextIsNormalMark(markPtr);

	/*
	 * If this is the insertion point that's being moved, be sure to force
	 * a display update at the old position. Also, don't let the insertion
	 * cursor be after the final newline of the file.
	 */

	if (markPtr == textPtr->insertMarkPtr) {
	    TkTextIndex index2;

	    TkTextIndexToByteIndex(indexPtr);

	    if (textPtr->state == TK_TEXT_STATE_NORMAL) {
		/*
		 * Test whether cursor is inside the actual range.
		 */
		if (TkTextIndexRestrictToStartRange(&oldIndex) >= 0
			&& TkTextIndexRestrictToEndRange(&oldIndex) <= 0
			&& TkTextIndexForwChars(textPtr, &oldIndex, 1, &index2, COUNT_INDICES)) {
		    /*
		     * While we wish to redisplay, no heights have changed, so no need
		     * to call TkTextInvalidateLineMetrics.
		     */

		    /*
		     * TODO: this will do too much, but currently the implementation
		     * lacks on an efficient redraw functionality especially designed
		     * for cursor updates.
		     */
		    TkrTextChanged(NULL, textPtr, &oldIndex, &index2);
		}
	    }
	} else if (markPtr == textPtr->currentMarkPtr) {
	    textPtr->haveToSetCurrentMark = 0;
	} else if (pushUndoToken) {
	    TkBTreeMakeUndoIndex(sharedTextPtr, markPtr, &undoIndex);
	}

	if ((segPtr = TkTextIndexGetSegment(indexPtr)) == markPtr) {
	    return markPtr;
	}

	if (segPtr && segPtr->size > 1) {
	    /* because TkBTreeUnlinkSegment may invalidate this index */
	    TkTextIndexToByteIndex(indexPtr);
	}

	TkBTreeUnlinkSegment(sharedTextPtr, markPtr);
    }

    if (typePtr && typePtr != markPtr->typePtr) {
	oldTypePtr = markPtr->typePtr;
	markPtr->typePtr = typePtr;
    }

    /* this function will also update 'sectionPtr' */
    TkBTreeLinkSegment(sharedTextPtr, markPtr, indexPtr);

    if (pushUndoToken) {
	TkTextMarkChange *changePtr;

	changePtr = MakeChangeItem(sharedTextPtr, markPtr);

	if (!changePtr->setMark && !changePtr->moveMark) {
	    if (TkTextIndexIsEmpty(&oldIndex)) {
		UndoTokenSetMark *token;

		token = (UndoTokenSetMark *)malloc(sizeof(UndoTokenSetMark));
		token->undoType = &undoTokenSetMarkType;
		(token->markPtr = markPtr)->refCount += 1;
		DEBUG_ALLOC(tkTextCountNewUndoToken++);
		changePtr->setMark = (TkTextUndoToken *) token;
		sharedTextPtr->undoStackEvent = 1;
		sharedTextPtr->lastUndoTokenType = -1;
		oldTypePtr = NULL;
	    } else {
		UndoTokenMoveMark *token;

		token = (UndoTokenMoveMark *)malloc(sizeof(UndoTokenMoveMark));
		token->undoType = &undoTokenMoveMarkType;
		(token->markPtr = markPtr)->refCount += 1;
		token->index = undoIndex;
		DEBUG_ALLOC(tkTextCountNewUndoToken++);
		changePtr->moveMark = (TkTextUndoToken *) token;
		sharedTextPtr->undoStackEvent = 1;
		sharedTextPtr->lastUndoTokenType = -1;
	    }
	}

	if (oldTypePtr) {
	    MakeUndoToggleGravity(sharedTextPtr, markPtr, oldTypePtr);
	}
    }

    if (sharedTextPtr->steadyMarks && TkTextIsNormalMark(markPtr)) {
	TkTextUpdateAlteredFlag(sharedTextPtr);
    }

    if (textPtr->state == TK_TEXT_STATE_NORMAL) {
	/*
	 * If the mark is the insertion cursor, then update the screen at the mark's new location.
	 */

	if (markPtr == textPtr->insertMarkPtr) {
	    TkTextIndex index2;

	    TkTextIndexForwChars(textPtr, indexPtr, 1, &index2, COUNT_INDICES);

	    /*
	     * While we wish to redisplay, no heights have changed, so no need to
	     * call TkTextInvalidateLineMetrics.
	     */

	    /* TODO: this is very inefficient, it would be more appopriate to trigger
	     * a special cursor redraw function (see DisplayDLine in tkTextDisp).
	     * Instead of inserting a cursor chunk (not needed) we want to overlay
	     * with a cursor. This would speed up cursor movement.
	     */

	    TkrTextChanged(NULL, textPtr, indexPtr, &index2);

	    /*
	     * Finally trigger the "watch" command for the "insert" cursor,
	     * this must be the last action.
	     */

	    if (textPtr->watchCmd && !TriggerWatchCursor(textPtr, &oldIndex, indexPtr)) {
		return NULL; /* the receiver did destroy the widget */
	    }
	}
    }

    return markPtr;
}

TkTextSegment *
TkrTextSetMark(
    TkText *textPtr,		/* Text widget in which to create mark. */
    const char *name,		/* Name of mark to set. */
    TkTextIndex *indexPtr)	/* Where to set mark. */
{
    return SetMark(textPtr, name, NULL, indexPtr);
}

/*
 *----------------------------------------------------------------------
 *
 * TkTextUnsetMark --
 *
 *	Unset (delete) given mark.
 *
 * Results:
 *	None.
 *
 * Side effects:
 *	A mark will be deleted.
 *
 *----------------------------------------------------------------------
 */

void
TkTextUnsetMark(
    TkText *textPtr,		/* Text widget in which to create mark. */
    TkTextSegment *markPtr)	/* Delete this mark. */
{
    TkTextUndoInfo undoInfo;
    TkTextUndoInfo *undoInfoPtr = NULL;
    int isNormalMark = TkTextIsNormalMark(markPtr);

    assert(TkTextIsNormalMark(markPtr));

    if (isNormalMark
	    && textPtr->sharedTextPtr->steadyMarks
	    && !TkTextUndoUndoStackIsFull(textPtr->sharedTextPtr->undoStack)) {
	undoInfoPtr = &undoInfo;
    }
    UnsetMark(textPtr->sharedTextPtr, markPtr, undoInfoPtr);
    if (isNormalMark) {
	if (undoInfoPtr && undoInfo.token) {
	    TkTextPushUndoToken(textPtr->sharedTextPtr, undoInfo.token, 0);
	}
	if (textPtr->sharedTextPtr->steadyMarks) {
	    TkTextUpdateAlteredFlag(textPtr->sharedTextPtr);
	}
    }
}

/*
 *----------------------------------------------------------------------
 *
 * TkTextSaveCursorIndex --
 *
 *	Save the current position of the insert cursor, but only if
 *	it is not yet saved. Use this function only if a trigger of
 *	the "watch" command is wanted in case of cursor movement.
 *
 * Results:
 *	None.
 *
 * Side effects:
 *	None.
 *
 *----------------------------------------------------------------------
 */

void
TkTextSaveCursorIndex(
    TkText *textPtr)
{
    if (TkTextIndexIsEmpty(&textPtr->insertIndex)) {
	TkTextIndexSetSegment(&textPtr->insertIndex, textPtr->insertMarkPtr);
	TkTextIndexSave(&textPtr->insertIndex);
    }
}

/*
 *----------------------------------------------------------------------
 *
 * TkTextTriggerWatchCursor --
 *
 *	Trigger the watch command for movements of the insert cursor.
 *
 * Results:
 *	Returns 'false' if the referenced widget has been destroyed, otherwise
 *	'true' will be returned.
 *
 * Side effects:
 *	It might happen that the receiver of the "watch" command is destroying the widget.
 *
 *----------------------------------------------------------------------
 */

int
TkTextTriggerWatchCursor(
    TkText *textPtr)
{
    assert(textPtr->watchCmd);

    if (TkTextIndexIsEmpty(&textPtr->insertIndex)) {
	return 1;
    }

    TkTextIndexRebuild(&textPtr->insertIndex);
    return TriggerWatchCursor(textPtr, &textPtr->insertIndex, NULL);
}

/*
 *--------------------------------------------------------------
 *
 * TkTextMarkSegToIndex --
 *
 *	Given a segment that is a mark, create an index that refers to the
 *	next text character (or other text segment with non-zero size) after
 *	the mark.
 *
 * Results:
 *	*IndexPtr is filled in with index information.
 *
 * Side effects:
 *	None.
 *
 *--------------------------------------------------------------
 */

void
TkTextMarkSegToIndex(
    TkText *textPtr,		/* Text widget containing mark, can be NULL. */
    TkTextSegment *markPtr,	/* Mark segment. */
    TkTextIndex *indexPtr)	/* Index information gets stored here.  */
{
    assert(textPtr);
    assert(markPtr);
    assert(markPtr->sectionPtr); /* otherwise not linked */

    TkTextIndexClear(indexPtr, textPtr);
    /* disable range checks, because here it's is allowed that the index is out of range. */
    DEBUG(indexPtr->discardConsistencyCheck = 1);
    TkTextIndexSetSegment(indexPtr, markPtr);
}

/*
 *--------------------------------------------------------------
 *
 * TkTextMarkNameToIndex --
 *
 *	Given the name of a mark, return an index corresponding to the mark
 *	name.
 *
 * Results:
 *	The return value is 'true' if "name" exists as a mark in the text
 *	widget and is located within its -start/-end range. In this
 *	case *indexPtr is filled in with the next segment who is after the
 *	mark whose size is non-zero. 'false' is returned if the mark
 *	doesn't exist in the text widget, or if it is out of its -start/
 *	-end range. In this latter case *indexPtr still contains valid
 *	information, in particular TkTextMarkNameToIndex called with the
 *	"insert" or "current" mark name may return TCL_ERROR, but *indexPtr
 *	contains the correct index of this mark before -start or after
 *	-end.
 *
 * Side effects:
 *	None.
 *
 *--------------------------------------------------------------
 */

static int
MarkToIndex(
    TkText *textPtr,		/* Text widget containing mark. */
    TkTextSegment *markPtr,	/* Pointer to mark segment. */
    TkTextIndex *indexPtr)	/* Index information gets stored here. */
{
    assert(textPtr);
    TkTextMarkSegToIndex(textPtr, markPtr, indexPtr);
    indexPtr->textPtr = textPtr;

    if (TkTextIndexOutsideStartEnd(indexPtr)) {
	return 0;
    }

    return 1;
}

int
TkTextMarkNameToIndex(
    TkText *textPtr,		/* Text widget containing mark. */
    const char *name,		/* Name of mark. */
    TkTextIndex *indexPtr)	/* Index information gets stored here. */
{
    TkTextSegment *segPtr;

    assert(textPtr);

    if (strcmp(name, "insert") == 0) {
	segPtr = textPtr->insertMarkPtr;
    } else if (strcmp(name, "current") == 0) {
	segPtr = textPtr->currentMarkPtr;
    } else {
	Tcl_HashEntry *hPtr = Tcl_FindHashEntry(&textPtr->sharedTextPtr->markTable, name);

	if (hPtr == NULL) {
	    return 0;
	}
	segPtr = (TkTextSegment *)Tcl_GetHashValue(hPtr);
    }

    return MarkToIndex(textPtr, segPtr, indexPtr);
}

/*
 *----------------------------------------------------------------------
 *
 * TkTextInspectUndoMarkItem --
 *
 *	Inspect retained undo token.
 *
 * Results:
 *	None.
 *
 * Side effects:
 *	Memory is allocated for the result.
 *
 *----------------------------------------------------------------------
 */

void
TkTextInspectUndoMarkItem(
    const TkSharedText *sharedTextPtr,
    const TkTextMarkChange *changePtr,
    Tcl_Obj* objPtr)
{
    assert(changePtr);

    if (changePtr->setMark) {
	Tcl_ListObjAppendElement(NULL, objPtr,
		changePtr->setMark->undoType->inspectProc(sharedTextPtr, changePtr->setMark));
    }
    if (changePtr->moveMark) {
	Tcl_ListObjAppendElement(NULL, objPtr,
		changePtr->moveMark->undoType->inspectProc(sharedTextPtr, changePtr->moveMark));
    }
    if (changePtr->toggleGravity) {
	Tcl_ListObjAppendElement(NULL, objPtr,
		changePtr->toggleGravity->undoType->inspectProc(sharedTextPtr,
		changePtr->toggleGravity));
    }
}

/*
 *--------------------------------------------------------------
 *
 * MarkInspectProc --
 *
 *	This function is invoked to build the information for
 *	"inspect".
 *
 * Results:
 *	Return a TCL object containing the information for
 *	"inspect".
 *
 * Side effects:
 *	Storage is allocated.
 *
 *--------------------------------------------------------------
 */

static Tcl_Obj *
MarkInspectProc(
    const TkSharedText *sharedTextPtr,
    const TkTextSegment *segPtr)
{
    Tcl_Obj *objPtr = Tcl_NewObj();
    const char *gravity = (segPtr->typePtr == &tkTextLeftMarkType) ? "left" : "right";
    const char *name;

    assert(!TkTextIsPrivateMark(segPtr));
    assert(!IS_PRESERVED(segPtr));

    name = TkTextMarkName(sharedTextPtr, NULL, segPtr);
    assert(name);

    Tcl_ListObjAppendElement(NULL, objPtr, Tcl_NewStringObj(gravity, -1));
    Tcl_ListObjAppendElement(NULL, objPtr, Tcl_NewStringObj(name, -1));
    return objPtr;
}

/*
 *--------------------------------------------------------------
 *
 * MarkDeleteProc --
 *
 *	This function is invoked by the text B-tree code whenever a mark lies
 *	in a range being deleted.
 *
 * Results:
 *	Returns false to indicate that deletion has been rejected. Otherwise, if
 *	deletion has been done (virtually) because DELETE_MARKS is set, true
 *	will be returned. If the reference count of this segment is not going
 *	to zero then this segment will be preserved for undo.
 *
 * Side effects:
 *	None when this functions returns false (even if the whole tree is being
 *	deleted we don't free up the mark; it will be done elsewhere). But
 *	if a deletion has been done the hash entry of this mark will be
 *	removed.
 *
 *--------------------------------------------------------------
 */

static int
MarkDeleteProc(
    TkSharedText *sharedTextPtr,/* Handle to shared text resource. */
    TkTextSegment *segPtr,	/* Segment being deleted. */
    int flags)			/* The deletion flags. */
{
    assert(segPtr->refCount > 0);

    if (TkTextIsSpecialMark(segPtr)) {
	assert(!segPtr->body.mark.changePtr);
	return 0;
    }

    if (TkTextIsPrivateMark(segPtr)) {
	assert(!segPtr->body.mark.changePtr);
	if (!(flags & DELETE_CLEANUP)) {
	    return 0;
	}
	if (--segPtr->refCount == 0) {
	    DEBUG(segPtr->body.mark.changePtr = (void *) 0xdeadbeef);
	    if (!(flags & TREE_GONE)) {
		Tcl_DeleteHashEntry(GET_HPTR(segPtr));
	    }
	    FREE_SEGMENT(segPtr);
	    DEBUG_ALLOC(tkTextCountDestroySegment++);
	}
	return 1;
    }

    if (!(flags & (DELETE_CLEANUP|DELETE_MARKS|TREE_GONE))) {
	return 0;
    }

    assert(segPtr->body.mark.ptr);

    if (segPtr->body.mark.changePtr) {
	unsigned index;

	assert(sharedTextPtr->steadyMarks);
	index = segPtr->body.mark.changePtr - sharedTextPtr->undoMarkList;
	TkTextReleaseUndoMarkTokens(sharedTextPtr, segPtr->body.mark.changePtr);
	memmove(sharedTextPtr->undoMarkList + index, sharedTextPtr->undoMarkList + index + 1,
		--sharedTextPtr->undoMarkListCount - index);
	assert(!segPtr->body.mark.changePtr);
    }

    if (--segPtr->refCount == 0) {
	if (IS_PRESERVED(segPtr)) {
	    assert(sharedTextPtr->steadyMarks);
	    free(GET_NAME(segPtr));
	} else {
	    Tcl_DeleteHashEntry(GET_HPTR(segPtr));
	    sharedTextPtr->numMarks -= 1;
	}
	DEBUG(segPtr->body.mark.changePtr = (void *) 0xdeadbeef);
	FREE_SEGMENT(segPtr);
	DEBUG_ALLOC(tkTextCountDestroySegment++);
    } else if (!IS_PRESERVED(segPtr)) {
	if (sharedTextPtr->steadyMarks) {
	    /*
	     * This case should only happen if this mark belongs to undo/redo stack.
	     * We have to preserve the mark if not already preserved.
	     */

	    Tcl_HashEntry *hPtr = GET_HPTR(segPtr);
	    const char *name = (const char *)Tcl_GetHashKey(&sharedTextPtr->markTable, hPtr);
	    size_t size = strlen(name) + 1;

	    assert(sharedTextPtr->steadyMarks);
	    segPtr->body.mark.ptr = PTR_TO_INT(memcpy(malloc(size), name, size));
	    MAKE_PRESERVED(segPtr);
	    Tcl_DeleteHashEntry(hPtr);
	    sharedTextPtr->numMarks -= 1;
	} else {
	    /*
	     * It seems that we have a bug with reference counting. So print a warning
	     * and delete it anyway.
	     */

	    fprintf(stderr, "reference count of mark '%s' is %d (should be zero)\n",
		    TkTextMarkName(sharedTextPtr, NULL, segPtr), segPtr->refCount);
	    Tcl_DeleteHashEntry(GET_HPTR(segPtr));
	    sharedTextPtr->numMarks -= 1;
	    FREE_SEGMENT(segPtr);
	    DEBUG_ALLOC(tkTextCountDestroySegment++);
	}
    }

    return 1;
}

/*
 *--------------------------------------------------------------
 *
 * MarkRestoreProc --
 *
 *	This function is called when a mark segment will be resused
 *	from the undo chain. But a re-use is possible only if option
 *	-steadymarks is enabled, otherwise the segment will be
 *	deleted instead if this is a preserved mark.
 *
 * Results:
 *	None.
 *
 * Side effects:
 *	Either the name of the mark will be freed, and the mark
 *	will be re-entered into the hash table, or it will be
 *	deleted.
 *
 *--------------------------------------------------------------
 */

static int
MarkRestoreProc(
    TkSharedText *sharedTextPtr,/* Handle to shared text resource. */
    TkTextSegment *segPtr)	/* Segment to restore. */
{
    assert(TkTextIsNormalMark(segPtr));

    if (IS_PRESERVED(segPtr)) {
	Tcl_HashEntry *hPtr;
	int isNew;

	if (!sharedTextPtr->steadyMarks) {
	    MarkDeleteProc(sharedTextPtr, segPtr, DELETE_CLEANUP);
	    return 0;
	}

	hPtr = Tcl_CreateHashEntry(&sharedTextPtr->markTable, GET_NAME(segPtr), &isNew);
	assert(isNew);
	Tcl_SetHashValue(hPtr, segPtr);
	sharedTextPtr->numMarks += 1;
	free(GET_NAME(segPtr));
	segPtr->body.mark.ptr = PTR_TO_INT(hPtr);
    }

    return 1;
}

/*
 *--------------------------------------------------------------
 *
 * MarkCheckProc --
 *
 *	This function is invoked by the B-tree code to perform consistency
 *	checks on mark segments.
 *
 * Results:
 *	None.
 *
 * Side effects:
 *	The function panics if it detects anything wrong with
 *	the mark.
 *
 *--------------------------------------------------------------
 */

static void
MarkCheckProc(
    const TkSharedText *sharedTextPtr,	/* Handle to shared text resource. */
    const TkTextSegment *markPtr)	/* Segment to check. */
{
    if (!markPtr->nextPtr) {
	Tcl_Panic("MarkCheckProc: mark is last segment in line");
    }
    if (markPtr->size != 0) {
	Tcl_Panic("MarkCheckProc: mark has size %d", markPtr->size);
    }
    if (!markPtr->insertMarkFlag
	    && !markPtr->currentMarkFlag
	    && !markPtr->privateMarkFlag
	    && !markPtr->normalMarkFlag) {
	Tcl_Panic("MarkCheckProc: mark is not specialized");
    }
    if (markPtr->insertMarkFlag +
	    markPtr->currentMarkFlag +
	    markPtr->privateMarkFlag +
	    markPtr->normalMarkFlag > 1) {
	Tcl_Panic("MarkCheckProc: mark has more than one specialization");
    }
    if (markPtr->startEndMarkFlag && !markPtr->privateMarkFlag) {
	Tcl_Panic("MarkCheckProc: start/end marks have to be private");
    }

    if (markPtr->body.mark.changePtr) {
	/*
	 * Private marks and special marks will not have undo/redo data.
	 */

	if (TkTextIsSpecialOrPrivateMark(markPtr)) {
	    Tcl_Panic("MarkCheckProc: private/special marks should not have undo/redo data");
	}
    }

    /*
     * The special marks ("insert", "current") are not in the hash table,
     * the same with the start/end markers.
     */

    if (markPtr->body.mark.ptr) {
	if (IS_PRESERVED(markPtr)) {
	    if (!sharedTextPtr->steadyMarks) {
		Tcl_Panic("MarkCheckProc: preserved mark detected, though we don't have steady marks");
	    }
	    else
	    {
		Tcl_Panic("MarkCheckProc: detected preserved mark '%s' outside of the undo chain",
			GET_NAME(markPtr));
	    }
	} else {
	    void *hPtr;
	    hPtr = Tcl_GetHashKey(&sharedTextPtr->markTable, (Tcl_HashEntry *) markPtr->body.mark.ptr);
	    if (!hPtr) {
		Tcl_Panic("MarkCheckProc: couldn't find hash table entry for mark");
	    }
	}
    } else if (!markPtr->insertMarkFlag && !markPtr->currentMarkFlag && !markPtr->startEndMarkFlag) {
	Tcl_Panic("MarkCheckProc: mark is not in hash table, though it's not a special mark");
    }

    if (markPtr->startEndMarkFlag) {
	if (markPtr->typePtr == &tkTextLeftMarkType) {
	    if (markPtr->prevPtr
		    && markPtr->prevPtr->typePtr->group == SEG_GROUP_MARK
		    && (!markPtr->prevPtr->startEndMarkFlag
			|| markPtr->prevPtr->typePtr != &tkTextLeftMarkType)) {
		Tcl_Panic("MarkCheckProc: start marker must be leftmost mark");
	    }
	} else {
	    if (markPtr->nextPtr
		    && markPtr->nextPtr->typePtr->group == SEG_GROUP_MARK
		    && (!markPtr->nextPtr->startEndMarkFlag
			|| markPtr->nextPtr->typePtr != &tkTextRightMarkType)) {
		Tcl_Panic("MarkCheckProc: end marker must be rightmost mark");
	    }
	}
    }
}

/*
 *--------------------------------------------------------------
 *
 * MarkLayoutProc --
 *
 *	This function is the "layoutProc" for mark segments.
 *
 * Results:
 *	If the mark isn't the insertion cursor then the return value is -1 to
 *	indicate that this segment shouldn't be displayed. If the mark is the
 *	insertion character then 1 is returned and the chunkPtr structure is
 *	filled in.
 *
 * Side effects:
 *	None, except for filling in chunkPtr.
 *
 *--------------------------------------------------------------
 */

static int
MarkLayoutProc(
    const TkTextIndex *indexPtr,/* Identifies first character in chunk. */
    TkTextSegment *segPtr,	/* Segment corresponding to indexPtr. */
    TCL_UNUSED(int),			/* Offset within segPtr corresponding to indexPtr (always 0). */
    TCL_UNUSED(int),			/* Chunk must not occupy pixels at this position or higher. */
    TCL_UNUSED(int),		/* Chunk must not include more than this many characters. */
    TCL_UNUSED(int),		/* 'true' means no characters have been assigned to this line yet. */
    TCL_UNUSED(TkWrapMode),	/* Not used. */
    TCL_UNUSED(TkTextSpaceMode),	/* Not used. */
    TkTextDispChunk *chunkPtr)	/* Structure to fill in with information about this chunk. The x
    				 * field has already been set by the caller. */
{
    TkText *textPtr = indexPtr->textPtr;

    assert(indexPtr->textPtr);

    if (segPtr != textPtr->insertMarkPtr) {
	return -1;
    }

    chunkPtr->layoutProcs = &layoutInsertProcs;
    chunkPtr->numBytes = 0;
    chunkPtr->minAscent = 0;
    chunkPtr->minDescent = 0;
    chunkPtr->minHeight = 0;
    chunkPtr->width = 0;

    /*
     * Note: can't break a line after the insertion cursor: this prevents the
     * insertion cursor from being stranded at the end of a line.
     */

    chunkPtr->breakIndex = -1;
    chunkPtr->clientData = textPtr;
    return 1;
}

/*
 *--------------------------------------------------------------
 *
 * TkTextDrawBlockCursor --
 *
 *	This function returns whether a block will be drawn, which covers
 *	characters.
 *
 * Results:
 *	None.
 *
 * Side effects:
 *	None.
 *
 *--------------------------------------------------------------
 */

int
TkTextDrawBlockCursor(
    TkText *textPtr)		/* The current text widget. */
{
    if (textPtr->blockCursorType) {
	if (textPtr->flags & GOT_FOCUS) {
	    if ((textPtr->flags & INSERT_ON) || textPtr->selAttrs.border == textPtr->insertBorder) {
		return 1;
	    }
	} else if (textPtr->insertUnfocussed == TK_TEXT_INSERT_NOFOCUS_SOLID) {
	    return 1;
	}
    }
    return 0;
}

/*
 *--------------------------------------------------------------
 *
 * TkTextGetCursorBbox --
 *
 *	This function computes the cursor dimensions.
 *
 * Results:
 *	None.
 *
 * Side effects:
 *	None.
 *
 *--------------------------------------------------------------
 */

int
TkTextGetCursorBbox(
    TkText *textPtr,		/* The current text widget. */
    int *x, int *y,		/* X/Y coordinate. */
    int *w, int *h)		/* Width/height of cursor. */
{
    TkTextIndex index;
    Tcl_UniChar thisChar;
    int cursorExtent;
    int charWidth = -1;

    assert(textPtr);
    assert(x);
    assert(y);
    assert(w);
    assert(h);

    cursorExtent = MAX(1, textPtr->insertWidth/2);
    TkTextMarkSegToIndex(textPtr, textPtr->insertMarkPtr, &index);

    if (!TkTextIndexBbox(textPtr, &index, 0, x, y, w, h, &charWidth, &thisChar)) {
	int base, ix, iw;

	/*
	 * Testing whether the cursor is visible is not as trivial at it seems,
	 * see this example:
	 *
	 * ~~~~~~~~~~~~~~~~
	 * |   +-----+
	 * |   |     |
	 * |~~~|~~~~~|~~~~~
	 * |   |     |
	 * | a |     |
	 * |   |     |
	 * |   +-----+
	 *
	 * At left side we have the visible cursor, then char "a", then a window.
	 * The region between the tilde bars is the visible screen. The cursor
	 * is positioned before char "a", and the bbox of char "a" is outside of
	 * the visible screen, so a simple test with TkTextIndexBbox() at char
	 * position "a" fails here. Now we have to test with the display line.
	 */

	if (!TkTextGetDLineInfo(textPtr, &index, 0, &ix, y, &iw, h, &base)) {
	    return 0; /* cursor is not visible at all */
	}

	if (charWidth == -1) {
	    /* This char is outside of the screen, so use a default. */
	    charWidth = textPtr->charWidth;
	}
    }

    /*
     * Don't draw the full lengh of a tab, in this case we are drawing
     * a cursor at the right boundary with a standard width.
     */

    if (thisChar == '\t') {
	*x += charWidth;
	charWidth = MIN(textPtr->charWidth, charWidth);
	*x -= charWidth;
    }

    if (textPtr->blockCursorType) {
	/* NOTE: the block cursor extent is always rounded towards zero. */
	*w = charWidth + 2*cursorExtent;
    } else {
	*w = textPtr->insertWidth;
    }

    *x -= cursorExtent;
    return 1;
}

/*
 *--------------------------------------------------------------
 *
 * TkTextGetCursorWidth --
 *
 *	This function computes the cursor dimensions.
 *
 * Results:
 *	None.
 *
 * Side effects:
 *	None.
 *
 *--------------------------------------------------------------
 */

unsigned
TkTextGetCursorWidth(
    TkText *textPtr,		/* The current text widget. */
    TCL_UNUSED(int *),			/* Shift x coordinate, can be NULL. */
    int *extent)		/* Extent of cursor to left side, can be NULL. */
{
    int width;
    int cursorExtent = MAX(1, textPtr->insertWidth/2);

    if (extent) {
	*extent = -cursorExtent;
    }

    if (textPtr->blockCursorType) {
	int ix, iy, ih;

	if (!TkTextGetCursorBbox(textPtr, &ix, &iy, &width, &ih)) {
	    return 0; /* cursor is not visible at all */
	}
    } else {
	width = textPtr->insertWidth;
    }

    return width;
}

/*
 *--------------------------------------------------------------
 *
 * TkrTextInsertDisplayProc --
 *
 *	This function is called to display the insertion cursor.
 *
 * Results:
 *	None.
 *
 * Side effects:
 *	Graphics are drawn.
 *
 *--------------------------------------------------------------
 */

void
TkrTextInsertDisplayProc(
    TkText *textPtr,		/* The current text widget. */
    TkTextDispChunk *chunkPtr,	/* Chunk that is to be drawn. */
    int x,			/* X-position in dst at which to draw this chunk (may differ
    				 * from the x-position in the chunk because of scrolling). */
    int y,			/* Y-position at which to draw this chunk in dst (x-position
    				 * is in the chunk itself). */
    int height,			/* Total height of line. */
    TCL_UNUSED(int),		/* Offset of baseline from y. */
    TCL_UNUSED(Display *),		/* Display to use for drawing. */
    Drawable dst,		/* Pixmap or window in which to draw chunk. */
    int screenY)		/* Y-coordinate in text window that corresponds to y. */
{
    int halfWidth = textPtr->insertWidth/2;
    int width = TkTextGetCursorWidth(textPtr, &x, NULL);
    int rightSideWidth = MAX(1, width + halfWidth - textPtr->insertWidth);

    if ((x + rightSideWidth) < 0) {
	/*
	 * The insertion cursor is off-screen. Indicate caret at 0,0 and return.
	 */

	Tk_SetCaretPos(textPtr->tkwin, 0, 0, height);
	return;
    }

    x -= halfWidth;
    if (halfWidth == 0 && x >= TkTextGetLastXPixel(textPtr)) {
	/* Ensure visibility of at least 1 pixel */
	x -= 1;
    }

    Tk_SetCaretPos(textPtr->tkwin, x, screenY, height);

    if (POINTER_IS_MARKED(chunkPtr)) {
	/*
	 * HACK: We are drawing into a tailored pixmap, because Tk has no clipping;
	 * see DisplayDLine().
	 */

	x = y = 0;
    }

    /*
     * As a special hack to keep the cursor visible on mono displays (or
     * anywhere else that the selection and insertion cursors have the same
     * color) write the default background in the cursor area (instead of
     * nothing) when the cursor isn't on. Otherwise the selection might hide
     * the cursor.
     */

    if (textPtr->flags & GOT_FOCUS) {
	if (textPtr->flags & INSERT_ON) {
	    Tk_Fill3DRectangle(textPtr->tkwin, dst, textPtr->insertBorder, x, y,
		    width, height, textPtr->insertBorderWidth, TK_RELIEF_RAISED);
	} else if (textPtr->selAttrs.border == textPtr->insertBorder) {
	    Tk_Fill3DRectangle(textPtr->tkwin, dst, textPtr->border, x, y,
		    width, height, 0, TK_RELIEF_FLAT);
	}
    } else if (textPtr->insertUnfocussed == TK_TEXT_INSERT_NOFOCUS_HOLLOW) {
	if (textPtr->insertBorderWidth < 1) {
	    /*
	     * Hack to work around the fact that a "solid" border always paints in black.
	     */

	    TkBorder *borderPtr = (TkBorder *) textPtr->insertBorder;

	    XDrawRectangle(Tk_Display(textPtr->tkwin), dst, borderPtr->bgGC, x, y,
		    width - 1, height - 1);
	} else {
	    Tk_Draw3DRectangle(textPtr->tkwin, dst, textPtr->insertBorder, x, y,
		    width, height, textPtr->insertBorderWidth, TK_RELIEF_RAISED);
	}
    } else if (textPtr->insertUnfocussed == TK_TEXT_INSERT_NOFOCUS_SOLID) {
	Tk_Fill3DRectangle(textPtr->tkwin, dst, textPtr->insertBorder, x, y,
		width, height, textPtr->insertBorderWidth, TK_RELIEF_RAISED);
    }
}

/*
 *--------------------------------------------------------------
 *
 * InsertUndisplayProc --
 *
 *	This function is called when the insertion cursor is no longer at a
 *	visible point on the display. It does nothing right now.
 *
 * Results:
 *	None.
 *
 * Side effects:
 *	None.
 *
 *--------------------------------------------------------------
 */

static void
InsertUndisplayProc(
    TCL_UNUSED(TkText *),		/* Overall information about text widget. */
    TkTextDispChunk *chunkPtr)	/* Chunk that is about to be freed. */
{
    chunkPtr->clientData = NULL;
    return;
}

/*
 *--------------------------------------------------------------
 *
 * MarkFindNext --
 *
 *	This function searches forward for the next mark.
 *
 * Results:
 *	A standard Tcl result, which is a mark name or an empty string.
 *
 * Side effects:
 *	None.
 *
 *--------------------------------------------------------------
 */

static int
MarkFindNext(
    Tcl_Interp *interp,		/* For error reporting */
    TkText *textPtr,		/* The widget */
    int discardSpecial,	/* Discard marks "insert" and "current" when searching= */
    Tcl_Obj* indexObj,		/* Start search at this index. */
    const char *pattern,	/* Result must match this pattern, can be NULL. */
    int forward)		/* Search forward. */
{
    TkTextIndex index;
    Tcl_HashEntry *hPtr;
    TkTextSegment *segPtr;
    TkTextLine *linePtr;
    const char *indexStr;

    assert(textPtr);
    assert(indexObj);

    if (TkTextIsDeadPeer(textPtr)) {
	return TCL_OK;
    }

    indexStr = Tcl_GetString(indexObj);

    if (strcmp(indexStr, "insert") == 0) {
	segPtr = textPtr->insertMarkPtr;
	linePtr = segPtr->sectionPtr->linePtr;
	segPtr = forward ? segPtr->nextPtr : segPtr->prevPtr;
    } else if (strcmp(indexStr, "current") == 0) {
	segPtr = textPtr->currentMarkPtr;
	linePtr = segPtr->sectionPtr->linePtr;
	segPtr = forward ? segPtr->nextPtr : segPtr->prevPtr;
    } else {
	if ((hPtr = Tcl_FindHashEntry(&textPtr->sharedTextPtr->markTable, indexStr))) {
	    /*
	     * If given a mark name, return the next/prev mark in the list of segments, even
	     * if it happens to be at the same character position.
	     */

	    segPtr = (TkTextSegment *)Tcl_GetHashValue(hPtr);
	    if (!MarkToIndex(textPtr, segPtr, &index)) {
		return SetResultNoMarkNamed(interp, indexStr);
	    }
	    linePtr = segPtr->sectionPtr->linePtr;
	    segPtr = forward ? segPtr->nextPtr : segPtr->prevPtr;
	} else {
	    /*
	     * For non-mark name indices we want to return any marks that are
	     * right at the index, when searching forward, otherwise we do not
	     * return any marks that are right at the index.
	     */

	    if (!TkTextGetIndexFromObj(interp, textPtr, indexObj, &index)) {
		return TCL_ERROR;
	    }
	    segPtr = TkTextIndexGetFirstSegment(&index, NULL);
	    linePtr = segPtr->sectionPtr->linePtr;

	    if (!forward) {
		while (segPtr && segPtr->size == 0) {
		    segPtr = segPtr->prevPtr;
		}
	    }
	}
    }

    if (forward) {
	TkTextSegment *lastPtr = textPtr->endMarker;

	/*
	 * Ensure that we can reach 'lastPtr'.
	 */

	while (lastPtr->size == 0) {
	    lastPtr = lastPtr->nextPtr;
	}

	while (1) {
	    /*
	     * 'segPtr' points at the first possible candidate, or NULL if we ran
	     * off the end of the line.
	     */

	    for ( ; segPtr; segPtr = segPtr->nextPtr) {
		if (segPtr == lastPtr) {
		    return TCL_OK;
		}
		if (TkTextIsNormalOrSpecialMark(segPtr)) {
		    const char *name = TkTextMarkName(textPtr->sharedTextPtr, textPtr, segPtr);

		    if (name /* otherwise it's a special mark not belonging to this widget */
			    && (!discardSpecial || !TkTextIsSpecialMark(segPtr))
			    && (!pattern || Tcl_StringMatch(name, pattern))) {
			Tcl_SetObjResult(interp, Tcl_NewStringObj(name, -1));
			return TCL_OK;
		    }
		}
	    }

	    if (!(linePtr = linePtr->nextPtr)) {
		return TCL_OK;
	    }
	    segPtr = linePtr->segPtr;
	}
    } else {
	TkTextSegment *firstPtr = textPtr->startMarker;

	/*
	 * Ensure that we can reach 'firstPtr'.
	 */

	while (firstPtr->prevPtr && firstPtr->prevPtr->size == 0) {
	    firstPtr = firstPtr->prevPtr;
	}

	while (1) {
	    /*
	     * 'segPtr' points at the first possible candidate, or NULL if we ran
	     * off the start of the line.
	     */

	    for ( ; segPtr; segPtr = segPtr->prevPtr) {
		if (segPtr == firstPtr) {
		    return TCL_OK;
		}
		if (TkTextIsNormalOrSpecialMark(segPtr)) {
		    const char *name = TkTextMarkName(textPtr->sharedTextPtr, textPtr, segPtr);

		    if (name /* otherwise it's a special mark not belonging to this widget */
			    && (!discardSpecial || !TkTextIsSpecialMark(segPtr))
			    && (!pattern || Tcl_StringMatch(name, pattern))) {
			Tcl_SetObjResult(interp, Tcl_NewStringObj(name, -1));
			return TCL_OK;
		    }
		}
	    }

	    if (!(linePtr = linePtr->prevPtr)) {
		return TCL_OK;
	    }
	    segPtr = linePtr->lastPtr;
	}
    }

    return TCL_OK; /* never reached */
}

/*
 * ------------------------------------------------------------------------
 *
 * TkTextMarkName --
 *
 *	Returns the name of the mark that is the given text segment, or NULL
 *	if it is unnamed (i.e., a widget-specific mark that isn't "current" or
 *	"insert").
 *
 * Results:
 *	The name of the mark, or NULL.
 *
 * Side effects:
 *	None.
 *
 * ------------------------------------------------------------------------
 */

const char *
TkTextMarkName(
    const TkSharedText *sharedTextPtr,
    const TkText *textPtr,		/* can be NULL */
    const TkTextSegment *markPtr)
{
    assert(!IS_PRESERVED(markPtr));

    if (markPtr->insertMarkFlag) {
	return !textPtr || textPtr == markPtr->body.mark.textPtr ? "insert" : NULL;
    }
    if (markPtr->currentMarkFlag) {
	return !textPtr || textPtr == markPtr->body.mark.textPtr ? "current" : NULL;
    }
    if (!markPtr->body.mark.ptr) {
	return NULL;
    }
    return (const char *)Tcl_GetHashKey(&sharedTextPtr->markTable, (Tcl_HashEntry *) markPtr->body.mark.ptr);
}

/*
 * Local Variables:
 * mode: c
 * c-basic-offset: 4
 * fill-column: 105
 * End:
 * vi:set ts=8 sw=4:
 */<|MERGE_RESOLUTION|>--- conflicted
+++ resolved
@@ -554,16 +554,9 @@
 TkTextMarkCmd(
     TkText *textPtr,		/* Information about text widget. */
     Tcl_Interp *interp,		/* Current interpreter. */
-<<<<<<< HEAD
-    int objc,			/* Number of arguments. */
+    Tcl_Size objc,			/* Number of arguments. */
     Tcl_Obj *const objv[])	/* Argument objects. Someone else has already parsed this command
     				 * enough to know that objv[1] is "mark". */
-=======
-    Tcl_Size objc,			/* Number of arguments. */
-    Tcl_Obj *const objv[])	/* Argument objects. Someone else has already
-				 * parsed this command enough to know that
-				 * objv[1] is "mark". */
->>>>>>> a05dc9b1
 {
     Tcl_HashEntry *hPtr;
     TkTextSegment *markPtr;
@@ -580,7 +573,7 @@
 	MARK_SET, MARK_UNSET
     };
 
-    if (objc + 1 < 4) {
+    if (objc < 3) {
 	Tcl_WrongNumArgs(interp, 2, objv, "option ?arg ...?");
 	return TCL_ERROR;
     }
@@ -729,7 +722,7 @@
     }
     case MARK_NAMES: {
 	int discardSpecial = 0;
-	int numArgs = 3;
+	Tcl_Size numArgs = 3;
 	const char *pattern;
 	Tcl_Obj *resultObj;
 
@@ -779,7 +772,7 @@
     }
     case MARK_NEXT: {
 	int discardSpecial = 0;
-	int numArgs = 4;
+	Tcl_Size numArgs = 4;
 	const char *pattern;
 
 	if (objc > 4 && *Tcl_GetString(objv[3]) == '-') {
@@ -804,7 +797,7 @@
     }
     case MARK_PREVIOUS: {
 	int discardSpecial = 0;
-	int numArgs = 4;
+	Tcl_Size numArgs = 4;
 	const char *pattern;
 
 	if (objc > 4 && *Tcl_GetString(objv[3]) == '-') {
@@ -895,13 +888,9 @@
 	break;
     }
     case MARK_UNSET: {
-<<<<<<< HEAD
 	TkTextUndoInfo undoInfo;
 	TkTextUndoInfo *undoInfoPtr = NULL;
-	int i;
-=======
 	Tcl_Size i;
->>>>>>> a05dc9b1
 
 	if (textPtr->sharedTextPtr->steadyMarks
 		&& !TkTextUndoUndoStackIsFull(textPtr->sharedTextPtr->undoStack)) {
