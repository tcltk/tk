--- conflicted
+++ resolved
@@ -42,8 +42,8 @@
 static int		MarkRestoreProc(TkSharedText *sharedTextPtr, TkTextSegment *segPtr);
 static void		MarkCheckProc(const TkSharedText *sharedTextPtr, const TkTextSegment *segPtr);
 static int		MarkLayoutProc(const TkTextIndex *indexPtr,
-			    TkTextSegment *segPtr, int offset, int maxX,
-			    int maxChars, int noCharsYet, TkWrapMode wrapMode,
+			    TkTextSegment *segPtr, Tcl_Size offset, int maxX,
+			    Tcl_Size maxChars, int noCharsYet, TkWrapMode wrapMode,
 			    TkTextSpaceMode spaceMode, TkTextDispChunk *chunkPtr);
 static int		MarkFindNext(Tcl_Interp *interp, TkText *textPtr, int discardSpecial,
 			    Tcl_Obj* indexObj, const char *pattern, int forward);
@@ -672,18 +672,8 @@
 	} else if (strcmp(str, "current") == 0) {
 	    markPtr = textPtr->currentMarkPtr;
 	} else {
-<<<<<<< HEAD
 	    if (!(hPtr = Tcl_FindHashEntry(&textPtr->sharedTextPtr->markTable, str))) {
 		return SetResultNoMarkNamed(interp, Tcl_GetString(objv[3]));
-=======
-	    hPtr = Tcl_FindHashEntry(&textPtr->sharedTextPtr->markTable, str);
-	    if (hPtr == NULL) {
-		Tcl_SetObjResult(interp, Tcl_ObjPrintf(
-			"there is no mark named \"%s\"", str));
-		Tcl_SetErrorCode(interp, "TK", "LOOKUP", "TEXT_MARK", str,
-			(char *)NULL);
-		return TCL_ERROR;
->>>>>>> 2adb8605
 	    }
 	    markPtr = (TkTextSegment *)Tcl_GetHashValue(hPtr);
 	}
@@ -701,7 +691,7 @@
 	} else {
 	    Tcl_SetObjResult(interp, Tcl_ObjPrintf(
 		    "bad mark gravity \"%s\": must be left or right", str));
-	    Tcl_SetErrorCode(interp, "TK", "VALUE", "MARK_GRAVITY", (char *)NULL);
+	    Tcl_SetErrorCode(interp, "TK", "VALUE", "MARK_GRAVITY", NULL);
 	    return TCL_ERROR;
 	}
 	/*
@@ -2509,9 +2499,9 @@
 MarkLayoutProc(
     const TkTextIndex *indexPtr,/* Identifies first character in chunk. */
     TkTextSegment *segPtr,	/* Segment corresponding to indexPtr. */
-    TCL_UNUSED(int),			/* Offset within segPtr corresponding to indexPtr (always 0). */
+    TCL_UNUSED(Tcl_Size),			/* Offset within segPtr corresponding to indexPtr (always 0). */
     TCL_UNUSED(int),			/* Chunk must not occupy pixels at this position or higher. */
-    TCL_UNUSED(int),		/* Chunk must not include more than this many characters. */
+    TCL_UNUSED(Tcl_Size),		/* Chunk must not include more than this many characters. */
     TCL_UNUSED(int),		/* 'true' means no characters have been assigned to this line yet. */
     TCL_UNUSED(TkWrapMode),	/* Not used. */
     TCL_UNUSED(TkTextSpaceMode),	/* Not used. */
