/*
 * tkTextMark.c --
 *
 *	This file contains the functions that implement marks for text
 *	widgets.
 *
 * Copyright © 1994 The Regents of the University of California.
 * Copyright © 1994-1997 Sun Microsystems, Inc.
 * Copyright © 2015-2017 Gregor Cramer
 *
 * See the file "license.terms" for information on usage and redistribution of
 * this file, and for a DISCLAIMER OF ALL WARRANTIES.
 */

#include "tkInt.h"
#include "tkText.h"
#include "tkAlloc.h"
#include "tk3d.h"
#include <assert.h>

#if HAVE_INTTYPES_H
# include <inttypes.h>
#elif defined(_WIN32) || defined(_WIN64)
/* work-around for ancient MSVC versions */
# define PRIx64 "I64x"
# define PRIx32 "x"
#else
# error "configure failed - can't include inttypes.h"
#endif

#ifndef MAX
# define MAX(a,b) ((a) < (b) ? b : a)
#endif
#ifndef MIN
# define MIN(a,b) ((a) < (b) ? a : b)
#endif

#ifdef NDEBUG
# define DEBUG(expr)
#else
# define DEBUG(expr) expr
#endif

/*
 * Forward references for functions defined in this file:
 */

static void		InsertUndisplayProc(TkText *textPtr, TkTextDispChunk *chunkPtr);
static int		MarkDeleteProc(TkSharedText *sharedTextPtr, TkTextSegment *segPtr, int flags);
static Tcl_Obj *	MarkInspectProc(const TkSharedText *sharedTextPtr, const TkTextSegment *segPtr);
static int		MarkRestoreProc(TkSharedText *sharedTextPtr, TkTextSegment *segPtr);
static void		MarkCheckProc(const TkSharedText *sharedTextPtr, const TkTextSegment *segPtr);
static int		MarkLayoutProc(const TkTextIndex *indexPtr,
			    TkTextSegment *segPtr, int offset, int maxX,
			    int maxChars, int noCharsYet, TkWrapMode wrapMode,
			    TkTextSpaceMode spaceMode, TkTextDispChunk *chunkPtr);
static int		MarkFindNext(Tcl_Interp *interp, TkText *textPtr, int discardSpecial,
			    Tcl_Obj* indexObj, const char *pattern, int forward);
static void		ChangeGravity(TkSharedText *sharedTextPtr, TkText *textPtr,
			    TkTextSegment *markPtr, const Tk_SegType *newTypePtr,
			    TkTextUndoInfo *redoInfo);
static struct TkTextSegment *SetMark(struct TkText *textPtr, const char *name,
			    const Tk_SegType *typePtr, TkTextIndex *indexPtr);
static void		UnsetMark(TkSharedText *sharedTextPtr, TkTextSegment *markPtr,
			    TkTextUndoInfo *redoInfo);
static void		ReactivateMark(TkSharedText *sharedTextPtr, TkTextSegment *markPtr);

static const TkTextDispChunkProcs layoutInsertProcs = {
    TEXT_DISP_CURSOR,		/* type */
    TkrTextInsertDisplayProc,	/* displayProc */
    InsertUndisplayProc,	/* undisplayProc */
    NULL,	                /* measureProc */
    NULL,		        /* bboxProc */
};
/*
 * We need some private undo/redo stuff.
 */

<<<<<<< HEAD
static void UndoToggleGravityPerform(TkSharedText *, TkTextUndoInfo *, TkTextUndoInfo *, int);
static void UndoSetMarkPerform(TkSharedText *, TkTextUndoInfo *, TkTextUndoInfo *, int);
static void RedoSetMarkPerform(TkSharedText *, TkTextUndoInfo *, TkTextUndoInfo *, int);
static void UndoMoveMarkPerform(TkSharedText *, TkTextUndoInfo *, TkTextUndoInfo *, int);
static void UndoToggleGravityDestroy(TkSharedText *, TkTextUndoToken *, int);
static void UndoSetMarkDestroy(TkSharedText *, TkTextUndoToken *, int);
static void RedoSetMarkDestroy(TkSharedText *, TkTextUndoToken *, int);
static void UndoMoveMarkDestroy(TkSharedText *, TkTextUndoToken *, int);
static void UndoMarkGetRange(const TkSharedText *, const TkTextUndoToken *,
	TkTextIndex *, TkTextIndex *);
static void RedoSetMarkGetRange(const TkSharedText *, const TkTextUndoToken *,
	TkTextIndex *, TkTextIndex *);
static void RedoMoveMarkGetRange(const TkSharedText *, const TkTextUndoToken *,
	TkTextIndex *, TkTextIndex *);
static Tcl_Obj *UndoToggleGravityGetCommand(const TkSharedText *, const TkTextUndoToken *);
static Tcl_Obj *UndoSetMarkGetCommand(const TkSharedText *, const TkTextUndoToken *);
static Tcl_Obj *UndoToggleGravityInspect(const TkSharedText *, const TkTextUndoToken *);
static Tcl_Obj *UndoSetMarkInspect(const TkSharedText *, const TkTextUndoToken *);

static const Tk_UndoType undoTokenToggleGravityType = {
    TK_TEXT_UNDO_MARK_GRAVITY,	/* action */
    UndoToggleGravityGetCommand,/* commandProc */
    UndoToggleGravityPerform,	/* undoProc */
    UndoToggleGravityDestroy,	/* destroyProc */
    UndoMarkGetRange,		/* rangeProc */
    UndoToggleGravityInspect	/* inspectProc */
};

static const Tk_UndoType redoTokenToggleGravityType = {
    TK_TEXT_REDO_MARK_GRAVITY,	/* action */
    UndoToggleGravityGetCommand,/* commandProc */
    UndoToggleGravityPerform,	/* undoProc */
    UndoToggleGravityDestroy,	/* destroyProc */
    UndoMarkGetRange,		/* rangeProc */
    UndoToggleGravityInspect	/* inspectProc */
};

static const Tk_UndoType undoTokenSetMarkType = {
    TK_TEXT_UNDO_MARK_SET,	/* action */
    UndoSetMarkGetCommand,	/* commandProc */
    UndoSetMarkPerform,		/* undoProc */
    UndoSetMarkDestroy,		/* destroyProc */
    UndoMarkGetRange,		/* rangeProc */
    UndoSetMarkInspect		/* inspectProc */
};

static const Tk_UndoType redoTokenSetMarkType = {
    TK_TEXT_REDO_MARK_SET,	/* action */
    UndoSetMarkGetCommand,	/* commandProc */
    RedoSetMarkPerform,		/* undoProc */
    RedoSetMarkDestroy,		/* destroyProc */
    RedoSetMarkGetRange,	/* rangeProc */
    UndoSetMarkInspect		/* inspectProc */
};

static const Tk_UndoType undoTokenMoveMarkType = {
    TK_TEXT_UNDO_MARK_MOVE,	/* action */
    UndoSetMarkGetCommand,	/* commandProc */
    UndoMoveMarkPerform,	/* undoProc */
    UndoMoveMarkDestroy,	/* destroyProc */
    RedoMoveMarkGetRange,	/* rangeProc */
    UndoSetMarkInspect		/* inspectProc */
};

static const Tk_UndoType redoTokenMoveMarkType = {
    TK_TEXT_REDO_MARK_MOVE,	/* action */
    UndoSetMarkGetCommand,	/* commandProc */
    UndoMoveMarkPerform,	/* undoProc */
    UndoMoveMarkDestroy,	/* destroyProc */
    RedoMoveMarkGetRange,	/* rangeProc */
    UndoSetMarkInspect		/* inspectProc */
};

typedef struct UndoTokenToggleMark {
    const Tk_UndoType *undoType;
    TkTextSegment *markPtr;
} UndoTokenToggleMark;

typedef struct UndoTokenToggleIndex {
    const Tk_UndoType *undoType;
    TkTextSegment *markPtr;
} UndoTokenToggleIndex;

/* derivation of UndoTokenToggleMark */
typedef struct UndoTokenToggleGravity {
    const Tk_UndoType *undoType;
    TkTextSegment *markPtr;
} UndoTokenToggleGravity;

/* derivation of UndoTokenToggleMark */
typedef struct UndoTokenSetMark {
    const Tk_UndoType *undoType;
    TkTextSegment *markPtr;
} UndoTokenSetMark;

/* derivation of UndoTokenSetMark */
typedef struct RedoTokenSetMark {
    const Tk_UndoType *undoType;
    TkTextSegment *markPtr;
    TkTextUndoIndex index;
} RedoTokenSetMark;
=======
static Tcl_Obj *	GetMarkName(TkText *textPtr, TkTextSegment *segPtr);
static void		InsertUndisplayProc(TkText *textPtr,
			    TkTextDispChunk *chunkPtr);
static int		MarkDeleteProc(TkTextSegment *segPtr,
			    TkTextLine *linePtr, int treeGone);
static TkTextSegment *	MarkCleanupProc(TkTextSegment *segPtr,
			    TkTextLine *linePtr);
static void		MarkCheckProc(TkTextSegment *segPtr,
			    TkTextLine *linePtr);
static int		MarkLayoutProc(TkText *textPtr, TkTextIndex *indexPtr,
			    TkTextSegment *segPtr, Tcl_Size offset, int maxX,
			    Tcl_Size maxChars, int noCharsYet, TkWrapMode wrapMode,
			    TkTextDispChunk *chunkPtr);
static int		MarkFindNext(Tcl_Interp *interp,
			    TkText *textPtr, Tcl_Obj *markName);
static int		MarkFindPrev(Tcl_Interp *interp,
			    TkText *textPtr, Tcl_Obj *markName);
>>>>>>> 5681e1e0

/* derivation of UndoTokenSetMark */
typedef struct UndoTokenMoveMark {
    const Tk_UndoType *undoType;
    TkTextSegment *markPtr;
    TkTextUndoIndex index;
} UndoTokenMoveMark;

/*
 * The following structures declare the "mark" segment types. There are
 * actually two types for marks, one with left gravity and one with right
 * gravity. They are identical except for their gravity property.
 */

const Tk_SegType tkTextRightMarkType = {
    "mark",		/* name */
    SEG_GROUP_MARK,	/* group */
    GRAVITY_RIGHT,	/* gravity */
    MarkDeleteProc,	/* deleteProc */
    MarkRestoreProc,	/* restoreProc */
    MarkLayoutProc,	/* layoutProc */
    MarkCheckProc,	/* checkProc */
    MarkInspectProc	/* inspectProc */
};

const Tk_SegType tkTextLeftMarkType = {
    "mark",		/* name */
    SEG_GROUP_MARK,	/* group */
    GRAVITY_LEFT,	/* gravity */
    MarkDeleteProc,	/* deleteProc */
    MarkRestoreProc,	/* restoreProc */
    MarkLayoutProc,	/* layoutProc */
    MarkCheckProc,	/* checkProc */
    MarkInspectProc	/* inspectProc */
};

/*
 * Pointer to int, for some portable pointer hacks - it's guaranteed that
 * 'uintptr_t' and 'void *' are convertible in both directions (C99 7.18.1.4).
 */

typedef union {
    void *ptr;
    uintptr_t flag;
} __ptr_to_int;

#define MARK_POINTER(ptr)	(((__ptr_to_int *) &ptr)->flag |= (uintptr_t) 1)
#define UNMARK_POINTER(ptr)	(((__ptr_to_int *) &ptr)->flag &= ~(uintptr_t) 1)
#define POINTER_IS_MARKED(ptr)	(((__ptr_to_int *) &ptr)->flag & (uintptr_t) 1)

#define IS_PRESERVED(seg)	POINTER_IS_MARKED(seg->body.mark.ptr)
#define MAKE_PRESERVED(seg)	MARK_POINTER(seg->body.mark.ptr)

#define GET_POINTER(ptr)	((void *) (((__ptr_to_int *) &ptr)->flag & ~(uintptr_t) 1))

#define GET_NAME(seg)		((char *) GET_POINTER(seg->body.mark.ptr))
#define GET_HPTR(seg)		((Tcl_HashEntry *) seg->body.mark.ptr)
#define PTR_TO_INT(ptr)		((uintptr_t) ptr)

#ifndef NDEBUG

# undef GET_HPTR
# undef GET_NAME

static Tcl_HashEntry *GET_HPTR(const TkTextSegment *markPtr)
{ assert(!IS_PRESERVED(markPtr)); return (Tcl_HashEntry *) markPtr->body.mark.ptr; }

static char *GET_NAME(const TkTextSegment *markPtr)
{ assert(IS_PRESERVED(markPtr)); return (char *) GET_POINTER(markPtr->body.mark.ptr); }

#endif /* NDEBUG */

DEBUG_ALLOC(extern unsigned tkTextCountNewSegment);
DEBUG_ALLOC(extern unsigned tkTextCountDestroySegment);
DEBUG_ALLOC(extern unsigned tkTextCountNewUndoToken);
DEBUG_ALLOC(extern unsigned tkTextCountDestroyUndoToken);

/*
 * Some functions for the undo/redo mechanism.
 */

static Tcl_Obj *
AppendName(
    Tcl_Obj *objPtr,
    const TkSharedText *sharedTextPtr,
    const TkTextSegment *markPtr)
{
    const char *name;

    if (IS_PRESERVED(markPtr)) {
	name = GET_NAME(markPtr);
    } else {
	name = TkTextMarkName(sharedTextPtr, NULL, markPtr);
    }
    assert(name);
    Tcl_ListObjAppendElement(NULL, objPtr, Tcl_NewStringObj(name, -1));
    return objPtr;
}

static Tcl_Obj *
UndoToggleGravityGetCommand(
    TCL_UNUSED(const TkSharedText *),
    TCL_UNUSED(const TkTextUndoToken *))
{
    Tcl_Obj *objPtr = Tcl_NewObj();

    Tcl_ListObjAppendElement(NULL, objPtr, Tcl_NewStringObj("mark", -1));
    Tcl_ListObjAppendElement(NULL, objPtr, Tcl_NewStringObj("gravity", -1));
    return objPtr;
}

static Tcl_Obj *
UndoToggleGravityInspect(
    const TkSharedText *sharedTextPtr,
    const TkTextUndoToken *item)
{
    const UndoTokenToggleGravity *token = (const UndoTokenToggleGravity *) item;
    return AppendName(UndoToggleGravityGetCommand(sharedTextPtr, item), sharedTextPtr, token->markPtr);
}

static void
UndoToggleGravityPerform(
    TkSharedText *sharedTextPtr,
    TkTextUndoInfo *undoInfo,
    TkTextUndoInfo *redoInfo,
    int isRedo)
{
    UndoTokenToggleGravity *token = (UndoTokenToggleGravity *) undoInfo->token;
    const Tk_SegType *newTypePtr;
    const Tk_SegType *oldTypePtr;

    assert(!token->markPtr->body.mark.changePtr);

    oldTypePtr = token->markPtr->typePtr;
    newTypePtr = (oldTypePtr == &tkTextRightMarkType) ? &tkTextLeftMarkType : &tkTextRightMarkType;
    ChangeGravity(sharedTextPtr, NULL, token->markPtr, newTypePtr, NULL);

    if (redoInfo) {
	redoInfo->token = undoInfo->token;
	redoInfo->token->undoType = isRedo ? &undoTokenToggleGravityType : &redoTokenToggleGravityType;
    }
}

static void
UndoToggleGravityDestroy(
    TkSharedText *sharedTextPtr,
    TkTextUndoToken *item,
    int reused)
{
    assert(!((UndoTokenToggleGravity *) item)->markPtr->body.mark.changePtr);

    if (!reused) {
	UndoTokenToggleGravity *token = (UndoTokenToggleGravity *) item;
	MarkDeleteProc(sharedTextPtr, token->markPtr, DELETE_MARKS);
    }
}

static void
UndoMoveMarkPerform(
    TkSharedText *sharedTextPtr,
    TkTextUndoInfo *undoInfo,
    TkTextUndoInfo *redoInfo,
    int isRedo)
{
    UndoTokenMoveMark *token = (UndoTokenMoveMark *) undoInfo->token;
    TkTextUndoIndex index = token->index;

    assert(!token->markPtr->body.mark.changePtr);

    if (redoInfo) {
	TkBTreeMakeUndoIndex(sharedTextPtr, token->markPtr, &index);
	token->index = index;
	redoInfo->token = undoInfo->token;
	redoInfo->token->undoType = isRedo ? &undoTokenMoveMarkType : &redoTokenMoveMarkType;
    }

    TkBTreeUnlinkSegment(sharedTextPtr, token->markPtr);
    TkBTreeReInsertSegment(sharedTextPtr, &index, token->markPtr);
}

static void
UndoMoveMarkDestroy(
    TkSharedText *sharedTextPtr,
    TkTextUndoToken *item,
    int reused)
{
    assert(!((UndoTokenMoveMark *) item)->markPtr->body.mark.changePtr);

    if (!reused) {
	UndoTokenMoveMark *token = (UndoTokenMoveMark *) item;
	MarkDeleteProc(sharedTextPtr, token->markPtr, DELETE_MARKS);
    }
}

static Tcl_Obj *
UndoSetMarkGetCommand(
    TCL_UNUSED(const TkSharedText *),
    const TkTextUndoToken *item)
{
    const UndoTokenSetMark *token = (const UndoTokenSetMark *) item;
    const char *operation = POINTER_IS_MARKED(token->markPtr) ? "unset" : "set";
    Tcl_Obj *objPtr = Tcl_NewObj();

    Tcl_ListObjAppendElement(NULL, objPtr, Tcl_NewStringObj("mark", -1));
    Tcl_ListObjAppendElement(NULL, objPtr, Tcl_NewStringObj(operation, -1));
    return objPtr;
}

static Tcl_Obj *
UndoSetMarkInspect(
    const TkSharedText *sharedTextPtr,
    const TkTextUndoToken *item)
{
    const UndoTokenSetMark *token = (const UndoTokenSetMark *) item;
    const TkTextSegment *markPtr = (const TkTextSegment *)GET_POINTER(token->markPtr);
    Tcl_Obj *objPtr = UndoSetMarkGetCommand(sharedTextPtr, item);

    objPtr = AppendName(objPtr, sharedTextPtr, markPtr);

    if (!POINTER_IS_MARKED(token->markPtr)) {
	const char *gravity = (markPtr->typePtr == &tkTextLeftMarkType) ? "left" : "right";
	Tcl_ListObjAppendElement(NULL, objPtr, Tcl_NewStringObj(gravity, -1));
    }

    return objPtr;
}

static void
UndoSetMarkPerform(
    TkSharedText *sharedTextPtr,
    TkTextUndoInfo *undoInfo,
    TkTextUndoInfo *redoInfo,
    int isRedo)
{
    const UndoTokenSetMark *token = (const UndoTokenSetMark *) undoInfo->token;
    TkTextSegment *markPtr = (TkTextSegment *)GET_POINTER(token->markPtr);

    assert(!markPtr->body.mark.changePtr);
    UnsetMark(sharedTextPtr, markPtr, redoInfo);
    if (redoInfo && !isRedo) {
	UNMARK_POINTER(((RedoTokenSetMark *) redoInfo->token)->markPtr);
    }
}

static void
UndoSetMarkDestroy(
    TkSharedText *sharedTextPtr,
    TkTextUndoToken *item,
    TCL_UNUSED(int))
{
    UndoTokenSetMark *token = (UndoTokenSetMark *) item;
    TkTextSegment *markPtr = (TkTextSegment *)GET_POINTER(token->markPtr);

    assert(!markPtr->body.mark.changePtr);

    MarkDeleteProc(sharedTextPtr, markPtr, DELETE_CLEANUP);
}

static void
RedoSetMarkPerform(
    TkSharedText *sharedTextPtr,
    TkTextUndoInfo *undoInfo,
    TkTextUndoInfo *redoInfo,
    TCL_UNUSED(int))
{
    RedoTokenSetMark *token = (RedoTokenSetMark *) undoInfo->token;
    TkTextSegment *markPtr = (TkTextSegment *)GET_POINTER(token->markPtr);

    assert(!markPtr->body.mark.changePtr);
    assert(TkTextIsNormalMark(markPtr));

    if (IS_PRESERVED(markPtr)) {
	ReactivateMark(sharedTextPtr, markPtr);
	sharedTextPtr->numMarks += 1;
    }

    TkBTreeReInsertSegment(sharedTextPtr, &token->index, markPtr);
    markPtr->refCount += 1;

    if (redoInfo) {
	UndoTokenSetMark *redoToken;

	redoToken = (UndoTokenSetMark *)malloc(sizeof(UndoTokenSetMark));
	redoToken->markPtr = token->markPtr;
	redoToken->undoType = &undoTokenSetMarkType;
	redoInfo->token = (TkTextUndoToken *) redoToken;
	DEBUG_ALLOC(tkTextCountNewUndoToken++);
	markPtr->refCount += 1;
    }
}

static void
RedoSetMarkDestroy(
    TkSharedText *sharedTextPtr,
    TkTextUndoToken *item,
    TCL_UNUSED(int))
{
    RedoTokenSetMark *token = (RedoTokenSetMark *) item;
    TkTextSegment *markPtr = (TkTextSegment *)GET_POINTER(token->markPtr);

    assert(!markPtr->body.mark.changePtr);
    MarkDeleteProc(sharedTextPtr, markPtr, DELETE_MARKS);
}

static void
UndoMarkGetRange(
    const TkSharedText *sharedTextPtr,
    const TkTextUndoToken *item,
    TkTextIndex *startIndex,
    TkTextIndex *endIndex)
{
    const UndoTokenToggleMark *token = (UndoTokenToggleMark *) item;

    TkTextIndexClear2(startIndex, NULL, sharedTextPtr->tree);
    TkTextIndexSetSegment(startIndex, (TkTextSegment *)GET_POINTER(token->markPtr));
    *endIndex = *startIndex;
}

static void
RedoSetMarkGetRange(
    const TkSharedText *sharedTextPtr,
    const TkTextUndoToken *item,
    TkTextIndex *startIndex,
    TkTextIndex *endIndex)
{
    RedoTokenSetMark *token = (RedoTokenSetMark *) item;
    TkBTreeUndoIndexToIndex(sharedTextPtr, &token->index, startIndex);
    *endIndex = *startIndex;
}

static void
RedoMoveMarkGetRange(
    const TkSharedText *sharedTextPtr,
    const TkTextUndoToken *item,
    TkTextIndex *startIndex,
    TkTextIndex *endIndex)
{
    UndoTokenMoveMark *token = (UndoTokenMoveMark *) item;
    TkTextSegment *markPtr = (TkTextSegment *)GET_POINTER(token->markPtr);

    TkBTreeUndoIndexToIndex(sharedTextPtr, &token->index, startIndex);
    TkTextIndexClear2(endIndex, NULL, sharedTextPtr->tree);
    TkTextIndexSetSegment(endIndex, markPtr);
}

/*
 *--------------------------------------------------------------
 *
 * TkTextMarkCmd --
 *
 *	This function is invoked to process the "mark" options of the widget
 *	command for text widgets. See the user documentation for details on
 *	what it does.
 *
 * Results:
 *	A standard Tcl result.
 *
 * Side effects:
 *	See the user documentation.
 *
 *--------------------------------------------------------------
 */

static int
SetResultNoMarkNamed(Tcl_Interp *interp, const char *name) {
    Tcl_SetObjResult(interp, Tcl_ObjPrintf("there is no mark named \"%s\"", name));
    Tcl_SetErrorCode(interp, "TK", "LOOKUP", "TEXT_MARK", name, NULL);
    return TCL_ERROR;
}

int
TkTextMarkCmd(
    TkText *textPtr,		/* Information about text widget. */
    Tcl_Interp *interp,		/* Current interpreter. */
    int objc,			/* Number of arguments. */
    Tcl_Obj *const objv[])	/* Argument objects. Someone else has already parsed this command
    				 * enough to know that objv[1] is "mark". */
{
    Tcl_HashEntry *hPtr;
    TkTextSegment *markPtr;
    Tcl_HashSearch search;
    TkTextIndex index;
    const Tk_SegType *newTypePtr;
    int optionIndex;
    static const char *const markOptionStrings[] = {
	"compare", "exists", "generate", "gravity", "names", "next", "previous",
	"set", "unset", NULL
    };
    enum markOptions {
	MARK_COMPARE, MARK_EXISTS, MARK_GENERATE, MARK_GRAVITY, MARK_NAMES, MARK_NEXT, MARK_PREVIOUS,
	MARK_SET, MARK_UNSET
    };

    if (objc < 3) {
	Tcl_WrongNumArgs(interp, 2, objv, "option ?arg ...?");
	return TCL_ERROR;
    }

    if (Tcl_GetIndexFromObjStruct(interp, objv[2], markOptionStrings,
	    sizeof(char *), "mark option", 0, &optionIndex) != TCL_OK) {
	return TCL_ERROR;
    }

    switch ((enum markOptions) optionIndex) {
    case MARK_COMPARE: {
	TkTextSegment *markPtr1, *markPtr2;
	int relation, value;

	if (objc != 5) {
	    Tcl_WrongNumArgs(interp, 2, objv, "markName1 op markName2");
	    return TCL_ERROR;
	}
	if (!(markPtr1 = TkTextFindMark(textPtr, Tcl_GetString(objv[2])))) {
	    Tcl_SetObjResult(interp, Tcl_ObjPrintf("bad comparison operand \"%s\": "
		    "must be an existing mark", Tcl_GetString(objv[2])));
	    Tcl_SetErrorCode(interp, "TK", "VALUE", "MARK_COMPARISON", NULL);
	    return TCL_ERROR;
	}
	if (!(markPtr2 = TkTextFindMark(textPtr, Tcl_GetString(objv[4])))) {
	    Tcl_SetObjResult(interp, Tcl_ObjPrintf("bad comparison operand \"%s\": "
		    "must be an existing mark", Tcl_GetString(objv[4])));
	    Tcl_SetErrorCode(interp, "TK", "VALUE", "MARK_COMPARISON", NULL);
	    return TCL_ERROR;
	}

	if (markPtr1 == markPtr2) {
	    relation = 0;
	} else {
	    TkTextIndex index1, index2;

	    TkTextIndexClear(&index1, textPtr);
	    TkTextIndexClear(&index2, textPtr);
	    TkTextIndexSetSegment(&index1, markPtr1);
	    TkTextIndexSetSegment(&index2, markPtr2);
	    relation = TkTextIndexCompare(&index1, &index2);

	    if (relation == 0) {
		TkTextSegment *segPtr = markPtr1->nextPtr;

		while (segPtr && segPtr != markPtr2 && segPtr->size == 0) {
		    segPtr = segPtr->nextPtr;
		}
		relation = (segPtr == markPtr2) ? -1 : +1;
	    }
	}

	value = TkTextTestRelation(interp, relation, Tcl_GetString(objv[3]));
	if (value == -1) {
	    return TCL_ERROR;
	}
	Tcl_SetObjResult(interp, Tcl_NewBooleanObj(value));
	break;
    }
    case MARK_EXISTS: {
	if (objc != 4) {
	    Tcl_WrongNumArgs(interp, 3, objv, "markName");
	    return TCL_ERROR;
	}
	Tcl_SetObjResult(interp, Tcl_NewBooleanObj(!!TkTextFindMark(textPtr, Tcl_GetString(objv[3]))));
	break;
    }
    case MARK_GENERATE: {
	TkTextSegment *markPtr1;
	TkTextIndex index1;
	char uniqName[100];

	TkTextIndexClear(&index1, textPtr);
	TkTextIndexSetSegment(&index1, textPtr->startMarker);
	/* IMPORTANT NOTE: ensure fixed length (depending on pointer size) */
	snprintf(uniqName, sizeof(uniqName),
#ifdef TK_IS_64_BIT_ARCH
	    "##ID##0x%016" PRIx64 "##0x%016" PRIx64 "##%08u##", /* we're on a real 64-bit system */
	    (uint64_t) textPtr, (uint64_t) textPtr->sharedTextPtr, ++textPtr->uniqueIdCounter
#else /* if defined(TK_IS_32_BIT_ARCH) */
	    "##ID##0x%08" PRIx32 "##0x%08" PRIx32 "##%08u##",   /* we're most likely on a 32-bit system */
	    (uint32_t) textPtr, (uint32_t) textPtr->sharedTextPtr, ++textPtr->uniqueIdCounter
#endif /* TK_IS_64_BIT_ARCH */
	);
	assert(!TkTextFindMark(textPtr, uniqName));
    	markPtr1 = TkTextMakeMark(textPtr, uniqName);
    	markPtr1->privateMarkFlag = 1;
	textPtr->sharedTextPtr->numMarks -= 1; /* take back counting */
	textPtr->sharedTextPtr->numPrivateMarks += 1;
	TkBTreeLinkSegment(textPtr->sharedTextPtr, markPtr1, &index1);
	Tcl_SetObjResult(textPtr->interp, Tcl_NewStringObj(uniqName, -1));
	break;
    }
    case MARK_GRAVITY: {
<<<<<<< HEAD
	TkSizeT length;
=======
	char c;
	Tcl_Size length;
>>>>>>> 5681e1e0
	const char *str;

	if (objc < 4 || objc > 5) {
	    Tcl_WrongNumArgs(interp, 3, objv, "markName ?gravity?");
	    return TCL_ERROR;
	}
	str = Tcl_GetStringFromObj(objv[3], &length);
	if (strcmp(str, "insert") == 0) {
	    markPtr = textPtr->insertMarkPtr;
	} else if (strcmp(str, "current") == 0) {
	    markPtr = textPtr->currentMarkPtr;
	} else {
	    if (!(hPtr = Tcl_FindHashEntry(&textPtr->sharedTextPtr->markTable, str))) {
		return SetResultNoMarkNamed(interp, Tcl_GetString(objv[3]));
	    }
	    markPtr = (TkTextSegment *)Tcl_GetHashValue(hPtr);
	}
	if (objc == 4) {
	    const char *typeStr;
	    typeStr = markPtr->typePtr == &tkTextRightMarkType ? "right" : "left";
	    Tcl_SetObjResult(interp, Tcl_NewStringObj(typeStr, -1));
	    return TCL_OK;
	}
	str = Tcl_GetStringFromObj(objv[4], &length);
	if (strncmp(str, "left", length) == 0) {
	    newTypePtr = &tkTextLeftMarkType;
	} else if (strncmp(str, "right", length) == 0) {
	    newTypePtr = &tkTextRightMarkType;
	} else {
	    Tcl_SetObjResult(interp, Tcl_ObjPrintf(
		    "bad mark gravity \"%s\": must be left or right", str));
	    Tcl_SetErrorCode(interp, "TK", "VALUE", "MARK_GRAVITY", NULL);
	    return TCL_ERROR;
	}
	/*
	 * We have to force the re-insertion of the mark when steadyMarks is not enabled.
	 */

	if (markPtr->typePtr != newTypePtr || !textPtr->sharedTextPtr->steadyMarks) {
	    TkTextUndoInfo undoInfo;
	    TkTextUndoInfo *undoInfoPtr = NULL;

	    if (textPtr->sharedTextPtr->steadyMarks
		    && TkTextIsNormalMark(markPtr)
		    && !TkTextUndoUndoStackIsFull(textPtr->sharedTextPtr->undoStack)) {
		undoInfoPtr = &undoInfo;
	    }
	    ChangeGravity(textPtr->sharedTextPtr, textPtr, markPtr, newTypePtr, undoInfoPtr);
	}
	break;
    }
    case MARK_NAMES: {
	int discardSpecial = 0;
	int numArgs = 3;
	const char *pattern;
	Tcl_Obj *resultObj;

	if (objc > 4 && *Tcl_GetString(objv[3]) == '-') {
	    if (strcmp(Tcl_GetString(objv[3]), "-discardspecial") == 0) {
		discardSpecial = 1;
		numArgs = 4;
	    } else {
		Tcl_SetObjResult(interp, Tcl_ObjPrintf(
			"bad option \"%s\": must be -discardspecial", Tcl_GetString(objv[3])));
		Tcl_SetErrorCode(interp, "TK", "TEXT", "BAD_OPTION", NULL);
		return TCL_ERROR;
	    }
	}

	if (objc != numArgs && objc != numArgs + 1) {
	    Tcl_WrongNumArgs(interp, 3, objv, "?-discardspecial? ?pattern?");
	    return TCL_ERROR;
	}

	pattern = objc > numArgs ? Tcl_GetString(objv[numArgs]) : NULL;
	resultObj = Tcl_NewObj();

	if (!discardSpecial && (!pattern || Tcl_StringMatch("insert", pattern))) {
	    Tcl_ListObjAppendElement(NULL, resultObj, Tcl_NewStringObj("insert", -1));
	}
	if (!discardSpecial && (!pattern || Tcl_StringMatch("current", pattern))) {
	    Tcl_ListObjAppendElement(NULL, resultObj, Tcl_NewStringObj("current", -1));
	}

	for (hPtr = Tcl_FirstHashEntry(&textPtr->sharedTextPtr->markTable, &search);
		hPtr;
		hPtr = Tcl_NextHashEntry(&search)) {
	    TkTextSegment *markPtr1 = (TkTextSegment *)Tcl_GetHashValue(hPtr);

	    if (!markPtr1->privateMarkFlag && !markPtr1->startEndMarkFlag) {
		const char *name = (const char *)Tcl_GetHashKey(&textPtr->sharedTextPtr->markTable, hPtr);

		if (!pattern || Tcl_StringMatch(name, pattern)) {
		    Tcl_ListObjAppendElement(NULL, resultObj, Tcl_NewStringObj(name, -1));
		}
	    }
	}

	Tcl_SetObjResult(interp, resultObj);
	break;
    }
    case MARK_NEXT: {
	int discardSpecial = 0;
	int numArgs = 4;
	const char *pattern;

	if (objc > 4 && *Tcl_GetString(objv[3]) == '-') {
	    if (strcmp(Tcl_GetString(objv[3]), "-discardspecial") == 0) {
		discardSpecial = 1;
		numArgs = 5;
	    } else {
		Tcl_SetObjResult(interp, Tcl_ObjPrintf(
			"bad option \"%s\": must be -discardspecial", Tcl_GetString(objv[3])));
		Tcl_SetErrorCode(interp, "TK", "TEXT", "BAD_OPTION", NULL);
		return TCL_ERROR;
	    }
	}

	if (objc != numArgs && objc != numArgs + 1) {
	    Tcl_WrongNumArgs(interp, 3, objv, "?-discardspecial? index ?pattern?");
	    return TCL_ERROR;
	}

	pattern = objc > numArgs ? Tcl_GetString(objv[numArgs]) : NULL;
	return MarkFindNext(interp, textPtr, discardSpecial, objv[numArgs - 1], pattern, 1);
    }
    case MARK_PREVIOUS: {
	int discardSpecial = 0;
	int numArgs = 4;
	const char *pattern;

	if (objc > 4 && *Tcl_GetString(objv[3]) == '-') {
	    if (strcmp(Tcl_GetString(objv[3]), "-discardspecial") == 0) {
		discardSpecial = 1;
		numArgs = 5;
	    } else {
		Tcl_SetObjResult(interp, Tcl_ObjPrintf(
			"bad option \"%s\": must be -discardspecial", Tcl_GetString(objv[3])));
		Tcl_SetErrorCode(interp, "TK", "TEXT", "BAD_OPTION", NULL);
		return TCL_ERROR;
	    }
	}

	if (objc != numArgs && objc != numArgs + 1) {
	    Tcl_WrongNumArgs(interp, 3, objv, "?-discardspecial? index ?pattern?");
	    return TCL_ERROR;
	}

	pattern = objc > numArgs ? Tcl_GetString(objv[numArgs]) : NULL;
	return MarkFindNext(interp, textPtr, discardSpecial, objv[numArgs - 1], pattern, 0);
    }
    case MARK_SET: {
	const Tk_SegType *typePtr = NULL;
	const char *name;

	if (objc != 5 && objc != 6) {
	    Tcl_WrongNumArgs(interp, 3, objv, "markName index ?direction?");
	    return TCL_ERROR;
	}
	if (!TkTextGetIndexFromObj(interp, textPtr, objv[4], &index)) {
	    return TCL_ERROR;
	}
	if (objc == 6) {
	    const char *direction = Tcl_GetString(objv[5]);

	    if (strcmp(direction, "left") == 0) {
		typePtr = &tkTextLeftMarkType;
	    } else if (strcmp(direction, "right") == 0) {
		typePtr = &tkTextRightMarkType;
	    } else {
		Tcl_SetObjResult(interp, Tcl_ObjPrintf(
			"bad mark gravity \"%s\": must be left or right", direction));
		Tcl_SetErrorCode(interp, "TK", "VALUE", "MARK_GRAVITY", NULL);
		return TCL_ERROR;
	    }
	}

	name = Tcl_GetString(objv[3]);

#if BEGIN_DOES_NOT_BELONG_TO_BASE

	if (*name == 'b' && strcmp(name, "begin") == 0) {
	    static int printWarning = 1;

	    if (printWarning) {
		fprintf(stderr, "tk::text: \"begin\" is a reserved index identifier and shouldn't "
			"be used for mark names anymore.\n");
		printWarning = 0;
	    }
	}

#else /* if !BEGIN_DOES_NOT_BELONG_TO_BASE */

	/*
	 * TODO:
	 * Probably we should print a warning if the mark name is matching any of the
	 * following forms:
	 *	- "begin"|"end"
	 *	- <integer> "." (<integer>|"begin"|"end")
	 *	- "@" (<integer>|"first"|"last") "," (<integer>|"first"|"last")
	 *	- "##ID##" .*
	 */

#endif /* BEGIN_DOES_NOT_BELONG_TO_BASE */

	if (!SetMark(textPtr, name, typePtr, &index)) {
	    Tcl_Obj *msgPtr;

	    if (strcmp(name, "insert") == 0) {
		return TCL_OK; /* the "watch" command did destroy the widget */
	    }
	    msgPtr = Tcl_ObjPrintf("\"%s\" is an expired generated mark", name);
	    Tcl_SetObjResult(interp, msgPtr);
	    Tcl_SetErrorCode(interp, "TK", "SET", "TEXT_MARK", name, NULL);
	    return TCL_ERROR;
	}
	break;
    }
    case MARK_UNSET: {
	TkTextUndoInfo undoInfo;
	TkTextUndoInfo *undoInfoPtr = NULL;
	int i;

	if (textPtr->sharedTextPtr->steadyMarks
		&& !TkTextUndoUndoStackIsFull(textPtr->sharedTextPtr->undoStack)) {
	    undoInfoPtr = &undoInfo;
	}

	for (i = 3; i < objc; i++) {
	    if ((hPtr = Tcl_FindHashEntry(&textPtr->sharedTextPtr->markTable, Tcl_GetString(objv[i])))) {
		TkTextSegment *markPtr3 = (TkTextSegment *)Tcl_GetHashValue(hPtr);

		if (TkTextIsPrivateMark(markPtr3)) {
		    UnsetMark(textPtr->sharedTextPtr, markPtr3, NULL);
		} else if (!TkTextIsSpecialMark(markPtr3)) {
		    UnsetMark(textPtr->sharedTextPtr, markPtr3, undoInfoPtr);
		    if (undoInfoPtr && undoInfo.token) {
			TkTextPushUndoToken(textPtr->sharedTextPtr, undoInfo.token, 0);
		    }
		}
	    }
	}
	break;
    }
    }
    return TCL_OK;
}

/*
 *----------------------------------------------------------------------
 *
 * TkTextFindMark --
 *
 *	Return mark segment of given name, if exisiting.
 *
 * Results:
 *	The mark with this name, or NULL if not existing.
 *
 * Side effects:
 *	None.
 *
 *----------------------------------------------------------------------
 */

TkTextSegment *
TkTextFindMark(
    const TkText *textPtr,
    const char *name)
{
    Tcl_HashEntry *hPtr;

    assert(textPtr);
    assert(name);

    switch (name[0]) {
    case 'i':
	if (strcmp(name, "insert") == 0) {
	    return textPtr->insertMarkPtr;
	}
	break;
    case 'c':
	if (strcmp(name, "current") == 0) {
	    return textPtr->currentMarkPtr;
	}
	break;
    }
    hPtr = Tcl_FindHashEntry(&textPtr->sharedTextPtr->markTable, name);
    return hPtr ? (TkTextSegment *)Tcl_GetHashValue(hPtr) : NULL;
}

/*
 *----------------------------------------------------------------------
 *
 * ReactivateMark --
 *
 *	Reactivate a preserved mark.
 *
 * Results:
 *	None.
 *
 * Side effects:
 *	Allocates some memory for hash table entry, and release memory
 *	of preserved name.
 *
 *----------------------------------------------------------------------
 */

static void
ReactivateMark(
    TkSharedText *sharedTextPtr,	/* Handle to shared text resource. */
    TkTextSegment *markPtr)		/* Reactivate this mark. */
{
    Tcl_HashEntry *hPtr;
    char *name;
    int isNew;

    assert(IS_PRESERVED(markPtr));

    name = GET_NAME(markPtr);
    hPtr = Tcl_CreateHashEntry(&sharedTextPtr->markTable, name, &isNew);
    assert(isNew);
    free(name);
    Tcl_SetHashValue(hPtr, markPtr);
    markPtr->body.mark.ptr = PTR_TO_INT(hPtr);
}

/*
 *----------------------------------------------------------------------
 *
 * TkTextFreeMarks --
 *
 *	Free all used marks, also the hash table for marks will be
 *	destroyed. But do not free private marks if 'retainPrivateMarks'
 *	is true, in this case a new hash table will be built, only
 *	with the remaining private marks.
 *
 * Results:
 *	If 'retainPrivateMarks' is false, then return NULL. Otherwise
 *	the chain of retained private marks will be returned.
 *
 * Side effects:
 *	Free some memory, the old hash table for marks will be destroyed,
 *	and a new one will be created if 'retainPrivateMarks' is true.
 *
 *----------------------------------------------------------------------
 */

TkTextSegment *
TkTextFreeMarks(
    TkSharedText *sharedTextPtr,	/* Handle to shared text resource. */
    int retainPrivateMarks)		/* Priate marks will be retained? */
{
    Tcl_HashSearch search;
    Tcl_HashEntry *hPtr = Tcl_FirstHashEntry(&sharedTextPtr->markTable, &search);
    TkTextSegment *deletePtr = NULL;
    TkTextSegment *retainedPtr = NULL;
    TkTextSegment *markPtr;

    for ( ; hPtr; hPtr = Tcl_NextHashEntry(&search)) {
	markPtr = (TkTextSegment *)Tcl_GetHashValue(hPtr);

	assert(markPtr->body.mark.changePtr != (void *) 0xdeadbeef);
	assert(markPtr->refCount > 0);

	if (!retainPrivateMarks || !TkTextIsPrivateMark(markPtr)) {
	    markPtr->nextPtr = deletePtr;
	    markPtr->prevPtr = NULL;
	    deletePtr = markPtr;
	} else {
	    const char *name = (const char *)Tcl_GetHashKey(&sharedTextPtr->markTable, hPtr);
	    char *dup;

	    markPtr->sectionPtr = NULL;
	    markPtr->prevPtr = NULL;
	    markPtr->nextPtr = retainedPtr;
	    dup = (char *)malloc(strlen(name) + 1);
	    markPtr->body.mark.ptr = PTR_TO_INT(strcpy(dup, name));
	    MAKE_PRESERVED(markPtr);
	    retainedPtr = markPtr;
	}
    }

    markPtr = deletePtr;
    while (markPtr) {
	TkTextSegment *nextPtr = markPtr->nextPtr;
	assert(TkTextIsSpecialMark(markPtr) || markPtr->refCount == 1);
	MarkDeleteProc(sharedTextPtr, markPtr, DELETE_CLEANUP|TREE_GONE);
	markPtr = nextPtr;
    }

    Tcl_DeleteHashTable(&sharedTextPtr->markTable);
    sharedTextPtr->numMarks = 0;

    if (retainPrivateMarks) {
	Tcl_InitHashTable(&sharedTextPtr->markTable, TCL_STRING_KEYS);

	for (markPtr = retainedPtr; markPtr; markPtr = markPtr->nextPtr) {
	    ReactivateMark(sharedTextPtr, markPtr);
	}
    } else {
	sharedTextPtr->numPrivateMarks = 0;
    }

    return retainedPtr;
}

/*
 *----------------------------------------------------------------------
 *
 * TkTextUpdateCurrentMark --
 *
 *	If a position change of the "current" mark has been postponed
 *	we will do now the update.
 *
 * Results:
 *	None.
 *
 * Side effects:
 *	The "current" mark will change the position.
 *
 *----------------------------------------------------------------------
 */

void
TkTextUpdateCurrentMark(
    TkSharedText *sharedTextPtr)	/* Shared text resource. */
{
    TkText *tPtr;

    assert(sharedTextPtr->haveToSetCurrentMark);

    sharedTextPtr->haveToSetCurrentMark = 0;

    for (tPtr = sharedTextPtr->peers; tPtr; tPtr = tPtr->next) {
	if (tPtr->haveToSetCurrentMark) {
	    tPtr->haveToSetCurrentMark = 0;
	    TkBTreeUnlinkSegment(sharedTextPtr, tPtr->currentMarkPtr);
	    TkBTreeLinkSegment(sharedTextPtr, tPtr->currentMarkPtr, &tPtr->currentMarkIndex);
	}
    }
}

/*
 *----------------------------------------------------------------------
 *
 * TkTextMakeStartEndMark --
 *
 *	Make (allocate) a new start/end mark.
 *
 * Results:
 *	The return value is a pointer to the new mark.
 *
 * Side effects:
 *	A new mark is created.
 *
 *----------------------------------------------------------------------
 */

TkTextSegment *
TkTextMakeStartEndMark(
    TkText *textPtr,		/* can be NULL */
    Tk_SegType const *typePtr)
{
    TkTextSegment *markPtr = TkTextMakeMark(NULL, NULL);

    assert(typePtr == &tkTextLeftMarkType || typePtr == &tkTextRightMarkType);

    markPtr->typePtr = typePtr;
    markPtr->startEndMarkFlag = 1;
    markPtr->privateMarkFlag = 1;
    markPtr->body.mark.textPtr = textPtr;
    return markPtr;
}

/*
 *----------------------------------------------------------------------
 *
 * TkTextMakeMark --
 *
 *	Make (allocate) a new mark, the gravity default to right.
 *
 * Results:
 *	The return value is a pointer to the new mark.
 *
 * Side effects:
 *	A new mark is created.
 *
 *----------------------------------------------------------------------
 */

static TkTextSegment *
MakeMark(
    TkText *textPtr)		/* Text widget in which to create mark. */
{
    TkTextSegment *markPtr;

    markPtr = (TkTextSegment *)calloc(1, SEG_SIZE(TkTextMark));
    NEW_SEGMENT(markPtr);
    markPtr->typePtr = &tkTextRightMarkType;
    markPtr->refCount = 1;
    markPtr->body.mark.textPtr = textPtr;
    DEBUG_ALLOC(tkTextCountNewSegment++);
    return markPtr;
}

TkTextSegment *
TkTextMakeMark(
    TkText *textPtr,		/* Text widget in which to create mark, can be NULL. */
    const char *name)		/* Name of this mark, can be NULL. */
{
    TkTextSegment *markPtr;
    Tcl_HashEntry *hPtr;
    int isNew;

    assert(!name || textPtr);
    assert(!name || strcmp(name, "insert") != 0);
    assert(!name || strcmp(name, "current") != 0);

    if (!name) {
	return MakeMark(textPtr);
    }

    hPtr = Tcl_CreateHashEntry(&textPtr->sharedTextPtr->markTable, name, &isNew);

    if (isNew) {
	markPtr = MakeMark(textPtr);
	markPtr->body.mark.ptr = PTR_TO_INT(hPtr);
	Tcl_SetHashValue(hPtr, markPtr);
	textPtr->sharedTextPtr->numMarks += 1;
    } else {
	markPtr = (TkTextSegment *)Tcl_GetHashValue(hPtr);
    }

    return markPtr;
}

/*
 *----------------------------------------------------------------------
 *
 * TkTextMakeNewMark --
 *
 *	Make (allocate) a new mark, the gravity default to right. This
 *	function will return NULL if the mark name already exists.
 *
 * Results:
 *	The return value is a pointer to the new mark, and will be NULL
 *	if the mark already exists.
 *
 * Side effects:
 *	A new mark is created.
 *
 *----------------------------------------------------------------------
 */

TkTextSegment *
TkTextMakeNewMark(
    TkSharedText *sharedTextPtr,	/* Shared text resource. */
    const char *name)			/* Name of this mark. */
{
    TkTextSegment *markPtr;
    Tcl_HashEntry *hPtr;
    int isNew;

    assert(name);

    hPtr = Tcl_CreateHashEntry(&sharedTextPtr->markTable, name, &isNew);

    if (!isNew) {
	return NULL;
    }

    markPtr = MakeMark(NULL);
    markPtr->body.mark.ptr = PTR_TO_INT(hPtr);
    markPtr->normalMarkFlag = 1;
    Tcl_SetHashValue(hPtr, markPtr);
    sharedTextPtr->numMarks += 1;

    return markPtr;
}

/*
 *----------------------------------------------------------------------
 *
 * ChangeGravity --
 *
 *	Change the gravity of a given mark.
 *
 * Results:
 *	None.
 *
 * Side effects:
 *	Reset the type pointer of the mark, and set the undo information.
 *
 *----------------------------------------------------------------------
 */

static TkTextMarkChange *
MakeChangeItem(
    TkSharedText *sharedTextPtr,
    TkTextSegment *markPtr)
{
    TkTextMarkChange *changePtr = markPtr->body.mark.changePtr;

    assert(TkTextIsNormalMark(markPtr));

    if (!changePtr) {
	if (sharedTextPtr->undoMarkListCount == sharedTextPtr->undoMarkListSize) {
	    sharedTextPtr->undoMarkListSize = MAX(20u, 2*sharedTextPtr->undoMarkListSize);
	    sharedTextPtr->undoMarkList = (TkTextMarkChange *)realloc(sharedTextPtr->undoMarkList,
		    sharedTextPtr->undoMarkListSize * sizeof(sharedTextPtr->undoMarkList[0]));
	}
	changePtr = &sharedTextPtr->undoMarkList[sharedTextPtr->undoMarkListCount++];
	memset(changePtr, 0, sizeof(*changePtr));
	markPtr->body.mark.changePtr = changePtr;
	(changePtr->markPtr = markPtr)->refCount += 1;
    }

    return changePtr;
}

static TkTextUndoToken *
MakeUndoToggleGravity(
    TkSharedText *sharedTextPtr,
    TkTextSegment *markPtr,
    const Tk_SegType *oldTypePtr)
{
    assert(TkTextIsNormalMark(markPtr));

    sharedTextPtr->undoStackEvent = 1;

    if (!markPtr->body.mark.changePtr
	    || (!markPtr->body.mark.changePtr->setMark
		&& !markPtr->body.mark.changePtr->toggleGravity)) {
	TkTextMarkChange *changePtr = MakeChangeItem(sharedTextPtr, markPtr);
	UndoTokenToggleGravity *token;

	token = (UndoTokenToggleGravity *)calloc(1, sizeof(UndoTokenToggleGravity));
	token->undoType = &undoTokenToggleGravityType;
	(token->markPtr = markPtr)->refCount += 1;
	DEBUG_ALLOC(tkTextCountNewUndoToken++);
	changePtr->toggleGravity = (TkTextUndoToken *) token;
	changePtr->savedMarkType = oldTypePtr;
	sharedTextPtr->lastUndoTokenType = -1;
	return (TkTextUndoToken *) token;
    }

    return NULL;
}

static void
ChangeGravity(
    TkSharedText *sharedTextPtr,	/* Shared text resource. */
    TkText *textPtr,			/* The text widget, can be NULL. */
    TkTextSegment *markPtr,		/* Change toggle of this mark. */
    const Tk_SegType *newTypePtr,	/* This is the new toggle type. */
    TkTextUndoInfo *undoInfo)		/* Undo information, can be NULL */
{
    const Tk_SegType *oldTypePtr;
    int isNormalMark;

    assert(markPtr);
    assert(markPtr->typePtr->group == SEG_GROUP_MARK);
    assert(sharedTextPtr);
    assert(!undoInfo || TkTextIsNormalMark(markPtr));

    oldTypePtr = markPtr->typePtr;
    markPtr->typePtr = newTypePtr;
    isNormalMark = TkTextIsNormalMark(markPtr);

    if (!sharedTextPtr->steadyMarks) {
	if (!textPtr || markPtr != textPtr->insertMarkPtr) {
	    /*
	     * We must re-insert the mark, the old rules of gravity may force
	     * a shuffle of the existing marks.
	     */

	    TkTextIndex index;

	    if (textPtr) {
		TkTextIndexClear(&index, textPtr);
	    } else {
		TkTextIndexClear2(&index, NULL, sharedTextPtr->tree);
	    }
	    TkTextIndexSetSegment(&index, markPtr);
	    TkTextIndexToByteIndex(&index);
	    TkBTreeUnlinkSegment(sharedTextPtr, markPtr);
	    TkBTreeLinkSegment(sharedTextPtr, markPtr, &index);
	}

	if (isNormalMark) {
	    TkTextUpdateAlteredFlag(sharedTextPtr);
	}
    }

    if (undoInfo && isNormalMark) {
	undoInfo->token = MakeUndoToggleGravity(sharedTextPtr, markPtr, oldTypePtr);
    }
}

/*
 *----------------------------------------------------------------------
 *
 * UnsetMark --
 *
 *	Unset given mark.
 *
 * Results:
 *	None.
 *
 * Side effects:
 *	Free some memory, and add a token to the undo/redo stack.
 *
 *----------------------------------------------------------------------
 */

static void
UnsetMark(
    TkSharedText *sharedTextPtr,
    TkTextSegment *markPtr,
    TkTextUndoInfo *redoInfo)
{
    assert(markPtr);
    assert(markPtr->typePtr->group == SEG_GROUP_MARK);
    assert(!TkTextIsSpecialMark(markPtr));
    assert(!TkTextIsPrivateMark(markPtr) || !redoInfo);

    if (redoInfo) {
	RedoTokenSetMark *token;
	TkTextMarkChange *changePtr;

	if ((changePtr = markPtr->body.mark.changePtr)) {
	    if (changePtr->toggleGravity) {
		TkTextUndoPushItem(sharedTextPtr->undoStack, changePtr->toggleGravity, 0);
		changePtr->toggleGravity = NULL;
	    }
	    if (changePtr->moveMark) {
		free(changePtr->moveMark);
		changePtr->moveMark = NULL;
		DEBUG_ALLOC(tkTextCountDestroyUndoToken++);
		assert(markPtr->refCount > 1);
		markPtr->refCount -= 1;
	    }
	    if (changePtr->setMark) {
		free(changePtr->setMark);
		changePtr->setMark = NULL;
		DEBUG_ALLOC(tkTextCountDestroyUndoToken++);
		assert(markPtr->refCount > 1);
		markPtr->refCount -= 1;
	    }
	}

	memset(redoInfo, 0, sizeof(*redoInfo));
	token = (RedoTokenSetMark *)malloc(sizeof(RedoTokenSetMark));
	token->undoType = &redoTokenSetMarkType;
	markPtr->refCount += 1;
	token->markPtr = markPtr;
	MARK_POINTER(token->markPtr);
	TkBTreeMakeUndoIndex(sharedTextPtr, markPtr, &token->index);
	DEBUG_ALLOC(tkTextCountNewUndoToken++);
	redoInfo->token = (TkTextUndoToken *) token;
	redoInfo->byteSize = 0;
    }

    sharedTextPtr->undoStackEvent = 1;
    sharedTextPtr->lastUndoTokenType = -1;
    TkBTreeUnlinkSegment(sharedTextPtr, markPtr);
    MarkDeleteProc(sharedTextPtr, markPtr, DELETE_CLEANUP);
}

/*
 *----------------------------------------------------------------------
 *
 * TriggerWatchCursor --
 *
 *	Trigger the watch command for movements of the insert cursor.
 *
 * Results:
 *	Returns 'false' if the referenced widget has been destroyed, otherwise
 *	'true' will be returned.
 *
 * Side effects:
 *	It might happen that the receiver of the "watch" command is destroying the widget.
 *
 *----------------------------------------------------------------------
 */

static int
TriggerWatchCursor(
    TkText *textPtr,
    const TkTextIndex *oldCursorIndexPtr,
    const TkTextIndex *newCursorIndexPtr)	/* NULL is allowed. */
{
    TkTextIndex index, newIndex;
    char idx[2][TK_POS_CHARS];
    TkTextTag *tagPtr;
    TkTextTag *tagArrayBuffer[32];
    TkTextTag **tagArrayPtr;
    unsigned tagArraySize;
    unsigned numTags, i;
    Tcl_DString buf;
    int rc;

    assert(oldCursorIndexPtr);
    assert(!TkTextIndexIsEmpty(oldCursorIndexPtr));
    assert(!newCursorIndexPtr || !TkTextIndexIsEmpty(newCursorIndexPtr));

    if (!newCursorIndexPtr) {
	TkTextIndexClear(&newIndex, textPtr);
	TkTextIndexSetSegment(&newIndex, textPtr->insertMarkPtr);
	newCursorIndexPtr = &newIndex;
    }

    if (TkTextIndexIsEqual(oldCursorIndexPtr, newCursorIndexPtr)) {
	return 1;
    }

    Tcl_DStringInit(&buf);
    if (TkTextIndexIsEmpty(oldCursorIndexPtr)) {
	idx[0][0] = '\0';
    } else {
	TkrTextPrintIndex(textPtr, oldCursorIndexPtr, idx[0]);
    }
    TkrTextPrintIndex(textPtr, newCursorIndexPtr, idx[1]);
    if (textPtr->insertMarkPtr->typePtr == &tkTextLeftMarkType) {
	index = *newCursorIndexPtr;
    } else {
	TkTextIndexBackChars(textPtr, newCursorIndexPtr, 1, &index, COUNT_INDICES);
    }

    numTags = 0;
    tagArrayPtr = tagArrayBuffer;
    tagArraySize = sizeof(tagArrayBuffer)/sizeof(tagArrayBuffer[0]);
    tagPtr = TkBTreeGetTags(&index, TK_TEXT_SORT_ASCENDING, NULL);
    for ( ; tagPtr; tagPtr = tagPtr->nextPtr) {
	if (numTags == tagArraySize) {
	    tagArraySize *= 2;
	    tagArrayPtr = (TkTextTag **)realloc(tagArrayPtr == tagArrayBuffer ? NULL : tagArrayPtr, tagArraySize);
	}
	tagArrayPtr[numTags++] = tagPtr;
    }
    for (i = 0; i < numTags; ++i) {
	Tcl_DStringAppendElement(&buf, tagArrayPtr[i]->name);
    }
    if (tagArrayPtr != tagArrayBuffer) {
	free(tagArrayPtr);
    }

    rc = TkTextTriggerWatchCmd(textPtr, "cursor", idx[0], idx[1], Tcl_DStringValue(&buf),
	    NULL, NULL, 0);
    Tcl_DStringFree(&buf);
    return rc;
}

/*
 *----------------------------------------------------------------------
 *
 * TkTextReleaseUndoMarkTokens --
 *
 *	Release retained undo tokens for mark operations.
 *
 * Results:
 *	None.
 *
 * Side effects:
 *	Free some memory.
 *
 *----------------------------------------------------------------------
 */

void
TkTextReleaseUndoMarkTokens(
    TCL_UNUSED(TkSharedText *),
    TkTextMarkChange *changePtr)
{
    assert(changePtr);

    if (!changePtr->markPtr) {
	return; /* already released */
    }

    assert(changePtr->markPtr->body.mark.changePtr);

    if (changePtr->toggleGravity) {
	free(changePtr->toggleGravity);
	changePtr->toggleGravity = NULL;
	DEBUG_ALLOC(tkTextCountDestroyUndoToken++);
	assert(changePtr->markPtr->refCount > 1);
	changePtr->markPtr->refCount -= 1;
    }
    if (changePtr->moveMark) {
	free(changePtr->moveMark);
	changePtr->moveMark = NULL;
	DEBUG_ALLOC(tkTextCountDestroyUndoToken++);
	assert(changePtr->markPtr->refCount > 1);
	changePtr->markPtr->refCount -= 1;
    }
    if (changePtr->setMark) {
	free(changePtr->setMark);
	changePtr->setMark = NULL;
	DEBUG_ALLOC(tkTextCountDestroyUndoToken++);
	assert(changePtr->markPtr->refCount > 1);
	changePtr->markPtr->refCount -= 1;
    }

    assert(changePtr->markPtr->refCount > 1);
    changePtr->markPtr->refCount -= 1;
    changePtr->markPtr->body.mark.changePtr = NULL;
    changePtr->markPtr = NULL;
}

/*
 *----------------------------------------------------------------------
 *
 * TkTextPushUndoMarkTokens --
 *
 *	Push retained undo tokens for mark operations onto the undo stack.
 *
 * Results:
 *	None.
 *
 * Side effects:
 *	Same as TkTextUndoPushItem.
 *
 *----------------------------------------------------------------------
 */

void
TkTextPushUndoMarkTokens(
    TkSharedText *sharedTextPtr,
    TkTextMarkChange *changePtr)
{
    assert(sharedTextPtr);
    assert(sharedTextPtr->undoStack);
    assert(changePtr);
    assert(changePtr->markPtr);
    assert(changePtr->markPtr->body.mark.changePtr == changePtr);

    if (changePtr->toggleGravity) {
	UndoTokenToggleGravity *token = (UndoTokenToggleGravity *) changePtr->toggleGravity;

	if (changePtr->savedMarkType != token->markPtr->typePtr) {
	    TkTextUndoPushItem(sharedTextPtr->undoStack, (TkTextUndoToken *) token, 0);
	} else {
	    free(token);
	    DEBUG_ALLOC(tkTextCountDestroyUndoToken++);
	    assert(changePtr->markPtr->refCount > 1);
	    changePtr->markPtr->refCount -= 1;
	}
	changePtr->toggleGravity = NULL;
    }
    if (changePtr->moveMark) {
	TkTextUndoPushItem(sharedTextPtr->undoStack, changePtr->moveMark, 0);
	changePtr->moveMark = NULL;
    }
    if (changePtr->setMark) {
	TkTextUndoPushItem(sharedTextPtr->undoStack, changePtr->setMark, 0);
	changePtr->setMark = NULL;
    }

    assert(changePtr->markPtr->refCount > 1);
    changePtr->markPtr->refCount -= 1;
    changePtr->markPtr->body.mark.changePtr = NULL;
}

/*
 *----------------------------------------------------------------------
 *
 * TkrTextSetMark -- SetMark --
 *
 *	Set a mark to a particular position, creating a new mark if one
 *	doesn't already exist.
 *
 *	Take care when setting the "insert" mark. In this case it might
 *	happen that the receiver of the "watch" command is destroying the
 *	widget. In this case this function will return NULL (otherwise
 *	this function will always return non-NULL in case of setting the
 *	"insert" mark).
 *
 *	Note that parameter indexPtr may be adjusted if the position
 *	is outside of visible text, and we are setting the "insert"
 *	mark.
 *
 * Results:
 *	The return value is a pointer to the mark that was just set.
 *
 * Side effects:
 *	A new mark is created, or an existing mark is moved.
 *
 *----------------------------------------------------------------------
 */

static TkTextSegment *
SetMark(
    TkText *textPtr,		/* Text widget in which to create mark. */
    const char *name,		/* Name of mark to set. */
    const Tk_SegType *typePtr,	/* Sepcifies the gravity, either tkTextLeftMarkType,
    				 * tkTextRightMarkType, or NULL. */
    TkTextIndex *indexPtr)	/* Where to set mark. */
{
    Tcl_HashEntry *hPtr = NULL;
    TkSharedText *sharedTextPtr;
    TkTextSegment *markPtr;
    TkTextIndex oldIndex;
    TkTextUndoIndex undoIndex;
    int pushUndoToken;
    int widgetSpecific;
    const Tk_SegType *oldTypePtr = NULL;

    assert(textPtr);
    assert(indexPtr->textPtr == textPtr);

    widgetSpecific = 0;
    markPtr = NULL;

    switch (*name) {
    case 'i':
	if (strcmp(name, "insert") == 0) {
	    widgetSpecific = 1;
	    markPtr = textPtr->insertMarkPtr;
	    if (TkTextIsElided(indexPtr)) {
		TkTextSkipElidedRegion(indexPtr);
	    }
	}
	break;
    case 'c':
	if (strcmp(name, "current") == 0) {
	    widgetSpecific = 1;
	    markPtr = textPtr->currentMarkPtr;
	}
	break;
    }

    sharedTextPtr = textPtr->sharedTextPtr;
    TkTextIndexClear(&oldIndex, textPtr);

    if (!widgetSpecific) {
	int dummy;
	hPtr = Tcl_CreateHashEntry(&sharedTextPtr->markTable, name, &dummy);
	markPtr = (TkTextSegment *)Tcl_GetHashValue(hPtr);
    }

    if (!markPtr) {
	if (name[0] == '#' && name[1] == '#' && name[2] == 'I') {
#ifdef TK_IS_64_BIT_ARCH
	    static const size_t length = 32 + 2*sizeof(uint64_t);
#else /* if defined(TK_IS_32_BIT_ARCH) */
	    static const size_t length = 32 + 2*sizeof(uint32_t);
#endif /* TK_IS_64_BIT_ARCH */

	    void *sPtr, *tPtr;
	    unsigned num;

	    if (strlen(name) == length && sscanf(name, "##ID##%p##%p##%u##", &sPtr, &tPtr, &num) == 3) {
		assert(hPtr);
		Tcl_DeleteHashEntry(hPtr);
		return NULL; /* this is an expired generated mark */
	    }
	}

	if (widgetSpecific) {
	    /*
	     * This is a special mark.
	     */
	    markPtr = MakeMark(textPtr);
	    if (*name == 'i') { /* "insert" */
		textPtr->insertMarkPtr = markPtr;
		markPtr->insertMarkFlag = 1;
	    } else { /* "current" */
		textPtr->currentMarkPtr = markPtr;
		markPtr->currentMarkFlag = 1;
	    }
	    pushUndoToken = 0;
	} else {
	    markPtr = MakeMark(NULL);
	    markPtr->body.mark.ptr = PTR_TO_INT(hPtr);
	    markPtr->normalMarkFlag = 1;
	    Tcl_SetHashValue(hPtr, markPtr);
	    textPtr->sharedTextPtr->numMarks += 1;
	    pushUndoToken = sharedTextPtr->steadyMarks && sharedTextPtr->undoStack;
	}
    } else {
	const TkTextSegment *segPtr;

	TkTextMarkSegToIndex(textPtr, markPtr, &oldIndex);

	if (markPtr == textPtr->insertMarkPtr && TkTextIndexIsEndOfText(indexPtr)) {
	    /*
	     * The index is outside of visible text, so backup one char.
	     */
	    TkTextIndexBackChars(textPtr, indexPtr, 1, indexPtr, COUNT_INDICES);
	}

	if (!sharedTextPtr->steadyMarks
		&& (!typePtr || typePtr == markPtr->typePtr)
		&& TkTextIndexIsEqual(&oldIndex, indexPtr)) {
	    return markPtr; /* this mark did not change the position */
	}

	TkTextIndexToByteIndex(&oldIndex);
	pushUndoToken = sharedTextPtr->steadyMarks
		&& sharedTextPtr->undoStack
		&& TkTextIsNormalMark(markPtr);

	/*
	 * If this is the insertion point that's being moved, be sure to force
	 * a display update at the old position. Also, don't let the insertion
	 * cursor be after the final newline of the file.
	 */

	if (markPtr == textPtr->insertMarkPtr) {
	    TkTextIndex index2;

	    TkTextIndexToByteIndex(indexPtr);

	    if (textPtr->state == TK_TEXT_STATE_NORMAL) {
		/*
		 * Test whether cursor is inside the actual range.
		 */
		if (TkTextIndexRestrictToStartRange(&oldIndex) >= 0
			&& TkTextIndexRestrictToEndRange(&oldIndex) <= 0
			&& TkTextIndexForwChars(textPtr, &oldIndex, 1, &index2, COUNT_INDICES)) {
		    /*
		     * While we wish to redisplay, no heights have changed, so no need
		     * to call TkTextInvalidateLineMetrics.
		     */

		    /*
		     * TODO: this will do too much, but currently the implementation
		     * lacks on an efficient redraw functionality especially designed
		     * for cursor updates.
		     */
		    TkrTextChanged(NULL, textPtr, &oldIndex, &index2);
		}
	    }
	} else if (markPtr == textPtr->currentMarkPtr) {
	    textPtr->haveToSetCurrentMark = 0;
	} else if (pushUndoToken) {
	    TkBTreeMakeUndoIndex(sharedTextPtr, markPtr, &undoIndex);
	}

	if ((segPtr = TkTextIndexGetSegment(indexPtr)) == markPtr) {
	    return markPtr;
	}

	if (segPtr && segPtr->size > 1) {
	    /* because TkBTreeUnlinkSegment may invalidate this index */
	    TkTextIndexToByteIndex(indexPtr);
	}

	TkBTreeUnlinkSegment(sharedTextPtr, markPtr);
    }

    if (typePtr && typePtr != markPtr->typePtr) {
	oldTypePtr = markPtr->typePtr;
	markPtr->typePtr = typePtr;
    }

    /* this function will also update 'sectionPtr' */
    TkBTreeLinkSegment(sharedTextPtr, markPtr, indexPtr);

    if (pushUndoToken) {
	TkTextMarkChange *changePtr;

	changePtr = MakeChangeItem(sharedTextPtr, markPtr);

	if (!changePtr->setMark && !changePtr->moveMark) {
	    if (TkTextIndexIsEmpty(&oldIndex)) {
		UndoTokenSetMark *token;

		token = (UndoTokenSetMark *)malloc(sizeof(UndoTokenSetMark));
		token->undoType = &undoTokenSetMarkType;
		(token->markPtr = markPtr)->refCount += 1;
		DEBUG_ALLOC(tkTextCountNewUndoToken++);
		changePtr->setMark = (TkTextUndoToken *) token;
		sharedTextPtr->undoStackEvent = 1;
		sharedTextPtr->lastUndoTokenType = -1;
		oldTypePtr = NULL;
	    } else {
		UndoTokenMoveMark *token;

		token = (UndoTokenMoveMark *)malloc(sizeof(UndoTokenMoveMark));
		token->undoType = &undoTokenMoveMarkType;
		(token->markPtr = markPtr)->refCount += 1;
		token->index = undoIndex;
		DEBUG_ALLOC(tkTextCountNewUndoToken++);
		changePtr->moveMark = (TkTextUndoToken *) token;
		sharedTextPtr->undoStackEvent = 1;
		sharedTextPtr->lastUndoTokenType = -1;
	    }
	}

	if (oldTypePtr) {
	    MakeUndoToggleGravity(sharedTextPtr, markPtr, oldTypePtr);
	}
    }

    if (sharedTextPtr->steadyMarks && TkTextIsNormalMark(markPtr)) {
	TkTextUpdateAlteredFlag(sharedTextPtr);
    }

    if (textPtr->state == TK_TEXT_STATE_NORMAL) {
	/*
	 * If the mark is the insertion cursor, then update the screen at the mark's new location.
	 */

	if (markPtr == textPtr->insertMarkPtr) {
	    TkTextIndex index2;

	    TkTextIndexForwChars(textPtr, indexPtr, 1, &index2, COUNT_INDICES);

	    /*
	     * While we wish to redisplay, no heights have changed, so no need to
	     * call TkTextInvalidateLineMetrics.
	     */

	    /* TODO: this is very inefficient, it would be more appopriate to trigger
	     * a special cursor redraw function (see DisplayDLine in tkTextDisp).
	     * Instead of inserting a cursor chunk (not needed) we want to overlay
	     * with a cursor. This would speed up cursor movement.
	     */

	    TkrTextChanged(NULL, textPtr, indexPtr, &index2);

	    /*
	     * Finally trigger the "watch" command for the "insert" cursor,
	     * this must be the last action.
	     */

	    if (textPtr->watchCmd && !TriggerWatchCursor(textPtr, &oldIndex, indexPtr)) {
		return NULL; /* the receiver did destroy the widget */
	    }
	}
    }

    return markPtr;
}

TkTextSegment *
TkrTextSetMark(
    TkText *textPtr,		/* Text widget in which to create mark. */
    const char *name,		/* Name of mark to set. */
    TkTextIndex *indexPtr)	/* Where to set mark. */
{
    return SetMark(textPtr, name, NULL, indexPtr);
}

/*
 *----------------------------------------------------------------------
 *
 * TkTextUnsetMark --
 *
 *	Unset (delete) given mark.
 *
 * Results:
 *	None.
 *
 * Side effects:
 *	A mark will be deleted.
 *
 *----------------------------------------------------------------------
 */

void
TkTextUnsetMark(
    TkText *textPtr,		/* Text widget in which to create mark. */
    TkTextSegment *markPtr)	/* Delete this mark. */
{
    TkTextUndoInfo undoInfo;
    TkTextUndoInfo *undoInfoPtr = NULL;
    int isNormalMark = TkTextIsNormalMark(markPtr);

    assert(TkTextIsNormalMark(markPtr));

    if (isNormalMark
	    && textPtr->sharedTextPtr->steadyMarks
	    && !TkTextUndoUndoStackIsFull(textPtr->sharedTextPtr->undoStack)) {
	undoInfoPtr = &undoInfo;
    }
    UnsetMark(textPtr->sharedTextPtr, markPtr, undoInfoPtr);
    if (isNormalMark) {
	if (undoInfoPtr && undoInfo.token) {
	    TkTextPushUndoToken(textPtr->sharedTextPtr, undoInfo.token, 0);
	}
	if (textPtr->sharedTextPtr->steadyMarks) {
	    TkTextUpdateAlteredFlag(textPtr->sharedTextPtr);
	}
    }
}

/*
 *----------------------------------------------------------------------
 *
 * TkTextSaveCursorIndex --
 *
 *	Save the current position of the insert cursor, but only if
 *	it is not yet saved. Use this function only if a trigger of
 *	the "watch" command is wanted in case of cursor movement.
 *
 * Results:
 *	None.
 *
 * Side effects:
 *	None.
 *
 *----------------------------------------------------------------------
 */

void
TkTextSaveCursorIndex(
    TkText *textPtr)
{
    if (TkTextIndexIsEmpty(&textPtr->insertIndex)) {
	TkTextIndexSetSegment(&textPtr->insertIndex, textPtr->insertMarkPtr);
	TkTextIndexSave(&textPtr->insertIndex);
    }
}

/*
 *----------------------------------------------------------------------
 *
 * TkTextTriggerWatchCursor --
 *
 *	Trigger the watch command for movements of the insert cursor.
 *
 * Results:
 *	Returns 'false' if the referenced widget has been destroyed, otherwise
 *	'true' will be returned.
 *
 * Side effects:
 *	It might happen that the receiver of the "watch" command is destroying the widget.
 *
 *----------------------------------------------------------------------
 */

int
TkTextTriggerWatchCursor(
    TkText *textPtr)
{
    assert(textPtr->watchCmd);

    if (TkTextIndexIsEmpty(&textPtr->insertIndex)) {
	return 1;
    }

    TkTextIndexRebuild(&textPtr->insertIndex);
    return TriggerWatchCursor(textPtr, &textPtr->insertIndex, NULL);
}

/*
 *--------------------------------------------------------------
 *
 * TkTextMarkSegToIndex --
 *
 *	Given a segment that is a mark, create an index that refers to the
 *	next text character (or other text segment with non-zero size) after
 *	the mark.
 *
 * Results:
 *	*IndexPtr is filled in with index information.
 *
 * Side effects:
 *	None.
 *
 *--------------------------------------------------------------
 */

void
TkTextMarkSegToIndex(
    TkText *textPtr,		/* Text widget containing mark, can be NULL. */
    TkTextSegment *markPtr,	/* Mark segment. */
    TkTextIndex *indexPtr)	/* Index information gets stored here.  */
{
    assert(textPtr);
    assert(markPtr);
    assert(markPtr->sectionPtr); /* otherwise not linked */

    TkTextIndexClear(indexPtr, textPtr);
    /* disable range checks, because here it's is allowed that the index is out of range. */
    DEBUG(indexPtr->discardConsistencyCheck = 1);
    TkTextIndexSetSegment(indexPtr, markPtr);
}

/*
 *--------------------------------------------------------------
 *
 * TkTextMarkNameToIndex --
 *
 *	Given the name of a mark, return an index corresponding to the mark
 *	name.
 *
 * Results:
 *	The return value is 'true' if "name" exists as a mark in the text
 *	widget and is located within its -start/-end range. In this
 *	case *indexPtr is filled in with the next segment who is after the
 *	mark whose size is non-zero. 'false' is returned if the mark
 *	doesn't exist in the text widget, or if it is out of its -start/
 *	-end range. In this latter case *indexPtr still contains valid
 *	information, in particular TkTextMarkNameToIndex called with the
 *	"insert" or "current" mark name may return TCL_ERROR, but *indexPtr
 *	contains the correct index of this mark before -start or after
 *	-end.
 *
 * Side effects:
 *	None.
 *
 *--------------------------------------------------------------
 */

static int
MarkToIndex(
    TkText *textPtr,		/* Text widget containing mark. */
    TkTextSegment *markPtr,	/* Pointer to mark segment. */
    TkTextIndex *indexPtr)	/* Index information gets stored here. */
{
    assert(textPtr);
    TkTextMarkSegToIndex(textPtr, markPtr, indexPtr);
    indexPtr->textPtr = textPtr;

    if (TkTextIndexOutsideStartEnd(indexPtr)) {
	return 0;
    }

    return 1;
}

int
TkTextMarkNameToIndex(
    TkText *textPtr,		/* Text widget containing mark. */
    const char *name,		/* Name of mark. */
    TkTextIndex *indexPtr)	/* Index information gets stored here. */
{
    TkTextSegment *segPtr;

    assert(textPtr);

    if (strcmp(name, "insert") == 0) {
	segPtr = textPtr->insertMarkPtr;
    } else if (strcmp(name, "current") == 0) {
	segPtr = textPtr->currentMarkPtr;
    } else {
	Tcl_HashEntry *hPtr = Tcl_FindHashEntry(&textPtr->sharedTextPtr->markTable, name);

	if (hPtr == NULL) {
	    return 0;
	}
	segPtr = (TkTextSegment *)Tcl_GetHashValue(hPtr);
    }

    return MarkToIndex(textPtr, segPtr, indexPtr);
}

/*
 *----------------------------------------------------------------------
 *
 * TkTextInspectUndoMarkItem --
 *
 *	Inspect retained undo token.
 *
 * Results:
 *	None.
 *
 * Side effects:
 *	Memory is allocated for the result.
 *
 *----------------------------------------------------------------------
 */

void
TkTextInspectUndoMarkItem(
    const TkSharedText *sharedTextPtr,
    const TkTextMarkChange *changePtr,
    Tcl_Obj* objPtr)
{
    assert(changePtr);

    if (changePtr->setMark) {
	Tcl_ListObjAppendElement(NULL, objPtr,
		changePtr->setMark->undoType->inspectProc(sharedTextPtr, changePtr->setMark));
    }
    if (changePtr->moveMark) {
	Tcl_ListObjAppendElement(NULL, objPtr,
		changePtr->moveMark->undoType->inspectProc(sharedTextPtr, changePtr->moveMark));
    }
    if (changePtr->toggleGravity) {
	Tcl_ListObjAppendElement(NULL, objPtr,
		changePtr->toggleGravity->undoType->inspectProc(sharedTextPtr,
		changePtr->toggleGravity));
    }
}

/*
 *--------------------------------------------------------------
 *
 * MarkInspectProc --
 *
 *	This function is invoked to build the information for
 *	"inspect".
 *
 * Results:
 *	Return a TCL object containing the information for
 *	"inspect".
 *
 * Side effects:
 *	Storage is allocated.
 *
 *--------------------------------------------------------------
 */

static Tcl_Obj *
MarkInspectProc(
    const TkSharedText *sharedTextPtr,
    const TkTextSegment *segPtr)
{
    Tcl_Obj *objPtr = Tcl_NewObj();
    const char *gravity = (segPtr->typePtr == &tkTextLeftMarkType) ? "left" : "right";
    const char *name;

    assert(!TkTextIsPrivateMark(segPtr));
    assert(!IS_PRESERVED(segPtr));

    name = TkTextMarkName(sharedTextPtr, NULL, segPtr);
    assert(name);

    Tcl_ListObjAppendElement(NULL, objPtr, Tcl_NewStringObj(gravity, -1));
    Tcl_ListObjAppendElement(NULL, objPtr, Tcl_NewStringObj(name, -1));
    return objPtr;
}

/*
 *--------------------------------------------------------------
 *
 * MarkDeleteProc --
 *
 *	This function is invoked by the text B-tree code whenever a mark lies
 *	in a range being deleted.
 *
 * Results:
 *	Returns false to indicate that deletion has been rejected. Otherwise, if
 *	deletion has been done (virtually) because DELETE_MARKS is set, true
 *	will be returned. If the reference count of this segment is not going
 *	to zero then this segment will be preserved for undo.
 *
 * Side effects:
 *	None when this functions returns false (even if the whole tree is being
 *	deleted we don't free up the mark; it will be done elsewhere). But
 *	if a deletion has been done the hash entry of this mark will be
 *	removed.
 *
 *--------------------------------------------------------------
 */

static int
MarkDeleteProc(
    TkSharedText *sharedTextPtr,/* Handle to shared text resource. */
    TkTextSegment *segPtr,	/* Segment being deleted. */
    int flags)			/* The deletion flags. */
{
    assert(segPtr->refCount > 0);

    if (TkTextIsSpecialMark(segPtr)) {
	assert(!segPtr->body.mark.changePtr);
	return 0;
    }

    if (TkTextIsPrivateMark(segPtr)) {
	assert(!segPtr->body.mark.changePtr);
	if (!(flags & DELETE_CLEANUP)) {
	    return 0;
	}
	if (--segPtr->refCount == 0) {
	    DEBUG(segPtr->body.mark.changePtr = (void *) 0xdeadbeef);
	    if (!(flags & TREE_GONE)) {
		Tcl_DeleteHashEntry(GET_HPTR(segPtr));
	    }
	    FREE_SEGMENT(segPtr);
	    DEBUG_ALLOC(tkTextCountDestroySegment++);
	}
	return 1;
    }

    if (!(flags & (DELETE_CLEANUP|DELETE_MARKS|TREE_GONE))) {
	return 0;
    }

    assert(segPtr->body.mark.ptr);

    if (segPtr->body.mark.changePtr) {
	unsigned index;

	assert(sharedTextPtr->steadyMarks);
	index = segPtr->body.mark.changePtr - sharedTextPtr->undoMarkList;
	TkTextReleaseUndoMarkTokens(sharedTextPtr, segPtr->body.mark.changePtr);
	memmove(sharedTextPtr->undoMarkList + index, sharedTextPtr->undoMarkList + index + 1,
		--sharedTextPtr->undoMarkListCount - index);
	assert(!segPtr->body.mark.changePtr);
    }

    if (--segPtr->refCount == 0) {
	if (IS_PRESERVED(segPtr)) {
	    assert(sharedTextPtr->steadyMarks);
	    free(GET_NAME(segPtr));
	} else {
	    Tcl_DeleteHashEntry(GET_HPTR(segPtr));
	    sharedTextPtr->numMarks -= 1;
	}
	DEBUG(segPtr->body.mark.changePtr = (void *) 0xdeadbeef);
	FREE_SEGMENT(segPtr);
	DEBUG_ALLOC(tkTextCountDestroySegment++);
    } else if (!IS_PRESERVED(segPtr)) {
	if (sharedTextPtr->steadyMarks) {
	    /*
	     * This case should only happen if this mark belongs to undo/redo stack.
	     * We have to preserve the mark if not already preserved.
	     */

	    Tcl_HashEntry *hPtr = GET_HPTR(segPtr);
	    const char *name = (const char *)Tcl_GetHashKey(&sharedTextPtr->markTable, hPtr);
	    size_t size = strlen(name) + 1;

	    assert(sharedTextPtr->steadyMarks);
	    segPtr->body.mark.ptr = PTR_TO_INT(memcpy(malloc(size), name, size));
	    MAKE_PRESERVED(segPtr);
	    Tcl_DeleteHashEntry(hPtr);
	    sharedTextPtr->numMarks -= 1;
	} else {
	    /*
	     * It seems that we have a bug with reference counting. So print a warning
	     * and delete it anyway.
	     */

	    fprintf(stderr, "reference count of mark '%s' is %d (should be zero)\n",
		    TkTextMarkName(sharedTextPtr, NULL, segPtr), segPtr->refCount);
	    Tcl_DeleteHashEntry(GET_HPTR(segPtr));
	    sharedTextPtr->numMarks -= 1;
	    FREE_SEGMENT(segPtr);
	    DEBUG_ALLOC(tkTextCountDestroySegment++);
	}
    }

    return 1;
}

/*
 *--------------------------------------------------------------
 *
 * MarkRestoreProc --
 *
 *	This function is called when a mark segment will be resused
 *	from the undo chain. But a re-use is possible only if option
 *	-steadymarks is enabled, otherwise the segment will be
 *	deleted instead if this is a preserved mark.
 *
 * Results:
 *	None.
 *
 * Side effects:
 *	Either the name of the mark will be freed, and the mark
 *	will be re-entered into the hash table, or it will be
 *	deleted.
 *
 *--------------------------------------------------------------
 */

static int
MarkRestoreProc(
    TkSharedText *sharedTextPtr,/* Handle to shared text resource. */
    TkTextSegment *segPtr)	/* Segment to restore. */
{
    assert(TkTextIsNormalMark(segPtr));

    if (IS_PRESERVED(segPtr)) {
	Tcl_HashEntry *hPtr;
	int isNew;

	if (!sharedTextPtr->steadyMarks) {
	    MarkDeleteProc(sharedTextPtr, segPtr, DELETE_CLEANUP);
	    return 0;
	}

	hPtr = Tcl_CreateHashEntry(&sharedTextPtr->markTable, GET_NAME(segPtr), &isNew);
	assert(isNew);
	Tcl_SetHashValue(hPtr, segPtr);
	sharedTextPtr->numMarks += 1;
	free(GET_NAME(segPtr));
	segPtr->body.mark.ptr = PTR_TO_INT(hPtr);
    }

    return 1;
}

/*
 *--------------------------------------------------------------
 *
 * MarkCheckProc --
 *
 *	This function is invoked by the B-tree code to perform consistency
 *	checks on mark segments.
 *
 * Results:
 *	None.
 *
 * Side effects:
 *	The function panics if it detects anything wrong with
 *	the mark.
 *
 *--------------------------------------------------------------
 */

static void
MarkCheckProc(
    const TkSharedText *sharedTextPtr,	/* Handle to shared text resource. */
    const TkTextSegment *markPtr)	/* Segment to check. */
{
    if (!markPtr->nextPtr) {
	Tcl_Panic("MarkCheckProc: mark is last segment in line");
    }
    if (markPtr->size != 0) {
	Tcl_Panic("MarkCheckProc: mark has size %d", markPtr->size);
    }
    if (!markPtr->insertMarkFlag
	    && !markPtr->currentMarkFlag
	    && !markPtr->privateMarkFlag
	    && !markPtr->normalMarkFlag) {
	Tcl_Panic("MarkCheckProc: mark is not specialized");
    }
    if (markPtr->insertMarkFlag +
	    markPtr->currentMarkFlag +
	    markPtr->privateMarkFlag +
	    markPtr->normalMarkFlag > 1) {
	Tcl_Panic("MarkCheckProc: mark has more than one specialization");
    }
    if (markPtr->startEndMarkFlag && !markPtr->privateMarkFlag) {
	Tcl_Panic("MarkCheckProc: start/end marks have to be private");
    }

    if (markPtr->body.mark.changePtr) {
	/*
	 * Private marks and special marks will not have undo/redo data.
	 */

	if (TkTextIsSpecialOrPrivateMark(markPtr)) {
	    Tcl_Panic("MarkCheckProc: private/special marks should not have undo/redo data");
	}
    }

    /*
     * The special marks ("insert", "current") are not in the hash table,
     * the same with the start/end markers.
     */

    if (markPtr->body.mark.ptr) {
	if (IS_PRESERVED(markPtr)) {
	    if (!sharedTextPtr->steadyMarks) {
		Tcl_Panic("MarkCheckProc: preserved mark detected, though we don't have steady marks");
	    }
	    else
	    {
		Tcl_Panic("MarkCheckProc: detected preserved mark '%s' outside of the undo chain",
			GET_NAME(markPtr));
	    }
	} else {
	    void *hPtr;
	    hPtr = Tcl_GetHashKey(&sharedTextPtr->markTable, (Tcl_HashEntry *) markPtr->body.mark.ptr);
	    if (!hPtr) {
		Tcl_Panic("MarkCheckProc: couldn't find hash table entry for mark");
	    }
	}
    } else if (!markPtr->insertMarkFlag && !markPtr->currentMarkFlag && !markPtr->startEndMarkFlag) {
	Tcl_Panic("MarkCheckProc: mark is not in hash table, though it's not a special mark");
    }

    if (markPtr->startEndMarkFlag) {
	if (markPtr->typePtr == &tkTextLeftMarkType) {
	    if (markPtr->prevPtr
		    && markPtr->prevPtr->typePtr->group == SEG_GROUP_MARK
		    && (!markPtr->prevPtr->startEndMarkFlag
			|| markPtr->prevPtr->typePtr != &tkTextLeftMarkType)) {
		Tcl_Panic("MarkCheckProc: start marker must be leftmost mark");
	    }
	} else {
	    if (markPtr->nextPtr
		    && markPtr->nextPtr->typePtr->group == SEG_GROUP_MARK
		    && (!markPtr->nextPtr->startEndMarkFlag
			|| markPtr->nextPtr->typePtr != &tkTextRightMarkType)) {
		Tcl_Panic("MarkCheckProc: end marker must be rightmost mark");
	    }
	}
    }
}

/*
 *--------------------------------------------------------------
 *
 * MarkLayoutProc --
 *
 *	This function is the "layoutProc" for mark segments.
 *
 * Results:
 *	If the mark isn't the insertion cursor then the return value is -1 to
 *	indicate that this segment shouldn't be displayed. If the mark is the
 *	insertion character then 1 is returned and the chunkPtr structure is
 *	filled in.
 *
 * Side effects:
 *	None, except for filling in chunkPtr.
 *
 *--------------------------------------------------------------
 */

static int
MarkLayoutProc(
    const TkTextIndex *indexPtr,/* Identifies first character in chunk. */
    TkTextSegment *segPtr,	/* Segment corresponding to indexPtr. */
    TCL_UNUSED(int),			/* Offset within segPtr corresponding to indexPtr (always 0). */
    TCL_UNUSED(int),			/* Chunk must not occupy pixels at this position or higher. */
    TCL_UNUSED(int),		/* Chunk must not include more than this many characters. */
    TCL_UNUSED(int),		/* 'true' means no characters have been assigned to this line yet. */
    TCL_UNUSED(TkWrapMode),	/* Not used. */
    TCL_UNUSED(TkTextSpaceMode),	/* Not used. */
    TkTextDispChunk *chunkPtr)	/* Structure to fill in with information about this chunk. The x
    				 * field has already been set by the caller. */
{
    TkText *textPtr = indexPtr->textPtr;

    assert(indexPtr->textPtr);

    if (segPtr != textPtr->insertMarkPtr) {
	return -1;
    }

    chunkPtr->layoutProcs = &layoutInsertProcs;
    chunkPtr->numBytes = 0;
    chunkPtr->minAscent = 0;
    chunkPtr->minDescent = 0;
    chunkPtr->minHeight = 0;
    chunkPtr->width = 0;

    /*
     * Note: can't break a line after the insertion cursor: this prevents the
     * insertion cursor from being stranded at the end of a line.
     */

    chunkPtr->breakIndex = -1;
    chunkPtr->clientData = textPtr;
    return 1;
}

/*
 *--------------------------------------------------------------
 *
 * TkTextDrawBlockCursor --
 *
 *	This function returns whether a block will be drawn, which covers
 *	characters.
 *
 * Results:
 *	None.
 *
 * Side effects:
 *	None.
 *
 *--------------------------------------------------------------
 */

int
TkTextDrawBlockCursor(
    TkText *textPtr)		/* The current text widget. */
{
    if (textPtr->blockCursorType) {
	if (textPtr->flags & GOT_FOCUS) {
	    if ((textPtr->flags & INSERT_ON) || textPtr->selAttrs.border == textPtr->insertBorder) {
		return 1;
	    }
	} else if (textPtr->insertUnfocussed == TK_TEXT_INSERT_NOFOCUS_SOLID) {
	    return 1;
	}
    }
    return 0;
}

/*
 *--------------------------------------------------------------
 *
 * TkTextGetCursorBbox --
 *
 *	This function computes the cursor dimensions.
 *
 * Results:
 *	None.
 *
 * Side effects:
 *	None.
 *
 *--------------------------------------------------------------
 */

int
TkTextGetCursorBbox(
    TkText *textPtr,		/* The current text widget. */
    int *x, int *y,		/* X/Y coordinate. */
    int *w, int *h)		/* Width/height of cursor. */
{
    TkTextIndex index;
    Tcl_UniChar thisChar;
    int cursorExtent;
    int charWidth = -1;

    assert(textPtr);
    assert(x);
    assert(y);
    assert(w);
    assert(h);

    cursorExtent = MAX(1, textPtr->insertWidth/2);
    TkTextMarkSegToIndex(textPtr, textPtr->insertMarkPtr, &index);

    if (!TkTextIndexBbox(textPtr, &index, 0, x, y, w, h, &charWidth, &thisChar)) {
	int base, ix, iw;

	/*
	 * Testing whether the cursor is visible is not as trivial at it seems,
	 * see this example:
	 *
	 * ~~~~~~~~~~~~~~~~
	 * |   +-----+
	 * |   |     |
	 * |~~~|~~~~~|~~~~~
	 * |   |     |
	 * | a |     |
	 * |   |     |
	 * |   +-----+
	 *
	 * At left side we have the visible cursor, then char "a", then a window.
	 * The region between the tilde bars is the visible screen. The cursor
	 * is positioned before char "a", and the bbox of char "a" is outside of
	 * the visible screen, so a simple test with TkTextIndexBbox() at char
	 * position "a" fails here. Now we have to test with the display line.
	 */

	if (!TkTextGetDLineInfo(textPtr, &index, 0, &ix, y, &iw, h, &base)) {
	    return 0; /* cursor is not visible at all */
	}

	if (charWidth == -1) {
	    /* This char is outside of the screen, so use a default. */
	    charWidth = textPtr->charWidth;
	}
    }

    /*
     * Don't draw the full lengh of a tab, in this case we are drawing
     * a cursor at the right boundary with a standard width.
     */

    if (thisChar == '\t') {
	*x += charWidth;
	charWidth = MIN(textPtr->charWidth, charWidth);
	*x -= charWidth;
    }

    if (textPtr->blockCursorType) {
	/* NOTE: the block cursor extent is always rounded towards zero. */
	*w = charWidth + 2*cursorExtent;
    } else {
	*w = textPtr->insertWidth;
    }

    *x -= cursorExtent;
    return 1;
}

/*
 *--------------------------------------------------------------
 *
 * TkTextGetCursorWidth --
 *
 *	This function computes the cursor dimensions.
 *
 * Results:
 *	None.
 *
 * Side effects:
 *	None.
 *
 *--------------------------------------------------------------
 */

<<<<<<< HEAD
unsigned
TkTextGetCursorWidth(
    TkText *textPtr,		/* The current text widget. */
    TCL_UNUSED(int *),			/* Shift x coordinate, can be NULL. */
    int *extent)		/* Extent of cursor to left side, can be NULL. */
=======
static int
MarkLayoutProc(
    TkText *textPtr,		/* Text widget being layed out. */
    TCL_UNUSED(TkTextIndex *),	/* Identifies first character in chunk. */
    TkTextSegment *segPtr,	/* Segment corresponding to indexPtr. */
    TCL_UNUSED(Tcl_Size),		/* Offset within segPtr corresponding to
				 * indexPtr (always 0). */
    TCL_UNUSED(int),			/* Chunk must not occupy pixels at this
				 * position or higher. */
    TCL_UNUSED(Tcl_Size),		/* Chunk must not include more than this many
				 * characters. */
    TCL_UNUSED(int),		/* Non-zero means no characters have been
				 * assigned to this line yet. */
    TCL_UNUSED(TkWrapMode),	/* Not used. */
    TkTextDispChunk *chunkPtr)
				/* Structure to fill in with information about
				 * this chunk. The x field has already been
				 * set by the caller. */
>>>>>>> 5681e1e0
{
    int width;
    int cursorExtent = MAX(1, textPtr->insertWidth/2);

    if (extent) {
	*extent = -cursorExtent;
    }

    if (textPtr->blockCursorType) {
	int ix, iy, ih;

	if (!TkTextGetCursorBbox(textPtr, &ix, &iy, &width, &ih)) {
	    return 0; /* cursor is not visible at all */
	}
    } else {
	width = textPtr->insertWidth;
    }

    return width;
}

/*
 *--------------------------------------------------------------
 *
 * TkrTextInsertDisplayProc --
 *
 *	This function is called to display the insertion cursor.
 *
 * Results:
 *	None.
 *
 * Side effects:
 *	Graphics are drawn.
 *
 *--------------------------------------------------------------
 */

void
TkrTextInsertDisplayProc(
    TkText *textPtr,		/* The current text widget. */
    TkTextDispChunk *chunkPtr,	/* Chunk that is to be drawn. */
    int x,			/* X-position in dst at which to draw this chunk (may differ
    				 * from the x-position in the chunk because of scrolling). */
    int y,			/* Y-position at which to draw this chunk in dst (x-position
    				 * is in the chunk itself). */
    int height,			/* Total height of line. */
    TCL_UNUSED(int),		/* Offset of baseline from y. */
    TCL_UNUSED(Display *),		/* Display to use for drawing. */
    Drawable dst,		/* Pixmap or window in which to draw chunk. */
    int screenY)		/* Y-coordinate in text window that corresponds to y. */
{
    int halfWidth = textPtr->insertWidth/2;
    int width = TkTextGetCursorWidth(textPtr, &x, NULL);
    int rightSideWidth = MAX(1, width + halfWidth - textPtr->insertWidth);

    if ((x + rightSideWidth) < 0) {
	/*
	 * The insertion cursor is off-screen. Indicate caret at 0,0 and return.
	 */

	Tk_SetCaretPos(textPtr->tkwin, 0, 0, height);
	return;
    }

    x -= halfWidth;
    if (halfWidth == 0 && x >= TkTextGetLastXPixel(textPtr)) {
	/* Ensure visibility of at least 1 pixel */
	x -= 1;
    }

    Tk_SetCaretPos(textPtr->tkwin, x, screenY, height);

    if (POINTER_IS_MARKED(chunkPtr)) {
	/*
	 * HACK: We are drawing into a tailored pixmap, because Tk has no clipping;
	 * see DisplayDLine().
	 */

	x = y = 0;
    }

    /*
     * As a special hack to keep the cursor visible on mono displays (or
     * anywhere else that the selection and insertion cursors have the same
     * color) write the default background in the cursor area (instead of
     * nothing) when the cursor isn't on. Otherwise the selection might hide
     * the cursor.
     */

    if (textPtr->flags & GOT_FOCUS) {
	if (textPtr->flags & INSERT_ON) {
	    Tk_Fill3DRectangle(textPtr->tkwin, dst, textPtr->insertBorder, x, y,
		    width, height, textPtr->insertBorderWidth, TK_RELIEF_RAISED);
	} else if (textPtr->selAttrs.border == textPtr->insertBorder) {
	    Tk_Fill3DRectangle(textPtr->tkwin, dst, textPtr->border, x, y,
		    width, height, 0, TK_RELIEF_FLAT);
	}
    } else if (textPtr->insertUnfocussed == TK_TEXT_INSERT_NOFOCUS_HOLLOW) {
	if (textPtr->insertBorderWidth < 1) {
	    /*
	     * Hack to work around the fact that a "solid" border always paints in black.
	     */

	    TkBorder *borderPtr = (TkBorder *) textPtr->insertBorder;

	    XDrawRectangle(Tk_Display(textPtr->tkwin), dst, borderPtr->bgGC, x, y,
		    width - 1, height - 1);
	} else {
	    Tk_Draw3DRectangle(textPtr->tkwin, dst, textPtr->insertBorder, x, y,
		    width, height, textPtr->insertBorderWidth, TK_RELIEF_RAISED);
	}
    } else if (textPtr->insertUnfocussed == TK_TEXT_INSERT_NOFOCUS_SOLID) {
	Tk_Fill3DRectangle(textPtr->tkwin, dst, textPtr->insertBorder, x, y,
		width, height, textPtr->insertBorderWidth, TK_RELIEF_RAISED);
    }
}

/*
 *--------------------------------------------------------------
 *
 * InsertUndisplayProc --
 *
 *	This function is called when the insertion cursor is no longer at a
 *	visible point on the display. It does nothing right now.
 *
 * Results:
 *	None.
 *
 * Side effects:
 *	None.
 *
 *--------------------------------------------------------------
 */

static void
InsertUndisplayProc(
    TCL_UNUSED(TkText *),		/* Overall information about text widget. */
    TkTextDispChunk *chunkPtr)	/* Chunk that is about to be freed. */
{
    chunkPtr->clientData = NULL;
    return;
}

/*
 *--------------------------------------------------------------
 *
 * MarkFindNext --
 *
 *	This function searches forward for the next mark.
 *
 * Results:
 *	A standard Tcl result, which is a mark name or an empty string.
 *
 * Side effects:
 *	None.
 *
 *--------------------------------------------------------------
 */

static int
MarkFindNext(
    Tcl_Interp *interp,		/* For error reporting */
    TkText *textPtr,		/* The widget */
    int discardSpecial,	/* Discard marks "insert" and "current" when searching= */
    Tcl_Obj* indexObj,		/* Start search at this index. */
    const char *pattern,	/* Result must match this pattern, can be NULL. */
    int forward)		/* Search forward. */
{
    TkTextIndex index;
    Tcl_HashEntry *hPtr;
    TkTextSegment *segPtr;
    TkTextLine *linePtr;
    const char *indexStr;

    assert(textPtr);
    assert(indexObj);

    if (TkTextIsDeadPeer(textPtr)) {
	return TCL_OK;
    }

    indexStr = Tcl_GetString(indexObj);

    if (strcmp(indexStr, "insert") == 0) {
	segPtr = textPtr->insertMarkPtr;
	linePtr = segPtr->sectionPtr->linePtr;
	segPtr = forward ? segPtr->nextPtr : segPtr->prevPtr;
    } else if (strcmp(indexStr, "current") == 0) {
	segPtr = textPtr->currentMarkPtr;
	linePtr = segPtr->sectionPtr->linePtr;
	segPtr = forward ? segPtr->nextPtr : segPtr->prevPtr;
    } else {
	if ((hPtr = Tcl_FindHashEntry(&textPtr->sharedTextPtr->markTable, indexStr))) {
	    /*
	     * If given a mark name, return the next/prev mark in the list of segments, even
	     * if it happens to be at the same character position.
	     */

	    segPtr = (TkTextSegment *)Tcl_GetHashValue(hPtr);
	    if (!MarkToIndex(textPtr, segPtr, &index)) {
		return SetResultNoMarkNamed(interp, indexStr);
	    }
	    linePtr = segPtr->sectionPtr->linePtr;
	    segPtr = forward ? segPtr->nextPtr : segPtr->prevPtr;
	} else {
	    /*
	     * For non-mark name indices we want to return any marks that are
	     * right at the index, when searching forward, otherwise we do not
	     * return any marks that are right at the index.
	     */

	    if (!TkTextGetIndexFromObj(interp, textPtr, indexObj, &index)) {
		return TCL_ERROR;
	    }
	    segPtr = TkTextIndexGetFirstSegment(&index, NULL);
	    linePtr = segPtr->sectionPtr->linePtr;

	    if (!forward) {
		while (segPtr && segPtr->size == 0) {
		    segPtr = segPtr->prevPtr;
		}
	    }
	}
    }

    if (forward) {
	TkTextSegment *lastPtr = textPtr->endMarker;

	/*
	 * Ensure that we can reach 'lastPtr'.
	 */

	while (lastPtr->size == 0) {
	    lastPtr = lastPtr->nextPtr;
	}

	while (1) {
	    /*
	     * 'segPtr' points at the first possible candidate, or NULL if we ran
	     * off the end of the line.
	     */

	    for ( ; segPtr; segPtr = segPtr->nextPtr) {
		if (segPtr == lastPtr) {
		    return TCL_OK;
		}
		if (TkTextIsNormalOrSpecialMark(segPtr)) {
		    const char *name = TkTextMarkName(textPtr->sharedTextPtr, textPtr, segPtr);

		    if (name /* otherwise it's a special mark not belonging to this widget */
			    && (!discardSpecial || !TkTextIsSpecialMark(segPtr))
			    && (!pattern || Tcl_StringMatch(name, pattern))) {
			Tcl_SetObjResult(interp, Tcl_NewStringObj(name, -1));
			return TCL_OK;
		    }
		}
	    }

	    if (!(linePtr = linePtr->nextPtr)) {
		return TCL_OK;
	    }
	    segPtr = linePtr->segPtr;
	}
    } else {
	TkTextSegment *firstPtr = textPtr->startMarker;

	/*
	 * Ensure that we can reach 'firstPtr'.
	 */

	while (firstPtr->prevPtr && firstPtr->prevPtr->size == 0) {
	    firstPtr = firstPtr->prevPtr;
	}

	while (1) {
	    /*
	     * 'segPtr' points at the first possible candidate, or NULL if we ran
	     * off the start of the line.
	     */

	    for ( ; segPtr; segPtr = segPtr->prevPtr) {
		if (segPtr == firstPtr) {
		    return TCL_OK;
		}
		if (TkTextIsNormalOrSpecialMark(segPtr)) {
		    const char *name = TkTextMarkName(textPtr->sharedTextPtr, textPtr, segPtr);

		    if (name /* otherwise it's a special mark not belonging to this widget */
			    && (!discardSpecial || !TkTextIsSpecialMark(segPtr))
			    && (!pattern || Tcl_StringMatch(name, pattern))) {
			Tcl_SetObjResult(interp, Tcl_NewStringObj(name, -1));
			return TCL_OK;
		    }
		}
	    }

	    if (!(linePtr = linePtr->prevPtr)) {
		return TCL_OK;
	    }
	    segPtr = linePtr->lastPtr;
	}
    }

    return TCL_OK; /* never reached */
}

/*
 * ------------------------------------------------------------------------
 *
 * TkTextMarkName --
 *
 *	Returns the name of the mark that is the given text segment, or NULL
 *	if it is unnamed (i.e., a widget-specific mark that isn't "current" or
 *	"insert").
 *
 * Results:
 *	The name of the mark, or NULL.
 *
 * Side effects:
 *	None.
 *
 * ------------------------------------------------------------------------
 */

const char *
TkTextMarkName(
    const TkSharedText *sharedTextPtr,
    const TkText *textPtr,		/* can be NULL */
    const TkTextSegment *markPtr)
{
    assert(!IS_PRESERVED(markPtr));

    if (markPtr->insertMarkFlag) {
	return !textPtr || textPtr == markPtr->body.mark.textPtr ? "insert" : NULL;
    }
    if (markPtr->currentMarkFlag) {
	return !textPtr || textPtr == markPtr->body.mark.textPtr ? "current" : NULL;
    }
    if (!markPtr->body.mark.ptr) {
	return NULL;
    }
    return (const char *)Tcl_GetHashKey(&sharedTextPtr->markTable, (Tcl_HashEntry *) markPtr->body.mark.ptr);
}

/*
 * Local Variables:
 * mode: c
 * c-basic-offset: 4
 * fill-column: 105
 * End:
 * vi:set ts=8 sw=4:
 */<|MERGE_RESOLUTION|>--- conflicted
+++ resolved
@@ -76,7 +76,6 @@
  * We need some private undo/redo stuff.
  */
 
-<<<<<<< HEAD
 static void UndoToggleGravityPerform(TkSharedText *, TkTextUndoInfo *, TkTextUndoInfo *, int);
 static void UndoSetMarkPerform(TkSharedText *, TkTextUndoInfo *, TkTextUndoInfo *, int);
 static void RedoSetMarkPerform(TkSharedText *, TkTextUndoInfo *, TkTextUndoInfo *, int);
@@ -178,25 +177,6 @@
     TkTextSegment *markPtr;
     TkTextUndoIndex index;
 } RedoTokenSetMark;
-=======
-static Tcl_Obj *	GetMarkName(TkText *textPtr, TkTextSegment *segPtr);
-static void		InsertUndisplayProc(TkText *textPtr,
-			    TkTextDispChunk *chunkPtr);
-static int		MarkDeleteProc(TkTextSegment *segPtr,
-			    TkTextLine *linePtr, int treeGone);
-static TkTextSegment *	MarkCleanupProc(TkTextSegment *segPtr,
-			    TkTextLine *linePtr);
-static void		MarkCheckProc(TkTextSegment *segPtr,
-			    TkTextLine *linePtr);
-static int		MarkLayoutProc(TkText *textPtr, TkTextIndex *indexPtr,
-			    TkTextSegment *segPtr, Tcl_Size offset, int maxX,
-			    Tcl_Size maxChars, int noCharsYet, TkWrapMode wrapMode,
-			    TkTextDispChunk *chunkPtr);
-static int		MarkFindNext(Tcl_Interp *interp,
-			    TkText *textPtr, Tcl_Obj *markName);
-static int		MarkFindPrev(Tcl_Interp *interp,
-			    TkText *textPtr, Tcl_Obj *markName);
->>>>>>> 5681e1e0
 
 /* derivation of UndoTokenSetMark */
 typedef struct UndoTokenMoveMark {
@@ -688,12 +668,7 @@
 	break;
     }
     case MARK_GRAVITY: {
-<<<<<<< HEAD
-	TkSizeT length;
-=======
-	char c;
 	Tcl_Size length;
->>>>>>> 5681e1e0
 	const char *str;
 
 	if (objc < 4 || objc > 5) {
@@ -2708,32 +2683,11 @@
  *--------------------------------------------------------------
  */
 
-<<<<<<< HEAD
 unsigned
 TkTextGetCursorWidth(
     TkText *textPtr,		/* The current text widget. */
     TCL_UNUSED(int *),			/* Shift x coordinate, can be NULL. */
     int *extent)		/* Extent of cursor to left side, can be NULL. */
-=======
-static int
-MarkLayoutProc(
-    TkText *textPtr,		/* Text widget being layed out. */
-    TCL_UNUSED(TkTextIndex *),	/* Identifies first character in chunk. */
-    TkTextSegment *segPtr,	/* Segment corresponding to indexPtr. */
-    TCL_UNUSED(Tcl_Size),		/* Offset within segPtr corresponding to
-				 * indexPtr (always 0). */
-    TCL_UNUSED(int),			/* Chunk must not occupy pixels at this
-				 * position or higher. */
-    TCL_UNUSED(Tcl_Size),		/* Chunk must not include more than this many
-				 * characters. */
-    TCL_UNUSED(int),		/* Non-zero means no characters have been
-				 * assigned to this line yet. */
-    TCL_UNUSED(TkWrapMode),	/* Not used. */
-    TkTextDispChunk *chunkPtr)
-				/* Structure to fill in with information about
-				 * this chunk. The x field has already been
-				 * set by the caller. */
->>>>>>> 5681e1e0
 {
     int width;
     int cursorExtent = MAX(1, textPtr->insertWidth/2);
