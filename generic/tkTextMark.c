--- conflicted
+++ resolved
@@ -4,14 +4,9 @@
  *	This file contains the functions that implement marks for text
  *	widgets.
  *
-<<<<<<< HEAD
- * Copyright (c) 1994 The Regents of the University of California.
- * Copyright (c) 1994-1997 Sun Microsystems, Inc.
- * Copyright (c) 2015-2017 Gregor Cramer
-=======
  * Copyright © 1994 The Regents of the University of California.
  * Copyright © 1994-1997 Sun Microsystems, Inc.
->>>>>>> 1f02a185
+ * Copyright © 2015-2017 Gregor Cramer
  *
  * See the file "license.terms" for information on usage and redistribution of
  * this file, and for a DISCLAIMER OF ALL WARRANTIES.
