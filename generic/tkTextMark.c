--- conflicted
+++ resolved
@@ -683,13 +683,8 @@
 	    Tcl_WrongNumArgs(interp, 3, objv, "markName ?gravity?");
 	    return TCL_ERROR;
 	}
-<<<<<<< HEAD
-	str = TkGetStringFromObj(objv[3], &length);
+	str = Tcl_GetStringFromObj(objv[3], &length);
 	if (strcmp(str, "insert") == 0) {
-=======
-	str = Tcl_GetStringFromObj(objv[3], &length);
-	if (length == 6 && !strcmp(str, "insert")) {
->>>>>>> 34fbe043
 	    markPtr = textPtr->insertMarkPtr;
 	} else if (strcmp(str, "current") == 0) {
 	    markPtr = textPtr->currentMarkPtr;
@@ -705,14 +700,8 @@
 	    Tcl_SetObjResult(interp, Tcl_NewStringObj(typeStr, -1));
 	    return TCL_OK;
 	}
-<<<<<<< HEAD
-	str = TkGetStringFromObj(objv[4], &length);
+	str = Tcl_GetStringFromObj(objv[4], &length);
 	if (strncmp(str, "left", length) == 0) {
-=======
-	str = Tcl_GetStringFromObj(objv[4],&length);
-	c = str[0];
-	if ((c == 'l') && (strncmp(str, "left", length) == 0)) {
->>>>>>> 34fbe043
 	    newTypePtr = &tkTextLeftMarkType;
 	} else if (strncmp(str, "right", length) == 0) {
 	    newTypePtr = &tkTextRightMarkType;
