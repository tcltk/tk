/*
 * tkBusy.c --
 *
 *	This file provides functions that implement busy for Tk.
 *
 * Copyright 1993-1998 Lucent Technologies, Inc.
 *
 *	The "busy" command was created by George Howlett. Adapted for
 *	integration into Tk by Jos Decoster and Donal K. Fellows.
 *
 * See the file "license.terms" for information on usage and redistribution of
 * this file, and for a DISCLAIMER OF ALL WARRANTIES.
 */

#include "tkInt.h"
#include "tkBusy.h"
#include "default.h"

/*
 * Things about the busy system that may be configured. Note that on some
 * platforms this may or may not have an effect.
 */

static const Tk_OptionSpec busyOptionSpecs[] = {
    {TK_OPTION_CURSOR, "-cursor", "cursor", "Cursor",
	DEF_BUSY_CURSOR, TCL_INDEX_NONE, offsetof(Busy, cursor),
	TK_OPTION_NULL_OK, 0, 0},
    {TK_OPTION_END, NULL, NULL, NULL, NULL, 0, 0, 0, 0, 0}
};

/*
 * Forward declarations of functions defined in this file.
 */

static void		BusyEventProc(void *clientData,
			    XEvent *eventPtr);
static void		BusyGeometryProc(void *clientData,
			    Tk_Window tkwin);
static void		BusyCustodyProc(void *clientData,
			    Tk_Window tkwin);
static int		ConfigureBusy(Tcl_Interp *interp, Busy *busyPtr,
			    int objc, Tcl_Obj *const objv[]);
static Busy *		CreateBusy(Tcl_Interp *interp, Tk_Window tkRef);
static void		DestroyBusy(void *dataPtr);
static void		DoConfigureNotify(Tk_FakeWin *winPtr);
static inline Tk_Window	FirstChild(Tk_Window parent);
static Busy *		GetBusy(Tcl_Interp *interp,
			    Tcl_HashTable *busyTablePtr,
			    Tcl_Obj *const windowObj);
static int		HoldBusy(Tcl_HashTable *busyTablePtr,
			    Tcl_Interp *interp, Tcl_Obj *const windowObj,
			    int configObjc, Tcl_Obj *const configObjv[]);
static void		MakeTransparentWindowExist(Tk_Window tkwin,
			    Window parent);
static inline Tk_Window	NextChild(Tk_Window tkwin);
static void		RefWinEventProc(void *clientData,
			    XEvent *eventPtr);
static inline void	SetWindowInstanceData(Tk_Window tkwin,
			    void *instanceData);

/*
 * The "busy" geometry manager definition.
 */

static Tk_GeomMgr busyMgrInfo = {
    "busy",			/* Name of geometry manager used by winfo */
    BusyGeometryProc,		/* Procedure to for new geometry requests */
    BusyCustodyProc,		/* Procedure when window is taken away */
};

/*
 * Helper functions, need to check if a Tcl/Tk alternative already exists.
 */

static inline Tk_Window
FirstChild(
    Tk_Window parent)
{
    struct TkWindow *parentPtr = (struct TkWindow *) parent;

    return (Tk_Window) parentPtr->childList;
}

static inline Tk_Window
NextChild(
    Tk_Window tkwin)
{
    struct TkWindow *winPtr = (struct TkWindow *) tkwin;

    if (winPtr == NULL) {
	return NULL;
    }
    return (Tk_Window) winPtr->nextPtr;
}

static inline void
SetWindowInstanceData(
    Tk_Window tkwin,
    void *instanceData)
{
    struct TkWindow *winPtr = (struct TkWindow *) tkwin;

    winPtr->instanceData = instanceData;
}

/*
 *----------------------------------------------------------------------
 *
 * BusyCustodyProc --
 *
 *	This procedure is invoked when the busy window has been stolen by
 *	another geometry manager. The information and memory associated with
 *	the busy window is released. I don't know why anyone would try to pack
 *	a busy window, but this should keep everything sane, if it is.
 *
 * Results:
 *	None.
 *
 * Side effects:
 *	The Busy structure is freed at the next idle point.
 *
 *----------------------------------------------------------------------
 */

static void
BusyCustodyProc(
    void *clientData,	/* Information about the busy window. */
    TCL_UNUSED(Tk_Window))		/* Not used. */
{
    Busy *busyPtr = (Busy *)clientData;

    Tk_DeleteEventHandler(busyPtr->tkBusy, StructureNotifyMask, BusyEventProc,
	    busyPtr);
    TkpHideBusyWindow(busyPtr);
    busyPtr->tkBusy = NULL;
    Tcl_EventuallyFree(busyPtr, (Tcl_FreeProc *)DestroyBusy);
}

/*
 *----------------------------------------------------------------------
 *
 * BusyGeometryProc --
 *
 *	This procedure is invoked by Tk_GeometryRequest for busy windows.
 *	Busy windows never request geometry, so it's unlikely that this
 *	function will ever be called;it exists simply as a place holder for
 *	the GeomProc in the Geometry Manager structure.
 *
 * Results:
 *	None.
 *
 * Side effects:
 *	None.
 *
 *----------------------------------------------------------------------
 */

static void
BusyGeometryProc(
    TCL_UNUSED(void *),	/* Information about window that got new
				 * preferred geometry. */
    TCL_UNUSED(Tk_Window))		/* Other Tk-related information about the
				 * window. */
{
    /* Should never get here */
}

/*
 *----------------------------------------------------------------------
 *
 * DoConfigureNotify --
 *
 *	Generate a ConfigureNotify event describing the current configuration
 *	of a window.
 *
 * Results:
 *	None.
 *
 * Side effects:
 *	An event is generated and processed by Tk_HandleEvent.
 *
 *----------------------------------------------------------------------
 */

static void
DoConfigureNotify(
    Tk_FakeWin *winPtr)		/* Window whose configuration was just
				 * changed. */
{
    XEvent event;

    event.type = ConfigureNotify;
    event.xconfigure.serial = LastKnownRequestProcessed(winPtr->display);
    event.xconfigure.send_event = False;
    event.xconfigure.display = winPtr->display;
    event.xconfigure.event = winPtr->window;
    event.xconfigure.window = winPtr->window;
    event.xconfigure.x = winPtr->changes.x;
    event.xconfigure.y = winPtr->changes.y;
    event.xconfigure.width = winPtr->changes.width;
    event.xconfigure.height = winPtr->changes.height;
    event.xconfigure.border_width = winPtr->changes.border_width;
    if (winPtr->changes.stack_mode == Above) {
	event.xconfigure.above = winPtr->changes.sibling;
    } else {
	event.xconfigure.above = None;
    }
    event.xconfigure.override_redirect = winPtr->atts.override_redirect;
    Tk_HandleEvent(&event);
}

/*
 *----------------------------------------------------------------------
 *
 * RefWinEventProc --
 *
 *	This procedure is invoked by the Tk dispatcher for the following
 *	events on the reference window. If the reference and parent windows
 *	are the same, only the first event is important.
 *
 *	1) ConfigureNotify	The reference window has been resized or
 *				moved. Move and resize the busy window to be
 *				the same size and position of the reference
 *				window.
 *
 *	2) DestroyNotify	The reference window was destroyed. Destroy
 *				the busy window and the free resources used.
 *
 *	3) MapNotify		The reference window was (re)shown. Map the
 *				busy window again.
 *
 *	4) UnmapNotify		The reference window was hidden. Unmap the
 *				busy window.
 *
 * Results:
 *	None.
 *
 * Side effects:
 *	When the reference window gets deleted, internal structures get
 *	cleaned up. When it gets resized, the busy window is resized
 *	accordingly. If it's displayed, the busy window is displayed. And when
 *	it's hidden, the busy window is unmapped.
 *
 *----------------------------------------------------------------------
 */

static void
RefWinEventProc(
    void *clientData,	/* Busy window record */
    XEvent *eventPtr)	/* Event which triggered call to routine */
{
    Busy *busyPtr = (Busy *)clientData;

    switch (eventPtr->type) {
    case ReparentNotify:
    case DestroyNotify:
	/*
	 * Arrange for the busy structure to be removed at a proper time.
	 */

	Tcl_EventuallyFree(busyPtr, (Tcl_FreeProc *)DestroyBusy);
	break;

    case ConfigureNotify:
	if ((busyPtr->width != Tk_Width(busyPtr->tkRef)) ||
		(busyPtr->height != Tk_Height(busyPtr->tkRef)) ||
		(busyPtr->x != Tk_X(busyPtr->tkRef)) ||
		(busyPtr->y != Tk_Y(busyPtr->tkRef))) {
	    int x, y;

	    busyPtr->width = Tk_Width(busyPtr->tkRef);
	    busyPtr->height = Tk_Height(busyPtr->tkRef);
	    busyPtr->x = Tk_X(busyPtr->tkRef);
	    busyPtr->y = Tk_Y(busyPtr->tkRef);

	    x = y = 0;

	    if (busyPtr->tkParent != busyPtr->tkRef) {
		Tk_Window tkwin;

		for (tkwin = busyPtr->tkRef; (tkwin != NULL) &&
			 (!Tk_IsTopLevel(tkwin)); tkwin = Tk_Parent(tkwin)) {
		    if (tkwin == busyPtr->tkParent) {
			break;
		    }
		    x += Tk_X(tkwin) + Tk_Changes(tkwin)->border_width;
		    y += Tk_Y(tkwin) + Tk_Changes(tkwin)->border_width;
		}
	    }
	    if (busyPtr->tkBusy != NULL) {
		Tk_MoveResizeWindow(busyPtr->tkBusy, x, y, busyPtr->width,
			busyPtr->height);
		TkpShowBusyWindow(busyPtr);
	    }
	}
	break;

    case MapNotify:
	if (busyPtr->tkParent != busyPtr->tkRef) {
	    TkpShowBusyWindow(busyPtr);
	}
	break;

    case UnmapNotify:
	if (busyPtr->tkParent != busyPtr->tkRef) {
	    TkpHideBusyWindow(busyPtr);
	}
	break;
    }
}

/*
 *----------------------------------------------------------------------
 *
 * DestroyBusy --
 *
 *	This procedure is called from the Tk event dispatcher. It releases X
 *	resources and memory used by the busy window and updates the internal
 *	hash table.
 *
 * Results:
 *	None.
 *
 * Side effects:
 *	Memory and resources are released and the Tk event handler is removed.
 *
 *----------------------------------------------------------------------
 */

static void
DestroyBusy(
    void *data)			/* Busy window structure record */
{
    Busy *busyPtr = (Busy *)data;

    if (busyPtr->hashPtr != NULL) {
	Tcl_DeleteHashEntry(busyPtr->hashPtr);
    }
    Tk_DeleteEventHandler(busyPtr->tkRef, StructureNotifyMask,
	    RefWinEventProc, busyPtr);

    if (busyPtr->tkBusy != NULL) {
	Tk_FreeConfigOptions(data, busyPtr->optionTable, busyPtr->tkBusy);
	Tk_DeleteEventHandler(busyPtr->tkBusy, StructureNotifyMask,
		BusyEventProc, busyPtr);
	Tk_ManageGeometry(busyPtr->tkBusy, NULL, busyPtr);
	Tk_DestroyWindow(busyPtr->tkBusy);
    }
    ckfree(data);
}

/*
 *----------------------------------------------------------------------
 *
 * BusyEventProc --
 *
 *	This procedure is invoked by the Tk dispatcher for events on the busy
 *	window itself. We're only concerned with destroy events.
 *
 *	It might be necessary (someday) to watch resize events. Right now, I
 *	don't think there's any point in it.
 *
 * Results:
 *	None.
 *
 * Side effects:
 *	When a busy window is destroyed, all internal structures associated
 *	with it released at the next idle point.
 *
 *----------------------------------------------------------------------
 */

static void
BusyEventProc(
    void *clientData,	/* Busy window record */
    XEvent *eventPtr)		/* Event which triggered call to routine */
{
    Busy *busyPtr = (Busy *)clientData;

    if (eventPtr->type == DestroyNotify) {
	busyPtr->tkBusy = NULL;
	Tcl_EventuallyFree(busyPtr, (Tcl_FreeProc *)DestroyBusy);
    }
}

/*
 *----------------------------------------------------------------------
 *
 * MakeTransparentWindowExist --
 *
 *	Similar to Tk_MakeWindowExist but instead creates a transparent window
 *	to block for user events from sibling windows.
 *
 *	Differences from Tk_MakeWindowExist.
 *
 *	1. This is always a "busy" window. There's never a platform-specific
 *	   class procedure to execute instead.
 *	2. The window is transparent and never will contain children, so
 *	   colormap information is irrelevant.
 *
 * Results:
 *	None.
 *
 * Side effects:
 *	When the procedure returns, the internal window associated with tkwin
 *	is guaranteed to exist. This may require the window's ancestors to be
 *	created too.
 *
 *----------------------------------------------------------------------
 */

static void
MakeTransparentWindowExist(
    Tk_Window tkwin,		/* Token for window. */
    Window parent)		/* Parent window. */
{
    TkWindow *winPtr = (TkWindow *) tkwin;
    Tcl_HashEntry *hPtr;
    int notUsed;
    TkDisplay *dispPtr;

    if (winPtr->window != None) {
	return;			/* Window already exists. */
    }

    /*
     * Create a transparent window and put it on top.
     */

    TkpMakeTransparentWindowExist(tkwin, parent);

    if (winPtr->window == None) {
	return;			/* Platform didn't make Window. */
    }

    dispPtr = winPtr->dispPtr;
    hPtr = Tcl_CreateHashEntry(&dispPtr->winTable, (char *) winPtr->window,
	    &notUsed);
    Tcl_SetHashValue(hPtr, winPtr);
    winPtr->dirtyAtts = 0;
    winPtr->dirtyChanges = 0;

    if (!(winPtr->flags & TK_TOP_HIERARCHY)) {
	TkWindow *winPtr2;

	/*
	 * If any siblings higher up in the stacking order have already been
	 * created then move this window to its rightful position in the
	 * stacking order.
	 *
	 * NOTE: this code ignores any changes anyone might have made to the
	 * sibling and stack_mode field of the window's attributes, so it
	 * really isn't safe for these to be manipulated except by calling
	 * Tk_RestackWindow.
	 */

	for (winPtr2 = winPtr->nextPtr; winPtr2 != NULL;
		winPtr2 = winPtr2->nextPtr) {
	    if ((winPtr2->window != None) &&
		    !(winPtr2->flags & (TK_TOP_HIERARCHY|TK_REPARENTED))) {
		XWindowChanges changes;

		changes.sibling = winPtr2->window;
		changes.stack_mode = Below;
		XConfigureWindow(winPtr->display, winPtr->window,
			CWSibling | CWStackMode, &changes);
		break;
	    }
	}
    }

    /*
     * Issue a ConfigureNotify event if there were deferred configuration
     * changes (but skip it if the window is being deleted; the
     * ConfigureNotify event could cause problems if we're being called from
     * Tk_DestroyWindow under some conditions).
     */

    if ((winPtr->flags & TK_NEED_CONFIG_NOTIFY)
	    && !(winPtr->flags & TK_ALREADY_DEAD)) {
	winPtr->flags &= ~TK_NEED_CONFIG_NOTIFY;
	DoConfigureNotify((Tk_FakeWin *) tkwin);
    }
}

/*
 *----------------------------------------------------------------------
 *
 * CreateBusy --
 *
 *	Creates a child transparent window that obscures its parent window
 *	thereby effectively blocking device events. The size and position of
 *	the busy window is exactly that of the reference window.
 *
 *	We want to create sibling to the window to be blocked. If the busy
 *	window is a child of the window to be blocked, Enter/Leave events can
 *	sneak through. Futhermore under WIN32, messages of transparent windows
 *	are sent directly to the parent. The only exception to this are
 *	toplevels, since we can't make a sibling. Fortunately, toplevel
 *	windows rarely receive events that need blocking.
 *
 * Results:
 *	Returns a pointer to the new busy window structure.
 *
 * Side effects:
 *	When the busy window is eventually displayed, it will screen device
 *	events (in the area of the reference window) from reaching its parent
 *	window and its children. User feed back can be achieved by changing
 *	the cursor.
 *
 *----------------------------------------------------------------------
 */

static Busy *
CreateBusy(
    Tcl_Interp *interp,		/* Interpreter to report error to */
    Tk_Window tkRef)		/* Window hosting the busy window */
{
    Busy *busyPtr;
    size_t length;
    int x, y;
    const char *fmt;
    char *name;
    Tk_Window tkBusy, tkChild, tkParent;
    Window parent;
    Tk_FakeWin *winPtr;

    busyPtr = (Busy *)ckalloc(sizeof(Busy));
    x = y = 0;
    length = strlen(Tk_Name(tkRef));
    name = (char *)ckalloc(length + 6);
    if (Tk_IsTopLevel(tkRef)) {
	fmt = "_Busy";		/* Child */
	tkParent = tkRef;
    } else {
	Tk_Window tkwin;

	fmt = "%s_Busy";	/* Sibling */
	tkParent = Tk_Parent(tkRef);
	for (tkwin = tkRef; (tkwin != NULL) && !Tk_IsTopLevel(tkwin);
		tkwin = Tk_Parent(tkwin)) {
	    if (tkwin == tkParent) {
		break;
	    }
	    x += Tk_X(tkwin) + Tk_Changes(tkwin)->border_width;
	    y += Tk_Y(tkwin) + Tk_Changes(tkwin)->border_width;
	}
    }
    for (tkChild = FirstChild(tkParent); tkChild != NULL;
	    tkChild = NextChild(tkChild)) {
	Tk_MakeWindowExist(tkChild);
    }
    sprintf(name, fmt, Tk_Name(tkRef));
    tkBusy = Tk_CreateWindow(interp, tkParent, name, NULL);
    ckfree(name);

    if (tkBusy == NULL) {
	return NULL;
    }
    Tk_MakeWindowExist(tkRef);
    busyPtr->display = Tk_Display(tkRef);
    busyPtr->interp = interp;
    busyPtr->tkRef = tkRef;
    busyPtr->tkParent = tkParent;
    busyPtr->tkBusy = tkBusy;
    busyPtr->width = Tk_Width(tkRef);
    busyPtr->height = Tk_Height(tkRef);
    busyPtr->x = Tk_X(tkRef);
    busyPtr->y = Tk_Y(tkRef);
    busyPtr->cursor = NULL;
    Tk_SetClass(tkBusy, "Busy");
    busyPtr->optionTable = Tk_CreateOptionTable(interp, busyOptionSpecs);
    if (Tk_InitOptions(interp, busyPtr, busyPtr->optionTable,
	    tkBusy) != TCL_OK) {
	Tk_DestroyWindow(tkBusy);
	return NULL;
    }
    SetWindowInstanceData(tkBusy, busyPtr);
    winPtr = (Tk_FakeWin *) tkRef;

    TkpCreateBusy(winPtr, tkRef, &parent, tkParent, busyPtr);

    MakeTransparentWindowExist(tkBusy, parent);

    Tk_MoveResizeWindow(tkBusy, x, y, busyPtr->width, busyPtr->height);

    /*
     * Only worry if the busy window is destroyed.
     */

    Tk_CreateEventHandler(tkBusy, StructureNotifyMask, BusyEventProc,
	    busyPtr);

    /*
     * Indicate that the busy window's geometry is being managed. This will
     * also notify us if the busy window is ever packed.
     */

    Tk_ManageGeometry(tkBusy, &busyMgrInfo, busyPtr);
    if (busyPtr->cursor != NULL) {
	Tk_DefineCursor(tkBusy, busyPtr->cursor);
    }

    /*
     * Track the reference window to see if it is resized or destroyed.
     */

    Tk_CreateEventHandler(tkRef, StructureNotifyMask, RefWinEventProc,
	    busyPtr);
    return busyPtr;
}

/*
 *----------------------------------------------------------------------
 *
 * ConfigureBusy --
 *
 *	This procedure is called from the Tk event dispatcher. It releases X
 *	resources and memory used by the busy window and updates the internal
 *	hash table.
 *
 * Results:
 *	None.
 *
 * Side effects:
 *	Memory and resources are released and the Tk event handler is removed.
 *
 *----------------------------------------------------------------------
 */

static int
ConfigureBusy(
    Tcl_Interp *interp,
    Busy *busyPtr,
    int objc,
    Tcl_Obj *const objv[])
{
    Tk_Cursor oldCursor = busyPtr->cursor;

    if (Tk_SetOptions(interp, busyPtr, busyPtr->optionTable, objc,
	    objv, busyPtr->tkBusy, NULL, NULL) != TCL_OK) {
	return TCL_ERROR;
    }
    if (busyPtr->cursor != oldCursor) {
	if (busyPtr->cursor == NULL) {
	    Tk_UndefineCursor(busyPtr->tkBusy);
	} else {
	    Tk_DefineCursor(busyPtr->tkBusy, busyPtr->cursor);
	}
    }

    return TCL_OK;
}

/*
 *----------------------------------------------------------------------
 *
 * GetBusy --
 *
 *	Returns the busy window structure associated with the reference
 *	window, keyed by its path name. The clientData argument is the main
 *	window of the interpreter, used to search for the reference window in
 *	its own window hierarchy.
 *
 * Results:
 *	If path name represents a reference window with a busy window, a
 *	pointer to the busy window structure is returned. Otherwise, NULL is
 *	returned and an error message is left in interp->result.
 *
 * Side effects:
 *	None.
 *
 *----------------------------------------------------------------------
 */

static Busy *
GetBusy(
    Tcl_Interp *interp,		/* Interpreter to look up main window of. */
    Tcl_HashTable *busyTablePtr,/* Busy hash table */
    Tcl_Obj *const windowObj)	/* Path name of parent window */
{
    Tcl_HashEntry *hPtr;
    Tk_Window tkwin;

    if (TkGetWindowFromObj(interp, Tk_MainWindow(interp), windowObj,
	    &tkwin) != TCL_OK) {
	return NULL;
    }
    hPtr = Tcl_FindHashEntry(busyTablePtr, tkwin);
    if (hPtr == NULL) {
	Tcl_SetObjResult(interp, Tcl_ObjPrintf(
		"can't find busy window \"%s\"", Tcl_GetString(windowObj)));
	Tcl_SetErrorCode(interp, "TK", "LOOKUP", "BUSY",
		Tcl_GetString(windowObj), NULL);
	return NULL;
    }
    return (Busy *)Tcl_GetHashValue(hPtr);
}

/*
 *----------------------------------------------------------------------
 *
 * HoldBusy --
 *
 *	Creates (if necessary) and maps a busy window, thereby preventing
 *	device events from being be received by the parent window and its
 *	children.
 *
 * Results:
 *	Returns a standard TCL result. If path name represents a busy window,
 *	it is unmapped and TCL_OK is returned. Otherwise, TCL_ERROR is
 *	returned and an error message is left in interp->result.
 *
 * Side effects:
 *	The busy window is created and displayed, blocking events from the
 *	parent window and its children.
 *
 *----------------------------------------------------------------------
 */

static int
HoldBusy(
    Tcl_HashTable *busyTablePtr,/* Busy hash table. */
    Tcl_Interp *interp,		/* Interpreter to report errors to. */
    Tcl_Obj *const windowObj,	/* Window name. */
    int configObjc,		/* Option pairs. */
    Tcl_Obj *const configObjv[])
{
    Tk_Window tkwin;
    Tcl_HashEntry *hPtr;
    Busy *busyPtr;
    int isNew, result;

    if (TkGetWindowFromObj(interp, Tk_MainWindow(interp), windowObj,
	    &tkwin) != TCL_OK) {
	return TCL_ERROR;
    }
    hPtr = Tcl_CreateHashEntry(busyTablePtr, (char *) tkwin, &isNew);
    if (isNew) {
	busyPtr = CreateBusy(interp, tkwin);
	if (busyPtr == NULL) {
	    return TCL_ERROR;
	}
	Tcl_SetHashValue(hPtr, busyPtr);
	busyPtr->hashPtr = hPtr;
    } else {
	busyPtr = (Busy *)Tcl_GetHashValue(hPtr);
    }

    busyPtr->tablePtr = busyTablePtr;
    result = ConfigureBusy(interp, busyPtr, configObjc, configObjv);

    /*
     * Don't map the busy window unless the reference window is also currently
     * displayed.
     */

    if (Tk_IsMapped(busyPtr->tkRef)) {
	TkpShowBusyWindow(busyPtr);
    } else {
	TkpHideBusyWindow(busyPtr);
    }
    if (result == TCL_OK) {
        Tcl_SetObjResult(interp, Tcl_NewStringObj(Tk_PathName(busyPtr->tkBusy), -1));
    }
    return result;
}

/*
 *----------------------------------------------------------------------
 *
 * Tk_BusyObjCmd --
 *
 *	This function is invoked to process the "tk busy" Tcl command. See the
 *	user documentation for details on what it does.
 *
 * Results:
 *	A standard Tcl result.
 *
 * Side effects:
 *	See the user documentation.
 *
 *----------------------------------------------------------------------
 */

int
Tk_BusyObjCmd(
    void *clientData,	/* Main window associated with interpreter. */
    Tcl_Interp *interp,		/* Current interpreter. */
<<<<<<< HEAD
    Tcl_Size objc,			/* Number of arguments. */
=======
    TkSizeT objc,			/* Number of arguments. */
>>>>>>> 2fe88453
    Tcl_Obj *const objv[])	/* Argument objects. */
{
    Tk_Window tkwin = (Tk_Window)clientData;
    Tcl_HashTable *busyTablePtr = &((TkWindow *) tkwin)->mainPtr->busyTable;
    Busy *busyPtr;
    Tcl_Obj *objPtr;
    int index, result = TCL_OK;
    static const char *const optionStrings[] = {
	"busywindow", "cget", "configure", "current", "forget", "hold",
        "status", NULL
    };
    enum options {
	BUSY_BUSYWINDOW, BUSY_CGET, BUSY_CONFIGURE, BUSY_CURRENT, BUSY_FORGET,
	BUSY_HOLD, BUSY_STATUS
    };

    if (objc < 2) {
	Tcl_WrongNumArgs(interp, 1, objv, "options ?arg ...?");
	return TCL_ERROR;
    }

    /*
     * [tk busy <window>] command shortcut.
     */

    if (Tcl_GetString(objv[1])[0] == '.') {
	if (objc%2 == 1) {
	    Tcl_WrongNumArgs(interp, 1, objv, "window ?-option value ...?");
	    return TCL_ERROR;
	}
	return HoldBusy(busyTablePtr, interp, objv[1], objc-2, objv+2);
    }

    if (Tcl_GetIndexFromObjStruct(interp, objv[1], optionStrings,
	    sizeof(char *), "option", 0, &index) != TCL_OK) {
	return TCL_ERROR;
    }
    switch ((enum options) index) {
    case BUSY_BUSYWINDOW:
	if (objc != 3) {
	    Tcl_WrongNumArgs(interp, 2, objv, "window");
	    return TCL_ERROR;
	}
	busyPtr = GetBusy(interp, busyTablePtr, objv[2]);
	if (busyPtr == NULL) {
	    Tcl_ResetResult(interp);
            return TCL_OK;
	}
        Tcl_SetObjResult(interp, Tcl_NewStringObj(Tk_PathName(busyPtr->tkBusy), -1));
        return TCL_OK;

    case BUSY_CGET:
	if (objc != 4) {
	    Tcl_WrongNumArgs(interp, 2, objv, "window option");
	    return TCL_ERROR;
	}
	busyPtr = GetBusy(interp, busyTablePtr, objv[2]);
	if (busyPtr == NULL) {
	    return TCL_ERROR;
	}
	Tcl_Preserve(busyPtr);
	objPtr = Tk_GetOptionValue(interp, busyPtr,
		busyPtr->optionTable, objv[3], busyPtr->tkBusy);
	if (objPtr == NULL) {
	    result = TCL_ERROR;
	} else {
	    Tcl_SetObjResult(interp, objPtr);
	}
	Tcl_Release(busyPtr);
	return result;

    case BUSY_CONFIGURE:
	if (objc < 3) {
	    Tcl_WrongNumArgs(interp, 2, objv, "window ?-option value ...?");
	    return TCL_ERROR;
	}
	busyPtr = GetBusy(interp, busyTablePtr, objv[2]);
	if (busyPtr == NULL) {
	    return TCL_ERROR;
	}
	Tcl_Preserve(busyPtr);
	if (objc <= 4) {
	    objPtr = Tk_GetOptionInfo(interp, busyPtr,
		    busyPtr->optionTable, (objc == 4) ? objv[3] : NULL,
		    busyPtr->tkBusy);
	    if (objPtr == NULL) {
		result = TCL_ERROR;
	    } else {
		Tcl_SetObjResult(interp, objPtr);
	    }
	} else {
	    result = ConfigureBusy(interp, busyPtr, objc-3, objv+3);
	}
	Tcl_Release(busyPtr);
	return result;

    case BUSY_CURRENT: {
	Tcl_HashEntry *hPtr;
	Tcl_HashSearch cursor;
	const char *pattern = (objc == 3 ? Tcl_GetString(objv[2]) : NULL);

	objPtr = Tcl_NewObj();
	for (hPtr = Tcl_FirstHashEntry(busyTablePtr, &cursor); hPtr != NULL;
		hPtr = Tcl_NextHashEntry(&cursor)) {
	    busyPtr = (Busy *)Tcl_GetHashValue(hPtr);
	    if (pattern == NULL ||
		    Tcl_StringCaseMatch(Tk_PathName(busyPtr->tkRef), pattern, 0)) {
		Tcl_ListObjAppendElement(interp, objPtr,
			Tk_NewWindowObj(busyPtr->tkRef));
	    }
	}
	Tcl_SetObjResult(interp, objPtr);
	return TCL_OK;
    }

    case BUSY_FORGET:
	if (objc != 3) {
	    Tcl_WrongNumArgs(interp, 2, objv, "window");
	    return TCL_ERROR;
	}
	busyPtr = GetBusy(interp, busyTablePtr, objv[2]);
	if (busyPtr == NULL) {
	    return TCL_ERROR;
	}
	TkpHideBusyWindow(busyPtr);
	Tcl_EventuallyFree(busyPtr, (Tcl_FreeProc *)DestroyBusy);
	return TCL_OK;

    case BUSY_HOLD:
	if (objc < 3 || objc%2 != 1) {
	    Tcl_WrongNumArgs(interp, 2, objv, "window ?-option value ...?");
	    return TCL_ERROR;
	}
	return HoldBusy(busyTablePtr, interp, objv[2], objc-3, objv+3);

    case BUSY_STATUS:
	if (objc != 3) {
	    Tcl_WrongNumArgs(interp, 2, objv, "window");
	    return TCL_ERROR;
	}
	Tcl_SetObjResult(interp, Tcl_NewBooleanObj(
		GetBusy(interp, busyTablePtr, objv[2]) != NULL));
	return TCL_OK;
    }

    Tcl_Panic("unhandled option: %d", index);
    return TCL_ERROR;		/* Unreachable */
}

/*
 * Local Variables:
 * mode: c
 * c-basic-offset: 4
 * fill-column: 78
 * End:
 */<|MERGE_RESOLUTION|>--- conflicted
+++ resolved
@@ -39,7 +39,7 @@
 static void		BusyCustodyProc(void *clientData,
 			    Tk_Window tkwin);
 static int		ConfigureBusy(Tcl_Interp *interp, Busy *busyPtr,
-			    int objc, Tcl_Obj *const objv[]);
+			    Tcl_Size objc, Tcl_Obj *const objv[]);
 static Busy *		CreateBusy(Tcl_Interp *interp, Tk_Window tkRef);
 static void		DestroyBusy(void *dataPtr);
 static void		DoConfigureNotify(Tk_FakeWin *winPtr);
@@ -642,7 +642,7 @@
 ConfigureBusy(
     Tcl_Interp *interp,
     Busy *busyPtr,
-    int objc,
+    Tcl_Size objc,
     Tcl_Obj *const objv[])
 {
     Tk_Cursor oldCursor = busyPtr->cursor;
@@ -800,11 +800,7 @@
 Tk_BusyObjCmd(
     void *clientData,	/* Main window associated with interpreter. */
     Tcl_Interp *interp,		/* Current interpreter. */
-<<<<<<< HEAD
     Tcl_Size objc,			/* Number of arguments. */
-=======
-    TkSizeT objc,			/* Number of arguments. */
->>>>>>> 2fe88453
     Tcl_Obj *const objv[])	/* Argument objects. */
 {
     Tk_Window tkwin = (Tk_Window)clientData;
