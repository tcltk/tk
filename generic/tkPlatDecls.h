--- conflicted
+++ resolved
@@ -111,15 +111,8 @@
 #endif /* AQUA */
 } TkPlatStubs;
 
-<<<<<<< HEAD
-#ifdef __cplusplus
-extern "C" {
-#endif
 extern const TkPlatStubs *tkPlatStubsPtr;
-=======
-extern TkPlatStubs *tkPlatStubsPtr;
 
->>>>>>> 6a13c74d
 #ifdef __cplusplus
 }
 #endif
