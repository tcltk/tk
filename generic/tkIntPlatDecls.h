/*
 * tkIntPlatDecls.h --
 *
 *	This file contains the declarations for all platform dependent
 *	unsupported functions that are exported by the Tk library.  These
 *	interfaces are not guaranteed to remain the same between
 *	versions.  Use at your own risk.
 *
 * Copyright (c) 1998-1999 by Scriptics Corporation.
 * All rights reserved.
<<<<<<< HEAD
 *
 * RCS: @(#) $Id: tkIntPlatDecls.h,v 1.40 2010/08/21 16:35:31 nijtmans Exp $
=======
>>>>>>> fca5c4a6
 */

#ifndef _TKINTPLATDECLS
#define _TKINTPLATDECLS

#ifdef BUILD_tk
#undef TCL_STORAGE_CLASS
#define TCL_STORAGE_CLASS DLLEXPORT
#endif

/*
 * WARNING: This file is automatically generated by the tools/genStubs.tcl
 * script.  Any modifications to the function declarations below should be made
 * in the generic/tkInt.decls script.
 */

/* !BEGIN!: Do not edit below this line. */

/*
 * Exported function declarations:
 */

#ifdef __WIN32__ /* WIN */
/* 0 */
EXTERN char *		TkAlignImageData(XImage *image, int alignment,
				int bitOrder);
/* Slot 1 is reserved */
/* 2 */
EXTERN void		TkGenerateActivateEvents(TkWindow *winPtr,
				int active);
/* 3 */
EXTERN unsigned long	TkpGetMS(void);
/* 4 */
EXTERN void		TkPointerDeadWindow(TkWindow *winPtr);
/* 5 */
EXTERN void		TkpPrintWindowId(char *buf, Window window);
/* 6 */
EXTERN int		TkpScanWindowId(Tcl_Interp *interp,
				const char *string, Window *idPtr);
/* 7 */
EXTERN void		TkpSetCapture(TkWindow *winPtr);
/* 8 */
EXTERN void		TkpSetCursor(TkpCursor cursor);
/* 9 */
EXTERN void		TkpWmSetState(TkWindow *winPtr, int state);
/* 10 */
EXTERN void		TkSetPixmapColormap(Pixmap pixmap, Colormap colormap);
/* 11 */
EXTERN void		TkWinCancelMouseTimer(void);
/* 12 */
EXTERN void		TkWinClipboardRender(TkDisplay *dispPtr, UINT format);
/* 13 */
EXTERN LRESULT		TkWinEmbeddedEventProc(HWND hwnd, UINT message,
				WPARAM wParam, LPARAM lParam);
/* 14 */
EXTERN void		TkWinFillRect(HDC dc, int x, int y, int width,
				int height, int pixel);
/* 15 */
EXTERN COLORREF		TkWinGetBorderPixels(Tk_Window tkwin,
				Tk_3DBorder border, int which);
/* 16 */
EXTERN HDC		TkWinGetDrawableDC(Display *display, Drawable d,
				TkWinDCState *state);
/* 17 */
EXTERN int		TkWinGetModifierState(void);
/* 18 */
EXTERN HPALETTE		TkWinGetSystemPalette(void);
/* 19 */
EXTERN HWND		TkWinGetWrapperWindow(Tk_Window tkwin);
/* 20 */
EXTERN int		TkWinHandleMenuEvent(HWND *phwnd, UINT *pMessage,
				WPARAM *pwParam, LPARAM *plParam,
				LRESULT *plResult);
/* 21 */
EXTERN int		TkWinIndexOfColor(XColor *colorPtr);
/* 22 */
EXTERN void		TkWinReleaseDrawableDC(Drawable d, HDC hdc,
				TkWinDCState *state);
/* 23 */
EXTERN LRESULT		TkWinResendEvent(WNDPROC wndproc, HWND hwnd,
				XEvent *eventPtr);
/* 24 */
EXTERN HPALETTE		TkWinSelectPalette(HDC dc, Colormap colormap);
/* 25 */
EXTERN void		TkWinSetMenu(Tk_Window tkwin, HMENU hMenu);
/* 26 */
EXTERN void		TkWinSetWindowPos(HWND hwnd, HWND siblingHwnd,
				int pos);
/* 27 */
EXTERN void		TkWinWmCleanup(HINSTANCE hInstance);
/* 28 */
EXTERN void		TkWinXCleanup(ClientData clientData);
/* 29 */
EXTERN void		TkWinXInit(HINSTANCE hInstance);
/* 30 */
EXTERN void		TkWinSetForegroundWindow(TkWindow *winPtr);
/* 31 */
EXTERN void		TkWinDialogDebug(int debug);
/* 32 */
EXTERN Tcl_Obj *	TkWinGetMenuSystemDefault(Tk_Window tkwin,
				const char *dbName, const char *className);
/* 33 */
EXTERN int		TkWinGetPlatformId(void);
/* 34 */
EXTERN void		TkWinSetHINSTANCE(HINSTANCE hInstance);
/* 35 */
EXTERN int		TkWinGetPlatformTheme(void);
/* 36 */
EXTERN LRESULT CALLBACK	 TkWinChildProc(HWND hwnd, UINT message,
				WPARAM wParam, LPARAM lParam);
#endif /* WIN */
#ifdef MAC_OSX_TK /* AQUA */
/* 0 */
EXTERN void		TkGenerateActivateEvents(TkWindow *winPtr,
				int active);
/* Slot 1 is reserved */
/* Slot 2 is reserved */
/* 3 */
EXTERN void		TkPointerDeadWindow(TkWindow *winPtr);
/* 4 */
EXTERN void		TkpSetCapture(TkWindow *winPtr);
/* 5 */
EXTERN void		TkpSetCursor(TkpCursor cursor);
/* 6 */
EXTERN void		TkpWmSetState(TkWindow *winPtr, int state);
/* 7 */
EXTERN void		TkAboutDlg(void);
/* 8 */
EXTERN unsigned int	TkMacOSXButtonKeyState(void);
/* 9 */
EXTERN void		TkMacOSXClearMenubarActive(void);
/* 10 */
EXTERN int		TkMacOSXDispatchMenuEvent(int menuID, int index);
/* 11 */
EXTERN void		TkMacOSXInstallCursor(int resizeOverride);
/* 12 */
EXTERN void		TkMacOSXHandleTearoffMenu(void);
/* Slot 13 is reserved */
/* 14 */
EXTERN int		TkMacOSXDoHLEvent(void *theEvent);
/* Slot 15 is reserved */
/* 16 */
EXTERN Window		TkMacOSXGetXWindow(void *macWinPtr);
/* 17 */
EXTERN int		TkMacOSXGrowToplevel(void *whichWindow, XPoint start);
/* 18 */
EXTERN void		TkMacOSXHandleMenuSelect(short theMenu,
				unsigned short theItem, int optionKeyPressed);
/* Slot 19 is reserved */
/* Slot 20 is reserved */
/* 21 */
EXTERN void		TkMacOSXInvalidateWindow(MacDrawable *macWin,
				int flag);
/* 22 */
EXTERN int		TkMacOSXIsCharacterMissing(Tk_Font tkfont,
				unsigned int searchChar);
/* 23 */
EXTERN void		TkMacOSXMakeRealWindowExist(TkWindow *winPtr);
/* 24 */
EXTERN void *		TkMacOSXMakeStippleMap(Drawable d1, Drawable d2);
/* 25 */
EXTERN void		TkMacOSXMenuClick(void);
/* 26 */
EXTERN void		TkMacOSXRegisterOffScreenWindow(Window window,
				void *portPtr);
/* 27 */
EXTERN int		TkMacOSXResizable(TkWindow *winPtr);
/* 28 */
EXTERN void		TkMacOSXSetHelpMenuItemCount(void);
/* 29 */
EXTERN void		TkMacOSXSetScrollbarGrow(TkWindow *winPtr, int flag);
/* 30 */
EXTERN void		TkMacOSXSetUpClippingRgn(Drawable drawable);
/* 31 */
EXTERN void		TkMacOSXSetUpGraphicsPort(GC gc, void *destPort);
/* 32 */
EXTERN void		TkMacOSXUpdateClipRgn(TkWindow *winPtr);
/* 33 */
EXTERN void		TkMacOSXUnregisterMacWindow(void *portPtr);
/* 34 */
EXTERN int		TkMacOSXUseMenuID(short macID);
/* 35 */
EXTERN TkRegion		TkMacOSXVisableClipRgn(TkWindow *winPtr);
/* 36 */
EXTERN void		TkMacOSXWinBounds(TkWindow *winPtr, void *geometry);
/* 37 */
EXTERN void		TkMacOSXWindowOffset(void *wRef, int *xOffset,
				int *yOffset);
/* 38 */
EXTERN int		TkSetMacColor(unsigned long pixel, void *macColor);
/* 39 */
EXTERN void		TkSetWMName(TkWindow *winPtr, Tk_Uid titleUid);
/* 40 */
EXTERN void		TkSuspendClipboard(void);
/* 41 */
EXTERN int		TkMacOSXZoomToplevel(void *whichWindow,
				short zoomPart);
/* 42 */
EXTERN Tk_Window	Tk_TopCoordsToWindow(Tk_Window tkwin, int rootX,
				int rootY, int *newX, int *newY);
/* 43 */
EXTERN MacDrawable *	TkMacOSXContainerId(TkWindow *winPtr);
/* 44 */
EXTERN MacDrawable *	TkMacOSXGetHostToplevel(TkWindow *winPtr);
/* 45 */
EXTERN void		TkMacOSXPreprocessMenu(void);
/* 46 */
EXTERN int		TkpIsWindowFloating(void *window);
/* 47 */
EXTERN Tk_Window	TkMacOSXGetCapture(void);
/* Slot 48 is reserved */
/* 49 */
EXTERN Window		TkGetTransientMaster(TkWindow *winPtr);
/* 50 */
EXTERN int		TkGenerateButtonEvent(int x, int y, Window window,
				unsigned int state);
/* 51 */
EXTERN void		TkGenWMDestroyEvent(Tk_Window tkwin);
/* Slot 52 is reserved */
/* 53 */
EXTERN unsigned long	TkpGetMS(void);
#endif /* AQUA */
#if !(defined(__WIN32__) || defined(MAC_OSX_TK)) /* X11 */
/* 0 */
EXTERN void		TkCreateXEventSource(void);
/* Slot 1 is reserved */
/* Slot 2 is reserved */
/* 3 */
EXTERN int		TkpCmapStressed(Tk_Window tkwin, Colormap colormap);
/* 4 */
EXTERN void		TkpSync(Display *display);
/* 5 */
EXTERN Window		TkUnixContainerId(TkWindow *winPtr);
/* 6 */
EXTERN int		TkUnixDoOneXEvent(Tcl_Time *timePtr);
/* 7 */
EXTERN void		TkUnixSetMenubar(Tk_Window tkwin, Tk_Window menubar);
/* 8 */
EXTERN int		TkpScanWindowId(Tcl_Interp *interp,
				const char *string, Window *idPtr);
/* 9 */
EXTERN void		TkWmCleanup(TkDisplay *dispPtr);
/* 10 */
EXTERN void		TkSendCleanup(TkDisplay *dispPtr);
/* Slot 11 is reserved */
/* 12 */
EXTERN int		TkpWmSetState(TkWindow *winPtr, int state);
/* 13 */
EXTERN int		TkpTestsendCmd(ClientData clientData,
				Tcl_Interp *interp, int argc,
				const char **argv);
#endif /* X11 */

typedef struct TkIntPlatStubs {
    int magic;
    const struct TkIntPlatStubHooks *hooks;

#ifdef __WIN32__ /* WIN */
    char * (*tkAlignImageData) (XImage *image, int alignment, int bitOrder); /* 0 */
    void (*reserved1)(void);
    void (*tkGenerateActivateEvents) (TkWindow *winPtr, int active); /* 2 */
    unsigned long (*tkpGetMS) (void); /* 3 */
    void (*tkPointerDeadWindow) (TkWindow *winPtr); /* 4 */
    void (*tkpPrintWindowId) (char *buf, Window window); /* 5 */
    int (*tkpScanWindowId) (Tcl_Interp *interp, const char *string, Window *idPtr); /* 6 */
    void (*tkpSetCapture) (TkWindow *winPtr); /* 7 */
    void (*tkpSetCursor) (TkpCursor cursor); /* 8 */
    void (*tkpWmSetState) (TkWindow *winPtr, int state); /* 9 */
    void (*tkSetPixmapColormap) (Pixmap pixmap, Colormap colormap); /* 10 */
    void (*tkWinCancelMouseTimer) (void); /* 11 */
    void (*tkWinClipboardRender) (TkDisplay *dispPtr, UINT format); /* 12 */
    LRESULT (*tkWinEmbeddedEventProc) (HWND hwnd, UINT message, WPARAM wParam, LPARAM lParam); /* 13 */
    void (*tkWinFillRect) (HDC dc, int x, int y, int width, int height, int pixel); /* 14 */
    COLORREF (*tkWinGetBorderPixels) (Tk_Window tkwin, Tk_3DBorder border, int which); /* 15 */
    HDC (*tkWinGetDrawableDC) (Display *display, Drawable d, TkWinDCState *state); /* 16 */
    int (*tkWinGetModifierState) (void); /* 17 */
    HPALETTE (*tkWinGetSystemPalette) (void); /* 18 */
    HWND (*tkWinGetWrapperWindow) (Tk_Window tkwin); /* 19 */
    int (*tkWinHandleMenuEvent) (HWND *phwnd, UINT *pMessage, WPARAM *pwParam, LPARAM *plParam, LRESULT *plResult); /* 20 */
    int (*tkWinIndexOfColor) (XColor *colorPtr); /* 21 */
    void (*tkWinReleaseDrawableDC) (Drawable d, HDC hdc, TkWinDCState *state); /* 22 */
    LRESULT (*tkWinResendEvent) (WNDPROC wndproc, HWND hwnd, XEvent *eventPtr); /* 23 */
    HPALETTE (*tkWinSelectPalette) (HDC dc, Colormap colormap); /* 24 */
    void (*tkWinSetMenu) (Tk_Window tkwin, HMENU hMenu); /* 25 */
    void (*tkWinSetWindowPos) (HWND hwnd, HWND siblingHwnd, int pos); /* 26 */
    void (*tkWinWmCleanup) (HINSTANCE hInstance); /* 27 */
    void (*tkWinXCleanup) (ClientData clientData); /* 28 */
    void (*tkWinXInit) (HINSTANCE hInstance); /* 29 */
    void (*tkWinSetForegroundWindow) (TkWindow *winPtr); /* 30 */
    void (*tkWinDialogDebug) (int debug); /* 31 */
    Tcl_Obj * (*tkWinGetMenuSystemDefault) (Tk_Window tkwin, const char *dbName, const char *className); /* 32 */
    int (*tkWinGetPlatformId) (void); /* 33 */
    void (*tkWinSetHINSTANCE) (HINSTANCE hInstance); /* 34 */
    int (*tkWinGetPlatformTheme) (void); /* 35 */
    LRESULT (CALLBACK *tkWinChildProc) (HWND hwnd, UINT message, WPARAM wParam, LPARAM lParam); /* 36 */
#endif /* WIN */
#ifdef MAC_OSX_TK /* AQUA */
    void (*tkGenerateActivateEvents) (TkWindow *winPtr, int active); /* 0 */
    void (*reserved1)(void);
    void (*reserved2)(void);
    void (*tkPointerDeadWindow) (TkWindow *winPtr); /* 3 */
    void (*tkpSetCapture) (TkWindow *winPtr); /* 4 */
    void (*tkpSetCursor) (TkpCursor cursor); /* 5 */
    void (*tkpWmSetState) (TkWindow *winPtr, int state); /* 6 */
    void (*tkAboutDlg) (void); /* 7 */
    unsigned int (*tkMacOSXButtonKeyState) (void); /* 8 */
    void (*tkMacOSXClearMenubarActive) (void); /* 9 */
    int (*tkMacOSXDispatchMenuEvent) (int menuID, int index); /* 10 */
    void (*tkMacOSXInstallCursor) (int resizeOverride); /* 11 */
    void (*tkMacOSXHandleTearoffMenu) (void); /* 12 */
    void (*reserved13)(void);
    int (*tkMacOSXDoHLEvent) (void *theEvent); /* 14 */
    void (*reserved15)(void);
    Window (*tkMacOSXGetXWindow) (void *macWinPtr); /* 16 */
    int (*tkMacOSXGrowToplevel) (void *whichWindow, XPoint start); /* 17 */
    void (*tkMacOSXHandleMenuSelect) (short theMenu, unsigned short theItem, int optionKeyPressed); /* 18 */
    void (*reserved19)(void);
    void (*reserved20)(void);
    void (*tkMacOSXInvalidateWindow) (MacDrawable *macWin, int flag); /* 21 */
    int (*tkMacOSXIsCharacterMissing) (Tk_Font tkfont, unsigned int searchChar); /* 22 */
    void (*tkMacOSXMakeRealWindowExist) (TkWindow *winPtr); /* 23 */
    void * (*tkMacOSXMakeStippleMap) (Drawable d1, Drawable d2); /* 24 */
    void (*tkMacOSXMenuClick) (void); /* 25 */
    void (*tkMacOSXRegisterOffScreenWindow) (Window window, void *portPtr); /* 26 */
    int (*tkMacOSXResizable) (TkWindow *winPtr); /* 27 */
    void (*tkMacOSXSetHelpMenuItemCount) (void); /* 28 */
    void (*tkMacOSXSetScrollbarGrow) (TkWindow *winPtr, int flag); /* 29 */
    void (*tkMacOSXSetUpClippingRgn) (Drawable drawable); /* 30 */
    void (*tkMacOSXSetUpGraphicsPort) (GC gc, void *destPort); /* 31 */
    void (*tkMacOSXUpdateClipRgn) (TkWindow *winPtr); /* 32 */
    void (*tkMacOSXUnregisterMacWindow) (void *portPtr); /* 33 */
    int (*tkMacOSXUseMenuID) (short macID); /* 34 */
    TkRegion (*tkMacOSXVisableClipRgn) (TkWindow *winPtr); /* 35 */
    void (*tkMacOSXWinBounds) (TkWindow *winPtr, void *geometry); /* 36 */
    void (*tkMacOSXWindowOffset) (void *wRef, int *xOffset, int *yOffset); /* 37 */
    int (*tkSetMacColor) (unsigned long pixel, void *macColor); /* 38 */
    void (*tkSetWMName) (TkWindow *winPtr, Tk_Uid titleUid); /* 39 */
    void (*tkSuspendClipboard) (void); /* 40 */
    int (*tkMacOSXZoomToplevel) (void *whichWindow, short zoomPart); /* 41 */
    Tk_Window (*tk_TopCoordsToWindow) (Tk_Window tkwin, int rootX, int rootY, int *newX, int *newY); /* 42 */
    MacDrawable * (*tkMacOSXContainerId) (TkWindow *winPtr); /* 43 */
    MacDrawable * (*tkMacOSXGetHostToplevel) (TkWindow *winPtr); /* 44 */
    void (*tkMacOSXPreprocessMenu) (void); /* 45 */
    int (*tkpIsWindowFloating) (void *window); /* 46 */
    Tk_Window (*tkMacOSXGetCapture) (void); /* 47 */
    void (*reserved48)(void);
    Window (*tkGetTransientMaster) (TkWindow *winPtr); /* 49 */
    int (*tkGenerateButtonEvent) (int x, int y, Window window, unsigned int state); /* 50 */
    void (*tkGenWMDestroyEvent) (Tk_Window tkwin); /* 51 */
    void (*reserved52)(void);
    unsigned long (*tkpGetMS) (void); /* 53 */
#endif /* AQUA */
#if !(defined(__WIN32__) || defined(MAC_OSX_TK)) /* X11 */
    void (*tkCreateXEventSource) (void); /* 0 */
    void (*reserved1)(void);
    void (*reserved2)(void);
    int (*tkpCmapStressed) (Tk_Window tkwin, Colormap colormap); /* 3 */
    void (*tkpSync) (Display *display); /* 4 */
    Window (*tkUnixContainerId) (TkWindow *winPtr); /* 5 */
    int (*tkUnixDoOneXEvent) (Tcl_Time *timePtr); /* 6 */
    void (*tkUnixSetMenubar) (Tk_Window tkwin, Tk_Window menubar); /* 7 */
    int (*tkpScanWindowId) (Tcl_Interp *interp, const char *string, Window *idPtr); /* 8 */
    void (*tkWmCleanup) (TkDisplay *dispPtr); /* 9 */
    void (*tkSendCleanup) (TkDisplay *dispPtr); /* 10 */
    void (*reserved11)(void);
    int (*tkpWmSetState) (TkWindow *winPtr, int state); /* 12 */
    int (*tkpTestsendCmd) (ClientData clientData, Tcl_Interp *interp, int argc, const char **argv); /* 13 */
#endif /* X11 */
} TkIntPlatStubs;

#ifdef __cplusplus
extern "C" {
#endif
extern const TkIntPlatStubs *tkIntPlatStubsPtr;
#ifdef __cplusplus
}
#endif

#if defined(USE_TK_STUBS)

/*
 * Inline function declarations:
 */

#ifdef __WIN32__ /* WIN */
#define TkAlignImageData \
	(tkIntPlatStubsPtr->tkAlignImageData) /* 0 */
/* Slot 1 is reserved */
#define TkGenerateActivateEvents \
	(tkIntPlatStubsPtr->tkGenerateActivateEvents) /* 2 */
#define TkpGetMS \
	(tkIntPlatStubsPtr->tkpGetMS) /* 3 */
#define TkPointerDeadWindow \
	(tkIntPlatStubsPtr->tkPointerDeadWindow) /* 4 */
#define TkpPrintWindowId \
	(tkIntPlatStubsPtr->tkpPrintWindowId) /* 5 */
#define TkpScanWindowId \
	(tkIntPlatStubsPtr->tkpScanWindowId) /* 6 */
#define TkpSetCapture \
	(tkIntPlatStubsPtr->tkpSetCapture) /* 7 */
#define TkpSetCursor \
	(tkIntPlatStubsPtr->tkpSetCursor) /* 8 */
#define TkpWmSetState \
	(tkIntPlatStubsPtr->tkpWmSetState) /* 9 */
#define TkSetPixmapColormap \
	(tkIntPlatStubsPtr->tkSetPixmapColormap) /* 10 */
#define TkWinCancelMouseTimer \
	(tkIntPlatStubsPtr->tkWinCancelMouseTimer) /* 11 */
#define TkWinClipboardRender \
	(tkIntPlatStubsPtr->tkWinClipboardRender) /* 12 */
#define TkWinEmbeddedEventProc \
	(tkIntPlatStubsPtr->tkWinEmbeddedEventProc) /* 13 */
#define TkWinFillRect \
	(tkIntPlatStubsPtr->tkWinFillRect) /* 14 */
#define TkWinGetBorderPixels \
	(tkIntPlatStubsPtr->tkWinGetBorderPixels) /* 15 */
#define TkWinGetDrawableDC \
	(tkIntPlatStubsPtr->tkWinGetDrawableDC) /* 16 */
#define TkWinGetModifierState \
	(tkIntPlatStubsPtr->tkWinGetModifierState) /* 17 */
#define TkWinGetSystemPalette \
	(tkIntPlatStubsPtr->tkWinGetSystemPalette) /* 18 */
#define TkWinGetWrapperWindow \
	(tkIntPlatStubsPtr->tkWinGetWrapperWindow) /* 19 */
#define TkWinHandleMenuEvent \
	(tkIntPlatStubsPtr->tkWinHandleMenuEvent) /* 20 */
#define TkWinIndexOfColor \
	(tkIntPlatStubsPtr->tkWinIndexOfColor) /* 21 */
#define TkWinReleaseDrawableDC \
	(tkIntPlatStubsPtr->tkWinReleaseDrawableDC) /* 22 */
#define TkWinResendEvent \
	(tkIntPlatStubsPtr->tkWinResendEvent) /* 23 */
#define TkWinSelectPalette \
	(tkIntPlatStubsPtr->tkWinSelectPalette) /* 24 */
#define TkWinSetMenu \
	(tkIntPlatStubsPtr->tkWinSetMenu) /* 25 */
#define TkWinSetWindowPos \
	(tkIntPlatStubsPtr->tkWinSetWindowPos) /* 26 */
#define TkWinWmCleanup \
	(tkIntPlatStubsPtr->tkWinWmCleanup) /* 27 */
#define TkWinXCleanup \
	(tkIntPlatStubsPtr->tkWinXCleanup) /* 28 */
#define TkWinXInit \
	(tkIntPlatStubsPtr->tkWinXInit) /* 29 */
#define TkWinSetForegroundWindow \
	(tkIntPlatStubsPtr->tkWinSetForegroundWindow) /* 30 */
#define TkWinDialogDebug \
	(tkIntPlatStubsPtr->tkWinDialogDebug) /* 31 */
#define TkWinGetMenuSystemDefault \
	(tkIntPlatStubsPtr->tkWinGetMenuSystemDefault) /* 32 */
#define TkWinGetPlatformId \
	(tkIntPlatStubsPtr->tkWinGetPlatformId) /* 33 */
#define TkWinSetHINSTANCE \
	(tkIntPlatStubsPtr->tkWinSetHINSTANCE) /* 34 */
#define TkWinGetPlatformTheme \
	(tkIntPlatStubsPtr->tkWinGetPlatformTheme) /* 35 */
#define TkWinChildProc \
	(tkIntPlatStubsPtr->tkWinChildProc) /* 36 */
#endif /* WIN */
#ifdef MAC_OSX_TK /* AQUA */
#define TkGenerateActivateEvents \
	(tkIntPlatStubsPtr->tkGenerateActivateEvents) /* 0 */
/* Slot 1 is reserved */
/* Slot 2 is reserved */
#define TkPointerDeadWindow \
	(tkIntPlatStubsPtr->tkPointerDeadWindow) /* 3 */
#define TkpSetCapture \
	(tkIntPlatStubsPtr->tkpSetCapture) /* 4 */
#define TkpSetCursor \
	(tkIntPlatStubsPtr->tkpSetCursor) /* 5 */
#define TkpWmSetState \
	(tkIntPlatStubsPtr->tkpWmSetState) /* 6 */
#define TkAboutDlg \
	(tkIntPlatStubsPtr->tkAboutDlg) /* 7 */
#define TkMacOSXButtonKeyState \
	(tkIntPlatStubsPtr->tkMacOSXButtonKeyState) /* 8 */
#define TkMacOSXClearMenubarActive \
	(tkIntPlatStubsPtr->tkMacOSXClearMenubarActive) /* 9 */
#define TkMacOSXDispatchMenuEvent \
	(tkIntPlatStubsPtr->tkMacOSXDispatchMenuEvent) /* 10 */
#define TkMacOSXInstallCursor \
	(tkIntPlatStubsPtr->tkMacOSXInstallCursor) /* 11 */
#define TkMacOSXHandleTearoffMenu \
	(tkIntPlatStubsPtr->tkMacOSXHandleTearoffMenu) /* 12 */
/* Slot 13 is reserved */
#define TkMacOSXDoHLEvent \
	(tkIntPlatStubsPtr->tkMacOSXDoHLEvent) /* 14 */
/* Slot 15 is reserved */
#define TkMacOSXGetXWindow \
	(tkIntPlatStubsPtr->tkMacOSXGetXWindow) /* 16 */
#define TkMacOSXGrowToplevel \
	(tkIntPlatStubsPtr->tkMacOSXGrowToplevel) /* 17 */
#define TkMacOSXHandleMenuSelect \
	(tkIntPlatStubsPtr->tkMacOSXHandleMenuSelect) /* 18 */
/* Slot 19 is reserved */
/* Slot 20 is reserved */
#define TkMacOSXInvalidateWindow \
	(tkIntPlatStubsPtr->tkMacOSXInvalidateWindow) /* 21 */
#define TkMacOSXIsCharacterMissing \
	(tkIntPlatStubsPtr->tkMacOSXIsCharacterMissing) /* 22 */
#define TkMacOSXMakeRealWindowExist \
	(tkIntPlatStubsPtr->tkMacOSXMakeRealWindowExist) /* 23 */
#define TkMacOSXMakeStippleMap \
	(tkIntPlatStubsPtr->tkMacOSXMakeStippleMap) /* 24 */
#define TkMacOSXMenuClick \
	(tkIntPlatStubsPtr->tkMacOSXMenuClick) /* 25 */
#define TkMacOSXRegisterOffScreenWindow \
	(tkIntPlatStubsPtr->tkMacOSXRegisterOffScreenWindow) /* 26 */
#define TkMacOSXResizable \
	(tkIntPlatStubsPtr->tkMacOSXResizable) /* 27 */
#define TkMacOSXSetHelpMenuItemCount \
	(tkIntPlatStubsPtr->tkMacOSXSetHelpMenuItemCount) /* 28 */
#define TkMacOSXSetScrollbarGrow \
	(tkIntPlatStubsPtr->tkMacOSXSetScrollbarGrow) /* 29 */
#define TkMacOSXSetUpClippingRgn \
	(tkIntPlatStubsPtr->tkMacOSXSetUpClippingRgn) /* 30 */
#define TkMacOSXSetUpGraphicsPort \
	(tkIntPlatStubsPtr->tkMacOSXSetUpGraphicsPort) /* 31 */
#define TkMacOSXUpdateClipRgn \
	(tkIntPlatStubsPtr->tkMacOSXUpdateClipRgn) /* 32 */
#define TkMacOSXUnregisterMacWindow \
	(tkIntPlatStubsPtr->tkMacOSXUnregisterMacWindow) /* 33 */
#define TkMacOSXUseMenuID \
	(tkIntPlatStubsPtr->tkMacOSXUseMenuID) /* 34 */
#define TkMacOSXVisableClipRgn \
	(tkIntPlatStubsPtr->tkMacOSXVisableClipRgn) /* 35 */
#define TkMacOSXWinBounds \
	(tkIntPlatStubsPtr->tkMacOSXWinBounds) /* 36 */
#define TkMacOSXWindowOffset \
	(tkIntPlatStubsPtr->tkMacOSXWindowOffset) /* 37 */
#define TkSetMacColor \
	(tkIntPlatStubsPtr->tkSetMacColor) /* 38 */
#define TkSetWMName \
	(tkIntPlatStubsPtr->tkSetWMName) /* 39 */
#define TkSuspendClipboard \
	(tkIntPlatStubsPtr->tkSuspendClipboard) /* 40 */
#define TkMacOSXZoomToplevel \
	(tkIntPlatStubsPtr->tkMacOSXZoomToplevel) /* 41 */
#define Tk_TopCoordsToWindow \
	(tkIntPlatStubsPtr->tk_TopCoordsToWindow) /* 42 */
#define TkMacOSXContainerId \
	(tkIntPlatStubsPtr->tkMacOSXContainerId) /* 43 */
#define TkMacOSXGetHostToplevel \
	(tkIntPlatStubsPtr->tkMacOSXGetHostToplevel) /* 44 */
#define TkMacOSXPreprocessMenu \
	(tkIntPlatStubsPtr->tkMacOSXPreprocessMenu) /* 45 */
#define TkpIsWindowFloating \
	(tkIntPlatStubsPtr->tkpIsWindowFloating) /* 46 */
#define TkMacOSXGetCapture \
	(tkIntPlatStubsPtr->tkMacOSXGetCapture) /* 47 */
/* Slot 48 is reserved */
#define TkGetTransientMaster \
	(tkIntPlatStubsPtr->tkGetTransientMaster) /* 49 */
#define TkGenerateButtonEvent \
	(tkIntPlatStubsPtr->tkGenerateButtonEvent) /* 50 */
#define TkGenWMDestroyEvent \
	(tkIntPlatStubsPtr->tkGenWMDestroyEvent) /* 51 */
/* Slot 52 is reserved */
#define TkpGetMS \
	(tkIntPlatStubsPtr->tkpGetMS) /* 53 */
#endif /* AQUA */
#if !(defined(__WIN32__) || defined(MAC_OSX_TK)) /* X11 */
#define TkCreateXEventSource \
	(tkIntPlatStubsPtr->tkCreateXEventSource) /* 0 */
/* Slot 1 is reserved */
/* Slot 2 is reserved */
#define TkpCmapStressed \
	(tkIntPlatStubsPtr->tkpCmapStressed) /* 3 */
#define TkpSync \
	(tkIntPlatStubsPtr->tkpSync) /* 4 */
#define TkUnixContainerId \
	(tkIntPlatStubsPtr->tkUnixContainerId) /* 5 */
#define TkUnixDoOneXEvent \
	(tkIntPlatStubsPtr->tkUnixDoOneXEvent) /* 6 */
#define TkUnixSetMenubar \
	(tkIntPlatStubsPtr->tkUnixSetMenubar) /* 7 */
#define TkpScanWindowId \
	(tkIntPlatStubsPtr->tkpScanWindowId) /* 8 */
#define TkWmCleanup \
	(tkIntPlatStubsPtr->tkWmCleanup) /* 9 */
#define TkSendCleanup \
	(tkIntPlatStubsPtr->tkSendCleanup) /* 10 */
/* Slot 11 is reserved */
#define TkpWmSetState \
	(tkIntPlatStubsPtr->tkpWmSetState) /* 12 */
#define TkpTestsendCmd \
	(tkIntPlatStubsPtr->tkpTestsendCmd) /* 13 */
#endif /* X11 */

#endif /* defined(USE_TK_STUBS) */

/* !END!: Do not edit above this line. */

#undef TCL_STORAGE_CLASS
#define TCL_STORAGE_CLASS DLLIMPORT

#endif /* _TKINTPLATDECLS */<|MERGE_RESOLUTION|>--- conflicted
+++ resolved
@@ -8,11 +8,6 @@
  *
  * Copyright (c) 1998-1999 by Scriptics Corporation.
  * All rights reserved.
-<<<<<<< HEAD
- *
- * RCS: @(#) $Id: tkIntPlatDecls.h,v 1.40 2010/08/21 16:35:31 nijtmans Exp $
-=======
->>>>>>> fca5c4a6
  */
 
 #ifndef _TKINTPLATDECLS
