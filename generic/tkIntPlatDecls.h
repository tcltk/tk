/*
 * tkIntPlatDecls.h --
 *
 *	This file contains the declarations for all platform dependent
 *	unsupported functions that are exported by the Tk library.  These
 *	interfaces are not guaranteed to remain the same between
 *	versions.  Use at your own risk.
 *
 * Copyright (c) 1998-1999 by Scriptics Corporation.
 * All rights reserved.
 */

#ifndef _TKINTPLATDECLS
#define _TKINTPLATDECLS

#ifdef BUILD_tk
#undef TCL_STORAGE_CLASS
#define TCL_STORAGE_CLASS DLLEXPORT
#endif

/*
 * WARNING: This file is automatically generated by the tools/genStubs.tcl
 * script.  Any modifications to the function declarations below should be made
 * in the generic/tkInt.decls script.
 */

/* !BEGIN!: Do not edit below this line. */

/*
 * Exported function declarations:
 */

<<<<<<< HEAD
#ifdef __WIN32__ /* WIN */
=======
#if defined(__WIN32__) || defined(__CYGWIN__) /* WIN */
#ifndef TkAlignImageData_TCL_DECLARED
#define TkAlignImageData_TCL_DECLARED
>>>>>>> 4b5b028a
/* 0 */
EXTERN char *		TkAlignImageData(XImage *image, int alignment,
				int bitOrder);
/* Slot 1 is reserved */
/* 2 */
EXTERN void		TkGenerateActivateEvents(TkWindow *winPtr,
				int active);
/* 3 */
EXTERN unsigned long	TkpGetMS(void);
/* 4 */
EXTERN void		TkPointerDeadWindow(TkWindow *winPtr);
/* 5 */
EXTERN void		TkpPrintWindowId(char *buf, Window window);
/* 6 */
EXTERN int		TkpScanWindowId(Tcl_Interp *interp,
				const char *string, Window *idPtr);
/* 7 */
EXTERN void		TkpSetCapture(TkWindow *winPtr);
/* 8 */
EXTERN void		TkpSetCursor(TkpCursor cursor);
/* 9 */
EXTERN int		TkpWmSetState(TkWindow *winPtr, int state);
/* 10 */
EXTERN void		TkSetPixmapColormap(Pixmap pixmap, Colormap colormap);
/* 11 */
EXTERN void		TkWinCancelMouseTimer(void);
/* 12 */
EXTERN void		TkWinClipboardRender(TkDisplay *dispPtr, UINT format);
/* 13 */
EXTERN LRESULT		TkWinEmbeddedEventProc(HWND hwnd, UINT message,
				WPARAM wParam, LPARAM lParam);
/* 14 */
EXTERN void		TkWinFillRect(HDC dc, int x, int y, int width,
				int height, int pixel);
/* 15 */
EXTERN COLORREF		TkWinGetBorderPixels(Tk_Window tkwin,
				Tk_3DBorder border, int which);
/* 16 */
EXTERN HDC		TkWinGetDrawableDC(Display *display, Drawable d,
				TkWinDCState *state);
/* 17 */
EXTERN int		TkWinGetModifierState(void);
/* 18 */
EXTERN HPALETTE		TkWinGetSystemPalette(void);
/* 19 */
EXTERN HWND		TkWinGetWrapperWindow(Tk_Window tkwin);
/* 20 */
EXTERN int		TkWinHandleMenuEvent(HWND *phwnd, UINT *pMessage,
				WPARAM *pwParam, LPARAM *plParam,
				LRESULT *plResult);
/* 21 */
EXTERN int		TkWinIndexOfColor(XColor *colorPtr);
/* 22 */
EXTERN void		TkWinReleaseDrawableDC(Drawable d, HDC hdc,
				TkWinDCState *state);
/* 23 */
EXTERN LRESULT		TkWinResendEvent(WNDPROC wndproc, HWND hwnd,
				XEvent *eventPtr);
/* 24 */
EXTERN HPALETTE		TkWinSelectPalette(HDC dc, Colormap colormap);
/* 25 */
EXTERN void		TkWinSetMenu(Tk_Window tkwin, HMENU hMenu);
/* 26 */
EXTERN void		TkWinSetWindowPos(HWND hwnd, HWND siblingHwnd,
				int pos);
/* 27 */
EXTERN void		TkWinWmCleanup(HINSTANCE hInstance);
/* 28 */
EXTERN void		TkWinXCleanup(ClientData clientData);
/* 29 */
EXTERN void		TkWinXInit(HINSTANCE hInstance);
/* 30 */
EXTERN void		TkWinSetForegroundWindow(TkWindow *winPtr);
/* 31 */
EXTERN void		TkWinDialogDebug(int debug);
/* 32 */
EXTERN Tcl_Obj *	TkWinGetMenuSystemDefault(Tk_Window tkwin,
				const char *dbName, const char *className);
/* 33 */
EXTERN int		TkWinGetPlatformId(void);
/* 34 */
EXTERN void		TkWinSetHINSTANCE(HINSTANCE hInstance);
/* 35 */
EXTERN int		TkWinGetPlatformTheme(void);
/* 36 */
EXTERN LRESULT __stdcall TkWinChildProc(HWND hwnd, UINT message,
				WPARAM wParam, LPARAM lParam);
<<<<<<< HEAD
=======
#endif
#ifndef TkCreateXEventSource_TCL_DECLARED
#define TkCreateXEventSource_TCL_DECLARED
/* 37 */
EXTERN void		TkCreateXEventSource(void);
#endif
#ifndef TkFreeWindowId_TCL_DECLARED
#define TkFreeWindowId_TCL_DECLARED
/* 38 */
EXTERN void		TkFreeWindowId(TkDisplay *dispPtr, Window w);
#endif
#ifndef TkInitXId_TCL_DECLARED
#define TkInitXId_TCL_DECLARED
/* 39 */
EXTERN void		TkInitXId(TkDisplay *dispPtr);
#endif
#ifndef TkpCmapStressed_TCL_DECLARED
#define TkpCmapStressed_TCL_DECLARED
/* 40 */
EXTERN int		TkpCmapStressed(Tk_Window tkwin, Colormap colormap);
#endif
#ifndef TkpSync_TCL_DECLARED
#define TkpSync_TCL_DECLARED
/* 41 */
EXTERN void		TkpSync(Display *display);
#endif
#ifndef TkUnixContainerId_TCL_DECLARED
#define TkUnixContainerId_TCL_DECLARED
/* 42 */
EXTERN Window		TkUnixContainerId(TkWindow *winPtr);
#endif
#ifndef TkUnixDoOneXEvent_TCL_DECLARED
#define TkUnixDoOneXEvent_TCL_DECLARED
/* 43 */
EXTERN int		TkUnixDoOneXEvent(Tcl_Time *timePtr);
#endif
#ifndef TkUnixSetMenubar_TCL_DECLARED
#define TkUnixSetMenubar_TCL_DECLARED
/* 44 */
EXTERN void		TkUnixSetMenubar(Tk_Window tkwin, Tk_Window menubar);
#endif
#ifndef TkWmCleanup_TCL_DECLARED
#define TkWmCleanup_TCL_DECLARED
/* 45 */
EXTERN void		TkWmCleanup(TkDisplay *dispPtr);
#endif
#ifndef TkSendCleanup_TCL_DECLARED
#define TkSendCleanup_TCL_DECLARED
/* 46 */
EXTERN void		TkSendCleanup(TkDisplay *dispPtr);
#endif
#ifndef TkFreeXId_TCL_DECLARED
#define TkFreeXId_TCL_DECLARED
/* 47 */
EXTERN void		TkFreeXId(TkDisplay *dispPtr);
#endif
#ifndef TkpTestsendCmd_TCL_DECLARED
#define TkpTestsendCmd_TCL_DECLARED
/* 48 */
EXTERN int		TkpTestsendCmd(ClientData clientData,
				Tcl_Interp *interp, int argc,
				CONST char **argv);
#endif
>>>>>>> 4b5b028a
#endif /* WIN */
#ifdef MAC_OSX_TK /* AQUA */
/* 0 */
EXTERN void		TkGenerateActivateEvents(TkWindow *winPtr,
				int active);
/* Slot 1 is reserved */
/* Slot 2 is reserved */
/* 3 */
EXTERN void		TkPointerDeadWindow(TkWindow *winPtr);
/* 4 */
EXTERN void		TkpSetCapture(TkWindow *winPtr);
/* 5 */
EXTERN void		TkpSetCursor(TkpCursor cursor);
/* 6 */
EXTERN void		TkpWmSetState(TkWindow *winPtr, int state);
/* 7 */
EXTERN void		TkAboutDlg(void);
/* 8 */
EXTERN unsigned int	TkMacOSXButtonKeyState(void);
/* 9 */
EXTERN void		TkMacOSXClearMenubarActive(void);
/* 10 */
EXTERN int		TkMacOSXDispatchMenuEvent(int menuID, int index);
/* 11 */
EXTERN void		TkMacOSXInstallCursor(int resizeOverride);
/* 12 */
EXTERN void		TkMacOSXHandleTearoffMenu(void);
/* Slot 13 is reserved */
/* 14 */
EXTERN int		TkMacOSXDoHLEvent(void *theEvent);
/* Slot 15 is reserved */
/* 16 */
EXTERN Window		TkMacOSXGetXWindow(void *macWinPtr);
/* 17 */
EXTERN int		TkMacOSXGrowToplevel(void *whichWindow, XPoint start);
/* 18 */
EXTERN void		TkMacOSXHandleMenuSelect(short theMenu,
				unsigned short theItem, int optionKeyPressed);
/* Slot 19 is reserved */
/* Slot 20 is reserved */
/* 21 */
EXTERN void		TkMacOSXInvalidateWindow(MacDrawable *macWin,
				int flag);
/* 22 */
EXTERN int		TkMacOSXIsCharacterMissing(Tk_Font tkfont,
				unsigned int searchChar);
/* 23 */
EXTERN void		TkMacOSXMakeRealWindowExist(TkWindow *winPtr);
/* 24 */
EXTERN void *		TkMacOSXMakeStippleMap(Drawable d1, Drawable d2);
/* 25 */
EXTERN void		TkMacOSXMenuClick(void);
/* 26 */
EXTERN void		TkMacOSXRegisterOffScreenWindow(Window window,
				void *portPtr);
/* 27 */
EXTERN int		TkMacOSXResizable(TkWindow *winPtr);
/* 28 */
EXTERN void		TkMacOSXSetHelpMenuItemCount(void);
/* 29 */
EXTERN void		TkMacOSXSetScrollbarGrow(TkWindow *winPtr, int flag);
/* 30 */
EXTERN void		TkMacOSXSetUpClippingRgn(Drawable drawable);
/* 31 */
EXTERN void		TkMacOSXSetUpGraphicsPort(GC gc, void *destPort);
/* 32 */
EXTERN void		TkMacOSXUpdateClipRgn(TkWindow *winPtr);
/* 33 */
EXTERN void		TkMacOSXUnregisterMacWindow(void *portPtr);
/* 34 */
EXTERN int		TkMacOSXUseMenuID(short macID);
/* 35 */
EXTERN TkRegion		TkMacOSXVisableClipRgn(TkWindow *winPtr);
/* 36 */
EXTERN void		TkMacOSXWinBounds(TkWindow *winPtr, void *geometry);
/* 37 */
EXTERN void		TkMacOSXWindowOffset(void *wRef, int *xOffset,
				int *yOffset);
/* 38 */
EXTERN int		TkSetMacColor(unsigned long pixel, void *macColor);
/* 39 */
EXTERN void		TkSetWMName(TkWindow *winPtr, Tk_Uid titleUid);
/* 40 */
EXTERN void		TkSuspendClipboard(void);
/* 41 */
EXTERN int		TkMacOSXZoomToplevel(void *whichWindow,
				short zoomPart);
/* 42 */
EXTERN Tk_Window	Tk_TopCoordsToWindow(Tk_Window tkwin, int rootX,
				int rootY, int *newX, int *newY);
/* 43 */
EXTERN MacDrawable *	TkMacOSXContainerId(TkWindow *winPtr);
/* 44 */
EXTERN MacDrawable *	TkMacOSXGetHostToplevel(TkWindow *winPtr);
/* 45 */
EXTERN void		TkMacOSXPreprocessMenu(void);
/* 46 */
EXTERN int		TkpIsWindowFloating(void *window);
/* 47 */
EXTERN Tk_Window	TkMacOSXGetCapture(void);
/* Slot 48 is reserved */
/* 49 */
EXTERN Window		TkGetTransientMaster(TkWindow *winPtr);
/* 50 */
EXTERN int		TkGenerateButtonEvent(int x, int y, Window window,
				unsigned int state);
/* 51 */
EXTERN void		TkGenWMDestroyEvent(Tk_Window tkwin);
/* Slot 52 is reserved */
/* 53 */
EXTERN unsigned long	TkpGetMS(void);
#endif /* AQUA */
<<<<<<< HEAD
#if !(defined(__WIN32__) || defined(MAC_OSX_TK)) /* X11 */
=======
#if !(defined(__WIN32__) || defined(__CYGWIN__) || defined(MAC_OSX_TK)) /* X11 */
#ifndef TkCreateXEventSource_TCL_DECLARED
#define TkCreateXEventSource_TCL_DECLARED
>>>>>>> 4b5b028a
/* 0 */
EXTERN void		TkCreateXEventSource(void);
/* Slot 1 is reserved */
/* Slot 2 is reserved */
/* 3 */
EXTERN int		TkpCmapStressed(Tk_Window tkwin, Colormap colormap);
/* 4 */
EXTERN void		TkpSync(Display *display);
/* 5 */
EXTERN Window		TkUnixContainerId(TkWindow *winPtr);
/* 6 */
EXTERN int		TkUnixDoOneXEvent(Tcl_Time *timePtr);
/* 7 */
EXTERN void		TkUnixSetMenubar(Tk_Window tkwin, Tk_Window menubar);
/* 8 */
EXTERN int		TkpScanWindowId(Tcl_Interp *interp,
				const char *string, Window *idPtr);
/* 9 */
EXTERN void		TkWmCleanup(TkDisplay *dispPtr);
/* 10 */
EXTERN void		TkSendCleanup(TkDisplay *dispPtr);
/* Slot 11 is reserved */
/* 12 */
EXTERN int		TkpWmSetState(TkWindow *winPtr, int state);
/* 13 */
EXTERN int		TkpTestsendCmd(ClientData clientData,
				Tcl_Interp *interp, int argc,
				const char **argv);
#endif /* X11 */

typedef struct TkIntPlatStubs {
    int magic;
    const struct TkIntPlatStubHooks *hooks;

#if defined(__WIN32__) || defined(__CYGWIN__) /* WIN */
    char * (*tkAlignImageData) (XImage *image, int alignment, int bitOrder); /* 0 */
    void (*reserved1)(void);
    void (*tkGenerateActivateEvents) (TkWindow *winPtr, int active); /* 2 */
    unsigned long (*tkpGetMS) (void); /* 3 */
    void (*tkPointerDeadWindow) (TkWindow *winPtr); /* 4 */
    void (*tkpPrintWindowId) (char *buf, Window window); /* 5 */
    int (*tkpScanWindowId) (Tcl_Interp *interp, const char *string, Window *idPtr); /* 6 */
    void (*tkpSetCapture) (TkWindow *winPtr); /* 7 */
    void (*tkpSetCursor) (TkpCursor cursor); /* 8 */
    int (*tkpWmSetState) (TkWindow *winPtr, int state); /* 9 */
    void (*tkSetPixmapColormap) (Pixmap pixmap, Colormap colormap); /* 10 */
    void (*tkWinCancelMouseTimer) (void); /* 11 */
    void (*tkWinClipboardRender) (TkDisplay *dispPtr, UINT format); /* 12 */
    LRESULT (*tkWinEmbeddedEventProc) (HWND hwnd, UINT message, WPARAM wParam, LPARAM lParam); /* 13 */
    void (*tkWinFillRect) (HDC dc, int x, int y, int width, int height, int pixel); /* 14 */
    COLORREF (*tkWinGetBorderPixels) (Tk_Window tkwin, Tk_3DBorder border, int which); /* 15 */
    HDC (*tkWinGetDrawableDC) (Display *display, Drawable d, TkWinDCState *state); /* 16 */
    int (*tkWinGetModifierState) (void); /* 17 */
    HPALETTE (*tkWinGetSystemPalette) (void); /* 18 */
    HWND (*tkWinGetWrapperWindow) (Tk_Window tkwin); /* 19 */
    int (*tkWinHandleMenuEvent) (HWND *phwnd, UINT *pMessage, WPARAM *pwParam, LPARAM *plParam, LRESULT *plResult); /* 20 */
    int (*tkWinIndexOfColor) (XColor *colorPtr); /* 21 */
    void (*tkWinReleaseDrawableDC) (Drawable d, HDC hdc, TkWinDCState *state); /* 22 */
    LRESULT (*tkWinResendEvent) (WNDPROC wndproc, HWND hwnd, XEvent *eventPtr); /* 23 */
    HPALETTE (*tkWinSelectPalette) (HDC dc, Colormap colormap); /* 24 */
    void (*tkWinSetMenu) (Tk_Window tkwin, HMENU hMenu); /* 25 */
    void (*tkWinSetWindowPos) (HWND hwnd, HWND siblingHwnd, int pos); /* 26 */
    void (*tkWinWmCleanup) (HINSTANCE hInstance); /* 27 */
    void (*tkWinXCleanup) (ClientData clientData); /* 28 */
    void (*tkWinXInit) (HINSTANCE hInstance); /* 29 */
    void (*tkWinSetForegroundWindow) (TkWindow *winPtr); /* 30 */
    void (*tkWinDialogDebug) (int debug); /* 31 */
    Tcl_Obj * (*tkWinGetMenuSystemDefault) (Tk_Window tkwin, const char *dbName, const char *className); /* 32 */
    int (*tkWinGetPlatformId) (void); /* 33 */
    void (*tkWinSetHINSTANCE) (HINSTANCE hInstance); /* 34 */
    int (*tkWinGetPlatformTheme) (void); /* 35 */
    LRESULT (__stdcall *tkWinChildProc) (HWND hwnd, UINT message, WPARAM wParam, LPARAM lParam); /* 36 */
    void (*tkCreateXEventSource) (void); /* 37 */
    void (*tkFreeWindowId) (TkDisplay *dispPtr, Window w); /* 38 */
    void (*tkInitXId) (TkDisplay *dispPtr); /* 39 */
    int (*tkpCmapStressed) (Tk_Window tkwin, Colormap colormap); /* 40 */
    void (*tkpSync) (Display *display); /* 41 */
    Window (*tkUnixContainerId) (TkWindow *winPtr); /* 42 */
    int (*tkUnixDoOneXEvent) (Tcl_Time *timePtr); /* 43 */
    void (*tkUnixSetMenubar) (Tk_Window tkwin, Tk_Window menubar); /* 44 */
    void (*tkWmCleanup) (TkDisplay *dispPtr); /* 45 */
    void (*tkSendCleanup) (TkDisplay *dispPtr); /* 46 */
    void (*tkFreeXId) (TkDisplay *dispPtr); /* 47 */
    int (*tkpTestsendCmd) (ClientData clientData, Tcl_Interp *interp, int argc, CONST char **argv); /* 48 */
#endif /* WIN */
#ifdef MAC_OSX_TK /* AQUA */
    void (*tkGenerateActivateEvents) (TkWindow *winPtr, int active); /* 0 */
    void (*reserved1)(void);
    void (*reserved2)(void);
    void (*tkPointerDeadWindow) (TkWindow *winPtr); /* 3 */
    void (*tkpSetCapture) (TkWindow *winPtr); /* 4 */
    void (*tkpSetCursor) (TkpCursor cursor); /* 5 */
    void (*tkpWmSetState) (TkWindow *winPtr, int state); /* 6 */
    void (*tkAboutDlg) (void); /* 7 */
    unsigned int (*tkMacOSXButtonKeyState) (void); /* 8 */
    void (*tkMacOSXClearMenubarActive) (void); /* 9 */
    int (*tkMacOSXDispatchMenuEvent) (int menuID, int index); /* 10 */
    void (*tkMacOSXInstallCursor) (int resizeOverride); /* 11 */
    void (*tkMacOSXHandleTearoffMenu) (void); /* 12 */
    void (*reserved13)(void);
    int (*tkMacOSXDoHLEvent) (void *theEvent); /* 14 */
    void (*reserved15)(void);
    Window (*tkMacOSXGetXWindow) (void *macWinPtr); /* 16 */
    int (*tkMacOSXGrowToplevel) (void *whichWindow, XPoint start); /* 17 */
    void (*tkMacOSXHandleMenuSelect) (short theMenu, unsigned short theItem, int optionKeyPressed); /* 18 */
    void (*reserved19)(void);
    void (*reserved20)(void);
    void (*tkMacOSXInvalidateWindow) (MacDrawable *macWin, int flag); /* 21 */
    int (*tkMacOSXIsCharacterMissing) (Tk_Font tkfont, unsigned int searchChar); /* 22 */
    void (*tkMacOSXMakeRealWindowExist) (TkWindow *winPtr); /* 23 */
    void * (*tkMacOSXMakeStippleMap) (Drawable d1, Drawable d2); /* 24 */
    void (*tkMacOSXMenuClick) (void); /* 25 */
    void (*tkMacOSXRegisterOffScreenWindow) (Window window, void *portPtr); /* 26 */
    int (*tkMacOSXResizable) (TkWindow *winPtr); /* 27 */
    void (*tkMacOSXSetHelpMenuItemCount) (void); /* 28 */
    void (*tkMacOSXSetScrollbarGrow) (TkWindow *winPtr, int flag); /* 29 */
    void (*tkMacOSXSetUpClippingRgn) (Drawable drawable); /* 30 */
    void (*tkMacOSXSetUpGraphicsPort) (GC gc, void *destPort); /* 31 */
    void (*tkMacOSXUpdateClipRgn) (TkWindow *winPtr); /* 32 */
    void (*tkMacOSXUnregisterMacWindow) (void *portPtr); /* 33 */
    int (*tkMacOSXUseMenuID) (short macID); /* 34 */
    TkRegion (*tkMacOSXVisableClipRgn) (TkWindow *winPtr); /* 35 */
    void (*tkMacOSXWinBounds) (TkWindow *winPtr, void *geometry); /* 36 */
    void (*tkMacOSXWindowOffset) (void *wRef, int *xOffset, int *yOffset); /* 37 */
    int (*tkSetMacColor) (unsigned long pixel, void *macColor); /* 38 */
    void (*tkSetWMName) (TkWindow *winPtr, Tk_Uid titleUid); /* 39 */
    void (*tkSuspendClipboard) (void); /* 40 */
    int (*tkMacOSXZoomToplevel) (void *whichWindow, short zoomPart); /* 41 */
    Tk_Window (*tk_TopCoordsToWindow) (Tk_Window tkwin, int rootX, int rootY, int *newX, int *newY); /* 42 */
    MacDrawable * (*tkMacOSXContainerId) (TkWindow *winPtr); /* 43 */
    MacDrawable * (*tkMacOSXGetHostToplevel) (TkWindow *winPtr); /* 44 */
    void (*tkMacOSXPreprocessMenu) (void); /* 45 */
    int (*tkpIsWindowFloating) (void *window); /* 46 */
    Tk_Window (*tkMacOSXGetCapture) (void); /* 47 */
    void (*reserved48)(void);
    Window (*tkGetTransientMaster) (TkWindow *winPtr); /* 49 */
    int (*tkGenerateButtonEvent) (int x, int y, Window window, unsigned int state); /* 50 */
    void (*tkGenWMDestroyEvent) (Tk_Window tkwin); /* 51 */
    void (*reserved52)(void);
    unsigned long (*tkpGetMS) (void); /* 53 */
#endif /* AQUA */
#if !(defined(__WIN32__) || defined(__CYGWIN__) || defined(MAC_OSX_TK)) /* X11 */
    void (*tkCreateXEventSource) (void); /* 0 */
    void (*reserved1)(void);
    void (*reserved2)(void);
    int (*tkpCmapStressed) (Tk_Window tkwin, Colormap colormap); /* 3 */
    void (*tkpSync) (Display *display); /* 4 */
    Window (*tkUnixContainerId) (TkWindow *winPtr); /* 5 */
    int (*tkUnixDoOneXEvent) (Tcl_Time *timePtr); /* 6 */
    void (*tkUnixSetMenubar) (Tk_Window tkwin, Tk_Window menubar); /* 7 */
    int (*tkpScanWindowId) (Tcl_Interp *interp, const char *string, Window *idPtr); /* 8 */
    void (*tkWmCleanup) (TkDisplay *dispPtr); /* 9 */
    void (*tkSendCleanup) (TkDisplay *dispPtr); /* 10 */
    void (*reserved11)(void);
    int (*tkpWmSetState) (TkWindow *winPtr, int state); /* 12 */
    int (*tkpTestsendCmd) (ClientData clientData, Tcl_Interp *interp, int argc, const char **argv); /* 13 */
#endif /* X11 */
} TkIntPlatStubs;

#ifdef __cplusplus
extern "C" {
#endif
extern const TkIntPlatStubs *tkIntPlatStubsPtr;
#ifdef __cplusplus
}
#endif

#if defined(USE_TK_STUBS)

/*
 * Inline function declarations:
 */

<<<<<<< HEAD
#ifdef __WIN32__ /* WIN */
=======
#if defined(__WIN32__) || defined(__CYGWIN__) /* WIN */
#ifndef TkAlignImageData
>>>>>>> 4b5b028a
#define TkAlignImageData \
	(tkIntPlatStubsPtr->tkAlignImageData) /* 0 */
/* Slot 1 is reserved */
#define TkGenerateActivateEvents \
	(tkIntPlatStubsPtr->tkGenerateActivateEvents) /* 2 */
#define TkpGetMS \
	(tkIntPlatStubsPtr->tkpGetMS) /* 3 */
#define TkPointerDeadWindow \
	(tkIntPlatStubsPtr->tkPointerDeadWindow) /* 4 */
#define TkpPrintWindowId \
	(tkIntPlatStubsPtr->tkpPrintWindowId) /* 5 */
#define TkpScanWindowId \
	(tkIntPlatStubsPtr->tkpScanWindowId) /* 6 */
#define TkpSetCapture \
	(tkIntPlatStubsPtr->tkpSetCapture) /* 7 */
#define TkpSetCursor \
	(tkIntPlatStubsPtr->tkpSetCursor) /* 8 */
#define TkpWmSetState \
	(tkIntPlatStubsPtr->tkpWmSetState) /* 9 */
#define TkSetPixmapColormap \
	(tkIntPlatStubsPtr->tkSetPixmapColormap) /* 10 */
#define TkWinCancelMouseTimer \
	(tkIntPlatStubsPtr->tkWinCancelMouseTimer) /* 11 */
#define TkWinClipboardRender \
	(tkIntPlatStubsPtr->tkWinClipboardRender) /* 12 */
#define TkWinEmbeddedEventProc \
	(tkIntPlatStubsPtr->tkWinEmbeddedEventProc) /* 13 */
#define TkWinFillRect \
	(tkIntPlatStubsPtr->tkWinFillRect) /* 14 */
#define TkWinGetBorderPixels \
	(tkIntPlatStubsPtr->tkWinGetBorderPixels) /* 15 */
#define TkWinGetDrawableDC \
	(tkIntPlatStubsPtr->tkWinGetDrawableDC) /* 16 */
#define TkWinGetModifierState \
	(tkIntPlatStubsPtr->tkWinGetModifierState) /* 17 */
#define TkWinGetSystemPalette \
	(tkIntPlatStubsPtr->tkWinGetSystemPalette) /* 18 */
#define TkWinGetWrapperWindow \
	(tkIntPlatStubsPtr->tkWinGetWrapperWindow) /* 19 */
#define TkWinHandleMenuEvent \
	(tkIntPlatStubsPtr->tkWinHandleMenuEvent) /* 20 */
#define TkWinIndexOfColor \
	(tkIntPlatStubsPtr->tkWinIndexOfColor) /* 21 */
#define TkWinReleaseDrawableDC \
	(tkIntPlatStubsPtr->tkWinReleaseDrawableDC) /* 22 */
#define TkWinResendEvent \
	(tkIntPlatStubsPtr->tkWinResendEvent) /* 23 */
#define TkWinSelectPalette \
	(tkIntPlatStubsPtr->tkWinSelectPalette) /* 24 */
#define TkWinSetMenu \
	(tkIntPlatStubsPtr->tkWinSetMenu) /* 25 */
#define TkWinSetWindowPos \
	(tkIntPlatStubsPtr->tkWinSetWindowPos) /* 26 */
#define TkWinWmCleanup \
	(tkIntPlatStubsPtr->tkWinWmCleanup) /* 27 */
#define TkWinXCleanup \
	(tkIntPlatStubsPtr->tkWinXCleanup) /* 28 */
#define TkWinXInit \
	(tkIntPlatStubsPtr->tkWinXInit) /* 29 */
#define TkWinSetForegroundWindow \
	(tkIntPlatStubsPtr->tkWinSetForegroundWindow) /* 30 */
#define TkWinDialogDebug \
	(tkIntPlatStubsPtr->tkWinDialogDebug) /* 31 */
#define TkWinGetMenuSystemDefault \
	(tkIntPlatStubsPtr->tkWinGetMenuSystemDefault) /* 32 */
#define TkWinGetPlatformId \
	(tkIntPlatStubsPtr->tkWinGetPlatformId) /* 33 */
#define TkWinSetHINSTANCE \
	(tkIntPlatStubsPtr->tkWinSetHINSTANCE) /* 34 */
#define TkWinGetPlatformTheme \
	(tkIntPlatStubsPtr->tkWinGetPlatformTheme) /* 35 */
#define TkWinChildProc \
	(tkIntPlatStubsPtr->tkWinChildProc) /* 36 */
<<<<<<< HEAD
=======
#endif
#ifndef TkCreateXEventSource
#define TkCreateXEventSource \
	(tkIntPlatStubsPtr->tkCreateXEventSource) /* 37 */
#endif
#ifndef TkFreeWindowId
#define TkFreeWindowId \
	(tkIntPlatStubsPtr->tkFreeWindowId) /* 38 */
#endif
#ifndef TkInitXId
#define TkInitXId \
	(tkIntPlatStubsPtr->tkInitXId) /* 39 */
#endif
#ifndef TkpCmapStressed
#define TkpCmapStressed \
	(tkIntPlatStubsPtr->tkpCmapStressed) /* 40 */
#endif
#ifndef TkpSync
#define TkpSync \
	(tkIntPlatStubsPtr->tkpSync) /* 41 */
#endif
#ifndef TkUnixContainerId
#define TkUnixContainerId \
	(tkIntPlatStubsPtr->tkUnixContainerId) /* 42 */
#endif
#ifndef TkUnixDoOneXEvent
#define TkUnixDoOneXEvent \
	(tkIntPlatStubsPtr->tkUnixDoOneXEvent) /* 43 */
#endif
#ifndef TkUnixSetMenubar
#define TkUnixSetMenubar \
	(tkIntPlatStubsPtr->tkUnixSetMenubar) /* 44 */
#endif
#ifndef TkWmCleanup
#define TkWmCleanup \
	(tkIntPlatStubsPtr->tkWmCleanup) /* 45 */
#endif
#ifndef TkSendCleanup
#define TkSendCleanup \
	(tkIntPlatStubsPtr->tkSendCleanup) /* 46 */
#endif
#ifndef TkFreeXId
#define TkFreeXId \
	(tkIntPlatStubsPtr->tkFreeXId) /* 47 */
#endif
#ifndef TkpTestsendCmd
#define TkpTestsendCmd \
	(tkIntPlatStubsPtr->tkpTestsendCmd) /* 48 */
#endif
>>>>>>> 4b5b028a
#endif /* WIN */
#ifdef MAC_OSX_TK /* AQUA */
#define TkGenerateActivateEvents \
	(tkIntPlatStubsPtr->tkGenerateActivateEvents) /* 0 */
/* Slot 1 is reserved */
/* Slot 2 is reserved */
#define TkPointerDeadWindow \
	(tkIntPlatStubsPtr->tkPointerDeadWindow) /* 3 */
#define TkpSetCapture \
	(tkIntPlatStubsPtr->tkpSetCapture) /* 4 */
#define TkpSetCursor \
	(tkIntPlatStubsPtr->tkpSetCursor) /* 5 */
#define TkpWmSetState \
	(tkIntPlatStubsPtr->tkpWmSetState) /* 6 */
#define TkAboutDlg \
	(tkIntPlatStubsPtr->tkAboutDlg) /* 7 */
#define TkMacOSXButtonKeyState \
	(tkIntPlatStubsPtr->tkMacOSXButtonKeyState) /* 8 */
#define TkMacOSXClearMenubarActive \
	(tkIntPlatStubsPtr->tkMacOSXClearMenubarActive) /* 9 */
#define TkMacOSXDispatchMenuEvent \
	(tkIntPlatStubsPtr->tkMacOSXDispatchMenuEvent) /* 10 */
#define TkMacOSXInstallCursor \
	(tkIntPlatStubsPtr->tkMacOSXInstallCursor) /* 11 */
#define TkMacOSXHandleTearoffMenu \
	(tkIntPlatStubsPtr->tkMacOSXHandleTearoffMenu) /* 12 */
/* Slot 13 is reserved */
#define TkMacOSXDoHLEvent \
	(tkIntPlatStubsPtr->tkMacOSXDoHLEvent) /* 14 */
/* Slot 15 is reserved */
#define TkMacOSXGetXWindow \
	(tkIntPlatStubsPtr->tkMacOSXGetXWindow) /* 16 */
#define TkMacOSXGrowToplevel \
	(tkIntPlatStubsPtr->tkMacOSXGrowToplevel) /* 17 */
#define TkMacOSXHandleMenuSelect \
	(tkIntPlatStubsPtr->tkMacOSXHandleMenuSelect) /* 18 */
/* Slot 19 is reserved */
/* Slot 20 is reserved */
#define TkMacOSXInvalidateWindow \
	(tkIntPlatStubsPtr->tkMacOSXInvalidateWindow) /* 21 */
#define TkMacOSXIsCharacterMissing \
	(tkIntPlatStubsPtr->tkMacOSXIsCharacterMissing) /* 22 */
#define TkMacOSXMakeRealWindowExist \
	(tkIntPlatStubsPtr->tkMacOSXMakeRealWindowExist) /* 23 */
#define TkMacOSXMakeStippleMap \
	(tkIntPlatStubsPtr->tkMacOSXMakeStippleMap) /* 24 */
#define TkMacOSXMenuClick \
	(tkIntPlatStubsPtr->tkMacOSXMenuClick) /* 25 */
#define TkMacOSXRegisterOffScreenWindow \
	(tkIntPlatStubsPtr->tkMacOSXRegisterOffScreenWindow) /* 26 */
#define TkMacOSXResizable \
	(tkIntPlatStubsPtr->tkMacOSXResizable) /* 27 */
#define TkMacOSXSetHelpMenuItemCount \
	(tkIntPlatStubsPtr->tkMacOSXSetHelpMenuItemCount) /* 28 */
#define TkMacOSXSetScrollbarGrow \
	(tkIntPlatStubsPtr->tkMacOSXSetScrollbarGrow) /* 29 */
#define TkMacOSXSetUpClippingRgn \
	(tkIntPlatStubsPtr->tkMacOSXSetUpClippingRgn) /* 30 */
#define TkMacOSXSetUpGraphicsPort \
	(tkIntPlatStubsPtr->tkMacOSXSetUpGraphicsPort) /* 31 */
#define TkMacOSXUpdateClipRgn \
	(tkIntPlatStubsPtr->tkMacOSXUpdateClipRgn) /* 32 */
#define TkMacOSXUnregisterMacWindow \
	(tkIntPlatStubsPtr->tkMacOSXUnregisterMacWindow) /* 33 */
#define TkMacOSXUseMenuID \
	(tkIntPlatStubsPtr->tkMacOSXUseMenuID) /* 34 */
#define TkMacOSXVisableClipRgn \
	(tkIntPlatStubsPtr->tkMacOSXVisableClipRgn) /* 35 */
#define TkMacOSXWinBounds \
	(tkIntPlatStubsPtr->tkMacOSXWinBounds) /* 36 */
#define TkMacOSXWindowOffset \
	(tkIntPlatStubsPtr->tkMacOSXWindowOffset) /* 37 */
#define TkSetMacColor \
	(tkIntPlatStubsPtr->tkSetMacColor) /* 38 */
#define TkSetWMName \
	(tkIntPlatStubsPtr->tkSetWMName) /* 39 */
#define TkSuspendClipboard \
	(tkIntPlatStubsPtr->tkSuspendClipboard) /* 40 */
#define TkMacOSXZoomToplevel \
	(tkIntPlatStubsPtr->tkMacOSXZoomToplevel) /* 41 */
#define Tk_TopCoordsToWindow \
	(tkIntPlatStubsPtr->tk_TopCoordsToWindow) /* 42 */
#define TkMacOSXContainerId \
	(tkIntPlatStubsPtr->tkMacOSXContainerId) /* 43 */
#define TkMacOSXGetHostToplevel \
	(tkIntPlatStubsPtr->tkMacOSXGetHostToplevel) /* 44 */
#define TkMacOSXPreprocessMenu \
	(tkIntPlatStubsPtr->tkMacOSXPreprocessMenu) /* 45 */
#define TkpIsWindowFloating \
	(tkIntPlatStubsPtr->tkpIsWindowFloating) /* 46 */
#define TkMacOSXGetCapture \
	(tkIntPlatStubsPtr->tkMacOSXGetCapture) /* 47 */
/* Slot 48 is reserved */
#define TkGetTransientMaster \
	(tkIntPlatStubsPtr->tkGetTransientMaster) /* 49 */
#define TkGenerateButtonEvent \
	(tkIntPlatStubsPtr->tkGenerateButtonEvent) /* 50 */
#define TkGenWMDestroyEvent \
	(tkIntPlatStubsPtr->tkGenWMDestroyEvent) /* 51 */
/* Slot 52 is reserved */
#define TkpGetMS \
	(tkIntPlatStubsPtr->tkpGetMS) /* 53 */
#endif /* AQUA */
<<<<<<< HEAD
#if !(defined(__WIN32__) || defined(MAC_OSX_TK)) /* X11 */
=======
#if !(defined(__WIN32__) || defined(__CYGWIN__) || defined(MAC_OSX_TK)) /* X11 */
#ifndef TkCreateXEventSource
>>>>>>> 4b5b028a
#define TkCreateXEventSource \
	(tkIntPlatStubsPtr->tkCreateXEventSource) /* 0 */
/* Slot 1 is reserved */
/* Slot 2 is reserved */
#define TkpCmapStressed \
	(tkIntPlatStubsPtr->tkpCmapStressed) /* 3 */
#define TkpSync \
	(tkIntPlatStubsPtr->tkpSync) /* 4 */
#define TkUnixContainerId \
	(tkIntPlatStubsPtr->tkUnixContainerId) /* 5 */
#define TkUnixDoOneXEvent \
	(tkIntPlatStubsPtr->tkUnixDoOneXEvent) /* 6 */
#define TkUnixSetMenubar \
	(tkIntPlatStubsPtr->tkUnixSetMenubar) /* 7 */
#define TkpScanWindowId \
	(tkIntPlatStubsPtr->tkpScanWindowId) /* 8 */
#define TkWmCleanup \
	(tkIntPlatStubsPtr->tkWmCleanup) /* 9 */
#define TkSendCleanup \
	(tkIntPlatStubsPtr->tkSendCleanup) /* 10 */
/* Slot 11 is reserved */
#define TkpWmSetState \
	(tkIntPlatStubsPtr->tkpWmSetState) /* 12 */
#define TkpTestsendCmd \
	(tkIntPlatStubsPtr->tkpTestsendCmd) /* 13 */
#endif /* X11 */

#endif /* defined(USE_TK_STUBS) */

/* !END!: Do not edit above this line. */

#undef TCL_STORAGE_CLASS
#define TCL_STORAGE_CLASS DLLIMPORT

#ifdef __WIN32__
#undef TkFreeWindowId
#undef TkInitXId
#undef TkpCmapStressed
#undef TkpSync
#define TkFreeWindowId(dispPtr,w)
#define TkInitXId(dispPtr)
#define TkpCmapStressed(tkwin,colormap) (0)
#define TkpSync(display)
#endif

#endif /* _TKINTPLATDECLS */<|MERGE_RESOLUTION|>--- conflicted
+++ resolved
@@ -30,13 +30,7 @@
  * Exported function declarations:
  */
 
-<<<<<<< HEAD
-#ifdef __WIN32__ /* WIN */
-=======
 #if defined(__WIN32__) || defined(__CYGWIN__) /* WIN */
-#ifndef TkAlignImageData_TCL_DECLARED
-#define TkAlignImageData_TCL_DECLARED
->>>>>>> 4b5b028a
 /* 0 */
 EXTERN char *		TkAlignImageData(XImage *image, int alignment,
 				int bitOrder);
@@ -124,72 +118,26 @@
 /* 36 */
 EXTERN LRESULT __stdcall TkWinChildProc(HWND hwnd, UINT message,
 				WPARAM wParam, LPARAM lParam);
-<<<<<<< HEAD
-=======
-#endif
-#ifndef TkCreateXEventSource_TCL_DECLARED
-#define TkCreateXEventSource_TCL_DECLARED
 /* 37 */
 EXTERN void		TkCreateXEventSource(void);
-#endif
-#ifndef TkFreeWindowId_TCL_DECLARED
-#define TkFreeWindowId_TCL_DECLARED
 /* 38 */
-EXTERN void		TkFreeWindowId(TkDisplay *dispPtr, Window w);
-#endif
-#ifndef TkInitXId_TCL_DECLARED
-#define TkInitXId_TCL_DECLARED
+EXTERN int		TkpCmapStressed(Tk_Window tkwin, Colormap colormap);
 /* 39 */
-EXTERN void		TkInitXId(TkDisplay *dispPtr);
-#endif
-#ifndef TkpCmapStressed_TCL_DECLARED
-#define TkpCmapStressed_TCL_DECLARED
+EXTERN void		TkpSync(Display *display);
 /* 40 */
-EXTERN int		TkpCmapStressed(Tk_Window tkwin, Colormap colormap);
-#endif
-#ifndef TkpSync_TCL_DECLARED
-#define TkpSync_TCL_DECLARED
+EXTERN Window		TkUnixContainerId(TkWindow *winPtr);
 /* 41 */
-EXTERN void		TkpSync(Display *display);
-#endif
-#ifndef TkUnixContainerId_TCL_DECLARED
-#define TkUnixContainerId_TCL_DECLARED
+EXTERN int		TkUnixDoOneXEvent(Tcl_Time *timePtr);
 /* 42 */
-EXTERN Window		TkUnixContainerId(TkWindow *winPtr);
-#endif
-#ifndef TkUnixDoOneXEvent_TCL_DECLARED
-#define TkUnixDoOneXEvent_TCL_DECLARED
+EXTERN void		TkUnixSetMenubar(Tk_Window tkwin, Tk_Window menubar);
 /* 43 */
-EXTERN int		TkUnixDoOneXEvent(Tcl_Time *timePtr);
-#endif
-#ifndef TkUnixSetMenubar_TCL_DECLARED
-#define TkUnixSetMenubar_TCL_DECLARED
+EXTERN void		TkWmCleanup(TkDisplay *dispPtr);
 /* 44 */
-EXTERN void		TkUnixSetMenubar(Tk_Window tkwin, Tk_Window menubar);
-#endif
-#ifndef TkWmCleanup_TCL_DECLARED
-#define TkWmCleanup_TCL_DECLARED
+EXTERN void		TkSendCleanup(TkDisplay *dispPtr);
 /* 45 */
-EXTERN void		TkWmCleanup(TkDisplay *dispPtr);
-#endif
-#ifndef TkSendCleanup_TCL_DECLARED
-#define TkSendCleanup_TCL_DECLARED
-/* 46 */
-EXTERN void		TkSendCleanup(TkDisplay *dispPtr);
-#endif
-#ifndef TkFreeXId_TCL_DECLARED
-#define TkFreeXId_TCL_DECLARED
-/* 47 */
-EXTERN void		TkFreeXId(TkDisplay *dispPtr);
-#endif
-#ifndef TkpTestsendCmd_TCL_DECLARED
-#define TkpTestsendCmd_TCL_DECLARED
-/* 48 */
 EXTERN int		TkpTestsendCmd(ClientData clientData,
 				Tcl_Interp *interp, int argc,
-				CONST char **argv);
-#endif
->>>>>>> 4b5b028a
+				const char **argv);
 #endif /* WIN */
 #ifdef MAC_OSX_TK /* AQUA */
 /* 0 */
@@ -302,13 +250,7 @@
 /* 53 */
 EXTERN unsigned long	TkpGetMS(void);
 #endif /* AQUA */
-<<<<<<< HEAD
-#if !(defined(__WIN32__) || defined(MAC_OSX_TK)) /* X11 */
-=======
 #if !(defined(__WIN32__) || defined(__CYGWIN__) || defined(MAC_OSX_TK)) /* X11 */
-#ifndef TkCreateXEventSource_TCL_DECLARED
-#define TkCreateXEventSource_TCL_DECLARED
->>>>>>> 4b5b028a
 /* 0 */
 EXTERN void		TkCreateXEventSource(void);
 /* Slot 1 is reserved */
@@ -382,17 +324,14 @@
     int (*tkWinGetPlatformTheme) (void); /* 35 */
     LRESULT (__stdcall *tkWinChildProc) (HWND hwnd, UINT message, WPARAM wParam, LPARAM lParam); /* 36 */
     void (*tkCreateXEventSource) (void); /* 37 */
-    void (*tkFreeWindowId) (TkDisplay *dispPtr, Window w); /* 38 */
-    void (*tkInitXId) (TkDisplay *dispPtr); /* 39 */
-    int (*tkpCmapStressed) (Tk_Window tkwin, Colormap colormap); /* 40 */
-    void (*tkpSync) (Display *display); /* 41 */
-    Window (*tkUnixContainerId) (TkWindow *winPtr); /* 42 */
-    int (*tkUnixDoOneXEvent) (Tcl_Time *timePtr); /* 43 */
-    void (*tkUnixSetMenubar) (Tk_Window tkwin, Tk_Window menubar); /* 44 */
-    void (*tkWmCleanup) (TkDisplay *dispPtr); /* 45 */
-    void (*tkSendCleanup) (TkDisplay *dispPtr); /* 46 */
-    void (*tkFreeXId) (TkDisplay *dispPtr); /* 47 */
-    int (*tkpTestsendCmd) (ClientData clientData, Tcl_Interp *interp, int argc, CONST char **argv); /* 48 */
+    int (*tkpCmapStressed) (Tk_Window tkwin, Colormap colormap); /* 38 */
+    void (*tkpSync) (Display *display); /* 39 */
+    Window (*tkUnixContainerId) (TkWindow *winPtr); /* 40 */
+    int (*tkUnixDoOneXEvent) (Tcl_Time *timePtr); /* 41 */
+    void (*tkUnixSetMenubar) (Tk_Window tkwin, Tk_Window menubar); /* 42 */
+    void (*tkWmCleanup) (TkDisplay *dispPtr); /* 43 */
+    void (*tkSendCleanup) (TkDisplay *dispPtr); /* 44 */
+    int (*tkpTestsendCmd) (ClientData clientData, Tcl_Interp *interp, int argc, const char **argv); /* 45 */
 #endif /* WIN */
 #ifdef MAC_OSX_TK /* AQUA */
     void (*tkGenerateActivateEvents) (TkWindow *winPtr, int active); /* 0 */
@@ -482,12 +421,7 @@
  * Inline function declarations:
  */
 
-<<<<<<< HEAD
-#ifdef __WIN32__ /* WIN */
-=======
 #if defined(__WIN32__) || defined(__CYGWIN__) /* WIN */
-#ifndef TkAlignImageData
->>>>>>> 4b5b028a
 #define TkAlignImageData \
 	(tkIntPlatStubsPtr->tkAlignImageData) /* 0 */
 /* Slot 1 is reserved */
@@ -561,58 +495,24 @@
 	(tkIntPlatStubsPtr->tkWinGetPlatformTheme) /* 35 */
 #define TkWinChildProc \
 	(tkIntPlatStubsPtr->tkWinChildProc) /* 36 */
-<<<<<<< HEAD
-=======
-#endif
-#ifndef TkCreateXEventSource
 #define TkCreateXEventSource \
 	(tkIntPlatStubsPtr->tkCreateXEventSource) /* 37 */
-#endif
-#ifndef TkFreeWindowId
-#define TkFreeWindowId \
-	(tkIntPlatStubsPtr->tkFreeWindowId) /* 38 */
-#endif
-#ifndef TkInitXId
-#define TkInitXId \
-	(tkIntPlatStubsPtr->tkInitXId) /* 39 */
-#endif
-#ifndef TkpCmapStressed
 #define TkpCmapStressed \
-	(tkIntPlatStubsPtr->tkpCmapStressed) /* 40 */
-#endif
-#ifndef TkpSync
+	(tkIntPlatStubsPtr->tkpCmapStressed) /* 38 */
 #define TkpSync \
-	(tkIntPlatStubsPtr->tkpSync) /* 41 */
-#endif
-#ifndef TkUnixContainerId
+	(tkIntPlatStubsPtr->tkpSync) /* 39 */
 #define TkUnixContainerId \
-	(tkIntPlatStubsPtr->tkUnixContainerId) /* 42 */
-#endif
-#ifndef TkUnixDoOneXEvent
+	(tkIntPlatStubsPtr->tkUnixContainerId) /* 40 */
 #define TkUnixDoOneXEvent \
-	(tkIntPlatStubsPtr->tkUnixDoOneXEvent) /* 43 */
-#endif
-#ifndef TkUnixSetMenubar
+	(tkIntPlatStubsPtr->tkUnixDoOneXEvent) /* 41 */
 #define TkUnixSetMenubar \
-	(tkIntPlatStubsPtr->tkUnixSetMenubar) /* 44 */
-#endif
-#ifndef TkWmCleanup
+	(tkIntPlatStubsPtr->tkUnixSetMenubar) /* 42 */
 #define TkWmCleanup \
-	(tkIntPlatStubsPtr->tkWmCleanup) /* 45 */
-#endif
-#ifndef TkSendCleanup
+	(tkIntPlatStubsPtr->tkWmCleanup) /* 43 */
 #define TkSendCleanup \
-	(tkIntPlatStubsPtr->tkSendCleanup) /* 46 */
-#endif
-#ifndef TkFreeXId
-#define TkFreeXId \
-	(tkIntPlatStubsPtr->tkFreeXId) /* 47 */
-#endif
-#ifndef TkpTestsendCmd
+	(tkIntPlatStubsPtr->tkSendCleanup) /* 44 */
 #define TkpTestsendCmd \
-	(tkIntPlatStubsPtr->tkpTestsendCmd) /* 48 */
-#endif
->>>>>>> 4b5b028a
+	(tkIntPlatStubsPtr->tkpTestsendCmd) /* 45 */
 #endif /* WIN */
 #ifdef MAC_OSX_TK /* AQUA */
 #define TkGenerateActivateEvents \
@@ -716,12 +616,7 @@
 #define TkpGetMS \
 	(tkIntPlatStubsPtr->tkpGetMS) /* 53 */
 #endif /* AQUA */
-<<<<<<< HEAD
-#if !(defined(__WIN32__) || defined(MAC_OSX_TK)) /* X11 */
-=======
 #if !(defined(__WIN32__) || defined(__CYGWIN__) || defined(MAC_OSX_TK)) /* X11 */
-#ifndef TkCreateXEventSource
->>>>>>> 4b5b028a
 #define TkCreateXEventSource \
 	(tkIntPlatStubsPtr->tkCreateXEventSource) /* 0 */
 /* Slot 1 is reserved */
@@ -756,15 +651,4 @@
 #undef TCL_STORAGE_CLASS
 #define TCL_STORAGE_CLASS DLLIMPORT
 
-#ifdef __WIN32__
-#undef TkFreeWindowId
-#undef TkInitXId
-#undef TkpCmapStressed
-#undef TkpSync
-#define TkFreeWindowId(dispPtr,w)
-#define TkInitXId(dispPtr)
-#define TkpCmapStressed(tkwin,colormap) (0)
-#define TkpSync(display)
-#endif
-
 #endif /* _TKINTPLATDECLS */