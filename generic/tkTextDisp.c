/*
 * tkTextDisp.c --
 *
 *	This module provides facilities to display text widgets. It is the
 *	only place where information is kept about the screen layout of text
 *	widgets. (Well, strictly, each TkTextLine and B-tree node caches its
 *	last observed pixel height, but that information originates here).
 *
 * Copyright © 1992-1994 The Regents of the University of California.
 * Copyright © 1994-1997 Sun Microsystems, Inc.
 * Copyright © 2015-2018 Gregor Cramer
 *
 * See the file "license.terms" for information on usage and redistribution of
 * this file, and for a DISCLAIMER OF ALL WARRANTIES.
 */

#if defined(_MSC_VER ) && _MSC_VER < 1500
/* suppress wrong warnings to support ancient compilers */
#pragma warning (disable : 4305)
#endif

#include "tkInt.h"
#include "tkText.h"
#include "tkTextTagSet.h"
#include "tkRangeList.h"
#include "tkAlloc.h"

#ifdef _WIN32
# include "tkWinInt.h"
#elif defined(__CYGWIN__)
# include "tkUnixInt.h"
#endif

#ifdef MAC_OSX_TK
# include "tkMacOSXInt.h"
#endif
#define OK_TO_LOG 1

#include <stdlib.h>
#include <assert.h>

#ifndef MIN
# define MIN(a,b) (a < b ? a : b)
#endif
#ifndef MAX
# define MAX(a,b) (a < b ? b : a)
#endif

#ifdef NDEBUG
# define DEBUG(expr)
#else
# define DEBUG(expr) expr
#endif

// Portability to 8.5/8.6
#if TK_MAJOR_VERSION == 8 && TK_MINOR_VERSION < 7
# ifdef MAC_OSX_TK
static int
TkpDrawingIsDisabled(
   Tk_Window tkwin)
{
    MacDrawable *macWin = ((TkWindow *) tkwin)->privatePtr;
    return macWin && !!(macWin->flags & TK_DO_NOT_DRAW);
}
#else
static int TkpDrawingIsDisabled(Tk_Window tkwin) { return 0; }
#endif
#endif /* TCL_MAJOR_VERSION == 8 && TCL_MINOR_VERSION < 7 */

/*
 * "Calculations of line pixel heights and the size of the vertical
 * scrollbar."
 *
 * Given that tag, font and elide changes can happen to large numbers of
 * diverse chunks in a text widget containing megabytes of text, it is not
 * possible to recalculate all affected height information immediately any
 * such change takes place and maintain a responsive user-experience. Yet, for
 * an accurate vertical scrollbar to be drawn, we must know the total number
 * of vertical pixels shown on display versus the number available to be
 * displayed.
 *
 * The way the text widget solves this problem is by maintaining cached line
 * pixel heights (in the BTree for each logical line), and having asynchronous
 * timer callbacks (i) to iterate through the logical lines recalculating
 * their heights, and (ii) to recalculate the vertical scrollbar's position
 * and size.
 *
 * Typically this works well but there are some situations where the overall
 * functional design of this file causes some problems. These problems can
 * only arise because the calculations used to display lines on screen are not
 * connected to those in the iterating-line- recalculation-process.
 *
 * The reason for this disconnect is that the display calculations operate in
 * display lines, and the iteration and cache operates in logical lines.
 * Given that the display calculations both need not contain complete logical
 * lines (at top or bottom of display), and that they do not actually keep
 * track of logical lines (for simplicity of code and historical design), this
 * means a line may be known and drawn with a different pixel height to that
 * which is cached in the BTree, and this might cause some temporary
 * undesirable mismatch between display and the vertical scrollbar.
 *
 * All such mismatches should be temporary, however, since the asynchronous
 * height calculations will always catch up eventually.
 *
 * For further details see the comments before and within the following
 * functions below: LayoutDLine, AsyncUpdateLineMetrics, GetYView,
 * GetYPixelCount, UpdateOneLine, UpdateLineMetrics.
 *
 * For details of the way in which the BTree keeps track of pixel heights, see
 * tkTextBTree.c. Basically the BTree maintains two pieces of information: the
 * logical line indices and the pixel height cache.
 */

/*
 * TK_LAYOUT_WITH_BASE_CHUNKS:
 *
 *	With this macro set, collect all char chunks that have no holes
 *	between them, that are on the same line and use the same font and font
 *	size. Allocate the chars of all these chunks, the so-called "stretch",
 *	in a DString in the first chunk, the so-called "base chunk". Use the
 *	base chunk string for measuring and drawing, so that these actions are
 *	always performed with maximum context.
 *
 *	This is necessary for text rendering engines that provide ligatures
 *	and sub-pixel layout, like ATSU on Mac. If we don't do this, the
 *	measuring will change all the time, leading to an ugly "tremble and
 *	shiver" effect. This is because of the continuous splitting and
 *	re-merging of chunks that goes on in a text widget, when the cursor or
 *	the selection move.
 *
 * Side effects:
 *
 *	Memory management changes. Instead of attaching the character data to
 *	the clientData structures of the char chunks, an additional DString is
 *	used. The collection process will even lead to resizing this DString
 *	for large stretches (> TCL_DSTRING_STATIC_SIZE == 200). We could
 *	reduce the overall memory footprint by copying the result to a plain
 *	char array after the line breaking process, but that would complicate
 *	the code and make performance even worse speedwise.
 */

/*
 * The following macro is used to compare two floating-point numbers to within
 * a certain degree of scale. Direct comparison fails on processors where the
 * processor and memory representations of FP numbers of a particular
 * precision is different (e.g. Intel)
 */

#define FP_EQUAL_SCALE(double1, double2, scaleFactor) \
    (fabs((double1) - (double2))*((scaleFactor) + 1.0) < 0.3)

/*
 * Macros to make debugging/testing logging a little easier.
 *
 * On OSX 10.14 Drawing procedures are sometimes run because the system has
 * decided to redraw the window.  This can corrupt the data that a test is
 * trying to collect.  So we don't write to the logging variables when the
 * drawing procedure is being run that way.  Other systems can always log.
 */

#define LOG(toVar,what) \
    if (OK_TO_LOG) \
        Tcl_SetVar2(textPtr->interp, toVar, NULL, what, TCL_GLOBAL_ONLY|TCL_APPEND_VALUE|TCL_LIST_ELEMENT)
#define CLEAR(var) \
    if (OK_TO_LOG) \
	Tcl_SetVar2(interp, var, NULL, "", TCL_GLOBAL_ONLY)

/*
 * Speed up if the text content only contains monospaced line heights, and line wrapping
 * is disabled.
 *
 * But this speed-up trial seems not to have any effect which is worth the effort,
 * especially because it can be used only if no line wrapping will be done.
 */

#define SPEEDUP_MONOSPACED_LINE_HEIGHTS 0

/*
 * Structure for line break information:
 */

typedef struct TkTextBreakInfo {
    uint32_t refCount;	/* Reference counter, destroy if this counter is going to zero. */
#ifndef NDEBUG
    uint32_t brksSize;	/* Size of break info array, only needed for debugging. */
#endif
    char *brks;		/* Array of break info, has exactly the char length of the logical line,
    			 * each cell is one of LINEBREAK_NOBREAK, LINEBREAK_ALLOWBREAK,
			 * LINEBREAK_MUSTBREAK, or LINEBREAK_INSIDEACHAR. */
    struct TkTextBreakInfo *nextPtr;
    			/* Pointer to break information of successor line. Will only be used
    			 * when caching the break information while redrawing tags. */
} TkTextBreakInfo;

typedef struct TkTextDispLine DLine;

/*
 * Flag bits for DLine structures:
 *
 * HAS_3D_BORDER -		Non-zero means that at least one of the chunks in this line has
 *				a 3D border, so itpotentially interacts with 3D borders in
 *				neighboring lines (see DisplayLineBackground).
 * NEW_LAYOUT -			Non-zero means that the line has been re-layed out since the last
 *				time the display was updated.
 * TOP_LINE -			Non-zero means that this was the top line in in the window the last
 *				time that the window was laid out. This is important because a line
 *				may be displayed differently if its at the top or bottom than if
 *				it's in the middle (e.g. beveled edges aren't displayed for middle
 *				lines if the adjacent line has a similar background).
 * BOTTOM_LINE -		Non-zero means that this was the bottom line in the window the last
 *				time that the window was laid out.
 * OLD_Y_INVALID -		The value of oldY in the structure is not valid or useful and should
 *				not be examined. 'oldY' is only useful when the DLine is currently
 *				displayed at a different position and we wish to re-display it via
 *				scrolling, so this means the DLine needs redrawing.
 * PARAGRAPH_START -		We are on the first line of a paragraph (used to choose between
 *				lmargin1, lmargin2).
 * CURSOR -			This display line is displaying the cursor.
 */

#define HAS_3D_BORDER	(1 << 0)
#define NEW_LAYOUT	(1 << 1)
#define TOP_LINE	(1 << 2)
#define BOTTOM_LINE	(1 << 3)
#define OLD_Y_INVALID	(1 << 4)
#define PARAGRAPH_START	(1 << 5)
#define DELETED		(1 << 6) /* for debugging */
#define LINKED		(1 << 7) /* for debugging */
#define CACHED		(1 << 8) /* for debugging */

/*
 * The following structure describes how to display a range of characters.
 * The information is generated by scanning all of the tags associated with
 * the characters and combining that with default information for the overall
 * widget. These structures form the hash keys for dInfoPtr->styleTable.
 */

typedef struct StyleValues {
    Tk_3DBorder border;		/* Used for drawing background under text.
				 * NULL means use widget background. */
    Pixmap bgStipple;		/* Stipple bitmap for background. None means
				 * draw solid. */
    XColor *fgColor;		/* Foreground color for text. */
    XColor *eolColor;		/* Foreground color for end of line symbol, can be NULL. */
    XColor *eotColor;		/* Foreground color for end of text symbol, can be NULL. */
    XColor *hyphenColor;	/* Foreground color for soft hyphens, can be NULL. */
    Tk_Font tkfont;		/* Font for displaying text. */
    Pixmap fgStipple;		/* Stipple bitmap for text and other foreground stuff. None means
    				 * draw solid.*/
    TkTextTabArray *tabArrayPtr;/* Locations and types of tab stops (may be NULL). */
    Tk_3DBorder lMarginColor;	/* Color of left margins (1 and 2). */
    Tk_3DBorder rMarginColor;	/* Color of right margin. */
    XColor *overstrikeColor;	/* Foreground color for overstrike through text. */
    XColor *underlineColor;	/* Foreground color for underline underneath text. */
    char const *lang;		/* Language support (may be NULL). */
    int hyphenRules;		/* Hyphenation rules for spelling changes. */
    int32_t borderWidth;	/* Width of 3-D border for background. */
    int32_t lMargin1;		/* Left margin, in pixels, for first display line of each text line. */
    int32_t lMargin2;		/* Left margin, in pixels, for second and later display lines of
    				 * each text line. */
    int32_t offset;		/* Offset in pixels of baseline, relative to baseline of line. */
    int32_t rMargin;		/* Right margin, in pixels. */
    int32_t spacing1;		/* Spacing above first dline in text line. */
    int32_t spacing2;		/* Spacing between lines of dline. */
    int32_t spacing3;		/* Spacing below last dline in text line. */
    uint32_t wrapMode:3;	/* How to handle wrap-around for this tag. One of TEXT_WRAPMODE_CHAR,
				 * TEXT_WRAPMODE_NONE, TEXT_WRAPMODE_WORD, or TEXT_WRAPMODE_CODEPOINT.*/
    uint32_t tabStyle:3;	/* One of TABULAR or WORDPROCESSOR. */
    uint32_t justify:3;		/* Justification style for text. */
    uint32_t relief:3;		/* 3-D relief for background. */
    uint32_t indentBg:1;	/* Background will be indented accordingly to the -lmargin1,
    				 * and -lmargin2 options. */
    uint32_t overstrike:1;	/* Non-zero means draw overstrike through text. */
    uint32_t underline:1;	/* Non-zero means draw underline underneath text. */
    uint32_t elide:1;		/* Zero means draw text, otherwise not. */
} StyleValues;

/*
 * The following structure extends the StyleValues structure above with
 * graphics contexts used to actually draw the characters. The entries in
 * dInfoPtr->styleTable point to structures of this type.
 */

typedef struct TextStyle {
    StyleValues *sValuePtr;	/* Raw information from which GCs were derived. */
    Tcl_HashEntry *hPtr;	/* Pointer to entry in styleTable. Used to delete entry. */
    GC bgGC;			/* Graphics context for background. None means use widget background. */
    GC fgGC;			/* Graphics context for foreground. */
    GC ulGC;			/* Graphics context for underline. */
    GC ovGC;			/* Graphics context for overstrike. */
    GC eolGC;			/* Graphics context for end of line symbol. */
    GC eotGC;			/* Graphics context for end of text symbol. */
    GC hyphenGC;		/* Graphics context for soft hyphen character. */
    uint32_t refCount;		/* Number of times this structure is referenced in Chunks. */
} TextStyle;

/*
 * In TkTextDispChunk structures for character segments, the clientData field
 * points to one of the following structures:
 */

typedef struct CharInfo {
    union {
	const char *chars;	/* UTF characters to display. Actually points into the baseChars of
				 * the base chunk. */
	struct CharInfo *next;	/* Pointer to next free info struct. */
    } u;
    Tcl_Size numBytes;		/* Number of bytes that belong to this chunk. */
    Tcl_Size baseOffset;		/* Starting offset in baseChars of base chunk; always zero if
    				 * context drawing is not used. */
    TkTextSegment *segPtr;	/* Pointer to char segment containing the chars. */
} CharInfo;

typedef struct PixelPos {
    int32_t xFirst, xLast; 	/* Horizontal pixel position. */
    int32_t yFirst, yLast;	/* Vertical pixel position. */
} PixelPos;

typedef struct DRegion {
    int y1;
    int y2;
} DRegion;

/*
 * Overall display information for a text widget:
 */

typedef struct TextDInfo {
    Tcl_HashTable styleTable;	/* Hash table that maps from StyleValues to TextStyles for this
    				 * widget. */
    DLine *dLinePtr;		/* First in list of all display lines for this widget, in order
    				 * from top to bottom. */
    DLine *lastDLinePtr;	/* Pointer to last display line in this widget. */
    TextStyle *defaultStyle;	/* Default style. */
    GC copyGC;			/* Graphics context for copying from off-screen pixmaps onto screen. */
    GC scrollGC;		/* Graphics context for copying from one place in the window to
    				 * another (scrolling): differs from copyGC in that we need to get
				 * GraphicsExpose events. */
    GC insertFgGC;		/* Graphics context for drawing text "behind" the insert cursor. */
    double xScrollFirst, xScrollLast;
				/* Most recent values reported to horizontal scrollbar; used to
				 * eliminate unnecessary reports. */
    double yScrollFirst, yScrollLast;
				/* Most recent values reported to vertical scrollbar; used to
				 * eliminate unnecessary reports. */
    uint32_t firstLineNo;	/* Line number of first line in text widget, needed for re-layout. */
    uint32_t lastLineNo;	/* Line number of last line in text widget, needed for re-layout. */
    int32_t topPixelOffset;	/* Identifies first pixel in top display line to display in window. */
    int32_t newTopPixelOffset;	/* Desired first pixel in top display line to display in window. */
    int32_t x;			/* First x-coordinate that may be used for actually displaying line
    				 * information. Leaves space for border, etc. */
    int32_t y;			/* First y-coordinate that may be used for actually displaying line
    				 * information. Leaves space for border, etc. */
    int32_t maxX;		/* First x-coordinate to right of available space for displaying
    				 * lines. */
    int32_t maxY;		/* First y-coordinate below available space for displaying lines. */
    int32_t topOfEof;		/* Top-most pixel (lowest y-value) that has been drawn in the
    				 * appropriate fashion for the portion of the window after the last
				 * line of the text. This field is used to figure out when to redraw
				 * part or all of the eof field. */
    int32_t curYPixelOffset;	/* Y offset of the current view. */
    TkTextSegment *endOfLineSegPtr;
    				/* Holds the end of line symbol (option -showendOfline). */
    TkTextSegment *endOfTextSegPtr;
    				/* Holds the end of text symbol (option -showendOftext). */
    DRegion invalidRegion;	/* This regions contains the invalidated regions, because these
    				 * regions cannot be scrolled. */

    /*
     * Cache for single lines:
     */

    DLine *cachedDLinePtr;	/* We are caching some computed display lines for speed enhancements. */
    DLine *lastCachedDLinePtr;	/* Pointer to last cached display line. */
    unsigned numCachedLines;	/* Number of cached display lines. */
    DLine *lastMetricDLinePtr;	/* We are caching the last computed display line in metric computation,
    				 * one reason is speed up, but the main reason is to avoid that some
				 * cached data (i.e. brks) will be released to early. */

    /*
     * Storage for saved display lines. These lines has been computed for line metric information,
     * and will be used for displaying afterwards.
     */

    DLine *savedDLinePtr;	/* First in list of saved display lines, in order from top to bottom. */
    DLine *lastSavedDLinePtr;/* Pointer to last saved display line. */
    int32_t savedDisplayLinesHeight;
    				/* Sum of saved display line heights. */

    /*
     * Additional buffers:
     */

    char *strBuffer;		/* We need a string buffer for the line break algorithm. */
    unsigned strBufferSize;	/* Size of the line break string buffer. */

    /*
     * Information used for scrolling:
     */

    int32_t newXPixelOffset;	/* Desired x scroll position, measured as the number of pixels
    				 * off-screen to the left for a line with no left margin. */
    int32_t curXPixelOffset;	/* Actual x scroll position, measured as the number of pixels
    				 * off-screen to the left. */
    uint32_t maxLength;		/* Length in pixels of longest line that's visible in window
    				 * (length may exceed window size). If there's no wrapping, this
				 * will be zero. */
    PixelPos curPixelPos;	/* Most recent pixel position, used for the "watch" command. */
    PixelPos prevPixelPos;	/* Previous pixel position, used for the "watch" command. */

    /*
     * The following information is used to implement scanning:
     */

    int32_t scanMarkXPixel;	/* Pixel index of left edge of the window when the scan started. */
    int32_t scanMarkX;		/* X-position of mouse at time scan started. */
    int32_t scanTotalYScroll;	/* Total scrolling (in screen pixels) that has occurred since
    				 * scanMarkY was set. */
    int32_t scanMarkY;		/* Y-position of mouse at time scan started. */

    /*
     * The following is caching the current chunk information:
     */

    TkTextIndex currChunkIndex;	/* Index position of current chunk. */
    TkTextDispChunk *currChunkPtr;
    				/* This is the chunk currently hovered by mouse. */
    DLine *currDLinePtr;	/* The DLine which contains the current chunk. */

    /*
     * Cache current y-view position:
     */

    int32_t topLineNo;
    int32_t topByteIndex;

    /*
     * Pools for lines, chunks, char infos, and break infos:
     */

    DLine *dLinePoolPtr;	/* Pointer to first free display line. */
    TkTextDispChunk *chunkPoolPtr;
    				/* Pointer to first free chunk. */
    struct TkTextDispChunkSection *sectionPoolPtr;
    				/* Pointer to first free section. */
    CharInfo *charInfoPoolPtr;	/* Pointer to first free char info. */
    unsigned chunkCounter;	/* Used for the unique chunk ID. */

    /*
     * Miscellaneous information:
     */

    int dLinesInvalidated;	/* This value is set to true whenever something happens that
    				 * invalidates information in DLine structures; if a redisplay
				 * is in progress, it will see this and abort the redisplay. This
				 * is needed because, for example, an embedded window could change
				 * its size when it is first displayed, invalidating the DLine that
				 * is currently being displayed. If redisplay continues, it will
				 * use freed memory and could dump core. */
    int pendingUpdateLineMetricsFinished;
    				/* Did we add RunUpdateLineMetricsFinished to the idle loop? */
    int32_t flags;		/* Various flag values: see below for definitions. */
    uint32_t countImages;	/* Number of displayed images (currently unused except if
    				 * SPEEDUP_MONOSPACED_LINE_HEIGHTS is set). */
    uint32_t countWindows;	/* Number of displayed windows. */
    int insideLineMetricUpdate;/* Line metric update is currently in progress. */

    /*
     * Information used to handle the asynchronous updating of the y-scrollbar
     * and the vertical height calculations:
     */

    int lineHeight;		/* TkTextRelayoutWindow is using this value: the line height of
    				 * monospaced lines, is zero of the line heights are not monospaced
				 * in last call of TkTextRelayoutWindow. */
    uint32_t lineMetricUpdateEpoch;
    				/* Stores a number which is incremented each time the text widget
				 * changes in a significant way (e.g. resizing or geometry-influencing
				 * tag changes). */
    uint32_t lineMetricUpdateCounter;
    				/* Count updates of line metric information. */
    TkRangeList *lineMetricUpdateRanges;
    				/* Stores the range of line numbers which are not yet up-to-date. */
    TkTextIndex metricIndex;	/* If the current metric update line wraps into very many display
    				 * lines, then this is used to keep track of what index we've got
				 * to so far... */
    Tcl_TimerToken lineUpdateTimer;
				/* A token pointing to the current line metric update callback. */
    Tcl_TimerToken scrollbarTimer;
				/* A token pointing to the current scrollbar update callback. */
    Tcl_TimerToken repickTimer;
				/* A token pointing to the current repick callback. */
} TextDInfo;

typedef struct TkTextDispChunkSection {
    struct TkTextDispChunkSection *nextPtr;
    				/* Next section in chain of display sections. */
    TkTextDispChunk *chunkPtr;	/* First display chunk in this section. */
    uint32_t numBytes;		/* Number of bytes in this section. */
} TkTextDispChunkSection;

/*
 * Flag values for TextDInfo structures:
 *
 * DINFO_OUT_OF_DATE:	Means that the DLine structures for this window are partially or
 *			completely out of date and need to be recomputed.
 *
 * REDRAW_PENDING:	Means that a when-idle handler has been scheduled to update the display.
 *
 * REDRAW_BORDERS:	Means window border or pad area has potentially been damaged and must
 *			be redrawn.
 *
 * ASYNC_UPDATE:	Means that the asynchronous pixel-height calculation is still working.
 *
 * ASYNC_PENDING:	Means that the asynchronous pixel-height calculation is pending until
 *			the display update (DisplayText) has been finished.
 *
 * REPICK_NEEDED:	Means that the widget has been modified in a way that could change
 *			the current character (a different character might be under the mouse
 *			cursor now). Need to recompute the current character before the next
 *			redisplay.
 */

#define DINFO_OUT_OF_DATE	(1 << 0)
#define REDRAW_PENDING		(1 << 1)
#define REDRAW_BORDERS		(1 << 2)
#define ASYNC_UPDATE		(1 << 3)
#define ASYNC_PENDING		(1 << 4)
#define REPICK_NEEDED		(1 << 5)

typedef struct LayoutPos {
    TkTextSegment *segPtr;
    int offset;
} LayoutPos;

typedef struct LayoutData {
    TkText *textPtr;
    DLine *dlPtr;		/* Current display line. */
    TkTextDispChunk *chunkPtr;	/* Start of chunk chain. */
    TkTextDispChunk *tabChunkPtr;
				/* Pointer to the chunk containing the previous tab stop. */
    TkTextDispChunk *firstChunkPtr;
				/* Pointer to the first chunk. */
    TkTextDispChunk *lastChunkPtr;
				/* Pointer to the current chunk. */
    TkTextDispChunk *firstCharChunkPtr;
				/* Pointer to the first char/hyphen/window/image chunk in chain. */
    TkTextDispChunk *lastCharChunkPtr;
				/* Pointer to the last char/hyphen/window/image chunk in chain. */
    TkTextDispChunk *breakChunkPtr;
				/* Chunk containing best word break point, if any. */
    TkTextDispChunk *cursorChunkPtr;
				/* Pointer to the insert cursor chunk. */
    TkTextLine *logicalLinePtr;	/* Pointer to the logical line. */
    TkTextBreakInfo *breakInfo;	/* Line break information of logical line. */
    LayoutPos decimalPointPos;	/* This character segment contains the decimal point. */
    LayoutPos lastNumericalPos; /* This character segment contains the last part of a numerical tab. */
    LayoutPos shiftToNextLinePos;
    				/* Shift characters starting with this position to next line. */
    const char *brks;		/* Buffer for line break information (for TEXT_WRAPMODE_CODEPOINT). */
    TkTextIndex index;		/* Current index. */
    unsigned countChunks;	/* Number of chunks in current display line. */
    unsigned countVisibleChunks;/* Number of visible (width > 0) chunks in current display line. */
    unsigned numBytesSoFar;	/* The number of processed bytes (so far). */
    unsigned byteOffset;	/* The byte offset to start of logical line. */
    unsigned dispLineOffset;	/* The byte offset to start of display line. */
    int increaseNumBytes;	/* Increase number of consumed bytes to realize spelling changes. */
    unsigned decreaseNumBytes;	/* Decrease number of displayable bytes to realize spelling changes. */
    unsigned displayLineNo;	/* Current display line number. */
    int rMargin;		/* Right margin width for line. */
    int hyphenRule;		/* Hyphenation rule applied to last char chunk (only in hyphenation
    				 * has been applied). */
    TkTextTabArray *tabArrayPtr;/* Tab stops for line; taken from style for the first character
    				 * on line. */
    int tabStyle;		/* One of TABULAR or WORDPROCESSOR. */
    int tabSize;		/* Number of pixels consumed by current tab stop. */
    int tabX;			/* Position of next tab, needed for alignment of numerical tabs. */
    int tabShift;		/* Position of first tab in display line, if first tab is LEFT,
    				 * zero otherwise. */
    int tabIndex;		/* Index of the current tab stop. */
    int tabOverhang;		/* Overhang from computed line break. */
    TkTextTabAlign tabAlignment;/* Alignment of current active tab. */
    unsigned tabWidth;		/* Default tab width of this widget. */
    unsigned numSpaces;		/* Number of expandable space (needed for full justification). */
    unsigned shiftToNextLine;	/* Shift this number of characters to next line for adjustment of
    				 * numeric tabs, starting with shiftToNextLinePos. */
    unsigned lengthOfFractional;/* Length of fractional part in numerical tabs, including decimal
    				 * point. */
    TkTextJustify justify;	/* How to justify line: taken from style for the first character
    				 * in this display line. */
    TkWrapMode wrapMode;	/* Wrap mode to use for this chunk. */
    int maxX;			/* Maximal x coord in current line. */
    int width;			/* Maximal x coord in widget. */
    int x;			/* Current x coord. */
    int paragraphStart;	/* 'true' means that we are on the first line of a paragraph
    				 * (used to choose between lmargin1, lmargin2). */
    int skipSpaces;		/* 'true' means that we have to gobble spaces at start of next
    				 * segment. */
    int trimSpaces;		/* 'true' iff space mode is TEXT_SPACEMODE_TRIM. */
    int isNumericTab;		/* We are processing the integral part of a numeric tab. */
    int isRightTab;		/* We are processing a right tab. */
    int adjustFirstChunk;	/* Start adjustment of chunks with first chunk, needed for line wrapping
    				 * with right tabs. */
    int tabApplied;		/* Current tab has been already applied? */

#ifdef TK_LAYOUT_WITH_BASE_CHUNKS
    /*
     * Support for context drawing.
     */

    TkTextDispChunk *baseChunkPtr;
    				/* The chunk which contains the actual context data. */
#endif
} LayoutData;

typedef struct DisplayInfo {
    int byteOffset;		/* Byte offset to start of display line (subtract this offset to
    				 * get the index of display line start). */
    int nextByteOffset;		/* Byte offset to start of next display line (add this offset to
    				 * get the index of next display line start). */
    unsigned displayLineNo;	/* Number of display line. */
    unsigned numDispLines;	/* Total number of display lines belonging to corresponding logical
    				 * line (so far). */
    int pixels;			/* Total height of logical line (so far). */
    int isComplete;		/* The display line metric is complete for this logical line? */
    const TkTextDispLineEntry *entry;
    				/* Pointer to entry in display pixel info for displayLineNo. Note
				 * that the predecessing entries can be accessed, but not the successing
				 * entries. */
    DLine *dLinePtr;		/* Cached display lines, produced while ComputeDisplayLineInfo is
    				 * computing the line metrics. */
    DLine *lastDLinePtr;	/* Pointer to last cached display line. */
    unsigned numCachedLines;	/* Number of cached lines. */
    unsigned heightOfCachedLines;
    				/* Sum of cached display line heights. */
    TkTextIndex index;		/* Index where the computation has finished. */
    TkTextLine *linePtr;	/* Logical line, where computation has started. */
    const TkTextPixelInfo *pixelInfo;
    				/* Pixel information of logical line. */
    TkTextBreakInfo *lineBreakInfo;
    				/* We have to cache the line break information (for
    				 * TEXT_WRAPMODE_CODEPOINT), to avoid repeated computations when
				 * scrolling. */

    /*
     * This attribute is private.
     */

    TkTextDispLineEntry entryBuffer[2];
    				/* This buffer will be used if the logical line has no entries
				 * (single display line). */
} DisplayInfo;

/*
 * Action values for FreeDLines:
 *
 * DLINE_UNLINK:	Free, unlink from current display, and set 'dLinesInvalidated'.
 *
 * DLINE_UNLINK_KEEP_BRKS:
 *			Same as DLINE_UNLINK, but do not destroy break info (except if
 *			now outside of peer).
 *
 * DLINE_FREE_TEMP:	Free, but don't unlink, and also don't set 'dLinesInvalidated'.
 *
 * DLINE_CACHE:		Don't free, don't unlink, cache this line, and don't set 'dLinesInvalidated'.
 *
 * DLINE_METRIC:	Don't free, don't unlink, cache this line temporarily, and don't set
 *			'dLinesInvalidated'.
 *
 * DLINE_SAVE:		Don't free, unlink, and save this line for displaying later.
 */

typedef enum {
    DLINE_UNLINK, DLINE_UNLINK_KEEP_BRKS, DLINE_FREE_TEMP, DLINE_CACHE, DLINE_METRIC, DLINE_SAVE
} FreeDLineAction;

/*
 * Maximal number of cached display lines.
 */

#define MAX_CACHED_DISPLAY_LINES 8

/*
 * Macro that determines how much space to allocate for TkTextDispLineInfo:
 */

#define TEXT_DISPLINEINFO_SIZE(numDispLines) (offsetof(TkTextDispLineInfo, entry) + \
	(numDispLines)*sizeof(((TkTextDispLineInfo *) 0)->entry[0]))

/*
 * We will also mark logical lines with current line metric epoch even if the computation
 * has been done only partial. In this case we add a special bit to mark it as partially
 * computed.
 */

#define EPOCH_MASK		0x7fffffff
#define PARTIAL_COMPUTED_BIT	0x80000000

/*
 * Result values returned by TextGetScrollInfoObj:
 */

typedef enum {
    SCROLL_MOVETO,
    SCROLL_PAGES,
    SCROLL_UNITS,
    SCROLL_ERROR,
    SCROLL_PIXELS
} ScrollMethod;

/*
 * Threshold type for ComputeMissingMetric:
 */

typedef enum {
    THRESHOLD_BYTE_OFFSET,	/* compute until byte offset has been reached */
    THRESHOLD_LINE_OFFSET,	/* compute until display line offset has been reached */
    THRESHOLD_PIXEL_DISTANCE	/* compute until pixel distance has been reached */
} Threshold;

/*
 * We don't want less than 10 chunks per display section.
 */
#define MIN_CHUNKS_PER_SECTION 10u

/*
 * We don't want more than 20 sections per display line.
 */
#define MAX_SECTIONS_PER_LINE 20

/*
 * Use U+2010 for hyphen code point.
 */

#define HYPHEN_LENGTH 3
#define HYPHEN_STRING "\xe2\x80\x90"

/*
 * Forward declarations for functions defined later in this file:
 */

static void		AdjustForTab(LayoutData *data);
static void		ComputeSizeOfTab(LayoutData *data, TkTextSegment *segPtr, int offset);
static void		ComputeShiftForNumericTab(LayoutData *data, TkTextSegment *firstSegPtr,
			    int offset);
static void		ComputeShiftForRightTab(LayoutData *data, TkTextSegment *segPtr, int offset);
static int		IsStartOfTab(TkTextSegment *segPtr, int offset);
static void		ElideBboxProc(TkText *textPtr, TkTextDispChunk *chunkPtr, int index, int y,
			    int lineHeight, int baseline, int *xPtr, int *yPtr, int *widthPtr,
			    int *heightPtr);
static int		ElideMeasureProc(TkTextDispChunk *chunkPtr, int x);
static void		DisplayDLine(TkText *textPtr, DLine *dlPtr, DLine *prevPtr, Pixmap pixmap);
static void		DisplayLineBackground(TkText *textPtr, DLine *dlPtr, DLine *prevPtr,
			    Pixmap pixmap);
static void		DisplayText(ClientData clientData);
static DLine *		FindCachedDLine(TkText *textPtr, const TkTextIndex *indexPtr);
static DLine *		FindDLine(TkText *textPtr, DLine *dlPtr, const TkTextIndex *indexPtr);
static DLine *		FreeDLines(TkText *textPtr, DLine *firstPtr, DLine *lastPtr,
			    FreeDLineAction action);
static void		FreeStyle(TkText *textPtr, TextStyle *stylePtr);
static TextStyle *	GetStyle(TkText *textPtr, TkTextSegment *segPtr);
static void		UpdateDefaultStyle(TkText *textPtr);
static int		GetBbox(TkText *textPtr, const DLine *dlPtr, const TkTextIndex *indexPtr,
			    int *xPtr, int *yPtr, int *widthPtr, int *heightPtr, int *isLastCharInLine,
			    Tcl_UniChar *thisChar);
static void		GetXView(Tcl_Interp *interp, TkText *textPtr, int report);
static void		GetYView(Tcl_Interp *interp, TkText *textPtr, int report);
static unsigned		GetYPixelCount(TkText *textPtr, DLine *dlPtr);
static DLine *		LayoutDLine(const TkTextIndex *indexPtr, unsigned displayLineNo);
static int		UpdateOneLine(TkText *textPtr, TkTextLine *linePtr, TkTextIndex *indexPtr,
			    unsigned maxDispLines);
static int		MeasureUp(TkText *textPtr, const TkTextIndex *srcPtr, int distance,
			    TkTextIndex *dstPtr, int32_t *overlap);
static int		MeasureDown(TkText *textPtr, TkTextIndex *srcPtr, int distance,
			    int32_t *overlap, int saveDisplayLines);
static int		NextTabStop(unsigned tabWidth, int x, int tabOrigin);
static void		UpdateDisplayInfo(TkText *textPtr);
static void		YScrollByLines(TkText *textPtr, int offset);
static void		YScrollByPixels(TkText *textPtr, int offset);
static void		TextInvalidateRegion(TkText *textPtr, TkRegion region);
static void		TextInvalidateLineMetrics(TkText *textPtr, TkTextLine *linePtr,
			    unsigned lineCount, TkTextInvalidateAction action);
static int		CalculateDisplayLineHeight(TkText *textPtr, const TkTextIndex *indexPtr,
			    unsigned *byteCountPtr);
static TkTextDispChunk * DLineChunkOfX(TkText *textPtr, DLine *dlPtr, int x, TkTextIndex *indexPtr,
			    int *nearby);
static void		DLineIndexOfX(TkText *textPtr, TkTextDispChunk *chunkPtr, int x,
			    TkTextIndex *indexPtr);
static int		DLineXOfIndex(TkText *textPtr, DLine *dlPtr, unsigned byteIndex);
static ScrollMethod	TextGetScrollInfoObj(Tcl_Interp *interp, TkText *textPtr, int objc,
			    Tcl_Obj *const objv[], double *dblPtr, int *intPtr);
static void		InvokeAsyncUpdateLineMetrics(TkText *textPtr);
static void		InvokeAsyncUpdateYScrollbar(TkText *textPtr);
static void		AsyncUpdateYScrollbar(ClientData clientData);
static void		AsyncUpdateLineMetrics(ClientData clientData);
static void		UpdateLineMetrics(TkText *textPtr, unsigned doThisMuch);
static int		TestIfLinesUpToDate(const TkTextIndex *indexPtr);
static void		SaveDisplayLines(TkText *textPtr, DisplayInfo *info, int append);
static TkTextLine *	ComputeDisplayLineInfo(TkText *textPtr, const TkTextIndex *indexPtr,
			    DisplayInfo *info);
static void		ComputeMissingMetric(TkText *textPtr, DisplayInfo *info,
			    Threshold threshold, int offset);
static unsigned		GetPixelsTo(TkText *textPtr, const TkTextIndex *indexPtr,
			    int inclusiveLastLine, DisplayInfo *info);
static unsigned		FindDisplayLineOffset(TkText *textPtr, TkTextLine *linePtr, int32_t *distance);
static void		FindDisplayLineStartEnd(TkText *textPtr, TkTextIndex *indexPtr, int end,
			    int cacheType);
static void		CheckIfLineMetricIsUpToDate(TkText *textPtr);
static void		RunUpdateLineMetricsFinished(ClientData clientData);
static void		CheckLineMetricConsistency(const TkText *textPtr);
static int		ComputeBreakIndex(TkText *textPtr, const TkTextDispChunk *chunkPtr,
			    TkTextSegment *segPtr, int byteOffset, TkWrapMode wrapMode,
			    TkTextSpaceMode spaceMode);
static int		CharChunkMeasureChars(TkTextDispChunk *chunkPtr, const char *chars, int charsLen,
			    int start, int end, int startX, int maxX, TkTextSpaceMode spaceMode,
			    int flags, int *nextXPtr);
static void		CharDisplayProc(TkText *textPtr, TkTextDispChunk *chunkPtr, int x, int y,
			    int height, int baseline, Display *display, Drawable dst, int screenY);
static void		CharUndisplayProc(TkText *textPtr, TkTextDispChunk *chunkPtr);
static void		HyphenUndisplayProc(TkText *textPtr, TkTextDispChunk *chunkPtr);
static void		DisplayChars(TkText *textPtr, TkTextDispChunk *chunkPtr, int x, int y,
			    int baseline, Display *display, Drawable dst);
static int		CharMeasureProc(TkTextDispChunk *chunkPtr, int x);
static void		CharBboxProc(TkText *textPtr, TkTextDispChunk *chunkPtr, int index, int y,
			    int lineHeight, int baseline, int *xPtr, int *yPtr, int *widthPtr,
			    int *heightPtr);
static int		MeasureChars(Tk_Font tkfont, const char *source, int maxBytes, int rangeStart,
			    int rangeLength, int startX, int maxX, int flags, int *nextXPtr);
static CharInfo *	AllocCharInfo(TkText *textPtr);
static void		FreeCharInfo(TkText *textPtr, CharInfo *ciPtr);
#ifdef TK_LAYOUT_WITH_BASE_CHUNKS
static int		IsSameFGStyle(TextStyle *style1, TextStyle *style2);
#endif /* TK_LAYOUT_WITH_BASE_CHUNKS */

static const TkTextDispChunkProcs layoutCharProcs = {
    TEXT_DISP_CHAR,		/* type */
    CharDisplayProc,		/* displayProc */
    CharUndisplayProc,		/* undisplayProc */
    CharMeasureProc,		/* measureProc */
    CharBboxProc,		/* bboxProc */
};

#define CHAR_CHUNK_GET_SEGMENT(chunkPtr) (((const CharInfo *) chunkPtr->clientData)->segPtr)

static const TkTextDispChunkProcs layoutHyphenProcs = {
    TEXT_DISP_HYPHEN,		/* type */
    CharDisplayProc,		/* displayProc */
    HyphenUndisplayProc,	/* undisplayProc */
    CharMeasureProc,		/* measureProc */
    CharBboxProc,		/* bboxProc */
};


/*
 * Pointer to int, for some portable pointer hacks - it's guaranteed that
 * 'uintptr_'t and 'void *' are convertible in both directions (C99 7.18.1.4).
 */

typedef union {
    void *ptr;
    uintptr_t flag;
} __ptr_to_int;

static void * MarkPointer(void *ptr) { __ptr_to_int p; p.ptr = ptr; p.flag |= 1; return p.ptr; }

static const TkTextDispChunkProcs layoutElideProcs = {
    TEXT_DISP_ELIDED,	/* type */
    NULL,		/* displayProc */
    NULL,		/* undisplayProc */
    ElideMeasureProc,	/* measureProc */
    ElideBboxProc,	/* bboxProc */
};

#ifndef NDEBUG
/*
 * The following counters keep statistics about redisplay that can be checked
 * to see how clever this code is at reducing redisplays.
 */

typedef struct Statistic {
    unsigned numRedisplays;	/* Number of calls to DisplayText. */
    unsigned linesRedrawn;	/* Number of calls to DisplayDLine. */
    unsigned numLayouted;	/* Number of calls to LayoutDLine. */
    unsigned numCopies;		/* Number of calls to XCopyArea to copy part of the screen. */
    unsigned lineHeightsRecalculated;
				/* Number of line layouts purely for height calculation purposes. */
    unsigned breakInfo;		/* Number of line break computations. */
    unsigned numCached;		/* Number of computed cached lines. */
    unsigned numHits;		/* Number of found cached lines. */
    unsigned numReused;		/* Number of re-used display lines. */

    int perfFuncIsHooked;
} Statistic;

static Statistic stats;

static void
PerfStatistic()
{
    if (!tkBTreeDebug) {
	return;
    }

    fprintf(stderr, "PERFORMANCE -------------------\n");
    fprintf(stderr, "Calls to DisplayText:    %6u\n", stats.numRedisplays);
    fprintf(stderr, "Calls to DisplayDLine:   %6u\n", stats.linesRedrawn);
    fprintf(stderr, "Calls to LayoutDLine:    %6u\n", stats.numLayouted);
    fprintf(stderr, "Calls to XCopyArea:      %6u\n", stats.numCopies);
    fprintf(stderr, "Re-used display lines:   %6u\n", stats.numReused);
    fprintf(stderr, "Cached display lines:    %6u\n", stats.numCached);
    fprintf(stderr, "Found in cache:          %6u\n", stats.numHits);
    fprintf(stderr, "Line metric calculation: %6u\n", stats.lineHeightsRecalculated);
    fprintf(stderr, "Break info computation:  %6u\n", stats.breakInfo);
}
#endif /* NDEBUG */

#ifdef TK_CHECK_ALLOCS

/*
 * Some stuff for memory checks, and allocation statistic.
 */

static unsigned tkTextCountNewStyle = 0;
static unsigned tkTextCountDestroyStyle = 0;
static unsigned tkTextCountNewChunk = 0;
static unsigned tkTextCountDestroyChunk = 0;
static unsigned tkTextCountNewSection = 0;
static unsigned tkTextCountDestroySection = 0;
static unsigned tkTextCountNewCharInfo = 0;
static unsigned tkTextCountDestroyCharInfo = 0;
static unsigned tkTextCountNewBreakInfo = 0;
static unsigned tkTextCountDestroyBreakInfo = 0;
static unsigned tkTextCountNewDLine = 0;
static unsigned tkTextCountDestroyDLine = 0;
static unsigned tkTextCountNewDispInfo = 0;
unsigned tkTextCountDestroyDispInfo = 0; /* referenced in tkTextBTree.c */
#ifdef TK_LAYOUT_WITH_BASE_CHUNKS
unsigned tkTextCountNewBaseChars = 0;
unsigned tkTextCountDestroyBaseChars = 0;
#endif

extern unsigned tkRangeListCountNew;
extern unsigned tkRangeListCountDestroy;

static int hookStatFunc = 1;

static void
AllocStatistic()
{
    if (!tkBTreeDebug) {
	return;
    }

    fprintf(stderr, "--------------------------------\n");
    fprintf(stderr, "ALLOCATION:       new    destroy\n");
    fprintf(stderr, "--------------------------------\n");
    fprintf(stderr, "DLine:       %8u - %8u\n", tkTextCountNewDLine, tkTextCountDestroyDLine);
    fprintf(stderr, "Chunk:       %8u - %8u\n", tkTextCountNewChunk, tkTextCountDestroyChunk);
    fprintf(stderr, "Section:     %8u - %8u\n", tkTextCountNewSection, tkTextCountDestroySection);
    fprintf(stderr, "CharInfo:    %8u - %8u\n", tkTextCountNewCharInfo, tkTextCountDestroyCharInfo);
    fprintf(stderr, "DispInfo:    %8u - %8u\n", tkTextCountNewDispInfo, tkTextCountDestroyDispInfo);
    fprintf(stderr, "BreakInfo:   %8u - %8u\n", tkTextCountNewBreakInfo, tkTextCountDestroyBreakInfo);
#ifdef TK_LAYOUT_WITH_BASE_CHUNKS
    fprintf(stderr, "BaseChars:   %8u - %8u\n", tkTextCountNewBaseChars, tkTextCountDestroyBaseChars);
#endif
    fprintf(stderr, "Style:       %8u - %8u\n", tkTextCountNewStyle, tkTextCountDestroyStyle);
    fprintf(stderr, "RangeList:   %8u - %8u\n", tkRangeListCountNew, tkRangeListCountDestroy);

    if (tkTextCountNewDLine != tkTextCountDestroyDLine
	    || tkTextCountNewChunk != tkTextCountDestroyChunk
	    || tkTextCountNewSection != tkTextCountDestroySection
	    || tkTextCountNewCharInfo != tkTextCountDestroyCharInfo
	    || tkTextCountNewDispInfo != tkTextCountDestroyDispInfo
#ifdef TK_LAYOUT_WITH_BASE_CHUNKS
	    || tkTextCountNewBaseChars != tkTextCountDestroyBaseChars
#endif
	    || tkTextCountNewStyle != tkTextCountDestroyStyle
	    || tkRangeListCountNew != tkRangeListCountDestroy) {
	fprintf(stderr, "*** memory leak detected ***\n");
    }
}
#endif /* TK_CHECK_ALLOCS */

/*
 * Some helpers:
 */

static const char doNotBreakAtAll[8] = {
    LINEBREAK_NOBREAK, LINEBREAK_NOBREAK, LINEBREAK_NOBREAK, LINEBREAK_NOBREAK,
    LINEBREAK_NOBREAK, LINEBREAK_NOBREAK, LINEBREAK_NOBREAK, LINEBREAK_NOBREAK };

/* XRectangle is rectricted to 16 bit, so we need a private rectangle struct. */
typedef struct DRect {
    int x, y;
    int width, height;
} DRect;

static int RectIsEmpty(const XRectangle *rect) { return rect->width == 0 || rect->height == 0; }

static int
RectIntersects(
    const XRectangle *rect1,
    const DRect *rect2)
{
    return (int) rect1->x < rect2->x + rect2->width
	&& rect2->x < (int) rect1->x + (int) rect1->width
	&& (int) rect1->y < rect2->y + rect2->height
	&& rect2->y < (int) rect1->y + (int) rect1->height;
}

static int
RectContainsRect(
    const DRect *rect1,		/* this rectangle */
    const XRectangle *rect2)	/* contains this one? */
{
    return rect1->x <= (int) rect2->x
    	&& (int) rect2->x + (int) rect2->width <= rect1->x + rect1->width
	&& rect1->y <= (int) rect2->y
	&& (int) rect2->y + (int) rect2->height <= rect1->y + rect1->height;
}

static int RegionIsEmpty(const DRegion *region) { return region->y1 >= region->y2; }

static void
RegionUnion(
    DRegion* region,
    int y1,
    int y2)
{
    if (RegionIsEmpty(region))
    {
	region->y1 = y1;
	region->y2 = y2;
    }
    else
    {
	region->y1 = MIN(region->y1, y1);
	region->y2 = MAX(region->y2, y2);
    }
}

static int
RegionIntersects(
    const DRegion* region,
    int y1,
    int y2)
{
    return y1 < region->y2 && region->y1 < y2;
}

static void ClearRegion(DRegion* region) { region->y1 = region->y2 = 0; }

static int IsPowerOf2(unsigned n) { return !(n & (n - 1)); }

static int IsBlank(int ch) { return ch == ' ' || ch == '\t'; }
static int IsDecimalPoint(int ch) { return ch == '.' || ch == ','; }

static unsigned
NextPowerOf2(uint32_t n)
{
    --n;
    n |= n >> 1;
    n |= n >> 2;
    n |= n >> 4;
    n |= n >> 8;
    n |= n >> 16;
    return ++n;
}

static int
IsExpandableSpace(
    const char *s)
{
    /* Normal space or non-break space? */
    return UCHAR(s[0]) == 0x20 || (UCHAR(s[0]) == 0xc2 && UCHAR(s[1]) == 0x0a);
}

static void
LogTextHeightCalc(
    TkText *textPtr,
    const TkTextIndex *indexPtr)
{
    char string[TK_POS_CHARS];

    assert(tkTextDebug);

    /*
     * Debugging is enabled, so keep a log of all the lines whose
     * height was recalculated. The test suite uses this information.
     */

    TkrTextPrintIndex(textPtr, indexPtr, string);
    LOG("tk_textHeightCalc", string);
}

static void
LogTextRelayout(
    TkText *textPtr,
    const TkTextIndex *indexPtr)
{
    char string[TK_POS_CHARS];

    assert(tkTextDebug);

    /*
     * Debugging is enabled, so keep a log of all the lines that
     * were re-layed out. The test suite uses this information.
     */

    TkrTextPrintIndex(textPtr, indexPtr, string);
    LOG("tk_textRelayout", string);
}

static void
LogTextInvalidateLine(
    TkText *textPtr,
    unsigned count)
{
    char buffer[4*TCL_INTEGER_SPACE + 3];
    const TkRangeList *ranges = textPtr->dInfoPtr->lineMetricUpdateRanges;
    unsigned totalCount = TkRangeListCount(ranges) - count;
    unsigned totalLines = TkrBTreeNumLines(textPtr->sharedTextPtr->tree, textPtr);
    int lineNum = TkRangeListIsEmpty(ranges) ? -1 : TkRangeListLow(ranges);

    assert(tkTextDebug);

    snprintf(buffer, sizeof(buffer), "%d %u - %u %u", lineNum, totalLines, count, totalCount);
    LOG("tk_textInvalidateLine", buffer);
}

static void
DisplayTextWhenIdle(
    TkText *textPtr)
{
    if (textPtr->sharedTextPtr->allowUpdateLineMetrics && !(textPtr->dInfoPtr->flags & REDRAW_PENDING)) {
	textPtr->dInfoPtr->flags |= REDRAW_PENDING;
	Tcl_DoWhenIdle(DisplayText, textPtr);
    }
}

static int
GetLeftLineMargin(
    const DLine *dlPtr,
    const StyleValues *sValuePtr)
{
    assert(dlPtr);
    assert(sValuePtr);
    return (dlPtr->flags & PARAGRAPH_START) ? sValuePtr->lMargin1 : sValuePtr->lMargin2;
}

#if SPEEDUP_MONOSPACED_LINE_HEIGHTS

static int
TestMonospacedLineHeights(
    const TkText *textPtr)
{
    return textPtr->wrapMode == TEXT_WRAPMODE_NONE
	    && textPtr->dInfoPtr->countImages == 0
	    && textPtr->dInfoPtr->countWindows == 0
	    && TkTextTagSetDisjunctiveBits(TkBTreeRootTagInfo(textPtr->sharedTextPtr->tree),
		textPtr->sharedTextPtr->affectLineHeightTags);
    return 0;
}

#endif /* SPEEDUP_MONOSPACED_LINE_HEIGHTS */

static int
UseMonospacedLineHeights(
    const TkText *textPtr)
{
#if SPEEDUP_MONOSPACED_LINE_HEIGHTS
    return TestMonospacedLineHeights(textPtr)
	    && TkRangeListIsEmpty(textPtr->dInfoPtr->lineMetricUpdateRanges);
#else
    (void)textPtr;
    return 0;
#endif
}

/*
 * Some helpers for hyphenation support (Latin-1 only):
 */

static const unsigned char isVowel[256] = {
#define _ 0
/*  00 01 02 03 04 05 06 07 08 09 0a 0b 0c 0d 0e 0f */
    _, _, _, _, _, _, _, _, _, _, _, _, _, _, _, _, /* 00 - 0f */
    _, _, _, _, _, _, _, _, _, _, _, _, _, _, _, _, /* 10 - 1f */
    _, _, _, _, _, _, _, _, _, _, _, _, _, _, _, _, /* 20 - 2f */
    _, _, _, _, _, _, _, _, _, _, _, _, _, _, _, _, /* 30 - 3f */
    _, 1, _, _, _, 1, _, _, _, 1, _, _, _, _, _, 1, /* 40 - 4f */
    _, _, _, _, _, 1, _, _, _, _, _, _, _, _, _, _, /* 50 - 5f */
    _, 1, _, _, _, 1, _, _, _, 1, _, _, _, _, _, 1, /* 60 - 6f */
    _, _, _, _, _, 1, _, _, _, _, _, _, _, _, _, _, /* 70 - 7f */
    _, _, _, _, _, _, _, _, _, _, _, _, _, _, _, _, /* 80 - 8f */
    _, _, _, _, _, _, _, _, _, _, _, _, _, _, _, _, /* 90 - 9f */
    _, _, _, _, _, _, _, _, _, _, _, _, _, _, _, _, /* a0 - af */
    _, _, _, _, _, _, _, _, _, _, _, _, _, _, _, _, /* b0 - bf */
    _, _, _, _, _, _, _, _, _, _, _, _, _, _, _, _, /* c0 - cf */
    _, _, _, _, _, _, _, _, _, _, _, _, _, _, _, _, /* d0 - df */
    _, _, _, _, _, _, _, _, _, _, _, _, _, _, _, _, /* e0 - ef */
    _, _, _, _, _, _, _, _, _, _, _, _, _, _, _, _, /* f0 - ff */
/*  00 01 02 03 04 05 06 07 08 09 0a 0b 0c 0d 0e 0f */
#undef _
};

static const unsigned char isConsonant[256] = {
#define _ 0
/*  00 01 02 03 04 05 06 07 08 09 0a 0b 0c 0d 0e 0f */
    _, _, _, _, _, _, _, _, _, _, _, _, _, _, _, _, /* 00 - 0f */
    _, _, _, _, _, _, _, _, _, _, _, _, _, _, _, _, /* 10 - 1f */
    _, _, _, _, _, _, _, _, _, _, _, _, _, _, _, _, /* 20 - 2f */
    _, _, _, _, _, _, _, _, _, _, _, _, _, _, _, _, /* 30 - 3f */
    _, 0, 1, 1, 1, 0, 1, 1, 1, 0, 1, 1, 1, 1, 1, 0, /* 40 - 4f */
    1, 1, 1, 1, 1, 0, 1, 1, 1, 1, 1, _, _, _, _, _, /* 50 - 5f */
    _, 0, 1, 1, 1, 0, 1, 1, 1, 0, 1, 1, 1, 1, 1, 0, /* 60 - 6f */
    1, 1, 1, 1, 1, 0, 1, 1, 1, 1, 1, _, _, _, _, _, /* 70 - 7f */
    _, _, _, _, _, _, _, _, _, _, _, _, _, _, _, _, /* 80 - 8f */
    _, _, _, _, _, _, _, _, _, _, _, _, _, _, _, _, /* 90 - 9f */
    _, _, _, _, _, _, _, _, _, _, _, _, _, _, _, _, /* a0 - af */
    _, _, _, _, _, _, _, _, _, _, _, _, _, _, _, _, /* b0 - bf */
    _, _, _, _, _, _, _, _, _, _, _, _, _, _, _, _, /* c0 - cf */
    _, _, _, _, _, _, _, _, _, _, _, _, _, _, _, _, /* d0 - df */
    _, _, _, _, _, _, _, _, _, _, _, _, _, _, _, _, /* e0 - ef */
    _, _, _, _, _, _, _, _, _, _, _, _, _, _, _, _, /* f0 - ff */
/*  00 01 02 03 04 05 06 07 08 09 0a 0b 0c 0d 0e 0f */
#undef _
};

static const unsigned char isUmlaut[256] = {
#define _ 0
/*  00 01 02 03 04 05 06 07 08 09 0a 0b 0c 0d 0e 0f */
    _, _, _, _, _, _, _, _, _, _, _, _, _, _, _, _, /* 00 - 0f */
    _, _, _, _, _, _, _, _, _, _, _, _, _, _, _, _, /* 10 - 1f */
    _, _, _, _, _, _, _, _, _, _, _, _, _, _, _, _, /* 20 - 2f */
    _, _, _, _, _, _, _, _, _, _, _, _, _, _, _, _, /* 30 - 3f */
    _, _, _, _, _, _, _, _, _, _, _, _, _, _, _, _, /* 40 - 4f */
    _, _, _, _, _, _, _, _, _, _, _, _, _, _, _, _, /* 50 - 5f */
    _, _, _, _, _, _, _, _, _, _, _, _, _, _, _, _, /* 60 - 6f */
    _, _, _, _, _, _, _, _, _, _, _, _, _, _, _, _, /* 70 - 7f */
    _, _, _, _, 1, _, _, _, _, _, _, 1, _, _, _, _, /* 80 - 8f */
    _, _, _, _, _, _, 1, _, _, _, _, _, 1, _, _, _, /* 90 - 9f */
    _, _, _, _, 1, _, _, _, _, _, _, 1, _, _, _, _, /* a0 - af */
    _, _, _, _, _, _, 1, _, _, _, _, _, 1, _, _, _, /* b0 - bf */
    _, _, _, _, _, _, _, _, _, _, _, _, _, _, _, _, /* c0 - cf */
    _, _, _, _, _, _, _, _, _, _, _, _, _, _, _, _, /* d0 - df */
    _, _, _, _, _, _, _, _, _, _, _, _, _, _, _, _, /* e0 - ef */
    _, _, _, _, _, _, _, _, _, _, _, _, _, _, _, _, /* f0 - ff */
/*  00 01 02 03 04 05 06 07 08 09 0a 0b 0c 0d 0e 0f */
#undef _
};

static const unsigned char umlautToVowel[256] = {
#define ___ 0
/*   00   01   02   03   04   05   06   07   08   09   0a   0b   0c   0d   0e   0f */
    ___, ___, ___, ___, ___, ___, ___, ___, ___, ___, ___, ___, ___, ___, ___, ___, /* 00 - 0f */
    ___, ___, ___, ___, ___, ___, ___, ___, ___, ___, ___, ___, ___, ___, ___, ___, /* 10 - 1f */
    ___, ___, ___, ___, ___, ___, ___, ___, ___, ___, ___, ___, ___, ___, ___, ___, /* 20 - 2f */
    ___, ___, ___, ___, ___, ___, ___, ___, ___, ___, ___, ___, ___, ___, ___, ___, /* 30 - 3f */
    ___, ___, ___, ___, ___, ___, ___, ___, ___, ___, ___, ___, ___, ___, ___, ___, /* 40 - 4f */
    ___, ___, ___, ___, ___, ___, ___, ___, ___, ___, ___, ___, ___, ___, ___, ___, /* 50 - 5f */
    ___, ___, ___, ___, ___, ___, ___, ___, ___, ___, ___, ___, ___, ___, ___, ___, /* 60 - 6f */
    ___, ___, ___, ___, ___, ___, ___, ___, ___, ___, ___, ___, ___, ___, ___, ___, /* 70 - 7f */
    ___, ___, ___, ___, ___, ___, ___, ___, ___, ___, ___, ___, ___, ___, ___, ___, /* 80 - 8f */
    ___, ___, ___, ___, ___, ___, ___, ___, ___, ___, ___, ___, ___, ___, ___, ___, /* 90 - 9f */
    ___, ___, ___, ___, ___, ___, ___, ___, ___, ___, ___, ___, ___, ___, ___, ___, /* a0 - af */
    ___, ___, ___, ___, ___, ___, ___, ___, ___, ___, ___, ___, ___, ___, ___, ___, /* b0 - bf */
    ___, ___, ___, ___, 'A', ___, ___, ___, ___, ___, ___, 'E', ___, ___, ___, ___, /* c0 - cf */
    ___, ___, ___, ___, ___, ___, 'O', ___, ___, ___, ___, ___, 'U', ___, ___, ___, /* d0 - df */
    ___, ___, ___, ___, 'a', ___, ___, ___, ___, ___, ___, 'e', ___, ___, ___, ___, /* e0 - ef */
    ___, ___, ___, ___, ___, ___, 'o', ___, ___, ___, ___, ___, 'u', ___, ___, ___, /* f0 - ff */
/*   00   01   02   03   04   05   06   07   08   09   0a   0b   0c   0d   0e   0f */
#undef ___
};

static int IsVowel(unsigned char c)     { return isVowel[c]; }
static int IsUmlaut(unsigned char c)    { return umlautToVowel[c] != 0; }
static int IsConsonant(unsigned char c) { return isConsonant[c]; }

static unsigned char UmlautToVowel(unsigned char c) { return umlautToVowel[c]; }
static unsigned char ConvertC3Next(unsigned char c) { return 0xc0 | (c - 0x80); }

static int
IsUmlautOrVowel(const char *s)
{
    return UCHAR(s[0]) == 0xc3 ? isUmlaut[UCHAR(s[1])] : UCHAR(s[0]) < 0x80 && isVowel[UCHAR(s[0])];
}

static void
SetupHyphenChars(
    TkTextSegment *segPtr,
    unsigned offset)
{
    assert(offset <= 2); /* don't exceed 5 characters */

    /*
     * NOTE: U+2010 (HYPHEN) always has a visible rendition, but U+00AD
     * (SOFT HYPHEN) is an invisible format character (per definition).
     * And don't use '-' (U+002D = HYPHEN-MINUS), because the meaning of
     * this character is contextual. So we have to use U+2010.
     */

    assert(segPtr->typePtr->group == SEG_GROUP_HYPHEN);
    assert(sizeof(doNotBreakAtAll) >= 6); /* we need this break array for hyphens */

    memcpy(segPtr->body.chars + offset, HYPHEN_STRING, HYPHEN_LENGTH + 1);
    segPtr->body.hyphen.textSize = HYPHEN_LENGTH + offset;
}

static int
IsDoubleDigraph(
    char c1,
    char c2)
{
    switch (c1) {
	case 'c': /* fallthru */	/* c-cs -> cs-cs */
	case 'z': return c2 == 's';	/* z-zs -> zs-zs */
	case 'g': /* fallthru */	/* g-gy -> gy-gy */
	case 'l': /* fallthru */	/* l-ly -> ly-ly */
	case 'n': /* fallthru */	/* n-ny -> ny-ny */
	case 't': return c2 == 'y';	/* t-ty -> ty-ty */
	case 's': return c2 == 'z';	/* s-sz -> sz-sz */
    }
    return 0;
}

static int
IsHyphenChunk(
    const TkTextDispChunk *chunkPtr)
{
    assert(chunkPtr);
    return chunkPtr->layoutProcs && chunkPtr->layoutProcs->type == TEXT_DISP_HYPHEN;
}

static int
IsCharChunk(
    const TkTextDispChunk *chunkPtr)
{
    assert(chunkPtr);
    return chunkPtr->layoutProcs && chunkPtr->layoutProcs->type == TEXT_DISP_CHAR;
}

static char
GetLastCharInChunk(
    const TkTextDispChunk *chunkPtr)
{
    const CharInfo *ciPtr;

    if (!chunkPtr) {
	return '\0';
    }

    assert(chunkPtr->layoutProcs);
    assert(chunkPtr->clientData);

    if (!IsCharChunk(chunkPtr)) {
	return '\0';
    }

    ciPtr = (const CharInfo *)chunkPtr->clientData;
    assert(ciPtr->numBytes > 0);
    return ciPtr->u.chars[ciPtr->baseOffset + ciPtr->numBytes - 1];
}

static char
GetSecondLastCharInChunk(
    const TkTextDispChunk *chunkPtr)
{
    const CharInfo *ciPtr;

    if (!chunkPtr || !IsCharChunk(chunkPtr)) {
	return '\0';
    }

    ciPtr = (const CharInfo *)chunkPtr->clientData;
    assert(chunkPtr->clientData);
    assert(ciPtr->numBytes > 0);

    if (ciPtr->numBytes > 1) {
	return ciPtr->u.chars[ciPtr->baseOffset + ciPtr->numBytes - 2];
    }
    if ((chunkPtr = chunkPtr->prevCharChunkPtr) && IsCharChunk(chunkPtr)) {
	ciPtr = (const CharInfo *)chunkPtr->clientData;
	assert(ciPtr->numBytes > 0);
	return ciPtr->u.chars[ciPtr->baseOffset + ciPtr->numBytes - 1];
    }

    return '\0';
}

static int
FilterHyphenRules(
    int hyphenRules,
    const char *lang)
{
    if (lang && hyphenRules) {
	enum {
	    CA_RULES = (1 << TK_TEXT_HYPHEN_GEMINATION),
	    DE_RULES = (1 << TK_TEXT_HYPHEN_CK)|(1 << TK_TEXT_HYPHEN_TRIPLE_CONSONANT),
	    HU_RULES = (1 << TK_TEXT_HYPHEN_DOUBLE_DIGRAPH),
	    NL_RULES = (1 << TK_TEXT_HYPHEN_DOUBLE_VOWEL)|(1 << TK_TEXT_HYPHEN_TREMA),
	    NO_RULES = (1 << TK_TEXT_HYPHEN_TRIPLE_CONSONANT),
	    PL_RULES = (1 << TK_TEXT_HYPHEN_REPEAT),
	    SV_RULES = (1 << TK_TEXT_HYPHEN_TRIPLE_CONSONANT)
	};

	switch (lang[0]) {
	case 'c': if (lang[1] == 'a') { hyphenRules &= CA_RULES; }; break;
	case 'd': if (lang[1] == 'e') { hyphenRules &= DE_RULES; }; break;
	case 'h': if (lang[1] == 'u') { hyphenRules &= HU_RULES; }; break;
	case 'p': if (lang[1] == 'l') { hyphenRules &= PL_RULES; }; break;
	case 's': if (lang[1] == 'v') { hyphenRules &= SV_RULES; }; break;
	case 'n':
	    switch (lang[1]) {
	    case 'b': /* fallthru */
	    case 'n': /* fallthru */
	    case 'o': hyphenRules &= NO_RULES; break;
	    case 'l': hyphenRules &= NL_RULES; break;
	    }
	    break;
	}
    }

    return hyphenRules;
}

/*
 *--------------------------------------------------------------
 *
 * TkTextPendingSync --
 *
 *	This function checks if any line heights are not up-to-date.
 *
 * Results:
 *	Returns boolean 'true' if it is the case, or 'false' if all line
 *      heights are up-to-date.
 *
 * Side effects:
 *	None.
 *
 *--------------------------------------------------------------
 */

int
TkTextPendingSync(
    const TkText *textPtr)	/* Information about text widget. */
{
    /*
     * NOTE: We cannot use
     *
     *    !TkRangeListIsEmpty(textPtr->dInfoPtr->lineMetricUpdateRanges)
     *
     * because this statement does not guarantee that TkTextRunAfterSyncCmd has
     * been triggered, and we need the state after triggering.
     */

    return !!(textPtr->dInfoPtr->flags & (ASYNC_UPDATE|ASYNC_PENDING));
}

/*
 *--------------------------------------------------------------
 *
 * TestIfLinesUpToDate --
 *
 *	This function checks whether the lines up to given index
 *	position (inclusive) is up-to-date.
 *
 * Results:
 *	Returns boolean 'true' if it is the case, or 'false' if these
 *      line heights aren't up-to-date.
 *
 * Side effects:
 *	None.
 *
 *--------------------------------------------------------------
 */

static int
TestIfLinesUpToDate(
    const TkTextIndex *indexPtr)	/* last line of range (inclusive) */
{
    const TkRangeList *ranges;

    assert(indexPtr->textPtr);

    ranges = indexPtr->textPtr->dInfoPtr->lineMetricUpdateRanges;

    if (TkRangeListIsEmpty(ranges)) {
	return 1;
    }

    return (int) TkTextIndexGetLineNumber(indexPtr, indexPtr->textPtr) < TkRangeListLow(ranges);
}

/*
 *----------------------------------------------------------------------
 *
 * InvokeAsyncUpdateYScrollbar --
 *
 *	This function invokes the update of the vertical scrollbar.
 *
 * Results:
 *	None.
 *
 * Side effects:
 *	None.
 *
 *----------------------------------------------------------------------
 */

static void
InvokeAsyncUpdateYScrollbar(
    TkText *textPtr)
{
    TextDInfo *dInfoPtr = textPtr->dInfoPtr;

    assert(!dInfoPtr->scrollbarTimer);
    textPtr->refCount += 1;

    if (textPtr->syncTime == 0) {
	AsyncUpdateYScrollbar(textPtr);
    } else {
	dInfoPtr->scrollbarTimer = Tcl_CreateTimerHandler(textPtr->syncTime,
		AsyncUpdateYScrollbar, textPtr);
    }
}

/*
 *----------------------------------------------------------------------
 *
 * InvokeAsyncUpdateLineMetrics --
 *
 *	This function invokes the update of the line metric calculation.
 *
 * Results:
 *	None.
 *
 * Side effects:
 *	None.
 *
 *----------------------------------------------------------------------
 */

static void
InvokeAsyncUpdateLineMetrics(
    TkText *textPtr)
{
    assert(textPtr->sharedTextPtr->allowUpdateLineMetrics);

    if (textPtr->syncTime > 0) {
	TextDInfo *dInfoPtr = textPtr->dInfoPtr;

	if (!dInfoPtr->lineUpdateTimer) {
	    textPtr->refCount += 1;
	    dInfoPtr->lineUpdateTimer = Tcl_CreateTimerHandler(1, AsyncUpdateLineMetrics, textPtr);
	}
    }
}

/*
 *----------------------------------------------------------------------
 *
 * TkTextCreateDInfo --
 *
 *	This function is called when a new text widget is created. Its job is
 *	to set up display-related information for the widget.
 *
 * Results:
 *	None.
 *
 * Side effects:
 *	A TextDInfo data structure is allocated and initialized and attached
 *	to textPtr.
 *
 *----------------------------------------------------------------------
 */

static void
SetupEolSegment(
    TkText *textPtr,
    TextDInfo *dInfoPtr)
{
    char eolChar[10];
    Tcl_UniChar uc;
    const char *p = textPtr->eolCharPtr ? Tcl_GetString(textPtr->eolCharPtr) : NULL;
    int len;

    if (!p || !*p) {
	p = "\xc2\xb6"; /* U+00B6 = PILCROW SIGN */
    }
    len = Tcl_UtfToUniChar(p, &uc);
    strcpy(eolChar, p);
    strcpy(eolChar + len, "\n");
    if (dInfoPtr->endOfLineSegPtr) {
	TkBTreeFreeSegment(dInfoPtr->endOfLineSegPtr);
    }
    dInfoPtr->endOfLineSegPtr = TkBTreeMakeCharSegment(
	    eolChar, len + 1, textPtr->sharedTextPtr->emptyTagInfoPtr);
}

static void
SetupEotSegment(
    TkText *textPtr,
    TextDInfo *dInfoPtr)
{
    char eotChar[10];
    Tcl_UniChar uc;
    const char *p = textPtr->eotCharPtr ? Tcl_GetString(textPtr->eotCharPtr) : NULL;
    int len;

    if (!p || !*p) {
	if (textPtr->eolCharPtr) {
	    p = Tcl_GetString(textPtr->eolCharPtr);
	}
	if (!p || !*p) {
	    p = "\xc2\xb6"; /* U+00B6 = PILCROW SIGN */
	}
    }
    len = Tcl_UtfToUniChar(p, &uc);
    strcpy(eotChar, p);
    strcpy(eotChar + len, "\n");
    if (dInfoPtr->endOfTextSegPtr) {
	TkBTreeFreeSegment(dInfoPtr->endOfTextSegPtr);
    }
    dInfoPtr->endOfTextSegPtr = TkBTreeMakeCharSegment(
	    eotChar, len + 1, textPtr->sharedTextPtr->emptyTagInfoPtr);
}

void
TkTextCreateDInfo(
    TkText *textPtr)	/* Overall information for text widget. */
{
    TkSharedText *sharedTextPtr = textPtr->sharedTextPtr;
    TkTextBTree tree = sharedTextPtr->tree;
    TextDInfo *dInfoPtr;
    XGCValues gcValues;
    int isMonospaced;

    dInfoPtr = (TextDInfo *)calloc(1, sizeof(TextDInfo));
    Tcl_InitHashTable(&dInfoPtr->styleTable, sizeof(StyleValues)/sizeof(int));
    gcValues.graphics_exposures = True;
    dInfoPtr->copyGC = NULL;
    dInfoPtr->scrollGC = Tk_GetGC(textPtr->tkwin, GCGraphicsExposures, &gcValues);
    dInfoPtr->insertFgGC = NULL;
    dInfoPtr->xScrollFirst = -1;
    dInfoPtr->xScrollLast = -1;
    dInfoPtr->yScrollFirst = -1;
    dInfoPtr->yScrollLast = -1;
    dInfoPtr->topLineNo = -1;
    dInfoPtr->topByteIndex = -1;
    dInfoPtr->flags = DINFO_OUT_OF_DATE;
    dInfoPtr->lineMetricUpdateRanges = TkRangeListCreate(64);
    dInfoPtr->firstLineNo = TkBTreeLinesTo(tree, NULL, TkBTreeGetStartLine(textPtr), NULL);
    dInfoPtr->lastLineNo = TkBTreeLinesTo(tree, NULL, TkBTreeGetLastLine(textPtr), NULL);
    dInfoPtr->lineMetricUpdateEpoch = 1;
    dInfoPtr->strBufferSize = 512;
    dInfoPtr->strBuffer = (char *)malloc(dInfoPtr->strBufferSize);
    ClearRegion(&dInfoPtr->invalidRegion);
    TkTextIndexClear(&dInfoPtr->metricIndex, textPtr);
    TkTextIndexClear(&dInfoPtr->currChunkIndex, textPtr);
    SetupEolSegment(textPtr, dInfoPtr);
    SetupEotSegment(textPtr, dInfoPtr);

    if (textPtr->state == TK_TEXT_STATE_NORMAL
	    && textPtr->blockCursorType
	    && textPtr->showInsertFgColor) {
	XGCValues gcValues1;
	gcValues.foreground = textPtr->insertFgColor->pixel;
	dInfoPtr->insertFgGC = Tk_GetGC(textPtr->tkwin, GCForeground, &gcValues1);
    }

    /*
     * Note: Setup of defaultStyle must be postponed.
     */

    textPtr->dInfoPtr = dInfoPtr;
    isMonospaced = UseMonospacedLineHeights(textPtr);

    if (isMonospaced) {
	TkBTreeUpdatePixelHeights(textPtr, TkBTreeGetStartLine(textPtr), 1,
		dInfoPtr->lineMetricUpdateEpoch);
    } else {
	dInfoPtr->lineMetricUpdateRanges = TkRangeListAdd(dInfoPtr->lineMetricUpdateRanges, 0, 0);
    }

    if (!sharedTextPtr->breakInfoTableIsInitialized) {
	Tcl_InitHashTable(&sharedTextPtr->breakInfoTable, TCL_ONE_WORD_KEYS);
	sharedTextPtr->breakInfoTableIsInitialized = 1;
    }

    if (sharedTextPtr->allowUpdateLineMetrics) {
	if (!isMonospaced) {
	    InvokeAsyncUpdateLineMetrics(textPtr);
	}
	InvokeAsyncUpdateYScrollbar(textPtr);
    }

#ifdef TK_CHECK_ALLOCS
    if (hookStatFunc) {
	atexit(AllocStatistic);
	hookStatFunc = 0;
    }
#endif
#ifndef NDEBUG
    if (!stats.perfFuncIsHooked) {
#ifndef _MSC_VER	/* MSVC erroneously triggers warning warning C4113 */
	atexit(PerfStatistic);
#endif
	stats.perfFuncIsHooked = 1;
    }
#endif
}
/*
 *----------------------------------------------------------------------
 *
 * TkTextDeleteBreakInfoTableEntries --
 *
 *	Delete all cached break information. Normally this table will
 *	be empty when this function is called, but under some specific
 *	conditions the given table will not be empty - this will only
 *	happen if a tag redraw action has been interrupted, and this
 *	will be seldom the case.
 *
 * Results:
 *	None.
 *
 * Side effects:
 *	Some resources might be freed.
 *
 *----------------------------------------------------------------------
 */

void
TkTextDeleteBreakInfoTableEntries(
    Tcl_HashTable *breakInfoTable)
{
    Tcl_HashSearch search;
    Tcl_HashEntry *hPtr;

    assert(breakInfoTable);

    for (hPtr = Tcl_FirstHashEntry(breakInfoTable, &search); hPtr; hPtr = Tcl_NextHashEntry(&search)) {
	TkTextBreakInfo *breakInfo = (TkTextBreakInfo *)Tcl_GetHashValue(hPtr);

	assert(breakInfo->brks);
	DEBUG(memset(breakInfo->brks, 0xff, breakInfo->brksSize));
	free(breakInfo->brks);
	free(breakInfo);
	DEBUG_ALLOC(tkTextCountDestroyBreakInfo++);
    }
}

/*
 *----------------------------------------------------------------------
 *
 * TkTextFreeDInfo --
 *
 *	This function is called to free up all of the private display
 *	information kept by this file for a text widget.
 *
 * Results:
 *	None.
 *
 * Side effects:
 *	Lots of resources get freed.
 *
 *----------------------------------------------------------------------
 */

void
TkTextFreeDInfo(
    TkText *textPtr)		/* Overall information for text widget. */
{
    TextDInfo *dInfoPtr = textPtr->dInfoPtr;
    TkTextDispChunk *chunkPtr;
    TkTextDispChunkSection *sectionPtr;
    DLine *dlPtr;
    CharInfo *ciPtr;

    /*
     * Cancel pending events.
     */

    if (dInfoPtr->pendingUpdateLineMetricsFinished) {
	Tcl_CancelIdleCall(RunUpdateLineMetricsFinished, textPtr);
    }
    if (dInfoPtr->flags & REDRAW_PENDING) {
	Tcl_CancelIdleCall(DisplayText, textPtr);
    }

    /*
     * Be careful to free up styleTable *after* freeing up all the DLines, so
     * that the hash table is still intact to free up the style-related
     * information from the lines. Once the lines are all free then styleTable
     * will be empty.
     */

    FreeDLines(textPtr, dInfoPtr->dLinePtr, NULL, DLINE_UNLINK);
    FreeDLines(textPtr, dInfoPtr->savedDLinePtr, NULL, DLINE_FREE_TEMP);
    FreeDLines(textPtr, NULL, NULL, DLINE_CACHE);  /* release cached lines */
    FreeDLines(textPtr, NULL, NULL, DLINE_METRIC); /* release cached lines */

    if (dInfoPtr->copyGC != NULL) {
	Tk_FreeGC(textPtr->display, dInfoPtr->copyGC);
    }
    Tk_FreeGC(textPtr->display, dInfoPtr->scrollGC);
    if (dInfoPtr->insertFgGC != NULL) {
	Tk_FreeGC(textPtr->display, dInfoPtr->insertFgGC);
    }
    if (dInfoPtr->lineUpdateTimer) {
	Tcl_DeleteTimerHandler(dInfoPtr->lineUpdateTimer);
	textPtr->refCount -= 1;
	dInfoPtr->lineUpdateTimer = NULL;
    }
    if (dInfoPtr->scrollbarTimer) {
	Tcl_DeleteTimerHandler(dInfoPtr->scrollbarTimer);
	textPtr->refCount -= 1;
	dInfoPtr->scrollbarTimer = NULL;
    }
    if (dInfoPtr->repickTimer) {
	Tcl_DeleteTimerHandler(dInfoPtr->repickTimer);
	textPtr->refCount -= 1;
	dInfoPtr->repickTimer = NULL;
    }
    ciPtr = dInfoPtr->charInfoPoolPtr;
    while (ciPtr) {
	CharInfo *nextPtr = ciPtr->u.next;
	free(ciPtr);
	DEBUG_ALLOC(tkTextCountDestroyCharInfo++);
	ciPtr = nextPtr;
    }
    sectionPtr = dInfoPtr->sectionPoolPtr;
    while (sectionPtr) {
	TkTextDispChunkSection *nextPtr = sectionPtr->nextPtr;
	free(sectionPtr);
	DEBUG_ALLOC(tkTextCountDestroySection++);
	sectionPtr = nextPtr;
    }
    chunkPtr = dInfoPtr->chunkPoolPtr;
    while (chunkPtr) {
	TkTextDispChunk *nextPtr = chunkPtr->nextPtr;
	free(chunkPtr);
	DEBUG_ALLOC(tkTextCountDestroyChunk++);
	chunkPtr = nextPtr;
    }
    dlPtr = dInfoPtr->dLinePoolPtr;
    while (dlPtr) {
	DLine *nextPtr = dlPtr->nextPtr;
	free(dlPtr);
	DEBUG_ALLOC(tkTextCountDestroyDLine++);
	dlPtr = nextPtr;
    }
    if (dInfoPtr->defaultStyle) {
#if 0
	/*
	 * TODO: The following assertion sometimes fails. Luckily it doesn't matter,
	 * because it will be freed anyway, but why can it fail (and only sometimes)?
	 */
	 DEBUG_ALLOC(assert(dInfoPtr->defaultStyle->refCount == 1));
#endif
	FreeStyle(textPtr, dInfoPtr->defaultStyle);
    }
    Tcl_DeleteHashTable(&dInfoPtr->styleTable);
    TkRangeListDestroy(&dInfoPtr->lineMetricUpdateRanges);
    TkBTreeFreeSegment(dInfoPtr->endOfLineSegPtr);
    TkBTreeFreeSegment(dInfoPtr->endOfTextSegPtr);
    free(dInfoPtr->strBuffer);
    free(dInfoPtr);
}

/*
 *----------------------------------------------------------------------
 *
 * TkTextResetDInfo --
 *
 *	This function will be called when the whole text has been deleted.
 *
 * Results:
 *	None.
 *
 * Side effects:
 *	Line metrics will be updated.
 *
 *----------------------------------------------------------------------
 */

void
TkTextResetDInfo(
    TkText *textPtr)	/* Overall information for text widget. */
{
    TextDInfo *dInfoPtr;
    TkSharedText *sharedTextPtr;
    TkTextIndex index1, index2;
    unsigned lineNo1, lineNo2;

    if (UseMonospacedLineHeights(textPtr)) {
	return; /* already synchronized */
    }

    dInfoPtr = textPtr->dInfoPtr;
    sharedTextPtr = textPtr->sharedTextPtr;

    TkTextIndexSetupToStartOfText(&index1, textPtr, sharedTextPtr->tree);
    TkTextIndexSetupToEndOfText(&index2, textPtr, sharedTextPtr->tree);
    TkrTextChanged(sharedTextPtr, NULL, &index1, &index2);

    lineNo1 = TkBTreeLinesTo(sharedTextPtr->tree, textPtr, TkTextIndexGetLine(&index1), NULL);
    lineNo2 = TkBTreeLinesTo(sharedTextPtr->tree, textPtr, TkTextIndexGetLine(&index2), NULL);

    assert(lineNo1 < lineNo2);

    TkRangeListClear(dInfoPtr->lineMetricUpdateRanges);
    dInfoPtr->lineMetricUpdateRanges =
	    TkRangeListAdd(dInfoPtr->lineMetricUpdateRanges, lineNo1, lineNo2 - 1);
    dInfoPtr->lineMetricUpdateEpoch = 1;
    dInfoPtr->topLineNo = -1;
    dInfoPtr->topByteIndex = -1;

    if (textPtr->sharedTextPtr->allowUpdateLineMetrics) {
	TkTextUpdateLineMetrics(textPtr, lineNo1, lineNo2);
    }

    FreeDLines(textPtr, NULL, NULL, DLINE_CACHE);  /* release cached lines */
    FreeDLines(textPtr, NULL, NULL, DLINE_METRIC); /* release cached lines */
}

/*
 *----------------------------------------------------------------------
 *
 * GetStyle --
 *
 *	This function creates all the information needed to display text at a
 *	particular location. We know that the given chain of tags is sorted
 *	in ascending order.
 *
 * Results:
 *	The return value is a pointer to a TextStyle structure that
 *	corresponds to *sValuePtr.
 *
 * Side effects:
 *	A new entry may be created in the style table for the widget.
 *
 *----------------------------------------------------------------------
 */

static int
FillStyle(
    const TkTextTag *tagPtr,
    StyleValues *stylePtr,
    int haveFocus,
    int containsSelection)
{
    int selBorderPrio = -1;

    Tk_3DBorder border = tagPtr->attrs.border;
    XColor *fgColor    = tagPtr->attrs.fgColor;

    if (!haveFocus) {
	if (tagPtr->attrs.inactiveBorder)  { border = tagPtr->attrs.inactiveBorder; }
	if (tagPtr->attrs.inactiveFgColor) { fgColor = tagPtr->attrs.inactiveFgColor; }
    }

    if (containsSelection) {
	if (tagPtr->selBorder) {
	    border = tagPtr->selBorder;
	    if (haveFocus) {
		selBorderPrio = tagPtr->priority;
	    }
	}
	if (tagPtr->selFgColor) {
	    fgColor = tagPtr->selFgColor;
	}
	if (!haveFocus) {
	    if (tagPtr->inactiveSelBorder) {
		border = tagPtr->inactiveSelBorder;
		selBorderPrio = tagPtr->priority;
	    }
	    if (tagPtr->inactiveSelFgColor) {
		fgColor = tagPtr->inactiveSelFgColor;
	    }
	}
    }

    if (border)                         { stylePtr->border = border; }
    if (fgColor != NULL)                { stylePtr->fgColor = fgColor; }
    if (tagPtr->reliefPtr)              { stylePtr->relief = tagPtr->relief; }
    if (tagPtr->bgStipple != None)      { stylePtr->bgStipple = tagPtr->bgStipple; }
    if (tagPtr->indentBg >= 0)          { stylePtr->indentBg = tagPtr->indentBg; }
    if (tagPtr->tkfont != NULL)         { stylePtr->tkfont = tagPtr->tkfont; }
    if (tagPtr->fgStipple != None)      { stylePtr->fgStipple = tagPtr->fgStipple; }
    if (tagPtr->justifyString)          { stylePtr->justify = tagPtr->justify; }
    if (tagPtr->lMargin1Ptr)            { stylePtr->lMargin1 = tagPtr->lMargin1; }
    if (tagPtr->lMargin2Ptr)            { stylePtr->lMargin2 = tagPtr->lMargin2; }
    if (tagPtr->lMarginColor)           { stylePtr->lMarginColor = tagPtr->lMarginColor; }
    if (tagPtr->offsetPtr)              { stylePtr->offset = tagPtr->offset; }
    if (tagPtr->rMarginPtr)             { stylePtr->rMargin = tagPtr->rMargin; }
    if (tagPtr->rMarginColor)           { stylePtr->rMarginColor = tagPtr->rMarginColor; }
    if (tagPtr->spacing1Ptr)            { stylePtr->spacing1 = tagPtr->spacing1; }
    if (tagPtr->spacing2Ptr)            { stylePtr->spacing2 = tagPtr->spacing2; }
    if (tagPtr->spacing3Ptr)            { stylePtr->spacing3 = tagPtr->spacing3; }
    if (tagPtr->tabStringPtr)           { stylePtr->tabArrayPtr = tagPtr->tabArrayPtr; }
    if (tagPtr->eolColor)               { stylePtr->eolColor = tagPtr->eolColor; }
    if (tagPtr->hyphenColor)            { stylePtr->hyphenColor = tagPtr->hyphenColor; }
    if (tagPtr->elidePtr)               { stylePtr->elide = tagPtr->elide; }
    if (tagPtr->langPtr)                { stylePtr->lang = tagPtr->lang; }
    if (tagPtr->hyphenRulesPtr)         { stylePtr->hyphenRules = tagPtr->hyphenRules; }

    if (tagPtr->tabStyle == TK_TEXT_TABSTYLE_TABULAR
	    || tagPtr->tabStyle == TK_TEXT_TABSTYLE_WORDPROCESSOR) { stylePtr->tabStyle = tagPtr->tabStyle; }
    if (tagPtr->wrapMode == TEXT_WRAPMODE_CHAR
	    || tagPtr->wrapMode == TEXT_WRAPMODE_NONE
		|| tagPtr->wrapMode == TEXT_WRAPMODE_WORD
		|| tagPtr->wrapMode == TEXT_WRAPMODE_CODEPOINT)    { stylePtr->wrapMode = tagPtr->wrapMode; }

    if (tagPtr->attrs.borderWidthPtr && Tcl_GetString(tagPtr->attrs.borderWidthPtr)[0] != '\0') {
	stylePtr->borderWidth = tagPtr->attrs.borderWidth;
    }

    if (tagPtr->overstrike >= 0) {
	stylePtr->overstrike = tagPtr->overstrike;
	if (tagPtr->overstrikeColor != NULL) {
	     stylePtr->overstrikeColor = tagPtr->overstrikeColor;
	} else if (tagPtr->attrs.fgColor != NULL) {
	     stylePtr->overstrikeColor = tagPtr->attrs.fgColor;
	}
    }

    if (tagPtr->underline >= 0) {
	stylePtr->underline = tagPtr->underline;
	if (tagPtr->underlineColor != NULL) {
	    stylePtr->underlineColor = tagPtr->underlineColor;
	} else if (tagPtr->attrs.fgColor != NULL) {
	    stylePtr->underlineColor = tagPtr->attrs.fgColor;
	}
    }

    return selBorderPrio;
}

static TextStyle *
MakeStyle(
    TkText *textPtr,
    TkTextTag *tagPtr,
    int containsSelection)
{
    StyleValues styleValues;
    TextStyle *stylePtr;
    Tcl_HashEntry *hPtr;
    XGCValues gcValues;
    unsigned long mask;
    int borderPrio;
    int haveFocus;
    int isNew;

    /*
     * Find out what tags are present for the character, then compute a
     * StyleValues structure corresponding to those tags (scan through all of
     * the tags, saving information for the highest-priority tag).
     */

    memset(&styleValues, 0, sizeof(StyleValues));
    styleValues.relief = TK_RELIEF_FLAT;
    styleValues.fgColor = NULL;
    styleValues.underlineColor = textPtr->fgColor;
    styleValues.overstrikeColor = textPtr->fgColor;
    styleValues.eolColor = textPtr->eolColor;
    styleValues.eotColor = textPtr->eotColor ? textPtr->eotColor : textPtr->eolColor;
    styleValues.hyphenColor = textPtr->hyphenColor;
    styleValues.tkfont = textPtr->tkfont;
    styleValues.justify = textPtr->justify;
    styleValues.spacing1 = textPtr->spacing1;
    styleValues.spacing2 = textPtr->spacing2;
    styleValues.spacing3 = textPtr->spacing3;
    styleValues.tabArrayPtr = textPtr->tabArrayPtr;
    styleValues.tabStyle = textPtr->tabStyle;
    styleValues.wrapMode = textPtr->wrapMode;
    styleValues.lang = textPtr->lang;
    styleValues.hyphenRules = textPtr->hyphenRules;

    haveFocus = !!(textPtr->flags & GOT_FOCUS);
    borderPrio = -1;

    for ( ; tagPtr; tagPtr = tagPtr->nextPtr) {
	if (!tagPtr->isSelTag) {
	    borderPrio = MAX(borderPrio, FillStyle(tagPtr, &styleValues, haveFocus, containsSelection));
	}
    }

    /*
     * Setup attributes in case of selected text.
     */

    if (containsSelection) {
	TkTextTag *tagPtr1 = textPtr->selTagPtr;

	if ((int) tagPtr1->priority > borderPrio
		&& (haveFocus
		    /*
		     * If this is the selection tag, and selAttrs.inactiveBorder is NULL
		     * (the default on Windows), then we need to skip it if we don't have
		     * the focus.
		     */
		    || (textPtr->selAttrs.inactiveBorder
			/*
			 * Don't show inactive selection in readonly widgets.
			 */
#ifndef MAC_OSX_TK
			&& (textPtr->state == TK_TEXT_STATE_NORMAL)
#endif
		))) {
	    borderPrio = FillStyle(tagPtr1, &styleValues, haveFocus, containsSelection);

	    if (borderPrio == -1) {
		if (textPtr->selAttrs.border)  { styleValues.border = textPtr->selAttrs.border; }
		if (textPtr->selAttrs.fgColor) { styleValues.fgColor = textPtr->selAttrs.fgColor; }

		if (!haveFocus) {
		    if (textPtr->selAttrs.inactiveBorder) {
			styleValues.border = textPtr->selAttrs.inactiveBorder;
		    }
		    if (textPtr->selAttrs.inactiveFgColor) {
			styleValues.fgColor = textPtr->selAttrs.inactiveFgColor;
		    }
		}
	    }

	    if (!styleValues.fgColor) {
		styleValues.fgColor = textPtr->selAttrs.fgColor;
		if (!haveFocus && textPtr->selAttrs.inactiveFgColor) {
		    styleValues.fgColor = textPtr->selAttrs.inactiveFgColor;
		}
	    }
	}
    }

    /*
     * Setup with fallback values if needed.
     */

    if (styleValues.fgColor == NULL) {
	styleValues.fgColor = textPtr->fgColor;
    }
    if (styleValues.relief != TK_RELIEF_FLAT && !styleValues.border) {
	styleValues.border = textPtr->border;
    }

    /*
     * Use an existing style if there's one around that matches.
     */

    hPtr = Tcl_CreateHashEntry(&textPtr->dInfoPtr->styleTable, (char *) &styleValues, &isNew);
    if (!isNew) {
	return (TextStyle *)Tcl_GetHashValue(hPtr);
    }

    /*
     * No existing style matched. Make a new one.
     */

    stylePtr = (TextStyle *)malloc(sizeof(TextStyle));
    stylePtr->refCount = 0;
    if (styleValues.border) {
	gcValues.foreground = Tk_3DBorderColor(styleValues.border)->pixel;
	mask = GCForeground;
	if (styleValues.bgStipple != None) {
	    gcValues.stipple = styleValues.bgStipple;
	    gcValues.fill_style = FillStippled;
	    mask |= GCStipple|GCFillStyle;
	}
	stylePtr->bgGC = Tk_GetGC(textPtr->tkwin, mask, &gcValues);
    } else {
	stylePtr->bgGC = NULL;
    }
    mask = GCFont;
    gcValues.font = Tk_FontId(styleValues.tkfont);
    mask |= GCForeground;
    if (styleValues.eolColor && textPtr->showEndOfLine) {
	gcValues.foreground = styleValues.eolColor->pixel;
	stylePtr->eolGC = Tk_GetGC(textPtr->tkwin, mask, &gcValues);
    } else {
	stylePtr->eolGC = NULL;
    }
    if (styleValues.eotColor && textPtr->showEndOfText) {
	gcValues.foreground = styleValues.eotColor->pixel;
	stylePtr->eotGC = Tk_GetGC(textPtr->tkwin, mask, &gcValues);
    } else {
	stylePtr->eotGC = NULL;
    }
    if (styleValues.hyphenColor && textPtr->hyphenate) {
	gcValues.foreground = styleValues.hyphenColor->pixel;
	stylePtr->hyphenGC = Tk_GetGC(textPtr->tkwin, mask, &gcValues);
    } else {
	stylePtr->hyphenGC = NULL;
    }
    gcValues.foreground = styleValues.fgColor->pixel;
    if (styleValues.fgStipple != None) {
	gcValues.stipple = styleValues.fgStipple;
	gcValues.fill_style = FillStippled;
	mask |= GCStipple|GCFillStyle;
    }
    stylePtr->fgGC = Tk_GetGC(textPtr->tkwin, mask, &gcValues);
    mask = GCForeground;
    gcValues.foreground = styleValues.underlineColor->pixel;
    stylePtr->ulGC = Tk_GetGC(textPtr->tkwin, mask, &gcValues);
    gcValues.foreground = styleValues.overstrikeColor->pixel;
    stylePtr->ovGC = Tk_GetGC(textPtr->tkwin, mask, &gcValues);
    stylePtr->sValuePtr = (StyleValues *) Tcl_GetHashKey(&textPtr->dInfoPtr->styleTable, hPtr);
    stylePtr->hPtr = hPtr;
    Tcl_SetHashValue(hPtr, stylePtr);
    DEBUG_ALLOC(tkTextCountNewStyle++);
    return stylePtr;
}

static TextStyle *
GetStyle(
    TkText *textPtr,		/* Overall information about text widget. */
    TkTextSegment *segPtr)	/* The text for which display information is wanted. */
{
    TextStyle *stylePtr;
    TkTextTag *tagPtr;
    int flags;

    if (segPtr && (tagPtr = TkBTreeGetSegmentTags(
		    textPtr->sharedTextPtr, segPtr, textPtr, TK_TEXT_SORT_ASCENDING, &flags))) {
	stylePtr = MakeStyle(textPtr, tagPtr, !!(flags & TK_TEXT_IS_SELECTED));
    } else {
	/*
	 * Take into account that this function can be called before UpdateDefaultStyle
	 * has been called for the first time.
	 */
	if (!textPtr->dInfoPtr->defaultStyle) {
	    UpdateDefaultStyle(textPtr);
	}
	stylePtr = textPtr->dInfoPtr->defaultStyle;
    }

    stylePtr->refCount += 1;
    return stylePtr;
}

/*
 *----------------------------------------------------------------------
 *
 * UpdateDefaultStyle --
 *
 *	This function is called if something has changed, and some DLines
 *	have to be updated.
 *
 * Results:
 *	None.
 *
 * Side effects:
 *	None.
 *
 *----------------------------------------------------------------------
 */

static void
UpdateDefaultStyle(
    TkText *textPtr)
{
    TextStyle *stylePtr = MakeStyle(textPtr, NULL, 0);
    TextDInfo *dInfoPtr = textPtr->dInfoPtr;

    if (stylePtr != dInfoPtr->defaultStyle) {
	if (dInfoPtr->defaultStyle) {
	    FreeStyle(textPtr, dInfoPtr->defaultStyle);
	}
	dInfoPtr->defaultStyle = stylePtr;
	stylePtr->refCount += 1;
    }
}

/*
 *----------------------------------------------------------------------
 *
 * FreeStyle --
 *
 *	This function is called when a TextStyle structure is no longer
 *	needed. It decrements the reference count and frees up the space for
 *	the style structure if the reference count is 0.
 *
 * Results:
 *	None.
 *
 * Side effects:
 *	The storage and other resources associated with the style are freed up
 *	if no-one's still using it.
 *
 *----------------------------------------------------------------------
 */

static void
FreeStyle(
    TkText *textPtr,		/* Information about overall widget. */
    TextStyle *stylePtr)	/* Information about style to free. */
{
    assert(stylePtr);
    assert(stylePtr->refCount > 0);

    if (--stylePtr->refCount == 0) {
	if (stylePtr->bgGC != NULL) {
	    Tk_FreeGC(textPtr->display, stylePtr->bgGC);
	}
	if (stylePtr->fgGC != NULL) {
	    Tk_FreeGC(textPtr->display, stylePtr->fgGC);
	}
	if (stylePtr->ulGC != NULL) {
	    Tk_FreeGC(textPtr->display, stylePtr->ulGC);
	}
	if (stylePtr->ovGC != NULL) {
	    Tk_FreeGC(textPtr->display, stylePtr->ovGC);
	}
	if (stylePtr->eolGC != NULL) {
	    Tk_FreeGC(textPtr->display, stylePtr->eolGC);
	}
	if (stylePtr->eotGC != NULL) {
	    Tk_FreeGC(textPtr->display, stylePtr->eotGC);
	}
	if (stylePtr->hyphenGC != NULL) {
	    Tk_FreeGC(textPtr->display, stylePtr->hyphenGC);
	}
	Tcl_DeleteHashEntry(stylePtr->hPtr);
	free(stylePtr);
	DEBUG_ALLOC(tkTextCountDestroyStyle++);
    }
}

/*
 *----------------------------------------------------------------------
 *
 * IsStartOfNotMergedLine --
 *
 *	This function checks whether the given index is the start of a
 *      logical line that is not merged with the previous logical line
 *      (due to elision of the eol of the previous line).
 *
 * Results:
 *	Returns whether the given index denotes the first index of a
 *      logical line not merged with its previous line.
 *
 * Side effects:
 *	None.
 *
 *----------------------------------------------------------------------
 */

static int
IsStartOfNotMergedLine(
      const TkTextIndex *indexPtr)  /* Index to check. */
{
    return TkTextIndexGetLine(indexPtr)->logicalLine
	    ? TkTextIndexIsStartOfLine(indexPtr)
	    : TkTextIndexIsStartOfText(indexPtr);
}

/*
 *----------------------------------------------------------------------
 *
 * IsSameFGStyle --
 *
 *	Compare the foreground attributes of two styles. Specifically must
 *	consider: foreground color, font, font style and font decorations,
 *	elide, "offset" and foreground stipple. Do *not* consider: background
 *	color, border, relief or background stipple.
 *
 *	If we use TkpDrawCharsInContext, we also don't need to check
 *	foreground color, font decorations, elide, offset and foreground
 *	stipple, so all that is left is font (including font size and font
 *	style) and "offset".
 *
 * Results:
 *	'true' if the two styles match, 'false' otherwise.
 *
 * Side effects:
 *	None.
 *
 *----------------------------------------------------------------------
 */

#ifdef TK_LAYOUT_WITH_BASE_CHUNKS

static int
IsSameFGStyle(
    TextStyle *style1,
    TextStyle *style2)
{
    StyleValues *sv1;
    StyleValues *sv2;

    if (style1 == style2) {
	return 1;
    }

    sv1 = style1->sValuePtr;
    sv2 = style2->sValuePtr;

    return sv1->tkfont == sv2->tkfont && sv1->offset == sv2->offset;
}

#endif /* TK_LAYOUT_WITH_BASE_CHUNKS */

/*
 *----------------------------------------------------------------------
 *
 * LayoutDLine --
 *
 *	This function generates a single DLine structure for a display line
 *	whose leftmost character is given by indexPtr.
 *
 * Results:
 *	The return value is a pointer to a DLine structure describing the
 *	display line. All fields are filled in and correct except for y and
 *	nextPtr.
 *
 * Side effects:
 *	Storage is allocated for the new DLine.
 *
 *	See the comments in 'GetYView' for some thoughts on what the side-
 *	effects of this call (or its callers) should be; the synchronisation
 *	of TkTextLine->pixelHeight with the sum of the results of this
 *	function operating on all display lines within each logical line.
 *	Ideally the code should be refactored to ensure the cached pixel
 *	height is never behind what is known when this function is called
 *	elsewhere.
 *
 *----------------------------------------------------------------------
 */

static TkTextSegment *
LayoutGetNextSegment(
    TkTextSegment *segPtr)
{
    assert(segPtr);
    while ((segPtr = segPtr->nextPtr)) {
	if (segPtr->typePtr == &tkTextCharType) {
	    return segPtr;
	}
	if (segPtr->typePtr == &tkTextBranchType) {
	    segPtr = segPtr->body.branch.nextPtr;
	}
    }
    return NULL;
}

static TkTextDispChunk *
LayoutGetNextCharChunk(
    TkTextDispChunk *chunkPtr)
{
    assert(chunkPtr);
    while ((chunkPtr = chunkPtr->nextPtr)) {
	switch (chunkPtr->layoutProcs->type) {
	case TEXT_DISP_CHAR:	return chunkPtr;
	case TEXT_DISP_WINDOW:	/* fallthru */
	case TEXT_DISP_IMAGE:	return NULL;
	case TEXT_DISP_HYPHEN:	/* fallthru */
	case TEXT_DISP_ELIDED:	/* fallthru */
	case TEXT_DISP_CURSOR:	break;
	}
    }
    return NULL;
}

static void
LayoutSetupDispLineInfo(
    TkTextPixelInfo *pixelInfo)
{
    TkTextDispLineInfo *dispLineInfo = pixelInfo->dispLineInfo;
    unsigned oldNumDispLines = TkBTreeGetNumberOfDisplayLines(pixelInfo);

    if (!dispLineInfo) {
	dispLineInfo = (TkTextDispLineInfo *)malloc(TEXT_DISPLINEINFO_SIZE(2));
	DEBUG(memset(dispLineInfo, 0xff, TEXT_DISPLINEINFO_SIZE(2)));
	DEBUG_ALLOC(tkTextCountNewDispInfo++);
	pixelInfo->dispLineInfo = dispLineInfo;
    }

    dispLineInfo->numDispLines = 1;
    /* remember old display line count, see TkBTreeGetNumberOfDisplayLines */
    dispLineInfo->entry[1].pixels = oldNumDispLines;
}

static void
LayoutUpdateLineHeightInformation(
    const LayoutData *data,
    DLine *dlPtr,
    TkTextLine *linePtr,	/* The corresponding logical line. */
    int finished,		/* Did we finish the layout of a complete logical line? */
    int hyphenRule,		/* Applied hyphen rule; zero if no rule has been applied. */
    int tabIndex,		/* Tab index of last chunk in line; zero if no tab. */
    int tabApplied)		/* Tab index of last chunk in line has been already applied? */
{
    TkText *textPtr = data->textPtr;
    unsigned epoch = textPtr->dInfoPtr->lineMetricUpdateEpoch;
    TkTextPixelInfo *pixelInfo = TkBTreeLinePixelInfo(textPtr, linePtr);
    unsigned oldNumDispLines = TkBTreeGetNumberOfDisplayLines(pixelInfo);
    TkTextDispLineInfo *dispLineInfo;

    assert(dlPtr->byteCount > 0);
    assert(linePtr->logicalLine);
    assert(TkTextIndexGetLine(&dlPtr->index));
    assert(linePtr == TkBTreeGetLogicalLine(
	    textPtr->sharedTextPtr, textPtr, TkTextIndexGetLine(&dlPtr->index)));

    if (pixelInfo->epoch == epoch) {
	int lineNo = TkBTreeLinesTo(textPtr->sharedTextPtr->tree, textPtr, linePtr, NULL);

	if (TkRangeListContains(textPtr->dInfoPtr->lineMetricUpdateRanges, lineNo)) {
	    int mergedLines = 1;
	    TkTextLine *nextLogicalLinePtr;

	    nextLogicalLinePtr = TkBTreeNextLogicalLine(textPtr->sharedTextPtr, textPtr, linePtr);
	    if (linePtr->nextPtr != nextLogicalLinePtr) {
		mergedLines = TkBTreeCountLines(textPtr->sharedTextPtr->tree, linePtr,
			nextLogicalLinePtr) - 1;
	    }
	    TkRangeListRemove(textPtr->dInfoPtr->lineMetricUpdateRanges, lineNo, lineNo + mergedLines);
	}

	return; /* already up-to-date */
    }

    TK_TEXT_DEBUG(LogTextHeightCalc(textPtr, &dlPtr->index));
    dispLineInfo = pixelInfo->dispLineInfo;
    dlPtr->hyphenRule = hyphenRule;

    if (dlPtr->displayLineNo > 0) {
	TkTextDispLineEntry *dispLineEntry;

	assert(dispLineInfo);
	assert(data->byteOffset == dispLineInfo->entry[dlPtr->displayLineNo].byteOffset);

	if (dlPtr->displayLineNo >= dispLineInfo->numDispLines
		&& !IsPowerOf2(dlPtr->displayLineNo + 2)) {
	    unsigned size = NextPowerOf2(dlPtr->displayLineNo + 2);
	    dispLineInfo = (TkTextDispLineInfo *)realloc(dispLineInfo, TEXT_DISPLINEINFO_SIZE(size));
	    DEBUG(memset(dispLineInfo->entry + dlPtr->displayLineNo + 1, 0xff,
		    (size - dlPtr->displayLineNo - 1)*sizeof(dispLineInfo->entry[0])));
	    pixelInfo->dispLineInfo = dispLineInfo;
	}
	dispLineInfo->numDispLines = dlPtr->displayLineNo + 1;
	dispLineEntry = dispLineInfo->entry + dlPtr->displayLineNo;
	(dispLineEntry + 1)->byteOffset = data->byteOffset + dlPtr->byteCount;
	(dispLineEntry + 1)->pixels = oldNumDispLines;
	dispLineEntry->height = dlPtr->height;
	dispLineEntry->pixels = (dispLineEntry - 1)->pixels + dlPtr->height;
	dispLineEntry->byteOffset = data->byteOffset;
	dispLineEntry->hyphenRule = hyphenRule;
	dispLineEntry->tabIndex = tabIndex;
	dispLineEntry->tabApplied = tabApplied;
    } else if (!finished) {
	LayoutSetupDispLineInfo(pixelInfo);
	dispLineInfo = pixelInfo->dispLineInfo;
	dispLineInfo->entry[0].height = dlPtr->height;
	dispLineInfo->entry[0].pixels = dlPtr->height;
	dispLineInfo->entry[0].byteOffset = data->byteOffset;
	dispLineInfo->entry[0].hyphenRule = hyphenRule;
	dispLineInfo->entry[0].tabIndex = tabIndex;
	dispLineInfo->entry[0].tabApplied = tabApplied;
	dispLineInfo->entry[1].byteOffset = data->byteOffset + dlPtr->byteCount;
    }

    assert(finished || dispLineInfo);

    if (finished) {
	TkTextLine *nextLogicalLinePtr;
	unsigned lineHeight, mergedLines, lineNo, numDispLines, i;

	if (dlPtr->displayLineNo > 0) {
	    lineHeight = dispLineInfo->entry[dispLineInfo->numDispLines - 1].pixels;
	    numDispLines = dispLineInfo->numDispLines;
	} else {
	    lineHeight = dlPtr->height;
	    numDispLines = lineHeight > 0;
	}
	assert(linePtr->nextPtr);
	nextLogicalLinePtr = TkBTreeNextLogicalLine(textPtr->sharedTextPtr, textPtr, linePtr);
	mergedLines = TkBTreeCountLines(textPtr->sharedTextPtr->tree, linePtr, nextLogicalLinePtr);
	if (mergedLines > 0) {
	    mergedLines -= 1; /* subtract first line */
	}
	if (pixelInfo->height != lineHeight || mergedLines > 0 || numDispLines != oldNumDispLines) {
	    /*
	     * Do this B-Tree update before updating the epoch, because this action
	     * needs the old values.
	     */
	    TkBTreeAdjustPixelHeight(textPtr, linePtr, lineHeight, mergedLines, numDispLines);
	}
	if (dispLineInfo && dlPtr->displayLineNo == 0) {
	    /*
	     * This is the right place to destroy the superfluous dispLineInfo. Don't do
	     * this before TkBTreeAdjustPixelHeight has been called, because the latter
	     * function needs the old display line count.
	     */
	    free(dispLineInfo);
	    DEBUG_ALLOC(tkTextCountDestroyDispInfo++);
	    pixelInfo->dispLineInfo = NULL;
	}
	textPtr->dInfoPtr->lineMetricUpdateCounter += 1;
	pixelInfo->epoch = epoch;
	lineNo = TkBTreeLinesTo(textPtr->sharedTextPtr->tree, textPtr, linePtr, NULL);
	for (i = 0; i < mergedLines; ++i) {
	    pixelInfo = TkBTreeLinePixelInfo(textPtr, linePtr = linePtr->nextPtr);
	    pixelInfo->epoch = epoch;
	    if (pixelInfo->dispLineInfo) {
		free(pixelInfo->dispLineInfo);
		DEBUG_ALLOC(tkTextCountDestroyDispInfo++);
		pixelInfo->dispLineInfo = NULL;
	    }
	}
	TkRangeListRemove(textPtr->dInfoPtr->lineMetricUpdateRanges, lineNo, lineNo + mergedLines);
    } else {
	/*
	 * This line is wrapping into several display lines. We mark it as already
	 * up-to-date, even with a partial computation. This is the right way to
	 * handle very long lines efficiently, because with very long lines the chance
	 * will be high that the lookup into the cache succeeds even with a partial
	 * computation. (If the lookup fails, because the cache for this line is not
	 * yet complete, then the required remaining lines will be computed, and the
	 * result will also be stored in the cache, because all metric computation
	 * will be done with LayoutDLine, and this function is caching any computation.)
	 */

	pixelInfo->epoch = epoch | PARTIAL_COMPUTED_BIT;
    }
}

static unsigned
LayoutComputeBreakLocations(
    LayoutData *data)
{
    unsigned totalSize = 0;
    TkText *textPtr = data->textPtr;
    TextDInfo *dInfoPtr = textPtr->dInfoPtr;
    TkTextSegment *segPtr = data->logicalLinePtr->segPtr;
    int useUniBreak = data->textPtr->useUniBreak;
    char const *lang = useUniBreak ? textPtr->lang : NULL;
    char const *nextLang = NULL;
    unsigned capacity = dInfoPtr->strBufferSize;
    char *str = dInfoPtr->strBuffer;
    char *brks = textPtr->brksBuffer;

    /*
     * The codepoint line break computation requires the whole logical line (due to a
     * poor design of libunibreak), but separated by languages, because this line break
     * algorithm is in general language dependent.
     */

    while (segPtr) {
	unsigned size = 0;
	unsigned newTotalSize;

	for ( ; segPtr; segPtr = segPtr->nextPtr) {
	    switch ((int) segPtr->typePtr->group) {
	    case SEG_GROUP_CHAR: {
		unsigned newSize;

		if (useUniBreak) {
		    const char *myLang = TkBTreeGetLang(textPtr, segPtr);

		    if (myLang[0] != lang[0] || myLang[1] != lang[1]) {
			nextLang = myLang;
			break;
		    }
		}
		if ((newSize = size + segPtr->size) >= capacity) {
		    capacity = MAX(2*capacity, newSize + 1);
		    str = (char *)realloc(str, newSize);
		}
		memcpy(str + size, segPtr->body.chars, segPtr->size);
		size = newSize;
		break;
	    }
	    case SEG_GROUP_HYPHEN:
		if (useUniBreak) {
		    const char *myLang = TkBTreeGetLang(textPtr, segPtr);

		    if (myLang[0] != lang[0] || myLang[1] != lang[1]) {
			nextLang = myLang;
			break;
		    }
		}

		/*
		 * Use TAB (U+0009) instead of SHY (U+00AD), because SHY needs two bytes,
		 * but TAB needs only one byte, and this corresponds to the byte size of
		 * a hyphen segment. The TAB character has the same character class as
		 * the SHY character, so it's a proper substitution.
		 *
		 * NOTE: Do not use '-' (U+002D) for substitution, because the meaning
		 * of this character is contextual.
		 */

		/* FALLTHRU */
	    case SEG_GROUP_IMAGE:
	    case SEG_GROUP_WINDOW:
		/* The language variable doesn't matter here. */
		if (size + 1 >= capacity) {
		    assert(2*capacity > size + 1);
		    str = (char *)realloc(str, capacity *= 2);
		}
		/* Substitute with a TAB, so we can break at this point. */
		str[size++] = '\t';
		break;
	    case SEG_GROUP_BRANCH:
		segPtr = segPtr->body.branch.nextPtr;
	    	break;
	    }
	}
	if (size > 0) {
	    newTotalSize = totalSize + size;

	    if (newTotalSize > textPtr->brksBufferSize) {
		/*
		 * Take into account that the buffer must be a bit larger, because we need
		 * one additional byte for trailing NUL (see below).
		 */
		textPtr->brksBufferSize = MAX(newTotalSize, textPtr->brksBufferSize + 512);
		textPtr->brksBuffer = (char *)realloc(textPtr->brksBuffer, textPtr->brksBufferSize + 1);
		brks = textPtr->brksBuffer;
	    }

	    str[size] = '\0'; /* TkTextComputeBreakLocations expects traling nul */
	    TkTextComputeBreakLocations(data->textPtr->interp, str, size,
		    lang ? (*lang ? lang : "en") : NULL, brks + totalSize);
	    totalSize = newTotalSize;
	}
	lang = nextLang;
    }

    dInfoPtr->strBuffer = str;
    dInfoPtr->strBufferSize = capacity;

    return totalSize;
}

static void
LayoutLookAheadChars(
    TkTextDispChunk *chunkPtr,
    const char *str,
    unsigned numChars,
    char *buf)
{
    TkTextSegment *segPtr = ((CharInfo *) chunkPtr->clientData)->segPtr;

    for ( ; numChars > 0; --numChars) {
	if (!*str) {
	    segPtr = LayoutGetNextSegment(segPtr);
	    if (!segPtr) {
		memset(buf, '\0', numChars);
		return;
	    }
	    str = segPtr->body.chars;
	}
	*buf++ = *str++;
    }
}

static void
LayoutApplyHyphenRules(
    LayoutData *data,
    TkTextDispChunk *prevCharChunkPtr,
    TkTextDispChunk *hyphenChunkPtr,
    TkTextDispChunk *nextCharChunkPtr)
{
    TkTextSegment *hyphenPtr = (TkTextSegment *)hyphenChunkPtr->clientData;
    const StyleValues *sValPtr = hyphenChunkPtr->stylePtr->sValuePtr;
    int hyphenRules = sValPtr->hyphenRules & hyphenChunkPtr->hyphenRules;

    data->increaseNumBytes = 0;
    data->decreaseNumBytes = 0;
    SetupHyphenChars(hyphenPtr, 0);
    hyphenRules = FilterHyphenRules(hyphenRules, sValPtr->lang);

    if (hyphenRules) {
	const CharInfo *prevCiPtr;
	const CharInfo *nextCiPtr;
	const char *prevCharPtr;
	const char *nextCharPtr;
	unsigned char prevChar;
	unsigned char nextChar;
	char lookAhead[3];

	if (hyphenRules & (1 << TK_TEXT_HYPHEN_REPEAT)) {
	    data->increaseNumBytes = -1;
	    data->hyphenRule = TK_TEXT_HYPHEN_REPEAT;
	    return;
	}

	if (!IsCharChunk(prevCharChunkPtr)) {
	    return;
	}

	while ((prevCiPtr = (const CharInfo *)prevCharChunkPtr->clientData)->numBytes == 0) {
	    if (!(prevCharChunkPtr = (TkTextDispChunk *)prevCharChunkPtr->prevCharChunkPtr)
		    || !IsCharChunk(prevCharChunkPtr)) {
		return;
	    }
	}
	prevCharPtr = prevCiPtr->u.chars + prevCiPtr->baseOffset + prevCiPtr->numBytes - 1;

	/*
	 * We know that we have to inspect only Latin-1 characters, either
	 * from ASCII code page (< 0x80), or starting with 0xc3.
	 */

	if (UCHAR(prevCharPtr[0]) < 0x80) {
	    prevChar = UCHAR(prevCharPtr[0]);
	} else if (prevCiPtr->numBytes > 1 && UCHAR(prevCharPtr[-1]) == 0xc3) {
	    prevChar = ConvertC3Next(prevCharPtr[1]);
	} else {
	    return;
	}

	if (hyphenRules & (1 << TK_TEXT_HYPHEN_DOUBLE_VOWEL)) {
	    /* op(aa-)tje  -> op(a-)tje */
	    /* caf(ee-)tje -> caf(é-)tje */
	    if (IsVowel(prevChar)) {
		char secondPrevChar = '\0';

		if (prevCiPtr->numBytes > 1) {
		    secondPrevChar = prevCharPtr[-1];
		} else {
		    const TkTextDispChunk *chunkPtr = prevCharChunkPtr->prevCharChunkPtr;
		    if (chunkPtr && IsCharChunk(chunkPtr)) {
			const TkTextSegment *segPtr = CHAR_CHUNK_GET_SEGMENT(chunkPtr);
			secondPrevChar = segPtr->body.chars[segPtr->size - 1];
		    }
		}
		if (prevChar == secondPrevChar) {
		    if (prevChar == 'e') {
			char *s = hyphenPtr->body.chars; /* this avoids warnings */
			data->decreaseNumBytes = 2;
			s[0] = 0xc3; s[1] = 0xa9; /* 'é' = U+00E9 */
			SetupHyphenChars(hyphenPtr, 2);
		    } else {
			data->decreaseNumBytes = 1;
		    }
		    data->hyphenRule = TK_TEXT_HYPHEN_DOUBLE_VOWEL;
		    return;
		}
	    }
	}

	if (!IsCharChunk(nextCharChunkPtr)) {
	    return;
	}
	if ((nextCiPtr = (const CharInfo *)nextCharChunkPtr->clientData)->numBytes == 0) {
	    TkTextSegment *segPtr = LayoutGetNextSegment((TkTextSegment *)nextCharChunkPtr->clientData);
	    if (!segPtr) {
		return;
	    }
	    nextCharPtr = segPtr->body.chars;
	} else {
	    nextCharPtr = nextCiPtr->u.chars + nextCiPtr->baseOffset;
	}
	if (UCHAR(nextCharPtr[0]) < 0x80) {
	    nextChar = UCHAR(nextCharPtr[0]);
	} else if (UCHAR(nextCharPtr[0]) == 0xc3) {
	    nextChar = ConvertC3Next(nextCharPtr[1]);
	} else {
	    return;
	}

	if (hyphenRules & (1 << TK_TEXT_HYPHEN_CK)) {
	    /* Dru(c-k)er -> Dru(k-k)er */
	    if (prevChar == UCHAR('c') && nextChar == UCHAR('k')) {
		data->decreaseNumBytes = 1;
		hyphenPtr->body.chars[0] = 'k';
		SetupHyphenChars(hyphenPtr, 1);
		data->hyphenRule = TK_TEXT_HYPHEN_CK;
		return;
	    }
	}
	if (hyphenRules & (1 << TK_TEXT_HYPHEN_DOUBLE_DIGRAPH)) {
	    /* vi(s-sz)a -> vi(sz-sz)a */
	    if (prevChar == nextChar) {
		LayoutLookAheadChars(nextCharChunkPtr, nextCharPtr + 1, 1, lookAhead);
		if (lookAhead[0] && IsDoubleDigraph(prevChar, lookAhead[0])) {
		    hyphenPtr->body.chars[0] = lookAhead[0];
		    SetupHyphenChars(hyphenPtr, 1);
		    data->hyphenRule = TK_TEXT_HYPHEN_DOUBLE_DIGRAPH;
		    return;
		}
	    }
	}
	if (hyphenRules & (1 << TK_TEXT_HYPHEN_TREMA)) {
	    /* r(e-ëe)l -> r(e-ee)l */
	    if (IsVowel(prevChar) && IsUmlaut(nextChar)) {
		data->hyphenRule = TK_TEXT_HYPHEN_TREMA;
		return;
	    }
	}
	if (hyphenRules & (1 << TK_TEXT_HYPHEN_GEMINATION)) {
	    /* para(-l·l)el -> para(l-l)el */
	    if (tolower(nextChar) == 'l') {
		LayoutLookAheadChars(nextCharChunkPtr, nextCharPtr + 1, 3, lookAhead);
		/* test for U+00B7 = MIDDOT */
		if (UCHAR(lookAhead[0]) == 0xc2
			&& UCHAR(lookAhead[1]) == 0xb7
			&& lookAhead[2] == nextChar) {
		    data->increaseNumBytes = 3;
		    hyphenPtr->body.chars[0] = nextChar;
		    SetupHyphenChars(hyphenPtr, 1);
		    data->hyphenRule = TK_TEXT_HYPHEN_GEMINATION;
		    return;
		}
	    }
	}
    }
}

static unsigned
LayoutMakeCharInfo(
    LayoutData *data,
    TkTextSegment *segPtr,
    int byteOffset,
    int maxBytes)
{
    char const *p = segPtr->body.chars + byteOffset;
    CharInfo *ciPtr = AllocCharInfo(data->textPtr);

    assert(data->chunkPtr);
    assert(!data->chunkPtr->clientData);

    /*
     * Take into account that maxBytes == 0 is possible.
     */

    if (data->trimSpaces && maxBytes > 0 && p[maxBytes - 1] == ' ') {
	while (maxBytes > 1 && p[maxBytes - 2] == ' ') {
	    maxBytes -= 1;
	}
    }

#ifdef TK_LAYOUT_WITH_BASE_CHUNKS

    if (data->baseChunkPtr
	    && (!IsSameFGStyle(data->baseChunkPtr->stylePtr, data->chunkPtr->stylePtr)
	    	|| (data->lastCharChunkPtr && data->lastCharChunkPtr->numSpaces > 0))) {
	data->baseChunkPtr = NULL;
    }

    if (!data->baseChunkPtr) {
	data->baseChunkPtr = data->chunkPtr;
	Tcl_DStringInit(&data->chunkPtr->baseChars);
	DEBUG_ALLOC(tkTextCountNewBaseChars++);
    }

    data->chunkPtr->baseChunkPtr = data->baseChunkPtr;
    ciPtr->baseOffset = Tcl_DStringLength(&data->baseChunkPtr->baseChars);
    ciPtr->u.chars = Tcl_DStringAppend(&data->baseChunkPtr->baseChars, p, maxBytes);

#else

    ciPtr->baseOffset = 0;
    ciPtr->u.chars = p;

#endif

    /*
     * Keep the char segment, otherwise a split may invalidate our string. This segment
     * is also used for hyphenation support.
     */

    segPtr->refCount += 1;
    ciPtr->segPtr = segPtr;
    ciPtr->numBytes = maxBytes;
    data->chunkPtr->clientData = ciPtr;

    return maxBytes;
}

static void
LayoutFinalizeCharInfo(
    LayoutData *data,
    int gotTab)
{
    CharInfo *ciPtr = (CharInfo *)data->chunkPtr->clientData;

    assert(data->trimSpaces ?
	    (Tcl_Size)data->chunkPtr->numBytes >= ciPtr->numBytes :
	    (Tcl_Size)data->chunkPtr->numBytes == ciPtr->numBytes);

    /*
     * Update the character information. Take into account that we don't want
     * to display the newline character.
     */

    if (ciPtr->u.chars[ciPtr->baseOffset + ciPtr->numBytes - 1] == '\n') {
	ciPtr->numBytes -= 1;
    }

#ifdef TK_LAYOUT_WITH_BASE_CHUNKS

    assert(data->chunkPtr->baseChunkPtr);

    /*
     * Final update for the current base chunk data.
     */

    Tcl_DStringSetLength(&data->baseChunkPtr->baseChars, ciPtr->baseOffset + ciPtr->numBytes);
    data->baseChunkPtr->baseWidth =
	    data->chunkPtr->width + (data->chunkPtr->x - data->baseChunkPtr->x);

    /*
     * Finalize the base chunk if this chunk ends in a tab, which definitly breaks the context.
     */

    if (gotTab) {
	data->baseChunkPtr = NULL;
    }
#else
    (void)gotTab;
#endif
}

static void
LayoutUndisplay(
    LayoutData *data,
    TkTextDispChunk *chunkPtr)
{
    assert(chunkPtr->layoutProcs);

    if (chunkPtr->layoutProcs->undisplayProc) {
	chunkPtr->layoutProcs->undisplayProc(data->textPtr, chunkPtr);
    }
#ifdef TK_LAYOUT_WITH_BASE_CHUNKS
    if (chunkPtr == data->baseChunkPtr) {
	data->baseChunkPtr = NULL;
    }
#endif
}

static void
LayoutReleaseChunk(
    TkText *textPtr,
    TkTextDispChunk *chunkPtr)
{
    if (chunkPtr->layoutProcs) {
	if (chunkPtr->layoutProcs->type == TEXT_DISP_IMAGE) {
	    textPtr->dInfoPtr->countImages -= 1;
	} else if (chunkPtr->layoutProcs->type == TEXT_DISP_WINDOW) {
	    textPtr->dInfoPtr->countWindows -= 1;
	}
    }
    FreeStyle(textPtr, chunkPtr->stylePtr);
}

static void
LayoutFreeChunk(
    LayoutData *data)
{
    TextDInfo *dInfoPtr = data->textPtr->dInfoPtr;
    TkTextDispChunk *chunkPtr = data->chunkPtr;

    assert(chunkPtr);
    assert(data->lastChunkPtr != chunkPtr);
    assert(data->lastCharChunkPtr != chunkPtr);
    assert(!chunkPtr->sectionPtr);

    if (chunkPtr->layoutProcs) {
	LayoutUndisplay(data, chunkPtr);
    }

    LayoutReleaseChunk(data->textPtr, chunkPtr);
    DEBUG(chunkPtr->stylePtr = NULL);
    assert(!chunkPtr->clientData);
    data->numBytesSoFar -= chunkPtr->numBytes;
    chunkPtr->nextPtr = dInfoPtr->chunkPoolPtr;
    dInfoPtr->chunkPoolPtr = chunkPtr;
    dInfoPtr->chunkPoolPtr->prevPtr = NULL;
    data->chunkPtr = NULL;
    assert(data->countChunks > 0);
    data->countChunks -= 1;
    if (chunkPtr->width > 0) {
	assert(data->countVisibleChunks > 0);
	data->countVisibleChunks -= 1;
    }
}

static void
LayoutDoWidthAdjustmentForContextDrawing(
    LayoutData *data)
{
#if defined(TK_LAYOUT_WITH_BASE_CHUNKS) && TK_DRAW_IN_CONTEXT
    TkTextDispChunk *chunkPtr = data->chunkPtr;

    if (chunkPtr->prevPtr) {
	chunkPtr->x += chunkPtr->prevPtr->xAdjustment;
    }

    if (IsCharChunk(chunkPtr)) {
	int newWidth;

	CharChunkMeasureChars(chunkPtr, NULL, 0, 0, -1, 0, -1, data->textPtr->spaceMode, 0, &newWidth);
	chunkPtr->xAdjustment = newWidth - chunkPtr->width;
	chunkPtr->width = newWidth;
    }
#else
    (void)data;
#endif
}

static void
LayoutFinalizeChunk(
    LayoutData *data)
{
    const TkTextDispChunkProcs *layoutProcs;

    if (!data->chunkPtr) {
	return;
    }

    layoutProcs = data->chunkPtr->layoutProcs;

    if (!layoutProcs) {
	assert(data->chunkPtr->numBytes == 0);
	assert(!data->chunkPtr->clientData);
	LayoutFreeChunk(data);
	return;
    }

    if (layoutProcs->type & TEXT_DISP_CONTENT) {
	data->lastCharChunkPtr = data->chunkPtr;
	if (!data->firstCharChunkPtr) {
	    data->firstCharChunkPtr = data->chunkPtr;
	}
	if (layoutProcs->type & TEXT_DISP_TEXT) {
	    LayoutDoWidthAdjustmentForContextDrawing(data);
	}
    }
    if (data->chunkPtr->breakIndex > 0) {
	data->breakChunkPtr = data->chunkPtr;
    }
    if (!data->firstChunkPtr) {
	assert(!data->lastChunkPtr);
	data->firstChunkPtr = data->chunkPtr;
    } else {
	assert(data->lastChunkPtr);
	data->lastChunkPtr->nextPtr = data->chunkPtr;
    }
    data->lastChunkPtr = data->chunkPtr;
    data->dispLineOffset += data->chunkPtr->numBytes;
    data->chunkPtr = NULL;
}

static TkTextDispChunkSection *
LayoutNewSection(
    TextDInfo *dInfoPtr)
{
    TkTextDispChunkSection *sectionPtr = dInfoPtr->sectionPoolPtr;

    if (sectionPtr) {
	dInfoPtr->sectionPoolPtr = dInfoPtr->sectionPoolPtr->nextPtr;
    } else {
	DEBUG_ALLOC(tkTextCountNewSection++);
	sectionPtr = (TkTextDispChunkSection *)malloc(sizeof(TkTextDispChunkSection));
    }

    memset(sectionPtr, 0, sizeof(TkTextDispChunkSection));
    return sectionPtr;
}

static void
LayoutMakeNewChunk(
    LayoutData *data)
{
    TkTextDispChunk *newChunkPtr;
    TextDInfo *dInfoPtr = data->textPtr->dInfoPtr;

    LayoutFinalizeChunk(data);
    if ((newChunkPtr = dInfoPtr->chunkPoolPtr)) {
	dInfoPtr->chunkPoolPtr = newChunkPtr->nextPtr;
    } else {
	newChunkPtr = (TkTextDispChunk *)malloc(sizeof(TkTextDispChunk));
	DEBUG_ALLOC(tkTextCountNewChunk++);
    }
    memset(newChunkPtr, 0, sizeof(TkTextDispChunk));
    newChunkPtr->dlPtr = data->dlPtr;
    newChunkPtr->uniqID = dInfoPtr->chunkCounter++;
    newChunkPtr->prevPtr = data->lastChunkPtr;
    newChunkPtr->prevCharChunkPtr = data->lastCharChunkPtr;
    newChunkPtr->stylePtr = GetStyle(data->textPtr, NULL);
    newChunkPtr->x = data->x;
    newChunkPtr->byteOffset = data->dispLineOffset;
    data->chunkPtr = newChunkPtr;
    data->countChunks += 1;
}

static void
LayoutSkipBytes(
    LayoutData *data,
    TCL_UNUSED(DLine *),
    const TkTextIndex *indexPtr1,
    const TkTextIndex *indexPtr2)
{
    LayoutMakeNewChunk(data);
    data->chunkPtr->layoutProcs = &layoutElideProcs;
    data->chunkPtr->numBytes = TkTextIndexCountBytes(indexPtr1, indexPtr2);
}

static void
LayoutSetupChunk(
    LayoutData *data,
    TkTextSegment *segPtr)
{
    TkTextDispChunk *chunkPtr = data->chunkPtr;
    TkText *textPtr = data->textPtr;
    TextStyle *stylePtr;

    assert(segPtr->tagInfoPtr);
    assert(chunkPtr->stylePtr == textPtr->dInfoPtr->defaultStyle);
    assert(chunkPtr->stylePtr->refCount > 1);

    chunkPtr->stylePtr->refCount -= 1;
    chunkPtr->stylePtr = stylePtr = GetStyle(textPtr, segPtr);

    if (data->wrapMode == TEXT_WRAPMODE_CODEPOINT) {
	if (!data->brks) {
	    Tcl_HashEntry *hPtr;
	    TkTextBreakInfo *breakInfo;
	    int isNew;

	    hPtr = Tcl_CreateHashEntry(&textPtr->sharedTextPtr->breakInfoTable,
		    (void *) data->logicalLinePtr, &isNew);

	    if (isNew) {
		breakInfo = (TkTextBreakInfo *)malloc(sizeof(TkTextBreakInfo));
		breakInfo->refCount = 1;
		breakInfo->brks = NULL;
		data->logicalLinePtr->changed = 0;
		Tcl_SetHashValue(hPtr, breakInfo);
		DEBUG(breakInfo->brksSize = 0);
		DEBUG_ALLOC(tkTextCountNewBreakInfo++);
	    } else {
		breakInfo = (TkTextBreakInfo *)Tcl_GetHashValue(hPtr);
		breakInfo->refCount += 1;

		/*
		 * We have to avoid repeated computations of line break information,
		 * so we use the 'changed' flag of the logical line for the determination
		 * whether a recomputation has to be performed. This is the only purpose
		 * of flag 'changed', and required because our current line break
		 * information algorithm has to process the whole logical line. If this
		 * behavior will change - for example a switch to the ICU library - then
		 * flag 'changed' has no use anymore and can be removed. But currently
		 * all line modifications have to update this flag.
		 */

		if (data->logicalLinePtr->changed) {
		    isNew = 1;
		    data->logicalLinePtr->changed = 0;
		}
	    }

	    if (isNew) {
		unsigned brksSize;

		/*
		 * In this case we have to parse the whole logical line for the computation
		 * of the break locations.
		 */

		brksSize = LayoutComputeBreakLocations(data);
		breakInfo->brks = (char *)realloc(breakInfo->brks, brksSize);
		memcpy(breakInfo->brks, textPtr->brksBuffer, brksSize);
		DEBUG(breakInfo->brksSize = brksSize);
		DEBUG(stats.breakInfo += 1);
	    }

	    data->breakInfo = breakInfo;
	    data->brks = breakInfo->brks;
	}

	if (segPtr->sectionPtr) {
	    chunkPtr->brks = data->brks + data->byteOffset + chunkPtr->byteOffset;
	} else {
	    /* This is an artificial chunk for the realization of spelling changes. */
	    assert(chunkPtr->numBytes <= sizeof(doNotBreakAtAll));
	    chunkPtr->brks = doNotBreakAtAll;
	}
    }

    if (data->numBytesSoFar == 0) {
	const TextDInfo *dInfoPtr = textPtr->dInfoPtr;
	const StyleValues *sValuePtr = stylePtr->sValuePtr;

	data->tabArrayPtr = sValuePtr->tabArrayPtr;
	data->tabStyle = sValuePtr->tabStyle;
	data->justify = (TkTextJustify)sValuePtr->justify;
	data->rMargin = sValuePtr->rMargin;
	data->wrapMode = (TkWrapMode)sValuePtr->wrapMode;
	data->x = data->paragraphStart ? sValuePtr->lMargin1 : sValuePtr->lMargin2;
	data->width = dInfoPtr->maxX - dInfoPtr->x - data->rMargin;
	data->maxX = (data->wrapMode == TEXT_WRAPMODE_NONE) ? -1 : MAX(data->width, data->x);

	chunkPtr->x = data->x;

	if (data->tabIndex >= 0 && !data->tabApplied) {
	    data->tabChunkPtr = chunkPtr;
	}
	if (data->cursorChunkPtr) {
	    data->cursorChunkPtr->x = data->x;
	}
    }
}

static int
AtEndOfLine(
    TkTextSegment *segPtr,
    int offset)
{
    assert(segPtr);
    if (offset < segPtr->size) {
	return 0;
    }
    while ((segPtr = segPtr->nextPtr)) {
	switch (segPtr->typePtr->group) {
	case SEG_GROUP_CHAR:
	case SEG_GROUP_HYPHEN:
	case SEG_GROUP_IMAGE:
	case SEG_GROUP_WINDOW:
	    return 0;
	case SEG_GROUP_BRANCH:
	    if (segPtr->typePtr == &tkTextBranchType) {
		segPtr = segPtr->body.branch.nextPtr;
	    }
	    break;
	case SEG_GROUP_MARK:
	case SEG_GROUP_PROTECT:
	case SEG_GROUP_TAG:
	    break;
	}
    }
    return 1;
}

static int
IsDecimalPointPos(
    LayoutData *data,
    const TkTextSegment *segPtr,
    int offset)
{
    return segPtr == data->decimalPointPos.segPtr && offset == data->decimalPointPos.offset;
}

static int
IsNumericalEndPos(
    LayoutData *data,
    const TkTextSegment *segPtr,
    int offset)
{
    return segPtr == data->lastNumericalPos.segPtr && offset == data->lastNumericalPos.offset;
}

static int
LayoutChars(
    LayoutData *data,
    TkTextSegment *segPtr,
    int size,
    int byteOffset)
{
    const char *base = segPtr->body.chars + byteOffset;
    TkTextDispChunk *chunkPtr;
    int gotTab = 0;
    int adjustForNumericTab = 0;
    unsigned maxBytes;
    unsigned numBytes;
    int maxX;

    assert(size - byteOffset > 0); /* this will ensure maxBytes > 0 */
    assert(byteOffset < size);
    assert(segPtr->typePtr->layoutProc);

    LayoutMakeNewChunk(data);
    LayoutSetupChunk(data, segPtr);

    chunkPtr = data->chunkPtr;
    maxBytes = size - byteOffset;

    if (data->textPtr->showEndOfLine
	    && base[maxBytes - 1] == '\n'
	    && (data->textPtr->showEndOfText
		|| segPtr->sectionPtr->linePtr->nextPtr != TkBTreeGetLastLine(data->textPtr))) {
	maxBytes -= 1; /* now may become zero */
    }

    if (maxBytes == 0) {
	/*
	 * Can only happen if we are at end of logical line.
	 */

	if (segPtr->sectionPtr->linePtr->nextPtr != TkBTreeGetLastLine(data->textPtr)) {
	    segPtr = data->textPtr->dInfoPtr->endOfLineSegPtr;
	} else {
	    segPtr = data->textPtr->dInfoPtr->endOfTextSegPtr;
	}
	base = segPtr->body.chars;
	maxBytes = segPtr->size;
	chunkPtr->endOfLineSymbol = 1;
	byteOffset = 0;
    } else if (segPtr->typePtr != &tkTextHyphenType
		&& segPtr->sectionPtr) { /* ignore artifical segments (spelling changes) */
	if (data->wrapMode == TEXT_WRAPMODE_CODEPOINT) {
	    const char *brks = chunkPtr->brks;
	    unsigned i;

	    assert(brks);
	    assert(brks + maxBytes <= data->brks + data->breakInfo->brksSize);

	    for (i = 1; i < maxBytes; ++i) {
		assert(brks[i] <= LINEBREAK_INSIDEACHAR);
		if (brks[i] == LINEBREAK_MUSTBREAK) {
		    if (i < maxBytes - 2 && base[i] != '\n') {
			maxBytes = i + 1;
		    }
		    break;
		}
	    }
	}

	if (data->textPtr->hyphenate) {
	    const char *p = base;

	    /*
	     * Check whether the "tripleconsonant" rule has to be applied. This rule is
	     * very special, because in this case we are virtually doing the opposite.
	     * Instead of doing a spelling change when hyphenating, we are doing a spelling
	     * change when *not* hyphenating.
	     */

	    if (IsConsonant(*p)
		    && data->lastCharChunkPtr
		    && data->lastCharChunkPtr->prevCharChunkPtr
		    && data->lastChunkPtr
		    && data->lastChunkPtr->layoutProcs
		    && data->lastChunkPtr->layoutProcs->type == TEXT_DISP_HYPHEN
		    && *p == GetLastCharInChunk(data->lastCharChunkPtr->prevCharChunkPtr)
		    && *p == GetSecondLastCharInChunk(data->lastCharChunkPtr->prevCharChunkPtr)) {
		const char *nextCharPtr;

		if (maxBytes > 1) {
		    nextCharPtr = p + 1;
		} else {
		    const TkTextSegment *nextCharSegPtr = LayoutGetNextSegment(segPtr);
		    nextCharPtr = nextCharSegPtr ? nextCharSegPtr->body.chars : NULL;
		}

		/* For Norwegian it's required to consider 'j' as a vowel. */
		if (nextCharPtr && (nextCharPtr[0] == 'j' || IsUmlautOrVowel(nextCharPtr))) {
		    /*
		     * Probably we have to apply hyphen rule "tripleconsonant" to the first
		     * character after possible (but unapplied) hyphenation point.
		     */

		    const StyleValues *sValPtr = data->lastChunkPtr->stylePtr->sValuePtr;
		    int hyphenRules = FilterHyphenRules(sValPtr->hyphenRules, sValPtr->lang);

		    if (hyphenRules & (1 << TK_TEXT_HYPHEN_TRIPLE_CONSONANT)) {
			/* Schi(ff-f)ahrt -> Schi(ff)ahrt */
			byteOffset += 1;
			base += 1;
			maxBytes -= 1; /* now may become zero */
			chunkPtr->skipFirstChar = 1;
		    }
		}
	    }
	}

	if (data->trimSpaces) {
	    unsigned i;

	    for (i = 0; i < maxBytes; ++i) {
		if (base[i] == ' ' && base[i + 1] == ' ') {
		    while (base[i] == ' ') {
			++i;
		    }
		    maxBytes = i;
		    data->skipSpaces = 1;
		    break;
		}
	    }
	}

	/*
	 * See if there is a tab in the current chunk; if so, only layout
	 * characters up to (and including) the tab.
	 */

	if (data->justify == TK_TEXT_JUSTIFY_FULL) {
	    const char *p = base;
	    const char *e = p + maxBytes;

	    for ( ; p < e && !IsExpandableSpace(p); ++p) {
		if (*p == '\t') {
		    chunkPtr->numSpaces = 0;
		    maxBytes = p - base + 1;
		    gotTab = 1;
		    break;
		}
	    }
	    if (!gotTab && p < e) {
		assert(IsExpandableSpace(p));

		do {
		    chunkPtr->numSpaces += 1;

		    if (*p == '\t'
			    && (!data->tabArrayPtr || data->tabIndex < data->tabArrayPtr->numTabs)) {
			/*
			 * Don't expand spaces if we have numeric tabs.
			 */
			chunkPtr->numSpaces = 0;
			gotTab = 1;
			p += 1;
			break;
		    }

		    p = Tcl_UtfNext(p);
		} while (IsExpandableSpace(p));

		maxBytes = p - base;
	    }
	} else {
	    const char *p = base;
	    unsigned i;

	    /* TODO: direction of tabs should depend on gravity of insert mark?! */

	    for (i = 0; i < maxBytes; ++i, ++p) {
		if (*p == '\t') {
		    maxBytes = i + 1;
		    gotTab = 1;
		    break;
		}
	    }
	}
    }

    if (maxBytes == 0) {
	/*
	 * In seldom cases, if hyphenation is activated, we may have an empty
	 * chunk here, caused by the "tripleconsonant" rule. This chunk has to
	 * consume the skipped character.
	 */

	assert(size == 1);
	assert(chunkPtr->skipFirstChar);
	data->chunkPtr->layoutProcs = &layoutElideProcs;
	data->chunkPtr->numBytes = 1; /* must have size 1, see above */
	return 1;
    }

    maxX = data->maxX - data->tabSize;

    if (data->isNumericTab) {
	/*
	 * Only compute layout until decimal point, otherwise we cannot determine
	 * the correct line break position.
	 */

	const char *p = base;
	unsigned i;

	chunkPtr->integralPart = IsDecimalPointPos(data, segPtr, byteOffset);

	for (i = 0; i < maxBytes; ++i, ++p) {
	    if (IsNumericalEndPos(data, segPtr, byteOffset + i)
		    || IsDecimalPointPos(data, segPtr, byteOffset + i)) {
		adjustForNumericTab = 1;
		data->isNumericTab = 0;
		data->tabSize = 0;
		if (i > 0) {
		    if (*p == '\n' || *p == '\t') {
			i += 1;
		    }
		    maxBytes = i;
		    gotTab = (*p == '\t');
		}
		break;
	    }
	}

	if (data->shiftToNextLine
	    	&& data->numBytesSoFar > 0
		&& segPtr == data->shiftToNextLinePos.segPtr
		&& (int) (maxBytes + byteOffset) > data->shiftToNextLinePos.offset) {
	    int n = MIN(maxBytes + byteOffset - data->shiftToNextLinePos.offset, data->shiftToNextLine);

	    if (n > 0) {
		n = MIN(n, (int) maxBytes);
		data->shiftToNextLine -= n;
		if ((maxBytes -= n) == 0) {
		    data->isNumericTab = 0;
		    return 0;
		}
		gotTab = 0;
	    }
	    maxX = data->maxX;
	} else {
	    maxX = data->maxX - data->x;
	}
    } else if (data->isRightTab) {
	if (data->shiftToNextLine == 0) {
	    return 0;
	}
	if (data->numBytesSoFar > 0
		&& segPtr == data->shiftToNextLinePos.segPtr
		&& (int) (maxBytes + byteOffset) > data->shiftToNextLinePos.offset) {
	    int n = MIN(maxBytes + byteOffset - data->shiftToNextLinePos.offset, data->shiftToNextLine);

	    if (gotTab) {
		n += 1;
	    }
	    if (n > 0) {
		data->shiftToNextLine -= n;
		n = MIN(n, (int) maxBytes);
		if ((maxBytes -= n) == 0) {
		    data->isRightTab = 0;
		    return 0;
		}
		gotTab = 0;
	    }
	}
	maxX = data->maxX;
    }

    numBytes = LayoutMakeCharInfo(data, segPtr, byteOffset, maxBytes);

    if (segPtr->typePtr->layoutProc(&data->index, segPtr, byteOffset, maxX, numBytes,
	    data->countVisibleChunks == 0, data->wrapMode, data->textPtr->spaceMode, chunkPtr) == 0) {
	/*
	 * No characters from this segment fit in the window: this means
	 * we're at the end of the display line.
	 */

	chunkPtr->numSpaces = 0;
	return 0;
    }

    if (numBytes == chunkPtr->numBytes) {
	chunkPtr->numBytes = maxBytes;
	assert(maxBytes > 0);

	if (data->trimSpaces && base[maxBytes - 1] == ' ') {
	    data->skipSpaces = 1;
	}
    }

    assert(chunkPtr->numBytes + chunkPtr->skipFirstChar > 0);

    LayoutFinalizeCharInfo(data, gotTab);
    data->x += chunkPtr->width;

    if (!segPtr->sectionPtr && segPtr->typePtr != &tkTextHyphenType) {
	assert(segPtr == data->textPtr->dInfoPtr->endOfLineSegPtr
		|| segPtr == data->textPtr->dInfoPtr->endOfTextSegPtr);
	chunkPtr->numBytes = (chunkPtr->numBytes == maxBytes) ? 1 : 0;
	chunkPtr->breakIndex = chunkPtr->numBytes;
	chunkPtr->brks = NULL;
	maxBytes = 1;
    } else {
	chunkPtr->numBytes += chunkPtr->skipFirstChar;
    }

    data->numBytesSoFar += chunkPtr->numBytes;
    data->numSpaces += chunkPtr->numSpaces;
    data->countVisibleChunks += 1;

    if (chunkPtr->numBytes != maxBytes + chunkPtr->skipFirstChar) {
	return AtEndOfLine(segPtr, byteOffset + chunkPtr->numBytes); /* end of line display reached */
    }

    assert(!chunkPtr->brks
	    || (data->brks <= chunkPtr->brks
		&& chunkPtr->brks + chunkPtr->numBytes <= data->brks + data->breakInfo->brksSize));

    if (adjustForNumericTab) {
	if (data->lastChunkPtr) {
	    data->lastChunkPtr->nextPtr = data->chunkPtr; /* we need the complete chain. */
	}
	AdjustForTab(data);
	if (data->lastChunkPtr) {
	    data->lastChunkPtr->nextPtr = NULL; /* restore */
	}
	data->tabChunkPtr = NULL;
	if ((data->x = chunkPtr->x + chunkPtr->width) == data->maxX) {
	    return AtEndOfLine(segPtr, byteOffset + chunkPtr->numBytes);/* end of display line reached */
	}
    }

    /*
     * If we're at a new tab, adjust the layout for all the chunks pertaining to the
     * previous tab. Also adjust the amount of space left in the line to account for
     * space that will be eaten up by the tab.
     */

    if (gotTab) {
	data->isNumericTab = 0;

	if (data->tabIndex >= 0) {
	    if (data->lastChunkPtr) {
		data->lastChunkPtr->nextPtr = data->chunkPtr; /* we need the complete chain. */
	    }
	    AdjustForTab(data);
	    if (data->lastChunkPtr) {
		data->lastChunkPtr->nextPtr = NULL; /* restore */
	    }
	    data->tabChunkPtr = NULL;
	    data->x = chunkPtr->x + chunkPtr->width;
	}

	data->tabChunkPtr = chunkPtr;
	ComputeSizeOfTab(data, segPtr, chunkPtr->numBytes + byteOffset);

	if (data->maxX >= 0) {
	    switch (data->tabAlignment) {
	    case LEFT:
	    case CENTER:
		if (data->tabSize >= data->maxX - data->x) {
		    return 0; /* end of display line reached */
		}
		break;
	    case RIGHT:
		if (data->tabSize > data->maxX - data->x) {
		    return 0; /* end of display line reached */
		}
		if (data->displayLineNo == 0 && data->tabX >= 2*data->maxX) {
		    return 0; /* end of display line reached */
		}
		if (data->tabX > data->maxX) {
		    ComputeShiftForRightTab(data, segPtr, chunkPtr->numBytes + byteOffset);
		}
	    	break;
	    case NUMERIC:
		if (data->tabSize - data->maxX + data->x >= data->maxX) {
		    return 0; /* end of display line reached */
		}
		if (data->tabSize >= data->maxX - data->x) {
		    ComputeShiftForNumericTab(data, segPtr, chunkPtr->numBytes + byteOffset);
		}
		break;
	    }
	}
    }

    return 1;
}

static int
LayoutHyphen(
    LayoutData *data,
    TkTextSegment *segPtr)
{
    int rc;

    assert(segPtr->sectionPtr); /* don't works with artificial segments */

    if (data->textPtr->hyphenate) {
	LayoutMakeNewChunk(data);
	LayoutSetupChunk(data, segPtr);
	data->numBytesSoFar += segPtr->size;
	data->countVisibleChunks += 1;
	segPtr->body.hyphen.textSize = 0;
	data->chunkPtr->layoutProcs = &layoutHyphenProcs;
	data->chunkPtr->clientData = segPtr;
	data->chunkPtr->breakIndex = -1;
	data->chunkPtr->numBytes = segPtr->size;
	data->chunkPtr->hyphenRules = segPtr->body.hyphen.rules;
	segPtr->refCount += 1;
	rc = 1;
    } else {
	SetupHyphenChars(segPtr, 0);
	rc = LayoutChars(data, segPtr, segPtr->body.hyphen.textSize, 0);
	data->chunkPtr->numBytes = MIN(1u, data->chunkPtr->numBytes);
    }

    data->chunkPtr->breakIndex = data->chunkPtr->numBytes;
    return rc;
}

static int
LayoutEmbedded(
    LayoutData *data,
    TkTextSegment *segPtr)
{
    TkTextDispChunk *chunkPtr;
    int maxX;

    assert(segPtr->typePtr->layoutProc);

    LayoutMakeNewChunk(data);
    chunkPtr = data->chunkPtr;
    maxX = data->maxX - (data->isNumericTab ? data->x : data->tabSize);

    if (segPtr->typePtr->layoutProc(&data->index, segPtr, 0, maxX, 0, data->countVisibleChunks == 0,
	    data->wrapMode, data->textPtr->spaceMode, chunkPtr) != 1) {
	return 0;
    }

#ifdef TK_LAYOUT_WITH_BASE_CHUNKS
    data->baseChunkPtr = NULL;
#endif
    LayoutSetupChunk(data, segPtr);
    data->numBytesSoFar += chunkPtr->numBytes;

    if (chunkPtr->width > 0) {
	data->x += chunkPtr->width;
	data->countVisibleChunks += 1;
	assert(chunkPtr->minHeight + chunkPtr->minAscent + chunkPtr->minDescent > 0);
    } else {
	assert(chunkPtr->minHeight == 0);
	assert(chunkPtr->minAscent == 0);
	assert(chunkPtr->minDescent == 0);
    }

    if (segPtr->typePtr->group == SEG_GROUP_IMAGE) {
	data->textPtr->dInfoPtr->countImages += 1;
    } else {
	data->textPtr->dInfoPtr->countWindows += 1;
    }

    return 1;
}

static int
LayoutMark(
    LayoutData *data,
    TkTextSegment *segPtr)
{
    int maxX;

    assert(segPtr->typePtr->layoutProc);

    if (segPtr != data->textPtr->insertMarkPtr) {
	return 0;
    }
    LayoutMakeNewChunk(data);

    maxX = data->maxX - (data->isNumericTab ? data->x : data->tabSize);
    segPtr->typePtr->layoutProc(&data->index, segPtr, 0, maxX, 0, data->countVisibleChunks == 0,
	    data->wrapMode, data->textPtr->spaceMode, data->chunkPtr);
    return 1;
}

static int
LayoutLogicalLine(
    LayoutData *data,
    DLine *dlPtr)
{
    const TkTextDispLineInfo *dispLineInfo = NULL;
    TkTextSegment *segPtr, *endPtr;
    int byteIndex, byteOffset;

    assert(!TkTextIsElided(&data->index));

    byteIndex = TkTextIndexGetByteIndex(&data->index);

    if (data->displayLineNo > 0) {
	dispLineInfo = TkBTreeLinePixelInfo(data->textPtr, data->logicalLinePtr)->dispLineInfo;
	/*
	 * It's possible that display line info not exists. But this can only happen if the
	 * content is out of date and will be re-computed later. In such a case the next block
	 * of code can be skipped. This happens only in rare cases, for example when
	 * TextBlinkProc() has been invoked.
	 */
    }

    if (dispLineInfo) {
	const TkTextDispLineEntry *dispLineEntry = dispLineInfo->entry + (data->displayLineNo - 1);

	if (dispLineEntry->tabIndex) {
	    const TextDInfo *dInfoPtr = data->textPtr->dInfoPtr;
	    const StyleValues *sValuePtr;
	    TextStyle *stylePtr;
	    int byteOffset1;

	    segPtr = TkTextIndexGetContentSegment(&data->index, &byteOffset1);
	    stylePtr = GetStyle(data->textPtr, segPtr);
	    sValuePtr = stylePtr->sValuePtr;
	    data->tabArrayPtr = sValuePtr->tabArrayPtr;
	    data->tabStyle = sValuePtr->tabStyle;
	    data->tabIndex = dispLineEntry->tabIndex - 2;
	    data->width = dInfoPtr->maxX - dInfoPtr->x - data->rMargin;
	    data->x = data->paragraphStart ? sValuePtr->lMargin1 : sValuePtr->lMargin2;
	    data->maxX = MAX(data->width, data->x);
	    FreeStyle(data->textPtr, stylePtr);
	    ComputeSizeOfTab(data, segPtr, byteOffset1);
	    data->tabApplied = dispLineEntry->tabApplied;

	    switch (data->tabAlignment) {
	    case LEFT:
		data->tabSize = 0;
		data->tabApplied = 1;
		break;
	    case CENTER:
		if (data->tabApplied) {
		    data->tabSize = 0;
		}
		break;
	    case RIGHT:
		data->tabSize = 0;
		if (data->tabApplied) {
		    data->adjustFirstChunk = 0;
		}
		break;
	    case NUMERIC:
		if (!data->tabApplied) {
		    if (IsDecimalPointPos(data, segPtr, byteOffset1)) {
			data->tabSize = 0;
			data->isNumericTab = 0;
		    }
		    if (data->maxX >= 0 && data->tabSize >= data->maxX - data->x) {
			data->tabX += data->maxX;
			ComputeShiftForNumericTab(data, segPtr, byteOffset1);
			if (data->lengthOfFractional == data->shiftToNextLine) {
			    data->shiftToNextLine = 0;
			}
		    }
		}
		break;
	    }
	}

	if (data->textPtr->hyphenate) {
	    int byteOffset1;
	    int hyphenRule;

	    segPtr = TkTextIndexGetContentSegment(&data->index, &byteOffset1);
	    hyphenRule = dispLineEntry->hyphenRule;

	    switch (hyphenRule) {
	    case TK_TEXT_HYPHEN_REPEAT:
	    case TK_TEXT_HYPHEN_TREMA:
	    case TK_TEXT_HYPHEN_DOUBLE_DIGRAPH: {
		int numBytes = 0; /* prevents compiler warning */
		TkTextSegment *nextCharSegPtr;
		char buf[1];
		int cont;

		/*
		 * We have to realize spelling changes.
		 */

		switch (hyphenRule) {
		case TK_TEXT_HYPHEN_REPEAT:
		    buf[0] = '-';
		    numBytes = 1;
		    break;
		case TK_TEXT_HYPHEN_TREMA:
		    assert(UCHAR(segPtr->body.chars[byteOffset1]) == 0xc3);
		    buf[0] = UmlautToVowel(ConvertC3Next(segPtr->body.chars[byteOffset1 + 1]));
		    numBytes = 2;
		    break;
		case TK_TEXT_HYPHEN_DOUBLE_DIGRAPH:
		    buf[0] = segPtr->body.chars[0];
		    numBytes = 1;
		    break;
		}
		nextCharSegPtr = TkBTreeMakeCharSegment(buf, 1, segPtr->tagInfoPtr);
		cont = LayoutChars(data, nextCharSegPtr, 1, 0);
		TkBTreeFreeSegment(nextCharSegPtr);
		data->chunkPtr->numBytes = numBytes;
		if (!cont) {
		    LayoutFinalizeChunk(data);
		    return 0;
		}
		TkrTextIndexForwBytes(data->textPtr, &data->index,
			data->chunkPtr->numBytes, &data->index);
		byteIndex += data->chunkPtr->numBytes;
		break;
	    }
	    }
	}
    }

    segPtr = TkTextIndexGetFirstSegment(&data->index, &byteOffset);
    endPtr = data->textPtr->endMarker;

    if (segPtr->typePtr == &tkTextLinkType) {
	segPtr = segPtr->nextPtr;
    }

    /*
     * Each iteration of the loop below creates one TkTextDispChunk for the
     * new display line. The line will always have at least one chunk (for the
     * newline character at the end, if there's nothing else available).
     */

    while (1) {
	if (segPtr->typePtr == &tkTextCharType) {
	    if (data->skipSpaces) {
		if (segPtr->body.chars[byteOffset] == ' ') {
		    TkTextIndex index = data->index;
		    int offset = byteOffset;

		    while (segPtr->body.chars[byteOffset] == ' ') {
			byteOffset += 1;
		    }
		    TkrTextIndexForwBytes(data->textPtr, &index, byteOffset - offset, &data->index);
		    LayoutSkipBytes(data, dlPtr, &index, &data->index);
		    byteIndex = TkTextIndexGetByteIndex(&data->index);
		}
		data->skipSpaces = 0;
	    }
	    if (segPtr->size > byteOffset) {
		if (!LayoutChars(data, segPtr, segPtr->size, byteOffset)) {
		    /* finished with this display line */
		    LayoutFinalizeChunk(data);
		    return 0;
		}
		assert(data->chunkPtr);
		byteIndex += data->chunkPtr->numBytes;
		/* NOTE: byteOffset may become larger than segPtr->size because of end of line symbol. */
		if ((byteOffset += data->chunkPtr->numBytes) >= segPtr->size) {
		    segPtr = segPtr->nextPtr;
		    byteOffset = 0;
		}
	    } else {
		assert(segPtr->size == byteOffset);
		segPtr = segPtr->nextPtr;
		byteOffset = 0;
	    }
	} else {
	    switch (segPtr->typePtr->group) {
	    case SEG_GROUP_HYPHEN:
		if (!LayoutHyphen(data, segPtr)) {
		    /* finished with this display line */
		    LayoutFinalizeChunk(data);
		    return 0;
		}
		byteIndex += segPtr->size;
		data->skipSpaces = 0;
		break;
	    case SEG_GROUP_IMAGE:
	    case SEG_GROUP_WINDOW:
		if (!LayoutEmbedded(data, segPtr)) {
		    /* finished with this display line */
		    LayoutFinalizeChunk(data);
		    return 0;
		}
		byteIndex += segPtr->size;
		data->skipSpaces = 0;
		break;
	    case SEG_GROUP_MARK:
		if (segPtr == endPtr) {
		    /*
		     * We need a final chunk containing the final newline, otherwise x position
		     * lookup will not work. Here we will not use LayoutSkipBytes() for the bytes
		     * between current position and last char in line, because this would require
		     * an inconsistent index, and it's easier to avoid this. It's only a single
		     * newline which terminates the line, so no bad things will happen if we omit
		     * this skip-chunk.
		     */
		    segPtr = segPtr->sectionPtr->linePtr->lastPtr;
		    LayoutChars(data, segPtr, segPtr->size, segPtr->size - 1);
		} else {
		    if (LayoutMark(data, segPtr)) {
			data->cursorChunkPtr = data->chunkPtr;
		    }
		    assert(segPtr->size == 0);
		}
		break;
	    case SEG_GROUP_BRANCH: {
		TkTextIndex index = data->index;
		assert(segPtr->typePtr == &tkTextBranchType);
		assert(segPtr->size == 0);
		TkTextIndexSetSegment(&data->index, segPtr = segPtr->body.branch.nextPtr);
		LayoutSkipBytes(data, dlPtr, &index, &data->index);
		byteIndex = TkTextIndexGetByteIndex(&data->index);
		break;
	    }
	    case SEG_GROUP_PROTECT:
	    case SEG_GROUP_TAG:
	    case SEG_GROUP_CHAR:
		assert(!"unexpected segment type");
		break;
	    }
	    segPtr = segPtr->nextPtr;
	    byteOffset = 0;
	}
	if (!segPtr) {
	    LayoutFinalizeChunk(data);
	    return 1;
	}
	TkTextIndexSetPosition(&data->index, byteIndex, segPtr);
    }

    return 0; /* never reached */
}

static void
LayoutDestroyChunks(
    LayoutData *data)
{
    TkTextDispChunk *chunkPtr = data->lastChunkPtr;
    TextDInfo *dInfoPtr;

    if (chunkPtr == data->breakChunkPtr) {
	return;
    }

    dInfoPtr = data->textPtr->dInfoPtr;

    /*
     * We have to destroy the chunks backward, because the context support
     * is expecting this.
     */

    for ( ; chunkPtr != data->breakChunkPtr; chunkPtr = chunkPtr->prevPtr) {
	assert(chunkPtr != data->firstCharChunkPtr);
	assert(chunkPtr->layoutProcs);
	assert(!chunkPtr->sectionPtr);

	data->numSpaces -= chunkPtr->numSpaces;
	data->dispLineOffset -= chunkPtr->numBytes;
	data->numBytesSoFar -= chunkPtr->numBytes;
	data->countChunks -= 1;
	if (chunkPtr->width > 0) {
	    data->countVisibleChunks -= 1;
	}

	if (chunkPtr == data->cursorChunkPtr) {
	    data->cursorChunkPtr = NULL;
	} else if (chunkPtr == data->lastCharChunkPtr) {
	    data->lastCharChunkPtr = chunkPtr->prevCharChunkPtr;
	}
	if (chunkPtr->layoutProcs->type == TEXT_DISP_IMAGE) {
	    dInfoPtr->countImages -= 1;
	} else if (chunkPtr->layoutProcs->type == TEXT_DISP_WINDOW) {
	    dInfoPtr->countWindows -= 1;
	}
	LayoutUndisplay(data, chunkPtr);
	LayoutReleaseChunk(data->textPtr, chunkPtr);
	DEBUG(chunkPtr->stylePtr = NULL);
    }

    data->lastChunkPtr->nextPtr = dInfoPtr->chunkPoolPtr;
    dInfoPtr->chunkPoolPtr = data->breakChunkPtr->nextPtr;
    dInfoPtr->chunkPoolPtr->prevPtr = NULL;
    data->breakChunkPtr->nextPtr = NULL;
    data->lastChunkPtr = data->breakChunkPtr;
    data->chunkPtr = NULL;
    data->x = data->lastChunkPtr->x + data->lastChunkPtr->width;
#ifdef TK_LAYOUT_WITH_BASE_CHUNKS
    data->baseChunkPtr = data->breakChunkPtr->baseChunkPtr;
#endif
}

static void
LayoutBreakLine(
    LayoutData *data,
    const TkTextIndex *indexPtr)	/* Index of display line start. */
{
    if (!data->breakChunkPtr) {
	/*
	 * This code makes sure that we don't accidentally display chunks with
	 * no characters at the end of the line (such as the insertion
	 * cursor). These chunks belong on the next line. So, throw away
	 * everything after the last chunk that has characters in it.
	 */

	data->breakChunkPtr = data->lastCharChunkPtr;
    }

    while (IsHyphenChunk(data->breakChunkPtr)) {
	TkTextDispChunk *hyphenChunkPtr;
	TkTextDispChunk *prevChunkPtr;
	TkTextDispChunk *nextChunkPtr;

	/*
	 * This can only happen if the breaking chunk is a hyphen segment.
	 * So try to hyphenate at this point. Normally this will succeed,
	 * but in seldom cases the hyphenation does not fit, then we have
	 * to search back for the next breaking chunk.
	 */

	hyphenChunkPtr = data->breakChunkPtr;
	prevChunkPtr = hyphenChunkPtr->prevCharChunkPtr;
	nextChunkPtr = LayoutGetNextCharChunk(hyphenChunkPtr);

	if (prevChunkPtr && nextChunkPtr) {
	    TkTextSegment *hyphenSegPtr = (TkTextSegment *)hyphenChunkPtr->clientData;

	    LayoutApplyHyphenRules(data, prevChunkPtr, hyphenChunkPtr, nextChunkPtr);
	    data->breakChunkPtr = prevChunkPtr;
	    LayoutDestroyChunks(data);

	    if (data->decreaseNumBytes > 0) {
		TkTextIndex index = *indexPtr;
		TkTextSegment *segPtr;
		unsigned newNumBytes = 0;
		unsigned numBytes;

		/*
		 * We need a new layout of the preceding char chunk because of possible
		 * spelling changes.
		 */

		while (data->decreaseNumBytes >= prevChunkPtr->numBytes
			&& prevChunkPtr != data->firstCharChunkPtr) {
		    data->decreaseNumBytes -= prevChunkPtr->numBytes;
		    newNumBytes += prevChunkPtr->numBytes;
		    prevChunkPtr = prevChunkPtr->prevPtr;
		}

		data->breakChunkPtr = prevChunkPtr;
		LayoutDestroyChunks(data);
		newNumBytes += prevChunkPtr->numBytes;

		if (data->decreaseNumBytes > 0) {
		    segPtr = CHAR_CHUNK_GET_SEGMENT(prevChunkPtr);
		    prevChunkPtr->numBytes -= data->decreaseNumBytes;
		    numBytes = prevChunkPtr->numBytes;
		    assert(prevChunkPtr->layoutProcs);
		    LayoutUndisplay(data, prevChunkPtr);
		    data->chunkPtr = prevChunkPtr;
		    LayoutMakeCharInfo(data, segPtr, prevChunkPtr->segByteOffset, numBytes);
		    TkrTextIndexForwBytes(data->textPtr, &index, prevChunkPtr->byteOffset, &index);
		    segPtr->typePtr->layoutProc(&index, segPtr, prevChunkPtr->segByteOffset,
			    data->maxX, numBytes, 0, data->wrapMode, data->textPtr->spaceMode,
			    prevChunkPtr);
		    LayoutFinalizeCharInfo(data, 0); /* second parameter doesn't matter here */

		    if (prevChunkPtr->numBytes != numBytes && prevChunkPtr != data->firstCharChunkPtr) {
			/*
			 * The content doesn't fits into the display line (but it must fit if
			 * this is the first char chunk).
			 */
			hyphenSegPtr = NULL;
		    }
		}

		prevChunkPtr->numBytes = newNumBytes;
		data->chunkPtr = NULL;
	    }

	    if (hyphenSegPtr) {
		int maxX = data->maxX;
		int fits;

		data->x = prevChunkPtr->x + prevChunkPtr->width;
		if (prevChunkPtr == data->firstCharChunkPtr && prevChunkPtr->breakIndex <= 0) {
		    data->maxX = INT_MAX; /* The hyphen must be shown. */
		}
		fits = LayoutChars(data, hyphenSegPtr, hyphenSegPtr->body.hyphen.textSize, 0);
		assert(!fits || (int) data->chunkPtr->numBytes == hyphenSegPtr->body.hyphen.textSize);
		hyphenChunkPtr = data->chunkPtr;
		data->maxX = maxX;

		if (fits) {
		    /* The hyphen fits, so we're done. */
		    LayoutFinalizeChunk(data);
		    hyphenChunkPtr->numBytes = 1 + data->increaseNumBytes;
		    return;
		}

		LayoutFreeChunk(data);
		data->hyphenRule = 0;
	    }
	}

	/*
	 * We couldn't hyphenate, so search for next candidate for wrapping.
	 */

	if (IsHyphenChunk(data->breakChunkPtr)) {
	    if (!(data->breakChunkPtr = data->breakChunkPtr->prevPtr)) {
		return;
	    }
	}
	if (data->breakChunkPtr->breakIndex <= 0) {
	    do {
		if (!(data->breakChunkPtr = data->breakChunkPtr->prevPtr)) {
		    return;
		}
	    } while (data->breakChunkPtr->breakIndex <= 0 && !IsHyphenChunk(data->breakChunkPtr));
	}

	data->chunkPtr = NULL;
    }

    /*
     * Now check if we must break because the line length have been exceeded. At this point
     * hyphenation is not involved.
     */

    if (data->breakChunkPtr
	    && (data->lastChunkPtr != data->breakChunkPtr
		|| (data->lastChunkPtr->breakIndex > 0
		    && data->lastChunkPtr->breakIndex != (int) data->lastChunkPtr->numBytes))) {
	unsigned addNumBytes = 0;

	LayoutDestroyChunks(data);

	if (data->breakChunkPtr->breakIndex > 0 && data->breakChunkPtr->numSpaces > 0) {
	    const TkTextDispChunk *breakChunkPtr = data->breakChunkPtr;
	    const CharInfo *ciPtr = (const CharInfo *)breakChunkPtr->clientData;
	    const char *p = ciPtr->u.chars + ciPtr->baseOffset + breakChunkPtr->breakIndex;
	    const char *q = Tcl_UtfPrev(p, ciPtr->u.chars + ciPtr->baseOffset);

	    if (IsExpandableSpace(q)
		    && !(breakChunkPtr->wrappedAtSpace
			&& breakChunkPtr->breakIndex == (int) breakChunkPtr->numBytes)) {
		addNumBytes = p - q;
		data->breakChunkPtr->breakIndex -= addNumBytes;
		data->breakChunkPtr->numSpaces -= 1;
		data->numSpaces -= 1;
	    }
	}

	if (data->breakChunkPtr->breakIndex != (int) data->breakChunkPtr->numBytes) {
	    TkTextSegment *segPtr;
	    TkTextDispChunk *chunkPtr = data->breakChunkPtr;
	    TkTextIndex index = *indexPtr;

	    LayoutUndisplay(data, chunkPtr);
	    data->chunkPtr = chunkPtr;
	    TkrTextIndexForwBytes(data->textPtr, &index, chunkPtr->byteOffset, &index);
	    segPtr = TkTextIndexGetContentSegment(&index, NULL);
	    LayoutMakeCharInfo(data, segPtr, chunkPtr->segByteOffset, data->breakChunkPtr->breakIndex);
	    segPtr->typePtr->layoutProc(&index, segPtr, chunkPtr->segByteOffset, data->maxX,
		    data->breakChunkPtr->breakIndex, 0, data->wrapMode, data->textPtr->spaceMode,
		    chunkPtr);
	    LayoutFinalizeCharInfo(data, 0); /* second parameter doesn't matter here */
	    LayoutDoWidthAdjustmentForContextDrawing(data);
	    chunkPtr->numBytes += addNumBytes;

	    if (chunkPtr->skipFirstChar) {
		chunkPtr->numBytes += 1;
	    }
	}
    }

    /*
     * Remove all the empty chunks at end of line. In this way we avoid to have
     * an insert cursur chunk at end of line, which should belong to the next line.
     */

    if (data->lastChunkPtr->numBytes == 0) {
	data->breakChunkPtr = data->breakChunkPtr->prevPtr;
	assert(data->breakChunkPtr);
	while (data->breakChunkPtr->numBytes == 0) {
	    data->breakChunkPtr = data->breakChunkPtr->prevPtr;
	    assert(data->breakChunkPtr);
	}
	LayoutDestroyChunks(data);
    }
}

static void
LayoutFullJustification(
    LayoutData *data,
    DLine *dlPtr)
{
    TkTextDispChunk *chunkPtr;
    TkTextDispChunk *nextChunkPtr;
    unsigned numSpaces;
    int remainingPixels;
    int shiftX;

    numSpaces = data->numSpaces;
    remainingPixels = data->maxX - dlPtr->length;

    if (numSpaces == 0 || remainingPixels <= 0) {
	return;
    }

    shiftX = 0;
    chunkPtr = dlPtr->chunkPtr;

    while ((nextChunkPtr = chunkPtr->nextPtr)) {
	if (chunkPtr->numSpaces > 0) {
	    unsigned expand = 0;
	    unsigned i;

	    assert(IsCharChunk(chunkPtr));

	    for (i = 0; i < chunkPtr->numSpaces; ++i) {
		unsigned space;

		assert(numSpaces > 0);
		space = (remainingPixels + numSpaces - 1)/numSpaces;
		expand += space;
		remainingPixels -= space;
		numSpaces -= 1;
	    }

	    shiftX += expand;
	    chunkPtr->width += expand;
	    chunkPtr->additionalWidth = expand;
	}

	nextChunkPtr->x += shiftX;
	chunkPtr = nextChunkPtr;
    }
}

static int
LayoutPrevDispLineEndsWithSpace(
    const TkText *textPtr,
    const TkTextSegment *segPtr,
    int offset)
{
    assert(segPtr);
    assert(offset < segPtr->size);

    if (TkTextSegmentIsElided(textPtr, segPtr)) {
	if (!(segPtr = TkBTreeFindStartOfElidedRange(textPtr->sharedTextPtr, textPtr, segPtr))) {
	    return 0;
	}
	offset = -1;
    }

    if (offset == -1) {
	while (1) {
	    if (!(segPtr = segPtr->prevPtr)) {
		return 0;
	    }
	    switch ((int) segPtr->typePtr->group) {
	    case SEG_GROUP_CHAR:
		return segPtr->body.chars[segPtr->size - 1] == ' ';
	    case SEG_GROUP_BRANCH:
		if (segPtr->typePtr == &tkTextLinkType) {
		    segPtr = segPtr->body.link.prevPtr;
		}
	    	break;
	    case SEG_GROUP_MARK:
		/* skip */
		break;
	    case SEG_GROUP_HYPHEN:
	    case SEG_GROUP_IMAGE:
	    case SEG_GROUP_WINDOW:
	    	return 0;
	    }
	}
    }

    return segPtr->typePtr == &tkTextCharType && segPtr->body.chars[offset] == ' ';
}

static DLine *
LayoutDLine(
    const TkTextIndex *indexPtr,/* Beginning of display line. May not necessarily point to
    				 * a character segment. */
    unsigned displayLineNo)	/* Display line number of logical line, needed for caching. */
{
    TextDInfo *dInfoPtr;
    DLine *dlPtr;
    TkText *textPtr;
    StyleValues *sValPtr;
    TkTextDispChunk *chunkPtr;
    TkTextDispChunkSection *sectionPtr;
    TkTextDispChunkSection *prevSectionPtr;
    TkTextSegment *segPtr;
    LayoutData data;
    int endOfLogicalLine;
    int isStartOfLine;
    int ascent, descent, leading, jIndent;
    unsigned countChunks;
    unsigned chunksPerSection;
    int length, offset;

    assert((displayLineNo == 0) ==
	    (IsStartOfNotMergedLine(indexPtr) || TkTextIndexIsStartOfText(indexPtr)));
    assert(indexPtr);
    assert(TkTextIndexGetLine(indexPtr));

    DEBUG(stats.numLayouted += 1);

    textPtr = indexPtr->textPtr;
    assert(textPtr);
    dInfoPtr = textPtr->dInfoPtr;

    /*
     * Create and initialize a new DLine structure.
     */

    if (dInfoPtr->dLinePoolPtr) {
	dlPtr = dInfoPtr->dLinePoolPtr;
	dInfoPtr->dLinePoolPtr = dlPtr->nextPtr;
    } else {
	dlPtr = (DLine *)malloc(sizeof(DLine));
	DEBUG_ALLOC(tkTextCountNewDLine++);
    }
    dlPtr = (DLine *)memset(dlPtr, 0, sizeof(DLine));
    dlPtr->flags = NEW_LAYOUT|OLD_Y_INVALID;
    dlPtr->index = *indexPtr;
    TkTextIndexMakePersistent(&dlPtr->index);
    dlPtr->displayLineNo = displayLineNo;
    TkTextIndexToByteIndex(&dlPtr->index);
    isStartOfLine = TkTextIndexIsStartOfLine(&dlPtr->index);

    /*
     * Initialize layout data.
     */

    memset(&data, 0, sizeof(data));
    data.dlPtr = dlPtr;
    data.index = dlPtr->index;
    data.justify = textPtr->justify;
    data.tabIndex = -1;
    data.tabStyle = TK_TEXT_TABSTYLE_TABULAR;
    data.wrapMode = textPtr->wrapMode;
    data.paragraphStart = displayLineNo == 0;
    data.trimSpaces = textPtr->spaceMode == TEXT_SPACEMODE_TRIM;
    data.displayLineNo = displayLineNo;
    data.textPtr = textPtr;

    if (data.paragraphStart) {
	dlPtr->flags |= PARAGRAPH_START;
	data.logicalLinePtr = TkTextIndexGetLine(indexPtr);
	data.byteOffset = TkTextIndexGetByteIndex(indexPtr);
    } else {
	TkTextLine *linePtr = TkTextIndexGetLine(indexPtr);
	TkTextIndex index2 = *indexPtr;

	data.logicalLinePtr = TkBTreeGetLogicalLine(textPtr->sharedTextPtr, textPtr, linePtr);
	DEBUG(TkTextIndexSetPeer(&index2, NULL)); /* allow index outside of peer */
	TkTextIndexSetByteIndex2(&index2, data.logicalLinePtr, 0);
	data.byteOffset = TkTextIndexCountBytes(&index2, indexPtr);
    }

    segPtr = TkTextIndexGetContentSegment(indexPtr, &offset);
    data.skipSpaces = data.trimSpaces && LayoutPrevDispLineEndsWithSpace(textPtr, segPtr, offset - 1);

    /*
     * Skip elided region.
     */

    if (TkTextSegmentIsElided(textPtr, segPtr)) {
	segPtr = TkBTreeFindEndOfElidedRange(textPtr->sharedTextPtr, textPtr, segPtr);
	TkTextIndexSetSegment(&data.index, segPtr);
	LayoutSkipBytes(&data, dlPtr, indexPtr, &data.index);

	/*
	 * NOTE: it is possible that we have reached now the end of text. This is
	 * the only case that an empty display line can be produced, which will be
	 * linked into the list of display lines. It's only a single superfluous
	 * line, so we can live with that.
	 */

	if (!textPtr->showEndOfText && TkTextIndexIsEndOfText(&data.index)) {
	    assert(data.chunkPtr);
	    assert(!data.chunkPtr->nextPtr);
	    dlPtr->byteCount = data.chunkPtr->numBytes;
	    LayoutFreeChunk(&data);
	    LayoutUpdateLineHeightInformation(&data, dlPtr, data.logicalLinePtr, 1, 0, 0, 0);
	    return dlPtr;
	}
    }

    endOfLogicalLine = LayoutLogicalLine(&data, dlPtr);
    assert(data.numBytesSoFar > 0);

    /*
     * We're at the end of the display line. Throw away everything after the
     * most recent word break, if there is one; this may potentially require
     * the last chunk to be layed out again. Also perform hyphenation, if
     * enabled, this probably requires the re-layout of a few chunks at the
     * end of the line.
     */

    if (!endOfLogicalLine) {
	LayoutBreakLine(&data, &dlPtr->index);
    }

    if (data.textPtr->hyphenate) {
	TkTextDispChunk *chunkPtr1 = data.firstChunkPtr->nextPtr;

	/*
	 * Remove all unused hyphen segments, this will speed up the display process,
	 * because this removal will be done only one time, but the display process
	 * may iterate over the chunks several times.
	 */

	while (chunkPtr1) {
	    TkTextDispChunk *nextChunkPtr = chunkPtr1->nextPtr;

	    if (nextChunkPtr && chunkPtr1->width == 0 && chunkPtr1 != data.cursorChunkPtr) {
		chunkPtr1->prevPtr->numBytes += chunkPtr1->numBytes;

		if ((chunkPtr1->prevPtr->nextPtr = nextChunkPtr)) {
		    nextChunkPtr->prevPtr = chunkPtr1->prevPtr;
		    data.chunkPtr = chunkPtr1;
		    LayoutFreeChunk(&data);
		}
	    }

	    chunkPtr1 = nextChunkPtr;
	}
    }

    /*
     * This has to be done after LayoutBreakLine.
     */

    dlPtr->chunkPtr = data.firstChunkPtr;
    dlPtr->lastChunkPtr = data.lastChunkPtr;
    dlPtr->cursorChunkPtr = data.cursorChunkPtr;
    dlPtr->firstCharChunkPtr = data.firstCharChunkPtr;
    dlPtr->breakInfo = data.breakInfo;
    dlPtr->invisible = data.countVisibleChunks == 0;

    /*
     * Make tab adjustments for the last tab stop, if there is one.
     */

    if (data.tabIndex >= 0) {
	AdjustForTab(&data);
    }

    /*
     * Make one more pass over the line to recompute various things like its
     * height, length, and total number of bytes. Also modify the x-locations
     * of chunks to reflect justification.
     */

    if (data.wrapMode == TEXT_WRAPMODE_NONE) {
	data.maxX = dInfoPtr->maxX - dInfoPtr->x - data.rMargin;
    }
    length = dlPtr->length = data.lastChunkPtr->x + data.lastChunkPtr->width;
    if (data.wrapMode != TEXT_WRAPMODE_NONE) {
	length = MIN(length, data.maxX);
    }

    jIndent = 0;

    switch (data.justify) {
    case TK_TEXT_JUSTIFY_LEFT:
    	/* no action */
	break;
    case TK_TEXT_JUSTIFY_RIGHT:
	jIndent = data.maxX - length;
	break;
    case TK_TEXT_JUSTIFY_FULL:
	if (!endOfLogicalLine) {
	    LayoutFullJustification(&data, dlPtr);
	}
	break;
    case TK_TEXT_JUSTIFY_CENTER:
	jIndent = (data.maxX - length)/2;
	break;
    }

    ascent = descent = 0;
    sectionPtr = prevSectionPtr = NULL;
    chunksPerSection = (data.countChunks + MAX_SECTIONS_PER_LINE - 1)/MAX_SECTIONS_PER_LINE;
    chunksPerSection = MAX(chunksPerSection, MIN_CHUNKS_PER_SECTION);
    countChunks = chunksPerSection - 1;

    for (chunkPtr = dlPtr->chunkPtr; chunkPtr; chunkPtr = chunkPtr->nextPtr) {
	if (++countChunks == chunksPerSection) {
	    /*
	     * Create next section.
	     */
	    sectionPtr = LayoutNewSection(dInfoPtr);
	    if (prevSectionPtr) {
		prevSectionPtr->nextPtr = sectionPtr;
	    }
	    sectionPtr->chunkPtr = chunkPtr;
	    prevSectionPtr = sectionPtr;
	    countChunks = 0;
	}
	chunkPtr->sectionPtr = sectionPtr;
	sectionPtr->numBytes += chunkPtr->numBytes;
	dlPtr->byteCount += chunkPtr->numBytes;
	chunkPtr->x += jIndent;
	ascent = MAX(ascent, chunkPtr->minAscent);
	descent = MAX(descent, chunkPtr->minDescent);
	dlPtr->height = MAX(dlPtr->height, chunkPtr->minHeight);
	dlPtr->width += chunkPtr->width;
	sValPtr = chunkPtr->stylePtr->sValuePtr;
	if (sValPtr->borderWidth > 0 && sValPtr->relief != TK_RELIEF_FLAT) {
	    dlPtr->flags |= HAS_3D_BORDER;
	}
    }

    leading = ascent + descent;

    if (dlPtr->height < leading) {
	dlPtr->height = leading;
	dlPtr->baseline = ascent;
    } else {
	dlPtr->baseline = ascent + (dlPtr->height - leading)/2;
    }

    sValPtr = dlPtr->chunkPtr->stylePtr->sValuePtr;

    dlPtr->spaceAbove = isStartOfLine ? sValPtr->spacing1 : (sValPtr->spacing2 + 1)/2;
    dlPtr->spaceBelow = endOfLogicalLine ? sValPtr->spacing3 : sValPtr->spacing2/2;
    dlPtr->height += dlPtr->spaceAbove + dlPtr->spaceBelow;
    dlPtr->baseline += dlPtr->spaceAbove;
    /* line length may have changed because of justification */
    dlPtr->length = data.lastChunkPtr->x + jIndent + data.lastChunkPtr->width;

    if (data.tabStyle == TK_TEXT_TABSTYLE_WORDPROCESSOR) {
	data.tabIndex = -1;
    }
    LayoutUpdateLineHeightInformation(&data, dlPtr, data.logicalLinePtr,
	    endOfLogicalLine, data.hyphenRule, data.tabIndex + 1, data.tabApplied);

    return dlPtr;
}

/*
 *----------------------------------------------------------------------
 *
 * CheckIfLineMetricIsUpToDate --
 *
 *	This function wil be invoked after update of line metric calculations.
 *	It checks whether the all line metrics are up-to-date, and will
 *	invoke the appropriate actions.
 *
 * Results:
 *	Returns true if the widget has not been deleted by receiver of the
 *	triggered callback.
 *
 * Side effects:
 *	Firing the <<WidgetViewSync>> event, scrollbar update, and resetting
 *	some states.
 *
 *----------------------------------------------------------------------
 */

static int
TriggerWatchCursor(
    TkText *textPtr)
{
    if (textPtr->watchCmd) {
	TextDInfo *dInfoPtr = textPtr->dInfoPtr;
	char buf[2][2*TK_POS_CHARS + 2];

	if (memcmp(&dInfoPtr->curPixelPos, &dInfoPtr->prevPixelPos, sizeof(PixelPos)) != 0) {
	    textPtr->sharedTextPtr->triggerWatchCmd = 0;
	    snprintf(buf[0], sizeof(buf[0]), "@%d,%d",
		    dInfoPtr->curPixelPos.xFirst, dInfoPtr->curPixelPos.yFirst);
	    snprintf(buf[1], sizeof(buf[1]), "@%d,%d",
		    dInfoPtr->curPixelPos.xLast, dInfoPtr->curPixelPos.yLast);
	    TkTextTriggerWatchCmd(textPtr, "view", buf[0], buf[1], NULL, NULL, NULL, 0);
	    memcpy(&textPtr->dInfoPtr->prevPixelPos, &textPtr->dInfoPtr->curPixelPos, sizeof(PixelPos));
	    textPtr->sharedTextPtr->triggerWatchCmd = 1;
	}
    }

    return !(textPtr->flags & DESTROYED);
}

static void
UpdateLineMetricsFinished(
    TkText *textPtr,
    int sendImmediately)
{
    assert(TkRangeListIsEmpty(textPtr->dInfoPtr->lineMetricUpdateRanges));

    textPtr->dInfoPtr->flags &= ~(ASYNC_UPDATE|ASYNC_PENDING);
    textPtr->dInfoPtr->pendingUpdateLineMetricsFinished = 0;

    TkTextRunAfterSyncCmd(textPtr);

    /*
     * Fire the <<WidgetViewSync>> event since the widget view is in sync
     * with its internal data (actually it will be after the next trip
     * through the event loop, because the widget redraws at idle-time).
     */

    TkTextGenerateWidgetViewSyncEvent(textPtr, sendImmediately);
}

static void
RunUpdateLineMetricsFinished(
    ClientData clientData)
{
    TkText *textPtr = (TkText *) clientData;

    if (!(textPtr->flags & DESTROYED)) {
	textPtr->dInfoPtr->pendingUpdateLineMetricsFinished = 0;
	if (TkRangeListIsEmpty(textPtr->dInfoPtr->lineMetricUpdateRanges)) {
	    UpdateLineMetricsFinished(textPtr, 1);
	}
    }
}

static void
CheckIfLineMetricIsUpToDate(
    TkText *textPtr)
{
    if (textPtr->sharedTextPtr->allowUpdateLineMetrics
	    && TkRangeListIsEmpty(textPtr->dInfoPtr->lineMetricUpdateRanges)) {
	/*
	 * Remove the async handler.
	 */

	if (textPtr->dInfoPtr->lineUpdateTimer) {
	    Tcl_DeleteTimerHandler(textPtr->dInfoPtr->lineUpdateTimer);
	    textPtr->refCount -= 1;
	    textPtr->dInfoPtr->lineUpdateTimer = NULL;
	}

	/*
	 * If we have a full update, then also update the scrollbar.
	 */

	GetYView(textPtr->interp, textPtr, 1);

	if (!(TriggerWatchCursor(textPtr))) {
	    return; /* the widget has been deleted */
	}

	/*
	 * Report finish of full update.
	 */

	if (!textPtr->dInfoPtr->pendingUpdateLineMetricsFinished) {
	    textPtr->dInfoPtr->pendingUpdateLineMetricsFinished = 1;
	    Tcl_DoWhenIdle(RunUpdateLineMetricsFinished, textPtr);
	}

	if (tkBTreeDebug) {
	    CheckLineMetricConsistency(textPtr);
	}
    }
}

/*
 *----------------------------------------------------------------------
 *
 * SaveDisplayLines --
 *
 *	Save the display lines, produced during line metric computation,
 *	for displaying. So UpdateDisplayInfo eventually must not re-compute
 *	these lines. This function will only be called if it is sure that
 *	DisplayText will be triggered afterwards, because UpdateDisplayInfo
 *	(called by DisplayText) is responsible for releasing the unused lines.
 *	The caller is responsible that the display will be saved in order from
 *	top to bottom, without gaps.
 *
 *	Saving the produced display lines is an important speed improvement
 *	(especially on Mac). Consider the following use case:
 *
 *	1. The text widget will be created.
 *	2. Content will be inserted.
 *	3. The view will be changed (for example to the end of the file).
 *
 *	In this case MeasureDown will produce display lines for line metric
 *	calculation, needed for the change of the view, and afterwards
 *	UpdateDisplayInfo needs (some of) these lines for displaying.
 *
 *	Note that no more lines will be saved than fitting into the widget,
 *	all surplus lines will be released immediately.
 *
 * Results:
 *	None.
 *
 * Side effects:
 *	The display lines will be saved in TextDInfo. Function UpdateDisplayInfo
 *	is responsible to release the unused lines. The cached lines in
 *	argument 'info' will be taken over, this means that 'info->dLinePtr'
 *	is NULL after this function has done his work.
 *
 *----------------------------------------------------------------------
 */

static void
SaveDisplayLines(
    TkText *textPtr,
    DisplayInfo *info,
    int append)	/* Append to previously saved lines if 'true', otherwise prepend. */
{
    TextDInfo *dInfoPtr;
    DLine *firstPtr, *lastPtr;
    int height, viewHeight;

    if (!(firstPtr = info->dLinePtr)) {
	return;
    }

    assert(info->lastDLinePtr);
    lastPtr = info->lastDLinePtr;
    dInfoPtr = textPtr->dInfoPtr;
    height = dInfoPtr->savedDisplayLinesHeight + info->heightOfCachedLines;
    viewHeight = Tk_Height(textPtr->tkwin) - 2*textPtr->highlightWidth;
    /* we need some overhead, because the widget may show lines only partially */
    viewHeight += info->dLinePtr->height;

    if (append) {
	if (dInfoPtr->lastSavedDLinePtr) {
	    dInfoPtr->lastSavedDLinePtr->nextPtr = firstPtr;
	    firstPtr->prevPtr = dInfoPtr->lastSavedDLinePtr;
	} else {
	    dInfoPtr->savedDLinePtr = firstPtr;
	}
	dInfoPtr->lastSavedDLinePtr = lastPtr;
	firstPtr = lastPtr = dInfoPtr->savedDLinePtr;
	while (lastPtr->nextPtr && height >= viewHeight - lastPtr->height) {
	    height -= lastPtr->height;
	    lastPtr = lastPtr->nextPtr;
	}
	if (firstPtr != lastPtr) {
	    FreeDLines(textPtr, firstPtr, lastPtr, DLINE_FREE_TEMP);
	    assert(dInfoPtr->savedDLinePtr == lastPtr);
	}
    } else {
	if (dInfoPtr->savedDLinePtr) {
	    lastPtr->nextPtr = dInfoPtr->savedDLinePtr;
	    dInfoPtr->savedDLinePtr->prevPtr = lastPtr;
	} else {
	    dInfoPtr->lastSavedDLinePtr = lastPtr;
	}
	dInfoPtr->savedDLinePtr = firstPtr;
	firstPtr = lastPtr = dInfoPtr->lastSavedDLinePtr;
	while (firstPtr->prevPtr && height >= viewHeight - firstPtr->height) {
	    height -= firstPtr->height;
	    firstPtr = firstPtr->prevPtr;
	}
	if (firstPtr != lastPtr) {
	    FreeDLines(textPtr, firstPtr->nextPtr, NULL, DLINE_FREE_TEMP);
	    assert(!firstPtr->nextPtr);
	    dInfoPtr->lastSavedDLinePtr = firstPtr;
	}
    }

    dInfoPtr->savedDisplayLinesHeight = height;
    info->dLinePtr = info->lastDLinePtr = NULL;
    info->numCachedLines = 0;
    info->heightOfCachedLines = 0;
    assert(!dInfoPtr->savedDLinePtr == !dInfoPtr->lastSavedDLinePtr);
}

/*
 *----------------------------------------------------------------------
 *
 * ComputeDisplayLineInfo --
 *
 *	This functions computes the display line information for struct
 *	DisplayInfo. If the cached information is still incomplete for
 *	this computation then LayoutDLine will be used for the computation
 *	of the missing display lines.
 *
 *	If additional display line computation is required for the line
 *	metric computation, then these lines will be cached, but only
 *	the last produced lines which can fit into the widget (this means:
 *	no more lines than fitting into the widget will be cached).
 *
 * Results:
 *	The attributes of 'info' will be set. The return value is the
 *	corresponding logical line.
 *
 * Side effects:
 *	The cache may be filled with more line metric information.
 *	Furthermore some of the produced display lines will be cached,
 *	the caller is responsible to release these lines.
 *
 *----------------------------------------------------------------------
 */

static TkTextDispLineEntry *
SearchDispLineEntry(
    TkTextDispLineEntry *first,
    const TkTextDispLineEntry *last,
    unsigned byteOffset)
{
    /*
     * NOTE: here 'last' is the last entry (not the pointer after the last
     * element as usual).
     */

    if (byteOffset >= last->byteOffset) {
	return (TkTextDispLineEntry *) last; /* frequent case */
    }

    while (first != last) {
	TkTextDispLineEntry *mid = first + (last - first)/2;

	if (byteOffset >= (mid + 1)->byteOffset) {
	    first = mid + 1;
	} else {
	    last = mid;
	}
    }

    return first;
}

static void
InsertDLine(
    TkText *textPtr,
    DisplayInfo *info,
    DLine *dlPtr,
    unsigned viewHeight)
{
    DLine *firstPtr = info->dLinePtr;

    assert(!dlPtr->nextPtr);
    assert(!dlPtr->prevPtr);

    info->heightOfCachedLines += dlPtr->height;

    if (firstPtr && info->heightOfCachedLines >= viewHeight + firstPtr->height) {
	info->heightOfCachedLines -= firstPtr->height;
	if ((info->dLinePtr = firstPtr->nextPtr)) {
	    info->dLinePtr->prevPtr = NULL;
	} else {
	    info->lastDLinePtr = NULL;
	}
	firstPtr->nextPtr = NULL;
	FreeDLines(textPtr, firstPtr, NULL, DLINE_FREE_TEMP);
    } else {
	info->numCachedLines += 1;
    }
    if (info->lastDLinePtr) {
	assert(info->dLinePtr);
	info->lastDLinePtr->nextPtr = dlPtr;
	dlPtr->prevPtr = info->lastDLinePtr;
    } else {
	assert(!info->dLinePtr);
	info->dLinePtr = dlPtr;
    }
    info->lastDLinePtr = dlPtr;
}

static TkTextLine *
ComputeDisplayLineInfo(
    TkText *textPtr,
    const TkTextIndex *indexPtr,
    DisplayInfo *info)
{
    TextDInfo *dInfoPtr = textPtr->dInfoPtr;
    TkTextPixelInfo *pixelInfo;
    TkTextDispLineInfo *dispLineInfo;
    TkTextDispLineEntry *entry;
    TkTextLine *logicalLinePtr;
    TkTextLine *linePtr;
    unsigned byteOffset;
    unsigned startByteOffset;
    unsigned viewHeight;

    assert(info);
    assert(TkTextIndexGetLine(indexPtr));

    linePtr = TkTextIndexGetLine(indexPtr);
    logicalLinePtr = TkBTreeGetLogicalLine(textPtr->sharedTextPtr, textPtr, linePtr);
    pixelInfo = TkBTreeLinePixelInfo(textPtr, logicalLinePtr);
    dispLineInfo = pixelInfo->dispLineInfo;
    info->index = *indexPtr;
    TkTextIndexSetToStartOfLine2(&info->index, logicalLinePtr);
    startByteOffset = TkTextIndexGetByteIndex(&info->index);
    byteOffset = TkTextIndexCountBytes(&info->index, indexPtr);
    byteOffset += TkTextIndexGetByteIndex(&info->index);

    info->pixelInfo = pixelInfo;
    info->displayLineNo = 0;
    info->numDispLines = 1;
    info->entry = info->entryBuffer;
    info->dLinePtr = info->lastDLinePtr = NULL;
    info->nextByteOffset = -1;
    info->numCachedLines = 0;
    info->heightOfCachedLines = 0;
    info->linePtr = linePtr;

    if (dInfoPtr->lineMetricUpdateEpoch == (pixelInfo->epoch & EPOCH_MASK)) {
	if (!dispLineInfo) {
	    TkTextLine *nextLogicalLinePtr =
		    TkBTreeNextLogicalLine(textPtr->sharedTextPtr, textPtr, logicalLinePtr);

	    entry = info->entryBuffer;
	    if (logicalLinePtr->nextPtr == nextLogicalLinePtr
		    && TkTextIndexIsStartOfLine(&info->index)) {
		info->nextByteOffset = logicalLinePtr->size - byteOffset;
		entry->byteOffset = 0;
		(entry + 1)->byteOffset = logicalLinePtr->size;
	    } else {
		TkTextIndex index2 = info->index;
		TkTextIndexSetToStartOfLine2(&index2, nextLogicalLinePtr);
		info->nextByteOffset = TkTextIndexCountBytes(&info->index, &index2);
		entry->byteOffset = TkTextIndexGetByteIndex(&info->index);
		(entry + 1)->byteOffset = entry->byteOffset + info->nextByteOffset;
	    }
	    info->byteOffset = byteOffset;
	    info->isComplete = 1;
	    info->pixels = pixelInfo->height;
	    entry->height = pixelInfo->height;
	    entry->pixels = pixelInfo->height;
	    byteOffset = (entry + 1)->byteOffset - startByteOffset;
	    TkrTextIndexForwBytes(textPtr, &info->index, byteOffset, &info->index);
	    return logicalLinePtr;
	}

	if (dispLineInfo->numDispLines > 0) {
	    const TkTextDispLineEntry *last;
	    unsigned nextByteOffset;

	    last = dispLineInfo->entry + dispLineInfo->numDispLines;
	    entry = SearchDispLineEntry(dispLineInfo->entry, last, byteOffset);

	    if (entry != last) {
		info->entry = entry;
		info->byteOffset = byteOffset - entry->byteOffset;
		info->nextByteOffset = (entry + 1)->byteOffset - byteOffset;
		info->displayLineNo = entry - dispLineInfo->entry;
		info->numDispLines = dispLineInfo->numDispLines;
		info->pixels = (last - 1)->pixels;
		info->isComplete = (dInfoPtr->lineMetricUpdateEpoch == pixelInfo->epoch);
		byteOffset = last->byteOffset - startByteOffset;
		TkrTextIndexForwBytes(textPtr, &info->index, byteOffset, &info->index);
		return logicalLinePtr;
	    }

	    /*
	     * If we reach this point, then we need more information than already
	     * computed for this line.
	     */

	    info->displayLineNo = dispLineInfo->numDispLines;
	    nextByteOffset = last->byteOffset - dispLineInfo->entry[0].byteOffset;
	    TkBTreeMoveForward(&info->index, nextByteOffset);
	    byteOffset -= nextByteOffset;
	}
    }

    /*
     * Compute missing line metric information. Don't throw away the produced display
     * lines, probably the caller might use it. But do not cache more than fitting into
     * the widget.
     */

    viewHeight = Tk_Height(textPtr->tkwin) - 2*textPtr->highlightWidth;
    /* we need some overhead, because the widget may show lines only partially */
    viewHeight += dInfoPtr->dLinePtr ? dInfoPtr->dLinePtr->height : 20;

    while (1) {
	DLine *dlPtr;

	if (dInfoPtr->lastMetricDLinePtr
		&& pixelInfo->epoch == dInfoPtr->lineMetricUpdateEpoch
		&& TkTextIndexIsEqual(&info->index, &dInfoPtr->lastMetricDLinePtr->index)) {
	    dlPtr = dInfoPtr->lastMetricDLinePtr;
	    dInfoPtr->lastMetricDLinePtr = NULL;
	    assert(dlPtr->displayLineNo == info->displayLineNo);
	} else {
	    dlPtr = LayoutDLine(&info->index, info->displayLineNo);
	}
	InsertDLine(textPtr, info, dlPtr, viewHeight);
	TkrTextIndexForwBytes(textPtr, &info->index, dlPtr->byteCount, &info->index);
	if (dInfoPtr->lineMetricUpdateEpoch == pixelInfo->epoch || byteOffset < dlPtr->byteCount) {
	    info->byteOffset = byteOffset;
	    info->nextByteOffset = dlPtr->byteCount - byteOffset;
	    info->isComplete = (dInfoPtr->lineMetricUpdateEpoch == pixelInfo->epoch);
	    break;
	}
	byteOffset -= dlPtr->byteCount;
	info->displayLineNo += 1;
    }

    /*
     * Note that LayoutDLine may re-allocate 'pixelInfo->dispLineInfo',
     * so variable 'dispLineInfo' is in general not valid anymore.
     */

    dispLineInfo = pixelInfo->dispLineInfo;

    if (dispLineInfo) {
	info->numDispLines = dispLineInfo->numDispLines;
	info->entry = dispLineInfo->entry + info->displayLineNo;
	info->pixels = dispLineInfo->entry[dispLineInfo->numDispLines - 1].pixels;
    } else {
	info->pixels = pixelInfo->height;
	info->entryBuffer[0].height = pixelInfo->height;
	info->entryBuffer[0].pixels = pixelInfo->height;
	info->entryBuffer[0].byteOffset = byteOffset;
	info->entryBuffer[1].byteOffset = info->nextByteOffset + info->byteOffset;
    }

    return logicalLinePtr;
}

/*
 *----------------------------------------------------------------------
 *
 * ComputeMissingMetric --
 *
 *	This functions is continuing the computation of an unfinished
 *	display line metric, which can only happen if a logical line
 *	is wrapping into several display lines. It may not be required
 *	to compute all missing display lines, the computation stops
 *	until the threshold has been reached. But the computation will
 *	always stop at the end of the logical line.
 *
 *	Possible threshold types are THRESHOLD_BYTE_OFFSET,
 *	THRESHOLD_PIXEL_DISTANCE, and THRESHOLD_LINE_OFFSET. The two
 *	former thresholds will be specified absolute (but relative to
 *	start of logical line), and the latter thresholds will be specified
 *	relative to info->displayLineNo.
 *
 *	If additional display line computation is required for the line
 *	metric computation, then these lines will be cached, but only
 *	the last produced lines which can fit into the widget (this means:
 *	no more lines than fitting into the widget will be cached).
 *
 *	It is important that this function is only computing the relevant
 *	line metric. It may happen that a logical line may wrap into
 *	thousands of display lines, but if only the first 100 (following
 *	lines) are needed, then only the first 100 should be computed here,
 *	not more.
 *
 * Results:
 *	The attributes of 'info' will be updated.
 *
 * Side effects:
 *	The cache may be filled with more line metric information.
 *	Furthermore some of the produced display lines will be cached,
 *	the caller is responsible to release these lines.
 *
 *----------------------------------------------------------------------
 */

static void
ComputeMissingMetric(
    TkText *textPtr,
    DisplayInfo *info,
    Threshold thresholdType,
    int threshold)
{
    int byteOffset, additionalLines;
    unsigned displayLineNo;
    int *metricPtr = NULL; /* avoids compiler warning */
    unsigned viewHeight;
    TkTextIndex index;

    assert(threshold >= 0);

    if (info->isComplete) {
	return;
    }

    additionalLines = info->numDispLines - info->displayLineNo;
    assert(additionalLines > 0);
    byteOffset = info->entry[additionalLines].byteOffset;
    displayLineNo = info->numDispLines;
    viewHeight = Tk_Height(textPtr->tkwin) - 2*textPtr->highlightWidth;
    /* we need some overhead, because the widget may show lines only partially */
    viewHeight += textPtr->dInfoPtr->dLinePtr ? textPtr->dInfoPtr->dLinePtr->height : 20;
    TkrTextIndexForwBytes(textPtr, &info->index,
	    byteOffset - info->entry[additionalLines - 1].byteOffset, &index);

    switch (thresholdType) {
    case THRESHOLD_BYTE_OFFSET:    metricPtr = &byteOffset; break;
    case THRESHOLD_LINE_OFFSET:    metricPtr = &additionalLines; break;
    case THRESHOLD_PIXEL_DISTANCE: metricPtr = &info->pixels; break;
    }

    while (threshold >= *metricPtr) {
	DLine *dlPtr = LayoutDLine(&info->index, displayLineNo++);
	info->pixels += dlPtr->height;
	byteOffset += dlPtr->byteCount;
	info->numDispLines += 1;
	additionalLines -= 1;
	TkrTextIndexForwBytes(textPtr, &info->index, dlPtr->byteCount, &info->index);
	InsertDLine(textPtr, info, dlPtr, viewHeight);

	if (IsStartOfNotMergedLine(&info->index)) {
	    info->isComplete = 1;
	    break;
	}
    }

    info->entry = info->pixelInfo->dispLineInfo->entry + info->displayLineNo;
}

/*
 *----------------------------------------------------------------------
 *
 * UpdateDisplayInfo --
 *
 *	This function is invoked to recompute some or all of the DLine
 *	structures for a text widget. At the time it is called the DLine
 *	structures still left in the widget are guaranteed to be correct
 *	except that (a) the y-coordinates aren't necessarily correct, (b)
 *	there may be missing structures (the DLine structures get removed as
 *	soon as they are potentially out-of-date), and (c) DLine structures
 *	that don't start at the beginning of a line may be incorrect if
 *	previous information in the same line changed size in a way that moved
 *	a line boundary (DLines for any info that changed will have been
 *	deleted, but not DLines for unchanged info in the same text line).
 *
 * Results:
 *	None.
 *
 * Side effects:
 *	Upon return, the DLine information for textPtr correctly reflects the
 *	positions where characters will be displayed. However, this function
 *	doesn't actually bring the display up-to-date.
 *
 *----------------------------------------------------------------------
 */

static Tk_RestrictAction
UpdateRestrictProc(
    ClientData arg,
    XEvent *eventPtr)
{
    TkText* textPtr = (TkText *) arg;

    /*
     * Defer events which aren't for the specified window.
     */

    if (eventPtr->xany.display == textPtr->display
	    && eventPtr->xany.window == Tk_WindowId(textPtr->tkwin)) {
	if (eventPtr->type == NoExpose) {
	    /*
	     * We handle this case although we do not expect this type of event.
	     */
	    return TK_DISCARD_EVENT;
	}
	if (eventPtr->type == GraphicsExpose) {
	    /*
	     * We handle this case although we do not expect this type of event.
	     */
	    TkTextRedrawRegion(textPtr,
		    eventPtr->xgraphicsexpose.x, eventPtr->xgraphicsexpose.y,
		    eventPtr->xgraphicsexpose.width, eventPtr->xgraphicsexpose.height);
	    return TK_DISCARD_EVENT;
	}
	if (eventPtr->type == Expose) {
	    TkTextRedrawRegion(textPtr,
		    eventPtr->xexpose.x, eventPtr->xexpose.y,
		    eventPtr->xexpose.width, eventPtr->xexpose.height);
	    return TK_DISCARD_EVENT;
	}
    }

    return TK_DEFER_EVENT;
}

static int
LineIsUpToDate(
    TkText *textPtr,
    DLine *dlPtr,
    unsigned lineMetricUpdateEpoch)
{
    const TkTextPixelInfo *pixelInfo = TkBTreeLinePixelInfo(textPtr, TkTextIndexGetLine(&dlPtr->index));
    const TkTextDispLineInfo *dispLineInfo = pixelInfo->dispLineInfo;
    unsigned epoch = pixelInfo->epoch;

    assert(!(epoch & PARTIAL_COMPUTED_BIT) || dispLineInfo);

    return (epoch & EPOCH_MASK) == lineMetricUpdateEpoch
	    && (!dispLineInfo || dlPtr->displayLineNo < dispLineInfo->numDispLines);
}

static void
UpdateDisplayInfo(
    TkText *textPtr)	/* Text widget to update. */
{
    TextDInfo *dInfoPtr = textPtr->dInfoPtr;
    DLine *dlPtr;
    DLine *topLine;
    DLine *bottomLine;
    DLine *newTopLine;
    DLine *savedDLine;		/* usable saved display lines */
    DLine *prevSavedDLine;	/* last old unfreed display line */
    TkTextIndex index;
    TkTextLine *lastLinePtr;
    TkTextLine *linePtr;
    DisplayInfo info;
    int y, maxY, xPixelOffset, maxOffset;
    unsigned displayLineNo;
    unsigned epoch;
    Tk_RestrictProc* prevRestrictProc;
    ClientData prevRestrictArg;

    if (!(dInfoPtr->flags & DINFO_OUT_OF_DATE)) {
	return;
    }
    dInfoPtr->flags &= ~DINFO_OUT_OF_DATE;

    /*
     * Before doing any change in display lines we have to process all the dangling
     * exposure events in event queue for this widget, because these events are
     * belonging to the state before updating the display lines.
     *
     * Consider the following situation:
     * A dialog window is triggering a deletion of a B-Tree line, and concurrently
     * the dialog disappears (closed). The basic graphic layer (e.g. X11) will
     * push exposure events because a region has been unobscured. But a motion
     * event is preceding the exposure events, and this motion events is triggering
     * TkTextPixelIndex() which needs updated display lines, and calls UpdateDisplayInfo()
     * before the exposure events has been processed. When processing the exposure
     * events afterwards function TextInvalidateRegion() will flag the wrong display
     * lines as changed, because of the deletion of display lines the y position of
     * some display lines has changed, but the exposure belongs to the old y positions.
     * Such a situation has to be avoided, especially in combination with tooltips
     * graphical glitches are very likely if we do not process the exposure events
     * at the right time. Currently many widgets in the Tk library are suffering from
     * this problem.
     *
     * TODO:
     * This handling is still a work-around, because we have the problem that other
     * events like motion events eventually are belonging to a different graphical
     * state. But our handling is not worsen the situation. It seems that the whole
     * library needs a clean basic concept how to handle events synchronously, but
     * still efficient. Currently the concepts of the Tk library are a bit simple.
     */

    prevRestrictProc = Tk_RestrictEvents(UpdateRestrictProc, textPtr, &prevRestrictArg);
    while (Tcl_ServiceEvent(TCL_WINDOW_EVENTS)) {}
    Tk_RestrictEvents(prevRestrictProc, prevRestrictArg, &prevRestrictArg);

    /*
     * At first, update the default style, and reset cached chunk.
     */

    UpdateDefaultStyle(textPtr);
    dInfoPtr->currChunkPtr = NULL;

    /*
     * Release the cached display lines.
     */

    FreeDLines(textPtr, NULL, NULL, DLINE_CACHE);

    /*
     * Delete any DLines that are now above the top of the window.
     */

    index = textPtr->topIndex;
    prevSavedDLine = NULL;
    savedDLine = dInfoPtr->savedDLinePtr;

    if ((dlPtr = FindDLine(textPtr, dInfoPtr->dLinePtr, &index))) {
	/*
	 * Don't throw away unused display lines immediately, because it may happen
	 * that we will reuse some of them later.
	 */

	prevSavedDLine = FreeDLines(textPtr, dInfoPtr->dLinePtr, dlPtr, DLINE_SAVE);
    }

    /*
     * Scan through the contents of the window from top to bottom, recomputing
     * information for lines that are missing.
     */

    linePtr = TkTextIndexGetLine(&index);
    lastLinePtr = TkBTreeGetLastLine(textPtr);
    dlPtr = dInfoPtr->dLinePtr;
    topLine = bottomLine = NULL;
    y = dInfoPtr->y - dInfoPtr->newTopPixelOffset;
    maxY = dInfoPtr->maxY;
    newTopLine = NULL;
    epoch = dInfoPtr->lineMetricUpdateEpoch;
    dInfoPtr->maxLength = 0;

    if (IsStartOfNotMergedLine(&index)) {
	displayLineNo = 0;
    } else {
	ComputeDisplayLineInfo(textPtr, &index, &info);
	TkrTextIndexBackBytes(textPtr, &index, info.byteOffset, &index);
	displayLineNo = info.displayLineNo;

	if (info.lastDLinePtr) {
	    /*
	     * Keep last produced display line, probably we can re-use it for new top line.
	     */

	    newTopLine = info.lastDLinePtr;
	    if (newTopLine->prevPtr) {
		newTopLine->prevPtr->nextPtr = NULL;
		newTopLine->prevPtr = NULL;
	    } else {
		assert(info.dLinePtr == info.lastDLinePtr);
		info.dLinePtr = info.lastDLinePtr = NULL;
	    }
	    assert(!newTopLine->nextPtr);
	}
	FreeDLines(textPtr, info.dLinePtr, NULL, DLINE_FREE_TEMP);
    }

    /*
     * If we have saved display lines from a previous metric computation,
     * then we will search for the first re-usable line.
     */

    while (savedDLine && TkTextIndexCompare(&savedDLine->index, &index) < 0) {
	savedDLine = savedDLine->nextPtr;
    }

    /*
     * If we have a cached top-line, then insert this line into the list of saved lines.
     */

    if (newTopLine) {
	/*
	 * If we have a cached top-line, then it's not possible that this line
	 * is also in the list of saved lines (because ComputeDisplayLineInfo
	 * cannot produce a display line if the metric of this line is already
	 * known, and the line metric is known as soon as the line has been
	 * computed). This means that we can prepend this top-line to the list
	 * of saved lines.
	 */

	assert(!savedDLine || TkTextIndexCompare(&savedDLine->index, &newTopLine->index) > 0);

	if ((newTopLine->nextPtr = savedDLine)) {
	    newTopLine->prevPtr = savedDLine->prevPtr;
	    savedDLine->prevPtr = newTopLine;
	} else if (dInfoPtr->savedDLinePtr) {
	    dInfoPtr->lastSavedDLinePtr->nextPtr = newTopLine;
	    newTopLine->prevPtr = dInfoPtr->lastSavedDLinePtr;
	    dInfoPtr->lastSavedDLinePtr = newTopLine;
	}
	if (dInfoPtr->savedDLinePtr == savedDLine) {
	    dInfoPtr->savedDLinePtr = newTopLine;
	}
	if (!dInfoPtr->lastSavedDLinePtr) {
	    dInfoPtr->lastSavedDLinePtr = newTopLine;
	}

	savedDLine = newTopLine;
    } else {
	newTopLine = savedDLine;
    }

    if (newTopLine && !prevSavedDLine) {
	prevSavedDLine = newTopLine->prevPtr;
    }

    while (linePtr != lastLinePtr) {
	int cmp;

	/*
	 * There are three possibilities right now:
	 *
	 * (a) the next DLine (dlPtr) corresponds exactly to the next
	 *     information we want to display: just use it as-is.
	 *
	 * (b) the next DLine corresponds to a different line, or to a segment
	 *     that will be coming later in the same line: leave this DLine
	 *     alone in the hopes that we'll be able to use it later, then
	 *     create a new DLine in front of it.
	 *
	 * (c) the next DLine corresponds to a segment in the line we want,
	 *     but it's a segment that has already been processed or will
	 *     never be processed. Delete the DLine and try again.
	 *
	 * One other twist on all this. It's possible for 3D borders to
	 * interact between lines (see DisplayLineBackground) so if a line is
	 * relayed out and has styles with 3D borders, its neighbors have to
	 * be redrawn if they have 3D borders too, since the interactions
	 * could have changed (the neighbors don't have to be relayed out,
	 * just redrawn).
	 */

	if (!dlPtr
		|| TkTextIndexGetLine(&dlPtr->index) != linePtr
		|| !LineIsUpToDate(textPtr, dlPtr, epoch)
		|| (cmp = TkTextIndexCompare(&index, &dlPtr->index)) < 0) {
	    /*
	     * Case (b) -- must make new DLine.
	     */

	    TK_TEXT_DEBUG(LogTextRelayout(textPtr, &index));
	    if (savedDLine && TkTextIndexIsEqual(&index, &savedDLine->index)) {
		dlPtr = savedDLine;
		savedDLine = savedDLine->nextPtr;
		if (dInfoPtr->savedDLinePtr == dlPtr) {
		    dInfoPtr->savedDLinePtr = dlPtr->nextPtr;
		}
		if (dInfoPtr->lastSavedDLinePtr == dlPtr) {
		    dInfoPtr->lastSavedDLinePtr = dlPtr->prevPtr;
		}
		if (dlPtr->prevPtr) {
		    dlPtr->prevPtr->nextPtr = dlPtr->nextPtr;
		}
		if (dlPtr->nextPtr) {
		    dlPtr->nextPtr->prevPtr = dlPtr->prevPtr;
		}
		dlPtr->prevPtr = dlPtr->nextPtr = NULL;
		DEBUG(stats.numReused++);
	    } else {
		dlPtr = LayoutDLine(&index, displayLineNo);
	    }
	    assert(!(dlPtr->flags & (LINKED|CACHED|DELETED)));
	    if (!bottomLine) {
		if ((dlPtr->nextPtr = dInfoPtr->dLinePtr)) {
		    dInfoPtr->dLinePtr->prevPtr = dlPtr;
		}
		dInfoPtr->dLinePtr = dlPtr;
	    } else {
		if ((dlPtr->nextPtr = bottomLine->nextPtr)) {
		    bottomLine->nextPtr->prevPtr = dlPtr;
		}
		bottomLine->nextPtr = dlPtr;
		dlPtr->prevPtr = bottomLine;

		if (bottomLine->flags & HAS_3D_BORDER) {
		    bottomLine->flags |= OLD_Y_INVALID;
		}
	    }
	    DEBUG(dlPtr->flags |= LINKED);
	} else if (cmp == 0) {
	    /*
	     * Case (a) - can use existing display line as-is.
	     */

	    if (bottomLine && (dlPtr->flags & HAS_3D_BORDER) && (bottomLine->flags & NEW_LAYOUT)) {
		dlPtr->flags |= OLD_Y_INVALID;
	    }
	    assert(dlPtr->displayLineNo == displayLineNo);
	} else /* if (cmp > 0) */ {
	    /*
	     * Case (c) - dlPtr is useless. Discard it and start again with the next display line.
	     */

	    DLine *nextPtr = dlPtr->nextPtr;
	    FreeDLines(textPtr, dlPtr, nextPtr, DLINE_UNLINK);
	    dlPtr = nextPtr;
	    continue;
	}

	/*
	 * Advance to the start of the next display line.
	 */

	dlPtr->y = y;
	y += dlPtr->height;
	TkrTextIndexForwBytes(textPtr, &index, dlPtr->byteCount, &index);
	linePtr = TkTextIndexGetLine(&index);

	if (linePtr->logicalLine && TkTextIndexIsStartOfLine(&index)) {
	    displayLineNo = 0;
	} else {
	    displayLineNo += 1;
	}

	bottomLine = dlPtr;
	dlPtr = dlPtr->nextPtr;

	/*
	 * It's important to have the following check here rather than in the
	 * while statement for the loop, so that there's always at least one
	 * DLine generated, regardless of how small the window is. This keeps
	 * a lot of other code from breaking.
	 */

	if (y >= maxY) {
	    break;
	}
    }

    /* Delete any DLine structures that don't fit on the screen. */
    FreeDLines(textPtr, dlPtr, NULL, DLINE_UNLINK);
    topLine = dInfoPtr->dLinePtr;

    /*
     * If there is extra space at the bottom of the window (because we've hit
     * the end of the text), then bring in more lines at the top of the
     * window, if there are any, to fill in the view.
     *
     * Since the top line may only be partially visible, we try first to
     * simply show more pixels from that line (newTopPixelOffset). If that
     * isn't enough, we have to layout more lines.
     */

    if (y < maxY) {
	/*
	 * This counts how many vertical pixels we have left to fill by
	 * pulling in more display pixels either from the first currently
	 * displayed, or the lines above it.
	 */

	int spaceLeft = maxY - y;

	if (spaceLeft <= dInfoPtr->newTopPixelOffset) {
	    /*
	     * We can fill up all the needed space just by showing more of the
	     * current top line.
	     */

	    dInfoPtr->newTopPixelOffset -= spaceLeft;
	    y += spaceLeft;
	    spaceLeft = 0;
	} else {
	    TkTextLine *linePtr1;
	    TkTextLine *firstLinePtr;

	    /*
	     * Add in all of the current top line, which won't be enough to bring y
	     * up to maxY (if it was we would be in the 'if' block above).
	     */

	    y += dInfoPtr->newTopPixelOffset;
	    dInfoPtr->newTopPixelOffset = 0;
	    spaceLeft = maxY - y;

	    /*
	     * Layout an entire text line (potentially > 1 display line), then
	     * link in as many display lines as fit without moving the bottom
	     * line out of the window. Repeat this until all the extra space
	     * has been used up or we've reached the beginning of the text.
	     */

	    if (spaceLeft > 0) {
		firstLinePtr = TkBTreeGetStartLine(textPtr)->prevPtr;
		index = topLine ? topLine->index : textPtr->topIndex;
		savedDLine = prevSavedDLine;
		if (TkrTextIndexBackBytes(textPtr, &index, 1, &index) == 1) {
		    firstLinePtr = linePtr1 = NULL; /* we are already at start of text */
		} else {
		    linePtr1 = TkTextIndexGetLine(&index);
		}

		for ( ; linePtr1 != firstLinePtr && spaceLeft > 0; linePtr1 = linePtr1->prevPtr) {
		    if (linePtr1 != TkTextIndexGetLine(&index)) {
			TkTextIndexSetToLastChar2(&index, linePtr1);
		    }
		    linePtr1 = ComputeDisplayLineInfo(textPtr, &index, &info);

		    do {
			if (info.lastDLinePtr) {
			    dlPtr = info.lastDLinePtr;
			    if (dlPtr->prevPtr) {
				dlPtr->prevPtr->nextPtr = NULL;
				info.lastDLinePtr = dlPtr->prevPtr;
				dlPtr->prevPtr = NULL;
				assert(dlPtr != info.dLinePtr);
			    } else {
				assert(info.dLinePtr == info.lastDLinePtr);
				info.dLinePtr = info.lastDLinePtr = NULL;
			    }
			} else {
			    TkTextIndexSetToStartOfLine2(&index, linePtr1);
			    TkrTextIndexForwBytes(textPtr, &index, info.entry->byteOffset, &index);
			    if (savedDLine && TkTextIndexIsEqual(&index, &savedDLine->index)) {
				dlPtr = savedDLine;
				savedDLine = savedDLine->prevPtr;
				if (dlPtr->prevPtr) {
				    dlPtr->prevPtr->nextPtr = dlPtr->nextPtr;
				} else {
				    dInfoPtr->savedDLinePtr = dlPtr->nextPtr;
				}
				if (dlPtr->nextPtr) {
				    dlPtr->nextPtr->prevPtr = dlPtr->prevPtr;
				} else {
				    dInfoPtr->lastSavedDLinePtr = dlPtr->prevPtr;
				}
				dlPtr->prevPtr = dlPtr->nextPtr = NULL;
			    } else {
				dlPtr = LayoutDLine(&index, info.displayLineNo);
			    }
			}
			if ((dlPtr->nextPtr = topLine)) {
			    topLine->prevPtr = dlPtr;
			} else {
			    bottomLine = dlPtr;
			}
			topLine = dlPtr;
			DEBUG(dlPtr->flags |= LINKED);
			TK_TEXT_DEBUG(LogTextRelayout(textPtr, &dlPtr->index));
			spaceLeft -= dlPtr->height;
			if (info.displayLineNo == 0) {
			    break;
			}
			info.displayLineNo -= 1;
			info.entry -= 1;
		    } while (spaceLeft > 0);

		    dInfoPtr->dLinePtr = topLine;
		    /* Delete remaining cached lines. */
		    FreeDLines(textPtr, info.dLinePtr, NULL, DLINE_FREE_TEMP);
		}
	    }

	    /*
	     * We've either filled in the space we wanted to or we've run out
	     * of display lines at the top of the text. Note that we already
	     * set dInfoPtr->newTopPixelOffset to zero above.
	     */

	    if (spaceLeft < 0) {
		/*
		 * We've laid out a few too many vertical pixels at or above
		 * the first line. Therefore we only want to show part of the
		 * first displayed line, so that the last displayed line just
		 * fits in the window.
		 */

		dInfoPtr->newTopPixelOffset = -spaceLeft;

		/*
		 * If the entire first line we laid out is shorter than the new offset:
		 * this should not occur and would indicate a bad problem in the logic above.
		 */

		assert(dInfoPtr->newTopPixelOffset < topLine->height);
	    }
	}

	/*
	 * Now we're all done except that the y-coordinates in all the DLines
	 * are wrong and the top index for the text is wrong. Update them.
	 */

	if (topLine) {
	    dInfoPtr->dLinePtr = topLine;
	    y = dInfoPtr->y - dInfoPtr->newTopPixelOffset;
	    for (dlPtr = topLine; dlPtr; dlPtr = dlPtr->nextPtr) {
		assert(y <= dInfoPtr->maxY);
		dlPtr->y = y;
		y += dlPtr->height;
	    }
	}
    }

    /*
     * If the old top or bottom line has scrolled elsewhere on the screen, we
     * may not be able to re-use its old contents by copying bits (e.g., a
     * beveled edge that was drawn when it was at the top or bottom won't be
     * drawn when the line is in the middle and its neighbor has a matching
     * background). Similarly, if the new top or bottom line came from
     * somewhere else on the screen, we may not be able to copy the old bits.
     *
     * And don't forget to update the top index.
     */

    if (topLine) {
	textPtr->topIndex = topLine->index;
	assert(textPtr->topIndex.textPtr);
	TkTextIndexToByteIndex(&textPtr->topIndex);
	dInfoPtr->maxLength = MAX(dInfoPtr->maxLength, topLine->length);

	if ((topLine->flags & (TOP_LINE|HAS_3D_BORDER)) == HAS_3D_BORDER) {
	    topLine->flags |= OLD_Y_INVALID;
	}
	if ((bottomLine->flags & (BOTTOM_LINE|HAS_3D_BORDER)) == HAS_3D_BORDER) {
	    bottomLine->flags |= OLD_Y_INVALID;
	}

	if (topLine != bottomLine) {
	    topLine->flags &= ~BOTTOM_LINE;
	    bottomLine->flags &= ~TOP_LINE;

	    for (dlPtr = topLine->nextPtr; dlPtr != bottomLine; dlPtr = dlPtr->nextPtr) {
		dInfoPtr->maxLength = MAX(dInfoPtr->maxLength, dlPtr->length);

		if ((topLine->flags & HAS_3D_BORDER) && (dlPtr->flags & (TOP_LINE|BOTTOM_LINE))) {
		    dlPtr->flags |= OLD_Y_INVALID;
		}

		/*
		 * If the old top-line was not completely showing (i.e. the
		 * pixelOffset is non-zero) and is no longer the top-line, then we
		 * must re-draw it.
		 */

		if ((dlPtr->flags & TOP_LINE) && dInfoPtr->topPixelOffset != 0) {
		    dlPtr->flags |= OLD_Y_INVALID;
		}

		dlPtr->flags &= ~(TOP_LINE|BOTTOM_LINE);
	    }

	    dInfoPtr->maxLength = MAX(dInfoPtr->maxLength, bottomLine->length);
	}

	topLine->flags |= TOP_LINE;
	bottomLine->flags |= BOTTOM_LINE;

	dInfoPtr->topPixelOffset = dInfoPtr->newTopPixelOffset;
	dInfoPtr->curYPixelOffset = GetYPixelCount(textPtr, topLine);
	dInfoPtr->curYPixelOffset += dInfoPtr->topPixelOffset;
    } else {
	TkTextIndexSetupToStartOfText(&textPtr->topIndex, textPtr, textPtr->sharedTextPtr->tree);
    }

    dInfoPtr->lastDLinePtr = bottomLine;

    /*
     * Delete remaining saved lines.
     */

    FreeDLines(textPtr, dInfoPtr->savedDLinePtr, NULL, DLINE_FREE_TEMP);

    /*
     * Arrange for scrollbars to be updated.
     */

    textPtr->flags |= UPDATE_SCROLLBARS;

    /*
     * Deal with horizontal scrolling:
     * 1. If there's empty space to the right of the longest line, shift the
     *	  screen to the right to fill in the empty space.
     * 2. If the desired horizontal scroll position has changed, force a full
     *	  redisplay of all the lines in the widget.
     * 3. If the wrap mode isn't "none" then re-scroll to the base position.
     */

    maxOffset = dInfoPtr->maxLength - (dInfoPtr->maxX - dInfoPtr->x);
    xPixelOffset = MAX(0, MIN(dInfoPtr->newXPixelOffset, maxOffset));

    /*
     * Here's a problem: see the tests textDisp-29.2.1-4
     *
     * If the widget is being created, but has not yet been configured it will
     * have a maxY of 1 above, and we won't have examined all the lines
     * (just the first line, in fact), and so maxOffset will not be a true
     * reflection of the widget's lines. Therefore we must not overwrite the
     * original newXPixelOffset in this case.
     */

    if (!(((Tk_FakeWin *) (textPtr->tkwin))->flags & TK_NEED_CONFIG_NOTIFY)) {
	dInfoPtr->newXPixelOffset = xPixelOffset;
    }

    if (xPixelOffset != dInfoPtr->curXPixelOffset) {
	dInfoPtr->curXPixelOffset = xPixelOffset;
	for (dlPtr = topLine; dlPtr; dlPtr = dlPtr->nextPtr) {
	    dlPtr->flags |= OLD_Y_INVALID;
	}
    }
}

/*
 *----------------------------------------------------------------------
 *
 * FreeDLines --
 *
 *	This function is called to free up all of the resources associated
 *	with one or more DLine structures.
 *
 * Results:
 *	Returns the last unfreed line if action is DLINE_SAVE, otherwise
 *	NULL will be returned.
 *
 * Side effects:
 *	Memory gets freed and various other resources are released.
 *
 *----------------------------------------------------------------------
 */

static int
LineIsOutsideOfPeer(
    const TkText *textPtr,
    const TkTextIndex *indexPtr)
{
    const TkSharedText *sharedTextPtr = textPtr->sharedTextPtr;

    if (textPtr->startMarker != sharedTextPtr->startMarker) {
	const TkTextLine *linePtr = textPtr->startMarker->sectionPtr->linePtr;
	int no1 = TkTextIndexGetLineNumber(indexPtr, NULL);
	int no2 = TkBTreeLinesTo(sharedTextPtr->tree, NULL, linePtr, NULL);

	if (no1 < no2) {
	    return 1;
	}
    }
    if (textPtr->endMarker != sharedTextPtr->endMarker) {
	const TkTextLine *linePtr = textPtr->endMarker->sectionPtr->linePtr;
	int no1 = TkTextIndexGetLineNumber(indexPtr, NULL);
	int no2 = TkBTreeLinesTo(sharedTextPtr->tree, NULL, linePtr, NULL);

	if (no1 > no2) {
	    return 1;
	}
    }
    return 0;
}

static void
ReleaseLines(
    TkText *textPtr,
    DLine *firstPtr,
    DLine *lastPtr,
    FreeDLineAction action)
{
    TextDInfo *dInfoPtr = textPtr->dInfoPtr;
    DLine *dlPtr, *lastDeletedPtr = NULL; /* avoids compiler warning */

    assert(firstPtr);
    assert(firstPtr != lastPtr);

    for (dlPtr = firstPtr; dlPtr != lastPtr; dlPtr = dlPtr->nextPtr) {
	TkTextDispChunk *chunkPtr;

	assert(!(dlPtr->flags & DELETED));
	assert((action == DLINE_UNLINK || action == DLINE_UNLINK_KEEP_BRKS)
		== !!(dlPtr->flags & LINKED));
	assert((action == DLINE_CACHE) == !!(dlPtr->flags & CACHED));
	assert(dlPtr != dInfoPtr->savedDLinePtr || dlPtr == firstPtr);
	assert(dlPtr->chunkPtr || (!dlPtr->lastChunkPtr && !dlPtr->breakInfo));

	if (dlPtr->lastChunkPtr) {
	    TkTextDispChunkSection *sectionPtr = NULL;

	    /*
	     * We have to destroy the chunks backward, because the context support
	     * is expecting this.
	     */

	    for (chunkPtr = dlPtr->lastChunkPtr; chunkPtr; chunkPtr = chunkPtr->prevPtr) {
		if (chunkPtr->layoutProcs->undisplayProc) {
		    chunkPtr->layoutProcs->undisplayProc(textPtr, chunkPtr);
		}
		LayoutReleaseChunk(textPtr, chunkPtr);
		DEBUG(chunkPtr->stylePtr = NULL);

		if (chunkPtr->sectionPtr != sectionPtr) {
		    sectionPtr = chunkPtr->sectionPtr;
		    sectionPtr->nextPtr = dInfoPtr->sectionPoolPtr;
		    dInfoPtr->sectionPoolPtr = sectionPtr;
		}
	    }

	    if (dlPtr->breakInfo
		    && (action != DLINE_UNLINK_KEEP_BRKS || LineIsOutsideOfPeer(textPtr, &dlPtr->index))
		    && --dlPtr->breakInfo->refCount == 0) {
		assert(dlPtr->breakInfo->brks);
		free(dlPtr->breakInfo->brks);
		DEBUG(dlPtr->breakInfo->brks = NULL);
		DEBUG(dlPtr->breakInfo->brksSize = 0);
		free(dlPtr->breakInfo);
		Tcl_DeleteHashEntry(Tcl_FindHashEntry(
			&textPtr->sharedTextPtr->breakInfoTable,
			(void *) TkBTreeGetLogicalLine(textPtr->sharedTextPtr, textPtr,
			    TkTextIndexGetLine(&dlPtr->index))));
		DEBUG_ALLOC(tkTextCountDestroyBreakInfo++);
		DEBUG(dlPtr->breakInfo = NULL);
	    }

	    dlPtr->lastChunkPtr->nextPtr = dInfoPtr->chunkPoolPtr;
	    dInfoPtr->chunkPoolPtr = dlPtr->chunkPtr;
	    assert(!dInfoPtr->chunkPoolPtr->prevPtr);
	}

	lastDeletedPtr = dlPtr;
	DEBUG(dlPtr->flags = DELETED);
    }

    assert(lastDeletedPtr);
    lastDeletedPtr->nextPtr = dInfoPtr->dLinePoolPtr;
    dInfoPtr->dLinePoolPtr = firstPtr;

    if (lastPtr) {
	lastPtr->prevPtr = firstPtr->prevPtr;
    }
    if (firstPtr->prevPtr) {
	firstPtr->prevPtr->nextPtr = lastPtr;
    }
}

static DLine *
FreeDLines(
    TkText *textPtr,		/* Information about overall text widget. */
    DLine *firstPtr,		/* Pointer to first DLine to free up. */
    DLine *lastPtr,		/* Pointer to DLine just after last one to free (NULL means
    				 * everything starting with firstPtr). */
    FreeDLineAction action)	/* DLINE_UNLINK means DLines are currently linked into the list
    				 * rooted at textPtr->dInfoPtr->dLinePtr and they have to be
				 * unlinked. DLINE_FREE_TEMP, and DLINE_CACHE means the DLine given
				 * is just a temporary one and we shouldn't invalidate anything for
				 * the overall widget. */
{
    TextDInfo *dInfoPtr = textPtr->dInfoPtr;

    switch (action) {
    case DLINE_CACHE:
	assert(!lastPtr);
	if (firstPtr) {
	    DLine *prevPtr = firstPtr->prevPtr;

	    assert(!(firstPtr->flags & LINKED));
	    assert(!(firstPtr->flags & CACHED));
	    assert(!(firstPtr->flags & DELETED));
	    assert(firstPtr != dInfoPtr->savedDLinePtr);

	    /*
	     * Firstly unlink this line from chain.
	     */

	    if (firstPtr == dInfoPtr->dLinePtr) {
		dInfoPtr->dLinePtr = firstPtr->nextPtr;
	    }
	    if (firstPtr == dInfoPtr->lastDLinePtr) {
		dInfoPtr->lastDLinePtr = prevPtr;
	    }
	    if (prevPtr) {
		prevPtr->nextPtr = firstPtr->nextPtr;
	    }
	    if (firstPtr->nextPtr) {
		firstPtr->nextPtr->prevPtr = prevPtr;
	    }
	    firstPtr->prevPtr = NULL;

	    /*
	     * Then link into the chain of cached lines.
	     */

	    if ((firstPtr->nextPtr = dInfoPtr->cachedDLinePtr)) {
		dInfoPtr->cachedDLinePtr->prevPtr = firstPtr;
	    } else {
		dInfoPtr->lastCachedDLinePtr = firstPtr;
	    }
	    dInfoPtr->cachedDLinePtr = firstPtr;

	    DEBUG(firstPtr->flags &= ~LINKED);
	    DEBUG(firstPtr->flags |= CACHED);
	    DEBUG(stats.numCached += 1);

	    if (dInfoPtr->numCachedLines < MAX_CACHED_DISPLAY_LINES) {
		dInfoPtr->numCachedLines += 1;
		return NULL;
	    }

	    /*
	     * Release oldest cached display line.
	     */

	    if ((firstPtr = dInfoPtr->lastCachedDLinePtr)) {
		firstPtr->prevPtr->nextPtr = NULL;
	    }
	    dInfoPtr->lastCachedDLinePtr = dInfoPtr->lastCachedDLinePtr->prevPtr;
	} else {
	    if (!(firstPtr = dInfoPtr->cachedDLinePtr)) {
		return NULL;
	    }
	    dInfoPtr->cachedDLinePtr = dInfoPtr->lastCachedDLinePtr = NULL;
	    dInfoPtr->numCachedLines = 0;
	}
	ReleaseLines(textPtr, firstPtr, lastPtr, action);
	break;
    case DLINE_METRIC:
	assert(!lastPtr);
	if (dInfoPtr->lastMetricDLinePtr) {
	    ReleaseLines(textPtr, dInfoPtr->lastMetricDLinePtr, NULL, DLINE_FREE_TEMP);
	    dInfoPtr->lastMetricDLinePtr = NULL;
	}
	if (firstPtr) {
	    assert(!firstPtr->nextPtr);
	    assert(!(firstPtr->flags & (LINKED|CACHED|DELETED)));
	    dInfoPtr->lastMetricDLinePtr = firstPtr;
	    if (firstPtr->prevPtr) {
		firstPtr->prevPtr->nextPtr = NULL;
		firstPtr->prevPtr = NULL;
	    }
	}
    	break;
    case DLINE_FREE_TEMP:
	if (!firstPtr || firstPtr == lastPtr) {
	    return NULL;
	}
	DEBUG(stats.lineHeightsRecalculated += 1);
	assert(!(firstPtr->flags & LINKED));
	assert(!(firstPtr->flags & CACHED));
	if (firstPtr == dInfoPtr->savedDLinePtr) {
	    dInfoPtr->savedDLinePtr = NULL;
	    if (!lastPtr) {
		dInfoPtr->lastSavedDLinePtr = NULL;
	    } else {
		dInfoPtr->savedDLinePtr = lastPtr;
	    }
	} else {
	    assert(!lastPtr || lastPtr != dInfoPtr->lastSavedDLinePtr);
	}
	assert(!dInfoPtr->savedDLinePtr == !dInfoPtr->lastSavedDLinePtr);
	ReleaseLines(textPtr, firstPtr, lastPtr, action);
	break;
    case DLINE_UNLINK:
    case DLINE_UNLINK_KEEP_BRKS:
	if (!firstPtr || firstPtr == lastPtr) {
	    return NULL;
	}
	assert(firstPtr->flags & LINKED);
	assert(firstPtr != dInfoPtr->savedDLinePtr);
	if (dInfoPtr->dLinePtr == firstPtr) {
	    if ((dInfoPtr->dLinePtr = lastPtr)) {
		lastPtr->prevPtr = NULL;
	    }
	} else {
	    DLine *prevPtr = firstPtr->prevPtr;

	    if (prevPtr && (prevPtr->nextPtr = lastPtr)) {
		lastPtr->prevPtr = prevPtr;
	    }
	}
	if (!lastPtr) {
	    dInfoPtr->lastDLinePtr = firstPtr->prevPtr;
	}
	dInfoPtr->dLinesInvalidated = 1;
	assert(!dInfoPtr->dLinePtr || !dInfoPtr->dLinePtr->prevPtr);
	ReleaseLines(textPtr, firstPtr, lastPtr, action);
	break;
    case DLINE_SAVE: {
	unsigned epoch;
	DLine *dlPtr;

	if (!firstPtr || firstPtr == lastPtr) {
	    return NULL;
	}
	assert(firstPtr == dInfoPtr->dLinePtr);
	assert(lastPtr);

	epoch = dInfoPtr->lineMetricUpdateEpoch;

	assert(lastPtr->prevPtr);
	dInfoPtr->dLinePtr = lastPtr;

	/*
	 * Free all expired lines, we will only save valid lines.
	 */

	dlPtr = firstPtr;
	while (dlPtr != lastPtr) {
	    DLine *nextPtr = dlPtr->nextPtr;

	    assert(dlPtr->flags & LINKED);

	    if (LineIsUpToDate(textPtr, dlPtr, epoch)) {
		DEBUG(dlPtr->flags &= ~LINKED);
	    } else {
		if (dlPtr == firstPtr) {
		    firstPtr = nextPtr;
		}
		ReleaseLines(textPtr, dlPtr, nextPtr, DLINE_UNLINK);
	    }

	    dlPtr = nextPtr;
	}

	assert(!firstPtr->prevPtr);

	if (firstPtr == lastPtr) {
	    dInfoPtr->savedDLinePtr = NULL;
	    dInfoPtr->lastSavedDLinePtr = NULL;
	    return NULL;
	}

	lastPtr = lastPtr->prevPtr;
	lastPtr->nextPtr->prevPtr = NULL;
	lastPtr->nextPtr = NULL;

	if (!dInfoPtr->savedDLinePtr) {
	    dInfoPtr->savedDLinePtr = firstPtr;
	    dInfoPtr->lastSavedDLinePtr = lastPtr;
	} else if (TkTextIndexCompare(&lastPtr->index, &dInfoPtr->savedDLinePtr->index) < 0) {
	    lastPtr->nextPtr = dInfoPtr->savedDLinePtr;
	    dInfoPtr->savedDLinePtr->prevPtr = lastPtr;
	    dInfoPtr->savedDLinePtr = firstPtr;
	} else {
	    assert(TkTextIndexCompare(&firstPtr->index, &dInfoPtr->lastSavedDLinePtr->index) > 0);
	    firstPtr->prevPtr = dInfoPtr->lastSavedDLinePtr;
	    dInfoPtr->lastSavedDLinePtr->nextPtr = firstPtr;
	    dInfoPtr->lastSavedDLinePtr = lastPtr;
	}

	return lastPtr;
    }
    }

    return NULL;
}

/*
 *----------------------------------------------------------------------
 *
 * DisplayDLine --
 *
 *	This function is invoked to draw a single line on the screen.
 *
 * Results:
 *	None.
 *
 * Side effects:
 *	The line given by dlPtr is drawn at its correct position in textPtr's
 *	window. Note that this is one *display* line, not one *text* line.
 *
 *----------------------------------------------------------------------
 */

static void
ComputeCursorExtents(
    TkText *textPtr,	/* Text widget in which to draw line. */
    int *extent1,	/* extent of left border (leak into padding area) */
    int *extent2)	/* extent of right border (leak into padding area) */
{
    /*
     * TODO: is it possible to set the extents to zero when state=READONLY.
     * We have to test whether the cursor artefacts (in padding area) are
     * already eliminated, otherwise we cannot do this optimization.
     */

    /*
     * NOTE:
     * The cursor disappears (when not using at least value 1 for the extents) if it's at the
     * very left of the first character of display line. But we prefer that the cursor is always
     * visible, thus we allow to overlap the first character in this special case.
     */

    *extent1 = MAX(1, MIN(textPtr->padX, textPtr->insertWidth/2));
    *extent2 = MAX(1, MIN(textPtr->padX, (textPtr->insertWidth + 1)/2));
}


static void
DisplayDLine(
    TkText *textPtr,	/* Text widget in which to draw line. */
    DLine *dlPtr,	/* Information about line to draw. */
    DLine *prevPtr,	/* Line just before one to draw, or NULL if dlPtr is the top line. */
    Pixmap pixmap)	/* Pixmap to use for double-buffering. Caller must make sure
			 * it's large enough to hold line. */
{
    TkTextDispChunk *chunkPtr;
    TextDInfo *dInfoPtr = textPtr->dInfoPtr;
    Display *display;
    StyleValues *sValuePtr;
    int lineHeight, yOffs;
    int yBase, height, baseline, screenY, xOffs;
    int extent1, extent2;
    int xIndent, rMargin;
    int delayBlockCursorDrawing;

    if (!dlPtr->chunkPtr) {
	return;
    }

    display = Tk_Display(textPtr->tkwin);
    delayBlockCursorDrawing = 0;

    lineHeight = dlPtr->height;
    if (lineHeight + dlPtr->y > dInfoPtr->maxY) {
	lineHeight = dInfoPtr->maxY - dlPtr->y;
    }
    if (dlPtr->y < dInfoPtr->y) {
	yOffs = dInfoPtr->y - dlPtr->y;
	lineHeight -= yOffs;
    } else {
	yOffs = 0;
    }

    /*
     * First, clear the area of the line to the background color for the text widget.
     */

    Tk_Fill3DRectangle(textPtr->tkwin, pixmap, textPtr->border, 0, 0,
	    Tk_Width(textPtr->tkwin), dlPtr->height, 0, TK_RELIEF_FLAT);

    /*
     * Second, draw background information for the whole line.
     */

    DisplayLineBackground(textPtr, dlPtr, prevPtr, pixmap);

    /*
     * Third, draw the background color of the left and right margins.
     */

    sValuePtr = dlPtr->firstCharChunkPtr->stylePtr->sValuePtr;
    rMargin = (sValuePtr->wrapMode == TEXT_WRAPMODE_NONE) ? 0 : sValuePtr->rMargin;
    xIndent = GetLeftLineMargin(dlPtr, sValuePtr);

    if (xIndent > 0 && sValuePtr->lMarginColor != NULL) {
	int pad = textPtr->padX ? textPtr->padX + 1 : 0;
        Tk_Fill3DRectangle(textPtr->tkwin, pixmap, sValuePtr->lMarginColor, textPtr->padX, 0,
                xIndent + dInfoPtr->x - dInfoPtr->curXPixelOffset - pad,
		dlPtr->height, 0, TK_RELIEF_FLAT);
    }
    if (rMargin > 0 && sValuePtr->rMarginColor != NULL) {
        Tk_Fill3DRectangle(textPtr->tkwin, pixmap, sValuePtr->rMarginColor,
                dInfoPtr->maxX - rMargin + dInfoPtr->curXPixelOffset,
                0, rMargin, dlPtr->height, 0, TK_RELIEF_FLAT);
    }

    yBase = dlPtr->spaceAbove;
    height = dlPtr->height - dlPtr->spaceAbove - dlPtr->spaceBelow;
    baseline = dlPtr->baseline - dlPtr->spaceAbove;
    screenY = dlPtr->y + dlPtr->spaceAbove;
    xOffs = dInfoPtr->x - dInfoPtr->curXPixelOffset;

    /*
     * Redraw the insertion cursor, if it is visible on this line. Must do it here rather
     * than in the foreground pass below because otherwise a wide insertion cursor will
     * obscure the character to its left.
     *
     * If the user has specified a foreground color for characters "behind" the block cursor,
     * we have to draw the cursor after the text has been drawn, see below.
     */

    if (dlPtr->cursorChunkPtr && textPtr->state == TK_TEXT_STATE_NORMAL) {
	delayBlockCursorDrawing = dInfoPtr->insertFgGC && TkTextDrawBlockCursor(textPtr);

	if (!delayBlockCursorDrawing) {
	    dlPtr->cursorChunkPtr->layoutProcs->displayProc(textPtr, dlPtr->cursorChunkPtr,
		    dlPtr->cursorChunkPtr->x + xOffs, yBase, height, baseline, display, pixmap, screenY);
	}
    }

    /*
     * Iterate through all of the chunks to redraw all of foreground information.
     */

    for (chunkPtr = dlPtr->chunkPtr; chunkPtr; chunkPtr = chunkPtr->nextPtr) {
	if (chunkPtr == dlPtr->cursorChunkPtr) {
	    /* Don't display the insertion cursor, this will be done separately. */
	    continue;
	}

	if (chunkPtr->layoutProcs->displayProc) {
	    int x = chunkPtr->x + xOffs;

	    if (x + chunkPtr->width <= 0 || dInfoPtr->maxX <= x) {
		/*
		 * Note: we have to call the displayProc even for chunks that are off-screen.
		 * This is needed, for example, so that embedded windows can be unmapped in
		 * this case. Display the chunk at a coordinate that can be clearly identified
		 * by the displayProc as being off-screen to the left (the displayProc may not
		 * be able to tell if something is off to the right).
		 */

		x = -chunkPtr->width;
	    }

            /*
             * Refcount gymnastics here to prevent the resource from being released
             * in case the displayProc destroys the widget.
             */

            textPtr->refCount += 1;
	    chunkPtr->layoutProcs->displayProc(textPtr, chunkPtr, x, yBase, height,
		    baseline, display, pixmap, screenY);
            textPtr->refCount -= 1;

	    if (TkTextReleaseIfDestroyed(textPtr)) {
		/*
	         * The displayProc invoked a binding that caused the widget
	         * to be deleted. Don't do anything.
	         */
	        return;
	    }

	    if (dInfoPtr->dLinesInvalidated) {
		/*
		 * The display process has invalidated any display line, so terminate,
		 * because the display process will be repeated with valid display lines.
		 */
		return;
	    }
	}
    }

    if (delayBlockCursorDrawing) {
	/*
	 * Draw the block cursor and redraw the characters "behind" the block cursor.
	 */

	int cxMin, cxMax, cWidth, cOffs;
	GC bgGC;

	assert(dInfoPtr->insertFgGC != NULL);

	cxMin = dlPtr->cursorChunkPtr->x + xOffs;
	cWidth = TkTextGetCursorWidth(textPtr, &cxMin, &cOffs);

	if (cWidth > 0) {
	    if ((bgGC = dlPtr->cursorChunkPtr->stylePtr->bgGC) == NULL) {
		Tk_3DBorder border;

		if (!(border = dlPtr->cursorChunkPtr->stylePtr->sValuePtr->border)) {
		    border = textPtr->border;
		}
		bgGC = Tk_GCForColor(Tk_3DBorderColor(border), Tk_WindowId(textPtr->tkwin));
	    }

	    cxMin += cOffs;
	    cxMax = cxMin + cWidth;

#ifdef CLIPPING_IS_WORKING
	    /*
	     * This is the right implementation if XSetClipRectangles would work; still untested.
	     */
	    {
		XRectangle crect;

		crect.x = cxMin;
		crect.y = yBase;
		crect.width = cWidth;
		crect.height = height;

		XFillRectangle(display, pixmap, bgGC, crect.x, crect.y, crect.width, crect.height);
		dlPtr->cursorChunkPtr->layoutProcs->displayProc(textPtr, chunkPtr, cxMin, yBase, height,
			baseline, display, pixmap, screenY);

		/* for any reason this doesn't work with the Tk lib even under X11 */
		XSetClipRectangles(display, dInfoPtr->insertFgGC, 0, 0, &crect, 1, Unsorted);

		for (chunkPtr = dlPtr->chunkPtr; chunkPtr; chunkPtr = chunkPtr->nextPtr) {
		    int x = chunkPtr->x + xOffs;

		    if (x >= cxMax) {
			break;
		    }
		    if (IsCharChunk(chunkPtr) && cxMin <= x + chunkPtr->width) {
			GC fgGC = chunkPtr->stylePtr->fgGC;
			XGCValues gcValues;
			unsigned long mask;

			/* Setup graphic context with font of this chunk. */
			mask = GCFont;
			gcValues.font = Tk_FontId(chunkPtr->stylePtr->sValuePtr->tkfont);
			XChangeGC(Tk_Display(textPtr->tkwin), dInfoPtr->insertFgGC, mask, &gcValues);

			chunkPtr->stylePtr->fgGC = dInfoPtr->insertFgGC;
			chunkPtr->layoutProcs->displayProc(textPtr, chunkPtr, x, yBase, height,
				baseline, display, pixmap, screenY);
			chunkPtr->stylePtr->fgGC = fgGC;
		    }
		}
	    }
#else /* if !CLIPPING_IS_WORKING */
	    /*
	     * We don't have clipping, so we need a different approach.
	     */
	    {
		Pixmap pm = Tk_GetPixmap(display, Tk_WindowId(textPtr->tkwin),
			cWidth, height, Tk_Depth(textPtr->tkwin));

		XFillRectangle(display, pm, bgGC, 0, 0, cWidth, height);
		chunkPtr = dlPtr->cursorChunkPtr;

		/* we are using a (pointer) hack in TkrTextInsertDisplayProc */
		chunkPtr->layoutProcs->displayProc(textPtr, (TkTextDispChunk *)MarkPointer(chunkPtr),
			cxMin, yBase, height, baseline, display, pm, screenY);

		while (chunkPtr->prevPtr && chunkPtr->x + xOffs + chunkPtr->width > cxMin) {
		    chunkPtr = chunkPtr->prevPtr;
		}
		for ( ; chunkPtr; chunkPtr = chunkPtr->nextPtr) {
		    int x = chunkPtr->x + xOffs;

		    if (x >= cxMax) {
			break;
		    }
		    if (IsCharChunk(chunkPtr)) {
			GC fgGC = chunkPtr->stylePtr->fgGC;
			GC eolGC = chunkPtr->stylePtr->eolGC;
			GC eotGC = chunkPtr->stylePtr->eotGC;
			XGCValues gcValues;
			unsigned long mask;

			/* Setup graphic context with font of this chunk. */
			mask = GCFont;
			gcValues.font = Tk_FontId(chunkPtr->stylePtr->sValuePtr->tkfont);
			XChangeGC(Tk_Display(textPtr->tkwin), dInfoPtr->insertFgGC, mask, &gcValues);

			chunkPtr->stylePtr->fgGC = dInfoPtr->insertFgGC;
			chunkPtr->stylePtr->eolGC = dInfoPtr->insertFgGC;
			chunkPtr->stylePtr->eotGC = dInfoPtr->insertFgGC;
			chunkPtr->layoutProcs->displayProc(textPtr, chunkPtr, x - cxMin, 0,
				height, baseline, display, pm, screenY);
			chunkPtr->stylePtr->fgGC = fgGC;
			chunkPtr->stylePtr->eolGC = eolGC;
			chunkPtr->stylePtr->eotGC = eotGC;
		    }
		}

		XCopyArea(display, pm, pixmap, dInfoPtr->copyGC, 0, 0, cWidth, height, cxMin, yBase);
		Tk_FreePixmap(display, pm);
	    }
#endif /* CLIPPING_IS_WORKING */
	}
    }

    /*
     * Copy the pixmap onto the screen. If this is the first or last line on
     * the screen then copy a piece of the line, so that it doesn't overflow
     * into the border area.
     *
     * Another special trick: consider the padding area left/right of the line;
     * this is because the insertion cursor sometimes overflows onto that area
     * and we want to get as much of the cursor as possible.
     */

    ComputeCursorExtents(textPtr, &extent1, &extent2);
    xOffs = MAX(0, dInfoPtr->x - extent1);
    XCopyArea(display, pixmap, Tk_WindowId(textPtr->tkwin), dInfoPtr->copyGC,
	    xOffs, yOffs, dInfoPtr->maxX - dInfoPtr->x + extent1 + extent2, lineHeight,
	    xOffs, dlPtr->y + yOffs);

    DEBUG(stats.linesRedrawn += 1);
}

/*
 *--------------------------------------------------------------
 *
 * DisplayLineBackground --
 *
 *	This function is called to fill in the background for a display line.
 *	It draws 3D borders cleverly so that adjacent chunks with the same
 *	style (whether on the same line or different lines) have a single 3D
 *	border around the whole region.
 *
 * Results:
 *	There is no return value. Pixmap is filled in with background
 *	information for dlPtr.
 *
 * Side effects:
 *	None.
 *
 *--------------------------------------------------------------
 */

/*
 * The following function determines whether two styles have the same background
 * so that, for example, no beveled border should be drawn between them.
 */

static int
SameBackground(
    const TextStyle *s1,
    const TextStyle *s2)
{
    return s1->sValuePtr->border == s2->sValuePtr->border
	&& s1->sValuePtr->borderWidth == s2->sValuePtr->borderWidth
	&& s1->sValuePtr->relief == s2->sValuePtr->relief
	&& s1->sValuePtr->bgStipple == s2->sValuePtr->bgStipple
	&& s1->sValuePtr->indentBg == s2->sValuePtr->indentBg;
}

static void
DisplayLineBackground(
    TkText *textPtr,		/* Text widget containing line. */
    DLine *dlPtr,		/* Information about line to draw. */
    DLine *prevPtr,		/* Line just above dlPtr, or NULL if dlPtr is the top-most line in
    				 * the window. */
    Pixmap pixmap)		/* Pixmap to use for double-buffering. Caller must make sure it's
    				 * large enough to hold line. Caller must also have filled it with
				 * the background color for the widget. */
{
    TextDInfo *dInfoPtr = textPtr->dInfoPtr;
    TkTextDispChunk *chunkPtr;	/* Pointer to chunk in the current line. */
    TkTextDispChunk *chunkPtr2;	/* Pointer to chunk in the line above or below the current one. NULL
    				 * if we're to the left of or to the right of the chunks in the line. */
    TkTextDispChunk *nextPtr2;	/* Next chunk after chunkPtr2 (it's not the same as chunkPtr2->nextPtr
    				 * in the case where chunkPtr2 is NULL because the line is indented). */
    int leftX;			/* The left edge of the region we're currently working on. */
    int leftXIn;		/* 0 means beveled edge at leftX slopes right as it goes down,
    				 * 1 means it slopes left as it goes down. */
    int rightX;			/* Right edge of chunkPtr. */
    int rightX2;		/* Right edge of chunkPtr2. */
    int matchLeft;		/* Does the style of this line match that of its neighbor just to the
    				 * left of the current x coordinate? */
    int matchRight;		/* Does line's style match its neighbor just to the right of the
    				 * current x-coord? */
    int minX, maxX, xOffset, xIndent, borderWidth;
    StyleValues *sValuePtr;
    Display *display;
    const int y = 0;

    /*
     * Pass 1: scan through dlPtr from left to right. For each range of chunks
     * with the same style, draw the main background for the style plus the
     * vertical parts of the 3D borders (the left and right edges).
     */

    display = Tk_Display(textPtr->tkwin);
    minX = dInfoPtr->curXPixelOffset;
    xOffset = dInfoPtr->x - minX;
    maxX = minX + dInfoPtr->maxX - dInfoPtr->x;
    chunkPtr = dlPtr->chunkPtr;
    xIndent = 0;

    /*
     * Note A: in the following statement, and a few others later in this file
     * marked with "See Note A above", the right side of the assignment was
     * replaced with 0 on 6/18/97. This has the effect of highlighting the
     * empty space to the left of a line whenever the leftmost character of
     * the line is highlighted. This way, multi-line highlights always line up
     * along their left edges. However, this may look funny in the case where
     * a single word is highlighted. To undo the change, replace "leftX = 0"
     * with "leftX = chunkPtr->x" and "rightX2 = 0" with "rightX2 =
     * nextPtr2->x" here and at all the marked points below. This restores the
     * old behavior where empty space to the left of a line is not
     * highlighted, leaving a ragged left edge for multi-line highlights.
     */

    for (leftX = 0; leftX < maxX; chunkPtr = chunkPtr->nextPtr) {
	if (chunkPtr->nextPtr && SameBackground(chunkPtr->nextPtr->stylePtr, chunkPtr->stylePtr)) {
	    continue;
	}
	sValuePtr = chunkPtr->stylePtr->sValuePtr;
	rightX = chunkPtr->x + chunkPtr->width;
	if (!chunkPtr->nextPtr && rightX < maxX) {
	    rightX = maxX;
	}
	if (chunkPtr->stylePtr->bgGC != NULL) {
	    int indent = 0;

	    /*
	     * Not visible - bail out now.
	     */

	    if (rightX + xOffset <= 0) {
		leftX = rightX;
		continue;
	    }

	    /*
	     * Compute additional offset if -indentbackground is set.
	     */

	    if (leftX == 0 && sValuePtr->indentBg) {
		xIndent = GetLeftLineMargin(dlPtr, sValuePtr);
		if (leftX + xIndent > rightX) {
		    xIndent = rightX - leftX;
		}
		indent = xIndent;
	    }

	    /*
	     * Trim the start position for drawing to be no further away than -borderWidth.
	     * The reason is that on many X servers drawing from -32768 (or less) to
	     * +something simply does not display correctly. [Patch #541999]
	     */

	    if (leftX + xOffset + indent < -sValuePtr->borderWidth) {
		leftX = -sValuePtr->borderWidth - xOffset - indent;
	    }
	    if (rightX - leftX - indent > 32767) {
		rightX = leftX + indent + 32767;
	    }

            /*
             * Prevent the borders from leaking on adjacent characters,
             * which would happen for too large border width.
             */

            borderWidth = sValuePtr->borderWidth;
            if (leftX + sValuePtr->borderWidth > rightX) {
                borderWidth = rightX - leftX;
            }

	    XFillRectangle(display, pixmap, chunkPtr->stylePtr->bgGC,
		    leftX + xOffset + indent, y, rightX - leftX - indent, dlPtr->height);
	    if (sValuePtr->relief != TK_RELIEF_FLAT) {
		Tk_3DVerticalBevel(textPtr->tkwin, pixmap, sValuePtr->border,
			leftX + xOffset + indent, y, borderWidth,
			dlPtr->height, 1, sValuePtr->relief);
		Tk_3DVerticalBevel(textPtr->tkwin, pixmap, sValuePtr->border,
			rightX - borderWidth + xOffset, y, borderWidth,
			dlPtr->height, 0, sValuePtr->relief);
	    }
	}
	leftX = rightX;
    }

    /*
     * Pass 2: draw the horizontal bevels along the top of the line. To do
     * this, scan through dlPtr from left to right while simultaneously
     * scanning through the line just above dlPtr. ChunkPtr2 and nextPtr2
     * refer to two adjacent chunks in the line above.
     */

    chunkPtr = dlPtr->chunkPtr;
    leftX = 0;				/* See Note A above. */
    leftXIn = 1;
    rightX = chunkPtr->x + chunkPtr->width;
    if (!chunkPtr->nextPtr && rightX < maxX) {
	rightX = maxX;
    }
    chunkPtr2 = NULL;
    if (prevPtr && prevPtr->chunkPtr) {
	/*
	 * Find the chunk in the previous line that covers leftX.
	 */

	nextPtr2 = prevPtr->chunkPtr;
	rightX2 = 0;			/* See Note A above. */
	while (rightX2 <= leftX) {
	    if (!(chunkPtr2 = nextPtr2)) {
		break;
	    }
	    nextPtr2 = chunkPtr2->nextPtr;
	    rightX2 = chunkPtr2->x + chunkPtr2->width;
	    if (!nextPtr2) {
		rightX2 = INT_MAX;
	    }
	}
    } else {
	nextPtr2 = NULL;
	rightX2 = INT_MAX;
    }

    while (leftX < maxX) {
	matchLeft = chunkPtr2 && SameBackground(chunkPtr2->stylePtr, chunkPtr->stylePtr);
	sValuePtr = chunkPtr->stylePtr->sValuePtr;
	if (rightX <= rightX2) {
	    /*
	     * The chunk in our line is about to end. If its style changes
	     * then draw the bevel for the current style.
	     */

	    if (!chunkPtr->nextPtr
		    || !SameBackground(chunkPtr->stylePtr, chunkPtr->nextPtr->stylePtr)) {
		if (!matchLeft && sValuePtr->relief != TK_RELIEF_FLAT) {
		    int indent = (leftX == 0) ? xIndent : 0;
		    Tk_3DHorizontalBevel(textPtr->tkwin, pixmap,
			    sValuePtr->border, leftX + xOffset + indent, y,
			    rightX - leftX - indent, sValuePtr->borderWidth,
			    leftXIn, 1, 1, sValuePtr->relief);
		}
		leftX = rightX;
		leftXIn = 1;

		/*
		 * If the chunk in the line above is also ending at the same
		 * point then advance to the next chunk in that line.
		 */

		if (rightX == rightX2 && chunkPtr2) {
		    goto nextChunk2;
		}
	    }
	    chunkPtr = chunkPtr->nextPtr;
	    if (!chunkPtr) {
		break;
	    }
	    rightX = chunkPtr->x + chunkPtr->width;
	    if (!chunkPtr->nextPtr && rightX < maxX) {
		rightX = maxX;
	    }
	    continue;
	}

	/*
	 * The chunk in the line above is ending at an x-position where there
	 * is no change in the style of the current line. If the style above
	 * matches the current line on one side of the change but not on the
	 * other, we have to draw an L-shaped piece of bevel.
	 */

	matchRight = nextPtr2 && SameBackground(nextPtr2->stylePtr, chunkPtr->stylePtr);
	if (matchLeft && !matchRight) {
            borderWidth = sValuePtr->borderWidth;
            if (rightX2 - borderWidth < leftX) {
                borderWidth = rightX2 - leftX;
            }
	    if (sValuePtr->relief != TK_RELIEF_FLAT) {
		Tk_3DVerticalBevel(textPtr->tkwin, pixmap, sValuePtr->border,
			rightX2 - borderWidth + xOffset, y, borderWidth,
			sValuePtr->borderWidth, 0, sValuePtr->relief);
	    }
	    leftX = rightX2 - borderWidth;
	    leftXIn = 0;
	} else if (!matchLeft && matchRight && sValuePtr->relief != TK_RELIEF_FLAT) {
	    int indent = (leftX == 0) ? xIndent : 0;
            borderWidth = sValuePtr->borderWidth;
            if (rightX2 + borderWidth > rightX) {
                borderWidth = rightX - rightX2;
            }
	    Tk_3DVerticalBevel(textPtr->tkwin, pixmap, sValuePtr->border, rightX2 + xOffset,
		    y, borderWidth, sValuePtr->borderWidth, 1, sValuePtr->relief);
	    Tk_3DHorizontalBevel(textPtr->tkwin, pixmap, sValuePtr->border,
		    leftX + xOffset + indent, y,
		    rightX2 + borderWidth - leftX - indent,
		    sValuePtr->borderWidth, leftXIn, 0, 1,
		    sValuePtr->relief);
	}

    nextChunk2:
	chunkPtr2 = nextPtr2;
	if (!chunkPtr2) {
	    rightX2 = INT_MAX;
	} else {
	    nextPtr2 = chunkPtr2->nextPtr;
	    rightX2 = chunkPtr2->x + chunkPtr2->width;
	    if (!nextPtr2) {
		rightX2 = INT_MAX;
	    }
	}
    }

    /*
     * Pass 3: draw the horizontal bevels along the bottom of the line. This
     * uses the same approach as pass 2.
     */

    chunkPtr = dlPtr->chunkPtr;
    leftX = 0;				/* See Note A above. */
    leftXIn = 0;
    rightX = chunkPtr->x + chunkPtr->width;
    if (!chunkPtr->nextPtr && rightX < maxX) {
	rightX = maxX;
    }
    chunkPtr2 = NULL;
    if (dlPtr->nextPtr && dlPtr->nextPtr->chunkPtr) {
	/*
	 * Find the chunk in the next line that covers leftX.
	 */

	nextPtr2 = dlPtr->nextPtr->chunkPtr;
	rightX2 = 0;			/* See Note A above. */
	while (rightX2 <= leftX) {
	    chunkPtr2 = nextPtr2;
	    if (!chunkPtr2) {
		break;
	    }
	    nextPtr2 = chunkPtr2->nextPtr;
	    rightX2 = chunkPtr2->x + chunkPtr2->width;
	    if (!nextPtr2) {
		rightX2 = INT_MAX;
	    }
	}
    } else {
	nextPtr2 = NULL;
	rightX2 = INT_MAX;
    }

    while (leftX < maxX) {
	matchLeft = chunkPtr2 && SameBackground(chunkPtr2->stylePtr, chunkPtr->stylePtr);
	sValuePtr = chunkPtr->stylePtr->sValuePtr;
	if (rightX <= rightX2) {
	    if (!chunkPtr->nextPtr
		    || !SameBackground(chunkPtr->stylePtr, chunkPtr->nextPtr->stylePtr)) {
		if (!matchLeft && sValuePtr->relief != TK_RELIEF_FLAT) {
		    int indent = (leftX == 0) ? xIndent : 0;
		    Tk_3DHorizontalBevel(textPtr->tkwin, pixmap,
			    sValuePtr->border, leftX + xOffset + indent,
			    y + dlPtr->height - sValuePtr->borderWidth,
			    rightX - leftX - indent, sValuePtr->borderWidth,
			    leftXIn, 0, 0, sValuePtr->relief);
		}
		leftX = rightX;
		leftXIn = 0;
		if (rightX == rightX2 && chunkPtr2) {
		    goto nextChunk2b;
		}
	    }
	    chunkPtr = chunkPtr->nextPtr;
	    if (!chunkPtr) {
		break;
	    }
	    rightX = chunkPtr->x + chunkPtr->width;
	    if (!chunkPtr->nextPtr && rightX < maxX) {
		rightX = maxX;
	    }
	    continue;
	}

	matchRight = nextPtr2 && SameBackground(nextPtr2->stylePtr, chunkPtr->stylePtr);
	if (matchLeft && !matchRight) {
            borderWidth = sValuePtr->borderWidth;
            if (rightX2 - borderWidth < leftX) {
                borderWidth = rightX2 - leftX;
            }
	    if (sValuePtr->relief != TK_RELIEF_FLAT) {
		Tk_3DVerticalBevel(textPtr->tkwin, pixmap, sValuePtr->border,
			rightX2 - borderWidth + xOffset,
			y + dlPtr->height - sValuePtr->borderWidth,
			borderWidth, sValuePtr->borderWidth, 0,
			sValuePtr->relief);
	    }
	    leftX = rightX2 - borderWidth;
	    leftXIn = 1;
	} else if (!matchLeft && matchRight && sValuePtr->relief != TK_RELIEF_FLAT) {
	    int indent = (leftX == 0) ? xIndent : 0;
            borderWidth = sValuePtr->borderWidth;
            if (rightX2 + borderWidth > rightX) {
                borderWidth = rightX - rightX2;
            }
	    Tk_3DVerticalBevel(textPtr->tkwin, pixmap, sValuePtr->border,
		    rightX2 + xOffset, y + dlPtr->height - sValuePtr->borderWidth,
		    borderWidth, sValuePtr->borderWidth, 1, sValuePtr->relief);
	    Tk_3DHorizontalBevel(textPtr->tkwin, pixmap, sValuePtr->border,
		    leftX + xOffset + indent, y + dlPtr->height - sValuePtr->borderWidth,
		    rightX2 + borderWidth - leftX - indent, sValuePtr->borderWidth,
		    leftXIn, 1, 0, sValuePtr->relief);
	}

    nextChunk2b:
	chunkPtr2 = nextPtr2;
	if (!chunkPtr2) {
	    rightX2 = INT_MAX;
	} else {
	    nextPtr2 = chunkPtr2->nextPtr;
	    rightX2 = chunkPtr2->x + chunkPtr2->width;
	    if (!nextPtr2) {
		rightX2 = INT_MAX;
	    }
	}
    }
}

/*
 *----------------------------------------------------------------------
 *
 * AsyncUpdateLineMetrics --
 *
 *	This function is invoked as a background handler to update the pixel-
 *	height calculations of individual lines in an asychronous manner.
 *
 *	Currently a timer-handler is used for this purpose, which continuously
 *	reschedules itself. It may well be better to use some other approach
 *	(e.g., a background thread). We can't use an idle-callback because of
 *	a known bug in Tcl/Tk in which idle callbacks are not allowed to
 *	re-schedule themselves. This just causes an effective infinite loop.
 *
 * Results:
 *	None.
 *
 * Side effects:
 *	Line heights may be recalculated.
 *
 *----------------------------------------------------------------------
 */

static void
AsyncUpdateLineMetrics(
    ClientData clientData)	/* Information about widget. */
{
    TkText *textPtr = (TkText *)clientData;
    TextDInfo *dInfoPtr = textPtr->dInfoPtr;

    dInfoPtr->lineUpdateTimer = NULL;

    if (TkTextReleaseIfDestroyed(textPtr)) {
	return;
    }

    if (!textPtr->sharedTextPtr->allowUpdateLineMetrics) {
	/* not yet configured */
    } else if (dInfoPtr->flags & REDRAW_PENDING) {
	dInfoPtr->flags |= ASYNC_PENDING|ASYNC_UPDATE;
    } else {
	/*
	 * Update the lines in blocks of about 24 recalculations, or 250+ lines
	 * examined, so we pass in 256 for 'doThisMuch'.
	 */

	UpdateLineMetrics(textPtr, 256);
	TK_TEXT_DEBUG(LogTextInvalidateLine(textPtr, 0));

	if (TkRangeListIsEmpty(dInfoPtr->lineMetricUpdateRanges)) {
	    /*
	     * We have looped over all lines, so we're done. We must release our
	     * refCount on the widget (the timer token was already set to NULL
	     * above). If there is a registered aftersync command, run that first.
	     */

	    if (!dInfoPtr->pendingUpdateLineMetricsFinished) {
		UpdateLineMetricsFinished(textPtr, 0);
		GetYView(textPtr->interp, textPtr, 1);
	    }
	} else {
	    /*
	     * Re-arm the timer. We already have a refCount on the text widget so no
	     * need to adjust that.
	     */

	    dInfoPtr->lineUpdateTimer = Tcl_CreateTimerHandler(1, AsyncUpdateLineMetrics, textPtr);
	    return;
	}
    }

    TkTextDecrRefCountAndTestIfDestroyed(textPtr);
}

/*
 *----------------------------------------------------------------------
 *
 * UpdateLineMetrics --
 *
 *	This function updates the pixel height calculations of a range of
 *	lines in the widget. The range is from lineNum to endLine, but
 *	this function may return earlier, once a certain number of lines
 *	has been examined. The line counts are from 0.
 *
 * Results:
 *	The index of the last line examined (or zero if we are about to wrap
 *	around from end to beginning of the widget).
 *
 * Side effects:
 *	Line heights may be recalculated.
 *
 *----------------------------------------------------------------------
 */

static unsigned
NextLineNum(
    TkTextLine *linePtr,
    unsigned lineNum,
    const TkTextIndex *indexPtr)
{
    TkText *textPtr;

    assert(indexPtr->textPtr);

    if (linePtr->nextPtr == TkTextIndexGetLine(indexPtr)) {
	return lineNum + 1;
    }

    textPtr = indexPtr->textPtr;
    return TkBTreeLinesTo(textPtr->sharedTextPtr->tree, textPtr, TkTextIndexGetLine(indexPtr), NULL);
}

static void
UpdateLineMetrics(
    TkText *textPtr,		/* Information about widget. */
    unsigned doThisMuch)	/* How many lines to check, or how many 10s of lines to recalculate. */
{
    TextDInfo *dInfoPtr = textPtr->dInfoPtr;
    const TkRange *range = TkRangeListFirst(dInfoPtr->lineMetricUpdateRanges);
    unsigned maxDispLines = UINT_MAX;
    unsigned count = 0;

    assert(textPtr->sharedTextPtr->allowUpdateLineMetrics);

    while (range) {
	TkTextLine *linePtr;
	TkTextLine *logicalLinePtr;
	int lineNum = range->low;
	int high = range->high;

	assert(lineNum < TkrBTreeNumLines(textPtr->sharedTextPtr->tree, textPtr));

	linePtr = TkBTreeFindLine(textPtr->sharedTextPtr->tree, textPtr, lineNum);
	logicalLinePtr = TkBTreeGetLogicalLine(textPtr->sharedTextPtr, textPtr, linePtr);

	if (linePtr != logicalLinePtr) {
	    lineNum = TkBTreeLinesTo(textPtr->sharedTextPtr->tree, textPtr, logicalLinePtr, NULL);
	    linePtr = logicalLinePtr;
	}

	while (lineNum <= high) {
	    TkTextPixelInfo *pixelInfo;

	    TK_TEXT_DEBUG(LogTextInvalidateLine(textPtr, count));

	    /*
	     * Now update the line's metrics if necessary.
	     */

	    pixelInfo = TkBTreeLinePixelInfo(textPtr, linePtr);

	    if (pixelInfo->epoch == dInfoPtr->lineMetricUpdateEpoch) {
		int firstLineNum = lineNum;

		/*
		 * This line is already up to date. That means there's nothing to do here.
		 */

		if (linePtr->nextPtr->logicalLine) {
		    linePtr = linePtr->nextPtr;
		    lineNum += 1;
		} else {
		    linePtr = TkBTreeNextLogicalLine(textPtr->sharedTextPtr, textPtr, linePtr);
		    lineNum = TkBTreeLinesTo(textPtr->sharedTextPtr->tree, textPtr, linePtr, NULL);
		}

		TkRangeListRemove(dInfoPtr->lineMetricUpdateRanges, firstLineNum, lineNum - 1);
	    } else {
		TkTextIndex index;

		TkTextIndexClear(&index, textPtr);
		TkTextIndexSetToStartOfLine2(&index, linePtr);

		/*
		 * Update the line and update the counter, counting 8 for each display line
		 * we actually re-layout. But in case of synchronous update we do a full
		 * computation.
		 */

		if (textPtr->syncTime > 0) {
		    maxDispLines = (doThisMuch - count + 7)/8;
		}
		count += 8*UpdateOneLine(textPtr, linePtr, &index, maxDispLines);

		if (pixelInfo->epoch & PARTIAL_COMPUTED_BIT) {
		    /*
		     * We didn't complete the logical line, because it produced very many
		     * display lines - it must be a long line wrapped many times.
		     */
		    return;
		}

		/*
		 * We're done with this line.
		 */

		lineNum = NextLineNum(linePtr, lineNum, &index);
		linePtr = TkTextIndexGetLine(&index);
	    }

	    if ((++count >= doThisMuch)) {
		return;
	    }
	}

	/* The update process has removed the finished lines. */
	range = TkRangeListFirst(dInfoPtr->lineMetricUpdateRanges);
    }
}

/*
 *----------------------------------------------------------------------
 *
 * TkTextUpdateLineMetrics --
 *
 *	This function updates the pixel height calculations of a range of
 *	lines in the widget. The range is from lineNum to endLine. The line
 *	counts are from 0.
 *
 *	All lines in the range will be updated. This will potentially take
 *	quite some time for a large range of lines.
 *
 * Results:
 *	None.
 *
 * Side effects:
 *	Line heights may be recalculated.
 *
 *----------------------------------------------------------------------
 */

void
TkTextUpdateLineMetrics(
    TkText *textPtr,		/* Information about widget. */
    unsigned lineNum,		/* Start at this line. */
    unsigned endLine)		/* Go no further than this line. */
{
    TextDInfo *dInfoPtr = textPtr->dInfoPtr;
    const TkRange *range;
    unsigned totalLines = TkrBTreeNumLines(textPtr->sharedTextPtr->tree, textPtr);
    int fullUpdateRequested = (lineNum == 0 && endLine == totalLines);

    assert(lineNum <= endLine);
    assert(endLine <= totalLines);
    assert(textPtr->sharedTextPtr->allowUpdateLineMetrics);

    dInfoPtr->insideLineMetricUpdate = 1;

    if ((range = TkRangeListFindNearest(dInfoPtr->lineMetricUpdateRanges, lineNum))) {
	TkTextLine *linePtr = NULL;
	unsigned count = 0;
	unsigned high = range->high;

	lineNum = range->low;
	endLine = MIN(endLine, totalLines - 1);
	assert(lineNum < totalLines);

	while (1) {
	    const TkTextPixelInfo *pixelInfo;
	    int firstLineNum;

	    if (lineNum > high) {
		/*
		 * Note that the update process has removed the finished lines.
		 */

		if (!(range = TkRangeListFindNearest(dInfoPtr->lineMetricUpdateRanges, lineNum))) {
		    break;
		}
		linePtr = NULL;
		lineNum = range->low;
		high = range->high;
	    }

	    if (lineNum > endLine) {
		break;
	    }

	    if (!linePtr) {
		linePtr = TkBTreeFindLine(textPtr->sharedTextPtr->tree, textPtr, lineNum);
		linePtr = TkBTreeGetLogicalLine(textPtr->sharedTextPtr, textPtr, linePtr);
	    }

	    TK_TEXT_DEBUG(LogTextInvalidateLine(textPtr, count));
	    assert(linePtr->nextPtr);

	    pixelInfo = TkBTreeLinePixelInfo(textPtr, linePtr);

	    if (pixelInfo->epoch != dInfoPtr->lineMetricUpdateEpoch) {
		TkTextIndex index;

		/*
		 * This line is not (fully) up-to-date.
		 */

		TkTextIndexClear(&index, textPtr);
		TkTextIndexSetToStartOfLine2(&index, linePtr);
		UpdateOneLine(textPtr, linePtr, &index, UINT_MAX);
		assert(IsStartOfNotMergedLine(&index) || TkTextIndexIsEndOfText(&index));
		firstLineNum = -1; /* the update has removed the line numbers from range list */
	    } else {
		firstLineNum = lineNum;
	    }

	    if (linePtr->nextPtr->logicalLine) {
		linePtr = linePtr->nextPtr;
		lineNum += 1;
	    } else {
		linePtr = TkBTreeNextLogicalLine(textPtr->sharedTextPtr, textPtr, linePtr);
		lineNum = TkBTreeLinesTo(textPtr->sharedTextPtr->tree, textPtr, linePtr, NULL);
	    }

	    if (firstLineNum >= 0) {
		TkRangeListRemove(dInfoPtr->lineMetricUpdateRanges, firstLineNum, lineNum - 1);
	    }
	}
    }

    dInfoPtr->insideLineMetricUpdate = 0;
    CheckIfLineMetricIsUpToDate(textPtr);
    if (fullUpdateRequested) {
	TkTextGenerateWidgetViewSyncEvent(textPtr, 1);
    }
}

/*
 *----------------------------------------------------------------------
 *
 * TkTextInvalidateLineMetrics, TextInvalidateLineMetrics --
 *
 *	Mark a number of text lines as having invalid line metric
 *	calculations. Depending on 'action' which indicates whether
 *	the given lines are simply invalid or have been inserted or
 *	deleted, the pre-existing asynchronous line update range may
 *	need to be adjusted.
 *
 *	If linePtr is NULL then 'lineCount' and 'action' are ignored
 *	and all lines are invalidated.
 *
 *	If linePtr is the last (artificial) line, then do nothing.
 *
 * Results:
 *	None.
 *
 * Side effects:
 *	May schedule an asychronous callback.
 *
 *----------------------------------------------------------------------
 */

static void
ResetPixelInfo(
    TkTextPixelInfo *pixelInfo)
{
    TkTextDispLineInfo *dispLineInfo = pixelInfo->dispLineInfo;

    if (dispLineInfo) {
	if (pixelInfo->epoch & PARTIAL_COMPUTED_BIT) {
	    dispLineInfo->numDispLines = dispLineInfo->entry[dispLineInfo->numDispLines].pixels;
	}
    }
    pixelInfo->epoch = 0;
}

static void
StartAsyncLineCalculation(
    TkText *textPtr)
{
    TextDInfo *dInfoPtr = textPtr->dInfoPtr;

    if (!textPtr->sharedTextPtr->allowUpdateLineMetrics) {
	return;
    }

    /*
     * Reset cached chunk.
     */

    dInfoPtr->currChunkPtr = NULL;
    InvokeAsyncUpdateLineMetrics(textPtr);

    if (!(dInfoPtr->flags & ASYNC_UPDATE)) {
	dInfoPtr->flags |= ASYNC_UPDATE;
	TkTextGenerateWidgetViewSyncEvent(textPtr, 0);
    }
}

static void
TextInvalidateLineMetrics(
    TkText *textPtr,		/* Widget record for text widget. */
    TkTextLine *linePtr,	/* Invalidation starts from this line; can be NULL, but only in
    				 * case of simple invalidation. */
    unsigned lineCount,		/* And includes this amount of following lines. */
    TkTextInvalidateAction action)
				/* Indicates what type of invalidation occurred (insert, delete,
				 * or simple). */
{
    TkRangeList *ranges = textPtr->dInfoPtr->lineMetricUpdateRanges;
    unsigned totalLines = TkrBTreeNumLines(textPtr->sharedTextPtr->tree, textPtr);
    unsigned epoch = textPtr->dInfoPtr->lineMetricUpdateEpoch;
    int isMonospaced = UseMonospacedLineHeights(textPtr);
    unsigned lineNum = 0; /* suppress compiler warning */

    assert(linePtr || action == TK_TEXT_INVALIDATE_ONLY);
    assert(TkBTreeLinesTo(textPtr->sharedTextPtr->tree, textPtr, linePtr, NULL) + lineCount
	    < totalLines + (action == TK_TEXT_INVALIDATE_INSERT
			    || action == TK_TEXT_INVALIDATE_DELETE
			    || action == TK_TEXT_INVALIDATE_REINSERTED));

    if (linePtr) {
	int deviation;

	lineNum = TkBTreeLinesTo(textPtr->sharedTextPtr->tree, textPtr, linePtr, &deviation);

	assert(deviation >= 0);

	if (deviation) {
	    lineCount -= MIN((int) lineCount, deviation);
	}
	if (action == TK_TEXT_INVALIDATE_INSERT
	    	&& !isMonospaced
		&& linePtr == TkBTreeGetStartLine(textPtr)
		&& lineCount + 1 >= totalLines) {
	    linePtr = NULL;
	}
    } else if (isMonospaced) {
	linePtr = TkBTreeGetStartLine(textPtr);
	lineCount = totalLines;
    }

    if (linePtr) {
	if (TkRangeListSize(ranges) >= 200) {
	    /*
	     * The range list is a great data structure for fast management of update
	     * information, but this list is not designed for a large amount of entries.
	     * If this arbitrarily chosen number of entries has been reached we will
	     * compact the list, because in this case the line traversal may be faster
	     * than the management of this list. Note that reaching this point is in
	     * general not expected, especially since the range list is amalgamating
	     * adjacent ranges automatically.
	     */

	    int low = TkRangeListLow(ranges);
	    int high = TkRangeListHigh(ranges);

	    TkRangeListClear(ranges);
	    ranges = TkRangeListAdd(ranges, low, high);
	}

	switch (action) {
	case TK_TEXT_INVALIDATE_REINSERTED: {
	    /*
	     * Special case: the very last line has been re-inserted.
	     */
	    assert(lineNum == totalLines);
	    assert(lineNum > 0);
	    TkRangeListTruncateAtEnd(ranges, lineNum - 1);
	    TkBTreeResetDisplayLineCounts(textPtr, linePtr, 1);
	    break;
	}
	case TK_TEXT_INVALIDATE_ONLY: {
	    int counter = MIN(lineCount, totalLines - lineNum);

	    if (isMonospaced) {
		TkBTreeUpdatePixelHeights(textPtr, linePtr, lineCount, epoch);
	    } else {
		TkTextLine *logicalLinePtr;

		ranges = TkRangeListAdd(ranges, lineNum, lineNum + lineCount);
		logicalLinePtr = TkBTreeGetLogicalLine(textPtr->sharedTextPtr, textPtr, linePtr);
		ResetPixelInfo(TkBTreeLinePixelInfo(textPtr, logicalLinePtr));

		if (!TkRangeListContainsRange(ranges, lineNum + 1, lineNum + counter)) {
		    /*
		     * Invalidate the height calculations of each line in the given range.
		     * Note that normally only a few lines will be invalidated (in current
		     * case with simple invalidation). Also note that the other cases
		     * (insert, delete) do not need invalidation of single lines, because
		     * inserted lines should be invalid per default, and deleted lines don't
		     * need invalidation at all.
		     */

		    for ( ; counter > 0; --counter) {
			linePtr = linePtr->nextPtr;
			if (linePtr->logicalLine) {
			    ResetPixelInfo(TkBTreeLinePixelInfo(textPtr, linePtr));
			}
		    }
		}
	    }
	    break;
	}
	case TK_TEXT_INVALIDATE_ELIDE: {
	    int counter = MIN(lineCount, totalLines - lineNum);

	    if (isMonospaced) {
		TkBTreeUpdatePixelHeights(textPtr, linePtr, lineCount, epoch);
	    } else {
		TkTextLine *mergedLinePtr = NULL;
		unsigned count;

		if (!linePtr->logicalLine) {
#if 1		    /* TODO: is this sufficient? */
		    assert(linePtr->prevPtr);
		    linePtr = linePtr->prevPtr;
		    lineNum -= 1;
		    lineCount += 1;
#else		    /* TODO: this is sufficient anyway! */
		    TkTextLine *logicalLinePtr =
			    TkBTreeGetLogicalLine(textPtr->sharedTextPtr, textPtr, linePtr);

		    count = TkBTreeCountLines(textPtr->sharedTextPtr->tree, logicalLinePtr, linePtr);
		    lineNum -= count;
		    lineCount += count;
#endif
		}

		ranges = TkRangeListAdd(ranges, lineNum, lineNum + lineCount);
		count = 1;

		/*
		 * Invalidate the height calculations of each line in the given range.
		 * For merged lines (any line which is not a logical line) we have to
		 * reset the display line count.
		 */

		for ( ; counter > 0; --counter, linePtr = linePtr->nextPtr) {
		    if (linePtr->logicalLine) {
			if (mergedLinePtr) {
			    TkBTreeResetDisplayLineCounts(textPtr, mergedLinePtr, count);
			    mergedLinePtr = NULL;
			}
			ResetPixelInfo(TkBTreeLinePixelInfo(textPtr, linePtr));
		    } else {
			if (!mergedLinePtr) {
			    mergedLinePtr = linePtr;
			    count = 1;
			} else {
			    count += 1;
			}
		    }
		}
		if (mergedLinePtr) {
		    TkBTreeResetDisplayLineCounts(textPtr, mergedLinePtr, count);
		}
	    }
	    break;
	}
	case TK_TEXT_INVALIDATE_DELETE:
	    textPtr->dInfoPtr->lastLineNo -= lineCount;
	    if (isMonospaced) {
		return;
	    }
	    if (lineCount > 0) {
		TkTextIndex index;
		DLine *dlPtr;

		TkRangeListDelete(ranges, lineNum + 1, lineNum + lineCount);

		/*
		 * Free all display lines in specified range. This is required, otherwise
		 * it may happen that we are accessing deleted (invalid) data (bug in
		 * old implementation).
		 */

		TkTextIndexClear(&index, textPtr);
		TkTextIndexSetToStartOfLine2(&index, linePtr->nextPtr);
		if ((dlPtr = FindDLine(textPtr, textPtr->dInfoPtr->dLinePtr, &index))) {
		    TkTextIndexSetToEndOfLine2(&index,
			    TkBTreeFindLine(textPtr->sharedTextPtr->tree, textPtr, lineNum + lineCount));
		    FreeDLines(textPtr, dlPtr, FindDLine(textPtr, dlPtr, &index), DLINE_UNLINK);
		}
	    }
	    if (lineNum + lineCount < totalLines) {
		ranges = TkRangeListAdd(ranges, lineNum, lineNum);
	    } else {
		TkRangeListTruncateAtEnd(ranges, lineNum - 1);
		ResetPixelInfo(TkBTreeLinePixelInfo(textPtr,
			textPtr->sharedTextPtr->endMarker->sectionPtr->linePtr));
	    }
	    ResetPixelInfo(TkBTreeLinePixelInfo(textPtr,
		    TkBTreeGetLogicalLine(textPtr->sharedTextPtr, textPtr, linePtr)));
	    break;
	case TK_TEXT_INVALIDATE_INSERT:
	    if (lineCount > 0 && lineNum + 1 < totalLines) {
		int lastLine = MIN(lineNum + lineCount, totalLines - 1);
		ranges = TkRangeListInsert(ranges, lineNum + 1, lastLine);
	    }
	    textPtr->dInfoPtr->lastLineNo += lineCount;
	    if (isMonospaced) {
		TkBTreeUpdatePixelHeights(textPtr, linePtr, lineCount, epoch);
	    } else {
		ranges = TkRangeListAdd(ranges, lineNum, lineNum);
		ResetPixelInfo(TkBTreeLinePixelInfo(textPtr,
			TkBTreeGetLogicalLine(textPtr->sharedTextPtr, textPtr, linePtr)));
	    }
	    break;
	}

	assert(TkRangeListIsEmpty(ranges) || TkRangeListHigh(ranges) < (int) totalLines);
    } else {
	/*
	 * This invalidates the height of all lines in the widget.
	 */

	textPtr->dInfoPtr->lineMetricUpdateEpoch += 1;
	textPtr->dInfoPtr->lastLineNo += lineCount;
	if (totalLines > 0) {
	    ranges = TkRangeListAdd(ranges, 0, totalLines - 1);
	}
    }

    FreeDLines(textPtr, NULL, NULL, DLINE_CACHE);  /* clear cache */
    FreeDLines(textPtr, NULL, NULL, DLINE_METRIC); /* clear cache */
    FreeDLines(textPtr, textPtr->dInfoPtr->savedDLinePtr, NULL, DLINE_FREE_TEMP);
    textPtr->dInfoPtr->lineMetricUpdateRanges = ranges;
    textPtr->dInfoPtr->currChunkPtr = NULL;

    if (textPtr->syncTime == 0) {
#if 0 /* TODO: is it required to update 'lastLineNo' at this place? */
	textPtr->dInfoPtr->lastLineNo = TkrBTreeNumLines(textPtr->sharedTextPtr->tree, NULL);
#endif
    } else {
	StartAsyncLineCalculation(textPtr);
    }
}

void
TkTextInvalidateLineMetrics(
    TkSharedText *sharedTextPtr,/* Shared widget section for all peers, or NULL. */
    TkText *textPtr,		/* Widget record for text widget. */
    TkTextLine *linePtr,	/* Invalidation starts from this line. */
    unsigned lineCount,		/* And includes this many following lines. */
    TkTextInvalidateAction action)
				/* Indicates what type of invalidation occurred (insert,
    				 * delete, or simple). */
{
    if (!sharedTextPtr) {
	TextInvalidateLineMetrics(textPtr, linePtr, lineCount, action);
    } else {
	textPtr = sharedTextPtr->peers;

	while (textPtr) {
	    int numLines = lineCount;
	    TkTextLine *firstLinePtr = linePtr;

	    if (textPtr->startMarker != sharedTextPtr->startMarker) {
		TkTextLine *startLinePtr = TkBTreeGetStartLine(textPtr);
		unsigned lineNo = TkBTreeLinesTo(sharedTextPtr->tree, NULL, firstLinePtr, NULL);
		unsigned firstLineNo = TkBTreeLinesTo(sharedTextPtr->tree, NULL, startLinePtr, NULL);

		if (firstLineNo > lineNo) {
		    firstLinePtr = startLinePtr;
		    numLines -= firstLineNo - lineNo;
		}
	    }
	    if (textPtr->endMarker != sharedTextPtr->endMarker) {
		TkTextLine *lastLinePtr = TkBTreeGetLastLine(textPtr);
		unsigned lineNo = TkBTreeLinesTo(sharedTextPtr->tree, NULL, firstLinePtr, NULL);
		unsigned endLineNo = TkBTreeLinesTo(sharedTextPtr->tree, NULL, lastLinePtr, NULL);

		if (endLineNo <= lineNo + numLines) {
		    numLines = endLineNo - lineNo - 1;
		}
	    }

	    if (numLines >= 0) {
		TextInvalidateLineMetrics(textPtr, firstLinePtr, numLines, action);
	    }

	    textPtr = textPtr->next;
	}
    }
}

/*
 *----------------------------------------------------------------------
 *
 * TkTextFindDisplayIndex -
 *
 *	This function is computing the index of display line start; the
 *	computation starts at given index, and is searching some display
 *	lines forward or backward, as specified with 'displayLineOffset'.
 *
 * Results:
 *	Modifies indexPtr to point to the wanted display line start.
 *
 *	If xOffset is non-NULL, it is set to the x-pixel offset of the given
 *	original index within the given display line.
 *
 * Side effects:
 *	See 'LayoutDLine' and 'FreeDLines'.
 *
 *----------------------------------------------------------------------
 */

void
TkTextFindDisplayIndex(
    TkText *textPtr,
    TkTextIndex *indexPtr,
    int displayLineOffset,
    int *xOffset)
{
    DisplayInfo info;
    TkTextLine *linePtr;
    TkTextLine *lastLinePtr;
    unsigned byteOffset;
    int upToDate;
    int myXOffset;

    assert(textPtr);

    if (!xOffset) {
	xOffset = &myXOffset;
    }

    lastLinePtr = TkBTreeGetLastLine(textPtr);
    linePtr = TkTextIndexGetLine(indexPtr);

    if (displayLineOffset >= 0 && linePtr == lastLinePtr) {
	*xOffset = 0;
	return;
    }
    if (displayLineOffset <= 0 && TkTextIndexIsStartOfText(indexPtr)) {
	*xOffset = 0;
	return;
    }

    if (linePtr == lastLinePtr) {
	displayLineOffset += 1;
	*xOffset = 0;
	xOffset = NULL;
	TkTextIndexSetToLastChar2(indexPtr, linePtr->prevPtr);
    }

    if (displayLineOffset > 0) {
	upToDate = TkRangeListIsEmpty(textPtr->dInfoPtr->lineMetricUpdateRanges);
    } else {
	upToDate = TestIfLinesUpToDate(indexPtr);
    }
    linePtr = ComputeDisplayLineInfo(textPtr, indexPtr, &info);

    if (xOffset) {
	if (IsStartOfNotMergedLine(indexPtr)) {
	    *xOffset = 0;
	} else {
	    TextDInfo *dInfoPtr = textPtr->dInfoPtr;
	    DLine *dlPtr = info.lastDLinePtr;
	    TkTextIndex index = *indexPtr;

	    TkrTextIndexBackBytes(textPtr, &index, info.byteOffset, &index);

	    if (!dlPtr) {
		dlPtr = FindCachedDLine(textPtr, indexPtr);

		if (!dlPtr
			&& !(dInfoPtr->flags & DINFO_OUT_OF_DATE)
			&& TkTextIndexCompare(indexPtr, &textPtr->topIndex) >= 0) {
		    dlPtr = FindDLine(textPtr, dInfoPtr->dLinePtr, indexPtr);
		}
		if (!dlPtr) {
		    dlPtr = LayoutDLine(&index, info.displayLineNo);
		    FreeDLines(textPtr, dlPtr, NULL, DLINE_CACHE);
		}
	    }

	    *xOffset = DLineXOfIndex(textPtr, dlPtr, TkTextIndexCountBytes(&dlPtr->index, indexPtr));
	}
    }

    if (upToDate) {
	const TkTextDispLineInfo *dispLineInfo;

	assert(!info.dLinePtr);

	/*
	 * The display line information is complete for the required range, so
	 * use it for finding the requested display line.
	 */

	if (displayLineOffset == 0) {
	    byteOffset = info.entry->byteOffset;
	} else {
	    if (displayLineOffset > 0) {
		linePtr = TkBTreeNextDisplayLine(textPtr, linePtr, &info.displayLineNo,
			displayLineOffset);
	    } else {
		linePtr = TkBTreePrevDisplayLine(textPtr, linePtr, &info.displayLineNo,
			-displayLineOffset);
	    }
	    dispLineInfo = TkBTreeLinePixelInfo(textPtr, linePtr)->dispLineInfo;
	    byteOffset = dispLineInfo ? dispLineInfo->entry[info.displayLineNo].byteOffset : 0;
	}
    } else {
	unsigned removedLines;

	/*
	 * We want to cache last produced display line, because it's likely that this
	 * line will be used afterwards.
	 */

	removedLines = 0;
	if (info.lastDLinePtr) {
	    DLine *prevPtr = info.lastDLinePtr->prevPtr;
	    FreeDLines(textPtr, info.lastDLinePtr, NULL, DLINE_CACHE);
	    if (info.dLinePtr == info.lastDLinePtr) { info.dLinePtr = NULL; }
	    info.lastDLinePtr = prevPtr;
	    info.numCachedLines -= 1;
	    removedLines = 1;
	}

	TkrTextIndexBackBytes(textPtr, indexPtr, info.byteOffset, indexPtr);

	if (displayLineOffset > 0) {
	    ComputeMissingMetric(textPtr, &info, THRESHOLD_LINE_OFFSET, displayLineOffset);
	    info.numDispLines -= info.displayLineNo;

	    while (1) {
		const TkTextDispLineEntry *last;

		if ((int) info.numDispLines >= displayLineOffset) {
		    last = info.entry + displayLineOffset;
		    byteOffset = last->byteOffset;
		    break;
		}
		last = info.entry + info.numDispLines;
		byteOffset = last->byteOffset;
		displayLineOffset -= info.numDispLines;
		TkrTextIndexForwBytes(textPtr, indexPtr, byteOffset, indexPtr);
		linePtr = TkTextIndexGetLine(indexPtr);
		if (linePtr == lastLinePtr) {
		    break;
		}
		FreeDLines(textPtr, info.dLinePtr, NULL, DLINE_FREE_TEMP);
		ComputeDisplayLineInfo(textPtr, indexPtr, &info);
		ComputeMissingMetric(textPtr, &info, THRESHOLD_LINE_OFFSET, displayLineOffset);
	    }
	} else if (displayLineOffset < 0) {
	    info.numDispLines = info.displayLineNo + 1;

	    while (1) {
		TkTextLine *prevLine;

		if (-displayLineOffset < (int) info.numDispLines) {
		    int skipBack;

		    byteOffset = (info.entry + displayLineOffset)->byteOffset;
		    skipBack = displayLineOffset;

		    /*
		     * We want to cache this display line, because it's likely that this
		     * line will be used afterwards. Take into account that probably the
		     * last cached line has been removed.
		     */

		    if ((skipBack -= removedLines) >= 0 && (int) info.numCachedLines > skipBack) {
			DLine *dlPtr = info.lastDLinePtr;
			while (dlPtr && skipBack--) {
			    dlPtr = dlPtr->prevPtr;
			}
			if (dlPtr == info.dLinePtr) {
			    info.dLinePtr = dlPtr->nextPtr;
			}
			if (dlPtr == info.lastDLinePtr) {
			    info.lastDLinePtr = dlPtr->prevPtr;
			}
			FreeDLines(textPtr, dlPtr, NULL, DLINE_CACHE);
		    }
		    break;
		}
		displayLineOffset += info.numDispLines;
		if (!(prevLine = TkBTreePrevLine(textPtr, linePtr))) {
		    byteOffset = 0;
		    break;
		}
		TkTextIndexSetToLastChar2(indexPtr, linePtr = prevLine);
		FreeDLines(textPtr, info.dLinePtr, NULL, DLINE_FREE_TEMP);
		linePtr = ComputeDisplayLineInfo(textPtr, indexPtr, &info);
		removedLines = 0;
	    }
	} else {
	    byteOffset = info.entry[0].byteOffset;
	}

	/*
	 * We want to cache last produced display line, because it's likely that this
	 * line will be used afterwards.
	 */

	if (info.lastDLinePtr) {
	    FreeDLines(textPtr, info.lastDLinePtr, NULL, DLINE_CACHE);
	    if (info.dLinePtr == info.lastDLinePtr) { info.dLinePtr = NULL; }
	}

	FreeDLines(textPtr, info.dLinePtr, NULL, DLINE_FREE_TEMP);
    }

    /* set to first byte, not to start of line */
    DEBUG(indexPtr->discardConsistencyCheck = 1);
    TkTextIndexSetByteIndex2(indexPtr, linePtr, 0);
    DEBUG(indexPtr->discardConsistencyCheck = 0);
    TkrTextIndexForwBytes(textPtr, indexPtr, byteOffset, indexPtr);
}

/*
 *----------------------------------------------------------------------
 *
 * TkTextCountDisplayLines -
 *
 *	This function is counting the number of visible display lines
 *	between given indices. This function will be used for computing
 *	"count -displaylines".
 *
 * Results:
 *	The number of visible display lines inside given range.
 *
 * Side effects:
 *	None.
 *
 *----------------------------------------------------------------------
 */

unsigned
TkTextCountDisplayLines(
    TkText *textPtr,			/* Widget record for text widget. */
    const TkTextIndex *indexFrom,	/* Start counting at this index. */
    const TkTextIndex *indexTo)		/* Stop counting before this index. */
{
    const TkTextPixelInfo *pixelInfo1;
    const TkTextPixelInfo *pixelInfo2;
    TkTextDispLineInfo *dispLineInfo;
    TkTextDispLineEntry *entry;
    TkTextDispLineEntry *lastEntry;
    TkTextLine *linePtr1;
    TkTextLine *linePtr2;
    TkTextIndex index;
    unsigned byteOffset;
    int numLines;

    assert(TkTextIndexCompare(indexFrom, indexTo) <= 0);
    assert(textPtr->sharedTextPtr->allowUpdateLineMetrics);
    assert(TkTextIndexGetLine(indexFrom));
    assert(TkTextIndexGetLine(indexTo));

    TkTextUpdateLineMetrics(textPtr, TkTextIndexGetLineNumber(indexFrom, textPtr),
	    TkTextIndexGetLineNumber(indexTo, textPtr));

    linePtr1 = TkBTreeGetLogicalLine(textPtr->sharedTextPtr, textPtr, TkTextIndexGetLine(indexFrom));
    linePtr2 = TkBTreeGetLogicalLine(textPtr->sharedTextPtr, textPtr, TkTextIndexGetLine(indexTo));
    pixelInfo1 = linePtr1->pixelInfo;
    pixelInfo2 = linePtr2->pixelInfo;

    if (!pixelInfo1->dispLineInfo) {
	numLines = 0;
    } else {
	index = *indexFrom;
	TkTextIndexSetToStartOfLine2(&index, linePtr1);
	byteOffset = TkTextIndexCountBytes(&index, indexFrom);
	dispLineInfo = pixelInfo1->dispLineInfo;
	lastEntry = dispLineInfo->entry + dispLineInfo->numDispLines;
	entry = SearchDispLineEntry(dispLineInfo->entry, lastEntry, byteOffset);
	numLines = -(entry - dispLineInfo->entry);
    }

    while (1) {
	if (pixelInfo1->dispLineInfo) {
	    if (pixelInfo1 == pixelInfo2) {
		index = *indexTo;
		TkTextIndexSetToStartOfLine2(&index, linePtr2);
		byteOffset = TkTextIndexCountBytes(&index, indexTo);
		dispLineInfo = pixelInfo2->dispLineInfo;
		lastEntry = dispLineInfo->entry + dispLineInfo->numDispLines;
		entry = SearchDispLineEntry(dispLineInfo->entry, lastEntry, byteOffset);
		return numLines + (entry - dispLineInfo->entry);
	    }
	    numLines += pixelInfo1->dispLineInfo->numDispLines;
	} else if (pixelInfo1 == pixelInfo2) {
	    return numLines;
	} else {
	    numLines += 1;
	}
	linePtr1 = TkBTreeNextLogicalLine(textPtr->sharedTextPtr, textPtr, linePtr1);
	pixelInfo1 = linePtr1->pixelInfo;
    }

    return 0; /* never reached */
}

/*
 *----------------------------------------------------------------------
 *
 * TkTextFindDisplayLineStartEnd --
 *
 *	This function is invoked to find the index of the beginning or end of
 *	the particular display line on which the given index sits, whether
 *	that line is displayed or not.
 *
 *	If 'end' is 'false', we look for the start, and if 'end' is 'true'
 *	we look for the end.
 *
 *	If the beginning of the current display line is elided, and we are
 *	looking for the start of the line, then the returned index will be the
 *	first elided index on the display line.
 *
 *	Similarly if the end of the current display line is elided and we are
 *	looking for the end, then the returned index will be the last elided
 *	index on the display line.
 *
 * Results:
 *	Modifies indexPtr to point to the given end.
 *
 * Side effects:
 *	See 'LayoutDLine' and 'FreeDLines'.
 *
 *----------------------------------------------------------------------
 */

static void
FindDisplayLineStartEnd(
    TkText *textPtr,		/* Widget record for text widget. */
    TkTextIndex *indexPtr,	/* Index we will adjust to the display line start or end. */
    int end,			/* 'false' = start, 'true' = end. */
    int cacheType)		/* Argument for FreeDLines, either DLINE_CACHE or DLINE_METRIC. */
{
    DisplayInfo info;
    int byteCount;

    if (TkTextIndexGetLine(indexPtr) == TkBTreeGetLastLine(textPtr)
	    || (!end && IsStartOfNotMergedLine(indexPtr))) {
	/*
	 * Nothing to do, because we are at start/end of a display line.
	 */

	return;
    }

    ComputeDisplayLineInfo(textPtr, indexPtr, &info);
    byteCount = end ? -(info.nextByteOffset - 1) : info.byteOffset;
    TkrTextIndexBackBytes(textPtr, indexPtr, byteCount, indexPtr);

    if (end) {
	int offset;
	int skipBack = 0;
	TkTextSegment *segPtr = TkTextIndexGetContentSegment(indexPtr, &offset);
	char const *p = segPtr->body.chars + offset;

	/*
	 * We don't want an offset inside a multi-byte sequence, so find the start
	 * of the current character.
	 */

#if 0 && TCL_UTF_MAX > 4
# error "The text widget is designed for UTF-8, this applies also to the legacy code. Undocumented pseudo UTF-8 strings cannot be processed with this function, because it relies on the UTF-8 specification."
#endif

	while (p > segPtr->body.chars && (*p & 0xc0) == 0x80) {
	    p -= 1;
	    skipBack += 1;
	}
	TkrTextIndexBackBytes(textPtr, indexPtr, skipBack, indexPtr);
    }

    /*
     * We want to cache last produced display line, because it's likely that this
     * line will be used afterwards.
     */

    if (info.lastDLinePtr) {
	FreeDLines(textPtr, info.lastDLinePtr, NULL, (FreeDLineAction)cacheType);
	if (info.dLinePtr == info.lastDLinePtr) {
	    info.dLinePtr = NULL; /* don't release it twice */
	}
    }

    FreeDLines(textPtr, info.dLinePtr, NULL, DLINE_FREE_TEMP);
}

void
TkTextFindDisplayLineStartEnd(
    TkText *textPtr,		/* Widget record for text widget. */
    TkTextIndex *indexPtr,	/* Index we will adjust to the display line start or end. */
    int end)			/* 'false' = start, 'true' = end. */
{
    FindDisplayLineStartEnd(textPtr, indexPtr, end, DLINE_CACHE);
}

/*
 *----------------------------------------------------------------------
 *
 * CalculateDisplayLineHeight --
 *
 *	This function is invoked to recalculate the height of the particular
 *	display line which starts with the given index, whether that line is
 *	displayed or not.
 *
 *	This function does not, in itself, update any cached information about
 *	line heights. That should be done, where necessary, by its callers.
 *
 *	The behaviour of this function is _undefined_ if indexPtr is not
 *	currently at the beginning of a display line.
 *
 * Results:
 *	The number of vertical pixels used by the display line.
 *
 *	If 'byteCountRef' is non-NULL, then returns in that pointer the number
 *	of byte indices on the given display line (which can be used to update
 *	indexPtr in a loop).
 *
 * Side effects:
 *	The same as LayoutDLine and FreeDLines.
 *
 *----------------------------------------------------------------------
 */

#ifndef NDEBUG
static int
IsAtStartOfDisplayLine(
    const TkTextIndex *indexPtr)
{
    TkTextIndex index2 = *indexPtr;

    assert(indexPtr->textPtr);

    FindDisplayLineStartEnd(indexPtr->textPtr, &index2, DISP_LINE_START, DLINE_METRIC);
    return TkTextIndexCompare(&index2, indexPtr) == 0;
}
#endif /* NDEBUG */

static int
CalculateDisplayLineHeight(
    TkText *textPtr,		/* Widget record for text widget. */
    const TkTextIndex *indexPtr,/* The index at the beginning of the display line of interest. */
    unsigned *byteCountRef)	/* NULL or used to return the number of byte indices on the given
    				 * display line. */
{
    DisplayInfo info;

    assert(!TkTextIndexIsEndOfText(indexPtr));
    assert(IsAtStartOfDisplayLine(indexPtr));

    /*
     * Special case for artificial last line.
     */

    if (TkTextIndexGetLine(indexPtr) == TkBTreeGetLastLine(textPtr)) {
	if (byteCountRef) { *byteCountRef = 0; }
	return 0;
    }

    ComputeDisplayLineInfo(textPtr, indexPtr, &info);

    /*
     * Last computed line has to be cached temporarily.
     */

    if (info.lastDLinePtr) {
	FreeDLines(textPtr, info.lastDLinePtr, NULL, DLINE_METRIC);
	if (info.dLinePtr == info.lastDLinePtr) {
	    info.dLinePtr = NULL; /* don't release it twice */
	}
    }

    FreeDLines(textPtr, info.dLinePtr, NULL, DLINE_FREE_TEMP);
    if (byteCountRef) { *byteCountRef = info.nextByteOffset + info.byteOffset; }
    assert(info.entry->height != 0xffffffff);
    return info.entry->height;
}

/*
 *----------------------------------------------------------------------
 *
 * TkTextGetViewOffset --
 *
 *	This function returns the x and y offset of the current view.
 *
 * Results:
 *	The pixel offset of the current view.
 *
 * Side effects:
 *	None.
 *
 *----------------------------------------------------------------------
 */

void
TkTextGetViewOffset(
    TkText *textPtr,		/* Widget record for text widget. */
    int *x,			/* X offset */
    int *y)			/* Y offset */
{
    TextDInfo *dInfoPtr = textPtr->dInfoPtr;

    if (dInfoPtr && dInfoPtr->dLinePtr) {
	*x = dInfoPtr->curXPixelOffset;
	*y = dInfoPtr->curYPixelOffset;
    } else {
	*x = 0;
	*y = 0;
    }
}

/*
 *----------------------------------------------------------------------
 *
 * TkTextGetXPixelFromChunk --
 *
 *	Return the left most x pixel index from given chunk.
 *
 * Results:
 *	Returns the left most x pixel index from given chunk.
 *
 * Side effects:
 *	None.
 *
 *----------------------------------------------------------------------
 */

int
TkTextGetXPixelFromChunk(
    const TkText *textPtr,
    const TkTextDispChunk *chunkPtr)
{
    const TextDInfo *dInfoPtr;

    assert(textPtr);
    assert(chunkPtr);

    dInfoPtr = textPtr->dInfoPtr;
    return chunkPtr->x + dInfoPtr->x + dInfoPtr->curXPixelOffset;
}

/*
 *----------------------------------------------------------------------
 *
 * TkTextGetYPixelFromChunk --
 *
 *	Return the top most y pixel index from given chunk.
 *
 * Results:
 *	Returns the top most y pixel index from given chunk.
 *
 * Side effects:
 *	None.
 *
 *----------------------------------------------------------------------
 */

int
TkTextGetYPixelFromChunk(
    const TkText *textPtr,
    const TkTextDispChunk *chunkPtr)
{
    const DLine *dlPtr;

    assert(textPtr);
    assert(chunkPtr);

    dlPtr = chunkPtr->dlPtr;
    /* Note that dInfoPtr->y is already included in dlPtr->y. */
    return dlPtr->y + textPtr->dInfoPtr->curYPixelOffset;
}

/*
 *----------------------------------------------------------------------
 *
 * TkTextGetTagSetFromChunk --
 *
 *	This function returns the tag information from given chunk.
 *	It must be ensured that this chunk contains any content
 *	(character, hyphen, image, window).
 *
 * Results:
 *	The tag information of this chunk.
 *
 * Side effects:
 *	None.
 *
 *----------------------------------------------------------------------
 */

TkTextTagSet *
TkTextGetTagSetFromChunk(
    const TkTextDispChunk *chunkPtr)
{
    assert(chunkPtr);

    switch (chunkPtr->layoutProcs->type) {
    case TEXT_DISP_CHAR:   /* fallthru */
    case TEXT_DISP_HYPHEN: return CHAR_CHUNK_GET_SEGMENT(chunkPtr)->tagInfoPtr;
    case TEXT_DISP_IMAGE:  /* fallthru */
    case TEXT_DISP_WINDOW: return ((TkTextSegment *) chunkPtr->clientData)->tagInfoPtr;
    case TEXT_DISP_ELIDED: /* fallthru */
    case TEXT_DISP_CURSOR: return NULL;
    }

    return NULL;
}

/*
 *----------------------------------------------------------------------
 *
 * GetPixelsTo --
 *
 *	This function computes the pixels between the first display line
 *	of the logical line (belonging to given position), and the display
 *	line at the specified position.
 *
 *	If the line metric computation of the specified logical line is
 *	not yet finished, and 'info' is not NULL, then ComputeMissingMetric
 *	will be used to compute the missing metric compuation.
 *
 * Results:
 *	The pixels from first display line (belonging to given position) to
 *	specified display line.
 *
 * Side effects:
 *	Just the ones of ComputeMissingMetric.
 *
 *----------------------------------------------------------------------
 */

static unsigned
GetPixelsTo(
    TkText *textPtr,
    const TkTextIndex *indexPtr,
    int inclusiveLastLine,
    DisplayInfo *info)		/* can be NULL */
{
    TkTextLine *logicalLinePtr;
    const TkTextPixelInfo *pixelInfo;
    TkTextDispLineInfo *dispLineInfo;
    const TkTextDispLineEntry *lastEntry;
    const TkTextDispLineEntry *entry;
    TkTextIndex index;
    unsigned byteOffset;

    assert(TkTextIndexGetLine(indexPtr));

    logicalLinePtr = TkBTreeGetLogicalLine(textPtr->sharedTextPtr, textPtr,
	    TkTextIndexGetLine(indexPtr));
    if (logicalLinePtr == TkBTreeGetLastLine(textPtr)) {
	return 0;
    }
    pixelInfo = TkBTreeLinePixelInfo(textPtr, logicalLinePtr);

    if (!info && (pixelInfo->epoch & EPOCH_MASK) != textPtr->dInfoPtr->lineMetricUpdateEpoch) {
	return 0;
    }

    if (!(dispLineInfo = pixelInfo->dispLineInfo)) {
	return inclusiveLastLine ? pixelInfo->height : 0;
    }

    index = *indexPtr;
    TkTextIndexSetToStartOfLine2(&index, logicalLinePtr);
    byteOffset = TkTextIndexCountBytes(&index, indexPtr);
    lastEntry = dispLineInfo->entry + dispLineInfo->numDispLines;
    entry = SearchDispLineEntry(dispLineInfo->entry, lastEntry, byteOffset);

    if (entry == lastEntry) {
	/*
	 * This happens if the line metric calculation for this logical line is not yet complete.
	 */

	if (info) {
	    unsigned numDispLinesSoFar = dispLineInfo->numDispLines;

	    ComputeMissingMetric(textPtr, info, THRESHOLD_BYTE_OFFSET, byteOffset);
	    lastEntry = dispLineInfo->entry + dispLineInfo->numDispLines;
	    entry = SearchDispLineEntry(dispLineInfo->entry + numDispLinesSoFar, lastEntry, byteOffset);
	    if (entry == lastEntry) {
		entry -= 1;
	    }
	} else {
	    assert(dispLineInfo->numDispLines > 0);
	    entry -= 1;
	}
    } else if (!inclusiveLastLine && entry-- == dispLineInfo->entry) {
	return 0;
    }

    return entry->pixels;
}

/*
 *----------------------------------------------------------------------
 *
 * TkTextIndexYPixels --
 *
 *	This function is invoked to calculate the number of vertical pixels
 *	between the first index of the text widget and the given index. The
 *	range from first logical line to given logical line is determined
 *	using the cached values, and the range inside the given logical line
 *	is calculated on the fly.
 *
 * Results:
 *	The pixel distance between first pixel in the widget and the
 *	top of the index's current display line (could be zero).
 *
 * Side effects:
 *	None.
 *
 *----------------------------------------------------------------------
 */

int
TkTextIndexYPixels(
    TkText *textPtr,		/* Widget record for text widget. */
    const TkTextIndex *indexPtr)/* The index of which we want the pixel distance from top of
    				 * text widget to top of index. */
{
    /* Note that TkBTreePixelsTo is computing up to start of the logical line. */
    return TkBTreePixelsTo(textPtr, TkTextIndexGetLine(indexPtr)) +
	    GetPixelsTo(textPtr, indexPtr, 0, NULL);
}

/*
 *----------------------------------------------------------------------
 *
 * UpdateOneLine --
 *
 *	This function is invoked to recalculate the height of a particular
 *	logical line, whether that line is displayed or not.
 *
 *	It must NEVER be called for the artificial last TkTextLine which is
 *	used internally for administrative purposes only. That line must
 *	retain its initial height of 0 otherwise the pixel height calculation
 *	maintained by the B-tree will be wrong.
 *
 * Results:
 *	The number of display lines in the logical line. This could be zero if
 *	the line is totally elided.
 *
 * Side effects:
 *	Line heights may be recalculated, and a timer to update the scrollbar
 *	may be installed. Also see the called function CalculateDisplayLineHeight
 *	for its side effects.
 *
 *----------------------------------------------------------------------
 */

static int
UpdateOneLine(
    TkText *textPtr,		/* Widget record for text widget. */
    TkTextLine *linePtr,	/* The line of which to calculate the height. */
    TkTextIndex *indexPtr,	/* Either NULL or an index at the start of a display line belonging
    				 * to linePtr, at which we wish to start (e.g. up to which we have
				 * already calculated). On return this will be set to the first index
				 * on the next line. */
    unsigned maxDispLines)	/* Don't compute more than this number of display lines. */
{
    TkTextIndex index;
    TkTextLine *logicalLinePtr;
    TkTextPixelInfo *pixelInfo;
    unsigned displayLines;
    unsigned updateCounter;
    unsigned pixelHeight;

    assert(linePtr != TkBTreeGetLastLine(textPtr));
    assert(TkTextIndexGetLine(indexPtr));

    if (!indexPtr) {
	TkTextIndexClear(&index, textPtr);
	TkTextIndexSetToStartOfLine2(&index, linePtr);
	indexPtr = &index;
    }

    linePtr = TkTextIndexGetLine(indexPtr);
    logicalLinePtr = TkBTreeGetLogicalLine(textPtr->sharedTextPtr, textPtr, linePtr);
    pixelInfo = TkBTreeLinePixelInfo(textPtr, logicalLinePtr);

    if (pixelInfo->epoch == (textPtr->dInfoPtr->lineMetricUpdateEpoch | PARTIAL_COMPUTED_BIT)) {
	const TkTextDispLineInfo *dispLineInfo = pixelInfo->dispLineInfo;
	unsigned bytes;

	/*
	 * We are inside a partial computation. Continue with next display line.
	 */

	assert(dispLineInfo);
	assert(dispLineInfo->numDispLines > 0);
	bytes = dispLineInfo->entry[dispLineInfo->numDispLines].byteOffset;
	bytes -= dispLineInfo->entry[0].byteOffset;
	TkTextIndexSetToStartOfLine2(indexPtr, logicalLinePtr);
	TkrTextIndexForwBytes(textPtr, indexPtr, bytes, indexPtr);
	linePtr = TkTextIndexGetLine(indexPtr);
	assert(!linePtr->logicalLine || !TkTextIndexIsStartOfLine(indexPtr));
    } else if (!linePtr->logicalLine || !TkTextIndexIsStartOfLine(indexPtr)) {
	/*
	 * CalculateDisplayLineHeight must be called with an index at the beginning
	 * of a display line. Force this to happen. This is needed when
	 * UpdateOneLine is called with a line that is merged with its
	 * previous line: the number of merged logical lines in a display line is
	 * calculated correctly only when CalculateDisplayLineHeight receives
	 * an index at the beginning of a display line. In turn this causes the
	 * merged lines to receive their correct zero pixel height in
	 * TkBTreeAdjustPixelHeight.
	 */

	FindDisplayLineStartEnd(textPtr, indexPtr, DISP_LINE_START, DLINE_METRIC);
	linePtr = TkTextIndexGetLine(indexPtr);
    }

    assert(linePtr->nextPtr);
    updateCounter = textPtr->dInfoPtr->lineMetricUpdateCounter;
    pixelHeight = 0;
    displayLines = 0;

    /*
     * Iterate through all display-lines corresponding to the single logical
     * line 'linePtr' (and lines merged into this line due to eol elision),
     * adding up the pixel height of each such display line as we go along.
     * The final total is, therefore, the total height of all display lines
     * made up by the logical line 'linePtr' and subsequent logical lines
     * merged into this line.
     */

    while (1) {
	unsigned bytes, height;
	int atEnd;

	/*
	 * Currently this call doesn't have many side-effects. However, if in
	 * the future we change the code so there are side-effects (such as
	 * adjusting linePtr->pixelHeight), then the code might not quite work
	 * as intended.
	 */

        height = CalculateDisplayLineHeight(textPtr, indexPtr, &bytes);
	atEnd = TkrTextIndexForwBytes(textPtr, indexPtr, bytes, indexPtr) == 1
		|| TkTextIndexIsEndOfText(indexPtr);

	assert(bytes > 0);

	if (height > 0) {
	    pixelHeight += height;
	    displayLines += 1;
	}

	if (atEnd) {
	    break; /* we are at the end */
	}

	if (linePtr != TkTextIndexGetLine(indexPtr)) {
	    if (TkTextIndexGetLine(indexPtr)->logicalLine) {
		break; /* we've reached the end of the logical line */
	    }
	    linePtr = TkTextIndexGetLine(indexPtr);
	} else {
	    /*
	     * We must still be on the same wrapped line, on a new logical
	     * line merged with the logical line 'linePtr'.
	     */
	}

	if (displayLines == maxDispLines) {
	    /*
	     * We are calculating a limited number of display lines at a time, to avoid huge delays.
	     */

	    /* check that LayoutUpdateLineHeightInformation has set this bit */
	    assert(pixelInfo->epoch & PARTIAL_COMPUTED_BIT);
	    break;
	}
    }

    if (updateCounter != textPtr->dInfoPtr->lineMetricUpdateCounter) {
	/*
	 * Otherwise nothing relevant has changed.
	 */

	if (tkTextDebug) {
	    char buffer[2*TCL_INTEGER_SPACE + 1];

	    if (!TkBTreeNextLine(textPtr, linePtr)) {
		Tcl_Panic("Must never ever update line height of last artificial line");
	    }

	    pixelHeight = TkBTreeNumPixels(textPtr);
	    snprintf(buffer, sizeof(buffer), "%u %u",
		    TkBTreeLinesTo(indexPtr->tree, textPtr, linePtr, NULL), pixelHeight);
	    LOG("tk_textNumPixels", buffer);
	}

	if (!textPtr->dInfoPtr->scrollbarTimer) {
	    InvokeAsyncUpdateYScrollbar(textPtr);
	}
    }

    return displayLines;
}

/*
 *----------------------------------------------------------------------
 *
 * DisplayText --
 *
 *	This function is invoked as a when-idle handler to update the display.
 *	It only redisplays the parts of the text widget that are out of date.
 *
 * Results:
 *	None.
 *
 * Side effects:
 *	Information is redrawn on the screen.
 *
 *----------------------------------------------------------------------
 */

static void
DisplayText(
    ClientData clientData)	/* Information about widget. */
{
    TkText *textPtr = (TkText *)clientData;
    TextDInfo *dInfoPtr = textPtr->dInfoPtr;
    DLine *dlPtr;
    Pixmap pixmap;
    int maxHeight, borders;
    int bottomY = 0;		/* Initialization needed only to stop compiler warnings. */
    int extent1, extent2;
    Tcl_Interp *interp;
    DRegion* invalidRegion = &dInfoPtr->invalidRegion;

    if (textPtr->flags & DESTROYED) {
	return; /* the widget has been deleted */
    }

    if (TkpDrawingIsDisabled(textPtr->tkwin)) {
	/*
	 * If drawing is disabled, all we need to do is clear the REDRAW_PENDING flag.
	 */
	dInfoPtr->flags &= ~REDRAW_PENDING;
	ClearRegion(invalidRegion);
	if (dInfoPtr->flags & ASYNC_PENDING) {
	    assert(dInfoPtr->flags & ASYNC_UPDATE);
	    dInfoPtr->flags &= ~ASYNC_PENDING;
	    /* continue with asynchronous pixel-height calculation */
	    InvokeAsyncUpdateLineMetrics(textPtr);
	}
	return;
    }

    interp = textPtr->interp;
    Tcl_Preserve(interp);

    TK_TEXT_DEBUG(CLEAR("tk_textRelayout"));

    if (!Tk_IsMapped(textPtr->tkwin) || dInfoPtr->maxX <= dInfoPtr->x || dInfoPtr->maxY <= dInfoPtr->y) {
	UpdateDisplayInfo(textPtr);
	dInfoPtr->flags &= ~REDRAW_PENDING;
	ClearRegion(invalidRegion);
	goto doScrollbars;
    }
    DEBUG(stats.numRedisplays += 1);
    TK_TEXT_DEBUG(CLEAR("tk_textRedraw"));

    /*
     * Choose a new current item if that is needed (this could cause event
     * handlers to be invoked, hence the refcount management and the loop,
     * since the handlers could conceivably necessitate yet another current
     * item calculation). The textPtr check is because the whole window could go
     * away in the meanwhile.
     */

    if (dInfoPtr->flags & REPICK_NEEDED) {
	/*
	 * TODD XXX
	 * Either this is the wrong place, or a repick should also happen after
	 * the text has been redisplayed, because the repick function is working
	 * on the displayed chunks.
	 */
	textPtr->refCount += 1;
	dInfoPtr->flags &= ~REPICK_NEEDED;
	dInfoPtr->currChunkPtr = NULL;
	TkTextPickCurrent(textPtr, &textPtr->pickEvent);
	if (TkTextDecrRefCountAndTestIfDestroyed(textPtr)) {
	    goto end;
	}
    }

    /*
     * First recompute what's supposed to be displayed.
     */

    UpdateDisplayInfo(textPtr);
    dInfoPtr->dLinesInvalidated = 0;

    /*
     * TkScrollWindow must consider the insertion cursor.
     */

    ComputeCursorExtents(textPtr, &extent1, &extent2);

    /*
     * See if it's possible to bring some parts of the screen up-to-date by
     * scrolling (copying from other parts of the screen). We have to be
     * particularly careful with the top and bottom lines of the display,
     * since these may only be partially visible and therefore not helpful for
     * some scrolling purposes.
     */

    for (dlPtr = dInfoPtr->dLinePtr; dlPtr; dlPtr = dlPtr->nextPtr) {
	DLine *dlPtr2;
	int offset, height, y, oldY;
	TkRegion damageRgn;

	/*
	 * These tests are, in order:
	 *
	 * 1. If the line is already marked as invalid
	 * 2. If the line hasn't moved
	 * 3. If the line overlaps the bottom of the window and we are scrolling up.
	 * 4. If the line overlaps the top of the window and we are scrolling down.
	 * 5. If the line overlaps any invalidated region.
	 *
	 * If any of these tests are true, then we can't scroll this line's
	 * part of the display.
	 *
	 * Note that even if tests 3 or 4 aren't true, we may be able to
	 * scroll the line, but we still need to be sure to call embedded
	 * window display procs on top and bottom lines if they have any
	 * portion non-visible (see below).
	 */

	if ((dlPtr->flags & OLD_Y_INVALID)
		|| dlPtr->y == dlPtr->oldY
		|| ((dlPtr->oldY + dlPtr->height) > dInfoPtr->maxY && dlPtr->y < dlPtr->oldY)
		|| (dlPtr->oldY < dInfoPtr->y && dlPtr->y > dlPtr->oldY)
		|| RegionIntersects(invalidRegion, dlPtr->oldY, dlPtr->oldY + dlPtr->height)) {
	    continue;
	}

	/*
	 * This line is already drawn somewhere in the window so it only needs
	 * to be copied to its new location. See if there's a group of lines
	 * that can all be copied together.
	 */

	offset = dlPtr->y - dlPtr->oldY;
	height = dlPtr->height;
	y = dlPtr->y;
	for (dlPtr2 = dlPtr->nextPtr; dlPtr2; dlPtr2 = dlPtr2->nextPtr) {
	    if ((dlPtr2->flags & OLD_Y_INVALID)
		    || dlPtr2->oldY + offset != dlPtr2->y
		    || dlPtr2->oldY + dlPtr2->height > dInfoPtr->maxY
		    || RegionIntersects(invalidRegion, dlPtr2->oldY, dlPtr2->oldY + dlPtr2->height)){
		break;
	    }
	    height += dlPtr2->height;
	}

	/*
	 * Reduce the height of the area being copied if necessary to avoid
	 * overwriting the border area.
	 */

	if (y + height > dInfoPtr->maxY) {
	    height = dInfoPtr->maxY - y;
	}
	oldY = dlPtr->oldY;
	if (y < dInfoPtr->y) {
	    /*
	     * Adjust if the area being copied is going to overwrite the top
	     * border of the window (so the top line is only half onscreen).
	     */

	    int y_off = dInfoPtr->y - dlPtr->y;
	    height -= y_off;
	    oldY += y_off;
	    y = dInfoPtr->y;
	}

#if 0 /* TODO: this can happen in certain situations, but shouldn't happen */
	assert(height > 0); /* otherwise dInfoPtr->topPixelOffset is wrong */
#else
	if (height <= 0) {
	    fprintf(stderr, "DisplayText: height <= 0 is unexpected\n");
	}
#endif

	/*
	 * Update the lines we are going to scroll to show that they have been copied.
	 */

	while (1) {
	    /*
	     * The DLine already has OLD_Y_INVALID cleared.
	     */

	    dlPtr->oldY = dlPtr->y;
	    if (dlPtr->nextPtr == dlPtr2) {
		break;
	    }
	    dlPtr = dlPtr->nextPtr;
	}

	/*
	 * Scan through the lines following the copied ones to see if we are
	 * going to overwrite them with the copy operation. If so, mark them
	 * for redisplay.
	 */

	for ( ; dlPtr2; dlPtr2 = dlPtr2->nextPtr) {
	    if (!(dlPtr2->flags & OLD_Y_INVALID)
		    && dlPtr2->oldY + dlPtr2->height > y
		    && dlPtr2->oldY < y + height) {
		dlPtr2->flags |= OLD_Y_INVALID;
	    }
	}

	/*
	 * Now scroll the lines. This may generate damage which we handle by
	 * calling TextInvalidateRegion to mark the display blocks as stale.
	 */

	damageRgn = TkCreateRegion();
	if (TkScrollWindow(textPtr->tkwin, dInfoPtr->scrollGC, MAX(0, dInfoPtr->x - extent1), oldY,
		dInfoPtr->maxX - dInfoPtr->x + extent1 + extent2, height, 0, y - oldY, damageRgn)) {
	    TextInvalidateRegion(textPtr, damageRgn);
	}
	DEBUG(stats.numCopies += 1);
	TkDestroyRegion(damageRgn);
    }

    /*
     * Clear the REDRAW_PENDING flag here. This is actually pretty tricky. We want to
     * wait until *after* doing the scrolling, since that could generate more areas to
     * redraw and don't want to reschedule a redisplay for them. On the other hand, we
     * can't wait until after all the redisplaying, because the act of redisplaying
     * could actually generate more redisplays (e.g. in the case of a nested window
     * with event bindings triggered by redisplay).
     */

    dInfoPtr->flags &= ~REDRAW_PENDING;

    /*
     * Also clear the region of invalidated lines, no longer needed, scrolling has
     * been done.
     */

    ClearRegion(invalidRegion);

    /*
     * Redraw the borders if that's needed.
     */

    if (dInfoPtr->flags & REDRAW_BORDERS) {
	TK_TEXT_DEBUG(LOG("tk_textRedraw", "borders"));

	if (!textPtr->tkwin) {
	    /*
	     * The widget has been deleted. Don't do anything.
	     */

	    goto end;
	}

	Tk_Draw3DRectangle(textPtr->tkwin, Tk_WindowId(textPtr->tkwin),
		textPtr->border, textPtr->highlightWidth,
		textPtr->highlightWidth,
		Tk_Width(textPtr->tkwin) - 2*textPtr->highlightWidth,
		Tk_Height(textPtr->tkwin) - 2*textPtr->highlightWidth,
		textPtr->borderWidth, textPtr->relief);
	if (textPtr->highlightWidth != 0) {
	    GC fgGC, bgGC;

	    bgGC = Tk_GCForColor(textPtr->highlightBgColorPtr, Tk_WindowId(textPtr->tkwin));
	    if (textPtr->flags & GOT_FOCUS) {
		fgGC = Tk_GCForColor(textPtr->highlightColorPtr, Tk_WindowId(textPtr->tkwin));
		Tk_DrawHighlightBorder(textPtr->tkwin, fgGC, bgGC,
			textPtr->highlightWidth, Tk_WindowId(textPtr->tkwin));
	    } else {
		Tk_DrawHighlightBorder(textPtr->tkwin, bgGC, bgGC,
			textPtr->highlightWidth, Tk_WindowId(textPtr->tkwin));
	    }
	}
	borders = textPtr->borderWidth + textPtr->highlightWidth;
	if (textPtr->padY > 0) {
	    Tk_Fill3DRectangle(textPtr->tkwin, Tk_WindowId(textPtr->tkwin),
		    textPtr->border, borders, borders,
		    Tk_Width(textPtr->tkwin) - 2*borders, textPtr->padY,
		    0, TK_RELIEF_FLAT);
	    Tk_Fill3DRectangle(textPtr->tkwin, Tk_WindowId(textPtr->tkwin),
		    textPtr->border, borders,
		    Tk_Height(textPtr->tkwin) - borders - textPtr->padY,
		    Tk_Width(textPtr->tkwin) - 2*borders,
		    textPtr->padY, 0, TK_RELIEF_FLAT);
	}
	if (textPtr->padX > 0) {
	    Tk_Fill3DRectangle(textPtr->tkwin, Tk_WindowId(textPtr->tkwin),
		    textPtr->border, borders, borders + textPtr->padY,
		    textPtr->padX,
		    Tk_Height(textPtr->tkwin) - 2*borders -2*textPtr->padY,
		    0, TK_RELIEF_FLAT);
	    Tk_Fill3DRectangle(textPtr->tkwin, Tk_WindowId(textPtr->tkwin),
		    textPtr->border,
		    Tk_Width(textPtr->tkwin) - borders - textPtr->padX,
		    borders + textPtr->padY, textPtr->padX,
		    Tk_Height(textPtr->tkwin) - 2*borders -2*textPtr->padY,
		    0, TK_RELIEF_FLAT);
	}
	dInfoPtr->flags &= ~REDRAW_BORDERS;
    }

    /*
     * Now we have to redraw the lines that couldn't be updated by scrolling.
     * First, compute the height of the largest line and allocate an off-
     * screen pixmap to use for double-buffered displays.
     */

    maxHeight = -1;
    for (dlPtr = dInfoPtr->dLinePtr; dlPtr; dlPtr = dlPtr->nextPtr) {
	if (dlPtr->height > maxHeight && ((dlPtr->flags & OLD_Y_INVALID) || dlPtr->oldY != dlPtr->y)) {
	    maxHeight = dlPtr->height;
	}
	bottomY = dlPtr->y + dlPtr->height;
    }

    /*
     * There used to be a line here which restricted 'maxHeight' to be no
     * larger than 'dInfoPtr->maxY', but this is incorrect for the case where
     * individual lines may be taller than the widget _and_ we have smooth
     * scrolling. What we can do is restrict maxHeight to be no larger than
     * 'dInfoPtr->maxY + dInfoPtr->topPixelOffset'.
     */

    if (maxHeight > dInfoPtr->maxY + dInfoPtr->topPixelOffset) {
	maxHeight = (dInfoPtr->maxY + dInfoPtr->topPixelOffset);
    }

    if (maxHeight > 0) {
	pixmap = Tk_GetPixmap(Tk_Display(textPtr->tkwin),
		Tk_WindowId(textPtr->tkwin), Tk_Width(textPtr->tkwin),
		maxHeight, Tk_Depth(textPtr->tkwin));

	for (dlPtr = dInfoPtr->dLinePtr; dlPtr && dlPtr->y < dInfoPtr->maxY; dlPtr = dlPtr->nextPtr) {
	    if (!dlPtr->chunkPtr) {
		continue;
	    }
	    if ((dlPtr->flags & OLD_Y_INVALID) || dlPtr->oldY != dlPtr->y) {
		if (tkTextDebug) {
		    char string[TK_POS_CHARS];

		    TkrTextPrintIndex(textPtr, &dlPtr->index, string);
		    LOG("tk_textRedraw", string);
		}
		DisplayDLine(textPtr, dlPtr, dlPtr->prevPtr, pixmap);
		if ((textPtr->tkwin == NULL) || (textPtr->flags & DESTROYED)) {
		    /*
		     * DisplayDLine called a displayProc which invoked a binding
		     * that caused the widget to be deleted. Don't do anything.
		     */
		    goto end;
		}
		if (dInfoPtr->dLinesInvalidated) {
		    Tk_FreePixmap(Tk_Display(textPtr->tkwin), pixmap);
		    goto doScrollbars;
		}
		dlPtr->oldY = dlPtr->y;
		dlPtr->flags &= ~(NEW_LAYOUT | OLD_Y_INVALID);
#ifdef MAC_OSX_TK
	    } else if (dInfoPtr->countWindows > 0 && dlPtr->chunkPtr) {
		/*
		 * On macOS we need to redisplay all embedded windows which
		 * were moved by the call to TkScrollWindows above.  This is
		 * not necessary on Unix or Windows because XScrollWindow will
		 * have included the bounding rectangles of all of these
		 * windows in the damage region.  The macosx implementation of
		 * TkScrollWindow does not do this.  It simply generates a
		 * damage region which is the scroll source rectangle minus
		 * the scroll destination rectangle.  This is because there is
		 * no efficient process available for iterating through the
		 * subwindows which meet the scrolled area.  (On Unix this is
		 * handled by GraphicsExpose events generated by XCopyArea and
		 * on Windows by ScrollWindowEx.  On macOS the low level
		 * scrolling is accomplished by calling [view scrollRect:by:].
		 * This method does not provide any damage information and, in
		 * any case, could not be aware of Tk windows which were not
		 * based on NSView objects.
		 *
		 * On the other hand, this loop is already iterating through
		 * all embedded windows which could possibly have been moved
		 * by the scrolling.  So it is as efficient to redisplay them
		 * here as it would have been if they had been redisplayed by
		 * the call to TextInvalidateRegion above.
		 */
#else
	    } else if (dInfoPtr->countWindows > 0
		    && dlPtr->chunkPtr
		    && (dlPtr->y < 0 || dlPtr->y + dlPtr->height > dInfoPtr->maxY)) {

		/*
		 * On platforms other than the Mac:
		 *
		 * It's the first or last DLine which are also overlapping the
		 * top or bottom of the window, but we decided above it wasn't
		 * necessary to display them (we were able to update them by
		 * scrolling). This is fine, except that if the lines contain
		 * any embedded windows, we must still call the display proc
		 * on them because they might need to be unmapped or they
		 * might need to be moved to reflect their new position.
		 * Otherwise, everything else moves, but the embedded window
		 * doesn't!
		 *
		 * So, we loop through all the chunks, calling the display
		 * proc of embedded windows only.
		 */
#endif
		TkTextDispChunk *chunkPtr;

		for (chunkPtr = dlPtr->chunkPtr; chunkPtr; chunkPtr = chunkPtr->nextPtr) {
		    int x;

		    if (chunkPtr->layoutProcs->type != TEXT_DISP_WINDOW) {
			continue;
		    }
		    x = chunkPtr->x + dInfoPtr->x - dInfoPtr->curXPixelOffset;
		    if (x + chunkPtr->width <= 0 || x >= dInfoPtr->maxX) {
			/*
			 * Note: we have to call the displayProc even for
			 * chunks that are off-screen. This is needed, for
			 * example, so that embedded windows can be unmapped
			 * in this case. Display the chunk at a coordinate
			 * that can be clearly identified by the displayProc
			 * as being off-screen to the left (the displayProc
			 * may not be able to tell if something is off to the
			 * right).
			 */

			x = -chunkPtr->width;
		    }
		    if (tkTextDebug) {
			char string[TK_POS_CHARS];

			TkrTextPrintIndex(textPtr, &dlPtr->index, string);
			LOG("tk_textEmbWinDisplay", string);
		    }
		    chunkPtr->layoutProcs->displayProc(textPtr, chunkPtr, x,
			    dlPtr->spaceAbove,
			    dlPtr->height - dlPtr->spaceAbove - dlPtr->spaceBelow,
			    dlPtr->baseline - dlPtr->spaceAbove, NULL,
			    (Drawable) None, dlPtr->y + dlPtr->spaceAbove);
		}
	    }
	}
	Tk_FreePixmap(Tk_Display(textPtr->tkwin), pixmap);
    }

    /*
     * See if we need to refresh the part of the window below the last line of
     * text (if there is any such area). Refresh the padding area on the left
     * too, since the insertion cursor might have been displayed there
     * previously).
     */

    if (dInfoPtr->topOfEof > dInfoPtr->maxY) {
	dInfoPtr->topOfEof = dInfoPtr->maxY;
    }
    if (bottomY < dInfoPtr->topOfEof) {
	TK_TEXT_DEBUG(LOG("tk_textRedraw", "eof"));

	if (textPtr->flags & DESTROYED) {
	    goto end; /* the widget has been deleted */
	}

	Tk_Fill3DRectangle(textPtr->tkwin, Tk_WindowId(textPtr->tkwin),
		textPtr->border, dInfoPtr->x - textPtr->padX, bottomY,
		dInfoPtr->maxX - (dInfoPtr->x - textPtr->padX),
		dInfoPtr->topOfEof - bottomY, 0, TK_RELIEF_FLAT);
    }
    dInfoPtr->topOfEof = bottomY;

    /*
     * Update the vertical scrollbar, if there is one. Note: it's important to
     * clear REDRAW_PENDING here, just in case the scroll function does
     * something that requires redisplay.
     */

  doScrollbars:
    if (textPtr->flags & UPDATE_SCROLLBARS) {

	/*
	 * Update the vertical scrollbar, if any.
	 */

	textPtr->flags &= ~UPDATE_SCROLLBARS;
	if (textPtr->yScrollCmd || textPtr->watchCmd) {
	    GetYView(textPtr->interp, textPtr, 1);
	}

	/*
	 * Update the horizontal scrollbar, if any.
	 */

	if (textPtr->xScrollCmd || textPtr->watchCmd) {
	    GetXView(textPtr->interp, textPtr, 1);
	}

	if (!(TriggerWatchCursor(textPtr))) {
	    goto end; /* the widget has been deleted */
	}
    }

    if (dInfoPtr->flags & ASYNC_PENDING) {
	assert(dInfoPtr->flags & ASYNC_UPDATE);
	dInfoPtr->flags &= ~ASYNC_PENDING;
	/* continue with asynchronous pixel-height calculation */
	InvokeAsyncUpdateLineMetrics(textPtr);
    }

  end:
    Tcl_Release(interp);
}

/*
 *----------------------------------------------------------------------
 *
 * TkTextEventuallyRepick --
 *
 *	This function is invoked whenever something happens that could change
 *	the current character or the tags associated with it.
 *
 * Results:
 *	None.
 *
 * Side effects:
 *	A repick is scheduled as an idle handler.
 *
 *----------------------------------------------------------------------
 */

void
TkTextEventuallyRepick(
    TkText *textPtr)		/* Widget record for text widget. */
{
    textPtr->dInfoPtr->flags |= REPICK_NEEDED;
    DisplayTextWhenIdle(textPtr);
}

/*
 *----------------------------------------------------------------------
 *
 * TkTextRedrawRegion --
 *
 *	This function is invoked to schedule a redisplay for a given region of
 *	a text widget. The redisplay itself may not occur immediately: it's
 *	scheduled as a when-idle handler.
 *
 * Results:
 *	None.
 *
 * Side effects:
 *	Information will eventually be redrawn on the screen.
 *
 *----------------------------------------------------------------------
 */

void
TkTextRedrawRegion(
    TkText *textPtr,		/* Widget record for text widget. */
    int x, int y,		/* Coordinates of upper-left corner of area to be redrawn, in
    				 * pixels relative to textPtr's window. */
    int width, int height)	/* Width and height of area to be redrawn. */
{
    TkRegion damageRgn = TkCreateRegion();
    XRectangle rect;

    rect.x = x;
    rect.y = y;
    rect.width = width;
    rect.height = height;
    TkUnionRectWithRegion(&rect, damageRgn, damageRgn);
    TextInvalidateRegion(textPtr, damageRgn);
    TkDestroyRegion(damageRgn);

    DisplayTextWhenIdle(textPtr);
}

/*
 *----------------------------------------------------------------------
 *
 * TextInvalidateRegion --
 *
 *	Mark a region of text as invalid.
 *
 * Results:
 *	None.
 *
 * Side effects:
 *	Updates the display information for the text widget.
 *
 *----------------------------------------------------------------------
 */

static void
TextInvalidateRegion(
    TkText *textPtr,		/* Widget record for text widget. */
    TkRegion region)		/* Region of area to redraw. */
{
    DLine *dlPtr;
    TextDInfo *dInfoPtr;
    int inset, extent1, extent2, maxY;
    XRectangle clipRect;
    DRect textRect;	/* includes cursor extents */

    TkClipBox(region, &clipRect);
    if (RectIsEmpty(&clipRect)) {
	return;
    }

    dInfoPtr = textPtr->dInfoPtr;
    ComputeCursorExtents(textPtr, &extent1, &extent2);
    inset = textPtr->borderWidth + textPtr->highlightWidth;

    textRect.x = inset + textPtr->padX - extent1;
    textRect.width = Tk_Width(textPtr->tkwin) - 2 * (inset + textPtr->padX) + extent1 + extent2;
    textRect.y = inset + textPtr->padY;
    textRect.height = Tk_Height(textPtr->tkwin) - 2 * (inset + textPtr->padY);

    /*
     * Find all lines that overlap the given region and mark them for redisplay.
     */

    if (RectIntersects(&clipRect, &textRect)) {
	for (dlPtr = dInfoPtr->dLinePtr; dlPtr; dlPtr = dlPtr->nextPtr) {
	    if (!(dlPtr->flags & OLD_Y_INVALID)) {
		int test = TkRectInRegion(region, clipRect.x, dlPtr->y, clipRect.width, dlPtr->height);

		if (test != RectangleOut) {
		    dlPtr->flags |= OLD_Y_INVALID;
		    RegionUnion(&dInfoPtr->invalidRegion, dlPtr->y, dlPtr->y + dlPtr->height);
		}
	    }
	}
    }

    if (dInfoPtr->topOfEof < (maxY = clipRect.y + clipRect.height)) {
	dInfoPtr->topOfEof = maxY;
    }

    /*
     * Also figure out whether the border needs a redraw.
     *
     * TODO: is it really neccessary to refresh the padding area, otherwise
     * we could simply check the border zone. But probably this part has to
     * consider a possible increasement of the padding area.
     */

    if (!RectContainsRect(&textRect, &clipRect)) {
	dInfoPtr->flags |= REDRAW_BORDERS;
    }
}

/*
 *----------------------------------------------------------------------
 *
 * TkrTextChanged --
 *
 *	This function is invoked when info in a text widget is about to be
 *	modified in a way that changes how it is displayed (e.g. characters
 *	were inserted or deleted, or tag information was changed). This
 *	function must be called *before* a change is made, so that indexes in
 *	the display information are still valid.
 *
 *	Note: if the range of indices may change geometry as well as simply
 *	requiring redisplay, then the caller should also call
 *	TkTextInvalidateLineMetrics.
 *
 * Results:
 *	None.
 *
 * Side effects:
 *	The range of character between index1Ptr (inclusive) and index2Ptr
 *	(exclusive) will be redisplayed at some point in the future (the
 *	actual redisplay is scheduled as a when-idle handler).
 *
 *----------------------------------------------------------------------
 */

static void
TextChanged(
    TkText *textPtr,			/* Widget record for text widget, or NULL. */
    const TkTextIndex *index1Ptr,	/* Index of first character to redisplay. */
    const TkTextIndex *index2Ptr)	/* Index of character just after last one to redisplay. */
{
    TextDInfo *dInfoPtr = textPtr->dInfoPtr;
    TkTextLine *lastLinePtr = TkBTreeGetLastLine(textPtr);
    DLine *firstPtr = NULL;
    DLine *lastPtr= NULL;
    TkTextIndex rounded;
    TkTextLine *linePtr;

    assert(TkTextIndexGetLine(index1Ptr));

    /*
     * Find the DLines corresponding to index1Ptr and index2Ptr. There is one
     * tricky thing here, which is that we have to relayout in units of whole
     * text lines: This is necessary because the indices stored in the display
     * lines will no longer be valid. It's also needed because any edit could
     * change the way lines wrap.
     * To relayout in units of whole text (logical) lines, round index1Ptr
     * back to the beginning of its text line (or, if this line start is
     * elided, to the beginning of the text line that starts the display line
     * it is included in), and include all the display lines after index2Ptr,
     * up to the end of its text line (or, if this line end is elided, up to
     * the end of the first non elided text line after this line end).
     */

    if ((linePtr = TkTextIndexGetLine(index1Ptr)) != lastLinePtr) {
	rounded = *index1Ptr;
	TkTextIndexSetLine(&rounded, TkBTreeGetLogicalLine(textPtr->sharedTextPtr, textPtr, linePtr));

	if (!(firstPtr = FindDLine(textPtr, dInfoPtr->dLinePtr, &rounded))) {
	    /*
	     * index1Ptr pertains to no display line, i.e this index is after
	     * the last display line. Since index2Ptr is after index1Ptr, there
	     * is no display line to free/redisplay and we can return early.
	     */
	} else {
	    rounded = *index2Ptr;
	    linePtr = TkTextIndexGetLine(index2Ptr);
	    if (linePtr == lastLinePtr) {
		linePtr = NULL;
	    } else {
		linePtr = TkBTreeNextLogicalLine(textPtr->sharedTextPtr, textPtr, linePtr);
		TkTextIndexSetLine(&rounded, linePtr);
	    }

	    if (!linePtr) {
		lastPtr = NULL;
	    } else {
		/*
		 * 'rounded' now points to the start of a display line as well as the
		 * start of a logical line not merged with its previous line, and
		 * this index is the closest after index2Ptr.
		 */

		lastPtr = FindDLine(textPtr, dInfoPtr->dLinePtr, &rounded);

#if 0
		/*
		 * NOTE: In revised implementation this seems not to be useful,
		 * it is only causing superfluous redrawings.
		 */

		/*
		 * At least one display line is supposed to change. This makes the
		 * redisplay OK in case the display line we expect to get here was
		 * unlinked by a previous call to TkrTextChanged and the text widget
		 * did not update before reaching this point. This happens for
		 * instance when moving the cursor up one line.
		 * Note that lastPtr != NULL here, otherwise we would have returned
		 * earlier when we tested for firstPtr being NULL.
		 */

		if (lastPtr && lastPtr == firstPtr) {
		    lastPtr = lastPtr->nextPtr;
		}
#endif
	    }
	}
    }

    /*
     * Schedule both a redisplay and a recomputation of display information.
     * It's done here rather than the end of the function for two reasons:
     *
     * 1. If there are no display lines to update we'll want to return
     *	  immediately, well before the end of the function.
     *
     * 2. It's important to arrange for the redisplay BEFORE calling
     *	  FreeDLines. The reason for this is subtle and has to do with
     *	  embedded windows. The chunk delete function for an embedded window
     *	  will schedule an idle handler to unmap the window. However, we want
     *	  the idle handler for redisplay to be called first, so that it can
     *	  put the embedded window back on the screen again (if appropriate).
     *	  This will prevent the window from ever being unmapped, and thereby
     *	  avoid flashing.
     */

    DisplayTextWhenIdle(textPtr);
    dInfoPtr->flags |= DINFO_OUT_OF_DATE|REPICK_NEEDED;
    dInfoPtr->currChunkPtr = NULL;

    /*
     * Delete all the DLines from firstPtr up to but not including lastPtr.
     */

    FreeDLines(textPtr, firstPtr, lastPtr, DLINE_UNLINK_KEEP_BRKS);
}

void
TkrTextChanged(
    TkSharedText *sharedTextPtr,	/* Shared widget section, or NULL. */
    TkText *textPtr,			/* Widget record for text widget, or NULL. */
    const TkTextIndex *index1Ptr,	/* Index of first character to redisplay. */
    const TkTextIndex *index2Ptr)	/* Index of character just after last one to redisplay. */
{
    assert(!sharedTextPtr != !textPtr);

    if (!sharedTextPtr) {
	TextChanged(textPtr, index1Ptr, index2Ptr);
    } else {
	TkTextIndex index1 = *index1Ptr;
	TkTextIndex index2 = *index2Ptr;

	for (textPtr = sharedTextPtr->peers; textPtr; textPtr = textPtr->next) {
	    DEBUG(index1.discardConsistencyCheck = 1);
	    DEBUG(index2.discardConsistencyCheck = 1);
	    TkTextIndexSetPeer(&index1, textPtr);
	    TkTextIndexSetPeer(&index2, textPtr);
	    TextChanged(textPtr, &index1, &index2);
	}
    }
}

/*
 *----------------------------------------------------------------------
 *
 * TkTextRedrawTag --
 *
 *	This function is invoked to request a redraw of all characters in a
 *	given range that have a particular tag on or off. It's called, for
 *	example, when tag options change.
 *
 * Results:
 *	Return whether any redraw will happen.
 *
 * Side effects:
 *	Information on the screen may be redrawn, and the layout of the screen
 *	may change.
 *
 *----------------------------------------------------------------------
 */

static void
TextRedrawTag(
    TkText *textPtr,		/* Widget record for text widget. */
    const TkTextIndex *index1Ptr,
    				/* First character in range to consider for redisplay. NULL
				 * means start at beginning of text. */
    const TkTextIndex *index2Ptr,
    				/* Character just after last one to consider for redisplay.
				 * NULL means process all the characters in the text. */
    int affectsDisplayGeometry)/* Whether the display geometry is affected. */
{
    TextDInfo *dInfoPtr;
    DLine *dlPtr;
    DLine *endPtr;

    if (textPtr->flags & DESTROYED) {
	return;
    }

    assert(index1Ptr);
    assert(index2Ptr);
    assert(textPtr);

    dInfoPtr = textPtr->dInfoPtr;
    dlPtr = dInfoPtr->dLinePtr;

    if (!dlPtr) {
	return;
    }

    /*
     * Invalidate the pixel calculation of all lines in the given range.
     */

    if (affectsDisplayGeometry) {
	TkTextLine *startLine, *endLine;
	unsigned lineCount;

	dInfoPtr->currChunkPtr = NULL; /* reset cached chunk */
	endLine = TkTextIndexGetLine(index2Ptr);
	if (endLine == textPtr->endMarker->sectionPtr->linePtr) {
	    assert(endLine->prevPtr);
	    endLine = endLine->prevPtr;
	}
	lineCount = TkBTreeLinesTo(textPtr->sharedTextPtr->tree, textPtr, endLine, NULL);
	startLine = TkTextIndexGetLine(index1Ptr);
	lineCount -= TkBTreeLinesTo(textPtr->sharedTextPtr->tree, textPtr, startLine, NULL);
	TkTextInvalidateLineMetrics(NULL, textPtr, startLine, lineCount, TK_TEXT_INVALIDATE_ONLY);
    }

    /*
     * Round up the starting position if it's before the first line visible on
     * the screen (we only care about what's on the screen).
     */

    if (TkTextIndexCompare(&dlPtr->index, index1Ptr) > 0) {
	index1Ptr = &dlPtr->index;
    }

    /*
     * Schedule a redisplay and layout recalculation if they aren't already
     * pending. This has to be done before calling FreeDLines, for the reason
     * given in TkrTextChanged.
     */

    DisplayTextWhenIdle(textPtr);
    dInfoPtr->flags |= DINFO_OUT_OF_DATE|REPICK_NEEDED;

    /*
     * Each loop through the loop below is for one range of characters where
     * the tag's current state is different than its eventual state. At the
     * top of the loop, search contains information about the first character
     * in the range.
     */

    dlPtr = FindDLine(textPtr, dlPtr, index1Ptr);

    if (dlPtr) {
	/*
	 * Find the first DLine structure that's past the end of the range.
	 */

	endPtr = FindDLine(textPtr, dlPtr, index2Ptr);
	if (endPtr && TkTextIndexCompare(&endPtr->index, index2Ptr) < 0) {
	    endPtr = endPtr->nextPtr;
	}

	/*
	 * Delete all of the display lines in the range, so that they'll be
	 * re-layed out and redrawn.
	 */

	FreeDLines(textPtr, dlPtr, endPtr, DLINE_UNLINK);
    }
}

static void
RedrawTagsInPeer(
    const TkSharedText *sharedTextPtr,
    TkText *textPtr,
    TkTextIndex *indexPtr1,
    TkTextIndex *indexPtr2,
    int affectsDisplayGeometry)
{
    TkTextIndex start, end;

    if (!textPtr->dInfoPtr || !textPtr->dInfoPtr->dLinePtr) {
	return;
    }

    if (textPtr->startMarker != sharedTextPtr->startMarker) {
	TkTextIndexSetupToStartOfText(&start, textPtr, sharedTextPtr->tree);
	if (TkTextIndexCompare(indexPtr1, &start) <= 0) {
	    indexPtr1 = &start;
	}
    }

    if (textPtr->endMarker != sharedTextPtr->endMarker) {
	TkTextIndexSetupToEndOfText(&end, textPtr, sharedTextPtr->tree);
	if (TkTextIndexCompare(indexPtr2, &end) <= 0) {
	    indexPtr2 = &end;
	}
    }

    TkTextIndexSetPeer(indexPtr1, textPtr);
    TkTextIndexSetPeer(indexPtr2, textPtr);
    TextRedrawTag(textPtr, indexPtr1, indexPtr2, affectsDisplayGeometry);
}

int
TkTextRedrawTag(
    const TkSharedText *sharedTextPtr,
    				/* Shared widget section, or NULL if textPtr is not NULL. */
    TkText *textPtr,		/* Widget record for text widget, or NULL if sharedTextPtr is not
    				 * NULL. */
    const TkTextIndex *index1Ptr,
    				/* First character in range to consider for redisplay. NULL means
				 * start at beginning of text. */
    const TkTextIndex *index2Ptr,
    				/* Character just after last one to consider for redisplay. NULL
				 * means process all the characters in the text. Note that either
				 * both indices are NULL, or both are non-Null. */
    const TkTextTag *tagPtr,	/* Information about tag, can be NULL, but only if the indices are
    				 * non-NULL*/
    int affectsDisplayGeometry)/* Whether the display geometry is affected. If argument tagPtr is
    				 * given, then also this tag will be tested if the display geometry
				 * is affected. */
{
    assert(!index1Ptr == !index2Ptr);
    assert(index1Ptr || tagPtr);
    assert(sharedTextPtr || textPtr);

    if (!sharedTextPtr && !textPtr->dInfoPtr->dLinePtr) {
	return 0;
    }

    if (tagPtr && tagPtr->affectsDisplayGeometry) {
	affectsDisplayGeometry = 1;
    }

    if (!index1Ptr) {
	TkTextSegment *endMarker;
	TkTextSearch search;
	TkTextIndex startIndex, endIndex;

	if (!sharedTextPtr) {
	    TkTextIndexClear2(&startIndex, NULL, textPtr->sharedTextPtr->tree);
	    TkTextIndexClear2(&endIndex, NULL, textPtr->sharedTextPtr->tree);
	    TkTextIndexSetSegment(&startIndex, textPtr->startMarker);
	    TkTextIndexSetSegment(&endIndex, textPtr->endMarker);
	    endMarker = textPtr->endMarker;
	} else {
	    TkTextIndexClear2(&startIndex, NULL, sharedTextPtr->tree);
	    TkTextIndexClear2(&endIndex, NULL, sharedTextPtr->tree);
	    TkTextIndexSetSegment(&startIndex, sharedTextPtr->startMarker);
	    TkTextIndexSetSegment(&endIndex, sharedTextPtr->endMarker);
	    endMarker = sharedTextPtr->endMarker;
	}

	/*
	 * Now we try to restrict the range, because redrawing is in general an expensive
	 * operation.
	 */

	if (tagPtr) {
	    int found = 0;

	    TkBTreeStartSearch(&startIndex, &endIndex, tagPtr, &search, SEARCH_EITHER_TAGON_TAGOFF);

	    while (1) {
		if (!TkBTreeNextTag(&search)) {
		    return found;
		}
		if (search.tagon) {
		    /* we need end of range */
		    startIndex = search.curIndex;
		    TkBTreeNextTag(&search);
		    assert(search.segPtr); /* search must not fail */
		} else {
		    assert(!found);
		}
		found = 1;
		assert(!search.tagon);
		if (!sharedTextPtr) {
		    TextRedrawTag(textPtr, &startIndex, &search.curIndex, affectsDisplayGeometry);
		} else {
		    for (textPtr = sharedTextPtr->peers; textPtr; textPtr = textPtr->next) {
			RedrawTagsInPeer(sharedTextPtr, textPtr, &startIndex, &search.curIndex,
				affectsDisplayGeometry);
		    }
		}
	    }
	} else {
	    const TkBitField *discardTags = NULL;
	    TkTextSegment *segPtr;
	    TkTextIndex index2;

	    if (affectsDisplayGeometry) {
		if (sharedTextPtr) {
		    discardTags = sharedTextPtr->notAffectDisplayTags;
		} else {
		    discardTags = textPtr->sharedTextPtr->notAffectDisplayTags;
		}
	    }
	    if (!(segPtr = TkBTreeFindNextTagged(&startIndex, &endIndex, discardTags))) {
		return 0;
	    }
	    index2 = endIndex;

	    while (segPtr) {
		TkTextSegment *endPtr;

		TkTextIndexSetSegment(&startIndex, segPtr);
		endPtr = TkBTreeFindNextUntagged(&startIndex, &endIndex, discardTags);

		if (!endPtr) {
		    endPtr = endMarker;
		}

		TkTextIndexSetSegment(&index2, endPtr);

		if (!sharedTextPtr) {
		    TextRedrawTag(textPtr, &startIndex, &index2, affectsDisplayGeometry);
		} else {
		    for (textPtr = sharedTextPtr->peers; textPtr; textPtr = textPtr->next) {
			RedrawTagsInPeer(sharedTextPtr, textPtr, &startIndex, &index2,
				affectsDisplayGeometry);
		    }
		}
	    }
	}
    } else if (!sharedTextPtr) {
	TextRedrawTag(textPtr, index1Ptr, index2Ptr, affectsDisplayGeometry);
    } else {
	TkTextIndex index1 = *index1Ptr;
	TkTextIndex index2 = *index2Ptr;

	for (textPtr = sharedTextPtr->peers; textPtr; textPtr = textPtr->next) {
	    RedrawTagsInPeer(sharedTextPtr, textPtr, &index1, &index2, affectsDisplayGeometry);
	}
    }

    return 1;
}

/*
 *----------------------------------------------------------------------
 *
 * TkTextRelayoutWindow --
 *
 *	This function is called when something has happened that invalidates
 *	the whole layout of characters on the screen, such as a change in a
 *	configuration option for the overall text widget or a change in the
 *	window size. It causes all display information to be recomputed and
 *	the window to be redrawn.
 *
 * Results:
 *	None.
 *
 * Side effects:
 *	All the display information will be recomputed for the window and the
 *	window will be redrawn.
 *
 *----------------------------------------------------------------------
 */

void
TkTextRelayoutWindow(
    TkText *textPtr,		/* Widget record for text widget. */
    int mask)			/* OR'd collection of bits showing what has changed. */
{
    TkSharedText *sharedTextPtr = textPtr->sharedTextPtr;
    TextDInfo *dInfoPtr = textPtr->dInfoPtr;
    XGCValues gcValues;
    GC newGC;
    int recomputeGeometry;
    int asyncLineCalculation;
    unsigned firstLineNo;
    unsigned lastLineNo;
    int maxX;

    if ((mask & TK_TEXT_LINE_REDRAW_BOTTOM_LINE) && dInfoPtr->lastDLinePtr) {
	dInfoPtr->lastDLinePtr->flags |= OLD_Y_INVALID;
    }

    /*
     * Schedule the window redisplay. See TkrTextChanged for the reason why
     * this has to be done before any calls to FreeDLines.
     */

    DisplayTextWhenIdle(textPtr);
    dInfoPtr->flags |= REDRAW_BORDERS|DINFO_OUT_OF_DATE|REPICK_NEEDED;

    /*
     * (Re-)create the graphics context for drawing the traversal highlight.
     */

    gcValues.graphics_exposures = False;
    newGC = Tk_GetGC(textPtr->tkwin, GCGraphicsExposures, &gcValues);
    if (dInfoPtr->copyGC != NULL) {
	Tk_FreeGC(textPtr->display, dInfoPtr->copyGC);
    }
    dInfoPtr->copyGC = newGC;

    /*
     * (Re-)create the graphics context for drawing the characters "behind" the block cursor.
     */

    if (dInfoPtr->insertFgGC != NULL) {
	Tk_FreeGC(textPtr->display, dInfoPtr->insertFgGC);
	dInfoPtr->insertFgGC = NULL;
    }
    if (textPtr->state == TK_TEXT_STATE_NORMAL
	    && textPtr->blockCursorType
	    && textPtr->showInsertFgColor) {
	gcValues.foreground = textPtr->insertFgColor->pixel;
	dInfoPtr->insertFgGC = Tk_GetGC(textPtr->tkwin, GCForeground, &gcValues);
    }

    maxX = MAX(Tk_Width(textPtr->tkwin) - dInfoPtr->x, dInfoPtr->x + 1);
    firstLineNo = TkBTreeLinesTo(sharedTextPtr->tree, NULL, TkBTreeGetStartLine(textPtr), NULL);
    lastLineNo = TkBTreeLinesTo(sharedTextPtr->tree, NULL, TkBTreeGetLastLine(textPtr), NULL);
    recomputeGeometry = (maxX != dInfoPtr->maxX) || (mask & TK_TEXT_LINE_GEOMETRY);

    /*
     * Throw away all the current display lines, except the visible ones if
     * they will not change.
     */

    if (recomputeGeometry || (mask & TK_TEXT_LINE_REDRAW)) {
	FreeDLines(textPtr, dInfoPtr->dLinePtr, NULL, DLINE_UNLINK_KEEP_BRKS);
    }

    FreeDLines(textPtr, NULL, NULL, DLINE_CACHE);  /* release cached display lines */
    FreeDLines(textPtr, NULL, NULL, DLINE_METRIC); /* release cached lines */
    FreeDLines(textPtr, dInfoPtr->savedDLinePtr, NULL, DLINE_FREE_TEMP);

    /*
     * Recompute some overall things for the layout. Even if the window gets very small,
     * pretend that there's at least one pixel of drawing space in it.
     */

    assert(textPtr->highlightWidth >= 0);
    assert(textPtr->borderWidth >= 0);

    dInfoPtr->x = textPtr->highlightWidth + textPtr->borderWidth + textPtr->padX;
    dInfoPtr->y = textPtr->highlightWidth + textPtr->borderWidth + textPtr->padY;

    dInfoPtr->maxX = MAX(Tk_Width(textPtr->tkwin) - dInfoPtr->x, dInfoPtr->x + 1);

    /*
     * This is the only place where dInfoPtr->maxY is set.
     */

    dInfoPtr->maxY = MAX(Tk_Height(textPtr->tkwin) - dInfoPtr->y, dInfoPtr->y + 1);
    dInfoPtr->topOfEof = dInfoPtr->maxY;

    /*
     * If the upper-left character isn't the first in a line, recompute it.
     * This is necessary because a change in the window's size or options
     * could change the way lines wrap.
     */

    if (!IsStartOfNotMergedLine(&textPtr->topIndex)) {
	TkTextFindDisplayLineStartEnd(textPtr, &textPtr->topIndex, DISP_LINE_START);
    }

    /*
     * Invalidate cached scrollbar positions, so that scrollbars sliders will be udpated.
     */

    dInfoPtr->xScrollFirst = dInfoPtr->xScrollLast = -1;
    dInfoPtr->yScrollFirst = dInfoPtr->yScrollLast = -1;

    /*
     * Invalidate cached cursor chunk.
     */

    dInfoPtr->currChunkPtr = NULL;

    if (mask & TK_TEXT_LINE_GEOMETRY) {
	/* Setup end of line segment. */
	SetupEolSegment(textPtr, dInfoPtr);
	SetupEotSegment(textPtr, dInfoPtr);
    }

    asyncLineCalculation = 0;

#if SPEEDUP_MONOSPACED_LINE_HEIGHTS
    if (TestMonospacedLineHeights(textPtr)) {
	TkRangeList *ranges = textPtr->dInfoPtr->lineMetricUpdateRanges;

	if (!TkRangeListIsEmpty(ranges)) {
	    TkBTreeUpdatePixelHeights(textPtr,
		    TkBTreeFindLine(sharedTextPtr->tree, textPtr, TkRangeListLow(ranges)),
		    TkRangeListSpan(ranges), dInfoPtr->lineMetricUpdateEpoch);
	    TkRangeListClear(ranges);
	}
	if (dInfoPtr->lineHeight != textPtr->lineHeight) {
	    TkBTreeUpdatePixelHeights(textPtr, TkBTreeGetStartLine(textPtr), lastLineNo - firstLineNo,
		    dInfoPtr->lineMetricUpdateEpoch);
	    dInfoPtr->lineHeight = textPtr->lineHeight;
	}
    } else
#endif
    if (recomputeGeometry) {
	/*
	 * Set up line metric recalculation.
	 */

	dInfoPtr->lineHeight = 0;
	TkRangeListClear(dInfoPtr->lineMetricUpdateRanges);
	if (lastLineNo > firstLineNo) {
	    dInfoPtr->lineMetricUpdateRanges =
		    TkRangeListAdd(dInfoPtr->lineMetricUpdateRanges, 0, lastLineNo - firstLineNo - 1);
	    dInfoPtr->lineMetricUpdateEpoch += 1;
	    asyncLineCalculation = 1;
	}
    } else {
	TkTextIndex index;
	DLine *dlPtr;
	int numLines;

	dInfoPtr->lineHeight = 0;

	/*
	 * We have to handle -startindex, -endIndex.
	 */

	if (lastLineNo == firstLineNo) {
	    FreeDLines(textPtr, dInfoPtr->dLinePtr, NULL, DLINE_UNLINK);
	    TkRangeListClear(dInfoPtr->lineMetricUpdateRanges);
	} else if (dInfoPtr->lastLineNo <= firstLineNo || lastLineNo <= dInfoPtr->firstLineNo) {
	    FreeDLines(textPtr, dInfoPtr->dLinePtr, NULL, DLINE_UNLINK);
	    TkRangeListClear(dInfoPtr->lineMetricUpdateRanges);
	    dInfoPtr->lineMetricUpdateRanges = TkRangeListAdd(
		    dInfoPtr->lineMetricUpdateRanges, 0, lastLineNo - firstLineNo - 1);
	    asyncLineCalculation = 1;
	} else {
	    if (firstLineNo < dInfoPtr->firstLineNo) {
		dInfoPtr->lineMetricUpdateRanges = TkRangeListInsert(
			dInfoPtr->lineMetricUpdateRanges, 0, dInfoPtr->firstLineNo - firstLineNo - 1);
		asyncLineCalculation = 1;
	    } else if (dInfoPtr->firstLineNo < firstLineNo) {
		TkTextIndexSetupToStartOfText(&index, textPtr, sharedTextPtr->tree);
		dlPtr = FindDLine(textPtr, dInfoPtr->dLinePtr, &index);
		FreeDLines(textPtr, dInfoPtr->dLinePtr, dlPtr, DLINE_UNLINK);
		numLines = firstLineNo - dInfoPtr->firstLineNo;
		TkRangeListDelete(dInfoPtr->lineMetricUpdateRanges, 0, numLines - 1);
	    }
	    if (dInfoPtr->lastLineNo < lastLineNo) {
		dInfoPtr->lineMetricUpdateRanges = TkRangeListAdd(
			dInfoPtr->lineMetricUpdateRanges,
			dInfoPtr->lastLineNo - dInfoPtr->firstLineNo,
			lastLineNo - firstLineNo - 1);
		asyncLineCalculation = 1;
	    } else if (lastLineNo < dInfoPtr->lastLineNo) {
		TkTextIndexSetupToEndOfText(&index, textPtr, sharedTextPtr->tree);
		dlPtr = FindDLine(textPtr, dInfoPtr->dLinePtr, &index);
		FreeDLines(textPtr, dlPtr, NULL, DLINE_UNLINK);
		TkRangeListTruncateAtEnd(dInfoPtr->lineMetricUpdateRanges, lastLineNo - firstLineNo - 1);
	    }
	}
    }

    dInfoPtr->firstLineNo = firstLineNo;
    dInfoPtr->lastLineNo = lastLineNo;

    if (asyncLineCalculation) {
	StartAsyncLineCalculation(textPtr);
    }
}

/*
 *----------------------------------------------------------------------
 *
 * TkTextSetYView --
 *
 *	This function is called to specify what lines are to be displayed in a
 *	text widget.
 *
 * Results:
 *	None.
 *
 * Side effects:
 *	The display will (eventually) be updated so that the position given by
 *	"indexPtr" is visible on the screen at the position determined by
 *	"pickPlace".
 *
 *----------------------------------------------------------------------
 */

void
TkTextSetYView(
    TkText *textPtr,		/* Widget record for text widget. */
    TkTextIndex *indexPtr,	/* Position that is to appear somewhere in the view. */
    int pickPlace)		/* 0 means the given index must appear exactly at the top of the
    				 * screen. TK_TEXT_PICKPLACE (-1) means we get to pick where it
				 * appears: minimize screen motion or else display line at center
				 * of screen. TK_TEXT_NOPIXELADJUST (-2) indicates to make the
				 * given index the top line, but if it is already the top line,
				 * don't nudge it up or down by a few pixels just to make sure
				 * it is entirely displayed. Positive numbers indicate the number
				 * of pixels of the index's line which are to be off the top of
				 * the screen. */
{
    TextDInfo *dInfoPtr = textPtr->dInfoPtr;
    DLine *dlPtr;
    int bottomY, close;
    TkTextIndex tmpIndex;
    TkTextLine *linePtr;
    int lineHeight;
    int topLineNo;
    int topByteIndex;
    int32_t overlap;

    if (TkTextIsDeadPeer(textPtr)) {
	textPtr->topIndex = *indexPtr;
	TkTextIndexMakePersistent(&textPtr->topIndex);
	TkTextIndexSetPeer(&textPtr->topIndex, textPtr);
	return;
    }

    /*
     * If the specified position is the extra line at the end of the text,
     * round it back to the last real line.
     */

    linePtr = TkTextIndexGetLine(indexPtr);

    if (linePtr == TkBTreeGetLastLine(textPtr) && TkTextIndexGetByteIndex(indexPtr) == 0) {
	assert(linePtr->prevPtr);
	assert(TkBTreeGetStartLine(textPtr) != linePtr);
	TkTextIndexSetToEndOfLine2(indexPtr, linePtr->prevPtr);
    }

    if (pickPlace == TK_TEXT_NOPIXELADJUST) {
	pickPlace = TkTextIndexIsEqual(&textPtr->topIndex, indexPtr) ? dInfoPtr->topPixelOffset : 0;
    }

    if (pickPlace != TK_TEXT_PICKPLACE) {
	/*
	 * The specified position must go at the top of the screen. Just leave
	 * all the DLine's alone: we may be able to reuse some of the information
	 * that's currently on the screen without redisplaying it all.
	 */

	textPtr->topIndex = *indexPtr;
	TkTextIndexMakePersistent(&textPtr->topIndex);
	TkTextIndexSetPeer(&textPtr->topIndex, textPtr);
        if (!IsStartOfNotMergedLine(indexPtr)) {
            TkTextFindDisplayLineStartEnd(textPtr, &textPtr->topIndex, DISP_LINE_START);
        }
	dInfoPtr->newTopPixelOffset = pickPlace;
	goto scheduleUpdate;
    }

    /*
     * We have to pick where to display the index. First, bring the display
     * information up to date and see if the index will be completely visible
     * in the current screen configuration. If so then there's nothing to do.
     */

    if (dInfoPtr->flags & DINFO_OUT_OF_DATE) {
	UpdateDisplayInfo(textPtr);
    }

    if ((dlPtr = FindDLine(textPtr, dInfoPtr->dLinePtr, indexPtr))) {
	int x, y, width, height;

	if (TkTextIndexCompare(&dlPtr->index, indexPtr) <= 0
		&& GetBbox(textPtr, dlPtr, indexPtr, &x, &y, &width, &height, NULL, NULL)) {
	    assert(TkTextIndexCountBytes(&dlPtr->index, indexPtr) <= dlPtr->byteCount);
	    if (dInfoPtr->y <= y && y + height <= dInfoPtr->maxY - dInfoPtr->y) {
		return; /* this character is fully visible, so we don't need to scroll */
	    }
	    if (dlPtr->height > dInfoPtr->maxY - dInfoPtr->y) {
		/*
		 * This line has more height than the view, so either center the char,
		 * or position at top of view.
		 */
		textPtr->topIndex = *indexPtr;
		TkTextIndexMakePersistent(&textPtr->topIndex);
		dInfoPtr->newTopPixelOffset = MAX(0, y - dlPtr->y - (dInfoPtr->maxY - height)/2);
		goto scheduleUpdate;
	    }
	}
	if (dlPtr->y + dlPtr->height > dInfoPtr->maxY) {
	    /*
	     * Part of the line hangs off the bottom of the screen; pretend
	     * the whole line is off-screen.
	     */
	    dlPtr = NULL;
	} else {
	    if (TkTextIndexCompare(&dlPtr->index, indexPtr) <= 0) {
		if (dInfoPtr->dLinePtr == dlPtr && dInfoPtr->topPixelOffset != 0) {
		    /*
		     * It is on the top line, but that line is hanging off the top
		     * of the screen. Change the top overlap to zero and update.
		     */
		    dInfoPtr->newTopPixelOffset = 0;
		    goto scheduleUpdate;
		}
		return; /* the line is already on screen, with no need to scroll */
	    }
	}
    }

    /*
     * The desired line isn't already on-screen. Figure out what it means to
     * be "close" to the top or bottom of the screen. Close means within 1/3
     * of the screen height or within three lines, whichever is greater.
     *
     * If the line is not close, place it in the center of the window.
     */

    tmpIndex = *indexPtr;
    FindDisplayLineStartEnd(textPtr, &tmpIndex, DISP_LINE_START, DLINE_METRIC);
    lineHeight = CalculateDisplayLineHeight(textPtr, &tmpIndex, NULL);

    if (lineHeight > dInfoPtr->maxY - dInfoPtr->y) {
	int x, y, width, height;
	DisplayInfo info;

	/*
	 * In this case we have either to center the char, or to bring it to
	 * the top position, otherwise it may happen that it will not be visible.
	 */

	FreeDLines(textPtr, dInfoPtr->dLinePtr, NULL, DLINE_UNLINK); /* not needed anymore */
	ComputeDisplayLineInfo(textPtr, indexPtr, &info);
	if (!info.dLinePtr) {
	    tmpIndex = *indexPtr;
	    TkrTextIndexBackBytes(textPtr, &tmpIndex, info.byteOffset, &tmpIndex);
	    dlPtr = info.dLinePtr = info.lastDLinePtr = LayoutDLine(&tmpIndex, info.displayLineNo);
	    SaveDisplayLines(textPtr, &info, 1);
	}
	GetBbox(textPtr, dlPtr, indexPtr, &x, &y, &width, &height, NULL, NULL);
	dInfoPtr->newTopPixelOffset = MAX(0, y - dlPtr->y - (dInfoPtr->maxY - height)/2);
	textPtr->topIndex = *indexPtr;
	TkTextIndexMakePersistent(&textPtr->topIndex);
    } else {
	/*
	 * It would be better if 'bottomY' were calculated using the actual height
	 * of the given line, not 'textPtr->lineHeight'.
	 */

	bottomY = (dInfoPtr->y + dInfoPtr->maxY + lineHeight)/2;
	close = (dInfoPtr->maxY - dInfoPtr->y)/3;
	if (close < 3*textPtr->lineHeight) {
	    close = 3*textPtr->lineHeight;
	}
	if (dlPtr) {

	    /*
	     * The desired line is above the top of screen. If it is "close" to
	     * the top of the window then make it the top line on the screen.
	     * MeasureUp counts from the bottom of the given index upwards, so we
	     * add an extra half line to be sure we count far enough.
	     */

	    MeasureUp(textPtr, &textPtr->topIndex, close + textPtr->lineHeight/2, &tmpIndex, &overlap);
	    if (TkTextIndexCompare(&tmpIndex, indexPtr) <= 0) {
		textPtr->topIndex = *indexPtr;
		TkTextIndexMakePersistent(&textPtr->topIndex);
		TkTextIndexSetPeer(&textPtr->topIndex, textPtr);
		TkTextFindDisplayLineStartEnd(textPtr, &textPtr->topIndex, DISP_LINE_START);
		dInfoPtr->newTopPixelOffset = 0;
		goto scheduleUpdate;
	    }
	} else {
	    /*
	     * The desired line is below the bottom of the screen. If it is
	     * "close" to the bottom of the screen then position it at the bottom
	     * of the screen.
	     */

	    MeasureUp(textPtr, indexPtr, close + lineHeight - textPtr->lineHeight/2, &tmpIndex,
		    &overlap);
	    if (FindDLine(textPtr, dInfoPtr->dLinePtr, &tmpIndex)) {
		bottomY = dInfoPtr->maxY - dInfoPtr->y;
	    }
	}

	/*
	 * If the window height is smaller than the line height, prefer to make
	 * the top of the line visible.
	 */

	if (dInfoPtr->maxY - dInfoPtr->y < lineHeight) {
	    bottomY = lineHeight;
	}

	/*
	 * Our job now is to arrange the display so that indexPtr appears as low
	 * on the screen as possible but with its bottom no lower than bottomY.
	 * BottomY is the bottom of the window if the desired line is just below
	 * the current screen, otherwise it is a half-line lower than the center
	 * of the window.
	 */

	MeasureUp(textPtr, indexPtr, bottomY, &textPtr->topIndex, &dInfoPtr->newTopPixelOffset);
    }

  scheduleUpdate:
    topLineNo = TkTextIndexGetLineNumber(&textPtr->topIndex, NULL);
    topByteIndex = TkTextIndexGetByteIndex(&textPtr->topIndex);

    if (dInfoPtr->newTopPixelOffset != dInfoPtr->topPixelOffset
	    || dInfoPtr->topLineNo != topLineNo
	    || dInfoPtr->topByteIndex != topByteIndex) {
	DisplayTextWhenIdle(textPtr);
	dInfoPtr->flags |= DINFO_OUT_OF_DATE|REPICK_NEEDED;
	dInfoPtr->topLineNo = topLineNo;
	dInfoPtr->topByteIndex = topByteIndex;
    }
}

/*
 *--------------------------------------------------------------
 *
 * FindDisplayLineOffset --
 *
 *	Given a line pointer to a logical line, and a distance in
 *	pixels, find the byte offset of the corresponding display
 *	line. If only one display line belongs to the given logical
 *	line, then the offset is always zero.
 *
 * Results:
 *	Returns the offset to the display line at specified pixel
 *	position, relative to the given logical line. 'distance'
 *	will be set to the vertical distance in pixels measured
 *	from the top pixel in specified display line (this means,
 *	that all the display lines pixels between the top of the
 *	logical line and the corresponding display line will be
 *	subtracted).
 *
 * Side effects:
 *	None.
 *
 *--------------------------------------------------------------
 */

static const TkTextDispLineEntry *
SearchPixelEntry(
    const TkTextDispLineEntry *first,
    const TkTextDispLineEntry *last,
    unsigned pixels)
{
    assert(first != last);

    if ((last - 1)->pixels < pixels) {
	return last - 1; /* catch a frequent case */
    }

    do {
	const TkTextDispLineEntry *mid = first + (last - first)/2;

	if (mid->pixels <= pixels) {
	    first = mid + 1;
	} else {
	    last = mid;
	}
    } while (first != last);

    return first;
}

static unsigned
FindDisplayLineOffset(
    TkText *textPtr,
    TkTextLine *linePtr,
    int32_t *distance)	/* IN:  distance in pixels to logical line
    			 * OUT: distance in pixels of specified display line. */
{
    const TkTextPixelInfo *pixelInfo = TkBTreeLinePixelInfo(textPtr, linePtr);
    const TkTextDispLineInfo *dispLineInfo = pixelInfo->dispLineInfo;
    const TkTextDispLineEntry *lastEntry;
    const TkTextDispLineEntry *entry;

    assert(distance);
    assert(*distance >= 0);
    assert(linePtr->logicalLine);

    if (!dispLineInfo) {
	return 0;
    }

    lastEntry = dispLineInfo->entry + dispLineInfo->numDispLines;
    entry = SearchPixelEntry(dispLineInfo->entry, lastEntry, *distance);
    assert(entry != lastEntry);
    if (entry == dispLineInfo->entry) {
	return 0;
    }

    *distance -= (entry - 1)->pixels;
    return entry->byteOffset;
}

/*
 *--------------------------------------------------------------
 *
 * MeasureDown --
 *
 *	Given one index, find the index of the first character on the highest
 *	display line that would be displayed no more than "distance" pixels
 *	below the top of the given index.
 *
 * Results:
 *	The srcPtr is manipulated in place to reflect the new position. We
 *	return the number of pixels by which 'distance' overlaps the srcPtr
 *	in 'overlap'. The return valus is 'false' if we are already at top
 *	of view, otherwise the return valus is 'true'.
 *
 * Side effects:
 *	None.
 *
 *--------------------------------------------------------------
 */

static int
AlreadyAtBottom(
    const TkText *textPtr)
{
    const TextDInfo *dInfoPtr = textPtr->dInfoPtr;
    DLine *dlPtr = dInfoPtr->lastDLinePtr;
    TkTextIndex index;

    if (!dlPtr) {
	return 1;
    }
    if (dlPtr->y + dlPtr->height != dInfoPtr->maxY) {
	return 0;
    }

    index = dlPtr->index;
    TkrTextIndexForwBytes(textPtr, &index, dlPtr->byteCount, &index);
    return TkTextIndexIsEndOfText(&index);
}

static int
MeasureDown(
    TkText *textPtr,		/* Text widget in which to measure. */
    TkTextIndex *srcPtr,	/* Index of character from which to start measuring. */
    int distance,		/* Vertical distance in pixels measured from the top pixel in
    				 * srcPtr's logical line. */
    int32_t *overlap,		/* The number of pixels by which 'distance' overlaps the srcPtr. */
    int saveDisplayLines)	/* Save produced display line for re-use in UpdateDisplayInfo? */
{
    const TkTextLine *lastLinePtr;
    TkTextLine *linePtr;
    TkTextIndex index;
    int byteOffset;
    int32_t myOverlap;

    if (AlreadyAtBottom(textPtr)) {
	return 0;
    }

    if (!overlap) {
	overlap = &myOverlap;
    }

    linePtr = TkTextIndexGetLine(srcPtr);
    lastLinePtr = TkBTreeGetLastLine(textPtr);

    if (TkRangeListIsEmpty(textPtr->dInfoPtr->lineMetricUpdateRanges)) {
	int pixelHeight;

	/*
	 * No display line metric calculation is pending, this is fine,
	 * now we can use the B-Tree for the measurement.
	 *
	 * Note that TkBTreePixelsTo is measuring up to the logical line.
	 */

	pixelHeight = TkBTreePixelsTo(textPtr, linePtr);
	pixelHeight += GetPixelsTo(textPtr, srcPtr, 0, NULL);
	pixelHeight += distance;
	linePtr = TkBTreeFindPixelLine(srcPtr->tree, textPtr, pixelHeight, overlap);

	if (linePtr == lastLinePtr) {
	    TkTextLine *prevLinePtr = TkBTreePrevLine(textPtr, linePtr);
	    if (prevLinePtr) {
		linePtr = prevLinePtr;
	    }
	}

	/*
	 * We have the logical line, and the overlap, now search for the display line.
	 */

	byteOffset = FindDisplayLineOffset(textPtr, linePtr, overlap);
    } else {
	DisplayInfo info;

	/*
	 * Search down line by line until we'e found the bottom line for given distance.
	 */

	linePtr = ComputeDisplayLineInfo(textPtr, srcPtr, &info);
	distance += GetPixelsTo(textPtr, srcPtr, 0, &info);
	index = *srcPtr;

	while (1) {
	    ComputeMissingMetric(textPtr, &info, THRESHOLD_PIXEL_DISTANCE, distance);
	    if (saveDisplayLines) {
		SaveDisplayLines(textPtr, &info, 1);
	    } else {
		FreeDLines(textPtr, info.dLinePtr, NULL, DLINE_FREE_TEMP);
	    }

	    if (distance < info.pixels) {
		const TkTextDispLineInfo *dispLineInfo = info.pixelInfo->dispLineInfo;

		if (dispLineInfo) {
		    const TkTextDispLineEntry *entry, *last;

		    last = dispLineInfo->entry + dispLineInfo->numDispLines;
		    entry = SearchPixelEntry(dispLineInfo->entry, last, distance);
		    assert(entry < last);
		    byteOffset = entry->byteOffset;
		    if (entry != dispLineInfo->entry) {
			distance -= (entry - 1)->pixels;
		    }
		} else {
		    byteOffset = 0;
		}
		break;
	    }

	    if (TkTextIndexGetLine(&info.index) == lastLinePtr) {
		byteOffset = 0;
		distance = *overlap;
		break;
	    }
	    linePtr = TkTextIndexGetLine(&info.index);
	    if ((distance -= info.pixels) == 0) {
		byteOffset = 0;
		break;
	    }
	    TkTextIndexSetToStartOfLine2(&index, linePtr);
	    linePtr = ComputeDisplayLineInfo(textPtr, &index, &info);
	}

	*overlap = distance;
    }

    assert(linePtr != lastLinePtr);

    TkTextIndexSetToStartOfLine2(srcPtr, linePtr);
    TkrTextIndexForwBytes(textPtr, srcPtr, byteOffset, srcPtr);

    return 1;
}

/*
 *--------------------------------------------------------------
 *
 * MeasureUp --
 *
 *	Given one index, find the index of the first character on the highest
 *	display line that would be displayed no more than "distance" pixels
 *	above the given index.
 *
 *	If this function is called with distance=0, it simply finds the first
 *	index on the same display line as srcPtr. However, there is a another
 *	function TkTextFindDisplayLineStartEnd designed just for that task
 *	which is probably better to use.
 *
 * Results:
 *	*dstPtr is filled in with the index of the first character on a
 *	display line. The display line is found by measuring up "distance"
 *	pixels above the pixel just below an imaginary display line that
 *	contains srcPtr. If the display line that covers this coordinate
 *	actually extends above the coordinate, then return any excess pixels
 *	in *overlap. The return valus is 'false' if we are already at top
 *	of view, otherwise the return valus is 'false'.
 *
 * Side effects:
 *	None.
 *
 *--------------------------------------------------------------
 */

static int
AlreadyAtTop(
    const TkText *textPtr)
{
    const TextDInfo *dInfoPtr = textPtr->dInfoPtr;

    if (!dInfoPtr->dLinePtr) {
	return 1;
    }
    return dInfoPtr->topPixelOffset == 0 && TkTextIndexIsStartOfText(&dInfoPtr->dLinePtr->index);
}

static int
MeasureUp(
    TkText *textPtr,		/* Text widget in which to measure. */
    const TkTextIndex *srcPtr,	/* Index of character from which to start measuring. */
    int distance,		/* Vertical distance in pixels measured from the pixel just below
    				 * the lowest one in srcPtr's line. */
    TkTextIndex *dstPtr,	/* Index to fill in with result. */
    int32_t *overlap)		/* Used to store how much of the final index returned was not covered
    				 * by 'distance'. */
{
    TkTextLine *linePtr;
    TkTextLine *startLinePtr;
    unsigned byteOffset;

    assert(overlap);
    assert(dstPtr);

    if (TkTextIndexIsStartOfText(srcPtr) && AlreadyAtTop(textPtr)) {
	return 0;
    }

    if (dstPtr != srcPtr) {
	*dstPtr = *srcPtr;
    }
    startLinePtr = TkBTreeGetStartLine(textPtr);
    linePtr = TkTextIndexGetLine(srcPtr);

    if (TestIfLinesUpToDate(srcPtr)) {
	int pixelHeight;

	/*
	 * No display line height calculation is pending (not in required range),
	 * this is fine, now we can use the B-Tree for the measurement.
	 *
	 * Note that TkBTreePixelsTo is measuring up to the logical line.
	 */

	pixelHeight  = TkBTreePixelsTo(textPtr, linePtr);
	pixelHeight += GetPixelsTo(textPtr, srcPtr, 1, NULL);
	pixelHeight -= distance;

	if (pixelHeight <= 0) {
	    linePtr = startLinePtr;
	    byteOffset = *overlap = 0;
	} else {
	    linePtr = TkBTreeFindPixelLine(srcPtr->tree, textPtr, pixelHeight, overlap);
	    byteOffset = FindDisplayLineOffset(textPtr, linePtr, overlap);
	}
    } else {
	DisplayInfo info;

	/*
	 * Search up line by line until we have found the start line for given distance.
	 */

	linePtr = ComputeDisplayLineInfo(textPtr, srcPtr, &info);
	SaveDisplayLines(textPtr, &info, 0);
	distance -= GetPixelsTo(textPtr, srcPtr, 1, &info);

	while (linePtr != startLinePtr && distance > 0) {
	    TkTextIndexSetToLastChar2(dstPtr, linePtr->prevPtr);
	    linePtr = ComputeDisplayLineInfo(textPtr, dstPtr, &info);
	    SaveDisplayLines(textPtr, &info, 0);
	    distance -= info.pixels;
	}

	if (distance < 0) {
	    *overlap = -distance;
	    byteOffset = FindDisplayLineOffset(textPtr, linePtr, overlap);
	} else {
	    byteOffset = *overlap = 0;
	}
    }

    TkTextIndexSetToStartOfLine2(dstPtr, linePtr);
    TkrTextIndexForwBytes(textPtr, dstPtr, byteOffset, dstPtr);
    return 1;
}
/*
 *--------------------------------------------------------------
 *
 * GetBbox --
 *
 *	Given an index, find the bounding box of the screen area occupied by
 *	the entity (character, window, image) at that index.
 *
 * Results:
 *	The byte count inside the chunk is returned if the index is on the screen.
 *	'false' means the index is not on the screen. If the return value is true,
 *	then the bounding box of the part of the index that's visible on the screen
 *	is returned to *xPtr, *yPtr, *widthPtr, and *heightPtr.
 *
 * Side effects:
 *	None.
 *
 *--------------------------------------------------------------
 */

static int
GetBbox(
    TkText *textPtr,		/* Information about text widget. */
    const DLine *dlPtr,		/* Display line for given index. */
    const TkTextIndex *indexPtr,/* Index whose bounding box is desired. */
    int *xPtr, int *yPtr,	/* Filled with index's upper-left coordinate. */
    int *widthPtr, int *heightPtr,
				/* Filled in with index's dimensions. */
    int *isLastCharInLine,	/* Last char in display line? Can be NULL. */
    Tcl_UniChar *thisChar)	/* The character at specified position, can be NULL. Will be zero if
    				 * this is not a char chunk. */
{
    TkTextDispChunkSection *sectionPtr;
    TkTextDispChunk *chunkPtr;
    unsigned byteCount;

    assert(xPtr);
    assert(yPtr);
    assert(widthPtr);
    assert(heightPtr);
    assert(dlPtr);
    assert(TkTextIndexCompare(&dlPtr->index, indexPtr) <= 0);

    /*
     * Find the chunk within the display line that contains the desired
     * index. The chunks making the display line are skipped up to but not
     * including the one crossing indexPtr. Skipping is done based on
     * a byteCount offset possibly spanning several logical lines in case
     * they are elided.
     */

    byteCount = TkTextIndexCountBytes(&dlPtr->index, indexPtr);
    sectionPtr = dlPtr->chunkPtr->sectionPtr;

    while (byteCount >= sectionPtr->numBytes) {
	byteCount -= sectionPtr->numBytes;
	if (!(sectionPtr = sectionPtr->nextPtr)) {
	    if (thisChar) { *thisChar = 0; }
	    return 0;
	}
    }

    chunkPtr = sectionPtr->chunkPtr;

    while (byteCount >= chunkPtr->numBytes) {
	byteCount -= chunkPtr->numBytes;
	if (!(chunkPtr = chunkPtr->nextPtr)) {
	    if (thisChar) { *thisChar = 0; }
	    return 0;
	}
    }

    /*
     * Call a chunk-specific function to find the horizontal range of the
     * character within the chunk, then fill in the vertical range. The
     * x-coordinate returned by bboxProc is a coordinate within a line, not a
     * coordinate on the screen. Translate it to reflect horizontal scrolling.
     */

    chunkPtr->layoutProcs->bboxProc(
	    textPtr, chunkPtr, byteCount,
	    dlPtr->y + dlPtr->spaceAbove,
	    dlPtr->height - dlPtr->spaceAbove - dlPtr->spaceBelow,
	    dlPtr->baseline - dlPtr->spaceAbove,
	    xPtr, yPtr, widthPtr, heightPtr);

    if (isLastCharInLine) {
	*isLastCharInLine = (byteCount == chunkPtr->numBytes - 1 && !chunkPtr->nextPtr);
    }

    if (thisChar) {
	if (IsCharChunk(chunkPtr)) {
	    const TkTextSegment *segPtr = CHAR_CHUNK_GET_SEGMENT(chunkPtr);
	    assert((int) byteCount < segPtr->size);
	    Tcl_UtfToUniChar(segPtr->body.chars + byteCount, thisChar);
	} else {
	    *thisChar = 0;
	}
    }

    return 1;
}

/*
 *--------------------------------------------------------------
 *
 * TkTextSeeCmd --
 *
 *	This function is invoked to process the "see" option for the widget
 *	command for text widgets. See the user documentation for details on
 *	what it does.
 *
 *	TODO: the current implementation does not consider that the position
 *	has to be fully visible.
 *
 * Results:
 *	A standard Tcl result.
 *
 * Side effects:
 *	See the user documentation.
 *
 *--------------------------------------------------------------
 */

int
TkTextSeeCmd(
    TkText *textPtr,		/* Information about text widget. */
    Tcl_Interp *interp,		/* Current interpreter. */
    int objc,			/* Number of arguments. */
    Tcl_Obj *const objv[])	/* Argument objects. Someone else has already parsed this command
    				 * enough to know that objv[1] is "see". */
{
    TextDInfo *dInfoPtr = textPtr->dInfoPtr;
    TkTextIndex index;
    int x, y, width, height, oneThird, delta;
    unsigned lineWidth;
    DLine *dlPtr;

    if (objc != 3) {
	Tcl_WrongNumArgs(interp, 2, objv, "index");
	return TCL_ERROR;
    }
    if (!TkTextGetIndexFromObj(interp, textPtr, objv[2], &index)) {
	return TCL_ERROR;
    }
    if (TkTextIsDeadPeer(textPtr)) {
	return TCL_OK;
    }

    /*
     * If the specified position is the extra line at the end of the text,
     * round it back to the last real line.
     */

    if (TkTextIndexGetLine(&index) == TkBTreeGetLastLine(textPtr)) {
	TkTextIndexSetToLastChar2(&index, TkTextIndexGetLine(&index)->prevPtr);
    }

    /*
     * First get the desired position into the vertical range of the window.
     */

    TkTextSetYView(textPtr, &index, TK_TEXT_PICKPLACE);

    /*
     * Now make sure that the character is in view horizontally.
     */

    if (dInfoPtr->flags & DINFO_OUT_OF_DATE) {
	UpdateDisplayInfo(textPtr);
    }

    assert(dInfoPtr->maxX >= dInfoPtr->x);
    lineWidth = dInfoPtr->maxX - dInfoPtr->x;

    if (dInfoPtr->maxLength < lineWidth) {
	return TCL_OK;
    }

    /*
     * Take into account that the desired index is past the visible text.
     * It's also possible that the widget is not yet mapped.
     */

    if (!(dlPtr = FindDLine(textPtr, dInfoPtr->dLinePtr, &index))
	    || TkTextIndexCompare(&dInfoPtr->dLinePtr->index, &index) > 0) {
	return TCL_OK;
    }

    if (GetBbox(textPtr, dlPtr, &index, &x, &y, &width, &height, NULL, NULL)) {
        delta = x - dInfoPtr->curXPixelOffset;
        oneThird = lineWidth/3;
        if (delta < 0) {
            if (delta < -oneThird) {
                dInfoPtr->newXPixelOffset = x - lineWidth/2;
            } else {
                dInfoPtr->newXPixelOffset += delta;
            }
        } else {
            delta -= lineWidth - width;
            if (delta <= 0) {
                return TCL_OK;
            }
            if (delta > oneThird) {
                dInfoPtr->newXPixelOffset = x - lineWidth/2;
            } else {
                dInfoPtr->newXPixelOffset += delta;
            }
        }
    }

    dInfoPtr->flags |= DINFO_OUT_OF_DATE;
    DisplayTextWhenIdle(textPtr);
    return TCL_OK;
}

/*
 *--------------------------------------------------------------
 *
 * TkrTextXviewCmd --
 *
 *	This function is invoked to process the "xview" option for the widget
 *	command for text widgets. See the user documentation for details on
 *	what it does.
 *
 * Results:
 *	A standard Tcl result.
 *
 * Side effects:
 *	See the user documentation.
 *
 *--------------------------------------------------------------
 */

int
TkrTextXviewCmd(
    TkText *textPtr,		/* Information about text widget. */
    Tcl_Interp *interp,		/* Current interpreter. */
    int objc,			/* Number of arguments. */
    Tcl_Obj *const objv[])	/* Argument objects. Someone else has already parsed this command
    				 * enough to know that objv[1] is "xview". */
{
    TextDInfo *dInfoPtr = textPtr->dInfoPtr;
    int count;
    double fraction;

    if (dInfoPtr->flags & DINFO_OUT_OF_DATE) {
	UpdateDisplayInfo(textPtr);
    }

    if (objc == 2) {
	GetXView(interp, textPtr, 0);
	return TCL_OK;
    }

    switch (TextGetScrollInfoObj(interp, textPtr, objc, objv, &fraction, &count)) {
    case SCROLL_ERROR:
	return TCL_ERROR;
    case SCROLL_MOVETO:
	dInfoPtr->newXPixelOffset = (int) (MIN(1.0, MAX(0.0, fraction))*dInfoPtr->maxLength + 0.5);
	break;
    case SCROLL_PAGES: {
	int pixelsPerPage;

	pixelsPerPage = dInfoPtr->maxX - dInfoPtr->x - 2*textPtr->charWidth;
	dInfoPtr->newXPixelOffset += count*MAX(1, pixelsPerPage);
	break;
    }
    case SCROLL_UNITS:
	dInfoPtr->newXPixelOffset += count*textPtr->charWidth;
	break;
    case SCROLL_PIXELS:
	dInfoPtr->newXPixelOffset += count;
	break;
    }

    dInfoPtr->flags |= DINFO_OUT_OF_DATE;
    DisplayTextWhenIdle(textPtr);
    return TCL_OK;
}

/*
 *----------------------------------------------------------------------
 *
 * YScrollByPixels --
 *
 *	This function is called to scroll a text widget up or down by a given
 *	number of pixels.
 *
 * Results:
 *	None.
 *
 * Side effects:
 *	The view in textPtr's window changes to reflect the value of "offset".
 *
 *----------------------------------------------------------------------
 */

static void
YScrollByPixels(
    TkText *textPtr,	/* Widget to scroll. */
    int offset)		/* Amount by which to scroll, in pixels. Positive means that
    			 * information later in text becomes visible, negative means
			 * that information earlier in the text becomes visible. */
{
    TextDInfo *dInfoPtr = textPtr->dInfoPtr;

    if (offset < 0) {
	/*
	 * Now we want to measure up this number of pixels from the top of the
	 * screen. But the top line may not be totally visible.
	 */

	offset -= CalculateDisplayLineHeight(textPtr, &textPtr->topIndex, NULL);
	offset += dInfoPtr->topPixelOffset;

	if (!MeasureUp(textPtr, &textPtr->topIndex, -offset,
		&textPtr->topIndex, &dInfoPtr->newTopPixelOffset)) {
	    return; /* already at top, we cannot scroll */
	}
    } else if (offset > 0) {
	/*
	 * Scrolling down by pixels. Layout lines starting at the top index
	 * and count through the desired vertical distance.
	 */

	offset += dInfoPtr->topPixelOffset;
	if (!MeasureDown(textPtr, &textPtr->topIndex, offset, &dInfoPtr->newTopPixelOffset, 1)) {
	    return; /* already at end, we cannot scroll */
	}
	TkTextIndexToByteIndex(&textPtr->topIndex);
    } else {
	/*
	 * offset = 0, so no scrolling required.
	 */
	return;
    }

    assert(dInfoPtr->newTopPixelOffset < CalculateDisplayLineHeight(textPtr, &textPtr->topIndex, NULL));

    DisplayTextWhenIdle(textPtr);
    dInfoPtr->flags |= DINFO_OUT_OF_DATE|REPICK_NEEDED;
}

/*
 *----------------------------------------------------------------------
 *
 * YScrollByLines --
 *
 *	This function is called to scroll a text widget up or down by a given
 *	number of lines.
 *
 * Results:
 *	None.
 *
 * Side effects:
 *	The view in textPtr's window changes to reflect the value of "offset".
 *
 *----------------------------------------------------------------------
 */

static int
ScrollUp(
    TkText *textPtr,	/* Widget to scroll. */
    unsigned offset)	/* Amount by which to scroll, in display lines. */
{
    TkTextLine *linePtr;
    unsigned byteOffset;
    DisplayInfo info;
    int upToDate;

    assert(offset > 0);

    /*
     * Scrolling up, to show earlier information in the text.
     */

    if (AlreadyAtTop(textPtr)) {
	return 0;
    }

    if (TkTextIndexIsStartOfText(&textPtr->dInfoPtr->dLinePtr->index)) {
	textPtr->dInfoPtr->newTopPixelOffset = 0;
	return 1;
    }

    upToDate = TestIfLinesUpToDate(&textPtr->topIndex);
    linePtr = ComputeDisplayLineInfo(textPtr, &textPtr->topIndex, &info);

    if (upToDate) {
	const TkTextDispLineInfo *dispLineInfo;

	assert(!info.dLinePtr);

	/*
	 * The display line information is complete for the required range, so
	 * use it for finding the requested display line.
	 */

	linePtr = TkBTreePrevDisplayLine(textPtr, linePtr, &info.displayLineNo, offset);
	dispLineInfo = TkBTreeLinePixelInfo(textPtr, linePtr)->dispLineInfo;
	byteOffset = dispLineInfo ? dispLineInfo->entry[info.displayLineNo].byteOffset : 0;
    } else {
	TkTextLine *firstLinePtr;
	TkTextIndex index;

	/*
	 * The display line information is incomplete, so we do a search line by line.
	 * The computed display lines will be saved for displaying.
	 */

	firstLinePtr = TkBTreeGetStartLine(textPtr);
	index = textPtr->topIndex;
	SaveDisplayLines(textPtr, &info, 0);
	info.numDispLines = info.displayLineNo + 1;

	while (1) {
	    if (info.numDispLines > offset) {
		byteOffset = (info.entry - offset)->byteOffset;
		break;
	    }
	    offset -= info.numDispLines;
	    if (linePtr == firstLinePtr) {
		byteOffset = 0;
		break;
	    }
	    TkTextIndexSetToLastChar2(&index, linePtr->prevPtr);
	    linePtr = ComputeDisplayLineInfo(textPtr, &index, &info);
	    SaveDisplayLines(textPtr, &info, 0);
	    assert(!TkBTreeLinePixelInfo(textPtr, linePtr)->dispLineInfo
		    || info.entry == TkBTreeLinePixelInfo(textPtr, linePtr)->dispLineInfo->entry +
			    info.numDispLines - 1);
	}
    }

    TkTextIndexSetToStartOfLine2(&textPtr->topIndex, linePtr);
    TkrTextIndexForwBytes(textPtr, &textPtr->topIndex, byteOffset, &textPtr->topIndex);

    return 1;
}

static int
ScrollDown(
    TkText *textPtr,	/* Widget to scroll. */
    unsigned offset)	/* Amount by which to scroll, in display lines. */
{
    TkTextLine *linePtr;
    unsigned byteOffset;
    DisplayInfo info;
    int upToDate;

    assert(offset > 0);

    /*
     * Scrolling down, to show later information in the text.
     */

    if (AlreadyAtBottom(textPtr)) {
	return 0;
    }

    upToDate = TkRangeListIsEmpty(textPtr->dInfoPtr->lineMetricUpdateRanges);
    linePtr = ComputeDisplayLineInfo(textPtr, &textPtr->topIndex, &info);

    if (upToDate) {
	const TkTextDispLineInfo *dispLineInfo;

	assert(!info.dLinePtr);

	/*
	 * The display line information is complete for the required range, so
	 * use it for finding the requested display line.
	 */

	linePtr = TkBTreeNextDisplayLine(textPtr, linePtr, &info.displayLineNo, offset);
	dispLineInfo = TkBTreeLinePixelInfo(textPtr, linePtr)->dispLineInfo;
	byteOffset = dispLineInfo ? dispLineInfo->entry[info.displayLineNo].byteOffset : 0;
    } else {
	TkTextLine *lastLinePtr;

	/*
	 * The display line information is incomplete, so we do a search line by line.
	 * The computed display lines will be saved for displaying.
	 */

	lastLinePtr = TkBTreeGetLastLine(textPtr);
	ComputeMissingMetric(textPtr, &info, THRESHOLD_LINE_OFFSET, offset);
	SaveDisplayLines(textPtr, &info, 1);
	info.numDispLines -= info.displayLineNo;

	while (1) {
	    if (info.numDispLines == offset) {
		byteOffset = 0;
		linePtr = linePtr->nextPtr;
		break;
	    }
	    if (info.numDispLines > offset) {
		byteOffset = (info.entry + offset)->byteOffset;
		break;
	    }
	    offset -= info.numDispLines;
	    if (TkTextIndexGetLine(&info.index) == lastLinePtr) {
		byteOffset = (info.entry + info.numDispLines - 1)->byteOffset;
		break;
	    }
	    linePtr = ComputeDisplayLineInfo(textPtr, &info.index, &info);
	    ComputeMissingMetric(textPtr, &info, THRESHOLD_LINE_OFFSET, offset);
	    SaveDisplayLines(textPtr, &info, 1);
	}
    }

    TkTextIndexSetToStartOfLine2(&textPtr->topIndex, linePtr);
    TkrTextIndexForwBytes(textPtr, &textPtr->topIndex, byteOffset, &textPtr->topIndex);
    return 1;
}

static void
YScrollByLines(
    TkText *textPtr,	/* Widget to scroll. */
    int offset)		/* Amount by which to scroll, in display lines. Positive means
    			 * that information later in text becomes visible, negative
			 * means that information earlier in the text becomes visible. */
{
    assert(textPtr);

    if (offset < 0) {
	if (!ScrollUp(textPtr, -offset)) {
	    return;
	}
    } else if (offset > 0) {
	if (!ScrollDown(textPtr, offset)) {
	    return;
	}
    } else {
	return;
    }

    DisplayTextWhenIdle(textPtr);
    textPtr->dInfoPtr->flags |= DINFO_OUT_OF_DATE|REPICK_NEEDED;
}

/*
 *--------------------------------------------------------------
 *
 * TkTextYviewCmd --
 *
 *	This function is invoked to process the "yview" option for the widget
 *	command for text widgets. See the user documentation for details on
 *	what it does.
 *
 * Results:
 *	A standard Tcl result.
 *
 * Side effects:
 *	See the user documentation.
 *
 *--------------------------------------------------------------
 */

static int
MakePixelIndex(
    TkText *textPtr,		/* The text widget. */
    unsigned pixelIndex,	/* Pixel-index of desired line (0 means first pixel of first
    				 * line of text). */
    TkTextIndex *indexPtr)	/* Structure to fill in. */
{
    TkTextLine *linePtr;
    TkTextLine *lastLinePtr;
    int32_t pixelOffset;

    assert(!TkTextIsDeadPeer(textPtr));

    TkTextIndexClear(indexPtr, textPtr);
    linePtr = TkBTreeFindPixelLine(textPtr->sharedTextPtr->tree, textPtr, pixelIndex, &pixelOffset);
    lastLinePtr = TkBTreeGetLastLine(textPtr);

    if (linePtr != lastLinePtr) {
	int byteOffset = FindDisplayLineOffset(textPtr, linePtr, &pixelOffset);
	TkTextIndexSetByteIndex2(indexPtr, linePtr, byteOffset);
    } else {
	assert(lastLinePtr->prevPtr); /* MakePixelIndex will not be called if peer is empty */
	assert(linePtr->prevPtr);
	linePtr = TkBTreeGetLogicalLine(textPtr->sharedTextPtr, textPtr, linePtr->prevPtr);
	TkTextIndexSetToLastChar2(indexPtr, linePtr);
	FindDisplayLineStartEnd(textPtr, indexPtr, DISP_LINE_START, DLINE_CACHE);
	pixelOffset = CalculateDisplayLineHeight(textPtr, indexPtr, NULL) - 1;
    }

    return MAX(0, pixelOffset);
}

static void
Repick(
    ClientData clientData)	/* Information about widget. */
{
    TkText *textPtr = (TkText *) clientData;

    if (!TkTextDecrRefCountAndTestIfDestroyed(textPtr)) {
	textPtr->dInfoPtr->flags &= ~REPICK_NEEDED;
	textPtr->dInfoPtr->currChunkPtr = NULL;
	textPtr->dInfoPtr->repickTimer = NULL;
	textPtr->dontRepick = 0;
	TkTextPickCurrent(textPtr, &textPtr->pickEvent);
    }
}

static void
DelayRepick(
    TkText *textPtr)
{
    assert(textPtr->dInfoPtr->flags & REPICK_NEEDED);

    if (textPtr->responsiveness > 0) {
	TextDInfo *dInfoPtr = textPtr->dInfoPtr;

	if (dInfoPtr->repickTimer) {
	    Tcl_DeleteTimerHandler(dInfoPtr->repickTimer);
	} else {
	    textPtr->refCount += 1;
	}
	textPtr->dontRepick = 1;
	dInfoPtr->flags &= ~REPICK_NEEDED;
	dInfoPtr->repickTimer = Tcl_CreateTimerHandler(textPtr->responsiveness, Repick, textPtr);
    }
}

int
TkTextYviewCmd(
    TkText *textPtr,		/* Information about text widget. */
    Tcl_Interp *interp,		/* Current interpreter. */
    int objc,			/* Number of arguments. */
    Tcl_Obj *const objv[])	/* Argument objects. Someone else has already parsed this command
    				 * enough to know that objv[1] is "yview". */
{
    TextDInfo *dInfoPtr = textPtr->dInfoPtr;
    int pickPlace;
    int pixels, count;
    Tcl_Size switchLength;
    double fraction;
    TkTextIndex index;

    if (dInfoPtr->flags & DINFO_OUT_OF_DATE) {
	UpdateDisplayInfo(textPtr);
    }

    if (objc == 2) {
	GetYView(interp, textPtr, 0);
	return TCL_OK;
    }

    /*
     * Next, handle the old syntax: "pathName yview ?-pickplace? where"
     */

    pickPlace = 0;
    if (Tcl_GetString(objv[2])[0] == '-') {
	const char *switchStr =
		Tcl_GetStringFromObj(objv[2], &switchLength);

	if (switchLength >= 2 && strncmp(switchStr, "-pickplace", switchLength) == 0) {
	    pickPlace = 1;
	    if (objc != 4) {
		Tcl_WrongNumArgs(interp, 3, objv, "lineNum|index");
		return TCL_ERROR;
	    }
	}
    }

    if (objc == 3 || pickPlace) {
	int lineNum;

	if (Tcl_GetIntFromObj(interp, objv[2 + pickPlace], &lineNum) == TCL_OK) {
	    TkrTextMakeByteIndex(textPtr->sharedTextPtr->tree, textPtr, lineNum, 0, &index);
	    TkTextSetYView(textPtr, &index, 0);
	} else {
	    /*
	     * The argument must be a regular text index.
	     */

	    Tcl_ResetResult(interp);
	    if (!TkTextGetIndexFromObj(interp, textPtr, objv[2 + pickPlace], &index)) {
		return TCL_ERROR;
	    }
	    TkTextSetYView(textPtr, &index, pickPlace ? TK_TEXT_PICKPLACE : 0);
	}
    } else {
	/*
	 * New syntax: dispatch based on objv[2].
	 */

	switch (TextGetScrollInfoObj(interp, textPtr, objc, objv, &fraction, &count)) {
	case SCROLL_ERROR:
	    return TCL_ERROR;
	case SCROLL_MOVETO: {
	    int numPixels = TkBTreeNumPixels(textPtr);
	    int topMostPixel;

	    if (numPixels == 0 || TkTextIsDeadPeer(textPtr)) {
		/*
		 * If the window is totally empty no scrolling is needed, and the
		 * MakePixelIndex call below will fail.
		 */
		break;
	    }
	    if (fraction > 1.0) {
		fraction = 1.0;
	    } else if (fraction < 0.0) {
		fraction = 0.0;
	    }

	    /*
	     * Calculate the pixel count for the new topmost pixel in the topmost
	     * line of the window. Note that the interpretation of 'fraction' is
	     * that it counts from 0 (top pixel in buffer) to 1.0 (one pixel past
	     * the last pixel in buffer).
	     */

	    topMostPixel = MAX(0, MIN((int) (fraction*numPixels + 0.5), numPixels - 1));

	    /*
	     * This function returns the number of pixels by which the given line
	     * should overlap the top of the visible screen.
	     *
	     * This is then used to provide smooth scrolling.
	     */

	    pixels = MakePixelIndex(textPtr, topMostPixel, &index);
	    TkTextSetYView(textPtr, &index, pixels);
	    break;
	}
	case SCROLL_PAGES: {
	    /*
	     * Scroll up or down by screenfuls. Actually, use the window height
	     * minus two lines, so that there's some overlap between adjacent
	     * pages.
	     */

	    int height = dInfoPtr->maxY - dInfoPtr->y;

	    if (textPtr->lineHeight*4 >= height) {
		/*
		 * A single line is more than a quarter of the display. We choose
		 * to scroll by 3/4 of the height instead.
		 */

		pixels = 3*height/4;
		if (pixels < textPtr->lineHeight) {
		    /*
		     * But, if 3/4 of the height is actually less than a single
		     * typical character height, then scroll by the minimum of the
		     * linespace or the total height.
		     */

		    if (textPtr->lineHeight < height) {
			pixels = textPtr->lineHeight;
		    } else {
			pixels = height;
		    }
		}
		pixels *= count;
	    } else {
		pixels = (height - 2*textPtr->lineHeight)*count;
	    }
	    YScrollByPixels(textPtr, pixels);
	    break;
	}
	case SCROLL_PIXELS:
	    YScrollByPixels(textPtr, count);
	    break;
	case SCROLL_UNITS:
	    YScrollByLines(textPtr, count);
	    break;
	}
    }

    if (dInfoPtr->flags & REPICK_NEEDED) {
	DelayRepick(textPtr);
    }
    return TCL_OK;
}

/*
 *--------------------------------------------------------------
 *
 * TkTextScanCmd --
 *
 *	This function is invoked to process the "scan" option for the widget
 *	command for text widgets. See the user documentation for details on
 *	what it does.
 *
 * Results:
 *	A standard Tcl result.
 *
 * Side effects:
 *	See the user documentation.
 *
 *--------------------------------------------------------------
 */

int
TkTextScanCmd(
    TkText *textPtr,		/* Information about text widget. */
    Tcl_Interp *interp,		/* Current interpreter. */
<<<<<<< HEAD
    int objc,			/* Number of arguments. */
    Tcl_Obj *const objv[])	/* Argument objects. Someone else has already parsed this command
    				 * enough to know that objv[1] is "scan". */
=======
    Tcl_Size objc,			/* Number of arguments. */
    Tcl_Obj *const objv[])	/* Argument objects. Someone else has already
				 * parsed this command enough to know that
				 * objv[1] is "see". */
>>>>>>> a05dc9b1
{
    TextDInfo *dInfoPtr = textPtr->dInfoPtr;
    TkTextIndex index;
    int c, x, y, totalScroll, gain=10;
    size_t length;

    if (objc != 5 && objc != 6) {
	Tcl_WrongNumArgs(interp, 2, objv, "mark x y");
	Tcl_AppendResult(interp, " or \"", Tcl_GetString(objv[0]), " scan dragto x y ?gain?\"", NULL);
	/*
	 * Ought to be: Tcl_WrongNumArgs(interp, 2, objc, "dragto x y ?gain?");
	 */
	return TCL_ERROR;
    }
    if (Tcl_GetIntFromObj(interp, objv[3], &x) != TCL_OK) {
	return TCL_ERROR;
    }
    if (Tcl_GetIntFromObj(interp, objv[4], &y) != TCL_OK) {
	return TCL_ERROR;
    }
    if (objc == 6 && Tcl_GetIntFromObj(interp, objv[5], &gain) != TCL_OK) {
	return TCL_ERROR;
    }
    c = Tcl_GetString(objv[2])[0];
    length = strlen(Tcl_GetString(objv[2]));
    if (c == 'd' && strncmp(Tcl_GetString(objv[2]), "dragto", length) == 0) {
	int newX, maxX;

	/*
	 * Amplify the difference between the current position and the mark
	 * position to compute how much the view should shift, then update the
	 * mark position to correspond to the new view. If we run off the edge
	 * of the text, reset the mark point so that the current position
	 * continues to correspond to the edge of the window. This means that
	 * the picture will start dragging as soon as the mouse reverses
	 * direction (without this reset, might have to slide mouse a long
	 * ways back before the picture starts moving again).
	 */

	newX = dInfoPtr->scanMarkXPixel + gain*(dInfoPtr->scanMarkX - x);
	maxX = 1 + dInfoPtr->maxLength - (dInfoPtr->maxX - dInfoPtr->x);
	if (newX < 0) {
	    newX = 0;
	    dInfoPtr->scanMarkXPixel = 0;
	    dInfoPtr->scanMarkX = x;
	} else if (newX > maxX) {
	    newX = maxX;
	    dInfoPtr->scanMarkXPixel = maxX;
	    dInfoPtr->scanMarkX = x;
	}
	dInfoPtr->newXPixelOffset = newX;

	totalScroll = gain*(dInfoPtr->scanMarkY - y);
	if (totalScroll != dInfoPtr->scanTotalYScroll) {
	    index = textPtr->topIndex;
	    YScrollByPixels(textPtr, totalScroll - dInfoPtr->scanTotalYScroll);
	    dInfoPtr->scanTotalYScroll = totalScroll;
	    if (TkTextIndexIsEqual(&index, &textPtr->topIndex)) {
		dInfoPtr->scanTotalYScroll = 0;
		dInfoPtr->scanMarkY = y;
	    }
	}
	dInfoPtr->flags |= DINFO_OUT_OF_DATE;
	DisplayTextWhenIdle(textPtr);
    } else if (c == 'm' && strncmp(Tcl_GetString(objv[2]), "mark", length) == 0) {
	dInfoPtr->scanMarkXPixel = dInfoPtr->newXPixelOffset;
	dInfoPtr->scanMarkX = x;
	dInfoPtr->scanTotalYScroll = 0;
	dInfoPtr->scanMarkY = y;
    } else {
	Tcl_SetObjResult(interp, Tcl_ObjPrintf(
		"bad scan option \"%s\": must be dragto or mark", Tcl_GetString(objv[2])));
	Tcl_SetErrorCode(interp, "TCL", "LOOKUP", "INDEX", "scan option", Tcl_GetString(objv[2]), NULL);
	return TCL_ERROR;
    }
    return TCL_OK;
}

/*
 *----------------------------------------------------------------------
 *
 * GetXView --
 *
 *	This function computes the fractions that indicate what's visible in a
 *	text window and, optionally, evaluates a Tcl script to report them to
 *	the text's associated scrollbar.
 *
 * Results:
 *	If report is zero, then the interp's result is filled in with two real
 *	numbers separated by a space, giving the position of the left and
 *	right edges of the window as fractions from 0 to 1, where 0 means the
 *	left edge of the text and 1 means the right edge. If report is
 *	non-zero, then the interp's result isn't modified directly, but
 *	instead a script is evaluated in interp to report the new horizontal
 *	scroll position to the scrollbar (if the scroll position hasn't
 *	changed then no script is invoked).
 *
 * Side effects:
 *	None.
 *
 *----------------------------------------------------------------------
 */

static void
GetXView(
    Tcl_Interp *interp,		/* If "report" is FALSE, string describing visible range gets stored
    				 * in the interp's result. */
    TkText *textPtr,		/* Information about text widget. */
<<<<<<< HEAD
    int report)		/* 'true' means report info to scrollbar if it has changed. */
=======
    Tcl_Interp *interp,		/* Current interpreter. */
    Tcl_Size objc,			/* Number of arguments. */
    Tcl_Obj *const objv[])	/* Argument objects. Someone else has already
				 * parsed this command enough to know that
				 * objv[1] is "xview". */
>>>>>>> a05dc9b1
{
    TextDInfo *dInfoPtr = textPtr->dInfoPtr;
    double first, last;
    int xMin, xMax;
    int code;
    Tcl_Obj *listObj;

    if (dInfoPtr->maxLength > 0) {
	first = ((double) dInfoPtr->curXPixelOffset)/dInfoPtr->maxLength;
	last = ((double) (dInfoPtr->curXPixelOffset + dInfoPtr->maxX - dInfoPtr->x))/dInfoPtr->maxLength;
	if (last > 1.0) {
	    last = 1.0;
	}
	xMin = dInfoPtr->curXPixelOffset;
	xMax = xMin + dInfoPtr->maxX - dInfoPtr->x;
    } else {
	first = 0.0;
	last = 1.0;
	xMin = xMax = dInfoPtr->curXPixelOffset;
    }
    if (!report) {
	listObj = Tcl_NewObj();
	Tcl_ListObjAppendElement(interp, listObj, Tcl_NewDoubleObj(first));
	Tcl_ListObjAppendElement(interp, listObj, Tcl_NewDoubleObj(last));
	Tcl_SetObjResult(interp, listObj);
	return;
    }
    if (FP_EQUAL_SCALE(first, dInfoPtr->xScrollFirst, dInfoPtr->maxLength) &&
	    FP_EQUAL_SCALE(last, dInfoPtr->xScrollLast, dInfoPtr->maxLength)) {
	return;
    }

    dInfoPtr->xScrollFirst = first;
    dInfoPtr->xScrollLast = last;
    dInfoPtr->curPixelPos.xFirst = xMin;
    dInfoPtr->curPixelPos.xLast = xMax;

    if (textPtr->xScrollCmd) {
	char buf1[TCL_DOUBLE_SPACE + 1];
	char buf2[TCL_DOUBLE_SPACE + 1];
	Tcl_DString buf;

	buf1[0] = ' ';
	buf2[0] = ' ';
	Tcl_PrintDouble(NULL, first, buf1 + 1);
	Tcl_PrintDouble(NULL, last, buf2 + 1);
	Tcl_DStringInit(&buf);
	Tcl_DStringAppend(&buf, textPtr->xScrollCmd, -1);
	Tcl_DStringAppend(&buf, buf1, -1);
	Tcl_DStringAppend(&buf, buf2, -1);
	code = Tcl_EvalEx(interp, Tcl_DStringValue(&buf), -1, 0);
	Tcl_DStringFree(&buf);
	if (code != TCL_OK) {
	    Tcl_AddErrorInfo(interp,
		    "\n    (horizontal scrolling command executed by text)");
	    Tcl_BackgroundException(interp, code);
	}
    }
}

/*
 *----------------------------------------------------------------------
 *
 * GetYPixelCount --
 *
 *	How many pixels are there between the absolute top of the widget and
 *	the top of the given DLine.
 *
 *	While this function will work for any valid DLine, it is only ever
 *	called when dlPtr is the first display line in the widget (by
 *	'GetYView'). This means that usually this function is a very quick
 *	calculation, since it can use the pre-calculated linked-list of DLines
 *	for height information.
 *
 *	The only situation where this breaks down is if dlPtr's logical line
 *	wraps enough times to fill the text widget's current view - in this
 *	case we won't have enough dlPtrs in the linked list to be able to
 *	subtract off what we want.
 *
 * Results:
 *	The number of pixels.
 *
 *	This value has a valid range between '0' (the very top of the widget)
 *	and the number of pixels in the total widget minus the pixel-height of
 *	the last line.
 *
 * Side effects:
 *	None.
 *
 *----------------------------------------------------------------------
 */

static unsigned
GetYPixelCount(
    TkText *textPtr,	/* Information about text widget. */
    DLine *dlPtr)	/* Information about the layout of a given index. */
{
    TkTextLine *linePtr;
    DisplayInfo info;

    linePtr = ComputeDisplayLineInfo(textPtr, &dlPtr->index, &info);
    FreeDLines(textPtr, info.dLinePtr, NULL, DLINE_FREE_TEMP);
    return TkBTreePixelsTo(textPtr, linePtr) + info.entry->pixels - info.entry->height;
}

/*
 *----------------------------------------------------------------------
 *
 * GetYView --
 *
 *	This function computes the fractions that indicate what's visible in a
 *	text window and, optionally, evaluates a Tcl script to report them to
 *	the text's associated scrollbar.
 *
 * Results:
 *	If report is zero, then the interp's result is filled in with two real
 *	numbers separated by a space, giving the position of the top and
 *	bottom of the window as fractions from 0 to 1, where 0 means the
 *	beginning of the text and 1 means the end. If report is non-zero, then
 *	the interp's result isn't modified directly, but a script is evaluated
 *	in interp to report the new scroll position to the scrollbar (if the
 *	scroll position hasn't changed then no script is invoked).
 *
 * Side effects:
 *	None.
 *
 *----------------------------------------------------------------------
 */

static void
GetYView(
    Tcl_Interp *interp,		/* If "report" is 'false', string describing visible range gets
    				 * stored in the interp's result. */
    TkText *textPtr,		/* Information about text widget. */
    int report)		/* 'true' means report info to scrollbar if it has changed. */
{
    TextDInfo *dInfoPtr = textPtr->dInfoPtr;
    double first, last;
    DLine *dlPtr;
    int totalPixels, code, count;
    int yMin, yMax;
    Tcl_Obj *listObj;

    dlPtr = dInfoPtr->dLinePtr;

    if (!dlPtr) {
	return;
    }

    totalPixels = TkBTreeNumPixels(textPtr);

    if (totalPixels == 0) {
	first = 0.0;
	last = 1.0;
	yMin = yMax = dInfoPtr->topPixelOffset;
    } else {
	/*
	 * Get the pixel count for the first visible pixel of the first
	 * visible line. If the first visible line is only partially visible,
	 * then we use 'topPixelOffset' to get the difference.
	 */

	count = yMin = GetYPixelCount(textPtr, dlPtr);
	first = (count + dInfoPtr->topPixelOffset) / (double) totalPixels;

	/*
	 * Add on the total number of visible pixels to get the count to one
	 * pixel _past_ the last visible pixel. This is how the 'yview'
	 * command is documented, and also explains why we are dividing by
	 * 'totalPixels' and not 'totalPixels-1'.
	 */

	while (dlPtr) {
	    int extra;

	    count += dlPtr->height;
	    extra = dlPtr->y + dlPtr->height - dInfoPtr->maxY;
	    if (extra > 0) {
		/*
		 * This much of the last line is not visible, so don't count
		 * these pixels. Since we've reached the bottom of the window,
		 * we break out of the loop.
		 */

		count -= extra;
		break;
	    }
	    dlPtr = dlPtr->nextPtr;
	}

	if (count > totalPixels) {
	    /*
	     * It can be possible, if we do not update each line's pixelHeight
	     * cache when we lay out individual DLines that the count
	     * generated here is more up-to-date than that maintained by the
	     * BTree. In such a case, the best we can do here is to fix up
	     * 'count' and continue, which might result in small, temporary
	     * perturbations to the size of the scrollbar. This is basically
	     * harmless, but in a perfect world we would not have this
	     * problem.
	     *
	     * For debugging purposes, if anyone wishes to improve the text
	     * widget further, the following 'panic' can be activated. In
	     * principle it should be possible to ensure the BTree is always
	     * at least as up to date as the display, so in the future we
	     * might be able to leave the 'panic' in permanently when we
	     * believe we have resolved the cache synchronisation issue.
	     *
	     * However, to achieve that goal would, I think, require a fairly
	     * substantial refactorisation of the code in this file so that
	     * there is much more obvious and explicit coordination between
	     * calls to LayoutDLine and updating of each TkTextLine's
	     * pixelHeight. The complicated bit is that LayoutDLine deals with
	     * individual display lines, but pixelHeight is for a logical
	     * line.
	     */

#if 0
	    Tcl_Panic("Counted more pixels (%d) than expected (%d) total "
		    "pixels in text widget scroll bar calculation.", count,
		    totalPixels);
#elif 0 /* TODO: still happens sometimes, why? */
	    fprintf(stderr, "warning: Counted more pixels (%d) than expected (%d)\n",
		    count, totalPixels);
#endif

	    count = totalPixels;
	}

	yMax = count;
	last = ((double) count)/((double) totalPixels);
    }

    if (!report) {
	listObj = Tcl_NewObj();
	Tcl_ListObjAppendElement(interp, listObj, Tcl_NewDoubleObj(first));
	Tcl_ListObjAppendElement(interp, listObj, Tcl_NewDoubleObj(last));
	Tcl_SetObjResult(interp, listObj);
    } else {
	dInfoPtr->curPixelPos.yFirst = yMin + dInfoPtr->topPixelOffset;
	dInfoPtr->curPixelPos.yLast = yMax + dInfoPtr->topPixelOffset;

	if (!FP_EQUAL_SCALE(first, dInfoPtr->yScrollFirst, totalPixels) ||
		!FP_EQUAL_SCALE(last, dInfoPtr->yScrollLast, totalPixels)) {
	    dInfoPtr->yScrollFirst = first;
	    dInfoPtr->yScrollLast = last;

	    if (textPtr->yScrollCmd) {
		char buf1[TCL_DOUBLE_SPACE + 1];
		char buf2[TCL_DOUBLE_SPACE + 1];
		Tcl_DString buf;

		buf1[0] = ' ';
		buf2[0] = ' ';
		Tcl_PrintDouble(NULL, first, buf1 + 1);
		Tcl_PrintDouble(NULL, last, buf2 + 1);
		Tcl_DStringInit(&buf);
		Tcl_DStringAppend(&buf, textPtr->yScrollCmd, -1);
		Tcl_DStringAppend(&buf, buf1, -1);
		Tcl_DStringAppend(&buf, buf2, -1);
		code = Tcl_EvalEx(interp, Tcl_DStringValue(&buf), -1, 0);
		Tcl_DStringFree(&buf);
		if (code != TCL_OK) {
		    Tcl_AddErrorInfo(interp,
			    "\n    (vertical scrolling command executed by text)");
		    Tcl_BackgroundException(interp, code);
		}
	    }
	}
    }
}

/*
 *----------------------------------------------------------------------
 *
 * AsyncUpdateYScrollbar --
 *
 *	This function is called to update the vertical scrollbar asychronously
 *	as the pixel height calculations progress for lines in the widget.
 *
 * Results:
 *	None.
 *
 * Side effects:
 *	See 'GetYView'. In particular the scrollbar position and size may be
 *	changed.
 *
 *----------------------------------------------------------------------
 */

static void
AsyncUpdateYScrollbar(
    ClientData clientData)	/* Information about widget. */
{
    TkText *textPtr = (TkText *)clientData;
    TextDInfo *dInfoPtr = textPtr->dInfoPtr;

    dInfoPtr->scrollbarTimer = NULL;

    if (!TkTextDecrRefCountAndTestIfDestroyed(textPtr) && !dInfoPtr->insideLineMetricUpdate) {
	GetYView(textPtr->interp, textPtr, 1);
    }
}

/*
 *----------------------------------------------------------------------
 *
 * FindCachedDLine --
 *
 *	This function is called to find the cached line for given text
 *	index.
 *
 * Results:
 *	The return value is a pointer to the cached DLine found, or NULL
 *	if not available.
 *
 * Side effects:
 *	None.
 *
 *----------------------------------------------------------------------
 */

<<<<<<< HEAD
static DLine *
FindCachedDLine(
    TkText *textPtr,
    const TkTextIndex *indexPtr)
=======
int
TkTextYviewCmd(
    TkText *textPtr,		/* Information about text widget. */
    Tcl_Interp *interp,		/* Current interpreter. */
    Tcl_Size objc,			/* Number of arguments. */
    Tcl_Obj *const objv[])	/* Argument objects. Someone else has already
				 * parsed this command enough to know that
				 * objv[1] is "yview". */
>>>>>>> a05dc9b1
{
    TextDInfo *dInfoPtr = textPtr->dInfoPtr;
    DLine *dlPtr;

    for (dlPtr = dInfoPtr->cachedDLinePtr; dlPtr; dlPtr = dlPtr->nextPtr) {
	if (TkBTreeLinePixelInfo(textPtr, TkTextIndexGetLine(&dlPtr->index))->epoch
		    == dInfoPtr->lineMetricUpdateEpoch
		&& TkTextIndexCompare(indexPtr, &dlPtr->index) >= 0) {
	    TkTextIndex index = dlPtr->index;

	    TkrTextIndexForwBytes(textPtr, &index, dlPtr->byteCount, &index);
	    if (TkTextIndexCompare(indexPtr, &index) < 0) {
		DEBUG(stats.numHits++);
		return dlPtr;
	    }
	}
    }

    return NULL;
}

/*
 *----------------------------------------------------------------------
 *
 * FindDLine --
 *
 *	This function is called to find the DLine corresponding to a given
 *	text index.
 *
 * Results:
 *	The return value is a pointer to the first DLine found in the list
 *	headed by dlPtr that displays information at or after the specified
 *	position. If there is no such line in the list then NULL is returned.
 *
 * Side effects:
 *	None.
 *
 *----------------------------------------------------------------------
 */

static DLine *
FindDLine(
    TkText *textPtr,		/* Widget record for text widget. */
    DLine *dlPtr,		/* Pointer to first in list of DLines to search. */
    const TkTextIndex *indexPtr)/* Index of desired character. */
{
    DLine *lastDlPtr;

    if (!dlPtr) {
	return NULL;
    }

    if (TkTextIndexGetLineNumber(indexPtr, NULL) < TkTextIndexGetLineNumber(&dlPtr->index, NULL)) {
	/*
	 * The first display line is already past the desired line.
	 */
	return dlPtr;
    }

    /*
     * The display line containing the desired index is such that the index
     * of the first character of this display line is at or before the
     * desired index, and the index of the first character of the next
     * display line is after the desired index.
     */

    while (TkTextIndexCompare(&dlPtr->index, indexPtr) < 0) {
        lastDlPtr = dlPtr;
        dlPtr = dlPtr->nextPtr;
        if (!dlPtr) {
            TkTextIndex index2;
            /*
             * We're past the last display line, either because the desired
             * index lies past the visible text, or because the desired index
             * is on the last display line showing the last logical line.
             */
            index2 = lastDlPtr->index;
            TkrTextIndexForwBytes(textPtr, &index2, lastDlPtr->byteCount, &index2);
            if (TkTextIndexCompare(&index2, indexPtr) > 0) {
                /*
                 * The desired index is on the last display line, hence return this display line.
                 */
                dlPtr = lastDlPtr;
                break;
            } else {
                /*
                 * The desired index is past the visible text. There is no display line
		 * displaying something at the desired index, hence return NULL.
                 */
                return NULL;
            }
        }
        if (TkTextIndexCompare(&dlPtr->index, indexPtr) > 0) {
            /*
             * If we're here then we would normally expect that:
             *   lastDlPtr->index <= indexPtr < dlPtr->index
             * i.e. we have found the searched display line being dlPtr.
             * However it is possible that some DLines were unlinked
             * previously, leading to a situation where going through
             * the list of display lines skips display lines that did
             * exist just a moment ago.
             */

	    TkTextIndex index;
            TkrTextIndexForwBytes(textPtr, &lastDlPtr->index, lastDlPtr->byteCount, &index);
            if (TkTextIndexCompare(&index, indexPtr) > 0) {
                /*
                 * Confirmed: lastDlPtr->index <= indexPtr < dlPtr->index
                 */
                dlPtr = lastDlPtr;
            } else {
                /*
                 * The last (rightmost) index shown by dlPtrPrev is still before the desired
		 * index. This may be because there was previously a display line between
		 * dlPtrPrev and dlPtr and this display line has been unlinked.
                 */
            }
            break;
        }
    }

    return dlPtr;
}

/*
 *----------------------------------------------------------------------
 *
 * TkTextGetFirstXPixel --
 *
 *	Get first x-pixel position in current widget.
 *
 * Results:
 *	Returns first x-pixel.
 *
 * Side effects:
 *	None.
 *
 *----------------------------------------------------------------------
 */

int
TkTextGetFirstXPixel(
    const TkText *textPtr)	/* Widget record for text widget. */
{
    assert(textPtr);
    return textPtr->dInfoPtr->x;
}

/*
 *----------------------------------------------------------------------
 *
 * TkTextGetFirstYPixel --
 *
 *	Get first y-pixel position in current widget.
 *
 * Results:
 *	Returns first y-pixel.
 *
 * Side effects:
 *	None.
 *
 *----------------------------------------------------------------------
 */

int
<<<<<<< HEAD
TkTextGetFirstYPixel(
    const TkText *textPtr)	/* Widget record for text widget. */
{
    assert(textPtr);
    return textPtr->dInfoPtr->y;
=======
TkTextScanCmd(
    TkText *textPtr,	/* Information about text widget. */
    Tcl_Interp *interp,		/* Current interpreter. */
    Tcl_Size objc,			/* Number of arguments. */
    Tcl_Obj *const objv[])	/* Argument objects. Someone else has already
				 * parsed this command enough to know that
				 * objv[1] is "scan". */
{
    TextDInfo *dInfoPtr = textPtr->dInfoPtr;
    TkTextIndex index;
    int c, x, y, totalScroll, gain=10;
    Tcl_Size length;

    if ((objc != 5) && (objc != 6)) {
	Tcl_WrongNumArgs(interp, 2, objv, "mark x y");
	Tcl_AppendResult(interp, " or \"", Tcl_GetString(objv[0]),
		" scan dragto x y ?gain?\"", NULL);
	/*
	 * Ought to be:
	 * Tcl_WrongNumArgs(interp, 2, objc, "dragto x y ?gain?");
	 */
	return TCL_ERROR;
    }
    if (Tcl_GetIntFromObj(interp, objv[3], &x) != TCL_OK) {
	return TCL_ERROR;
    }
    if (Tcl_GetIntFromObj(interp, objv[4], &y) != TCL_OK) {
	return TCL_ERROR;
    }
    if ((objc == 6) && (Tcl_GetIntFromObj(interp, objv[5], &gain) != TCL_OK)) {
	return TCL_ERROR;
    }
    c = Tcl_GetStringFromObj(objv[2], &length)[0];
    if (c=='d' && strncmp(Tcl_GetString(objv[2]), "dragto", length)==0) {
	int newX, maxX;

	/*
	 * Amplify the difference between the current position and the mark
	 * position to compute how much the view should shift, then update the
	 * mark position to correspond to the new view. If we run off the edge
	 * of the text, reset the mark point so that the current position
	 * continues to correspond to the edge of the window. This means that
	 * the picture will start dragging as soon as the mouse reverses
	 * direction (without this reset, might have to slide mouse a long
	 * ways back before the picture starts moving again).
	 */

	newX = dInfoPtr->scanMarkXPixel + gain*(dInfoPtr->scanMarkX - x);
	maxX = 1 + dInfoPtr->maxLength - (dInfoPtr->maxX - dInfoPtr->x);
	if (newX < 0) {
	    newX = 0;
	    dInfoPtr->scanMarkXPixel = 0;
	    dInfoPtr->scanMarkX = x;
	} else if (newX > maxX) {
	    newX = maxX;
	    dInfoPtr->scanMarkXPixel = maxX;
	    dInfoPtr->scanMarkX = x;
	}
	dInfoPtr->newXPixelOffset = newX;

	totalScroll = gain*(dInfoPtr->scanMarkY - y);
	if (totalScroll != dInfoPtr->scanTotalYScroll) {
	    index = textPtr->topIndex;
	    YScrollByPixels(textPtr, totalScroll-dInfoPtr->scanTotalYScroll);
	    dInfoPtr->scanTotalYScroll = totalScroll;
	    if ((index.linePtr == textPtr->topIndex.linePtr) &&
		    (index.byteIndex == textPtr->topIndex.byteIndex)) {
		dInfoPtr->scanTotalYScroll = 0;
		dInfoPtr->scanMarkY = y;
	    }
	}
	dInfoPtr->flags |= DINFO_OUT_OF_DATE;
	if (!(dInfoPtr->flags & REDRAW_PENDING)) {
	    dInfoPtr->flags |= REDRAW_PENDING;
	    Tcl_DoWhenIdle(DisplayText, textPtr);
	}
    } else if (c=='m' && strncmp(Tcl_GetString(objv[2]), "mark", length)==0) {
	dInfoPtr->scanMarkXPixel = dInfoPtr->newXPixelOffset;
	dInfoPtr->scanMarkX = x;
	dInfoPtr->scanTotalYScroll = 0;
	dInfoPtr->scanMarkY = y;
    } else {
	Tcl_SetObjResult(interp, Tcl_ObjPrintf(
		"bad scan option \"%s\": must be dragto or mark",
		Tcl_GetString(objv[2])));
	Tcl_SetErrorCode(interp, "TCL", "LOOKUP", "INDEX", "scan option",
		Tcl_GetString(objv[2]), NULL);
	return TCL_ERROR;
    }
    return TCL_OK;
>>>>>>> a05dc9b1
}

/*
 *----------------------------------------------------------------------
 *
 * TkTextGetLastXPixel --
 *
 *	Get last x-pixel position in current widget.
 *
 * Results:
 *	Returns last x-pixel.
 *
 * Side effects:
 *	None.
 *
 *----------------------------------------------------------------------
 */

int
TkTextGetLastXPixel(
    const TkText *textPtr)	/* Widget record for text widget. */
{
    assert(textPtr);
    return textPtr->dInfoPtr->maxX - 1;
}

/*
 *----------------------------------------------------------------------
 *
 * TkTextGetLastYPixel --
 *
 *	Get last y-pixel position in current widget.
 *
 * Results:
 *	Returns last y-pixel.
 *
 * Side effects:
 *	None.
 *
 *----------------------------------------------------------------------
 */

int
TkTextGetLastYPixel(
    const TkText *textPtr)	/* Widget record for text widget. */
{
    assert(textPtr);
    return textPtr->dInfoPtr->maxY - 1;
}

/*
 *----------------------------------------------------------------------
 *
 * TkTextCountVisibleImages --
 *
 *	Return the number of visible embedded images.
 *
 * Results:
 *	Returns number of visible embedded images.
 *
 * Side effects:
 *	None.
 *
 *----------------------------------------------------------------------
 */

unsigned
TkTextCountVisibleImages(
    const TkText *textPtr)	/* Widget record for text widget. */
{
    assert(textPtr);
    return textPtr->dInfoPtr->countImages;
}

/*
 *----------------------------------------------------------------------
 *
 * TkTextCountVisibleWindows --
 *
 *	Return the number of visible embedded windows.
 *
 * Results:
 *	Returns number of visible embedded windows.
 *
 * Side effects:
 *	None.
 *
 *----------------------------------------------------------------------
 */

unsigned
TkTextCountVisibleWindows(
    const TkText *textPtr)	/* Widget record for text widget. */
{
    assert(textPtr);
    return textPtr->dInfoPtr->countWindows;
}

/*
 *----------------------------------------------------------------------
 *
 * TkTextPixelIndex --
 *
 *	Given an (x,y) coordinate on the screen, find the location of the
 *	character closest to that location.
 *
 * Results:
 *	The index at *indexPtr is modified to refer to the character on the
 *	display that is closest to (x,y). It returns the affected display
 *	chunk.
 *
 * Side effects:
 *	None.
 *
 *----------------------------------------------------------------------
 */

static TkTextDispChunk *
FindNextTagInfoChunk(
    TkTextDispChunk *chunkPtr)
{
    assert(chunkPtr);

    for ( ; chunkPtr->nextPtr; chunkPtr = chunkPtr->nextPtr) {
	switch (chunkPtr->layoutProcs->type) {
	case TEXT_DISP_CHAR:   /* fallthru */
	case TEXT_DISP_HYPHEN: /* fallthru */
	case TEXT_DISP_IMAGE:  /* fallthru */
	case TEXT_DISP_WINDOW: return chunkPtr;
	case TEXT_DISP_ELIDED: /* fallthru */
	case TEXT_DISP_CURSOR: break;
	}
    }

    return chunkPtr;
}

const TkTextDispChunk *
TkTextPixelIndex(
    TkText *textPtr,		/* Widget record for text widget. */
    int x, int y,		/* Pixel coordinates of point in widget's window. */
    TkTextIndex *indexPtr,	/* This index gets filled in with the index of the character
    				 * nearest to (x,y). */
    int *nearest)		/* If non-NULL then gets set to false if (x,y) is actually over the
    				 * returned index, and true if it is just nearby (e.g. if x,y is on
				 * the border of the widget). */
{
    TextDInfo *dInfoPtr = textPtr->dInfoPtr;
    DLine *dlPtr = NULL;
    DLine *currDLinePtr;
    TkTextDispChunk *currChunkPtr;
    int nearby = 0;
    Tcl_Size epoch;

    /*
     * Make sure that all of the layout information about what's displayed
     * where on the screen is up-to-date.
     */

    if (dInfoPtr->flags & DINFO_OUT_OF_DATE) {
	UpdateDisplayInfo(textPtr);
    }

    /*
     * If the coordinates are above the top of the window, then adjust them to
     * refer to the upper-right corner of the window. If they're off to one
     * side or the other, then adjust to the closest side.
     */

    if (y < dInfoPtr->y) {
	y = dInfoPtr->y;
	x = dInfoPtr->x; /* we want a line-based result, not a geometrical result */
	nearby = 1;
    }
    if (x >= dInfoPtr->maxX) {
	x = dInfoPtr->maxX - 1;
	nearby = 1;
    }
    if (x < dInfoPtr->x) {
	x = dInfoPtr->x;
	nearby = 1;
    }

    /*
     * Find the display line containing the desired y-coordinate.
     */

    if (!dInfoPtr->dLinePtr) {
	if (nearest) {
	    *nearest = 1;
	}
	*indexPtr = textPtr->topIndex;
	return NULL;
    }

    epoch = TkBTreeEpoch(textPtr->sharedTextPtr->tree);
    currChunkPtr = dInfoPtr->currChunkPtr;

    if (currChunkPtr && dInfoPtr->currChunkIndex.stateEpoch == epoch) {
	currDLinePtr = dInfoPtr->currDLinePtr;

	assert(currChunkPtr->stylePtr); /* otherwise the chunk has been expired */

	if (currDLinePtr->y <= y && y < currDLinePtr->y + currDLinePtr->height) {
	    int rx = x - dInfoPtr->x + dInfoPtr->curXPixelOffset;

	    if (currChunkPtr->x <= rx && rx < currChunkPtr->x + currChunkPtr->width) {
		/*
		 * We have luck, it's inside the cache.
		 */

		*indexPtr = dInfoPtr->currChunkIndex;
		DLineIndexOfX(textPtr, currChunkPtr, x, indexPtr);
		if (nearest) {
		    *nearest = nearby;
		}
		return FindNextTagInfoChunk(currChunkPtr);
	    }

	    dlPtr = currDLinePtr;
	}
    }

    if (!dlPtr) {
	DLine *validDlPtr = dInfoPtr->dLinePtr;

	for (dlPtr = validDlPtr; y >= dlPtr->y + dlPtr->height; dlPtr = dlPtr->nextPtr) {
	    if (dlPtr->chunkPtr) {
		validDlPtr = dlPtr;
	    }
	    if (!dlPtr->nextPtr) {
		/*
		 * Y-coordinate is off the bottom of the displayed text. Use the
		 * last character on the last line.
		 */

		if (nearest) {
		    *nearest = 1;
		}
		dInfoPtr->currChunkPtr = NULL;
		*indexPtr = dlPtr->index;
		assert(dlPtr->byteCount > 0);
		TkrTextIndexForwBytes(textPtr, indexPtr, dlPtr->byteCount - 1, indexPtr);
		return NULL;
	    }
	}
	if (!dlPtr->chunkPtr) {
	    dlPtr = validDlPtr;
	}
    }

    currChunkPtr = DLineChunkOfX(textPtr, dlPtr, x, indexPtr, &nearby);

    if (nearest) {
	*nearest = nearby;
    }

    if (!nearby) {
	/*
	 * Cache the result.
	 */

	dInfoPtr->currChunkIndex = *indexPtr;
	TkTextIndexSetEpoch(&dInfoPtr->currChunkIndex, epoch); /* price it as actual */
	dInfoPtr->currChunkPtr = currChunkPtr;
	dInfoPtr->currDLinePtr = dlPtr;
    } else {
	dInfoPtr->currChunkPtr = NULL;
    }

    DLineIndexOfX(textPtr, currChunkPtr, x, indexPtr);
    return FindNextTagInfoChunk(currChunkPtr);
}

/*
 *----------------------------------------------------------------------
 *
 * DLineIndexOfX --
 *
 *	Given an x coordinate in a display line, increase the byte position
 *	of the index according to the character closest to that location.
 *
 *	Together with DLineChunkOfX this is effectively the opposite of
 *	DLineXOfIndex.
 *
 *	Note: use DLineChunkOfX for the computation of the chunk.
 *
 * Results:
 *	The index at *indexPtr is modified to refer to the character on the
 *	display line that is closest to x.
 *
 * Side effects:
 *	None.
 *
 *----------------------------------------------------------------------
 */

static void
DLineIndexOfX(
    TkText *textPtr,		/* Widget record for text widget. */
    TkTextDispChunk *chunkPtr,	/* Chunk which contains the character. */
    int x,			/* Pixel x coordinate of point in widget's window. */
    TkTextIndex *indexPtr)	/* This byte offset of this index will be increased according
    				 * to the character position. */
{
    /*
     * If the chunk has more than one byte in it, ask it which character is at
     * the desired location. In this case we can manipulate
     * 'indexPtr->byteIndex' directly, because we know we're staying inside a
     * single logical line.
     */

    if (chunkPtr && chunkPtr->numBytes > 1) {
	x -= textPtr->dInfoPtr->x - textPtr->dInfoPtr->curXPixelOffset;
	TkTextIndexAddToByteIndex(indexPtr, chunkPtr->layoutProcs->measureProc(chunkPtr, x));
    }
}

/*
 *----------------------------------------------------------------------
 *
 * DLineChunkOfX --
 *
 *	Given an x coordinate in a display line, find the index of the
 *	character closest to that location.
 *
 *	This is effectively the opposite of DLineXOfIndex.
 *
 * Results:
 *	The index at *indexPtr is modified to refer to the character on the
 *	display line that is closest to x.
 *
 * Side effects:
 *	None.
 *
 *----------------------------------------------------------------------
 */

static TkTextDispChunk *
DLineChunkOfX(
    TkText *textPtr,		/* Widget record for text widget. */
    DLine *dlPtr,		/* Display information for this display line. */
    int x,			/* Pixel x coordinate of point in widget's window. */
    TkTextIndex *indexPtr,	/* This index gets filled in with the index of the character
    				 * nearest to x. */
    int *nearby)		/* If non-NULL then gets set to true if (x,y) is not actually over the
    				 * returned index, but never set to false. */
{
    TextDInfo *dInfoPtr = textPtr->dInfoPtr;
    TkTextDispChunk *chunkPtr;
    TkTextDispChunkSection *sectionPtr;
    unsigned countBytes;

    /*
     * Scan through the line's chunks to find the one that contains the desired x-coordinate.
     * Before doing this, translate the x-coordinate from the coordinate system of the window
     * to the coordinate system of the line (to take account of x-scrolling).
     */

    chunkPtr = dlPtr->chunkPtr;
    *indexPtr = dlPtr->index;

    if (!chunkPtr) {
	/* this may happen if everything is elided */
	if (nearby) {
	    *nearby = 1;
	}
	return chunkPtr;
    }

    x -= dInfoPtr->x - dInfoPtr->curXPixelOffset;

    if (x < chunkPtr->x) {
	if (chunkPtr->stylePtr->sValuePtr->indentBg) {
	    /* if -indentbackground is enabled, then do not trigger when hovering the margin */
	    *nearby = 1;
	}
	return chunkPtr;
    }

    sectionPtr = chunkPtr->sectionPtr;
    countBytes = chunkPtr->byteOffset;

    while (sectionPtr->nextPtr && x >= sectionPtr->nextPtr->chunkPtr->x) {
	countBytes += sectionPtr->numBytes;
	sectionPtr = sectionPtr->nextPtr;
    }

    chunkPtr = sectionPtr->chunkPtr;

    while (chunkPtr->nextPtr && x >= chunkPtr->x + chunkPtr->width) {
	countBytes += chunkPtr->numBytes;
	chunkPtr = chunkPtr->nextPtr;
    }

    TkrTextIndexForwBytes(textPtr, indexPtr, countBytes, indexPtr);
    return chunkPtr;
}

/*
 *----------------------------------------------------------------------
 *
 * TkTextIndexOfX --
 *
 *	Given a logical x coordinate (i.e. distance in pixels from the
 *	beginning of the display line, not taking into account any information
 *	about the window, scrolling etc.) on the display line starting with
 *	the given index, adjust that index to refer to the object under the x
 *	coordinate.
 *
 * Results:
 *	None.
 *
 * Side effects:
 *	None.
 *
 *----------------------------------------------------------------------
 */

void
TkTextIndexOfX(
    TkText *textPtr,		/* Widget record for text widget. */
    int x,			/* The x coordinate for which we want the index. */
    TkTextIndex *indexPtr)	/* Index of display line start, which will be adjusted to the
    				 * index under the given x coordinate. */
{
    TextDInfo *dInfoPtr;
    DLine *dlPtr;

    assert(textPtr);

    if (TkTextIndexGetLine(indexPtr) == TkBTreeGetLastLine(textPtr)) {
	return;
    }

    dInfoPtr = textPtr->dInfoPtr;
    dlPtr = FindCachedDLine(textPtr, indexPtr);

    if (!dlPtr
	    && !(dInfoPtr->flags & DINFO_OUT_OF_DATE)
	    && TkTextIndexCompare(indexPtr, &textPtr->topIndex) >= 0) {
	dlPtr = FindDLine(textPtr, dInfoPtr->dLinePtr, indexPtr);
    }
    if (!dlPtr) {
	DisplayInfo info;

	ComputeDisplayLineInfo(textPtr, indexPtr, &info);
	if (!(dlPtr = info.lastDLinePtr)) {
	    TkTextIndex index = *indexPtr;

	    /* we need display line start */
	    TkrTextIndexBackBytes(textPtr, &index, info.byteOffset, &index);
	    dlPtr = LayoutDLine(&index, info.displayLineNo);
	} else if ((info.lastDLinePtr = info.lastDLinePtr->prevPtr)) {
	    dlPtr->prevPtr = info.lastDLinePtr->nextPtr = NULL;
	} else {
	    info.dLinePtr = NULL;
	}
	FreeDLines(textPtr, dlPtr, NULL, DLINE_CACHE);
	FreeDLines(textPtr, info.dLinePtr, NULL, DLINE_FREE_TEMP);
    }
    x += dInfoPtr->x - dInfoPtr->curXPixelOffset;
    DLineIndexOfX(textPtr, DLineChunkOfX(textPtr, dlPtr, x, indexPtr, NULL), x, indexPtr);
}

/*
 *----------------------------------------------------------------------
 *
 * DLineXOfIndex --
 *
 *	Given a relative byte index on a given display line (i.e. the number
 *	of byte indices from the beginning of the given display line), find
 *	the x coordinate of that index within the abstract display line,
 *	without adjusting for the x-scroll state of the line.
 *
 *	This is effectively the opposite of DLineIndexOfX.
 *
 *	NB. The 'byteIndex' is relative to the display line, NOT the logical
 *	line.
 *
 * Results:
 *	The x coordinate.
 *
 * Side effects:
 *	None.
 *
 *----------------------------------------------------------------------
 */

static int
DLineXOfIndex(
    TkText *textPtr,		/* Widget record for text widget. */
    DLine *dlPtr,		/* Display information for this display line. */
    unsigned byteIndex)		/* The byte index for which we want the coordinate. */
{
    TkTextDispChunkSection *sectionPtr, *nextPtr;
    TkTextDispChunk *chunkPtr;
    int x;

    if (byteIndex == 0 || !(sectionPtr = dlPtr->chunkPtr->sectionPtr)) {
	return 0;
    }

    while (byteIndex >= sectionPtr->numBytes && (nextPtr = sectionPtr->nextPtr)) {
	byteIndex -= sectionPtr->numBytes;
	sectionPtr = nextPtr;
    }

    chunkPtr = sectionPtr->chunkPtr;
    assert(chunkPtr);

    /*
     * Scan through the line's chunks to find the one that contains the desired byte index.
     */

    x = 0;

    while (1) {
	if (byteIndex < chunkPtr->numBytes) {
	    int unused;

	    x = chunkPtr->x;
	    chunkPtr->layoutProcs->bboxProc(textPtr, chunkPtr, byteIndex,
		    dlPtr->y + dlPtr->spaceAbove,
		    dlPtr->height - dlPtr->spaceAbove - dlPtr->spaceBelow,
		    dlPtr->baseline - dlPtr->spaceAbove, &x, &unused, &unused,
		    &unused);
	    break;
	}
	if (!chunkPtr->nextPtr || byteIndex == chunkPtr->numBytes) {
	    x = chunkPtr->x + chunkPtr->width;
	    break;
	}
	byteIndex -= chunkPtr->numBytes;
	chunkPtr = chunkPtr->nextPtr;
    }

    return x;
}

/*
 *----------------------------------------------------------------------
 *
 * TkTextIndexBbox --
 *
 *	Given an index, find the bounding box of the screen area occupied by
 *	the entity (character, window, image) at that index.
 *
 * Results:
 *	'True' is returned if the index is on the screen. 'False' means the index
 *	is not on the screen. If the return value is 'true', then the bounding box
 *	of the part of the index that's visible on the screen is returned to
 *	*xPtr, *yPtr, *widthPtr, and *heightPtr.
 *
 * Side effects:
 *	None.
 *
 *----------------------------------------------------------------------
 */

int
TkTextIndexBbox(
    TkText *textPtr,		/* Widget record for text widget. */
    const TkTextIndex *indexPtr,/* Index whose bounding box is desired. */
    int extents,		/* Return the extents of the bbox (the overflow, not visible on
    				 * screen). */
    int *xPtr, int *yPtr,	/* Filled with index's upper-left coordinate. */
    int *widthPtr, int *heightPtr,
				/* Filled in with index's dimensions. */
    int *charWidthPtr,		/* If the 'index' is at the end of a display line and therefore
    				 * takes up a very large width, this is used to return the smaller
				 * width actually desired by the index. */
    Tcl_UniChar *thisChar)	/* Character at given position, can be NULL. Zero will be returned
    				 * if this is not a char chunk, or if outside of screen. */
{
    TextDInfo *dInfoPtr = textPtr->dInfoPtr;
    int isLastCharInLine;
    DLine *dlPtr;

    /*
     * Make sure that all of the screen layout information is up to date.
     */

    if (dInfoPtr->flags & DINFO_OUT_OF_DATE) {
	UpdateDisplayInfo(textPtr);
    }

    /*
     * Find the display line containing the desired index.
     */

    dlPtr = FindDLine(textPtr, dInfoPtr->dLinePtr, indexPtr);

    /*
     * Two cases shall be trapped here because the logic later really
     * needs dlPtr to be the display line containing indexPtr:
     *   1. if no display line contains the desired index (NULL dlPtr or no chunk)
     *   2. if indexPtr is before the first display line, in which case
     *      dlPtr currently points to the first display line
     */

    if (!dlPtr || !dlPtr->chunkPtr || TkTextIndexCompare(&dlPtr->index, indexPtr) > 0) {
	if (thisChar) { *thisChar = 0; }
	return 0;
    }

    if (!GetBbox(textPtr, dlPtr, indexPtr, xPtr, yPtr, widthPtr, heightPtr,
	    &isLastCharInLine, thisChar)) {
	return 0;
    }

    *xPtr -= dInfoPtr->curXPixelOffset;

    if (extents) {
	*widthPtr = MAX(0, *xPtr + *widthPtr - dInfoPtr->maxX);
	*heightPtr = MAX(0, *yPtr + *heightPtr - dInfoPtr->maxY);
	*xPtr = MAX(0, -*xPtr);
	*yPtr = MAX(0, -*yPtr);
    } else {
	*xPtr = *xPtr + dInfoPtr->x;

	if (isLastCharInLine) {
	    /*
	     * Last character in display line. Give it all the space up to the line.
	     */

	    if (charWidthPtr) {
		*charWidthPtr = dInfoPtr->maxX - *xPtr;
		if (*charWidthPtr > textPtr->charWidth) {
		    *charWidthPtr = textPtr->charWidth;
		}
	    }
	    if (*xPtr > dInfoPtr->maxX) {
		*xPtr = dInfoPtr->maxX;
	    }
	    *widthPtr = dInfoPtr->maxX - *xPtr;
	} else {
	    if (charWidthPtr) {
		*charWidthPtr = *widthPtr;
	    }
	}

	if (*widthPtr == 0) {
	    /*
	     * With zero width (e.g. elided text) we just need to make sure it is
	     * onscreen, where the '=' case here is ok.
	     */

	    if (*xPtr < dInfoPtr->x) {
		return 0;
	    }
	} else if (*xPtr + *widthPtr <= dInfoPtr->x) {
	    return 0;
	}

	if (*xPtr + *widthPtr > dInfoPtr->maxX) {
	    if ((*widthPtr = dInfoPtr->maxX - *xPtr) <= 0) {
		return 0;
	    }
	}

	if (*yPtr + *heightPtr > dInfoPtr->maxY) {
	    if ((*heightPtr = dInfoPtr->maxY - *yPtr) <= 0) {
		return 0;
	    }
	}
    }

    return 1;
}

/*
 *----------------------------------------------------------------------
 *
 * TkTextDLineInfo --
 *
 *	Given an index, return information about the display line containing
 *	that character.
 *
 * Results:
 *	'true' is returned if the character is on the screen. 'false' means
 *	the character isn't on the screen. If the return value is 'true', then
 *	information is returned in the variables pointed to by xPtr, yPtr,
 *	widthPtr, heightPtr, and basePtr.
 *
 * Side effects:
 *	None.
 *
 *----------------------------------------------------------------------
 */

int
TkTextGetDLineInfo(
    TkText *textPtr,		/* Widget record for text widget. */
    const TkTextIndex *indexPtr,/* Index of character whose bounding box is desired. */
    int extents,		/* Return the extents of the bbox (the overflow, not visible on
    				 * screen). */
    int *xPtr, int *yPtr,	/* Filled with line's upper-left coordinate. */
    int *widthPtr, int *heightPtr,
				/* Filled in with line's dimensions. */
    int *basePtr)		/* Filled in with the baseline position, measured as an offset down
    				 * from *yPtr. */
{
    TextDInfo *dInfoPtr = textPtr->dInfoPtr;
    DLine *dlPtr;
    int dlx;

    /*
     * Make sure that all of the screen layout information is up to date.
     */

    if (dInfoPtr->flags & DINFO_OUT_OF_DATE) {
	UpdateDisplayInfo(textPtr);
    }

    /*
     * Find the display line containing the desired index.
     */

    dlPtr = FindDLine(textPtr, dInfoPtr->dLinePtr, indexPtr);

    /*
     * Two cases shall be trapped here because the logic later really
     * needs dlPtr to be the display line containing indexPtr:
     *   1. if no display line contains the desired index (NULL dlPtr)
     *   2. if indexPtr is before the first display line, in which case
     *      dlPtr currently points to the first display line
     */

    if (!dlPtr || TkTextIndexCompare(&dlPtr->index, indexPtr) > 0) {
	return 0;
    }

    dlx = dlPtr->chunkPtr ? dlPtr->chunkPtr->x : 0;
    *xPtr = dInfoPtr->x - dInfoPtr->curXPixelOffset + dlx;
    *widthPtr = dlPtr->width;
    *yPtr = dlPtr->y;
    *heightPtr = dlPtr->height;

    if (extents) {
	*widthPtr = MAX(0, *xPtr + (int) dlPtr->length - dInfoPtr->maxX);
	*heightPtr = MAX(0, *yPtr + *heightPtr - dInfoPtr->maxY);
	*xPtr = MAX(0, -*xPtr);
	*yPtr = MAX(0, -*yPtr);
    } else {
	if (dlPtr->y + dlPtr->height > dInfoPtr->maxY) {
	    *heightPtr = dInfoPtr->maxY - dlPtr->y;
	}
    }

    *basePtr = dlPtr->baseline;
    return 1;
}

/*
 * Get bounding-box information about an elided chunk.
 */

static void
ElideBboxProc(
    TCL_UNUSED(TkText *),
    TkTextDispChunk *chunkPtr,	/* Chunk containing desired char. */
    TCL_UNUSED(int),			/* Index of desired character within the chunk. */
    int y,			/* Topmost pixel in area allocated for this line. */
    TCL_UNUSED(int),		/* Height of line, in pixels. */
    TCL_UNUSED(int),		/* Location of line's baseline, in pixels measured down from y. */
    int *xPtr, int *yPtr,	/* Gets filled in with coords of character's upper-left pixel.
    				 * X-coord is in same coordinate system as chunkPtr->x. */
    int *widthPtr,		/* Gets filled in with width of character, in pixels. */
    int *heightPtr)		/* Gets filled in with height of character, in pixels. */
{
    *xPtr = chunkPtr->x;
    *yPtr = y;
    *widthPtr = *heightPtr = 0;
}

/*
 * Measure an elided chunk.
 */

static int
ElideMeasureProc(
    TCL_UNUSED(TkTextDispChunk *),	/* Chunk containing desired coord. */
    TCL_UNUSED(int))			/* X-coordinate, in same coordinate system as chunkPtr->x. */
{
    return 0;
}

/*
 *--------------------------------------------------------------
 *
 * CharMeasureProc --
 *
 *	This function is called to determine which character in a character
 *	chunk lies over a given x-coordinate.
 *
 * Results:
 *	The return value is the index *within the chunk* of the character that
 *	covers the position given by "x".
 *
 * Side effects:
 *	None.
 *
 *--------------------------------------------------------------
 */

static int
CharMeasureProc(
    TkTextDispChunk *chunkPtr,	/* Chunk containing desired coord. */
    int x)			/* X-coordinate, in same coordinate system as chunkPtr->x. */
{
    if (chunkPtr->endOfLineSymbol) {
	return 0;
    }
    assert(chunkPtr->dlPtr->index.textPtr);
    return CharChunkMeasureChars(chunkPtr, NULL, 0, 0, chunkPtr->numBytes - 1, chunkPtr->x, x,
	    chunkPtr->dlPtr->index.textPtr->spaceMode, 0, NULL);
}

/*
 *--------------------------------------------------------------
 *
 * CharBboxProc --
 *
 *	This function is called to compute the bounding box of the area
 *	occupied by a single character.
 *
 * Results:
 *	There is no return value. *xPtr and *yPtr are filled in with the
 *	coordinates of the upper left corner of the character, and *widthPtr
 *	and *heightPtr are filled in with the dimensions of the character in
 *	pixels. Note: not all of the returned bbox is necessarily visible on
 *	the screen (the rightmost part might be off-screen to the right, and
 *	the bottommost part might be off-screen to the bottom).
 *
 * Side effects:
 *	None.
 *
 *--------------------------------------------------------------
 */

static void
CharBboxProc(
    TkText *textPtr,
    TkTextDispChunk *chunkPtr,	/* Chunk containing desired char. */
    int byteIndex,		/* Byte offset of desired character within the chunk */
    int y,			/* Topmost pixel in area allocated for this line. */
    TCL_UNUSED(int),		/* Height of line, in pixels. */
    int baseline,		/* Location of line's baseline, in pixels measured down from y. */
    int *xPtr, int *yPtr,	/* Gets filled in with coords of character's upper-left pixel.
    				 * X-coord is in same coordinate system as chunkPtr->x. */
    int *widthPtr,		/* Gets filled in with width of character, in pixels. */
    int *heightPtr)		/* Gets filled in with height of character, in pixels. */
{
    CharInfo *ciPtr = (CharInfo *)chunkPtr->clientData;
    int offset = ciPtr->baseOffset + byteIndex;
    int maxX = chunkPtr->width + chunkPtr->x;
    int nextX;

    CharChunkMeasureChars(chunkPtr, NULL, 0, 0, byteIndex, chunkPtr->x, -1, textPtr->spaceMode, 0, xPtr);

    if (byteIndex >= (int)ciPtr->numBytes) {
	/*
	 * This situation only happens if the last character in a line is a
	 * space character, in which case it absorbs all of the extra space in
	 * the line (see TkTextCharLayoutProc).
	 */

	*widthPtr = maxX - *xPtr;
    } else if (ciPtr->u.chars[offset] == '\t' && byteIndex == (int)ciPtr->numBytes - 1) {
	/*
	 * The desired character is a tab character that terminates a chunk;
	 * give it all the space left in the chunk.
	 */

	*widthPtr = maxX - *xPtr;
    } else {
	CharChunkMeasureChars(chunkPtr, NULL, 0, byteIndex, byteIndex + 1, *xPtr, -1,
		textPtr->spaceMode, 0, &nextX);

	if (nextX >= maxX) {
	    *widthPtr = maxX - *xPtr;
	} else {
	    *widthPtr = nextX - *xPtr;

	    if (chunkPtr->additionalWidth && IsExpandableSpace(ciPtr->u.chars + offset)) {
		/*
		 * We've expanded some spaces for full line justification. Compute the
		 * width of this specific space character.
		 */

		const char *base = ciPtr->u.chars + ciPtr->baseOffset;
		const char *q = ciPtr->u.chars + offset;
		unsigned numSpaces = chunkPtr->numSpaces;
		unsigned remaining = chunkPtr->additionalWidth;

		do {
		    unsigned space;

		    assert(numSpaces > 0);
		    space = (remaining + numSpaces - 1)/numSpaces;
		    *widthPtr += space;
		    remaining -= space;
		    numSpaces -= 1;
		    if (base == q) {
			break;
		    }
		    q = Tcl_UtfPrev(q, ciPtr->u.chars);
		} while (IsExpandableSpace(q));
	    }
	}
    }

    *yPtr = y + baseline - chunkPtr->minAscent;
    *heightPtr = chunkPtr->minAscent + chunkPtr->minDescent;
}

/*
 *----------------------------------------------------------------------
 *
 * AdjustForTab --
 *
 *	This function is called to move a series of chunks right in order to
 *	align them with a tab stop.
 *
 * Results:
 *	None.
 *
 * Side effects:
 *	The width of chunkPtr gets adjusted so that it absorbs the extra space
 *	due to the tab. The x locations in all the chunks after chunkPtr are
 *	adjusted rightward to align with the tab stop given by tabArrayPtr and
 *	index.
 *
 *----------------------------------------------------------------------
 */

static void
AdjustForTab(
    LayoutData *data)
{
    int x, desired = 0, delta, width;
    TkTextDispChunk *chunkPtr, *nextChunkPtr, *chPtr;
    TkTextTabArray *tabArrayPtr;
    TkText *textPtr;
    int tabX, tabIndex;

    assert(data->tabIndex >= 0);

    if (!(chunkPtr = data->tabChunkPtr)) {
	/* Part after decimal point, no action required. */
	return;
    }

    if (data->adjustFirstChunk) {
	nextChunkPtr = chunkPtr;
    } else if (!(nextChunkPtr = chunkPtr->nextPtr) && data->lastChunkPtr) {
	/* Nothing after the actual tab; just return. */
	return;
    }

    data->tabApplied = 1;
    tabX = data->tabX;
    tabIndex = data->tabIndex;
    textPtr = data->textPtr;
    tabArrayPtr = data->tabArrayPtr;
    x = nextChunkPtr ? nextChunkPtr->x : 0;

    /*
     * If no tab information has been given, assuming tab stops are at 8
     * average-sized characters. Still ensure we respect the tabular versus
     * wordprocessor tab style.
     */

    if (!tabArrayPtr || tabArrayPtr->numTabs == 0) {
	/*
	 * No tab information has been given, so use the default
	 * interpretation of tabs.
	 */

	unsigned tabWidth = textPtr->charWidth*8;

	tabWidth = MAX(1u, tabWidth);

	if (textPtr->tabStyle == TK_TEXT_TABSTYLE_TABULAR) {
	    desired = tabWidth*(tabIndex + 1);
	} else {
	    desired = NextTabStop(tabWidth, x, 0);
	}

	desired %= data->maxX;
    } else {
	switch (data->tabAlignment) {
	case LEFT:
	    desired = tabX;
	    break;

	case CENTER:
	    /*
	     * Compute the width of all the information in the tab group, then use
	     * it to pick a desired location.
	     */

	    width = 0;
	    for (chPtr = nextChunkPtr; chPtr; chPtr = chPtr->nextPtr) {
		width += chPtr->width;
	    }
	    if (data->maxX >= 0) {
		desired = MIN(tabX, data->maxX) - width/2;
	    } else {
		desired = tabX - width/2;
	    }
	    break;

	case RIGHT:
	    /*
	     * Compute the width of all the information in the tab group, then use
	     * it to pick a desired location.
	     */

	    width = 0;
	    for (chPtr = nextChunkPtr; chPtr; chPtr = chPtr->nextPtr) {
		width += chPtr->width;
	    }
	    if (data->maxX - data->tabOverhang >= 0) {
		desired = MIN(tabX, data->maxX - data->tabOverhang) - width;
	    } else {
		desired = tabX - width;
	    }
	    break;

	case NUMERIC:
	    /*
	     * Right justify before decimal point.
	     */

	    width = 0;
	    for (chPtr = nextChunkPtr; chPtr && !chPtr->integralPart; chPtr = chPtr->nextPtr) {
		width += chPtr->width;
	    }
	    if (data->maxX - data->tabOverhang >= 0) {
		desired = MIN(tabX, data->maxX - data->tabOverhang) - width;
	    } else {
		desired = data->maxX - data->tabOverhang - width;
	    }
	    data->tabApplied = 0;
	    break;
	}
    }

    desired += data->tabShift;

    /*
     * Shift all of the chunks to the right so that the left edge is at the
     * desired location, then expand the chunk containing the tab. Be sure
     * that the tab occupies at least the width of a space character.
     */

    delta = MAX(textPtr->spaceWidth, desired - x);

    if (nextChunkPtr) {
	for (chPtr = nextChunkPtr; chPtr; chPtr = chPtr->nextPtr) {
	    chPtr->x += delta;
	}
	chunkPtr->width += delta;
    } else {
	chunkPtr->x = MAX(0, delta - chunkPtr->width);
    }
}

/*
 *----------------------------------------------------------------------
 *
 * ComputeShiftForRightTab --
 *
 *	This estimates the amount of characters we have to shift to next
 *	line for adjustment of right tabs. The computation is a bit tricky,
 *	because we have to measure backwards.
 *
 * Results:
 *	Store the number of characters for next line in 'data->shiftToNextLine'.
 *
 * Side effects:
 *	None.
 *
 *----------------------------------------------------------------------
 */

static void
MeasureBackwards(
    LayoutData *data,
    TkTextSegment *firstSegPtr,
    int offset,
    TkTextSegment *lastSegPtr,
    int lastOffset)
{
    TkTextSegment *segPtr;
    int maxX = data->tabX % data->maxX;

    data->shiftToNextLine = 0;
    data->shiftToNextLinePos.segPtr = NULL;

    for (segPtr = lastSegPtr; segPtr != firstSegPtr->prevPtr; segPtr = segPtr->prevPtr) {
	switch (segPtr->typePtr->group) {
	case SEG_GROUP_CHAR: {
	    const char *p = segPtr->body.chars + (segPtr == firstSegPtr ? offset : 0);
	    const char *e = segPtr->body.chars + (segPtr == lastSegPtr ? lastOffset : segPtr->size);
	    unsigned length = e - p;

	    if (e > p && e[-1] == '\n') {
		e -= 1;
		length -= 1;
	    }

	    if (length > 0) {
		TextStyle *stylePtr = GetStyle(data->textPtr, segPtr);
		char buffer[512];
		char *str = buffer;
		char *first;
		char *last;
		int nextX;
		int fit;

		if ((size_t) length > sizeof(buffer)) {
		    str = (char *)malloc(length);
		}
		memcpy(str, p, length);

		first = str;
		last = str + length;
		for (--last ; first < last; ++first, --last)
		{
		    char c = *first;
		    *first = *last;
		    *last = c;
		}

		fit = MeasureChars(stylePtr->sValuePtr->tkfont,
			str, length, 0, length, 0, maxX, 0, &nextX);
		FreeStyle(data->textPtr, stylePtr);

		if (fit < (int) length && maxX - nextX > 0)
		{
		    int x;
		    MeasureChars(stylePtr->sValuePtr->tkfont, str + fit, 1, 0, 1, 0, -1, 0, &x);
		    data->tabOverhang = MAX(0, x - (maxX - nextX));
		}
		if (fit) {
		    if (*e == '\n') {
			fit += 1;
			length += 1;
		    }
		    data->shiftToNextLine += fit;
		    data->shiftToNextLinePos.segPtr = segPtr;
		    data->shiftToNextLinePos.offset = (p - segPtr->body.chars) + length - fit;
		    maxX -= nextX;
		}
		if (str != buffer) {
		    free(str);
		}
		if (maxX <= 0) {
		    return;
		}
	    }
	    break;
	}
	case SEG_GROUP_HYPHEN:
	    if (!data->textPtr->hyphenate) {
		TextStyle *stylePtr;
		int nextX, fit;

		stylePtr = GetStyle(data->textPtr, segPtr);
		fit = MeasureChars(stylePtr->sValuePtr->tkfont,
			HYPHEN_STRING, HYPHEN_LENGTH, 0, HYPHEN_LENGTH, 0, maxX, 0, &nextX);
		if (!fit) {
		    return;
		}
		data->shiftToNextLine += fit;
		data->shiftToNextLinePos.segPtr = segPtr;
		data->shiftToNextLinePos.offset = 0;
		maxX -= nextX;
	    }
	    break;
	case SEG_GROUP_IMAGE:
	case SEG_GROUP_WINDOW: {
	    TkTextIndex index;

	    TkTextIndexClear(&index, data->textPtr);
	    TkTextIndexSetSegment(&index, segPtr);

	    if (segPtr->typePtr->layoutProc(&index, segPtr, 0, maxX, 1, 0, data->wrapMode,
		    data->textPtr->spaceMode, NULL) == 0) {
		return;
	    }
	    data->shiftToNextLine += 1;
	    data->shiftToNextLinePos.segPtr = segPtr;
	    data->shiftToNextLinePos.offset = 0;
	    break;
	}
	case SEG_GROUP_BRANCH:
	    if (segPtr->typePtr == &tkTextLinkType) {
		segPtr = segPtr->body.link.prevPtr;
	    }
	    break;
	case SEG_GROUP_MARK:
	case SEG_GROUP_PROTECT:
	case SEG_GROUP_TAG:
	    break;
	}
    }
}

static TkTextSegment *
FindEndOfTab(
    LayoutData *data,
    TkTextSegment *segPtr,
    int offset,
    int *lastOffset)
{
    TkTextSegment *firstSegPtr = segPtr;
    TkTextSegment *lastSegPtr = segPtr;

    *lastOffset = offset;

    for ( ; segPtr; segPtr = segPtr->nextPtr) {
	switch (segPtr->typePtr->group) {
	case SEG_GROUP_CHAR: {
	    const char *p = segPtr->body.chars + (segPtr == firstSegPtr ? offset : 0);
	    const char *e = segPtr->body.chars + segPtr->size;

	    for ( ; p < e; ++p) {
		if (*p == '\t') {
		    *lastOffset = p - segPtr->body.chars;
		    return segPtr;
		}
	    }

	    lastSegPtr = segPtr;
	    *lastOffset = e - segPtr->body.chars;
	    break;
	}
	case SEG_GROUP_HYPHEN: {
	    if (data->textPtr->hyphenate) {
		return lastSegPtr;
	    }
	    lastSegPtr = segPtr;
	    *lastOffset = HYPHEN_LENGTH;
	    break;
	}
	case SEG_GROUP_BRANCH:
	    if (segPtr->typePtr == &tkTextBranchType) {
		segPtr = segPtr->body.branch.nextPtr;
	    }
	    break;
	case SEG_GROUP_IMAGE:
	case SEG_GROUP_WINDOW:
	    lastSegPtr = segPtr;
	    *lastOffset = 1;
	    break;
	case SEG_GROUP_MARK:
	case SEG_GROUP_PROTECT:
	case SEG_GROUP_TAG:
	    break;
	}
    }

    return lastSegPtr;
}

static void
ComputeShiftForRightTab(
    LayoutData *data,
    TkTextSegment *segPtr,
    int offset)
{
    int lastOffset;
    TkTextSegment *lastSegPtr = FindEndOfTab(data, segPtr, offset, &lastOffset);

    assert(data->tabX > data->maxX);
    MeasureBackwards(data, segPtr, offset, lastSegPtr, lastOffset);
    if (data->shiftToNextLine) {
	data->isRightTab = 1;
    }
}

/*
 *----------------------------------------------------------------------
 *
 * IsStartOfTab --
 *
 *	Determine whether the given offset in segment is immediately after
 *	tab character.
 *
 * Results:
 *	Whether given offset in segment is immediately after tab character.
 *
 * Side effects:
 *	None.
 *
 *----------------------------------------------------------------------
 */

static int
IsStartOfTab(
    TkTextSegment *segPtr,
    int offset)
{
    if (offset > 0) {
	return segPtr->body.chars[offset - 1] == '\t';
    }
    for ( ; segPtr; segPtr = segPtr->prevPtr) {
	switch (segPtr->typePtr->group) {
	case SEG_GROUP_CHAR:
	    return segPtr->body.chars[segPtr->size - 1] == '\t';
	case SEG_GROUP_HYPHEN:
	case SEG_GROUP_IMAGE:
	case SEG_GROUP_WINDOW:
	    return 0;
	case SEG_GROUP_BRANCH:
	    if (segPtr->typePtr == &tkTextLinkType) {
		segPtr = segPtr->body.link.prevPtr;
	    }
	    break;
	case SEG_GROUP_MARK:
	case SEG_GROUP_PROTECT:
	case SEG_GROUP_TAG:
	    break;
	}
    }
    return 1;
}

/*
 *----------------------------------------------------------------------
 *
 * ComputeShiftForNumericTab --
 *
 *	This estimates the amount of characters we have to shift to next
 *	line for adjustment of numeric tabs. The computation is a bit tricky,
 *	because we have to measure backwards.
 *
 * Results:
 *	Store the number of characters for next line in 'data->shiftToNextLine'.
 *
 * Side effects:
 *	None.
 *
 *----------------------------------------------------------------------
 */


static void
ComputeShiftForNumericTab(
    LayoutData *data,
    TkTextSegment *firstSegPtr,
    int offset)
{
    TkTextSegment *lastSegPtr = data->lastNumericalPos.segPtr;

    if (!lastSegPtr || !IsStartOfTab(firstSegPtr, offset)) {
	return;
    }

    if (data->tabX < data->maxX) {
	return; /* may happen with very small size */
    }

    MeasureBackwards(data, firstSegPtr, offset, lastSegPtr, data->lastNumericalPos.offset);
}

/*
 *----------------------------------------------------------------------
 *
 * ComputeSizeOfTab --
 *
 *	This estimates the amount of white space that will be consumed by
 *	a tab.
 *
 * Results:
 *	The 'current tab' is the minimum number of pixels that will be occupied
 *	by the next tab of tabArrayPtr, assuming that the current position on the
 *	line is x and the end of the line is maxX. The 'next tab' is determined
 *	by a combination of the current position (x) which it must be equal to or
 *	beyond, and the tab count in indexPtr.
 *
 *	For numeric tabs, this is a conservative estimate. The 'current tab' is
 *	always >= 0.
 *
 * Side effects:
 *	None.
 *
 *----------------------------------------------------------------------
 */

static int
FindDecimalPointBackwards(
    TkTextSegment *segPtr,
    int offset)
{
    TkTextSegment *startSegPtr = segPtr;

    for ( ; segPtr; segPtr = segPtr->prevPtr) {
	if (segPtr->typePtr->group == SEG_GROUP_CHAR) {
	    const char *p = segPtr->body.chars + (segPtr == startSegPtr ? offset : segPtr->size);

	    for (--p; p >= segPtr->body.chars; --p) {
		if (IsDecimalPoint(*p)) {
		    return 1;
		}
	    }
	} else if (segPtr->typePtr->group == SEG_GROUP_BRANCH) {
	    if (segPtr->typePtr == &tkTextLinkType) {
		segPtr = segPtr->body.link.prevPtr;
	    }
	}
    }
    return 0;
}

static void
FindDecimalPoint(
    LayoutData *data,
    TkTextSegment *segPtr,
    int offset)
{
    for ( ; segPtr; segPtr = segPtr->nextPtr) {
	switch (segPtr->typePtr->group) {
	case SEG_GROUP_CHAR: {
	    const char *p = segPtr->body.chars + offset;
	    const char *e = segPtr->body.chars + segPtr->size;

	    for ( ; p < e; ++p) {
		if (IsDecimalPoint(*p)) {
		    data->lengthOfFractional = 0;
		    data->decimalPointPos.segPtr = segPtr;
		    data->decimalPointPos.offset = p - segPtr->body.chars;
		} else if (*p == '\t' || *p == '\n') {
		    return;
		}
		if (data->decimalPointPos.segPtr) {
		    data->lengthOfFractional += 1;
		}
		data->lastNumericalPos.segPtr = segPtr;
		data->lastNumericalPos.offset = p - segPtr->body.chars + 1;
	    }

	    offset = 0;
	    break;
	}
	case SEG_GROUP_HYPHEN:
	case SEG_GROUP_IMAGE:
	case SEG_GROUP_WINDOW:
	    if (data->decimalPointPos.segPtr) {
		data->lengthOfFractional += segPtr->size;
	    }
	    data->lastNumericalPos.segPtr = segPtr;
	    data->lastNumericalPos.offset = segPtr->size;
	    break;
	case SEG_GROUP_BRANCH:
	    if (segPtr->typePtr == &tkTextBranchType) {
		segPtr = segPtr->body.branch.nextPtr;
	    }
	    break;
	case SEG_GROUP_MARK:
	case SEG_GROUP_PROTECT:
	case SEG_GROUP_TAG:
	    break;
	}
    }
}

static void
ComputeSizeOfTab(
    LayoutData *data,
    TkTextSegment *segPtr,
    int offset)
{
    TkText *textPtr;
    TkTextTabArray *tabArrayPtr;
    unsigned tabWidth;
    int min = 0; /* shut up the compiler */

    textPtr = data->textPtr;
    tabArrayPtr = data->tabArrayPtr;
    data->tabApplied = 0;
    data->tabOverhang = 0;

    if (!tabArrayPtr || tabArrayPtr->numTabs == 0) {
	/*
	 * We're using a default tab spacing of 8 characters.
	 */

	tabWidth = MAX(1, textPtr->charWidth*8);
    } else {
	tabWidth = 0;
    }

    do {
	/*
	 * We were given the count before this tab, so increment it first.
	 */

	data->tabIndex += 1;

	if (!tabArrayPtr || tabArrayPtr->numTabs == 0) {
	    /*
	     * We're using a default tab spacing calculated above.
	     */

	    data->tabX = tabWidth*(data->tabIndex + 1);
	    data->tabAlignment = LEFT;
	} else if (data->tabIndex < tabArrayPtr->numTabs) {
	    data->tabX = tabArrayPtr->tabs[data->tabIndex].location;
	    data->tabAlignment = tabArrayPtr->tabs[data->tabIndex].alignment;
	} else {
	    /*
	     * Ran out of tab stops; compute a tab position by extrapolating.
	     */

	    data->tabX = (int) (tabArrayPtr->lastTab
		    + (data->tabIndex + 1 - tabArrayPtr->numTabs)*tabArrayPtr->tabIncrement
		    + 0.5);
	    data->tabAlignment = tabArrayPtr->tabs[tabArrayPtr->numTabs - 1].alignment;
	}

	/*
	 * If this tab stop is before the current x position, then we have two
	 * cases:
	 *
	 * With 'wordprocessor' style tabs, we must obviously continue until
	 * we reach the text tab stop.
	 *
	 * With 'tabular' style tabs, we always use the data->tabIndex'th tab stop.
	 */
    } while (data->tabX <= data->x && data->tabStyle == TK_TEXT_TABSTYLE_WORDPROCESSOR);

    if (data->displayLineNo > 0 && data->tabStyle != TK_TEXT_TABSTYLE_WORDPROCESSOR) {
	int tabX = data->tabX - ((int) data->displayLineNo)*data->maxX;

	if (data->tabAlignment == LEFT && data->x == 0) {
	    data->tabShift = tabX;
	}

	data->tabX = MAX(0, tabX + data->tabShift);
    }

    /*
     * Inform our caller of how many tab stops we've used up.
     */

    switch (data->tabAlignment) {
    case CENTER:
	if (data->displayLineNo > 0 && data->x == 0) {
	    data->tabSize = 0;
	    return;
	}
	/*
	 * Be very careful in the arithmetic below, because maxX may be the
	 * largest positive number: watch out for integer overflow.
	 */
	if (data->maxX - data->tabX < data->tabX - data->x) {
	    data->tabSize = data->maxX - data->x - 2*(data->maxX - data->tabX);
	    min = textPtr->spaceWidth;
	} else {
	    min = 0;
	}
	break;

    case RIGHT:
	data->isRightTab = 0; /* will only be set when wrapping line */
	data->tabSize = data->maxX - data->tabX - data->x;
	min = (data->x == 0) ? 0 : textPtr->spaceWidth;
	break;

    case NUMERIC:
    	/*
	 * We have to pre-compute the position of the last decimal point, and
	 * the position of the first non-numerical character.
	 */
	data->isNumericTab = 0;
	data->decimalPointPos.segPtr = NULL;
	data->shiftToNextLinePos.segPtr = NULL;
	FindDecimalPoint(data, segPtr, offset);
	if (data->decimalPointPos.segPtr) {
	    data->lastNumericalPos = data->decimalPointPos;
	    data->isNumericTab = 1;
	} else if (!FindDecimalPointBackwards(segPtr, offset)) {
	    data->isNumericTab = 1;
	}
	min = 0;
	/* fallthru */

    case LEFT:
	data->tabSize = data->tabX - data->x;
	assert(textPtr->spaceWidth > 0); /* ensure positive size */
	min = (data->x == 0) ? 0 : textPtr->spaceWidth;
    	break;
    }

    data->tabSize = MAX(min, data->tabSize);
}

/*
 *---------------------------------------------------------------------------
 *
 * NextTabStop --
 *
 *	Given the current position, determine where the next default tab stop
 *	would be located. This function is called when the current chunk in
 *	the text has no tabs defined and so the default tab spacing for the
 *	font should be used, provided we are using wordprocessor style tabs.
 *
 * Results:
 *	The location in pixels of the next tab stop.
 *
 * Side effects:
 *	None.
 *
 *---------------------------------------------------------------------------
 */

static int
NextTabStop(
    unsigned tabWidth,		/* Default tab width of the widget. */
    int x,			/* X-position in pixels where last character was drawn. The next
    				 * tab stop occurs somewhere after this location. */
    int tabOrigin)		/* The origin for tab stops. May be non-zero if text has been
    				 * scrolled. */
{
    int rem;

    assert(tabWidth > 0);

    x += tabWidth;
    if ((rem = (x - tabOrigin) % tabWidth) < 0) {
	rem += tabWidth;
    }
    x -= rem;
    return x;
}

/*
 *---------------------------------------------------------------------------
 *
 * MeasureChars --
 *
 *	Determine the number of characters from the string that will fit in
 *	the given horizontal span. The measurement is done under the
 *	assumption that Tk_DrawChars will be used to actually display the
 *	characters.
 *
 *	If tabs are encountered in the string, they will be ignored (they
 *	should only occur as last character of the string anyway).
 *
 *	If a newline is encountered in the string, the line will be broken at
 *	that point.
 *
 * Results:
 *	The return value is the number of bytes from the range of start to end
 *	in source that fit in the span given by startX and maxX. *nextXPtr is
 *	filled in with the x-coordinate at which the first character that
 *	didn't fit would be drawn, if it were to be drawn.
 *
 * Side effects:
 *	None.
 *
 *--------------------------------------------------------------
 */

#ifdef TK_DRAW_IN_CONTEXT

static int
TkpMeasureChars(
    Tk_Font tkfont,
    const char *source,
    int numBytes,
    int rangeStart,
    int rangeLength,
    int maxLength,
    int flags,
    int *lengthPtr)
{
    return TkpMeasureCharsInContext(tkfont, source, numBytes, rangeStart,
	    rangeLength, maxLength, flags, lengthPtr);
}

#else /* if !TK_DRAW_IN_CONTEXT */

static int
TkpMeasureChars(
    Tk_Font tkfont,
    const char *source,
    TCL_UNUSED(int),
    int rangeStart,
    int rangeLength,
    int maxLength,
    int flags,
    int *lengthPtr)
{
    return Tk_MeasureChars(tkfont, source + rangeStart, rangeLength, maxLength, flags, lengthPtr);
}

#endif /* TK_DRAW_IN_CONTEXT */

static int
MeasureChars(
    Tk_Font tkfont,		/* Font in which to draw characters. */
    const char *source,		/* Characters to be displayed. Need not be NUL-terminated. */
    int maxBytes,		/* Maximum # of bytes to consider from source. */
    int rangeStart, int rangeLength,
				/* Range of bytes to consider in source.*/
    int startX,			/* X-position at which first character will be drawn. */
    int maxX,			/* Don't consider any character that would cross this x-position. */
    int flags,			/* Flags to pass to Tk_MeasureChars. */
    int *nextXPtr)		/* Return x-position of terminating character here, can be NULL. */
{
    int curX, width, ch;
    const char *special, *end, *start;

    ch = 0;
    curX = startX;
    start = source + rangeStart;
    end = start + rangeLength;
    special = start;

    while (start < end) {
	if (start >= special) {
	    /*
	     * Find the next special character in the string.
	     */

	    for (special = start; special < end; ++special) {
		ch = *special;
		if (ch == '\t' || ch == '\n') {
		    break;
		}
	    }
	}

	/*
	 * Special points at the next special character (or the end of the
	 * string). Process characters between start and special.
	 */

	if (maxX >= 0 && curX >= maxX) {
	    break;
	}
	start += TkpMeasureChars(tkfont, source, maxBytes, start - source, special - start,
		maxX >= 0 ? maxX - curX : -1, flags, &width);
	curX += width;
	if (start < special) {
	    /*
	     * No more chars fit in line.
	     */

	    break;
	}
	if (special < end) {
	    if (ch != '\t') {
		break;
	    }
	    start += 1;
	}
    }

    if (nextXPtr) {
	*nextXPtr = curX;
    }
    return start - (source + rangeStart);
}

/*
 *----------------------------------------------------------------------
 *
 * TextGetScrollInfoObj --
 *
 *	This function is invoked to parse "xview" and "yview" scrolling
 *	commands for text widgets using the new scrolling command syntax
 *	("moveto" or "scroll" options). It extends the public
 *	Tk_GetScrollInfoObj function with the addition of "pixels" as a valid
 *	unit alongside "pages" and "units". It is a shame the core API isn't
 *	more flexible in this regard.
 *
 * Results:
 *	The return value is either SCROLL_MOVETO, SCROLL_PAGES,
 *	SCROLL_UNITS, SCROLL_PIXELS or SCROLL_ERROR. This
 *	indicates whether the command was successfully parsed and what form
 *	the command took. If SCROLL_MOVETO, *dblPtr is filled in with
 *	the desired position; if SCROLL_PAGES, SCROLL_PIXELS or
 *	SCROLL_UNITS, *intPtr is filled in with the number of
 *	pages/pixels/lines to move (may be negative); if SCROLL_ERROR,
 *	the interp's result contains an error message.
 *
 * Side effects:
 *	None.
 *
 *----------------------------------------------------------------------
 */

static ScrollMethod
TextGetScrollInfoObj(
    Tcl_Interp *interp,		/* Used for error reporting. */
    TkText *textPtr,		/* Information about the text widget. */
    int objc,			/* # arguments for command. */
    Tcl_Obj *const objv[],	/* Arguments for command. */
    double *dblPtr,		/* Filled in with argument "moveto" option, if any. */
    int *intPtr)		/* Filled in with number of pages or lines or pixels to scroll,
    				 * if any. */
{
    static const char *const subcommands[] = {
	"moveto", "scroll", NULL
    };
    enum viewSubcmds {
	VIEW_MOVETO, VIEW_SCROLL
    };
    static const char *const units[] = {
	"pages", "pixels", "units", NULL
    };
    enum viewUnits {
	VIEW_SCROLL_PAGES, VIEW_SCROLL_PIXELS, VIEW_SCROLL_UNITS
    };
    int index;
    double d;

    if (Tcl_GetIndexFromObjStruct(interp, objv[2], subcommands, sizeof(char *), "option", 0, &index)
	    != TCL_OK) {
	return SCROLL_ERROR;
    }

    switch ((enum viewSubcmds) index) {
    case VIEW_MOVETO:
	if (objc != 4) {
	    Tcl_WrongNumArgs(interp, 3, objv, "fraction");
	    return SCROLL_ERROR;
	}
	if (Tcl_GetDoubleFromObj(interp, objv[3], dblPtr) != TCL_OK) {
	    return SCROLL_ERROR;
	}
	return SCROLL_MOVETO;
    case VIEW_SCROLL:
	if (objc != 5) {
	    Tcl_WrongNumArgs(interp, 3, objv, "number pages|pixels|units");
	    return SCROLL_ERROR;
	}
	if (Tcl_GetIndexFromObjStruct(interp, objv[4], units, sizeof(char *), "argument", 0, &index)
		!= TCL_OK) {
	    return SCROLL_ERROR;
	}
	switch ((enum viewUnits) index) {
	case VIEW_SCROLL_PAGES:
	    if (Tcl_GetDoubleFromObj(interp, objv[3], &d) != TCL_OK) {
		return SCROLL_ERROR;
	    }
	    *intPtr = (d > 0) ? ceil(d) : floor(d);
	    if (dblPtr) {
		*dblPtr = d;
	    }
	    return SCROLL_PAGES;
	case VIEW_SCROLL_PIXELS:
	    if (Tk_GetPixelsFromObj(interp, textPtr->tkwin, objv[3], intPtr) != TCL_OK) {
		return SCROLL_ERROR;
	    }
	    return SCROLL_PIXELS;
	case VIEW_SCROLL_UNITS:
	    if (Tcl_GetDoubleFromObj(interp, objv[3], &d) != TCL_OK) {
		return SCROLL_ERROR;
	    }
	    *intPtr = (d > 0) ? ceil(d) : floor(d);
	    if (dblPtr) {
		*dblPtr = d;
	    }
	    return SCROLL_UNITS;
	}
    }
    assert(!"unexpected switch fallthrough");
    return SCROLL_ERROR; /* should be never reached */
}

/*
 *----------------------------------------------------------------------
 *
 * AllocCharInfo --
 *
 *	Allocate new char info struct. We are using a pool of char info
 *	structs.
 *
 * Results:
 *	The newly allocated struct, or a free char info struct from
 *	pool.
 *
 * Side effects:
 *	May allocate some memory.
 *
 *----------------------------------------------------------------------
 */

static CharInfo *
AllocCharInfo(
    TkText *textPtr)
{
    TextDInfo *dInfoPtr;
    CharInfo *ciPtr;

    assert(textPtr);

    dInfoPtr = textPtr->dInfoPtr;
    if ((ciPtr = dInfoPtr->charInfoPoolPtr)) {
	dInfoPtr->charInfoPoolPtr = dInfoPtr->charInfoPoolPtr->u.next;
    } else {
	ciPtr = (CharInfo *)malloc(sizeof(CharInfo));
	DEBUG_ALLOC(tkTextCountNewCharInfo++);
    }

    return ciPtr;
}

/*
 *----------------------------------------------------------------------
 *
 * FreeCharInfo --
 *
 *	Put back given char info to pool.
 *
 * Results:
 *	None.
 *
 * Side effects:
 *	None.
 *
 *----------------------------------------------------------------------
 */

static void
FreeCharInfo(
    TkText *textPtr,
    CharInfo *ciPtr)
{
    TextDInfo *dInfoPtr;

    assert(textPtr);
    assert(ciPtr);

    TkBTreeFreeSegment(ciPtr->segPtr);
    dInfoPtr = textPtr->dInfoPtr;
    ciPtr->u.next = dInfoPtr->charInfoPoolPtr;
    dInfoPtr->charInfoPoolPtr = ciPtr;
}

/*
 *----------------------------------------------------------------------
 *
 * ComputeBreakIndex --
 *
 *	Compute a break location. If we're in word wrap mode, a break
 *	can occurr after any space character, or at the end of the chunk
 *	if the the next segment (ignoring those with zero size) is not a
 *	character segment.
 *
 * Results:
 *	The computed break location.
 *
 * Side effects:
 *	None.
 *
 *----------------------------------------------------------------------
 */

static int
ComputeBreakIndex(
    TCL_UNUSED(TkText *),
    const TkTextDispChunk *chunkPtr,
    TkTextSegment *segPtr,
    int byteOffset,
    TkWrapMode wrapMode,
    TkTextSpaceMode spaceMode)
{
    switch (wrapMode) {
    case TEXT_WRAPMODE_NONE:
	break;
    case TEXT_WRAPMODE_WORD:
    case TEXT_WRAPMODE_CODEPOINT: {
	TkTextSegment *nextPtr;
	const char *p;
	int count;

	if (segPtr->typePtr == &tkTextHyphenType) {
	    return 1;
	}

	if ((int) chunkPtr->numBytes + byteOffset == segPtr->size) {
	    for (nextPtr = segPtr->nextPtr; nextPtr; nextPtr = nextPtr->nextPtr) {
		if (nextPtr->size > 0) {
		    if (!(nextPtr->typePtr->group & (SEG_GROUP_CHAR|SEG_GROUP_HYPHEN))) {
			return chunkPtr->numBytes;
		    }
		    break;
		} else if (nextPtr->typePtr == &tkTextBranchType) {
		    nextPtr = nextPtr->body.branch.nextPtr->nextPtr;
		}
	    }
	}

	count = chunkPtr->numBytes;
	if (chunkPtr->endsWithSyllable) {
	    assert(chunkPtr->numBytes > 0);
	    count -= 1;
	}
	p = segPtr->body.chars + byteOffset + count - 1;

	if (wrapMode == TEXT_WRAPMODE_WORD) {
	    /*
	     * Don't use isspace(); effects are unpredictable (because the result
	     * is locale dependent) and can lead to odd word-wrapping problems on
	     * some platforms. Also don't use Tcl_UniCharIsSpace here either, this
	     * can be used when displaying Markup in read-only mode (except the
	     * non-breaking space), but in text data there is a difference between
	     * ASCII spaces and all other spaces, and this difference must be
	     * visible for the user (line break makes the spaces indistinguishable).
	     * Keep in mind that the text widget will also be used for editing
	     * text. What we actually want is only the ASCII space characters, so
	     * use them explicitly...
	     *
	     * NOTE: don't break at HYPHEN-MINUS character (U+002D), because the
	     * meaning of this character is contextual. The user has to use the
	     * "codepoint" wrap mode if he want's line breaking at hard hyphen
	     * characters.
	     */

	    for ( ; count > 0; --count, --p) {
		switch (*p) {
		case ' ':
		    if (spaceMode == TEXT_SPACEMODE_EXACT) {
			return -1;
		    }
		    /* fallthru */
		case '\t': case '\n': case '\v': case '\f': case '\r':
		    return count;
		}
	    }
	} else {
	    const char *brks;
	    int i;

	    if (*p == '\n') {
		return count; /* catch special case end of line */
	    }

	    /*
	     * Note: it may happen that the chunk only contains the end of line/text
	     * symbol, in this case the break info is NULL.
	     */

	    if ((brks = chunkPtr->brks)) {
		i = count - 1;

		for ( ; i >= 0; --i, --p) {
		    assert(brks[i] <= LINEBREAK_INSIDEACHAR);
		    if (brks[i] == LINEBREAK_ALLOWBREAK) {
			return (*p == ' ' && spaceMode == TEXT_SPACEMODE_EXACT) ? -1 : i + 1;
		    }
		}
	    } else {
		assert(chunkPtr->endOfLineSymbol);
	    }
	}
	break;
    }
    default:
	return chunkPtr->numBytes;
    }

    return -1;
}

/*
 *----------------------------------------------------------------------
 *
 * TkTextCheckDisplayLineConsistency --
 *
 *	This function is called for consistency checking of display line.
 *
 * Results:
 *	None.
 *
 * Side effects:
 *	If anything suspicious is found in the display lines, the function
 *	panics.
 *
 *----------------------------------------------------------------------
 */

void
TkTextCheckDisplayLineConsistency(
    const TkText *textPtr)
{
    DLine *dlPtr;

    for (dlPtr = textPtr->dInfoPtr->dLinePtr; dlPtr; dlPtr = dlPtr->nextPtr) {
	if (dlPtr->chunkPtr) {
	    const TkTextLine *linePtr = TkTextIndexGetLine(&dlPtr->index);

	    if (!linePtr->parentPtr || linePtr->parentPtr == (void *) 0x61616161) {
		Tcl_Panic("CheckDisplayLineConsisteny: expired index in display line");
	    }
	}
    }

    for (dlPtr = textPtr->dInfoPtr->savedDLinePtr; dlPtr; dlPtr = dlPtr->nextPtr) {
	if (dlPtr->chunkPtr) {
	    const TkTextLine *linePtr = TkTextIndexGetLine(&dlPtr->index);

	    if (!linePtr->parentPtr || linePtr->parentPtr == (void *) 0x61616161) {
		Tcl_Panic("CheckDisplayLineConsisteny: expired index in saved display line");
	    }
	}
    }

    dlPtr = textPtr->dInfoPtr->cachedDLinePtr;
    if (dlPtr && dlPtr->chunkPtr) {
	const TkTextLine *linePtr = TkTextIndexGetLine(&dlPtr->index);

	if (!linePtr->parentPtr || linePtr->parentPtr == (void *) 0x61616161) {
	    Tcl_Panic("CheckDisplayLineConsisteny: expired index in cached display line");
	}
    }
}

/*
 *----------------------------------------------------------------------
 *
 * CheckLineMetricConsistency --
 *
 *	This function is called for consistency checking of display line
 *	metric information. Call this function only if all line metrics
 *	are up-to-date.
 *
 * Results:
 *	None.
 *
 * Side effects:
 *	If anything suspicious is found in the display line metric information,
 *	the function panics.
 *
 *----------------------------------------------------------------------
 */

static void
CheckLineMetricConsistency(
    const TkText *textPtr)
{
    const TkSharedText *sharedTextPtr = textPtr->sharedTextPtr;
    unsigned epoch = textPtr->dInfoPtr->lineMetricUpdateEpoch;
    const TkTextLine *lastLinePtr;
    const TkTextLine *linePtr;
    unsigned lineNum = 0;
    unsigned reference;

    assert(textPtr->pixelReference >= 0);

    linePtr = TkBTreeGetStartLine(textPtr);
    lastLinePtr = TkBTreeGetLastLine(textPtr);

    if (textPtr->dInfoPtr->firstLineNo != TkBTreeLinesTo(sharedTextPtr->tree, NULL, linePtr, NULL)) {
	Tcl_Panic("CheckLineMetricConsistency: firstLineNo is not up-to-date");
    }
    if (textPtr->dInfoPtr->lastLineNo != TkBTreeLinesTo(sharedTextPtr->tree, NULL, lastLinePtr, NULL)) {
	Tcl_Panic("CheckLineMetricConsistency: lastLineNo is not up-to-date");
    }

    reference = textPtr->pixelReference;

    if (!lastLinePtr->nextPtr) {
	const TkTextPixelInfo *pixelInfo = lastLinePtr->pixelInfo + reference;

	if (pixelInfo->epoch & PARTIAL_COMPUTED_BIT) {
	    Tcl_Panic("CheckLineMetricConsistency: partial flag shouldn't be set in last line (%d)",
		    TkBTreeLinesTo(textPtr->sharedTextPtr->tree, NULL, lastLinePtr, NULL));
	}
	if (pixelInfo->dispLineInfo) {
	    Tcl_Panic("CheckLineMetricConsistency: last line (%d) should not have display line info",
		    TkBTreeLinesTo(textPtr->sharedTextPtr->tree, NULL, lastLinePtr, NULL));
	}
	if (pixelInfo->height > 0) {
	    Tcl_Panic("CheckLineMetricConsistency: last line (%d) should not have a height",
		    TkBTreeLinesTo(textPtr->sharedTextPtr->tree, NULL, lastLinePtr, NULL));
	}
    }

    while (linePtr != lastLinePtr) {
	const TkTextPixelInfo *pixelInfo = linePtr->pixelInfo + reference;
	const TkTextDispLineInfo *dispLineInfo = pixelInfo->dispLineInfo;
	const TkTextLine *logicalLinePtr = linePtr;
	unsigned logicalLineNum = lineNum;

	if ((pixelInfo->epoch & EPOCH_MASK) != epoch) {
	    Tcl_Panic("CheckLineMetricConsistency: line metric info (%d) is not up-to-date",
		    TkBTreeLinesTo(textPtr->sharedTextPtr->tree, NULL, linePtr, NULL));
	}
	if (pixelInfo->epoch & PARTIAL_COMPUTED_BIT) {
	    Tcl_Panic("CheckLineMetricConsistency: computation of this line (%d) is not yet complete",
		    TkBTreeLinesTo(textPtr->sharedTextPtr->tree, NULL, linePtr, NULL));
	}

	linePtr = linePtr->nextPtr;
	lineNum += 1;

	while (linePtr != lastLinePtr && !linePtr->logicalLine) {
	    const TkTextPixelInfo *pixelInfo1 = linePtr->pixelInfo + reference;

	    if ((pixelInfo1->epoch & EPOCH_MASK) != epoch) {
		Tcl_Panic("CheckLineMetricConsistency: line metric info (%d) is not up-to-date",
			TkBTreeLinesTo(textPtr->sharedTextPtr->tree, NULL, linePtr, NULL));
	    }
	    if (pixelInfo1->epoch & PARTIAL_COMPUTED_BIT) {
		Tcl_Panic("CheckLineMetricConsistency: partial flag shouldn't be set (line %d)",
			TkBTreeLinesTo(textPtr->sharedTextPtr->tree, NULL, linePtr, NULL));
	    }
	    if (pixelInfo1->dispLineInfo) {
		Tcl_Panic("CheckLineMetricConsistency: "
			"merged line (%d) should not have display line info",
			TkBTreeLinesTo(textPtr->sharedTextPtr->tree, NULL, linePtr, NULL));
	    }
	    if (pixelInfo1->height > 0) {
		Tcl_Panic("CheckLineMetricConsistency: merged line (%d) should not have a height",
			TkBTreeLinesTo(textPtr->sharedTextPtr->tree, NULL, linePtr, NULL));
	    }

	    linePtr = linePtr->nextPtr;
	    lineNum += 1;
	}

	if (dispLineInfo) {
	    unsigned pixels = 0;
	    unsigned k;

	    if (dispLineInfo->numDispLines == 1) {
		Tcl_Panic("CheckLineMetricConsistency: this line should not have display line info");
	    }
	    for (k = 0; k < dispLineInfo->numDispLines; ++k) {
		const TkTextDispLineEntry *entry = dispLineInfo->entry + k;

		if (k == 0
			&& entry->byteOffset != 0
			/* this check does not work if -startindex is set */
			&& textPtr->startMarker == textPtr->sharedTextPtr->startMarker) {
		    Tcl_Panic("CheckLineMetricConsistency: first display line (line %d.%u) should "
			    "have byte offset zero", logicalLineNum, k);
		}
		if ((entry + 1)->byteOffset <= entry->byteOffset) {
		    Tcl_Panic("CheckLineMetricConsistency: display line (line %d.%u) has invalid byte "
			    "offset %d (previous is %d)", logicalLineNum, k, (entry + 1)->byteOffset,
			    entry->byteOffset);
		}
		if (entry->height == 0) {
		    TkTextIndex index;
		    const TkTextDispLine *dlPtr;

		    /*
		     * Zero height is invalid, except in very seldom cases, if the line
		     * only contains unrealized embedded images/windows. We test this
		     * explicitly, the corresponding display line contains this information.
		     */

		    TkTextIndexClear(&index, (TkText *) textPtr);
		    TkTextIndexSetToStartOfLine2(&index, (TkTextLine *) logicalLinePtr);
		    TkrTextIndexForwBytes(textPtr, &index, entry->byteOffset, &index);
		    dlPtr = FindDLine((TkText *) textPtr, textPtr->dInfoPtr->dLinePtr, &index);
		    assert(dlPtr);

		    if (!dlPtr->invisible) {
			Tcl_Panic("CheckLineMetricConsistency: display line (%d.%u) has zero height",
				logicalLineNum, k);
		    }
		}
		pixels += entry->height;
	    }
	    if (pixels != pixelInfo->height) {
		Tcl_Panic("CheckLineMetricConsistency: sum of display line pixels is wrong (line %d)",
			logicalLineNum);
	    }
	}
    }
}

/*
 *----------------------------------------------------------------------
 *
 * TkTextCheckLineMetricUpdate --
 *
 *	This function is called for consistency checking of display line
 *	metric update information.
 *
 * Results:
 *	None.
 *
 * Side effects:
 *	If anything suspicious is found in the display line metric update
 *	information, the function panics.
 *
 *----------------------------------------------------------------------
 */

void
TkTextCheckLineMetricUpdate(
    const TkText *textPtr)
{
    const TkRangeList *ranges;
    const TkRange *range;
    TkTextBTree tree;
    unsigned epoch;
    int n, total;

    assert(textPtr);

    if (!textPtr->sharedTextPtr->allowUpdateLineMetrics) {
	return;
    }
    if (!textPtr->endMarker->sectionPtr || !textPtr->startMarker->sectionPtr) {
	/*
	 * Called inside unlink of start/end marker, in this case we cannot check
	 * (and we don't need a check here).
	 */
	return;
    }

    ranges = textPtr->dInfoPtr->lineMetricUpdateRanges;
    tree = textPtr->sharedTextPtr->tree;
    total = TkrBTreeNumLines(tree, textPtr);

    if (!TkRangeListIsEmpty(ranges) && TkRangeListHigh(ranges) >= total) {
	Tcl_Panic("TkTextCheckLineMetricUpdate: line %d is out of range (max=%d)\n",
		TkRangeListHigh(ranges), total);
    }

    range = TkRangeListFirst(ranges);
    epoch = textPtr->dInfoPtr->lineMetricUpdateEpoch;

    for (n = 0; n < total - 1; ++n) {
	const TkTextPixelInfo *pixelInfo;

	if (range && range->low == n) {
	    n = range->high;
	    range = TkRangeListNext(ranges, range);
	    continue;
	}

	pixelInfo = TkBTreeLinePixelInfo(textPtr, TkBTreeFindLine(tree, textPtr, n));

	if (pixelInfo->epoch && (pixelInfo->epoch & EPOCH_MASK) != epoch) {
	    Tcl_Panic("TkTextCheckLineMetricUpdate: line %d is not up-to-date\n", n);
	}
	if (pixelInfo->epoch & PARTIAL_COMPUTED_BIT) {
	    Tcl_Panic("TkTextCheckLineMetricUpdate: line metric computation (line %d) is not "
		    "yet complete\n", n);
	}
    }
}

/*
 *---------------------------------------------------------------------------
 *
 * CharChunkMeasureChars --
 *
 *	Determine the number of characters from a char chunk that will fit in
 *	the given horizontal span.
 *
 *	This is the same as MeasureChars (which see), but in the context of a
 *	char chunk, i.e. on a higher level of abstraction. Use this function
 *	whereever possible instead of plain MeasureChars, so that the right
 *	context is used automatically.
 *
 * Results:
 *	The return value is the number of bytes from the range of start to end
 *	in source that fit in the span given by startX and maxX. *nextXPtr is
 *	filled in with the x-coordinate at which the first character that
 *	didn't fit would be drawn, if it were to be drawn.
 *
 * Side effects:
 *	None.
 *--------------------------------------------------------------
 */

static int
CharChunkMeasureChars(
    TkTextDispChunk *chunkPtr,	/* Chunk from which to measure. */
    const char *chars,		/* Chars to use, instead of the chunk's own. Used by the layoutproc
    				 * during chunk setup. All other callers use NULL. Not NUL-terminated. */
    int charsLen,		/* Length of the "chars" parameter. */
    int start, int end,		/* The range of chars to measure inside the chunk (or inside the
    				 * additional chars). */
    int startX,			/* Starting x coordinate where the measured span will begin. */
    int maxX,			/* Maximum pixel width of the span. May be -1 for unlimited. */
    TkTextSpaceMode spaceMode,	/* How to handle displaying spaces. Must be TEXT_SPACEMODE_NONE,
    				 * TEXT_SPACEMODE_EXACT, or TEXT_SPACEMODE_TRIM. */
    int flags,			/* Flags to pass to MeasureChars. */
    int *nextXPtr)		/* The function puts the newly calculated right border x-position of
    				 * the span here; can be NULL. */
{
    Tk_Font tkfont = chunkPtr->stylePtr->sValuePtr->tkfont;
    CharInfo *ciPtr = (CharInfo *)chunkPtr->clientData;
    int fit, rangeStart;

#ifdef TK_LAYOUT_WITH_BASE_CHUNKS

    const TkTextDispChunk *baseChunkPtr = chunkPtr->baseChunkPtr;

    assert(baseChunkPtr);

    if (!chars) {
	const Tcl_DString *baseChars = &baseChunkPtr->baseChars;

	chars = Tcl_DStringValue(baseChars);
	charsLen = Tcl_DStringLength(baseChars);
	start += ciPtr->baseOffset;
	if (end == -1) {
	    assert(ciPtr->numBytes >= (Tcl_Size)chunkPtr->wrappedAtSpace);
	    end = ciPtr->baseOffset + ciPtr->numBytes - chunkPtr->wrappedAtSpace;
	} else {
	    end += ciPtr->baseOffset;
	}
	if (chunkPtr->wrappedAtSpace) {
	    assert(charsLen >= 1);
	    charsLen -= 1;
	}
    }

    if ((Tcl_Size)start == ciPtr->baseOffset) {
	/*
	 * This is a very frequent case, and MeasureChars() is not needed here.
	 */

	startX -= chunkPtr->x - baseChunkPtr->x;
    } else {
	int widthUntilStart;
	MeasureChars(tkfont, chars, charsLen, 0, start, 0, -1, 0, &widthUntilStart);
	startX -= widthUntilStart;
    }

    rangeStart = 0;

#else

    rangeStart = start;

    if (!chars) {
	chars = ciPtr->u.chars;
	charsLen = ciPtr->numBytes;
    }

#endif

    if (end == -1) {
	end = charsLen;
    }

    if (spaceMode == TEXT_SPACEMODE_TRIM && end > rangeStart) {
	/*
	 * Don't measure trimmed spaces.
	 */
	if (chars[end] == '\n') {
	    end -= 1;
	    while (end > rangeStart && IsBlank(chars[end - 1])) {
		end -= 1;
	    }
	} else if (IsBlank(chars[end - 1])) {
	    end -= 1;
	    while (end > rangeStart && IsBlank(chars[end - 1])) {
		end -= 1;
	    }
	    end += 1;
	}
    }

    fit = MeasureChars(tkfont, chars, charsLen, rangeStart, end - rangeStart,
	    startX, maxX, flags, nextXPtr);

    return MAX(0, fit - start);
}

/*
 *--------------------------------------------------------------
 *
 * TkTextCharLayoutProc --
 *
 *	This function is the "layoutProc" for character segments.
 *
 * Results:
 *	If there is something to display for the chunk then a non-zero value
 *	is returned and the fields of chunkPtr will be filled in (see the
 *	declaration of TkTextDispChunk in tkText.h for details). If zero is
 *	returned it means that no characters from this chunk fit in the
 *	window. If -1 is returned it means that this segment just doesn't need
 *	to be displayed (never happens for text).
 *
 * Side effects:
 *	Memory is allocated to hold additional information about the chunk.
 *
 *--------------------------------------------------------------
 */

static int
EndsWithSyllable(
    TkTextSegment *segPtr)
{
    if (segPtr->typePtr->group == SEG_GROUP_CHAR) {
	for (segPtr = segPtr->nextPtr; segPtr; segPtr = segPtr->nextPtr) {
	    switch (segPtr->typePtr->group) {
	    case SEG_GROUP_MARK:
		break;
	    case SEG_GROUP_HYPHEN:
		return 1;
	    case SEG_GROUP_BRANCH:
		if (segPtr->typePtr == &tkTextBranchType) {
		    segPtr = segPtr->body.branch.nextPtr;
		    break;
		}
		/* fallthru */
	    default:
		return 0;
	    }
	}
    }
    return 0;
}

int
TkTextCharLayoutProc(
    const TkTextIndex *indexPtr,/* Index of first character to lay out (corresponds to segPtr and
    				 * offset). */
    TkTextSegment *segPtr,	/* Segment being layed out. */
    int byteOffset,		/* Byte offset within segment of first character to consider. */
    int maxX,			/* Chunk must not occupy pixels at this position or higher. */
    int maxBytes,		/* Chunk must not include more than this many characters. */
    int noCharsYet,		/* 'true' means no characters have been assigned to this display
    				 * line yet. */
    TkWrapMode wrapMode,	/* How to handle line wrapping: TEXT_WRAPMODE_CHAR, TEXT_WRAPMODE_NONE,
    				 * TEXT_WRAPMODE_WORD, or TEXT_WRAPMODE_CODEPOINT. */
    TkTextSpaceMode spaceMode,	/* How to handle displaying spaces. Must be TEXT_SPACEMODE_NONE,
    				 * TEXT_SPACEMODE_EXACT, or TEXT_SPACEMODE_TRIM. */
    TkTextDispChunk *chunkPtr)	/* Structure to fill in with information about this chunk. The x
    				 * field has already been set by the caller. */
{
    Tk_Font tkfont;
    int nextX, bytesThatFit;
    Tk_FontMetrics fm;
    CharInfo *ciPtr;
    char const *p;

    assert(indexPtr->textPtr);
    assert(chunkPtr->clientData);

    /*
     * Figure out how many characters will fit in the space we've got. Include
     * the next character, even though it won't fit completely, if any of the
     * following is true:
     *
     *	 (a) the chunk contains no characters and the display line contains no
     *	     characters yet (i.e. the line isn't wide enough to hold even a
     *	     single character).
     *
     *	 (b) at least one pixel of the character is visible, we have not
     *	     already exceeded the character limit, and the next character is a
     *	     white space character.
     */

    tkfont = chunkPtr->stylePtr->sValuePtr->tkfont;
    ciPtr = (CharInfo *)chunkPtr->clientData;
    chunkPtr->layoutProcs = &layoutCharProcs;
    p = segPtr->body.chars + byteOffset;

    bytesThatFit = CharChunkMeasureChars(chunkPtr, ciPtr->u.chars, ciPtr->baseOffset + maxBytes,
	    ciPtr->baseOffset, -1, chunkPtr->x, maxX, spaceMode, TK_ISOLATE_END, &nextX);

    if (bytesThatFit < maxBytes) {
	if (bytesThatFit == 0 && noCharsYet) {
	    int chLen;

#if 0 && TCL_UTF_MAX > 4
	    /*
	     * HACK: Support of pseudo UTF-8 strings. Needed because of this
	     * bad hack with TCL_UTF_MAX > 4, the whole thing is amateurish.
	     * (See function GetLineBreakFunc() about the very severe problems
	     * with TCL_UTF_MAX > 4).
	     */

	    int ch;
	    chLen = TkUtfToUniChar(p, &ch);
#else
	    /*
	     * Proper implementation for UTF-8 strings:
	     */

	    Tcl_UniChar ch;
	    chLen = Tcl_UtfToUniChar(p, &ch);
#endif

	    /*
	     * At least one character should be contained in current display line.
	     */

	    bytesThatFit = CharChunkMeasureChars(chunkPtr, ciPtr->u.chars, ciPtr->baseOffset + chLen,
		    ciPtr->baseOffset, -1, chunkPtr->x, -1, spaceMode, 0, &nextX);
	}
	if (spaceMode == TEXT_SPACEMODE_TRIM) {
	    while (IsBlank(p[bytesThatFit])) {
		bytesThatFit += 1;
	    }
	}
	if (p[bytesThatFit] == '\n') {
	    /*
	     * A newline character takes up no space, so if the previous
	     * character fits then so does the newline.
	     */

	    bytesThatFit += 1;
	} else if (spaceMode == TEXT_SPACEMODE_NONE
		&& nextX <= maxX
		&& ((1 << wrapMode) & ((1 << TEXT_WRAPMODE_WORD) | (1 << TEXT_WRAPMODE_CODEPOINT)))
		&& IsBlank(p[bytesThatFit])
		&& !(bytesThatFit == 0
		    && chunkPtr->prevCharChunkPtr
		    && chunkPtr->prevCharChunkPtr->wrappedAtSpace)) {
	    /*
	     * Space characters are funny, in that they are considered to fit at the end
	     * of the line. Just give the space character whatever space is left.
	     */

	    nextX = maxX;
	    bytesThatFit += 1;

	    /* Do not wrap next chunk in this line. */
	    chunkPtr->wrappedAtSpace = 1;
	}
	if (bytesThatFit == 0) {
	    return 0;
	}
    }

    Tk_GetFontMetrics(tkfont, &fm);

    /*
     * Fill in the chunk structure and allocate and initialize a CharInfo structure. If the
     * last character is a newline then don't bother to display it.
     */

    chunkPtr->endsWithSyllable =
	    p[bytesThatFit] == '\0' && indexPtr->textPtr->hyphenate && EndsWithSyllable(segPtr);
    chunkPtr->numBytes = bytesThatFit;
    chunkPtr->segByteOffset = byteOffset;
    chunkPtr->minAscent = fm.ascent + chunkPtr->stylePtr->sValuePtr->offset;
    chunkPtr->minDescent = fm.descent - chunkPtr->stylePtr->sValuePtr->offset;
    chunkPtr->minHeight = 0;
    chunkPtr->width = nextX - chunkPtr->x;
    chunkPtr->breakIndex =
	    ComputeBreakIndex(indexPtr->textPtr, chunkPtr, segPtr, byteOffset, wrapMode, spaceMode);

    ciPtr->numBytes = chunkPtr->numBytes;
    return 1;
}

/*
 *--------------------------------------------------------------
 *
 * CharDisplayProc --
 *
 *	This function is called to display a character chunk on the screen or
 *	in an off-screen pixmap.
 *
 * Results:
 *	None.
 *
 * Side effects:
 *	Graphics are drawn.
 *
 *--------------------------------------------------------------
 */

static void
CharDisplayProc(
    TkText *textPtr,
    TkTextDispChunk *chunkPtr,	/* Chunk that is to be drawn. */
    int x,			/* X-position in dst at which to draw this chunk (may differ from
    				 * the x-position in the chunk because of scrolling). */
    int y,			/* Y-position at which to draw this chunk in dst. */
    TCL_UNUSED(int),			/* Total height of line. */
    int baseline,		/* Offset of baseline from y. */
    Display *display,		/* Display to use for drawing. */
    Drawable dst,		/* Pixmap or window in which to draw chunk. */
    TCL_UNUSED(int))		/* Y-coordinate in text window that corresponds to y. */
{
    if (chunkPtr->width > 0 && x + chunkPtr->width > 0) {
	/* The chunk has displayable content, and is not off-screen. */
	DisplayChars(textPtr, chunkPtr, x, y, baseline, display, dst);
    }
}

/*
 *--------------------------------------------------------------
 *
 * CharUndisplayProc --
 *
 *	This function is called when a character chunk is no longer going to
 *	be displayed. It frees up resources that were allocated to display the
 *	chunk.
 *
 * Results:
 *	None.
 *
 * Side effects:
 *	Memory and other resources get freed.
 *
 *--------------------------------------------------------------
 */

static void
CharUndisplayProc(
    TkText *textPtr,		/* Overall information about text widget. */
    TkTextDispChunk *chunkPtr)	/* Chunk that is about to be freed. */
{
    CharInfo *ciPtr = (CharInfo *)chunkPtr->clientData;

    if (!ciPtr) {
	return;
    }

#ifdef TK_LAYOUT_WITH_BASE_CHUNKS
    {
	TkTextDispChunk *baseChunkPtr = chunkPtr->baseChunkPtr;

	if (chunkPtr == baseChunkPtr) {
	    /*
	     * Base chunks are undisplayed first, when DLines are freed or
	     * partially freed, so this makes sure we don't access their data
	     * any more.
	     */

	    Tcl_DStringFree(&baseChunkPtr->baseChars);
	    DEBUG_ALLOC(tkTextCountDestroyBaseChars++);
	} else if (baseChunkPtr && ciPtr->numBytes > 0) {
	    /*
	     * When other char chunks are undisplayed, drop their characters
	     * from the base chunk. This usually happens, when they are last
	     * in a line and need to be re-layed out.
	     */

	    assert(ciPtr->baseOffset + ciPtr->numBytes == Tcl_DStringLength(&baseChunkPtr->baseChars));
	    Tcl_DStringSetLength(&baseChunkPtr->baseChars, ciPtr->baseOffset);
	    baseChunkPtr->baseWidth = 0;
	}

	if (chunkPtr->prevPtr) {
	    chunkPtr->x -= chunkPtr->prevPtr->xAdjustment;
	}

	chunkPtr->baseChunkPtr = NULL;
    }
#endif

    FreeCharInfo(textPtr, ciPtr);
    chunkPtr->clientData = NULL;
}

/*
 *--------------------------------------------------------------
 *
 * HyphenUndisplayProc --
 *
 *	This function is called when a hyphen chunk is no longer going to
 *	be displayed. It frees up resources that were allocated to display the
 *	chunk.
 *
 * Results:
 *	None.
 *
 * Side effects:
 *	Memory and other resources get freed.
 *
 *--------------------------------------------------------------
 */

static void
HyphenUndisplayProc(
    TCL_UNUSED(TkText *),		/* Overall information about text widget. */
    TkTextDispChunk *chunkPtr)	/* Chunk that is about to be freed. */
{
    TkTextSegment *hyphenPtr = (TkTextSegment *)chunkPtr->clientData;

    if (hyphenPtr) {
	TkBTreeFreeSegment(hyphenPtr);
    }
    chunkPtr->clientData = NULL;
}

/*
 *--------------------------------------------------------------
 *
 * DisplayChars --
 *
 *	This function is called to display characters on the screen or
 *	in an off-screen pixmap.
 *
 * Results:
 *	None.
 *
 * Side effects:
 *	Graphics are drawn.
 *
 *--------------------------------------------------------------
 */

static GC
GetForegroundGC(
    const TkText *textPtr,
    const TkTextDispChunk *chunkPtr)
{
    const TkTextSegment *segPtr = ((const CharInfo *) chunkPtr->clientData)->segPtr;

    assert(chunkPtr->stylePtr);
    assert(chunkPtr->stylePtr->refCount > 0);

    if (segPtr->typePtr == &tkTextHyphenType) {
	if (chunkPtr->stylePtr->hyphenGC != NULL) {
	    return chunkPtr->stylePtr->hyphenGC;
	}
    } else if (segPtr == textPtr->dInfoPtr->endOfLineSegPtr) {
	if (chunkPtr->stylePtr->eolGC != NULL) {
	    return chunkPtr->stylePtr->eolGC;
	}
    } else if (segPtr == textPtr->dInfoPtr->endOfTextSegPtr) {
	if (chunkPtr->stylePtr->eotGC != NULL) {
	    return chunkPtr->stylePtr->eotGC;
	}
    }
    return chunkPtr->stylePtr->fgGC;
}

#ifdef TK_DRAW_IN_CONTEXT
# if defined(_WIN32) || defined(__UNIX__)

/*****************************************************************************
 * We need this function for the emulation of context drawing, in this way the
 * context support can be pre-tested on platforms without sub-pixel accuracy.
 *****************************************************************************/

static void
DrawCharsInContext(
    Display *display,	/* Display on which to draw. */
    Drawable drawable,	/* Window or pixmap in which to draw. */
    GC gc,		/* Graphics context for drawing characters. */
    Tk_Font tkfont,	/* Font in which characters will be drawn; must be the same as font used
    			 * in GC. */
    const char *source,	/* UTF-8 string to be displayed. Need not be nul terminated. All Tk
    			 * meta-characters (tabs, control characters, and newlines) should be
			 * stripped out of the string that is passed to this function. If they are
			 * not stripped out, they will be displayed as regular printing characters. */
    int numBytes,	/* Number of bytes in string. */
    int rangeStart,	/* Index of first byte to draw. */
    int rangeLength,	/* Length of range to draw in bytes. */
    int x, int y,	/* Coordinates at which to place origin of the whole (not just the range)
    			 * string when drawing. */
    int xOffset)	/* Offset to x-coordinate, required for emulation of context drawing. */
{
    Tk_DrawChars(display, drawable, gc, tkfont, source + rangeStart, rangeLength, xOffset, y);
}

# else /* if !(defined(_WIN32) || defined(__UNIX__)) */

static void
DrawCharsInContext(
    Display *display,	/* Display on which to draw. */
    Drawable drawable,	/* Window or pixmap in which to draw. */
    GC gc,		/* Graphics context for drawing characters. */
    Tk_Font tkfont,	/* Font in which characters will be drawn; must be the same as font used
    			 * in GC. */
    const char *source,	/* UTF-8 string to be displayed. Need not be nul terminated. All Tk
    			 * meta-characters (tabs, control characters, and newlines) should be
			 * stripped out of the string that is passed to this function. If they are
			 * not stripped out, they will be displayed as regular printing characters. */
    int numBytes,	/* Number of bytes in string. */
    int rangeStart,	/* Index of first byte to draw. */
    int rangeLength,	/* Length of range to draw in bytes. */
    int x, int y,	/* Coordinates at which to place origin of the whole (not just the range)
    			 * string when drawing. */
    TCL_UNUSED(int))	/* Offset to x-coordinate, not needed here. */
{
    TkpDrawCharsInContext(display, drawable, gc, tkfont,
	    source, numBytes, rangeStart, rangeLength, x, y);
}

# endif /* defined(_WIN32) || defined(__UNIX__) */

static void
DrawChars(
    TkText *textPtr,
    TkTextDispChunk *chunkPtr,	/* Display the content of this chunk. */
    int x,			/* X-position in dst at which to draw. */
    int y,			/* Y-position at which to draw. */
    TCL_UNUSED(int),		/* Offset in x-direction. */
    int offsetBytes,		/* Offset in display string. */
    Display *display,		/* Display to use for drawing. */
    Drawable dst)		/* Pixmap or window in which to draw chunk. */
{
    const TkTextDispChunk *baseChunkPtr;
    int numBytes;

    assert(chunkPtr->baseChunkPtr);

    baseChunkPtr = chunkPtr->baseChunkPtr;
    numBytes = Tcl_DStringLength(&baseChunkPtr->baseChars);

    if (numBytes > offsetBytes) {
	const char *string;
	const CharInfo *ciPtr;
	const TextStyle *stylePtr;
	const StyleValues *sValuePtr;
	int xDisplacement, start, len;
	GC fgGC;

	string = Tcl_DStringValue(&baseChunkPtr->baseChars);
	ciPtr = (const CharInfo *)chunkPtr->clientData;
	start = ciPtr->baseOffset + offsetBytes;
	len = ciPtr->numBytes - offsetBytes;

	assert(ciPtr->numBytes >= (Tcl_Size)offsetBytes);

	if (len == 0 || (string[start + len - 1] == '\t' && --len == 0)) {
	    return;
	}

	stylePtr = chunkPtr->stylePtr;
	sValuePtr = stylePtr->sValuePtr;
	ciPtr = (const CharInfo *)chunkPtr->clientData;
	xDisplacement = x - chunkPtr->x;
	fgGC = GetForegroundGC(textPtr, chunkPtr);

	/*
	 * Draw the text, underline, and overstrike for this chunk.
	 */

	DrawCharsInContext(display, dst, fgGC, sValuePtr->tkfont, string, numBytes,
		start, len, baseChunkPtr->x + xDisplacement, y - sValuePtr->offset,
		chunkPtr->x + textPtr->dInfoPtr->x);

	if (sValuePtr->underline) {
	    TkUnderlineCharsInContext(display, dst, stylePtr->ulGC, sValuePtr->tkfont, string,
		    numBytes, baseChunkPtr->x + xDisplacement, y - sValuePtr->offset,
		    start, start + len);
	}
	if (sValuePtr->overstrike) {
	    Tk_FontMetrics fm;

	    Tk_GetFontMetrics(sValuePtr->tkfont, &fm);
	    TkUnderlineCharsInContext(display, dst, stylePtr->ovGC, sValuePtr->tkfont, string,
		    numBytes, baseChunkPtr->x + xDisplacement,
		    y - sValuePtr->offset - fm.descent - (fm.ascent*3)/10,
		    start, start + len);
	}
    }
}

#else /* if !TK_DRAW_IN_CONTEXT */

static void
DrawChars(
    TkText *textPtr,
    TkTextDispChunk *chunkPtr,	/* Display the content of this chunk. */
    TCL_UNUSED(int),			/* X-position in dst at which to draw. */
    int y,			/* Y-position at which to draw. */
    int offsetX,		/* Offset from x. */
    int offsetBytes,		/* Offset in display string. */
    Display *display,		/* Display to use for drawing. */
    Drawable dst)		/* Pixmap or window in which to draw chunk. */
{
    const CharInfo *ciPtr;
    int numBytes;

    ciPtr = (const CharInfo *)chunkPtr->clientData;
    numBytes = ciPtr->numBytes;

    assert((Tcl_Size)offsetBytes >= ciPtr->baseOffset);

    if (numBytes > offsetBytes) {
	const TextStyle *stylePtr = chunkPtr->stylePtr;

	if (stylePtr->fgGC != NULL) {
	    const StyleValues *sValuePtr;
	    const char *string;
	    GC fgGC;

	    string = ciPtr->u.chars + offsetBytes;
	    numBytes -= offsetBytes;

	    if (string[numBytes - 1] == '\t' && --numBytes == 0) {
		return;
	    }

	    sValuePtr = stylePtr->sValuePtr;
	    fgGC = GetForegroundGC(textPtr, chunkPtr);

	    /*
	     * Draw the text, underline, and overstrike for this chunk.
	     */

	    Tk_DrawChars(display, dst, fgGC, sValuePtr->tkfont, string, numBytes,
		    offsetX, y - sValuePtr->offset);
	    if (sValuePtr->underline) {
		Tk_UnderlineChars(display, dst, stylePtr->ulGC, sValuePtr->tkfont,
			string, offsetX, y - sValuePtr->offset, 0, numBytes);

	    }
	    if (sValuePtr->overstrike) {
		Tk_FontMetrics fm;

		Tk_GetFontMetrics(sValuePtr->tkfont, &fm);
		Tk_UnderlineChars(display, dst, stylePtr->ovGC, sValuePtr->tkfont, string, offsetX,
			y - sValuePtr->offset - fm.descent - (fm.ascent*3)/10, 0, numBytes);
	    }
	}
    }
}

#endif /* TK_DRAW_IN_CONTEXT */

static void
DisplayChars(
    TkText *textPtr,
    TkTextDispChunk *chunkPtr,	/* Display the content of this chunk. */
    int x,			/* X-position in dst at which to draw. */
    int y,			/* Y-position at which to draw. */
    int baseline,		/* Offset of baseline from y. */
    Display *display,		/* Display to use for drawing. */
    Drawable dst)		/* Pixmap or window in which to draw chunk. */
{
    const TextStyle *stylePtr = chunkPtr->stylePtr;
    int offsetBytes, offsetX;

    assert(!stylePtr->sValuePtr->elide);

    if (stylePtr->fgGC == NULL) {
	return;
    }

    /*
     * If the text sticks out way to the left of the window, skip over the
     * characters that aren't in the visible part of the window. This is
     * essential if x is very negative (such as less than 32K); otherwise
     * overflow problems will occur in servers that use 16-bit arithmetic,
     * like X.
     */

    offsetX = x;
    offsetBytes = (x >= 0) ? CharChunkMeasureChars(chunkPtr, NULL, 0, 0, -1, x, 0,
	    textPtr->spaceMode, 0, &offsetX) : 0;
    DrawChars(textPtr, chunkPtr, x, y + baseline, offsetX, offsetBytes, display, dst);
}

#ifndef NDEBUG
/*
 *--------------------------------------------------------------
 *
 * TkpTextPrintDispChunk --
 *
 *	This function is for debugging only, printing the content of
 *	the given tag display chunk.
 *
 * Results:
 *	None.
 *
 * Side effects:
 *	None.
 *
 *--------------------------------------------------------------
 */

void
TkpTextPrintDispChunk(
    const TkText *textPtr,
    const TkTextDispChunk *chunkPtr)
{
    const DLine *dlPtr;
    int x, y, width, height;

    switch (chunkPtr->layoutProcs->type) {
    case TEXT_DISP_CHAR:
	fprintf(stdout, "CHAR=");
	if (chunkPtr->clientData) {
	    const CharInfo *ciPtr = (const CharInfo *) chunkPtr->clientData;
	    Tcl_Size i;

	    for (i = 0; i < ciPtr->numBytes; ++i) {
		char c = ciPtr->u.chars[i];

		switch (c) {
		case '\t': fprintf(stdout, "\\t"); break;
		case '\n': fprintf(stdout, "\\n"); break;
		case '\v': fprintf(stdout, "\\v"); break;
		case '\f': fprintf(stdout, "\\f"); break;
		case '\r': fprintf(stdout, "\\r"); break;

		default:
		    if (UCHAR(c) < 0x80 && isprint(c)) {
			fprintf(stdout, "%c", c);
		    } else {
			fprintf(stdout, "\\x%02u", (unsigned) UCHAR(c));
		    }
		    break;
		}
	    }
	} else {
	    fprintf(stdout, "<not yet displayed>");
	}
	break;

    case TEXT_DISP_HYPHEN: fprintf(stdout, "HYPHEN"); break;
    case TEXT_DISP_IMAGE:  fprintf(stdout, "IMAGE"); break;
    case TEXT_DISP_WINDOW: fprintf(stdout, "WINDOW"); break;
    case TEXT_DISP_ELIDED: fprintf(stdout, "ELIDED"); break;
    case TEXT_DISP_CURSOR: fprintf(stdout, "CURSOR"); break;
    }

    dlPtr = chunkPtr->dlPtr;
    x = chunkPtr->x + textPtr->dInfoPtr->x;
    y = dlPtr->y + dlPtr->spaceAbove;
    width = chunkPtr->width;
    height = dlPtr->height - dlPtr->spaceAbove - dlPtr->spaceBelow;
    fprintf(stdout, " [%d,%d-%d,%d]\n", x, y, x + width, y + height);
}
#endif /* !NDEBUG */

/*
 * Local Variables:
 * mode: c
 * c-basic-offset: 4
 * fill-column: 105
 * End:
 * vi:set ts=8 sw=4:
 */<|MERGE_RESOLUTION|>--- conflicted
+++ resolved
@@ -10702,7 +10702,7 @@
 TkTextSeeCmd(
     TkText *textPtr,		/* Information about text widget. */
     Tcl_Interp *interp,		/* Current interpreter. */
-    int objc,			/* Number of arguments. */
+    Tcl_Size objc,			/* Number of arguments. */
     Tcl_Obj *const objv[])	/* Argument objects. Someone else has already parsed this command
     				 * enough to know that objv[1] is "see". */
 {
@@ -10813,7 +10813,7 @@
 TkrTextXviewCmd(
     TkText *textPtr,		/* Information about text widget. */
     Tcl_Interp *interp,		/* Current interpreter. */
-    int objc,			/* Number of arguments. */
+    Tcl_Size objc,			/* Number of arguments. */
     Tcl_Obj *const objv[])	/* Argument objects. Someone else has already parsed this command
     				 * enough to know that objv[1] is "xview". */
 {
@@ -11208,7 +11208,7 @@
 TkTextYviewCmd(
     TkText *textPtr,		/* Information about text widget. */
     Tcl_Interp *interp,		/* Current interpreter. */
-    int objc,			/* Number of arguments. */
+    Tcl_Size objc,			/* Number of arguments. */
     Tcl_Obj *const objv[])	/* Argument objects. Someone else has already parsed this command
     				 * enough to know that objv[1] is "yview". */
 {
@@ -11382,21 +11382,14 @@
 TkTextScanCmd(
     TkText *textPtr,		/* Information about text widget. */
     Tcl_Interp *interp,		/* Current interpreter. */
-<<<<<<< HEAD
-    int objc,			/* Number of arguments. */
+    Tcl_Size objc,			/* Number of arguments. */
     Tcl_Obj *const objv[])	/* Argument objects. Someone else has already parsed this command
     				 * enough to know that objv[1] is "scan". */
-=======
-    Tcl_Size objc,			/* Number of arguments. */
-    Tcl_Obj *const objv[])	/* Argument objects. Someone else has already
-				 * parsed this command enough to know that
-				 * objv[1] is "see". */
->>>>>>> a05dc9b1
 {
     TextDInfo *dInfoPtr = textPtr->dInfoPtr;
     TkTextIndex index;
     int c, x, y, totalScroll, gain=10;
-    size_t length;
+    Tcl_Size length;
 
     if (objc != 5 && objc != 6) {
 	Tcl_WrongNumArgs(interp, 2, objv, "mark x y");
@@ -11415,8 +11408,7 @@
     if (objc == 6 && Tcl_GetIntFromObj(interp, objv[5], &gain) != TCL_OK) {
 	return TCL_ERROR;
     }
-    c = Tcl_GetString(objv[2])[0];
-    length = strlen(Tcl_GetString(objv[2]));
+    c = Tcl_GetStringFromObj(objv[2], &length)[0];
     if (c == 'd' && strncmp(Tcl_GetString(objv[2]), "dragto", length) == 0) {
 	int newX, maxX;
 
@@ -11501,15 +11493,7 @@
     Tcl_Interp *interp,		/* If "report" is FALSE, string describing visible range gets stored
     				 * in the interp's result. */
     TkText *textPtr,		/* Information about text widget. */
-<<<<<<< HEAD
     int report)		/* 'true' means report info to scrollbar if it has changed. */
-=======
-    Tcl_Interp *interp,		/* Current interpreter. */
-    Tcl_Size objc,			/* Number of arguments. */
-    Tcl_Obj *const objv[])	/* Argument objects. Someone else has already
-				 * parsed this command enough to know that
-				 * objv[1] is "xview". */
->>>>>>> a05dc9b1
 {
     TextDInfo *dInfoPtr = textPtr->dInfoPtr;
     double first, last;
@@ -11836,21 +11820,10 @@
  *----------------------------------------------------------------------
  */
 
-<<<<<<< HEAD
 static DLine *
 FindCachedDLine(
     TkText *textPtr,
     const TkTextIndex *indexPtr)
-=======
-int
-TkTextYviewCmd(
-    TkText *textPtr,		/* Information about text widget. */
-    Tcl_Interp *interp,		/* Current interpreter. */
-    Tcl_Size objc,			/* Number of arguments. */
-    Tcl_Obj *const objv[])	/* Argument objects. Someone else has already
-				 * parsed this command enough to know that
-				 * objv[1] is "yview". */
->>>>>>> a05dc9b1
 {
     TextDInfo *dInfoPtr = textPtr->dInfoPtr;
     DLine *dlPtr;
@@ -12019,104 +11992,11 @@
  */
 
 int
-<<<<<<< HEAD
 TkTextGetFirstYPixel(
     const TkText *textPtr)	/* Widget record for text widget. */
 {
     assert(textPtr);
     return textPtr->dInfoPtr->y;
-=======
-TkTextScanCmd(
-    TkText *textPtr,	/* Information about text widget. */
-    Tcl_Interp *interp,		/* Current interpreter. */
-    Tcl_Size objc,			/* Number of arguments. */
-    Tcl_Obj *const objv[])	/* Argument objects. Someone else has already
-				 * parsed this command enough to know that
-				 * objv[1] is "scan". */
-{
-    TextDInfo *dInfoPtr = textPtr->dInfoPtr;
-    TkTextIndex index;
-    int c, x, y, totalScroll, gain=10;
-    Tcl_Size length;
-
-    if ((objc != 5) && (objc != 6)) {
-	Tcl_WrongNumArgs(interp, 2, objv, "mark x y");
-	Tcl_AppendResult(interp, " or \"", Tcl_GetString(objv[0]),
-		" scan dragto x y ?gain?\"", NULL);
-	/*
-	 * Ought to be:
-	 * Tcl_WrongNumArgs(interp, 2, objc, "dragto x y ?gain?");
-	 */
-	return TCL_ERROR;
-    }
-    if (Tcl_GetIntFromObj(interp, objv[3], &x) != TCL_OK) {
-	return TCL_ERROR;
-    }
-    if (Tcl_GetIntFromObj(interp, objv[4], &y) != TCL_OK) {
-	return TCL_ERROR;
-    }
-    if ((objc == 6) && (Tcl_GetIntFromObj(interp, objv[5], &gain) != TCL_OK)) {
-	return TCL_ERROR;
-    }
-    c = Tcl_GetStringFromObj(objv[2], &length)[0];
-    if (c=='d' && strncmp(Tcl_GetString(objv[2]), "dragto", length)==0) {
-	int newX, maxX;
-
-	/*
-	 * Amplify the difference between the current position and the mark
-	 * position to compute how much the view should shift, then update the
-	 * mark position to correspond to the new view. If we run off the edge
-	 * of the text, reset the mark point so that the current position
-	 * continues to correspond to the edge of the window. This means that
-	 * the picture will start dragging as soon as the mouse reverses
-	 * direction (without this reset, might have to slide mouse a long
-	 * ways back before the picture starts moving again).
-	 */
-
-	newX = dInfoPtr->scanMarkXPixel + gain*(dInfoPtr->scanMarkX - x);
-	maxX = 1 + dInfoPtr->maxLength - (dInfoPtr->maxX - dInfoPtr->x);
-	if (newX < 0) {
-	    newX = 0;
-	    dInfoPtr->scanMarkXPixel = 0;
-	    dInfoPtr->scanMarkX = x;
-	} else if (newX > maxX) {
-	    newX = maxX;
-	    dInfoPtr->scanMarkXPixel = maxX;
-	    dInfoPtr->scanMarkX = x;
-	}
-	dInfoPtr->newXPixelOffset = newX;
-
-	totalScroll = gain*(dInfoPtr->scanMarkY - y);
-	if (totalScroll != dInfoPtr->scanTotalYScroll) {
-	    index = textPtr->topIndex;
-	    YScrollByPixels(textPtr, totalScroll-dInfoPtr->scanTotalYScroll);
-	    dInfoPtr->scanTotalYScroll = totalScroll;
-	    if ((index.linePtr == textPtr->topIndex.linePtr) &&
-		    (index.byteIndex == textPtr->topIndex.byteIndex)) {
-		dInfoPtr->scanTotalYScroll = 0;
-		dInfoPtr->scanMarkY = y;
-	    }
-	}
-	dInfoPtr->flags |= DINFO_OUT_OF_DATE;
-	if (!(dInfoPtr->flags & REDRAW_PENDING)) {
-	    dInfoPtr->flags |= REDRAW_PENDING;
-	    Tcl_DoWhenIdle(DisplayText, textPtr);
-	}
-    } else if (c=='m' && strncmp(Tcl_GetString(objv[2]), "mark", length)==0) {
-	dInfoPtr->scanMarkXPixel = dInfoPtr->newXPixelOffset;
-	dInfoPtr->scanMarkX = x;
-	dInfoPtr->scanTotalYScroll = 0;
-	dInfoPtr->scanMarkY = y;
-    } else {
-	Tcl_SetObjResult(interp, Tcl_ObjPrintf(
-		"bad scan option \"%s\": must be dragto or mark",
-		Tcl_GetString(objv[2])));
-	Tcl_SetErrorCode(interp, "TCL", "LOOKUP", "INDEX", "scan option",
-		Tcl_GetString(objv[2]), NULL);
-	return TCL_ERROR;
-    }
-    return TCL_OK;
->>>>>>> a05dc9b1
 }
  
