--- conflicted
+++ resolved
@@ -580,7 +580,7 @@
     				 * numeric tabs, starting with shiftToNextLinePos. */
     unsigned lengthOfFractional;/* Length of fractional part in numerical tabs, including decimal
     				 * point. */
-    TkTextJustify justify;	/* How to justify line: taken from style for the first character
+    Tk_Justify justify;	/* How to justify line: taken from style for the first character
     				 * in this display line. */
     TkWrapMode wrapMode;	/* Wrap mode to use for this chunk. */
     int maxX;			/* Maximal x coord in current line. */
@@ -772,7 +772,6 @@
 static void		YScrollByLines(TkText *textPtr, int offset);
 static void		YScrollByPixels(TkText *textPtr, int offset);
 static void		TextInvalidateRegion(TkText *textPtr, TkRegion region);
-<<<<<<< HEAD
 static void		TextInvalidateLineMetrics(TkText *textPtr, TkTextLine *linePtr,
 			    unsigned lineCount, TkTextInvalidateAction action);
 static int		CalculateDisplayLineHeight(TkText *textPtr, const TkTextIndex *indexPtr,
@@ -786,26 +785,6 @@
 			    Tcl_Obj *const objv[], double *dblPtr, int *intPtr);
 static void		InvokeAsyncUpdateLineMetrics(TkText *textPtr);
 static void		InvokeAsyncUpdateYScrollbar(TkText *textPtr);
-=======
-static void		TextRedrawTag(TkText *textPtr,
-			    TkTextIndex *index1Ptr, TkTextIndex *index2Ptr,
-			    TkTextTag *tagPtr, int withTag);
-static void		TextInvalidateLineMetrics(TkText *textPtr,
-			    TkTextLine *linePtr, int lineCount, TkTextInvalidateAction action);
-static int		CalculateDisplayLineHeight(TkText *textPtr,
-			    const TkTextIndex *indexPtr, int *byteCountPtr,
-			    int *mergedLinePtr);
-static void		DlineIndexOfX(TkText *textPtr,
-			    DLine *dlPtr, int x, TkTextIndex *indexPtr);
-static int		DlineXOfIndex(TkText *textPtr,
-			    DLine *dlPtr, int byteIndex);
-static int		TextGetScrollInfoObj(Tcl_Interp *interp,
-			    TkText *textPtr, int objc,
-			    Tcl_Obj *const objv[], double *dblPtr,
-			    int *intPtr);
-static void		AsyncUpdateLineMetrics(void *clientData);
-static void		GenerateWidgetViewSyncEvent(TkText *textPtr, Bool InSync);
->>>>>>> c33654db
 static void		AsyncUpdateYScrollbar(void *clientData);
 static void		AsyncUpdateLineMetrics(void *clientData);
 static void		UpdateLineMetrics(TkText *textPtr, unsigned doThisMuch);
@@ -1292,148 +1271,12 @@
     return UCHAR(s[0]) == 0xc3 ? isUmlaut[UCHAR(s[1])] : UCHAR(s[0]) < 0x80 && isVowel[UCHAR(s[0])];
 }
 
-<<<<<<< HEAD
 static void
 SetupHyphenChars(
     TkTextSegment *segPtr,
     unsigned offset)
 {
     assert(offset <= 2); /* don't exceed 5 characters */
-=======
-	if ((border != NULL) && (tagPtr->priority > borderPrio)) {
-	    styleValues.border = border;
-	    borderPrio = tagPtr->priority;
-	}
-	if ((tagPtr->borderWidthPtr != NULL)
-		&& (Tcl_GetString(tagPtr->borderWidthPtr)[0] != '\0')
-		&& (tagPtr->priority > borderWidthPrio)) {
-	    styleValues.borderWidth = tagPtr->borderWidth;
-	    borderWidthPrio = tagPtr->priority;
-	}
-	if ((tagPtr->relief != TK_RELIEF_NULL)
-		&& (tagPtr->priority > reliefPrio)) {
-	    if (styleValues.border == NULL) {
-		styleValues.border = textPtr->border;
-	    }
-	    styleValues.relief = tagPtr->relief;
-	    reliefPrio = tagPtr->priority;
-	}
-	if ((tagPtr->bgStipple != None)
-		&& (tagPtr->priority > bgStipplePrio)) {
-	    styleValues.bgStipple = tagPtr->bgStipple;
-	    bgStipplePrio = tagPtr->priority;
-	}
-	if ((fgColor != NULL) && (tagPtr->priority > fgPrio)) {
-	    styleValues.fgColor = fgColor;
-	    fgPrio = tagPtr->priority;
-	}
-	if ((tagPtr->tkfont != NULL) && (tagPtr->priority > fontPrio)) {
-	    styleValues.tkfont = tagPtr->tkfont;
-	    fontPrio = tagPtr->priority;
-	}
-	if ((tagPtr->fgStipple != None)
-		&& (tagPtr->priority > fgStipplePrio)) {
-	    styleValues.fgStipple = tagPtr->fgStipple;
-	    fgStipplePrio = tagPtr->priority;
-	}
-	if ((tagPtr->justify != TK_JUSTIFY_NULL)
-		&& (tagPtr->priority > justifyPrio)) {
-	    styleValues.justify = tagPtr->justify;
-	    justifyPrio = tagPtr->priority;
-	}
-	if ((tagPtr->lMargin1 != INT_MIN)
-		&& (tagPtr->priority > lMargin1Prio)) {
-	    styleValues.lMargin1 = tagPtr->lMargin1;
-	    lMargin1Prio = tagPtr->priority;
-	}
-	if ((tagPtr->lMargin2 != INT_MIN)
-		&& (tagPtr->priority > lMargin2Prio)) {
-	    styleValues.lMargin2 = tagPtr->lMargin2;
-	    lMargin2Prio = tagPtr->priority;
-	}
-	if ((tagPtr->lMarginColor != NULL)
-		&& (tagPtr->priority > lMarginColorPrio)) {
-	    styleValues.lMarginColor = tagPtr->lMarginColor;
-	    lMarginColorPrio = tagPtr->priority;
-	}
-	if ((tagPtr->offset != INT_MIN)
-		&& (tagPtr->priority > offsetPrio)) {
-	    styleValues.offset = tagPtr->offset;
-	    offsetPrio = tagPtr->priority;
-	}
-	if ((tagPtr->overstrike >= 0)
-		&& (tagPtr->priority > overstrikePrio)) {
-	    styleValues.overstrike = tagPtr->overstrike > 0;
-	    overstrikePrio = tagPtr->priority;
-            if (tagPtr->overstrikeColor != NULL) {
-                 styleValues.overstrikeColor = tagPtr->overstrikeColor;
-            } else if (fgColor != NULL) {
-                 styleValues.overstrikeColor = fgColor;
-            }
-	}
-	if ((tagPtr->rMargin != INT_MIN)
-		&& (tagPtr->priority > rMarginPrio)) {
-	    styleValues.rMargin = tagPtr->rMargin;
-	    rMarginPrio = tagPtr->priority;
-	}
-	if ((tagPtr->rMarginColor != NULL)
-		&& (tagPtr->priority > rMarginColorPrio)) {
-	    styleValues.rMarginColor = tagPtr->rMarginColor;
-	    rMarginColorPrio = tagPtr->priority;
-	}
-	if ((tagPtr->spacing1 != INT_MIN)
-		&& (tagPtr->priority > spacing1Prio)) {
-	    styleValues.spacing1 = tagPtr->spacing1;
-	    spacing1Prio = tagPtr->priority;
-	}
-	if ((tagPtr->spacing2 != INT_MIN)
-		&& (tagPtr->priority > spacing2Prio)) {
-	    styleValues.spacing2 = tagPtr->spacing2;
-	    spacing2Prio = tagPtr->priority;
-	}
-	if ((tagPtr->spacing3 != INT_MIN)
-		&& (tagPtr->priority > spacing3Prio)) {
-	    styleValues.spacing3 = tagPtr->spacing3;
-	    spacing3Prio = tagPtr->priority;
-	}
-	if ((tagPtr->tabStringPtr != NULL)
-		&& (tagPtr->priority > tabPrio)) {
-	    styleValues.tabArrayPtr = tagPtr->tabArrayPtr;
-	    tabPrio = tagPtr->priority;
-	}
-	if (((tagPtr->tabStyle == TK_TEXT_TABSTYLE_TABULAR)
-		|| (tagPtr->tabStyle == TK_TEXT_TABSTYLE_WORDPROCESSOR))
-		&& (tagPtr->priority > tabStylePrio)) {
-	    styleValues.tabStyle = tagPtr->tabStyle;
-	    tabStylePrio = tagPtr->priority;
-	}
-	if ((tagPtr->underline >= 0)
-		&& (tagPtr->priority > underlinePrio)) {
-	    styleValues.underline = tagPtr->underline > 0;
-	    underlinePrio = tagPtr->priority;
-            if (tagPtr->underlineColor != NULL) {
-                 styleValues.underlineColor = tagPtr->underlineColor;
-            } else if (fgColor != NULL) {
-                 styleValues.underlineColor = fgColor;
-            }
-	}
-	if ((tagPtr->elide >= 0)
-		&& (tagPtr->priority > elidePrio)) {
-	    styleValues.elide = tagPtr->elide > 0;
-	    elidePrio = tagPtr->priority;
-	}
-	if (((tagPtr->wrapMode == TEXT_WRAPMODE_CHAR)
-		|| (tagPtr->wrapMode == TEXT_WRAPMODE_NONE)
-		|| (tagPtr->wrapMode == TEXT_WRAPMODE_WORD))
-		&& (tagPtr->priority > wrapPrio)) {
-	    styleValues.wrapMode = tagPtr->wrapMode;
-	    wrapPrio = tagPtr->priority;
-	}
-    }
-    if (tagPtrs != NULL) {
-	ckfree(tagPtrs);
-    }
->>>>>>> c33654db
 
     /*
      * NOTE: U+2010 (HYPHEN) always has a visible rendition, but U+00AD
@@ -3301,19 +3144,11 @@
     data->chunkPtr = NULL;
 }
 
-<<<<<<< HEAD
 static TkTextDispChunkSection *
 LayoutNewSection(
     TextDInfo *dInfoPtr)
 {
     TkTextDispChunkSection *sectionPtr = dInfoPtr->sectionPoolPtr;
-=======
-    if (textPtr->state != TK_TEXT_STATE_DISABLED) {
-	for (chunkPtr = dlPtr->chunkPtr; (chunkPtr != NULL);
-		chunkPtr = chunkPtr->nextPtr) {
-	    if (chunkPtr->displayProc == TkTextInsertDisplayProc) {
-		int x = chunkPtr->x + dInfoPtr->x - dInfoPtr->curXPixelOffset;
->>>>>>> c33654db
 
     if (sectionPtr) {
 	dInfoPtr->sectionPoolPtr = dInfoPtr->sectionPoolPtr->nextPtr;
@@ -3452,7 +3287,7 @@
 
 	data->tabArrayPtr = sValuePtr->tabArrayPtr;
 	data->tabStyle = sValuePtr->tabStyle;
-	data->justify = (TkTextJustify)sValuePtr->justify;
+	data->justify = (Tk_Justify)sValuePtr->justify;
 	data->rMargin = sValuePtr->rMargin;
 	data->wrapMode = (TkWrapMode)sValuePtr->wrapMode;
 	data->x = data->paragraphStart ? sValuePtr->lMargin1 : sValuePtr->lMargin2;
@@ -3652,7 +3487,7 @@
 	 * characters up to (and including) the tab.
 	 */
 
-	if (data->justify == TK_TEXT_JUSTIFY_FULL) {
+	if (data->justify == TK_JUSTIFY_FULL) {
 	    const char *p = base;
 	    const char *e = p + maxBytes;
 
@@ -4254,21 +4089,9 @@
     return 0; /* never reached */
 }
 
-<<<<<<< HEAD
 static void
 LayoutDestroyChunks(
     LayoutData *data)
-=======
-void
-TkTextInvalidateLineMetrics(
-    TkSharedText *sharedTextPtr,/* Shared widget section for all peers, or
-				 * NULL. */
-    TkText *textPtr,		/* Widget record for text widget. */
-    TkTextLine *linePtr,	/* Invalidation starts from this line. */
-    int lineCount,		/* And includes this many following lines. */
-    TkTextInvalidateAction action)			/* Indicates what type of invalidation
-				 * occurred, TK_TEXT_INVALIDATE_(ONLY|INSERT|DELETE). */
->>>>>>> c33654db
 {
     TkTextDispChunk *chunkPtr = data->lastChunkPtr;
     TextDInfo *dInfoPtr;
@@ -4325,18 +4148,9 @@
 }
 
 static void
-<<<<<<< HEAD
 LayoutBreakLine(
     LayoutData *data,
     const TkTextIndex *indexPtr)	/* Index of display line start. */
-=======
-TextInvalidateLineMetrics(
-    TkText *textPtr,		/* Widget record for text widget. */
-    TkTextLine *linePtr,	/* Invalidation starts from this line. */
-    int lineCount,		/* And includes this many following lines. */
-    TkTextInvalidateAction action)			/* Indicates what type of invalidation
-				 * occurred (insert, delete, or simple). */
->>>>>>> c33654db
 {
     if (!data->breakChunkPtr) {
 	/*
@@ -4813,18 +4627,18 @@
     jIndent = 0;
 
     switch (data.justify) {
-    case TK_TEXT_JUSTIFY_LEFT:
+    default:
     	/* no action */
 	break;
-    case TK_TEXT_JUSTIFY_RIGHT:
+    case TK_JUSTIFY_RIGHT:
 	jIndent = data.maxX - length;
 	break;
-    case TK_TEXT_JUSTIFY_FULL:
+    case TK_JUSTIFY_FULL:
 	if (!endOfLogicalLine) {
 	    LayoutFullJustification(&data, dlPtr);
 	}
 	break;
-    case TK_TEXT_JUSTIFY_CENTER:
+    case TK_JUSTIFY_CENTER:
 	jIndent = (data.maxX - length)/2;
 	break;
     }
