--- conflicted
+++ resolved
@@ -580,7 +580,7 @@
     				 * numeric tabs, starting with shiftToNextLinePos. */
     unsigned lengthOfFractional;/* Length of fractional part in numerical tabs, including decimal
     				 * point. */
-    TkTextJustify justify;	/* How to justify line: taken from style for the first character
+    Tk_Justify justify;	/* How to justify line: taken from style for the first character
     				 * in this display line. */
     TkWrapMode wrapMode;	/* Wrap mode to use for this chunk. */
     int maxX;			/* Maximal x coord in current line. */
@@ -1271,148 +1271,12 @@
     return UCHAR(s[0]) == 0xc3 ? isUmlaut[UCHAR(s[1])] : UCHAR(s[0]) < 0x80 && isVowel[UCHAR(s[0])];
 }
 
-<<<<<<< HEAD
 static void
 SetupHyphenChars(
     TkTextSegment *segPtr,
     unsigned offset)
 {
     assert(offset <= 2); /* don't exceed 5 characters */
-=======
-	if ((border != NULL) && (tagPtr->priority > borderPrio)) {
-	    styleValues.border = border;
-	    borderPrio = tagPtr->priority;
-	}
-	if ((tagPtr->borderWidthPtr != NULL)
-		&& (Tcl_GetString(tagPtr->borderWidthPtr)[0] != '\0')
-		&& (tagPtr->priority > borderWidthPrio)) {
-	    styleValues.borderWidth = tagPtr->borderWidth;
-	    borderWidthPrio = tagPtr->priority;
-	}
-	if ((tagPtr->relief != TK_RELIEF_NULL)
-		&& (tagPtr->priority > reliefPrio)) {
-	    if (styleValues.border == NULL) {
-		styleValues.border = textPtr->border;
-	    }
-	    styleValues.relief = tagPtr->relief;
-	    reliefPrio = tagPtr->priority;
-	}
-	if ((tagPtr->bgStipple != None)
-		&& (tagPtr->priority > bgStipplePrio)) {
-	    styleValues.bgStipple = tagPtr->bgStipple;
-	    bgStipplePrio = tagPtr->priority;
-	}
-	if ((fgColor != NULL) && (tagPtr->priority > fgPrio)) {
-	    styleValues.fgColor = fgColor;
-	    fgPrio = tagPtr->priority;
-	}
-	if ((tagPtr->tkfont != NULL) && (tagPtr->priority > fontPrio)) {
-	    styleValues.tkfont = tagPtr->tkfont;
-	    fontPrio = tagPtr->priority;
-	}
-	if ((tagPtr->fgStipple != None)
-		&& (tagPtr->priority > fgStipplePrio)) {
-	    styleValues.fgStipple = tagPtr->fgStipple;
-	    fgStipplePrio = tagPtr->priority;
-	}
-	if ((tagPtr->justify != TK_JUSTIFY_NULL)
-		&& (tagPtr->priority > justifyPrio)) {
-	    styleValues.justify = tagPtr->justify;
-	    justifyPrio = tagPtr->priority;
-	}
-	if ((tagPtr->lMargin1String != NULL)
-		&& (tagPtr->priority > lMargin1Prio)) {
-	    styleValues.lMargin1 = tagPtr->lMargin1;
-	    lMargin1Prio = tagPtr->priority;
-	}
-	if ((tagPtr->lMargin2String != NULL)
-		&& (tagPtr->priority > lMargin2Prio)) {
-	    styleValues.lMargin2 = tagPtr->lMargin2;
-	    lMargin2Prio = tagPtr->priority;
-	}
-	if ((tagPtr->lMarginColor != NULL)
-		&& (tagPtr->priority > lMarginColorPrio)) {
-	    styleValues.lMarginColor = tagPtr->lMarginColor;
-	    lMarginColorPrio = tagPtr->priority;
-	}
-	if ((tagPtr->offsetString != NULL)
-		&& (tagPtr->priority > offsetPrio)) {
-	    styleValues.offset = tagPtr->offset;
-	    offsetPrio = tagPtr->priority;
-	}
-	if ((tagPtr->overstrike >= 0)
-		&& (tagPtr->priority > overstrikePrio)) {
-	    styleValues.overstrike = tagPtr->overstrike > 0;
-	    overstrikePrio = tagPtr->priority;
-            if (tagPtr->overstrikeColor != NULL) {
-                 styleValues.overstrikeColor = tagPtr->overstrikeColor;
-            } else if (fgColor != NULL) {
-                 styleValues.overstrikeColor = fgColor;
-            }
-	}
-	if ((tagPtr->rMarginString != NULL)
-		&& (tagPtr->priority > rMarginPrio)) {
-	    styleValues.rMargin = tagPtr->rMargin;
-	    rMarginPrio = tagPtr->priority;
-	}
-	if ((tagPtr->rMarginColor != NULL)
-		&& (tagPtr->priority > rMarginColorPrio)) {
-	    styleValues.rMarginColor = tagPtr->rMarginColor;
-	    rMarginColorPrio = tagPtr->priority;
-	}
-	if ((tagPtr->spacing1String != NULL)
-		&& (tagPtr->priority > spacing1Prio)) {
-	    styleValues.spacing1 = tagPtr->spacing1;
-	    spacing1Prio = tagPtr->priority;
-	}
-	if ((tagPtr->spacing2String != NULL)
-		&& (tagPtr->priority > spacing2Prio)) {
-	    styleValues.spacing2 = tagPtr->spacing2;
-	    spacing2Prio = tagPtr->priority;
-	}
-	if ((tagPtr->spacing3String != NULL)
-		&& (tagPtr->priority > spacing3Prio)) {
-	    styleValues.spacing3 = tagPtr->spacing3;
-	    spacing3Prio = tagPtr->priority;
-	}
-	if ((tagPtr->tabStringPtr != NULL)
-		&& (tagPtr->priority > tabPrio)) {
-	    styleValues.tabArrayPtr = tagPtr->tabArrayPtr;
-	    tabPrio = tagPtr->priority;
-	}
-	if (((tagPtr->tabStyle == TK_TEXT_TABSTYLE_TABULAR)
-		|| (tagPtr->tabStyle == TK_TEXT_TABSTYLE_WORDPROCESSOR))
-		&& (tagPtr->priority > tabStylePrio)) {
-	    styleValues.tabStyle = tagPtr->tabStyle;
-	    tabStylePrio = tagPtr->priority;
-	}
-	if ((tagPtr->underline >= 0)
-		&& (tagPtr->priority > underlinePrio)) {
-	    styleValues.underline = tagPtr->underline > 0;
-	    underlinePrio = tagPtr->priority;
-            if (tagPtr->underlineColor != NULL) {
-                 styleValues.underlineColor = tagPtr->underlineColor;
-            } else if (fgColor != NULL) {
-                 styleValues.underlineColor = fgColor;
-            }
-	}
-	if ((tagPtr->elide >= 0)
-		&& (tagPtr->priority > elidePrio)) {
-	    styleValues.elide = tagPtr->elide > 0;
-	    elidePrio = tagPtr->priority;
-	}
-	if (((tagPtr->wrapMode == TEXT_WRAPMODE_CHAR)
-		|| (tagPtr->wrapMode == TEXT_WRAPMODE_NONE)
-		|| (tagPtr->wrapMode == TEXT_WRAPMODE_WORD))
-		&& (tagPtr->priority > wrapPrio)) {
-	    styleValues.wrapMode = tagPtr->wrapMode;
-	    wrapPrio = tagPtr->priority;
-	}
-    }
-    if (tagPtrs != NULL) {
-	ckfree(tagPtrs);
-    }
->>>>>>> 989133aa
 
     /*
      * NOTE: U+2010 (HYPHEN) always has a visible rendition, but U+00AD
@@ -2113,12 +1977,12 @@
 
     if (border)                         { stylePtr->border = border; }
     if (fgColor != NULL)                { stylePtr->fgColor = fgColor; }
-    if (tagPtr->reliefPtr)              { stylePtr->relief = tagPtr->relief; }
+    if (tagPtr->relief != TK_RELIEF_NULL) { stylePtr->relief = tagPtr->relief; }
     if (tagPtr->bgStipple != None)      { stylePtr->bgStipple = tagPtr->bgStipple; }
     if (tagPtr->indentBg >= 0)          { stylePtr->indentBg = tagPtr->indentBg; }
     if (tagPtr->tkfont != NULL)         { stylePtr->tkfont = tagPtr->tkfont; }
     if (tagPtr->fgStipple != None)      { stylePtr->fgStipple = tagPtr->fgStipple; }
-    if (tagPtr->justifyString)          { stylePtr->justify = tagPtr->justify; }
+    if (tagPtr->justify != TK_JUSTIFY_NULL) { stylePtr->justify = tagPtr->justify; }
     if (tagPtr->lMargin1Ptr)            { stylePtr->lMargin1 = tagPtr->lMargin1; }
     if (tagPtr->lMargin2Ptr)            { stylePtr->lMargin2 = tagPtr->lMargin2; }
     if (tagPtr->lMarginColor)           { stylePtr->lMarginColor = tagPtr->lMarginColor; }
@@ -3423,7 +3287,7 @@
 
 	data->tabArrayPtr = sValuePtr->tabArrayPtr;
 	data->tabStyle = sValuePtr->tabStyle;
-	data->justify = (TkTextJustify)sValuePtr->justify;
+	data->justify = sValuePtr->justify;
 	data->rMargin = sValuePtr->rMargin;
 	data->wrapMode = (TkWrapMode)sValuePtr->wrapMode;
 	data->x = data->paragraphStart ? sValuePtr->lMargin1 : sValuePtr->lMargin2;
@@ -3623,7 +3487,7 @@
 	 * characters up to (and including) the tab.
 	 */
 
-	if (data->justify == TK_TEXT_JUSTIFY_FULL) {
+	if (data->justify == TK_JUSTIFY_FULL) {
 	    const char *p = base;
 	    const char *e = p + maxBytes;
 
@@ -4763,18 +4627,18 @@
     jIndent = 0;
 
     switch (data.justify) {
-    case TK_TEXT_JUSTIFY_LEFT:
+    default:
     	/* no action */
 	break;
-    case TK_TEXT_JUSTIFY_RIGHT:
+    case TK_JUSTIFY_RIGHT:
 	jIndent = data.maxX - length;
 	break;
-    case TK_TEXT_JUSTIFY_FULL:
+    case TK_JUSTIFY_FULL:
 	if (!endOfLogicalLine) {
 	    LayoutFullJustification(&data, dlPtr);
 	}
 	break;
-    case TK_TEXT_JUSTIFY_CENTER:
+    case TK_JUSTIFY_CENTER:
 	jIndent = (data.maxX - length)/2;
 	break;
     }
