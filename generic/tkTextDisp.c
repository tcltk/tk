/*
 * tkTextDisp.c --
 *
 *	This module provides facilities to display text widgets. It is the
 *	only place where information is kept about the screen layout of text
 *	widgets. (Well, strictly, each TkTextLine and B-tree node caches its
 *	last observed pixel height, but that information originates here).
 *
 * Copyright (c) 1992-1994 The Regents of the University of California.
 * Copyright (c) 1994-1997 Sun Microsystems, Inc.
 *
 * See the file "license.terms" for information on usage and redistribution of
 * this file, and for a DISCLAIMER OF ALL WARRANTIES.
 */

#include "tkInt.h"
#include "tkText.h"

#ifdef _WIN32
#include "tkWinInt.h"
#elif defined(__CYGWIN__)
#include "tkUnixInt.h"
#endif

#ifdef MAC_OSX_TK
#include "tkMacOSXInt.h"
#endif

/*
 * "Calculations of line pixel heights and the size of the vertical
 * scrollbar."
 *
 * Given that tag, font and elide changes can happen to large numbers of
 * diverse chunks in a text widget containing megabytes of text, it is not
 * possible to recalculate all affected height information immediately any
 * such change takes place and maintain a responsive user-experience. Yet, for
 * an accurate vertical scrollbar to be drawn, we must know the total number
 * of vertical pixels shown on display versus the number available to be
 * displayed.
 *
 * The way the text widget solves this problem is by maintaining cached line
 * pixel heights (in the BTree for each logical line), and having asynchronous
 * timer callbacks (i) to iterate through the logical lines recalculating
 * their heights, and (ii) to recalculate the vertical scrollbar's position
 * and size.
 *
 * Typically this works well but there are some situations where the overall
 * functional design of this file causes some problems. These problems can
 * only arise because the calculations used to display lines on screen are not
 * connected to those in the iterating-line- recalculation-process.
 *
 * The reason for this disconnect is that the display calculations operate in
 * display lines, and the iteration and cache operates in logical lines.
 * Given that the display calculations both need not contain complete logical
 * lines (at top or bottom of display), and that they do not actually keep
 * track of logical lines (for simplicity of code and historical design), this
 * means a line may be known and drawn with a different pixel height to that
 * which is cached in the BTree, and this might cause some temporary
 * undesirable mismatch between display and the vertical scrollbar.
 *
 * All such mismatches should be temporary, however, since the asynchronous
 * height calculations will always catch up eventually.
 *
 * For further details see the comments before and within the following
 * functions below: LayoutDLine, AsyncUpdateLineMetrics, GetYView,
 * GetYPixelCount, TkTextUpdateOneLine, TkTextUpdateLineMetrics.
 *
 * For details of the way in which the BTree keeps track of pixel heights, see
 * tkTextBTree.c. Basically the BTree maintains two pieces of information: the
 * logical line indices and the pixel height cache.
 */

/*
 * TK_LAYOUT_WITH_BASE_CHUNKS:
 *
 *	With this macro set, collect all char chunks that have no holes
 *	between them, that are on the same line and use the same font and font
 *	size. Allocate the chars of all these chunks, the so-called "stretch",
 *	in a DString in the first chunk, the so-called "base chunk". Use the
 *	base chunk string for measuring and drawing, so that these actions are
 *	always performed with maximum context.
 *
 *	This is necessary for text rendering engines that provide ligatures
 *	and sub-pixel layout, like ATSU on Mac. If we don't do this, the
 *	measuring will change all the time, leading to an ugly "tremble and
 *	shiver" effect. This is because of the continuous splitting and
 *	re-merging of chunks that goes on in a text widget, when the cursor or
 *	the selection move.
 *
 * Side effects:
 *
 *	Memory management changes. Instead of attaching the character data to
 *	the clientData structures of the char chunks, an additional DString is
 *	used. The collection process will even lead to resizing this DString
 *	for large stretches (> TCL_DSTRING_STATIC_SIZE == 200). We could
 *	reduce the overall memory footprint by copying the result to a plain
 *	char array after the line breaking process, but that would complicate
 *	the code and make performance even worse speedwise. See also TODOs.
 *
 * TODOs:
 *
 *    -	Move the character collection process from the LayoutProc into
 *	LayoutDLine(), so that the collection can be done before actual
 *	layout. In this way measuring can look at the following text, too,
 *	right from the beginning. Memory handling can also be improved with
 *	this. Problem: We don't easily know which chunks are adjacent until
 *	all the other chunks have calculated their width. Apparently marks
 *	would return width==0. A separate char collection loop would have to
 *	know these things.
 *
 *    -	Use a new context parameter to pass the context from LayoutDLine() to
 *	the LayoutProc instead of using a global variable like now. Not
 *	pressing until the previous point gets implemented.
 */

/*
 * The following structure describes how to display a range of characters.
 * The information is generated by scanning all of the tags associated with
 * the characters and combining that with default information for the overall
 * widget. These structures form the hash keys for dInfoPtr->styleTable.
 */

typedef struct StyleValues {
    Tk_3DBorder border;		/* Used for drawing background under text.
				 * NULL means use widget background. */
    int borderWidth;		/* Width of 3-D border for background. */
    int relief;			/* 3-D relief for background. */
    Pixmap bgStipple;		/* Stipple bitmap for background. None means
				 * draw solid. */
    XColor *fgColor;		/* Foreground color for text. */
    Tk_Font tkfont;		/* Font for displaying text. */
    Pixmap fgStipple;		/* Stipple bitmap for text and other
				 * foreground stuff. None means draw solid.*/
    int justify;		/* Justification style for text. */
    int lMargin1;		/* Left margin, in pixels, for first display
				 * line of each text line. */
    int lMargin2;		/* Left margin, in pixels, for second and
				 * later display lines of each text line. */
    int offset;			/* Offset in pixels of baseline, relative to
				 * baseline of line. */
    int overstrike;		/* Non-zero means draw overstrike through
				 * text. */
    int rMargin;		/* Right margin, in pixels. */
    int spacing1;		/* Spacing above first dline in text line. */
    int spacing2;		/* Spacing between lines of dline. */
    int spacing3;		/* Spacing below last dline in text line. */
    TkTextTabArray *tabArrayPtr;/* Locations and types of tab stops (may be
				 * NULL). */
    int tabStyle;		/* One of TABULAR or WORDPROCESSOR. */
    int underline;		/* Non-zero means draw underline underneath
				 * text. */
    int elide;			/* Zero means draw text, otherwise not. */
    TkWrapMode wrapMode;	/* How to handle wrap-around for this tag.
				 * One of TEXT_WRAPMODE_CHAR,
				 * TEXT_WRAPMODE_NONE or TEXT_WRAPMODE_WORD.*/
} StyleValues;

/*
 * The following structure extends the StyleValues structure above with
 * graphics contexts used to actually draw the characters. The entries in
 * dInfoPtr->styleTable point to structures of this type.
 */

typedef struct TextStyle {
    int refCount;		/* Number of times this structure is
				 * referenced in Chunks. */
    GC bgGC;			/* Graphics context for background. None means
				 * use widget background. */
    GC fgGC;			/* Graphics context for foreground. */
    StyleValues *sValuePtr;	/* Raw information from which GCs were
				 * derived. */
    Tcl_HashEntry *hPtr;	/* Pointer to entry in styleTable. Used to
				 * delete entry. */
} TextStyle;

/*
 * The following macro determines whether two styles have the same background
 * so that, for example, no beveled border should be drawn between them.
 */

#define SAME_BACKGROUND(s1, s2) \
    (((s1)->sValuePtr->border == (s2)->sValuePtr->border) \
	&& ((s1)->sValuePtr->borderWidth == (s2)->sValuePtr->borderWidth) \
	&& ((s1)->sValuePtr->relief == (s2)->sValuePtr->relief) \
	&& ((s1)->sValuePtr->bgStipple == (s2)->sValuePtr->bgStipple))

/*
 * The following macro is used to compare two floating-point numbers to within
 * a certain degree of scale. Direct comparison fails on processors where the
 * processor and memory representations of FP numbers of a particular
 * precision is different (e.g. Intel)
 */

#define FP_EQUAL_SCALE(double1, double2, scaleFactor) \
    (fabs((double1)-(double2))*((scaleFactor)+1.0) < 0.3)

/*
 * Macro to make debugging/testing logging a little easier.
 */

#define LOG(toVar,what) \
    Tcl_SetVar2(textPtr->interp, toVar, NULL, (what), \
	    TCL_GLOBAL_ONLY|TCL_APPEND_VALUE|TCL_LIST_ELEMENT)

/*
 * The following structure describes one line of the display, which may be
 * either part or all of one line of the text.
 */

typedef struct DLine {
    TkTextIndex index;		/* Identifies first character in text that is
				 * displayed on this line. */
    int byteCount;		/* Number of bytes accounted for by this
				 * display line, including a trailing space or
				 * newline that isn't actually displayed. */
    int logicalLinesMerged;	/* Number of extra logical lines merged into
				 * this one due to elided newlines. */
    int y;			/* Y-position at which line is supposed to be
				 * drawn (topmost pixel of rectangular area
				 * occupied by line). */
    int oldY;			/* Y-position at which line currently appears
				 * on display. This is used to move lines by
				 * scrolling rather than re-drawing. If
				 * 'flags' have the OLD_Y_INVALID bit set,
				 * then we will never examine this field
				 * (which means line isn't currently visible
				 * on display and must be redrawn). */
    int height;			/* Height of line, in pixels. */
    int baseline;		/* Offset of text baseline from y, in
				 * pixels. */
    int spaceAbove;		/* How much extra space was added to the top
				 * of the line because of spacing options.
				 * This is included in height and baseline. */
    int spaceBelow;		/* How much extra space was added to the
				 * bottom of the line because of spacing
				 * options. This is included in height. */
    int length;			/* Total length of line, in pixels. */
    TkTextDispChunk *chunkPtr;	/* Pointer to first chunk in list of all of
				 * those that are displayed on this line of
				 * the screen. */
    struct DLine *nextPtr;	/* Next in list of all display lines for this
				 * window. The list is sorted in order from
				 * top to bottom. Note: the next DLine doesn't
				 * always correspond to the next line of text:
				 * (a) can have multiple DLines for one text
				 * line (wrapping), (b) can have elided newlines,
				 * and (c) can have gaps where DLine's
				 * have been deleted because they're out of
				 * date. */
    int flags;			/* Various flag bits: see below for values. */
} DLine;

/*
 * Flag bits for DLine structures:
 *
 * HAS_3D_BORDER -		Non-zero means that at least one of the chunks
 *				in this line has a 3D border, so it
 *				potentially interacts with 3D borders in
 *				neighboring lines (see DisplayLineBackground).
 * NEW_LAYOUT -			Non-zero means that the line has been
 *				re-layed out since the last time the display
 *				was updated.
 * TOP_LINE -			Non-zero means that this was the top line in
 *				in the window the last time that the window
 *				was laid out. This is important because a line
 *				may be displayed differently if its at the top
 *				or bottom than if it's in the middle
 *				(e.g. beveled edges aren't displayed for
 *				middle lines if the adjacent line has a
 *				similar background).
 * BOTTOM_LINE -		Non-zero means that this was the bottom line
 *				in the window the last time that the window
 *				was laid out.
 * OLD_Y_INVALID -		The value of oldY in the structure is not
 *				valid or useful and should not be examined.
 *				'oldY' is only useful when the DLine is
 *				currently displayed at a different position
 *				and we wish to re-display it via scrolling, so
 *				this means the DLine needs redrawing.
 */

#define HAS_3D_BORDER	1
#define NEW_LAYOUT	2
#define TOP_LINE	4
#define BOTTOM_LINE	8
#define OLD_Y_INVALID  16

/*
 * Overall display information for a text widget:
 */

typedef struct TextDInfo {
    Tcl_HashTable styleTable;	/* Hash table that maps from StyleValues to
				 * TextStyles for this widget. */
    DLine *dLinePtr;		/* First in list of all display lines for this
				 * widget, in order from top to bottom. */
    int topPixelOffset;		/* Identifies first pixel in top display line
				 * to display in window. */
    int newTopPixelOffset;	/* Desired first pixel in top display line to
				 * display in window. */
    GC copyGC;			/* Graphics context for copying from off-
				 * screen pixmaps onto screen. */
    GC scrollGC;		/* Graphics context for copying from one place
				 * in the window to another (scrolling):
				 * differs from copyGC in that we need to get
				 * GraphicsExpose events. */
    int x;			/* First x-coordinate that may be used for
				 * actually displaying line information.
				 * Leaves space for border, etc. */
    int y;			/* First y-coordinate that may be used for
				 * actually displaying line information.
				 * Leaves space for border, etc. */
    int maxX;			/* First x-coordinate to right of available
				 * space for displaying lines. */
    int maxY;			/* First y-coordinate below available space
				 * for displaying lines. */
    int topOfEof;		/* Top-most pixel (lowest y-value) that has
				 * been drawn in the appropriate fashion for
				 * the portion of the window after the last
				 * line of the text. This field is used to
				 * figure out when to redraw part or all of
				 * the eof field. */

    /*
     * Information used for scrolling:
     */

    int newXPixelOffset;	/* Desired x scroll position, measured as the
				 * number of pixels off-screen to the left for
				 * a line with no left margin. */
    int curXPixelOffset;	/* Actual x scroll position, measured as the
				 * number of pixels off-screen to the left. */
    int maxLength;		/* Length in pixels of longest line that's
				 * visible in window (length may exceed window
				 * size). If there's no wrapping, this will be
				 * zero. */
    double xScrollFirst, xScrollLast;
				/* Most recent values reported to horizontal
				 * scrollbar; used to eliminate unnecessary
				 * reports. */
    double yScrollFirst, yScrollLast;
				/* Most recent values reported to vertical
				 * scrollbar; used to eliminate unnecessary
				 * reports. */

    /*
     * The following information is used to implement scanning:
     */

    int scanMarkXPixel;		/* Pixel index of left edge of the window when
				 * the scan started. */
    int scanMarkX;		/* X-position of mouse at time scan started. */
    int scanTotalYScroll;	/* Total scrolling (in screen pixels) that has
				 * occurred since scanMarkY was set. */
    int scanMarkY;		/* Y-position of mouse at time scan started. */

    /*
     * Miscellaneous information:
     */

    int dLinesInvalidated;	/* This value is set to 1 whenever something
				 * happens that invalidates information in
				 * DLine structures; if a redisplay is in
				 * progress, it will see this and abort the
				 * redisplay. This is needed because, for
				 * example, an embedded window could change
				 * its size when it is first displayed,
				 * invalidating the DLine that is currently
				 * being displayed. If redisplay continues, it
				 * will use freed memory and could dump
				 * core. */
    int flags;			/* Various flag values: see below for
				 * definitions. */
    /*
     * Information used to handle the asynchronous updating of the y-scrollbar
     * and the vertical height calculations:
     */

    int lineMetricUpdateEpoch;	/* Stores a number which is incremented each
				 * time the text widget changes in a
				 * significant way (e.g. resizing or
				 * geometry-influencing tag changes). */
    int currentMetricUpdateLine;/* Stores a counter which is used to iterate
				 * over the logical lines contained in the
				 * widget and update their geometry
				 * calculations, if they are out of date. */
    TkTextIndex metricIndex;	/* If the current metric update line wraps
				 * into very many display lines, then this is
				 * used to keep track of what index we've got
				 * to so far... */
    int metricPixelHeight;	/* ...and this is for the height calculation
				 * so far...*/
    int metricEpoch;		/* ...and this for the epoch of the partial
				 * calculation so it can be cancelled if
				 * things change once more. This field will be
				 * -1 if there is no long-line calculation in
				 * progress, and take a non-negative value if
				 * there is such a calculation in progress. */
    int lastMetricUpdateLine;	/* When the current update line reaches this
				 * line, we are done and should stop the
				 * asychronous callback mechanism. */
    Tcl_TimerToken lineUpdateTimer;
				/* A token pointing to the current line metric
				 * update callback. */
    Tcl_TimerToken scrollbarTimer;
				/* A token pointing to the current scrollbar
				 * update callback. */
} TextDInfo;

/*
 * In TkTextDispChunk structures for character segments, the clientData field
 * points to one of the following structures:
 */

#if !TK_LAYOUT_WITH_BASE_CHUNKS

typedef struct CharInfo {
    int numBytes;		/* Number of bytes to display. */
    char chars[1];		/* UTF characters to display. Actual size will
				 * be numBytes, not 1. THIS MUST BE THE LAST
				 * FIELD IN THE STRUCTURE. */
} CharInfo;

#else /* TK_LAYOUT_WITH_BASE_CHUNKS */

typedef struct CharInfo {
    TkTextDispChunk *baseChunkPtr;
    int baseOffset;		/* Starting offset in base chunk
				 * baseChars. */
    int numBytes;		/* Number of bytes that belong to this
				 * chunk. */
    const char *chars;		/* UTF characters to display. Actually points
				 * into the baseChars of the base chunk. Only
				 * valid after FinalizeBaseChunk(). */
} CharInfo;

/*
 * The BaseCharInfo is a CharInfo with some additional data added.
 */

typedef struct BaseCharInfo {
    CharInfo ci;
    Tcl_DString baseChars;	/* Actual characters for the stretch of text
				 * represented by this base chunk. */
    int width;			/* Width in pixels of the whole string, if
				 * known, else -1. Valid during
				 * LayoutDLine(). */
} BaseCharInfo;

/* TODO: Thread safety */
static TkTextDispChunk *baseCharChunkPtr = NULL;

#endif /* TK_LAYOUT_WITH_BASE_CHUNKS */

/*
 * Flag values for TextDInfo structures:
 *
 * DINFO_OUT_OF_DATE:		Non-zero means that the DLine structures for
 *				this window are partially or completely out of
 *				date and need to be recomputed.
 * REDRAW_PENDING:		Means that a when-idle handler has been
 *				scheduled to update the display.
 * REDRAW_BORDERS:		Means window border or pad area has
 *				potentially been damaged and must be redrawn.
 * REPICK_NEEDED:		1 means that the widget has been modified in a
 *				way that could change the current character (a
 *				different character might be under the mouse
 *				cursor now). Need to recompute the current
 *				character before the next redisplay.
 */

#define DINFO_OUT_OF_DATE	1
#define REDRAW_PENDING		2
#define REDRAW_BORDERS		4
#define REPICK_NEEDED		8

/*
 * Action values for FreeDLines:
 *
 * DLINE_FREE:		Free the lines, but no need to unlink them from the
 *			current list of actual display lines.
 * DLINE_UNLINK:	Free and unlink from current display.
 * DLINE_FREE_TEMP:	Free, but don't unlink, and also don't set
 *			'dLinesInvalidated'.
 */

#define DLINE_FREE	  0
#define DLINE_UNLINK	  1
#define DLINE_FREE_TEMP	  2

/*
 * The following counters keep statistics about redisplay that can be checked
 * to see how clever this code is at reducing redisplays.
 */

static int numRedisplays;	/* Number of calls to DisplayText. */
static int linesRedrawn;	/* Number of calls to DisplayDLine. */
static int numCopies;		/* Number of calls to XCopyArea to copy part
				 * of the screen. */
static int lineHeightsRecalculated;
				/* Number of line layouts purely for height
				 * calculation purposes.*/
/*
 * Forward declarations for functions defined later in this file:
 */

static void		AdjustForTab(TkText *textPtr,
			    TkTextTabArray *tabArrayPtr, int index,
			    TkTextDispChunk *chunkPtr);
static void		CharBboxProc(TkText *textPtr,
			    TkTextDispChunk *chunkPtr, int index, int y,
			    int lineHeight, int baseline, int *xPtr,
			    int *yPtr, int *widthPtr, int *heightPtr);
static int		CharChunkMeasureChars(TkTextDispChunk *chunkPtr,
			    const char *chars, int charsLen,
			    int start, int end, int startX, int maxX,
			    int flags, int *nextX);
static void		CharDisplayProc(TkText *textPtr,
			    TkTextDispChunk *chunkPtr, int x, int y,
			    int height, int baseline, Display *display,
			    Drawable dst, int screenY);
static int		CharMeasureProc(TkTextDispChunk *chunkPtr, int x);
static void		CharUndisplayProc(TkText *textPtr,
			    TkTextDispChunk *chunkPtr);
#if TK_LAYOUT_WITH_BASE_CHUNKS
static void		FinalizeBaseChunk(TkTextDispChunk *additionalChunkPtr);
static void		FreeBaseChunk(TkTextDispChunk *baseChunkPtr);
static int		IsSameFGStyle(TextStyle *style1, TextStyle *style2);
static void		RemoveFromBaseChunk(TkTextDispChunk *chunkPtr);
#endif
/*
 * Definitions of elided procs. Compiler can't inline these since we use
 * pointers to these functions. ElideDisplayProc and ElideUndisplayProc are
 * special-cased for speed, as potentially many elided DLine chunks if large,
 * tag toggle-filled elided region.
 */
static void		ElideBboxProc(TkText *textPtr,
			    TkTextDispChunk *chunkPtr, int index, int y,
			    int lineHeight, int baseline, int *xPtr,
			    int *yPtr, int *widthPtr, int *heightPtr);
static int		ElideMeasureProc(TkTextDispChunk *chunkPtr, int x);
static void		DisplayDLine(TkText *textPtr, DLine *dlPtr,
			    DLine *prevPtr, Pixmap pixmap);
static void		DisplayLineBackground(TkText *textPtr, DLine *dlPtr,
			    DLine *prevPtr, Pixmap pixmap);
static void		DisplayText(ClientData clientData);
<<<<<<< HEAD
static DLine *		FindDLine(DLine *dlPtr, const TkTextIndex *indexPtr);
=======
static DLine *		FindDLine(TkText *textPtr, DLine *dlPtr,
                            CONST TkTextIndex *indexPtr);
>>>>>>> 767930ff
static void		FreeDLines(TkText *textPtr, DLine *firstPtr,
			    DLine *lastPtr, int action);
static void		FreeStyle(TkText *textPtr, TextStyle *stylePtr);
static TextStyle *	GetStyle(TkText *textPtr, const TkTextIndex *indexPtr);
static void		GetXView(Tcl_Interp *interp, TkText *textPtr,
			    int report);
static void		GetYView(Tcl_Interp *interp, TkText *textPtr,
			    int report);
static int		GetYPixelCount(TkText *textPtr, DLine *dlPtr);
static DLine *		LayoutDLine(TkText *textPtr,
			    const TkTextIndex *indexPtr);
static int		MeasureChars(Tk_Font tkfont, const char *source,
			    int maxBytes, int rangeStart, int rangeLength,
			    int startX, int maxX, int flags, int *nextXPtr);
static void		MeasureUp(TkText *textPtr,
			    const TkTextIndex *srcPtr, int distance,
			    TkTextIndex *dstPtr, int *overlap);
static int		NextTabStop(Tk_Font tkfont, int x, int tabOrigin);
static void		UpdateDisplayInfo(TkText *textPtr);
static void		YScrollByLines(TkText *textPtr, int offset);
static void		YScrollByPixels(TkText *textPtr, int offset);
static int		SizeOfTab(TkText *textPtr, int tabStyle,
			    TkTextTabArray *tabArrayPtr, int *indexPtr, int x,
			    int maxX);
static void		TextChanged(TkText *textPtr,
			    const TkTextIndex *index1Ptr,
			    const TkTextIndex *index2Ptr);
static void		TextInvalidateRegion(TkText *textPtr, TkRegion region);
static void		TextRedrawTag(TkText *textPtr,
			    TkTextIndex *index1Ptr, TkTextIndex *index2Ptr,
			    TkTextTag *tagPtr, int withTag);
static void		TextInvalidateLineMetrics(TkText *textPtr,
			    TkTextLine *linePtr, int lineCount, int action);
static int		CalculateDisplayLineHeight(TkText *textPtr,
			    const TkTextIndex *indexPtr, int *byteCountPtr,
			    int *mergedLinePtr);
static void		DlineIndexOfX(TkText *textPtr,
			    DLine *dlPtr, int x, TkTextIndex *indexPtr);
static int		DlineXOfIndex(TkText *textPtr,
			    DLine *dlPtr, int byteIndex);
static int		TextGetScrollInfoObj(Tcl_Interp *interp,
			    TkText *textPtr, int objc,
			    Tcl_Obj *const objv[], double *dblPtr,
			    int *intPtr);
static void		AsyncUpdateLineMetrics(ClientData clientData);
static void		AsyncUpdateYScrollbar(ClientData clientData);
static int              IsStartOfNotMergedLine(TkText *textPtr,
                            CONST TkTextIndex *indexPtr);

/*
 * Result values returned by TextGetScrollInfoObj:
 */

#define TKTEXT_SCROLL_MOVETO	1
#define TKTEXT_SCROLL_PAGES	2
#define TKTEXT_SCROLL_UNITS	3
#define TKTEXT_SCROLL_ERROR	4
#define TKTEXT_SCROLL_PIXELS	5

/*
 *----------------------------------------------------------------------
 *
 * TkTextCreateDInfo --
 *
 *	This function is called when a new text widget is created. Its job is
 *	to set up display-related information for the widget.
 *
 * Results:
 *	None.
 *
 * Side effects:
 *	A TextDInfo data structure is allocated and initialized and attached
 *	to textPtr.
 *
 *----------------------------------------------------------------------
 */

void
TkTextCreateDInfo(
    TkText *textPtr)		/* Overall information for text widget. */
{
    register TextDInfo *dInfoPtr;
    XGCValues gcValues;

    dInfoPtr = ckalloc(sizeof(TextDInfo));
    Tcl_InitHashTable(&dInfoPtr->styleTable, sizeof(StyleValues)/sizeof(int));
    dInfoPtr->dLinePtr = NULL;
    dInfoPtr->copyGC = None;
    gcValues.graphics_exposures = True;
    dInfoPtr->scrollGC = Tk_GetGC(textPtr->tkwin, GCGraphicsExposures,
	    &gcValues);
    dInfoPtr->topOfEof = 0;
    dInfoPtr->newXPixelOffset = 0;
    dInfoPtr->curXPixelOffset = 0;
    dInfoPtr->maxLength = 0;
    dInfoPtr->xScrollFirst = -1;
    dInfoPtr->xScrollLast = -1;
    dInfoPtr->yScrollFirst = -1;
    dInfoPtr->yScrollLast = -1;
    dInfoPtr->scanMarkXPixel = 0;
    dInfoPtr->scanMarkX = 0;
    dInfoPtr->scanTotalYScroll = 0;
    dInfoPtr->scanMarkY = 0;
    dInfoPtr->dLinesInvalidated = 0;
    dInfoPtr->flags = DINFO_OUT_OF_DATE;
    dInfoPtr->topPixelOffset = 0;
    dInfoPtr->newTopPixelOffset = 0;
    dInfoPtr->currentMetricUpdateLine = -1;
    dInfoPtr->lastMetricUpdateLine = -1;
    dInfoPtr->lineMetricUpdateEpoch = 1;
    dInfoPtr->metricEpoch = -1;
    dInfoPtr->metricIndex.textPtr = NULL;
    dInfoPtr->metricIndex.linePtr = NULL;

    /*
     * Add a refCount for each of the idle call-backs.
     */

    textPtr->refCount++;
    dInfoPtr->lineUpdateTimer = Tcl_CreateTimerHandler(0,
	    AsyncUpdateLineMetrics, textPtr);
    textPtr->refCount++;
    dInfoPtr->scrollbarTimer = Tcl_CreateTimerHandler(200,
	    AsyncUpdateYScrollbar, textPtr);

    textPtr->dInfoPtr = dInfoPtr;
}

/*
 *----------------------------------------------------------------------
 *
 * TkTextFreeDInfo --
 *
 *	This function is called to free up all of the private display
 *	information kept by this file for a text widget.
 *
 * Results:
 *	None.
 *
 * Side effects:
 *	Lots of resources get freed.
 *
 *----------------------------------------------------------------------
 */

void
TkTextFreeDInfo(
    TkText *textPtr)		/* Overall information for text widget. */
{
    register TextDInfo *dInfoPtr = textPtr->dInfoPtr;

    /*
     * Be careful to free up styleTable *after* freeing up all the DLines, so
     * that the hash table is still intact to free up the style-related
     * information from the lines. Once the lines are all free then styleTable
     * will be empty.
     */

    FreeDLines(textPtr, dInfoPtr->dLinePtr, NULL, DLINE_UNLINK);
    Tcl_DeleteHashTable(&dInfoPtr->styleTable);
    if (dInfoPtr->copyGC != None) {
	Tk_FreeGC(textPtr->display, dInfoPtr->copyGC);
    }
    Tk_FreeGC(textPtr->display, dInfoPtr->scrollGC);
    if (dInfoPtr->flags & REDRAW_PENDING) {
	Tcl_CancelIdleCall(DisplayText, textPtr);
    }
    if (dInfoPtr->lineUpdateTimer != NULL) {
	Tcl_DeleteTimerHandler(dInfoPtr->lineUpdateTimer);
	textPtr->refCount--;
	dInfoPtr->lineUpdateTimer = NULL;
    }
    if (dInfoPtr->scrollbarTimer != NULL) {
	Tcl_DeleteTimerHandler(dInfoPtr->scrollbarTimer);
	textPtr->refCount--;
	dInfoPtr->scrollbarTimer = NULL;
    }
    ckfree(dInfoPtr);
}

/*
 *----------------------------------------------------------------------
 *
 * GetStyle --
 *
 *	This function creates all the information needed to display text at a
 *	particular location.
 *
 * Results:
 *	The return value is a pointer to a TextStyle structure that
 *	corresponds to *sValuePtr.
 *
 * Side effects:
 *	A new entry may be created in the style table for the widget.
 *
 *----------------------------------------------------------------------
 */

static TextStyle *
GetStyle(
    TkText *textPtr,		/* Overall information about text widget. */
    const TkTextIndex *indexPtr)/* The character in the text for which display
				 * information is wanted. */
{
    TkTextTag **tagPtrs;
    register TkTextTag *tagPtr;
    StyleValues styleValues;
    TextStyle *stylePtr;
    Tcl_HashEntry *hPtr;
    int numTags, isNew, i;
    XGCValues gcValues;
    unsigned long mask;
    /*
     * The variables below keep track of the highest-priority specification
     * that has occurred for each of the various fields of the StyleValues.
     */
    int borderPrio, borderWidthPrio, reliefPrio, bgStipplePrio;
    int fgPrio, fontPrio, fgStipplePrio;
    int underlinePrio, elidePrio, justifyPrio, offsetPrio;
    int lMargin1Prio, lMargin2Prio, rMarginPrio;
    int spacing1Prio, spacing2Prio, spacing3Prio;
    int overstrikePrio, tabPrio, tabStylePrio, wrapPrio;

    /*
     * Find out what tags are present for the character, then compute a
     * StyleValues structure corresponding to those tags (scan through all of
     * the tags, saving information for the highest-priority tag).
     */

    tagPtrs = TkBTreeGetTags(indexPtr, textPtr, &numTags);
    borderPrio = borderWidthPrio = reliefPrio = bgStipplePrio = -1;
    fgPrio = fontPrio = fgStipplePrio = -1;
    underlinePrio = elidePrio = justifyPrio = offsetPrio = -1;
    lMargin1Prio = lMargin2Prio = rMarginPrio = -1;
    spacing1Prio = spacing2Prio = spacing3Prio = -1;
    overstrikePrio = tabPrio = tabStylePrio = wrapPrio = -1;
    memset(&styleValues, 0, sizeof(StyleValues));
    styleValues.relief = TK_RELIEF_FLAT;
    styleValues.fgColor = textPtr->fgColor;
    styleValues.tkfont = textPtr->tkfont;
    styleValues.justify = TK_JUSTIFY_LEFT;
    styleValues.spacing1 = textPtr->spacing1;
    styleValues.spacing2 = textPtr->spacing2;
    styleValues.spacing3 = textPtr->spacing3;
    styleValues.tabArrayPtr = textPtr->tabArrayPtr;
    styleValues.tabStyle = textPtr->tabStyle;
    styleValues.wrapMode = textPtr->wrapMode;
    styleValues.elide = 0;

    for (i = 0 ; i < numTags; i++) {
	Tk_3DBorder border;

	tagPtr = tagPtrs[i];
	border = tagPtr->border;

	/*
	 * If this is the selection tag, and inactiveSelBorder is NULL (the
	 * default on Windows), then we need to skip it if we don't have the
	 * focus.
	 */

	if ((tagPtr == textPtr->selTagPtr) && !(textPtr->flags & GOT_FOCUS)) {
	    if (textPtr->inactiveSelBorder == NULL
#ifdef MAC_OSX_TK
		    /* Don't show inactive selection in disabled widgets. */
		    || textPtr->state == TK_TEXT_STATE_DISABLED
#endif
	    ) {
		continue;
	    }
	    border = textPtr->inactiveSelBorder;
	}

	if ((border != NULL) && (tagPtr->priority > borderPrio)) {
	    styleValues.border = border;
	    borderPrio = tagPtr->priority;
	}
	if ((tagPtr->borderWidthPtr != NULL)
		&& (Tcl_GetString(tagPtr->borderWidthPtr)[0] != '\0')
		&& (tagPtr->priority > borderWidthPrio)) {
	    styleValues.borderWidth = tagPtr->borderWidth;
	    borderWidthPrio = tagPtr->priority;
	}
	if ((tagPtr->reliefString != NULL)
		&& (tagPtr->priority > reliefPrio)) {
	    if (styleValues.border == NULL) {
		styleValues.border = textPtr->border;
	    }
	    styleValues.relief = tagPtr->relief;
	    reliefPrio = tagPtr->priority;
	}
	if ((tagPtr->bgStipple != None)
		&& (tagPtr->priority > bgStipplePrio)) {
	    styleValues.bgStipple = tagPtr->bgStipple;
	    bgStipplePrio = tagPtr->priority;
	}
	if ((tagPtr->fgColor != None) && (tagPtr->priority > fgPrio)) {
	    styleValues.fgColor = tagPtr->fgColor;
	    fgPrio = tagPtr->priority;
	}
	if ((tagPtr->tkfont != None) && (tagPtr->priority > fontPrio)) {
	    styleValues.tkfont = tagPtr->tkfont;
	    fontPrio = tagPtr->priority;
	}
	if ((tagPtr->fgStipple != None)
		&& (tagPtr->priority > fgStipplePrio)) {
	    styleValues.fgStipple = tagPtr->fgStipple;
	    fgStipplePrio = tagPtr->priority;
	}
	if ((tagPtr->justifyString != NULL)
		&& (tagPtr->priority > justifyPrio)) {
	    styleValues.justify = tagPtr->justify;
	    justifyPrio = tagPtr->priority;
	}
	if ((tagPtr->lMargin1String != NULL)
		&& (tagPtr->priority > lMargin1Prio)) {
	    styleValues.lMargin1 = tagPtr->lMargin1;
	    lMargin1Prio = tagPtr->priority;
	}
	if ((tagPtr->lMargin2String != NULL)
		&& (tagPtr->priority > lMargin2Prio)) {
	    styleValues.lMargin2 = tagPtr->lMargin2;
	    lMargin2Prio = tagPtr->priority;
	}
	if ((tagPtr->offsetString != NULL)
		&& (tagPtr->priority > offsetPrio)) {
	    styleValues.offset = tagPtr->offset;
	    offsetPrio = tagPtr->priority;
	}
	if ((tagPtr->overstrikeString != NULL)
		&& (tagPtr->priority > overstrikePrio)) {
	    styleValues.overstrike = tagPtr->overstrike;
	    overstrikePrio = tagPtr->priority;
	}
	if ((tagPtr->rMarginString != NULL)
		&& (tagPtr->priority > rMarginPrio)) {
	    styleValues.rMargin = tagPtr->rMargin;
	    rMarginPrio = tagPtr->priority;
	}
	if ((tagPtr->spacing1String != NULL)
		&& (tagPtr->priority > spacing1Prio)) {
	    styleValues.spacing1 = tagPtr->spacing1;
	    spacing1Prio = tagPtr->priority;
	}
	if ((tagPtr->spacing2String != NULL)
		&& (tagPtr->priority > spacing2Prio)) {
	    styleValues.spacing2 = tagPtr->spacing2;
	    spacing2Prio = tagPtr->priority;
	}
	if ((tagPtr->spacing3String != NULL)
		&& (tagPtr->priority > spacing3Prio)) {
	    styleValues.spacing3 = tagPtr->spacing3;
	    spacing3Prio = tagPtr->priority;
	}
	if ((tagPtr->tabStringPtr != NULL)
		&& (tagPtr->priority > tabPrio)) {
	    styleValues.tabArrayPtr = tagPtr->tabArrayPtr;
	    tabPrio = tagPtr->priority;
	}
	if ((tagPtr->tabStyle != TK_TEXT_TABSTYLE_NONE)
		&& (tagPtr->priority > tabStylePrio)) {
	    styleValues.tabStyle = tagPtr->tabStyle;
	    tabStylePrio = tagPtr->priority;
	}
	if ((tagPtr->underlineString != NULL)
		&& (tagPtr->priority > underlinePrio)) {
	    styleValues.underline = tagPtr->underline;
	    underlinePrio = tagPtr->priority;
	}
	if ((tagPtr->elideString != NULL)
		&& (tagPtr->priority > elidePrio)) {
	    styleValues.elide = tagPtr->elide;
	    elidePrio = tagPtr->priority;
	}
	if ((tagPtr->wrapMode != TEXT_WRAPMODE_NULL)
		&& (tagPtr->priority > wrapPrio)) {
	    styleValues.wrapMode = tagPtr->wrapMode;
	    wrapPrio = tagPtr->priority;
	}
    }
    if (tagPtrs != NULL) {
	ckfree(tagPtrs);
    }

    /*
     * Use an existing style if there's one around that matches.
     */

    hPtr = Tcl_CreateHashEntry(&textPtr->dInfoPtr->styleTable,
	    (char *) &styleValues, &isNew);
    if (!isNew) {
	stylePtr = Tcl_GetHashValue(hPtr);
	stylePtr->refCount++;
	return stylePtr;
    }

    /*
     * No existing style matched. Make a new one.
     */

    stylePtr = ckalloc(sizeof(TextStyle));
    stylePtr->refCount = 1;
    if (styleValues.border != NULL) {
	gcValues.foreground = Tk_3DBorderColor(styleValues.border)->pixel;
	mask = GCForeground;
	if (styleValues.bgStipple != None) {
	    gcValues.stipple = styleValues.bgStipple;
	    gcValues.fill_style = FillStippled;
	    mask |= GCStipple|GCFillStyle;
	}
	stylePtr->bgGC = Tk_GetGC(textPtr->tkwin, mask, &gcValues);
    } else {
	stylePtr->bgGC = None;
    }
    mask = GCFont;
    gcValues.font = Tk_FontId(styleValues.tkfont);
    mask |= GCForeground;
    gcValues.foreground = styleValues.fgColor->pixel;
    if (styleValues.fgStipple != None) {
	gcValues.stipple = styleValues.fgStipple;
	gcValues.fill_style = FillStippled;
	mask |= GCStipple|GCFillStyle;
    }
    stylePtr->fgGC = Tk_GetGC(textPtr->tkwin, mask, &gcValues);
    stylePtr->sValuePtr = (StyleValues *)
	    Tcl_GetHashKey(&textPtr->dInfoPtr->styleTable, hPtr);
    stylePtr->hPtr = hPtr;
    Tcl_SetHashValue(hPtr, stylePtr);
    return stylePtr;
}

/*
 *----------------------------------------------------------------------
 *
 * FreeStyle --
 *
 *	This function is called when a TextStyle structure is no longer
 *	needed. It decrements the reference count and frees up the space for
 *	the style structure if the reference count is 0.
 *
 * Results:
 *	None.
 *
 * Side effects:
 *	The storage and other resources associated with the style are freed up
 *	if no-one's still using it.
 *
 *----------------------------------------------------------------------
 */

static void
FreeStyle(
    TkText *textPtr,		/* Information about overall widget. */
    register TextStyle *stylePtr)
				/* Information about style to free. */
{
    stylePtr->refCount--;
    if (stylePtr->refCount == 0) {
	if (stylePtr->bgGC != None) {
	    Tk_FreeGC(textPtr->display, stylePtr->bgGC);
	}
	if (stylePtr->fgGC != None) {
	    Tk_FreeGC(textPtr->display, stylePtr->fgGC);
	}
	Tcl_DeleteHashEntry(stylePtr->hPtr);
	ckfree(stylePtr);
    }
}

/*
 *----------------------------------------------------------------------
 *
 * LayoutDLine --
 *
 *	This function generates a single DLine structure for a display line
 *	whose leftmost character is given by indexPtr.
 *
 * Results:
 *	The return value is a pointer to a DLine structure describing the
 *	display line. All fields are filled in and correct except for y and
 *	nextPtr.
 *
 * Side effects:
 *	Storage is allocated for the new DLine.
 *
 *	See the comments in 'GetYView' for some thoughts on what the side-
 *	effects of this call (or its callers) should be; the synchronisation
 *	of TkTextLine->pixelHeight with the sum of the results of this
 *	function operating on all display lines within each logical line.
 *	Ideally the code should be refactored to ensure the cached pixel
 *	height is never behind what is known when this function is called
 *	elsewhere.
 *
 *	Unfortunately, this function is currently called from many different
 *	places, not just to layout a display line for actual display, but also
 *	simply to calculate some metric or other of one or more display lines
 *	(typically the height). It would be a good idea to do some profiling
 *	of typical text widget usage and the way in which this is called and
 *	see if some optimization could or should be done.
 *
 *----------------------------------------------------------------------
 */

static DLine *
LayoutDLine(
    TkText *textPtr,		/* Overall information about text widget. */
    const TkTextIndex *indexPtr)/* Beginning of display line. May not
				 * necessarily point to a character
				 * segment. */
{
    register DLine *dlPtr;	/* New display line. */
    TkTextSegment *segPtr;	/* Current segment in text. */
    TkTextDispChunk *lastChunkPtr;
				/* Last chunk allocated so far for line. */
    TkTextDispChunk *chunkPtr;	/* Current chunk. */
    TkTextIndex curIndex;
    TkTextDispChunk *breakChunkPtr;
				/* Chunk containing best word break point, if
				 * any. */
    TkTextIndex breakIndex;	/* Index of first character in
				 * breakChunkPtr. */
    int breakByteOffset;	/* Byte offset of character within
				 * breakChunkPtr just to right of best break
				 * point. */
    int noCharsYet;		/* Non-zero means that no characters have been
				 * placed on the line yet. */
    int paragraphStart;		/* Non-zero means that we are on the first
				 * line of a paragraph (used to choose between
				 * lmargin1, lmargin2). */
    int justify;		/* How to justify line: taken from style for
				 * the first character in line. */
    int jIndent;		/* Additional indentation (beyond margins) due
				 * to justification. */
    int rMargin;		/* Right margin width for line. */
    TkWrapMode wrapMode;	/* Wrap mode to use for this line. */
    int x = 0, maxX = 0;	/* Initializations needed only to stop
				 * compiler warnings. */
    int wholeLine;		/* Non-zero means this display line runs to
				 * the end of the text line. */
    int tabIndex;		/* Index of the current tab stop. */
    int gotTab;			/* Non-zero means the current chunk contains a
				 * tab. */
    TkTextDispChunk *tabChunkPtr;
				/* Pointer to the chunk containing the
				 * previous tab stop. */
    int maxBytes;		/* Maximum number of bytes to include in this
				 * chunk. */
    TkTextTabArray *tabArrayPtr;/* Tab stops for line; taken from style for
				 * the first character on line. */
    int tabStyle;		/* One of TABULAR or WORDPROCESSOR. */
    int tabSize;		/* Number of pixels consumed by current tab
				 * stop. */
    TkTextDispChunk *lastCharChunkPtr;
				/* Pointer to last chunk in display lines with
				 * numBytes > 0. Used to drop 0-sized chunks
				 * from the end of the line. */
    int byteOffset, ascent, descent, code, elide, elidesize;
    StyleValues *sValuePtr;
    TkTextElideInfo info;	/* Keep track of elide state. */

    /*
     * Create and initialize a new DLine structure.
     */

    dlPtr = ckalloc(sizeof(DLine));
    dlPtr->index = *indexPtr;
    dlPtr->byteCount = 0;
    dlPtr->y = 0;
    dlPtr->oldY = 0;		/* Only set to avoid compiler warnings. */
    dlPtr->height = 0;
    dlPtr->baseline = 0;
    dlPtr->chunkPtr = NULL;
    dlPtr->nextPtr = NULL;
    dlPtr->flags = NEW_LAYOUT | OLD_Y_INVALID;
    dlPtr->logicalLinesMerged = 0;

    /*
     * This is not necessarily totally correct, where we have merged logical
     * lines. Fixing this would require a quite significant overhaul, though,
     * so currently we make do with this.
     */

    paragraphStart = (indexPtr->byteIndex == 0);

    /*
     * Special case entirely elide line as there may be 1000s or more.
     */

    elide = TkTextIsElided(textPtr, indexPtr, &info);
    if (elide && indexPtr->byteIndex == 0) {
	maxBytes = 0;
	for (segPtr = info.segPtr; segPtr != NULL; segPtr = segPtr->nextPtr) {
	    if (segPtr->size > 0) {
		if (elide == 0) {
		    /*
		     * We toggled a tag and the elide state changed to
		     * visible, and we have something of non-zero size.
		     * Therefore we must bail out.
		     */

		    break;
		}
		maxBytes += segPtr->size;

		/*
		 * Reset tag elide priority, since we're on a new character.
		 */

	    } else if ((segPtr->typePtr == &tkTextToggleOffType)
		    || (segPtr->typePtr == &tkTextToggleOnType)) {
		TkTextTag *tagPtr = segPtr->body.toggle.tagPtr;

		/*
		 * The elide state only changes if this tag is either the
		 * current highest priority tag (and is therefore being
		 * toggled off), or it's a new tag with higher priority.
		 */

		if (tagPtr->elideString != NULL) {
		    info.tagCnts[tagPtr->priority]++;
		    if (info.tagCnts[tagPtr->priority] & 1) {
			info.tagPtrs[tagPtr->priority] = tagPtr;
		    }
		    if (tagPtr->priority >= info.elidePriority) {
			if (segPtr->typePtr == &tkTextToggleOffType) {
			    /*
			     * If it is being toggled off, and it has an elide
			     * string, it must actually be the current highest
			     * priority tag, so this check is redundant:
			     */

			    if (tagPtr->priority != info.elidePriority) {
				Tcl_Panic("Bad tag priority being toggled off");
			    }

			    /*
			     * Find previous elide tag, if any (if not then
			     * elide will be zero, of course).
			     */

			    elide = 0;
			    while (--info.elidePriority > 0) {
				if (info.tagCnts[info.elidePriority] & 1) {
				    elide = info.tagPtrs[info.elidePriority]
					    ->elide;
				    break;
				}
			    }
			} else {
			    elide = tagPtr->elide;
			    info.elidePriority = tagPtr->priority;
			}
		    }
		}
	    }
	}

	if (elide) {
	    dlPtr->byteCount = maxBytes;
	    dlPtr->spaceAbove = dlPtr->spaceBelow = dlPtr->length = 0;
	    if (dlPtr->index.byteIndex == 0) {
		/*
		 * Elided state goes from beginning to end of an entire
		 * logical line. This means we can update the line's pixel
		 * height, and bring its pixel calculation up to date.
		 */

		TkBTreeLinePixelEpoch(textPtr, dlPtr->index.linePtr)
			= textPtr->dInfoPtr->lineMetricUpdateEpoch;

		if (TkBTreeLinePixelCount(textPtr,dlPtr->index.linePtr) != 0) {
		    TkBTreeAdjustPixelHeight(textPtr,
			    dlPtr->index.linePtr, 0, 0);
		}
	    }
	    TkTextFreeElideInfo(&info);
	    return dlPtr;
	}
    }
    TkTextFreeElideInfo(&info);

    /*
     * Each iteration of the loop below creates one TkTextDispChunk for the
     * new display line. The line will always have at least one chunk (for the
     * newline character at the end, if there's nothing else available).
     */

    curIndex = *indexPtr;
    lastChunkPtr = NULL;
    chunkPtr = NULL;
    noCharsYet = 1;
    elide = 0;
    breakChunkPtr = NULL;
    breakByteOffset = 0;
    justify = TK_JUSTIFY_LEFT;
    tabIndex = -1;
    tabChunkPtr = NULL;
    tabArrayPtr = NULL;
    tabStyle = TK_TEXT_TABSTYLE_TABULAR;
    rMargin = 0;
    wrapMode = TEXT_WRAPMODE_CHAR;
    tabSize = 0;
    lastCharChunkPtr = NULL;

    /*
     * Find the first segment to consider for the line. Can't call
     * TkTextIndexToSeg for this because it won't return a segment with zero
     * size (such as the insertion cursor's mark).
     */

  connectNextLogicalLine:
    byteOffset = curIndex.byteIndex;
    segPtr = curIndex.linePtr->segPtr;
    while ((byteOffset > 0) && (byteOffset >= segPtr->size)) {
	byteOffset -= segPtr->size;
	segPtr = segPtr->nextPtr;

	if (segPtr == NULL) {
	    /*
	     * Two logical lines merged into one display line through eliding
	     * of a newline.
	     */

	    TkTextLine *linePtr = TkBTreeNextLine(NULL, curIndex.linePtr);
	    if (linePtr == NULL) {
		break;
	    }

	    dlPtr->logicalLinesMerged++;
	    curIndex.byteIndex = 0;
	    curIndex.linePtr = linePtr;
	    segPtr = curIndex.linePtr->segPtr;
	}
    }

    while (segPtr != NULL) {
	/*
	 * Every logical line still gets at least one chunk due to
	 * expectations in the rest of the code, but we are able to skip
	 * elided portions of the line quickly.
	 *
	 * If current chunk is elided and last chunk was too, coalese.
	 *
	 * This also means that each logical line which is entirely elided
	 * still gets laid out into a DLine, but with zero height. This isn't
	 * particularly a problem, but it does seem somewhat unnecessary. We
	 * may wish to redesign the code to remove these zero height DLines in
	 * the future.
	 */

	if (elide && (lastChunkPtr != NULL)
		&& (lastChunkPtr->displayProc == NULL /*ElideDisplayProc*/)) {
	    elidesize = segPtr->size - byteOffset;
	    if (elidesize > 0) {
		curIndex.byteIndex += elidesize;
		lastChunkPtr->numBytes += elidesize;
		breakByteOffset = lastChunkPtr->breakIndex
			= lastChunkPtr->numBytes;

		/*
		 * If have we have a tag toggle, there is a chance that
		 * invisibility state changed, so bail out.
		 */
	    } else if ((segPtr->typePtr == &tkTextToggleOffType)
		    || (segPtr->typePtr == &tkTextToggleOnType)) {
		if (segPtr->body.toggle.tagPtr->elideString != NULL) {
		    elide = (segPtr->typePtr == &tkTextToggleOffType)
			    ^ segPtr->body.toggle.tagPtr->elide;
		}
	    }

	    byteOffset = 0;
	    segPtr = segPtr->nextPtr;

	    if (segPtr == NULL) {
		/*
		 * Two logical lines merged into one display line through
		 * eliding of a newline.
		 */

		TkTextLine *linePtr = TkBTreeNextLine(NULL, curIndex.linePtr);

		if (linePtr != NULL) {
		    dlPtr->logicalLinesMerged++;
		    curIndex.byteIndex = 0;
		    curIndex.linePtr = linePtr;
		    goto connectNextLogicalLine;
		}
	    }

	    /*
	     * Code no longer needed, now that we allow logical lines to merge
	     * into a single display line.
	     *
	    if (segPtr == NULL && chunkPtr != NULL) {
		ckfree(chunkPtr);
		chunkPtr = NULL;
	    }
	     */

	    continue;
	}

	if (segPtr->typePtr->layoutProc == NULL) {
	    segPtr = segPtr->nextPtr;
	    byteOffset = 0;
	    continue;
	}
	if (chunkPtr == NULL) {
	    chunkPtr = ckalloc(sizeof(TkTextDispChunk));
	    chunkPtr->nextPtr = NULL;
	    chunkPtr->clientData = NULL;
	}
	chunkPtr->stylePtr = GetStyle(textPtr, &curIndex);
	elide = chunkPtr->stylePtr->sValuePtr->elide;

	/*
	 * Save style information such as justification and indentation, up
	 * until the first character is encountered, then retain that
	 * information for the rest of the line.
	 */

	if (!elide && noCharsYet) {
	    tabArrayPtr = chunkPtr->stylePtr->sValuePtr->tabArrayPtr;
	    tabStyle = chunkPtr->stylePtr->sValuePtr->tabStyle;
	    justify = chunkPtr->stylePtr->sValuePtr->justify;
	    rMargin = chunkPtr->stylePtr->sValuePtr->rMargin;
	    wrapMode = chunkPtr->stylePtr->sValuePtr->wrapMode;

	    /*
	     * See above - this test may not be entirely correct where we have
	     * partially elided lines (and therefore merged logical lines).
	     * In such a case a byteIndex of zero doesn't necessarily mean the
	     * beginning of a logical line.
	     */

	    if (paragraphStart) {
		/*
		 * Beginning of logical line.
		 */

		x = chunkPtr->stylePtr->sValuePtr->lMargin1;
	    } else {
		/*
		 * Beginning of display line.
		 */

		x = chunkPtr->stylePtr->sValuePtr->lMargin2;
	    }
	    if (wrapMode == TEXT_WRAPMODE_NONE) {
		maxX = -1;
	    } else {
		maxX = textPtr->dInfoPtr->maxX - textPtr->dInfoPtr->x
			- rMargin;
		if (maxX < x) {
		    maxX = x;
		}
	    }
	}

	gotTab = 0;
	maxBytes = segPtr->size - byteOffset;
	if (segPtr->typePtr == &tkTextCharType) {

	    /*
	     * See if there is a tab in the current chunk; if so, only layout
	     * characters up to (and including) the tab.
	     */

	    if (!elide && justify == TK_JUSTIFY_LEFT) {
		char *p;

		for (p = segPtr->body.chars + byteOffset; *p != 0; p++) {
		    if (*p == '\t') {
			maxBytes = (p + 1 - segPtr->body.chars) - byteOffset;
			gotTab = 1;
			break;
		    }
		}
	    }

#if TK_LAYOUT_WITH_BASE_CHUNKS
	    if (baseCharChunkPtr != NULL) {
		int expectedX =
			((BaseCharInfo *) baseCharChunkPtr->clientData)->width
			+ baseCharChunkPtr->x;

		if ((expectedX != x) || !IsSameFGStyle(
			baseCharChunkPtr->stylePtr, chunkPtr->stylePtr)) {
		    FinalizeBaseChunk(NULL);
		}
	    }
#endif /* TK_LAYOUT_WITH_BASE_CHUNKS */
	}
	chunkPtr->x = x;
	if (elide /*&& maxBytes*/) {
	    /*
	     * Don't free style here, as other code expects to be able to do
	     * that.
	     */

	    /* breakByteOffset =*/
	    chunkPtr->breakIndex = chunkPtr->numBytes = maxBytes;
	    chunkPtr->width = 0;
	    chunkPtr->minAscent = chunkPtr->minDescent
		    = chunkPtr->minHeight = 0;

	    /*
	     * Would just like to point to canonical empty chunk.
	     */

	    chunkPtr->displayProc = NULL;
	    chunkPtr->undisplayProc = NULL;
	    chunkPtr->measureProc = ElideMeasureProc;
	    chunkPtr->bboxProc = ElideBboxProc;

	    code = 1;
	} else {
	    code = segPtr->typePtr->layoutProc(textPtr, &curIndex, segPtr,
		    byteOffset, maxX-tabSize, maxBytes, noCharsYet, wrapMode,
		    chunkPtr);
	}
	if (code <= 0) {
	    FreeStyle(textPtr, chunkPtr->stylePtr);
	    if (code < 0) {
		/*
		 * This segment doesn't wish to display itself (e.g. most
		 * marks).
		 */

		segPtr = segPtr->nextPtr;
		byteOffset = 0;
		continue;
	    }

	    /*
	     * No characters from this segment fit in the window: this means
	     * we're at the end of the display line.
	     */

	    if (chunkPtr != NULL) {
		ckfree(chunkPtr);
	    }
	    break;
	}

	/*
	 * We currently say we have some characters (and therefore something
	 * from which to examine tag values for the first character of the
	 * line) even if those characters are actually elided. This behaviour
	 * is not well documented, and it might be more consistent to
	 * completely ignore such elided characters and their tags. To do so
	 * change this to:
	 *
	 * if (!elide && chunkPtr->numBytes > 0).
	 */

	if (!elide && chunkPtr->numBytes > 0) {
	    noCharsYet = 0;
	    lastCharChunkPtr = chunkPtr;
	}
	if (lastChunkPtr == NULL) {
	    dlPtr->chunkPtr = chunkPtr;
	} else {
	    lastChunkPtr->nextPtr = chunkPtr;
	}
	lastChunkPtr = chunkPtr;
	x += chunkPtr->width;
	if (chunkPtr->breakIndex > 0) {
	    breakByteOffset = chunkPtr->breakIndex;
	    breakIndex = curIndex;
	    breakChunkPtr = chunkPtr;
	}
	if (chunkPtr->numBytes != maxBytes) {
	    break;
	}

	/*
	 * If we're at a new tab, adjust the layout for all the chunks
	 * pertaining to the previous tab. Also adjust the amount of space
	 * left in the line to account for space that will be eaten up by the
	 * tab.
	 */

	if (gotTab) {
	    if (tabIndex >= 0) {
		AdjustForTab(textPtr, tabArrayPtr, tabIndex, tabChunkPtr);
		x = chunkPtr->x + chunkPtr->width;
	    }
	    tabChunkPtr = chunkPtr;
	    tabSize = SizeOfTab(textPtr, tabStyle, tabArrayPtr, &tabIndex, x,
		    maxX);
	    if ((maxX >= 0) && (tabSize >= maxX - x)) {
		break;
	    }
	}
	curIndex.byteIndex += chunkPtr->numBytes;
	byteOffset += chunkPtr->numBytes;
	if (byteOffset >= segPtr->size) {
	    byteOffset = 0;
	    segPtr = segPtr->nextPtr;
	    if (elide && segPtr == NULL) {
		/*
		 * An elided section started on this line, and carries on
		 * until the newline. Hence the newline is actually elided,
		 * and we want to merge the display of the next logical line
		 * with this one.
		 */

		TkTextLine *linePtr = TkBTreeNextLine(NULL, curIndex.linePtr);

		if (linePtr != NULL) {
		    dlPtr->logicalLinesMerged++;
		    curIndex.byteIndex = 0;
		    curIndex.linePtr = linePtr;
		    chunkPtr = NULL;
		    goto connectNextLogicalLine;
		}
	    }
	}

	chunkPtr = NULL;
    }
#if TK_LAYOUT_WITH_BASE_CHUNKS
    FinalizeBaseChunk(NULL);
#endif /* TK_LAYOUT_WITH_BASE_CHUNKS */
    if (noCharsYet) {
	dlPtr->spaceAbove = 0;
	dlPtr->spaceBelow = 0;
	dlPtr->length = 0;

	/*
	 * We used to Tcl_Panic here, saying that LayoutDLine couldn't place
	 * any characters on a line, but I believe a more appropriate response
	 * is to return a DLine with zero height. With elided lines, tag
	 * transitions and asynchronous line height calculations, it is hard
	 * to avoid this situation ever arising with the current code design.
	 */

	return dlPtr;
    }
    wholeLine = (segPtr == NULL);

    /*
     * We're at the end of the display line. Throw away everything after the
     * most recent word break, if there is one; this may potentially require
     * the last chunk to be layed out again.
     */

    if (breakChunkPtr == NULL) {
	/*
	 * This code makes sure that we don't accidentally display chunks with
	 * no characters at the end of the line (such as the insertion
	 * cursor). These chunks belong on the next line. So, throw away
	 * everything after the last chunk that has characters in it.
	 */

	breakChunkPtr = lastCharChunkPtr;
	breakByteOffset = breakChunkPtr->numBytes;
    }
    if ((breakChunkPtr != NULL) && ((lastChunkPtr != breakChunkPtr)
	    || (breakByteOffset != lastChunkPtr->numBytes))) {
	while (1) {
	    chunkPtr = breakChunkPtr->nextPtr;
	    if (chunkPtr == NULL) {
		break;
	    }
	    FreeStyle(textPtr, chunkPtr->stylePtr);
	    breakChunkPtr->nextPtr = chunkPtr->nextPtr;
	    if (chunkPtr->undisplayProc != NULL) {
		chunkPtr->undisplayProc(textPtr, chunkPtr);
	    }
	    ckfree(chunkPtr);
	}
	if (breakByteOffset != breakChunkPtr->numBytes) {
	    if (breakChunkPtr->undisplayProc != NULL) {
		breakChunkPtr->undisplayProc(textPtr, breakChunkPtr);
	    }
	    segPtr = TkTextIndexToSeg(&breakIndex, &byteOffset);
	    segPtr->typePtr->layoutProc(textPtr, &breakIndex, segPtr,
		    byteOffset, maxX, breakByteOffset, 0, wrapMode,
		    breakChunkPtr);
#if TK_LAYOUT_WITH_BASE_CHUNKS
	    FinalizeBaseChunk(NULL);
#endif /* TK_LAYOUT_WITH_BASE_CHUNKS */
	}
	lastChunkPtr = breakChunkPtr;
	wholeLine = 0;
    }

    /*
     * Make tab adjustments for the last tab stop, if there is one.
     */

    if ((tabIndex >= 0) && (tabChunkPtr != NULL)) {
	AdjustForTab(textPtr, tabArrayPtr, tabIndex, tabChunkPtr);
    }

    /*
     * Make one more pass over the line to recompute various things like its
     * height, length, and total number of bytes. Also modify the x-locations
     * of chunks to reflect justification. If we're not wrapping, I'm not sure
     * what is the best way to handle left and center justification: should
     * the total length, for purposes of justification, be (a) the window
     * width, (b) the length of the longest line in the window, or (c) the
     * length of the longest line in the text? (c) isn't available, (b) seems
     * weird, since it can change with vertical scrolling, so (a) is what is
     * implemented below.
     */

    if (wrapMode == TEXT_WRAPMODE_NONE) {
	maxX = textPtr->dInfoPtr->maxX - textPtr->dInfoPtr->x - rMargin;
    }
    dlPtr->length = lastChunkPtr->x + lastChunkPtr->width;
    if (justify == TK_JUSTIFY_LEFT) {
	jIndent = 0;
    } else if (justify == TK_JUSTIFY_RIGHT) {
	jIndent = maxX - dlPtr->length;
    } else {
	jIndent = (maxX - dlPtr->length)/2;
    }
    ascent = descent = 0;
    for (chunkPtr = dlPtr->chunkPtr; chunkPtr != NULL;
	    chunkPtr = chunkPtr->nextPtr) {
	chunkPtr->x += jIndent;
	dlPtr->byteCount += chunkPtr->numBytes;
	if (chunkPtr->minAscent > ascent) {
	    ascent = chunkPtr->minAscent;
	}
	if (chunkPtr->minDescent > descent) {
	    descent = chunkPtr->minDescent;
	}
	if (chunkPtr->minHeight > dlPtr->height) {
	    dlPtr->height = chunkPtr->minHeight;
	}
	sValuePtr = chunkPtr->stylePtr->sValuePtr;
	if ((sValuePtr->borderWidth > 0)
		&& (sValuePtr->relief != TK_RELIEF_FLAT)) {
	    dlPtr->flags |= HAS_3D_BORDER;
	}
    }
    if (dlPtr->height < (ascent + descent)) {
	dlPtr->height = ascent + descent;
	dlPtr->baseline = ascent;
    } else {
	dlPtr->baseline = ascent + (dlPtr->height - ascent - descent)/2;
    }
    sValuePtr = dlPtr->chunkPtr->stylePtr->sValuePtr;
    if (dlPtr->index.byteIndex == 0) {
	dlPtr->spaceAbove = sValuePtr->spacing1;
    } else {
	dlPtr->spaceAbove = sValuePtr->spacing2 - sValuePtr->spacing2/2;
    }
    if (wholeLine) {
	dlPtr->spaceBelow = sValuePtr->spacing3;
    } else {
	dlPtr->spaceBelow = sValuePtr->spacing2/2;
    }
    dlPtr->height += dlPtr->spaceAbove + dlPtr->spaceBelow;
    dlPtr->baseline += dlPtr->spaceAbove;

    /*
     * Recompute line length: may have changed because of justification.
     */

    dlPtr->length = lastChunkPtr->x + lastChunkPtr->width;

    return dlPtr;
}

/*
 *----------------------------------------------------------------------
 *
 * UpdateDisplayInfo --
 *
 *	This function is invoked to recompute some or all of the DLine
 *	structures for a text widget. At the time it is called the DLine
 *	structures still left in the widget are guaranteed to be correct
 *	except that (a) the y-coordinates aren't necessarily correct, (b)
 *	there may be missing structures (the DLine structures get removed as
 *	soon as they are potentially out-of-date), and (c) DLine structures
 *	that don't start at the beginning of a line may be incorrect if
 *	previous information in the same line changed size in a way that moved
 *	a line boundary (DLines for any info that changed will have been
 *	deleted, but not DLines for unchanged info in the same text line).
 *
 * Results:
 *	None.
 *
 * Side effects:
 *	Upon return, the DLine information for textPtr correctly reflects the
 *	positions where characters will be displayed. However, this function
 *	doesn't actually bring the display up-to-date.
 *
 *----------------------------------------------------------------------
 */

static void
UpdateDisplayInfo(
    TkText *textPtr)		/* Text widget to update. */
{
    register TextDInfo *dInfoPtr = textPtr->dInfoPtr;
    register DLine *dlPtr, *prevPtr;
    TkTextIndex index;
    TkTextLine *lastLinePtr;
    int y, maxY, xPixelOffset, maxOffset, lineHeight;

    if (!(dInfoPtr->flags & DINFO_OUT_OF_DATE)) {
	return;
    }
    dInfoPtr->flags &= ~DINFO_OUT_OF_DATE;

    /*
     * Delete any DLines that are now above the top of the window.
     */

    index = textPtr->topIndex;
    dlPtr = FindDLine(textPtr, dInfoPtr->dLinePtr, &index);
    if ((dlPtr != NULL) && (dlPtr != dInfoPtr->dLinePtr)) {
	FreeDLines(textPtr, dInfoPtr->dLinePtr, dlPtr, DLINE_UNLINK);
    }
    if (index.byteIndex == 0) {
	lineHeight = 0;
    } else {
	lineHeight = -1;
    }

    /*
     * Scan through the contents of the window from top to bottom, recomputing
     * information for lines that are missing.
     */

    lastLinePtr = TkBTreeFindLine(textPtr->sharedTextPtr->tree, textPtr,
	    TkBTreeNumLines(textPtr->sharedTextPtr->tree, textPtr));
    dlPtr = dInfoPtr->dLinePtr;
    prevPtr = NULL;
    y = dInfoPtr->y - dInfoPtr->newTopPixelOffset;
    maxY = dInfoPtr->maxY;
    while (1) {
	register DLine *newPtr;

	if (index.linePtr == lastLinePtr) {
	    break;
	}

	/*
	 * There are three possibilities right now:
	 * (a) the next DLine (dlPtr) corresponds exactly to the next
	 *     information we want to display: just use it as-is.
	 * (b) the next DLine corresponds to a different line, or to a segment
	 *     that will be coming later in the same line: leave this DLine
	 *     alone in the hopes that we'll be able to use it later, then
	 *     create a new DLine in front of it.
	 * (c) the next DLine corresponds to a segment in the line we want,
	 *     but it's a segment that has already been processed or will
	 *     never be processed. Delete the DLine and try again.
	 *
	 * One other twist on all this. It's possible for 3D borders to
	 * interact between lines (see DisplayLineBackground) so if a line is
	 * relayed out and has styles with 3D borders, its neighbors have to
	 * be redrawn if they have 3D borders too, since the interactions
	 * could have changed (the neighbors don't have to be relayed out,
	 * just redrawn).
	 */

	if ((dlPtr == NULL) || (dlPtr->index.linePtr != index.linePtr)) {
	    /*
	     * Case (b) -- must make new DLine.
	     */

	makeNewDLine:
	    if (tkTextDebug) {
		char string[TK_POS_CHARS];

		/*
		 * Debugging is enabled, so keep a log of all the lines that
		 * were re-layed out. The test suite uses this information.
		 */

		TkTextPrintIndex(textPtr, &index, string);
		LOG("tk_textRelayout", string);
	    }
	    newPtr = LayoutDLine(textPtr, &index);
	    if (prevPtr == NULL) {
		dInfoPtr->dLinePtr = newPtr;
	    } else {
		prevPtr->nextPtr = newPtr;
		if (prevPtr->flags & HAS_3D_BORDER) {
		    prevPtr->flags |= OLD_Y_INVALID;
		}
	    }
	    newPtr->nextPtr = dlPtr;
	    dlPtr = newPtr;
	} else {
	    /*
	     * DlPtr refers to the line we want. Next check the index within
	     * the line.
	     */

	    if (index.byteIndex == dlPtr->index.byteIndex) {
		/*
		 * Case (a) - can use existing display line as-is.
		 */

		if ((dlPtr->flags & HAS_3D_BORDER) && (prevPtr != NULL)
			&& (prevPtr->flags & (NEW_LAYOUT))) {
		    dlPtr->flags |= OLD_Y_INVALID;
		}
		goto lineOK;
	    }
	    if (index.byteIndex < dlPtr->index.byteIndex) {
		goto makeNewDLine;
	    }

	    /*
	     * Case (c) - dlPtr is useless. Discard it and start again with
	     * the next display line.
	     */

	    newPtr = dlPtr->nextPtr;
	    FreeDLines(textPtr, dlPtr, newPtr, DLINE_FREE);
	    dlPtr = newPtr;
	    if (prevPtr != NULL) {
		prevPtr->nextPtr = newPtr;
	    } else {
		dInfoPtr->dLinePtr = newPtr;
	    }
	    continue;
	}

	/*
	 * Advance to the start of the next line.
	 */

    lineOK:
	dlPtr->y = y;
	y += dlPtr->height;
	if (lineHeight != -1) {
	    lineHeight += dlPtr->height;
	}
	TkTextIndexForwBytes(textPtr, &index, dlPtr->byteCount, &index);
	prevPtr = dlPtr;
	dlPtr = dlPtr->nextPtr;

	/*
	 * If we switched text lines, delete any DLines left for the old text
	 * line.
	 */

	if (index.linePtr != prevPtr->index.linePtr) {
	    register DLine *nextPtr;

	    nextPtr = dlPtr;
	    while ((nextPtr != NULL)
		    && (nextPtr->index.linePtr == prevPtr->index.linePtr)) {
		nextPtr = nextPtr->nextPtr;
	    }
	    if (nextPtr != dlPtr) {
		FreeDLines(textPtr, dlPtr, nextPtr, DLINE_FREE);
		prevPtr->nextPtr = nextPtr;
		dlPtr = nextPtr;
	    }

	    if ((lineHeight != -1) && (TkBTreeLinePixelCount(textPtr,
		    prevPtr->index.linePtr) != lineHeight)) {
		/*
		 * The logical line height we just calculated is actually
		 * different to the currently cached height of the text line.
		 * That is fine (the text line heights are only calculated
		 * asynchronously), but we must update the cached height so
		 * that any counts made with DLine pointers are the same as
		 * counts made through the BTree. This helps to ensure that
		 * the scrollbar size corresponds accurately to that displayed
		 * contents, even as the window is re-sized.
		 */

		TkBTreeAdjustPixelHeight(textPtr, prevPtr->index.linePtr,
			lineHeight, 0);

		/*
		 * I believe we can be 100% sure that we started at the
		 * beginning of the logical line, so we can also adjust the
		 * 'pixelCalculationEpoch' to mark it as being up to date.
		 * There is a slight concern that we might not have got this
		 * right for the first line in the re-display.
		 */

		TkBTreeLinePixelEpoch(textPtr, prevPtr->index.linePtr) =
			dInfoPtr->lineMetricUpdateEpoch;
	    }
	    lineHeight = 0;
	}

	/*
	 * It's important to have the following check here rather than in the
	 * while statement for the loop, so that there's always at least one
	 * DLine generated, regardless of how small the window is. This keeps
	 * a lot of other code from breaking.
	 */

	if (y >= maxY) {
	    break;
	}
    }

    /*
     * Delete any DLine structures that don't fit on the screen.
     */

    FreeDLines(textPtr, dlPtr, NULL, DLINE_UNLINK);

    /*
     * If there is extra space at the bottom of the window (because we've hit
     * the end of the text), then bring in more lines at the top of the
     * window, if there are any, to fill in the view.
     *
     * Since the top line may only be partially visible, we try first to
     * simply show more pixels from that line (newTopPixelOffset). If that
     * isn't enough, we have to layout more lines.
     */

    if (y < maxY) {
	/*
	 * This counts how many vertical pixels we have left to fill by
	 * pulling in more display pixels either from the first currently
	 * displayed, or the lines above it.
	 */

	int spaceLeft = maxY - y;

	if (spaceLeft <= dInfoPtr->newTopPixelOffset) {
	    /*
	     * We can fill up all the needed space just by showing more of the
	     * current top line.
	     */

	    dInfoPtr->newTopPixelOffset -= spaceLeft;
	    y += spaceLeft;
	    spaceLeft = 0;
	} else {
	    int lineNum, bytesToCount;
	    DLine *lowestPtr;

	    /*
	     * Add in all of the current top line, which won't be enough to
	     * bring y up to maxY (if it was we would be in the 'if' block
	     * above).
	     */

	    y += dInfoPtr->newTopPixelOffset;
	    dInfoPtr->newTopPixelOffset = 0;

	    /*
	     * Layout an entire text line (potentially > 1 display line), then
	     * link in as many display lines as fit without moving the bottom
	     * line out of the window. Repeat this until all the extra space
	     * has been used up or we've reached the beginning of the text.
	     */

	    spaceLeft = maxY - y;
	    if (dInfoPtr->dLinePtr == NULL) {
		/*
		 * No lines have been laid out. This must be an empty peer
		 * widget.
		 */

                lineNum = TkBTreeNumLines(textPtr->sharedTextPtr->tree,
                        textPtr) - 1;
                bytesToCount = INT_MAX;
	    } else {
		lineNum = TkBTreeLinesTo(textPtr,
			dInfoPtr->dLinePtr->index.linePtr);
		bytesToCount = dInfoPtr->dLinePtr->index.byteIndex;
		if (bytesToCount == 0) {
		    bytesToCount = INT_MAX;
		    lineNum--;
		}
	    }
	    for ( ; (lineNum >= 0) && (spaceLeft > 0); lineNum--) {
		int pixelHeight = 0;

		index.linePtr = TkBTreeFindLine(textPtr->sharedTextPtr->tree,
			textPtr, lineNum);
		index.byteIndex = 0;
		lowestPtr = NULL;

		do {
		    dlPtr = LayoutDLine(textPtr, &index);
		    pixelHeight += dlPtr->height;
		    dlPtr->nextPtr = lowestPtr;
		    lowestPtr = dlPtr;
		    if (dlPtr->length == 0 && dlPtr->height == 0) {
			bytesToCount--;
			break;
		    }	/* elide */
		    TkTextIndexForwBytes(textPtr, &index, dlPtr->byteCount,
			    &index);
		    bytesToCount -= dlPtr->byteCount;
		} while ((bytesToCount > 0)
			&& (index.linePtr == lowestPtr->index.linePtr));

		/*
		 * We may not have examined the entire line (depending on the
		 * value of 'bytesToCount', so we only want to set this if it
		 * is genuinely bigger).
		 */

		if (pixelHeight > TkBTreeLinePixelCount(textPtr,
			lowestPtr->index.linePtr)) {
		    TkBTreeAdjustPixelHeight(textPtr,
			    lowestPtr->index.linePtr, pixelHeight, 0);
		    if (index.linePtr != lowestPtr->index.linePtr) {
			/*
			 * We examined the entire line, so can update the
			 * epoch.
			 */

			TkBTreeLinePixelEpoch(textPtr,
				lowestPtr->index.linePtr) =
				dInfoPtr->lineMetricUpdateEpoch;
		    }
		}

		/*
		 * Scan through the display lines from the bottom one up to
		 * the top one.
		 */

		while (lowestPtr != NULL) {
		    dlPtr = lowestPtr;
		    spaceLeft -= dlPtr->height;
		    lowestPtr = dlPtr->nextPtr;
		    dlPtr->nextPtr = dInfoPtr->dLinePtr;
		    dInfoPtr->dLinePtr = dlPtr;
		    if (tkTextDebug) {
			char string[TK_POS_CHARS];

			TkTextPrintIndex(textPtr, &dlPtr->index, string);
			LOG("tk_textRelayout", string);
		    }
		    if (spaceLeft <= 0) {
			break;
		    }
		}
		FreeDLines(textPtr, lowestPtr, NULL, DLINE_FREE);
		bytesToCount = INT_MAX;
	    }

	    /*
	     * We've either filled in the space we wanted to or we've run out
	     * of display lines at the top of the text. Note that we already
	     * set dInfoPtr->newTopPixelOffset to zero above.
	     */

	    if (spaceLeft < 0) {
		/*
		 * We've laid out a few too many vertical pixels at or above
		 * the first line. Therefore we only want to show part of the
		 * first displayed line, so that the last displayed line just
		 * fits in the window.
		 */

		dInfoPtr->newTopPixelOffset = -spaceLeft;
		if (dInfoPtr->newTopPixelOffset>=dInfoPtr->dLinePtr->height) {
		    /*
		     * Somehow the entire first line we laid out is shorter
		     * than the new offset. This should not occur and would
		     * indicate a bad problem in the logic above.
		     */

		    Tcl_Panic("Error in pixel height consistency while filling in spacesLeft");
		}
	    }
	}

	/*
	 * Now we're all done except that the y-coordinates in all the DLines
	 * are wrong and the top index for the text is wrong. Update them.
	 */

	if (dInfoPtr->dLinePtr != NULL) {
	    textPtr->topIndex = dInfoPtr->dLinePtr->index;
	    y = dInfoPtr->y - dInfoPtr->newTopPixelOffset;
	    for (dlPtr = dInfoPtr->dLinePtr; dlPtr != NULL;
		    dlPtr = dlPtr->nextPtr) {
		if (y > dInfoPtr->maxY) {
		    Tcl_Panic("Added too many new lines in UpdateDisplayInfo");
		}
		dlPtr->y = y;
		y += dlPtr->height;
	    }
	}
    }

    /*
     * If the old top or bottom line has scrolled elsewhere on the screen, we
     * may not be able to re-use its old contents by copying bits (e.g., a
     * beveled edge that was drawn when it was at the top or bottom won't be
     * drawn when the line is in the middle and its neighbor has a matching
     * background). Similarly, if the new top or bottom line came from
     * somewhere else on the screen, we may not be able to copy the old bits.
     */

    dlPtr = dInfoPtr->dLinePtr;
    if (dlPtr != NULL) {
	if ((dlPtr->flags & HAS_3D_BORDER) && !(dlPtr->flags & TOP_LINE)) {
	    dlPtr->flags |= OLD_Y_INVALID;
	}
	while (1) {
	    if ((dlPtr->flags & TOP_LINE) && (dlPtr != dInfoPtr->dLinePtr)
		    && (dlPtr->flags & HAS_3D_BORDER)) {
		dlPtr->flags |= OLD_Y_INVALID;
	    }

	    /*
	     * If the old top-line was not completely showing (i.e. the
	     * pixelOffset is non-zero) and is no longer the top-line, then we
	     * must re-draw it.
	     */

	    if ((dlPtr->flags & TOP_LINE) &&
		    dInfoPtr->topPixelOffset!=0 && dlPtr!=dInfoPtr->dLinePtr) {
		dlPtr->flags |= OLD_Y_INVALID;
	    }
	    if ((dlPtr->flags & BOTTOM_LINE) && (dlPtr->nextPtr != NULL)
		    && (dlPtr->flags & HAS_3D_BORDER)) {
		dlPtr->flags |= OLD_Y_INVALID;
	    }
	    if (dlPtr->nextPtr == NULL) {
		if ((dlPtr->flags & HAS_3D_BORDER)
			&& !(dlPtr->flags & BOTTOM_LINE)) {
		    dlPtr->flags |= OLD_Y_INVALID;
		}
		dlPtr->flags &= ~TOP_LINE;
		dlPtr->flags |= BOTTOM_LINE;
		break;
	    }
	    dlPtr->flags &= ~(TOP_LINE|BOTTOM_LINE);
	    dlPtr = dlPtr->nextPtr;
	}
	dInfoPtr->dLinePtr->flags |= TOP_LINE;
	dInfoPtr->topPixelOffset = dInfoPtr->newTopPixelOffset;
    }

    /*
     * Arrange for scrollbars to be updated.
     */

    textPtr->flags |= UPDATE_SCROLLBARS;

    /*
     * Deal with horizontal scrolling:
     * 1. If there's empty space to the right of the longest line, shift the
     *	  screen to the right to fill in the empty space.
     * 2. If the desired horizontal scroll position has changed, force a full
     *	  redisplay of all the lines in the widget.
     * 3. If the wrap mode isn't "none" then re-scroll to the base position.
     */

    dInfoPtr->maxLength = 0;
    for (dlPtr = dInfoPtr->dLinePtr; dlPtr != NULL;
	    dlPtr = dlPtr->nextPtr) {
	if (dlPtr->length > dInfoPtr->maxLength) {
	    dInfoPtr->maxLength = dlPtr->length;
	}
    }
    maxOffset = dInfoPtr->maxLength - (dInfoPtr->maxX - dInfoPtr->x);

    xPixelOffset = dInfoPtr->newXPixelOffset;
    if (xPixelOffset > maxOffset) {
	xPixelOffset = maxOffset;
    }
    if (xPixelOffset < 0) {
	xPixelOffset = 0;
    }

    /*
     * Here's a problem: see the tests textDisp-29.2.1-4
     *
     * If the widget is being created, but has not yet been configured it will
     * have a maxY of 1 above, and we we won't have examined all the lines
     * (just the first line, in fact), and so maxOffset will not be a true
     * reflection of the widget's lines. Therefore we must not overwrite the
     * original newXPixelOffset in this case.
     */

    if (!(((Tk_FakeWin *) (textPtr->tkwin))->flags & TK_NEED_CONFIG_NOTIFY)) {
	dInfoPtr->newXPixelOffset = xPixelOffset;
    }

    if (xPixelOffset != dInfoPtr->curXPixelOffset) {
	dInfoPtr->curXPixelOffset = xPixelOffset;
	for (dlPtr = dInfoPtr->dLinePtr; dlPtr != NULL;
		dlPtr = dlPtr->nextPtr) {
	    dlPtr->flags |= OLD_Y_INVALID;
	}
    }
}

/*
 *----------------------------------------------------------------------
 *
 * FreeDLines --
 *
 *	This function is called to free up all of the resources associated
 *	with one or more DLine structures.
 *
 * Results:
 *	None.
 *
 * Side effects:
 *	Memory gets freed and various other resources are released.
 *
 *----------------------------------------------------------------------
 */

static void
FreeDLines(
    TkText *textPtr,		/* Information about overall text widget. */
    register DLine *firstPtr,	/* Pointer to first DLine to free up. */
    DLine *lastPtr,		/* Pointer to DLine just after last one to
				 * free (NULL means everything starting with
				 * firstPtr). */
    int action)			/* DLINE_UNLINK means DLines are currently
				 * linked into the list rooted at
				 * textPtr->dInfoPtr->dLinePtr and they have
				 * to be unlinked. DLINE_FREE means just free
				 * without unlinking. DLINE_FREE_TEMP means
				 * the DLine given is just a temporary one and
				 * we shouldn't invalidate anything for the
				 * overall widget. */
{
    register TkTextDispChunk *chunkPtr, *nextChunkPtr;
    register DLine *nextDLinePtr;

    if (action == DLINE_FREE_TEMP) {
	lineHeightsRecalculated++;
	if (tkTextDebug) {
	    char string[TK_POS_CHARS];

	    /*
	     * Debugging is enabled, so keep a log of all the lines whose
	     * height was recalculated. The test suite uses this information.
	     */

	    TkTextPrintIndex(textPtr, &firstPtr->index, string);
	    LOG("tk_textHeightCalc", string);
	}
    } else if (action == DLINE_UNLINK) {
	if (textPtr->dInfoPtr->dLinePtr == firstPtr) {
	    textPtr->dInfoPtr->dLinePtr = lastPtr;
	} else {
	    register DLine *prevPtr;

	    for (prevPtr = textPtr->dInfoPtr->dLinePtr;
		    prevPtr->nextPtr != firstPtr; prevPtr = prevPtr->nextPtr) {
		/* Empty loop body. */
	    }
	    prevPtr->nextPtr = lastPtr;
	}
    }
    while (firstPtr != lastPtr) {
	nextDLinePtr = firstPtr->nextPtr;
	for (chunkPtr = firstPtr->chunkPtr; chunkPtr != NULL;
		chunkPtr = nextChunkPtr) {
	    if (chunkPtr->undisplayProc != NULL) {
		chunkPtr->undisplayProc(textPtr, chunkPtr);
	    }
	    FreeStyle(textPtr, chunkPtr->stylePtr);
	    nextChunkPtr = chunkPtr->nextPtr;
	    ckfree(chunkPtr);
	}
	ckfree(firstPtr);
	firstPtr = nextDLinePtr;
    }
    if (action != DLINE_FREE_TEMP) {
	textPtr->dInfoPtr->dLinesInvalidated = 1;
    }
}

/*
 *----------------------------------------------------------------------
 *
 * DisplayDLine --
 *
 *	This function is invoked to draw a single line on the screen.
 *
 * Results:
 *	None.
 *
 * Side effects:
 *	The line given by dlPtr is drawn at its correct position in textPtr's
 *	window. Note that this is one *display* line, not one *text* line.
 *
 *----------------------------------------------------------------------
 */

static void
DisplayDLine(
    TkText *textPtr,		/* Text widget in which to draw line. */
    register DLine *dlPtr,	/* Information about line to draw. */
    DLine *prevPtr,		/* Line just before one to draw, or NULL if
				 * dlPtr is the top line. */
    Pixmap pixmap)		/* Pixmap to use for double-buffering. Caller
				 * must make sure it's large enough to hold
				 * line. */
{
    register TkTextDispChunk *chunkPtr;
    TextDInfo *dInfoPtr = textPtr->dInfoPtr;
    Display *display;
    int height, y_off;
#ifndef TK_NO_DOUBLE_BUFFERING
    const int y = 0;
#else
    const int y = dlPtr->y;
#endif /* TK_NO_DOUBLE_BUFFERING */

    if (dlPtr->chunkPtr == NULL) return;

    display = Tk_Display(textPtr->tkwin);

    height = dlPtr->height;
    if ((height + dlPtr->y) > dInfoPtr->maxY) {
	height = dInfoPtr->maxY - dlPtr->y;
    }
    if (dlPtr->y < dInfoPtr->y) {
	y_off = dInfoPtr->y - dlPtr->y;
	height -= y_off;
    } else {
	y_off = 0;
    }

#ifdef TK_NO_DOUBLE_BUFFERING
    TkpClipDrawableToRect(display, pixmap, dInfoPtr->x, y + y_off,
	    dInfoPtr->maxX - dInfoPtr->x, height);
#endif /* TK_NO_DOUBLE_BUFFERING */

    /*
     * First, clear the area of the line to the background color for the text
     * widget.
     */

    Tk_Fill3DRectangle(textPtr->tkwin, pixmap, textPtr->border, 0, y,
	    Tk_Width(textPtr->tkwin), dlPtr->height, 0, TK_RELIEF_FLAT);

    /*
     * Next, draw background information for the whole line.
     */

    DisplayLineBackground(textPtr, dlPtr, prevPtr, pixmap);

    /*
     * Make another pass through all of the chunks to redraw the insertion
     * cursor, if it is visible on this line. Must do it here rather than in
     * the foreground pass below because otherwise a wide insertion cursor
     * will obscure the character to its left.
     */

    if (textPtr->state == TK_TEXT_STATE_NORMAL) {
	for (chunkPtr = dlPtr->chunkPtr; (chunkPtr != NULL);
		chunkPtr = chunkPtr->nextPtr) {
	    if (chunkPtr->displayProc == TkTextInsertDisplayProc) {
		int x = chunkPtr->x + dInfoPtr->x - dInfoPtr->curXPixelOffset;

		chunkPtr->displayProc(textPtr, chunkPtr, x,
			y + dlPtr->spaceAbove,
			dlPtr->height - dlPtr->spaceAbove - dlPtr->spaceBelow,
			dlPtr->baseline - dlPtr->spaceAbove, display, pixmap,
			dlPtr->y + dlPtr->spaceAbove);
	    }
	}
    }

    /*
     * Make yet another pass through all of the chunks to redraw all of
     * foreground information. Note: we have to call the displayProc even for
     * chunks that are off-screen. This is needed, for example, so that
     * embedded windows can be unmapped in this case.
     */

    for (chunkPtr = dlPtr->chunkPtr; (chunkPtr != NULL);
	    chunkPtr = chunkPtr->nextPtr) {
	if (chunkPtr->displayProc == TkTextInsertDisplayProc) {
	    /*
	     * Already displayed the insertion cursor above. Don't do it again
	     * here.
	     */

	    continue;
	}

	/*
	 * Don't call if elide. This tax OK since not very many visible DLines
	 * in an area, but potentially many elide ones.
	 */

	if (chunkPtr->displayProc != NULL) {
	    int x = chunkPtr->x + dInfoPtr->x - dInfoPtr->curXPixelOffset;

	    if ((x + chunkPtr->width <= 0) || (x >= dInfoPtr->maxX)) {
		/*
		 * Note: we have to call the displayProc even for chunks that
		 * are off-screen. This is needed, for example, so that
		 * embedded windows can be unmapped in this case. Display the
		 * chunk at a coordinate that can be clearly identified by the
		 * displayProc as being off-screen to the left (the
		 * displayProc may not be able to tell if something is off to
		 * the right).
		 */

		x = -chunkPtr->width;
	    }
	    chunkPtr->displayProc(textPtr, chunkPtr, x,
		    y + dlPtr->spaceAbove, dlPtr->height - dlPtr->spaceAbove -
		    dlPtr->spaceBelow, dlPtr->baseline - dlPtr->spaceAbove,
		    display, pixmap, dlPtr->y + dlPtr->spaceAbove);
	}

	if (dInfoPtr->dLinesInvalidated) {
	    return;
	}
    }

#ifndef TK_NO_DOUBLE_BUFFERING
    /*
     * Copy the pixmap onto the screen. If this is the first or last line on
     * the screen then copy a piece of the line, so that it doesn't overflow
     * into the border area. Another special trick: copy the padding area to
     * the left of the line; this is because the insertion cursor sometimes
     * overflows onto that area and we want to get as much of the cursor as
     * possible.
     */

    XCopyArea(display, pixmap, Tk_WindowId(textPtr->tkwin), dInfoPtr->copyGC,
	    dInfoPtr->x, y + y_off, (unsigned) (dInfoPtr->maxX - dInfoPtr->x),
	    (unsigned) height, dInfoPtr->x, dlPtr->y + y_off);
#else
    TkpClipDrawableToRect(display, pixmap, 0, 0, -1, -1);
#endif /* TK_NO_DOUBLE_BUFFERING */
    linesRedrawn++;
}

/*
 *--------------------------------------------------------------
 *
 * DisplayLineBackground --
 *
 *	This function is called to fill in the background for a display line.
 *	It draws 3D borders cleverly so that adjacent chunks with the same
 *	style (whether on the same line or different lines) have a single 3D
 *	border around the whole region.
 *
 * Results:
 *	There is no return value. Pixmap is filled in with background
 *	information for dlPtr.
 *
 * Side effects:
 *	None.
 *
 *--------------------------------------------------------------
 */

static void
DisplayLineBackground(
    TkText *textPtr,		/* Text widget containing line. */
    register DLine *dlPtr,	/* Information about line to draw. */
    DLine *prevPtr,		/* Line just above dlPtr, or NULL if dlPtr is
				 * the top-most line in the window. */
    Pixmap pixmap)		/* Pixmap to use for double-buffering. Caller
				 * must make sure it's large enough to hold
				 * line. Caller must also have filled it with
				 * the background color for the widget. */
{
    TextDInfo *dInfoPtr = textPtr->dInfoPtr;
    TkTextDispChunk *chunkPtr;	/* Pointer to chunk in the current line. */
    TkTextDispChunk *chunkPtr2;	/* Pointer to chunk in the line above or below
				 * the current one. NULL if we're to the left
				 * of or to the right of the chunks in the
				 * line. */
    TkTextDispChunk *nextPtr2;	/* Next chunk after chunkPtr2 (it's not the
				 * same as chunkPtr2->nextPtr in the case
				 * where chunkPtr2 is NULL because the line is
				 * indented). */
    int leftX;			/* The left edge of the region we're currently
				 * working on. */
    int leftXIn;		/* 1 means beveled edge at leftX slopes right
				 * as it goes down, 0 means it slopes left as
				 * it goes down. */
    int rightX;			/* Right edge of chunkPtr. */
    int rightX2;		/* Right edge of chunkPtr2. */
    int matchLeft;		/* Does the style of this line match that of
				 * its neighbor just to the left of the
				 * current x coordinate? */
    int matchRight;		/* Does line's style match its neighbor just
				 * to the right of the current x-coord? */
    int minX, maxX, xOffset;
    StyleValues *sValuePtr;
    Display *display;
#ifndef TK_NO_DOUBLE_BUFFERING
    const int y = 0;
#else
    const int y = dlPtr->y;
#endif /* TK_NO_DOUBLE_BUFFERING */

    /*
     * Pass 1: scan through dlPtr from left to right. For each range of chunks
     * with the same style, draw the main background for the style plus the
     * vertical parts of the 3D borders (the left and right edges).
     */

    display = Tk_Display(textPtr->tkwin);
    minX = dInfoPtr->curXPixelOffset;
    xOffset = dInfoPtr->x - minX;
    maxX = minX + dInfoPtr->maxX - dInfoPtr->x;
    chunkPtr = dlPtr->chunkPtr;

    /*
     * Note A: in the following statement, and a few others later in this file
     * marked with "See Note A above", the right side of the assignment was
     * replaced with 0 on 6/18/97. This has the effect of highlighting the
     * empty space to the left of a line whenever the leftmost character of
     * the line is highlighted. This way, multi-line highlights always line up
     * along their left edges. However, this may look funny in the case where
     * a single word is highlighted. To undo the change, replace "leftX = 0"
     * with "leftX = chunkPtr->x" and "rightX2 = 0" with "rightX2 =
     * nextPtr2->x" here and at all the marked points below. This restores the
     * old behavior where empty space to the left of a line is not
     * highlighted, leaving a ragged left edge for multi-line highlights.
     */

    leftX = 0;
    for (; leftX < maxX; chunkPtr = chunkPtr->nextPtr) {
	if ((chunkPtr->nextPtr != NULL)
		&& SAME_BACKGROUND(chunkPtr->nextPtr->stylePtr,
		chunkPtr->stylePtr)) {
	    continue;
	}
	sValuePtr = chunkPtr->stylePtr->sValuePtr;
	rightX = chunkPtr->x + chunkPtr->width;
	if ((chunkPtr->nextPtr == NULL) && (rightX < maxX)) {
	    rightX = maxX;
	}
	if (chunkPtr->stylePtr->bgGC != None) {
	    /*
	     * Not visible - bail out now.
	     */

	    if (rightX + xOffset <= 0) {
		leftX = rightX;
		continue;
	    }

	    /*
	     * Trim the start position for drawing to be no further away than
	     * -borderWidth. The reason is that on many X servers drawing from
	     * -32768 (or less) to +something simply does not display
	     * correctly. [Patch #541999]
	     */

	    if ((leftX + xOffset) < -(sValuePtr->borderWidth)) {
		leftX = -sValuePtr->borderWidth - xOffset;
	    }
	    if ((rightX - leftX) > 32767) {
		rightX = leftX + 32767;
	    }

	    XFillRectangle(display, pixmap, chunkPtr->stylePtr->bgGC,
		    leftX + xOffset, y, (unsigned int) (rightX - leftX),
		    (unsigned int) dlPtr->height);
	    if (sValuePtr->relief != TK_RELIEF_FLAT) {
		Tk_3DVerticalBevel(textPtr->tkwin, pixmap, sValuePtr->border,
			leftX + xOffset, y, sValuePtr->borderWidth,
			dlPtr->height, 1, sValuePtr->relief);
		Tk_3DVerticalBevel(textPtr->tkwin, pixmap, sValuePtr->border,
			rightX - sValuePtr->borderWidth + xOffset,
			y, sValuePtr->borderWidth, dlPtr->height, 0,
			sValuePtr->relief);
	    }
	}
	leftX = rightX;
    }

    /*
     * Pass 2: draw the horizontal bevels along the top of the line. To do
     * this, scan through dlPtr from left to right while simultaneously
     * scanning through the line just above dlPtr. ChunkPtr2 and nextPtr2
     * refer to two adjacent chunks in the line above.
     */

    chunkPtr = dlPtr->chunkPtr;
    leftX = 0;				/* See Note A above. */
    leftXIn = 1;
    rightX = chunkPtr->x + chunkPtr->width;
    if ((chunkPtr->nextPtr == NULL) && (rightX < maxX)) {
	rightX = maxX;
    }
    chunkPtr2 = NULL;
    if (prevPtr != NULL && prevPtr->chunkPtr != NULL) {
	/*
	 * Find the chunk in the previous line that covers leftX.
	 */

	nextPtr2 = prevPtr->chunkPtr;
	rightX2 = 0;			/* See Note A above. */
	while (rightX2 <= leftX) {
	    chunkPtr2 = nextPtr2;
	    if (chunkPtr2 == NULL) {
		break;
	    }
	    nextPtr2 = chunkPtr2->nextPtr;
	    rightX2 = chunkPtr2->x + chunkPtr2->width;
	    if (nextPtr2 == NULL) {
		rightX2 = INT_MAX;
	    }
	}
    } else {
	nextPtr2 = NULL;
	rightX2 = INT_MAX;
    }

    while (leftX < maxX) {
	matchLeft = (chunkPtr2 != NULL)
		&& SAME_BACKGROUND(chunkPtr2->stylePtr, chunkPtr->stylePtr);
	sValuePtr = chunkPtr->stylePtr->sValuePtr;
	if (rightX <= rightX2) {
	    /*
	     * The chunk in our line is about to end. If its style changes
	     * then draw the bevel for the current style.
	     */

	    if ((chunkPtr->nextPtr == NULL)
		    || !SAME_BACKGROUND(chunkPtr->stylePtr,
		    chunkPtr->nextPtr->stylePtr)) {
		if (!matchLeft && (sValuePtr->relief != TK_RELIEF_FLAT)) {
		    Tk_3DHorizontalBevel(textPtr->tkwin, pixmap,
			    sValuePtr->border, leftX + xOffset, y,
			    rightX - leftX, sValuePtr->borderWidth, leftXIn,
			    1, 1, sValuePtr->relief);
		}
		leftX = rightX;
		leftXIn = 1;

		/*
		 * If the chunk in the line above is also ending at the same
		 * point then advance to the next chunk in that line.
		 */

		if ((rightX == rightX2) && (chunkPtr2 != NULL)) {
		    goto nextChunk2;
		}
	    }
	    chunkPtr = chunkPtr->nextPtr;
	    if (chunkPtr == NULL) {
		break;
	    }
	    rightX = chunkPtr->x + chunkPtr->width;
	    if ((chunkPtr->nextPtr == NULL) && (rightX < maxX)) {
		rightX = maxX;
	    }
	    continue;
	}

	/*
	 * The chunk in the line above is ending at an x-position where there
	 * is no change in the style of the current line. If the style above
	 * matches the current line on one side of the change but not on the
	 * other, we have to draw an L-shaped piece of bevel.
	 */

	matchRight = (nextPtr2 != NULL)
		&& SAME_BACKGROUND(nextPtr2->stylePtr, chunkPtr->stylePtr);
	if (matchLeft && !matchRight) {
	    if (sValuePtr->relief != TK_RELIEF_FLAT) {
		Tk_3DVerticalBevel(textPtr->tkwin, pixmap, sValuePtr->border,
			rightX2 - sValuePtr->borderWidth + xOffset, y,
			sValuePtr->borderWidth, sValuePtr->borderWidth, 0,
			sValuePtr->relief);
	    }
	    leftX = rightX2 - sValuePtr->borderWidth;
	    leftXIn = 0;
	} else if (!matchLeft && matchRight
		&& (sValuePtr->relief != TK_RELIEF_FLAT)) {
	    Tk_3DVerticalBevel(textPtr->tkwin, pixmap, sValuePtr->border,
		    rightX2 + xOffset, y, sValuePtr->borderWidth,
		    sValuePtr->borderWidth, 1, sValuePtr->relief);
	    Tk_3DHorizontalBevel(textPtr->tkwin, pixmap, sValuePtr->border,
		    leftX + xOffset, y, rightX2 + sValuePtr->borderWidth -
		    leftX, sValuePtr->borderWidth, leftXIn, 0, 1,
		    sValuePtr->relief);
	}

    nextChunk2:
	chunkPtr2 = nextPtr2;
	if (chunkPtr2 == NULL) {
	    rightX2 = INT_MAX;
	} else {
	    nextPtr2 = chunkPtr2->nextPtr;
	    rightX2 = chunkPtr2->x + chunkPtr2->width;
	    if (nextPtr2 == NULL) {
		rightX2 = INT_MAX;
	    }
	}
    }

    /*
     * Pass 3: draw the horizontal bevels along the bottom of the line. This
     * uses the same approach as pass 2.
     */

    chunkPtr = dlPtr->chunkPtr;
    leftX = 0;				/* See Note A above. */
    leftXIn = 0;
    rightX = chunkPtr->x + chunkPtr->width;
    if ((chunkPtr->nextPtr == NULL) && (rightX < maxX)) {
	rightX = maxX;
    }
    chunkPtr2 = NULL;
    if (dlPtr->nextPtr != NULL && dlPtr->nextPtr->chunkPtr != NULL) {
	/*
	 * Find the chunk in the previous line that covers leftX.
	 */

	nextPtr2 = dlPtr->nextPtr->chunkPtr;
	rightX2 = 0;			/* See Note A above. */
	while (rightX2 <= leftX) {
	    chunkPtr2 = nextPtr2;
	    if (chunkPtr2 == NULL) {
		break;
	    }
	    nextPtr2 = chunkPtr2->nextPtr;
	    rightX2 = chunkPtr2->x + chunkPtr2->width;
	    if (nextPtr2 == NULL) {
		rightX2 = INT_MAX;
	    }
	}
    } else {
	nextPtr2 = NULL;
	rightX2 = INT_MAX;
    }

    while (leftX < maxX) {
	matchLeft = (chunkPtr2 != NULL)
		&& SAME_BACKGROUND(chunkPtr2->stylePtr, chunkPtr->stylePtr);
	sValuePtr = chunkPtr->stylePtr->sValuePtr;
	if (rightX <= rightX2) {
	    if ((chunkPtr->nextPtr == NULL)
		    || !SAME_BACKGROUND(chunkPtr->stylePtr,
		    chunkPtr->nextPtr->stylePtr)) {
		if (!matchLeft && (sValuePtr->relief != TK_RELIEF_FLAT)) {
		    Tk_3DHorizontalBevel(textPtr->tkwin, pixmap,
			    sValuePtr->border, leftX + xOffset,
			    y + dlPtr->height - sValuePtr->borderWidth,
			    rightX - leftX, sValuePtr->borderWidth, leftXIn,
			    0, 0, sValuePtr->relief);
		}
		leftX = rightX;
		leftXIn = 0;
		if ((rightX == rightX2) && (chunkPtr2 != NULL)) {
		    goto nextChunk2b;
		}
	    }
	    chunkPtr = chunkPtr->nextPtr;
	    if (chunkPtr == NULL) {
		break;
	    }
	    rightX = chunkPtr->x + chunkPtr->width;
	    if ((chunkPtr->nextPtr == NULL) && (rightX < maxX)) {
		rightX = maxX;
	    }
	    continue;
	}

	matchRight = (nextPtr2 != NULL)
		&& SAME_BACKGROUND(nextPtr2->stylePtr, chunkPtr->stylePtr);
	if (matchLeft && !matchRight) {
	    if (sValuePtr->relief != TK_RELIEF_FLAT) {
		Tk_3DVerticalBevel(textPtr->tkwin, pixmap, sValuePtr->border,
			rightX2 - sValuePtr->borderWidth + xOffset,
			y + dlPtr->height - sValuePtr->borderWidth,
			sValuePtr->borderWidth, sValuePtr->borderWidth, 0,
			sValuePtr->relief);
	    }
	    leftX = rightX2 - sValuePtr->borderWidth;
	    leftXIn = 1;
	} else if (!matchLeft && matchRight
		&& (sValuePtr->relief != TK_RELIEF_FLAT)) {
	    Tk_3DVerticalBevel(textPtr->tkwin, pixmap, sValuePtr->border,
		    rightX2 + xOffset, y + dlPtr->height -
		    sValuePtr->borderWidth, sValuePtr->borderWidth,
		    sValuePtr->borderWidth, 1, sValuePtr->relief);
	    Tk_3DHorizontalBevel(textPtr->tkwin, pixmap, sValuePtr->border,
		    leftX + xOffset, y + dlPtr->height -
		    sValuePtr->borderWidth, rightX2 + sValuePtr->borderWidth -
		    leftX, sValuePtr->borderWidth, leftXIn, 1, 0,
		    sValuePtr->relief);
	}

    nextChunk2b:
	chunkPtr2 = nextPtr2;
	if (chunkPtr2 == NULL) {
	    rightX2 = INT_MAX;
	} else {
	    nextPtr2 = chunkPtr2->nextPtr;
	    rightX2 = chunkPtr2->x + chunkPtr2->width;
	    if (nextPtr2 == NULL) {
		rightX2 = INT_MAX;
	    }
	}
    }
}

/*
 *----------------------------------------------------------------------
 *
 * AsyncUpdateLineMetrics --
 *
 *	This function is invoked as a background handler to update the pixel-
 *	height calculations of individual lines in an asychronous manner.
 *
 *	Currently a timer-handler is used for this purpose, which continuously
 *	reschedules itself. It may well be better to use some other approach
 *	(e.g., a background thread). We can't use an idle-callback because of
 *	a known bug in Tcl/Tk in which idle callbacks are not allowed to
 *	re-schedule themselves. This just causes an effective infinite loop.
 *
 * Results:
 *	None.
 *
 * Side effects:
 *	Line heights may be recalculated.
 *
 *----------------------------------------------------------------------
 */

static void
AsyncUpdateLineMetrics(
    ClientData clientData)	/* Information about widget. */
{
    register TkText *textPtr = clientData;
    TextDInfo *dInfoPtr = textPtr->dInfoPtr;
    int lineNum;

    dInfoPtr->lineUpdateTimer = NULL;

    if ((textPtr->tkwin == NULL) || (textPtr->flags & DESTROYED)) {
	/*
	 * The widget has been deleted. Don't do anything.
	 */

	if (--textPtr->refCount == 0) {
	    ckfree(textPtr);
	}
	return;
    }

    if (dInfoPtr->flags & REDRAW_PENDING) {
	dInfoPtr->lineUpdateTimer = Tcl_CreateTimerHandler(1,
		AsyncUpdateLineMetrics, clientData);
	return;
    }

    /*
     * Reify where we end or all hell breaks loose with the calculations when
     * we try to update. [Bug 2677890]
     */

    lineNum = dInfoPtr->currentMetricUpdateLine;
    if (dInfoPtr->lastMetricUpdateLine == -1) {
	dInfoPtr->lastMetricUpdateLine =
		TkBTreeNumLines(textPtr->sharedTextPtr->tree, textPtr);
    }

    /*
     * Update the lines in blocks of about 24 recalculations, or 250+ lines
     * examined, so we pass in 256 for 'doThisMuch'.
     */

    lineNum = TkTextUpdateLineMetrics(textPtr, lineNum,
	    dInfoPtr->lastMetricUpdateLine, 256);

    if (tkTextDebug) {
	char buffer[2 * TCL_INTEGER_SPACE + 1];

	sprintf(buffer, "%d %d", lineNum, dInfoPtr->lastMetricUpdateLine);
	LOG("tk_textInvalidateLine", buffer);
    }

    /*
     * If we're not in the middle of a long-line calculation (metricEpoch==-1)
     * and we've reached the last line, then we're done.
     */

    if (dInfoPtr->metricEpoch == -1
	    && lineNum == dInfoPtr->lastMetricUpdateLine) {
	/*
	 * We have looped over all lines, so we're done. We must release our
	 * refCount on the widget (the timer token was already set to NULL
	 * above).
	 */

	textPtr->refCount--;
	if (textPtr->refCount == 0) {
	    ckfree(textPtr);
	}
	return;
    }
    dInfoPtr->currentMetricUpdateLine = lineNum;

    /*
     * Re-arm the timer. We already have a refCount on the text widget so no
     * need to adjust that.
     */

    dInfoPtr->lineUpdateTimer = Tcl_CreateTimerHandler(1,
	    AsyncUpdateLineMetrics, textPtr);
}

/*
 *----------------------------------------------------------------------
 *
 * TkTextUpdateLineMetrics --
 *
 *	This function updates the pixel height calculations of a range of
 *	lines in the widget. The range is from lineNum to endLine, but, if
 *	doThisMuch is positive, then the function may return earlier, once a
 *	certain number of lines has been examined. The line counts are from 0.
 *
 *	If doThisMuch is -1, then all lines in the range will be updated. This
 *	will potentially take quite some time for a large text widget.
 *
 *	Note: with bad input for lineNum and endLine, this function can loop
 *	indefinitely.
 *
 * Results:
 *	The index of the last line examined (or -1 if we are about to wrap
 *	around from end to beginning of the widget, and the next line will be
 *	the first line).
 *
 * Side effects:
 *	Line heights may be recalculated.
 *
 *----------------------------------------------------------------------
 */

int
TkTextUpdateLineMetrics(
    TkText *textPtr,		/* Information about widget. */
    int lineNum,		/* Start at this line. */
    int endLine,		/* Go no further than this line. */
    int doThisMuch)		/* How many lines to check, or how many 10s of
				 * lines to recalculate. If '-1' then do
				 * everything in the range (which may take a
				 * while). */
{
    TkTextLine *linePtr = NULL;
    int count = 0;
    int totalLines = TkBTreeNumLines(textPtr->sharedTextPtr->tree, textPtr);

    if (totalLines == 0) {
	/*
	 * Empty peer widget.
	 */

	return endLine;
    }

    while (1) {
	/*
	 * Get a suitable line.
	 */

	if (lineNum == -1 && linePtr == NULL) {
	    lineNum = 0;
	    linePtr = TkBTreeFindLine(textPtr->sharedTextPtr->tree, textPtr,
		    lineNum);
	} else {
	    if (lineNum == -1 || linePtr == NULL) {
		if (lineNum == -1) {
		    lineNum = 0;
		}
		linePtr = TkBTreeFindLine(textPtr->sharedTextPtr->tree,
			textPtr, lineNum);
	    } else {
		lineNum++;
		linePtr = TkBTreeNextLine(textPtr, linePtr);
	    }

	    /*
	     * If we're in the middle of a partial-line height calculation,
	     * then we can't be done.
	     */

	    if (textPtr->dInfoPtr->metricEpoch == -1 && lineNum == endLine) {
		/*
		 * We have looped over all lines, so we're done.
		 */

		break;
	    }
	}

	if (lineNum < totalLines) {
	    if (tkTextDebug) {
		char buffer[4 * TCL_INTEGER_SPACE + 3];

		sprintf(buffer, "%d %d %d %d",
			lineNum, endLine, totalLines, count);
		LOG("tk_textInvalidateLine", buffer);
	    }

	    /*
	     * Now update the line's metrics if necessary.
	     */

	    if (TkBTreeLinePixelEpoch(textPtr, linePtr)
		    == textPtr->dInfoPtr->lineMetricUpdateEpoch) {
		/*
		 * This line is already up to date. That means there's nothing
		 * to do here.
		 */
	    } else if (doThisMuch == -1) {
		count += 8 * TkTextUpdateOneLine(textPtr, linePtr, 0,NULL,0);
	    } else {
		TkTextIndex index;
		TkTextIndex *indexPtr;
		int pixelHeight;

		/*
		 * If the metric epoch is the same as the widget's epoch, then
		 * we know that indexPtrs are still valid, and if the cached
		 * metricIndex (if any) is for the same line as we wish to
		 * examine, then we are looking at a long line wrapped many
		 * times, which we will examine in pieces.
		 */

		if (textPtr->dInfoPtr->metricEpoch ==
			textPtr->sharedTextPtr->stateEpoch &&
			textPtr->dInfoPtr->metricIndex.linePtr==linePtr) {
		    indexPtr = &textPtr->dInfoPtr->metricIndex;
		    pixelHeight = textPtr->dInfoPtr->metricPixelHeight;
		} else {
		    /*
		     * We must reset the partial line height calculation data
		     * here, so we don't use it when it is out of date.
		     */

		    textPtr->dInfoPtr->metricEpoch = -1;
		    index.tree = textPtr->sharedTextPtr->tree;
		    index.linePtr = linePtr;
		    index.byteIndex = 0;
		    index.textPtr = NULL;
		    indexPtr = &index;
		    pixelHeight = 0;
		}

		/*
		 * Update the line and update the counter, counting 8 for each
		 * display line we actually re-layout.
		 */

		count += 8 * TkTextUpdateOneLine(textPtr, linePtr,
			pixelHeight, indexPtr, 1);

		if (indexPtr->linePtr == linePtr) {
		    /*
		     * We didn't complete the logical line, because it
		     * produced very many display lines, which must be because
		     * it must be a long line wrapped many times. So we must
		     * cache as far as we got for next time around.
		     */

		    if (pixelHeight == 0) {
			/*
			 * These have already been stored, unless we just
			 * started the new line.
			 */

			textPtr->dInfoPtr->metricIndex = index;
			textPtr->dInfoPtr->metricEpoch =
				textPtr->sharedTextPtr->stateEpoch;
		    }
		    textPtr->dInfoPtr->metricPixelHeight =
			    TkBTreeLinePixelCount(textPtr, linePtr);
		    break;
		}

		/*
		 * We're done with this long line.
		 */

		textPtr->dInfoPtr->metricEpoch = -1;
	    }
	} else {
	    /*
	     * We must never recalculate the height of the last artificial
	     * line. It must stay at zero, and if we recalculate it, it will
	     * change.
	     */

	    if (endLine >= totalLines) {
		lineNum = endLine;
		break;
	    }

	    /*
	     * Set things up for the next loop through.
	     */

	    lineNum = -1;
	}
	count++;

	if (doThisMuch != -1 && count >= doThisMuch) {
	    break;
	}
    }
    if (doThisMuch == -1) {
	/*
	 * If we were requested to provide a full update, then also update the
	 * scrollbar.
	 */

	GetYView(textPtr->interp, textPtr, 1);
    }
    return lineNum;
}

/*
 *----------------------------------------------------------------------
 *
 * TkTextInvalidateLineMetrics, TextInvalidateLineMetrics --
 *
 *	Mark a number of text lines as having invalid line metric
 *	calculations. Never call this with linePtr as the last (artificial)
 *	line in the text. Depending on 'action' which indicates whether the
 *	given lines are simply invalid or have been inserted or deleted, the
 *	pre-existing asynchronous line update range may need to be adjusted.
 *
 *	If linePtr is NULL then 'lineCount' and 'action' are ignored and all
 *	lines are invalidated.
 *
 * Results:
 *	None.
 *
 * Side effects:
 *	May schedule an asychronous callback.
 *
 *----------------------------------------------------------------------
 */

void
TkTextInvalidateLineMetrics(
    TkSharedText *sharedTextPtr,/* Shared widget section for all peers, or
				 * NULL. */
    TkText *textPtr,		/* Widget record for text widget. */
    TkTextLine *linePtr,	/* Invalidation starts from this line. */
    int lineCount,		/* And includes this many following lines. */
    int action)			/* Indicates what type of invalidation
				 * occurred (insert, delete, or simple). */
{
    if (sharedTextPtr == NULL) {
	TextInvalidateLineMetrics(textPtr, linePtr, lineCount, action);
    } else {
	textPtr = sharedTextPtr->peers;
	while (textPtr != NULL) {
	    TextInvalidateLineMetrics(textPtr, linePtr, lineCount, action);
	    textPtr = textPtr->next;
	}
    }
}

static void
TextInvalidateLineMetrics(
    TkText *textPtr,		/* Widget record for text widget. */
    TkTextLine *linePtr,	/* Invalidation starts from this line. */
    int lineCount,		/* And includes this many following lines. */
    int action)			/* Indicates what type of invalidation
				 * occurred (insert, delete, or simple). */
{
    int fromLine;
    TextDInfo *dInfoPtr = textPtr->dInfoPtr;

    if (linePtr != NULL) {
	int counter = lineCount;

	fromLine = TkBTreeLinesTo(textPtr, linePtr);

	/*
	 * Invalidate the height calculations of each line in the given range.
	 */

	TkBTreeLinePixelEpoch(textPtr, linePtr) = 0;
	while (counter > 0 && linePtr != NULL) {
	    linePtr = TkBTreeNextLine(textPtr, linePtr);
	    if (linePtr != NULL) {
		TkBTreeLinePixelEpoch(textPtr, linePtr) = 0;
	    }
	    counter--;
	}

	/*
	 * Now schedule an examination of each line in the union of the old
	 * and new update ranges, including the (possibly empty) range in
	 * between. If that between range is not-empty, then we are examining
	 * more lines than is strictly necessary (but the examination of the
	 * extra lines should be quick, since their pixelCalculationEpoch will
	 * be up to date). However, to keep track of that would require more
	 * complex record-keeping than what we have.
	 */

	if (dInfoPtr->lineUpdateTimer == NULL) {
	    dInfoPtr->currentMetricUpdateLine = fromLine;
	    if (action == TK_TEXT_INVALIDATE_DELETE) {
		lineCount = 0;
	    }
	    dInfoPtr->lastMetricUpdateLine = fromLine + lineCount + 1;
	} else {
	    int toLine = fromLine + lineCount + 1;

	    if (action == TK_TEXT_INVALIDATE_DELETE) {
		if (toLine <= dInfoPtr->currentMetricUpdateLine) {
		    dInfoPtr->currentMetricUpdateLine = fromLine;
		    if (dInfoPtr->lastMetricUpdateLine != -1) {
			dInfoPtr->lastMetricUpdateLine -= lineCount;
		    }
		} else if (fromLine <= dInfoPtr->currentMetricUpdateLine) {
		    dInfoPtr->currentMetricUpdateLine = fromLine;
		    if (toLine <= dInfoPtr->lastMetricUpdateLine) {
			dInfoPtr->lastMetricUpdateLine -= lineCount;
		    }
		} else {
		    if (dInfoPtr->lastMetricUpdateLine != -1) {
			dInfoPtr->lastMetricUpdateLine = toLine;
		    }
		}
	    } else if (action == TK_TEXT_INVALIDATE_INSERT) {
		if (toLine <= dInfoPtr->currentMetricUpdateLine) {
		    dInfoPtr->currentMetricUpdateLine = fromLine;
		    if (dInfoPtr->lastMetricUpdateLine != -1) {
			dInfoPtr->lastMetricUpdateLine += lineCount;
		    }
		} else if (fromLine <= dInfoPtr->currentMetricUpdateLine) {
		    dInfoPtr->currentMetricUpdateLine = fromLine;
		    if (toLine <= dInfoPtr->lastMetricUpdateLine) {
			dInfoPtr->lastMetricUpdateLine += lineCount;
		    }
		    if (toLine > dInfoPtr->lastMetricUpdateLine) {
			dInfoPtr->lastMetricUpdateLine = toLine;
		    }
		} else {
		    if (dInfoPtr->lastMetricUpdateLine != -1) {
			dInfoPtr->lastMetricUpdateLine = toLine;
		    }
		}
	    } else {
		if (fromLine < dInfoPtr->currentMetricUpdateLine) {
		    dInfoPtr->currentMetricUpdateLine = fromLine;
		}
		if (dInfoPtr->lastMetricUpdateLine != -1
			&& toLine > dInfoPtr->lastMetricUpdateLine) {
		    dInfoPtr->lastMetricUpdateLine = toLine;
		}
	    }
	}
    } else {
	/*
	 * This invalidates the height of all lines in the widget.
	 */

	if ((++dInfoPtr->lineMetricUpdateEpoch) == 0) {
	    dInfoPtr->lineMetricUpdateEpoch++;
	}

	/*
	 * This has the effect of forcing an entire new loop of update checks
	 * on all lines in the widget.
	 */

	if (dInfoPtr->lineUpdateTimer == NULL) {
	    dInfoPtr->currentMetricUpdateLine = -1;
	}
	dInfoPtr->lastMetricUpdateLine = dInfoPtr->currentMetricUpdateLine;
    }

    /*
     * Now re-set the current update calculations.
     */

    if (dInfoPtr->lineUpdateTimer == NULL) {
	textPtr->refCount++;
	dInfoPtr->lineUpdateTimer = Tcl_CreateTimerHandler(1,
		AsyncUpdateLineMetrics, textPtr);
    }
}

/*
 *----------------------------------------------------------------------
 *
 * TkTextFindDisplayLineEnd --
 *
 *	This function is invoked to find the index of the beginning or end of
 *	the particular display line on which the given index sits, whether
 *	that line is displayed or not.
 *
 *	If 'end' is zero, we look for the start, and if 'end' is one we look
 *	for the end.
 *
 *	If the beginning of the current display line is elided, and we are
 *	looking for the start of the line, then the returned index will be the
 *	first elided index on the display line.
 *
 *	Similarly if the end of the current display line is elided and we are
 *	looking for the end, then the returned index will be the last elided
 *	index on the display line.
 *
 * Results:
 *	Modifies indexPtr to point to the given end.
 *
 *	If xOffset is non-NULL, it is set to the x-pixel offset of the given
 *	original index within the given display line.
 *
 * Side effects:
 *	The combination of 'LayoutDLine' and 'FreeDLines' seems like a rather
 *	time-consuming way of gathering the information we need, so this would
 *	be a good place to look to speed up the calculations. In particular
 *	these calls will map and unmap embedded windows respectively, which I
 *	would hope isn't exactly necessary!
 *
 *----------------------------------------------------------------------
 */

void
TkTextFindDisplayLineEnd(
    TkText *textPtr,		/* Widget record for text widget. */
    TkTextIndex *indexPtr,	/* Index we will adjust to the display line
				 * start or end. */
    int end,			/* 0 = start, 1 = end. */
    int *xOffset)		/* NULL, or used to store the x-pixel offset
				 * of the original index within its display
				 * line. */
{
<<<<<<< HEAD
    TkTextIndex index;

    if (!end && indexPtr->byteIndex == 0) {
=======
    if (!end && IsStartOfNotMergedLine(textPtr, indexPtr)) {
>>>>>>> 767930ff
	/*
	 * Nothing to do.
	 */

	if (xOffset != NULL) {
	    *xOffset = 0;
	}
	return;
    }

    index = *indexPtr;
    index.byteIndex = 0;
    index.textPtr = NULL;

    while (1) {
	TkTextIndex endOfLastLine;

	if (TkTextIndexBackBytes(textPtr, &index, 1, &endOfLastLine)) {
	    /*
	     * Reached beginning of text.
	     */

	    break;
	}

	if (!TkTextIsElided(textPtr, &endOfLastLine, NULL)) {
	    /*
	     * The eol is not elided, so 'index' points to the start of a
	     * display line (as well as logical line).
	     */

	    break;
	}

	/*
	 * indexPtr's logical line is actually merged with the previous
	 * logical line whose eol is elided. Continue searching back to get a
	 * real line start.
	 */

	index = endOfLastLine;
	index.byteIndex = 0;
    }

    while (1) {
	DLine *dlPtr;
	int byteCount;
	TkTextIndex nextLineStart;

	dlPtr = LayoutDLine(textPtr, &index);
	byteCount = dlPtr->byteCount;

	TkTextIndexForwBytes(textPtr, &index, byteCount, &nextLineStart);

	/*
	 * 'byteCount' goes up to the beginning of the next display line, so
	 * equality here says we need one more line. We try to perform a quick
	 * comparison which is valid for the case where the logical line is
	 * the same, but otherwise fall back on a full TkTextIndexCmp.
	 */

	if (((index.linePtr == indexPtr->linePtr)
		&& (index.byteIndex + byteCount > indexPtr->byteIndex))
		|| (dlPtr->logicalLinesMerged > 0
		&& TkTextIndexCmp(&nextLineStart, indexPtr) > 0)) {
	    /*
	     * It's on this display line.
	     */

	    if (xOffset != NULL) {
		/*
		 * This call takes a byte index relative to the start of the
		 * current _display_ line, not logical line. We are about to
		 * overwrite indexPtr->byteIndex, so we must do this now.
		 */

<<<<<<< HEAD
		*xOffset = DlineXOfIndex(textPtr, dlPtr,
			indexPtr->byteIndex - dlPtr->index.byteIndex);
	    }
	    if (end) {
		/*
		 * The index we want is one less than the number of bytes in
		 * the display line.
		 */
=======
		if (xOffset != NULL) {
		    /*
		     * This call takes a byte index relative to the start of
		     * the current _display_ line, not logical line. We are
		     * about to overwrite indexPtr->byteIndex, so we must do
		     * this now.
		     */

                    *xOffset = DlineXOfIndex(textPtr, dlPtr,
                            TkTextIndexCountBytes(textPtr, &dlPtr->index,
                            indexPtr));
		}
		if (end) {
		    /*
		     * The index we want is one less than the number of bytes
		     * in the display line.
		     */
>>>>>>> 767930ff

		TkTextIndexBackBytes(textPtr, &nextLineStart, 1, indexPtr);
	    } else {
		*indexPtr = index;
	    }
	    FreeDLines(textPtr, dlPtr, NULL, DLINE_FREE_TEMP);
	    return;
	}

	FreeDLines(textPtr, dlPtr, NULL, DLINE_FREE_TEMP);
	index = nextLineStart;
    }
}

/*
 *----------------------------------------------------------------------
 *
 * CalculateDisplayLineHeight --
 *
 *	This function is invoked to recalculate the height of the particular
 *	display line which starts with the given index, whether that line is
 *	displayed or not.
 *
 *	This function does not, in itself, update any cached information about
 *	line heights. That should be done, where necessary, by its callers.
 *
 *	The behaviour of this function is _undefined_ if indexPtr is not
 *	currently at the beginning of a display line.
 *
 * Results:
 *	The number of vertical pixels used by the display line.
 *
 *	If 'byteCountPtr' is non-NULL, then returns in that pointer the number
 *	of byte indices on the given display line (which can be used to update
 *	indexPtr in a loop).
 *
 *	If 'mergedLinePtr' is non-NULL, then returns in that pointer the
 *	number of extra logical lines merged into the given display line.
 *
 * Side effects:
 *	The combination of 'LayoutDLine' and 'FreeDLines' seems like a rather
 *	time-consuming way of gathering the information we need, so this would
 *	be a good place to look to speed up the calculations. In particular
 *	these calls will map and unmap embedded windows respectively, which I
 *	would hope isn't exactly necessary!
 *
 *----------------------------------------------------------------------
 */

static int
CalculateDisplayLineHeight(
    TkText *textPtr,		/* Widget record for text widget. */
    const TkTextIndex *indexPtr,/* The index at the beginning of the display
				 * line of interest. */
    int *byteCountPtr,		/* NULL or used to return the number of byte
				 * indices on the given display line. */
    int *mergedLinePtr)		/* NULL or used to return if the given display
				 * line merges with a following logical line
				 * (because the eol is elided). */
{
    DLine *dlPtr;
    int pixelHeight;

    if (tkTextDebug) {
        int oldtkTextDebug = tkTextDebug;
        /*
         * Check that the indexPtr we are given really is at the start of a
         * display line. The gymnastics with tkTextDebug is to prevent
         * failure of a test suite test, that checks that lines are rendered
         * exactly once. TkTextFindDisplayLineEnd is used here for checking
         * indexPtr but it calls LayoutDLine/FreeDLine which makes the
         * counting wrong. The debug mode shall therefore be switched off
         * when calling TkTextFindDisplayLineEnd.
         */

        TkTextIndex indexPtr2 = *indexPtr;
        tkTextDebug = 0;
        TkTextFindDisplayLineEnd(textPtr, &indexPtr2, 0, NULL);
        tkTextDebug = oldtkTextDebug;
        if (TkTextIndexCmp(&indexPtr2,indexPtr) != 0) {
            Tcl_Panic("CalculateDisplayLineHeight called with bad indexPtr");
        }
    }

    /*
     * Special case for artificial last line. May be better to move this
     * inside LayoutDLine.
     */

    if (indexPtr->byteIndex == 0
	    && TkBTreeNextLine(textPtr, indexPtr->linePtr) == NULL) {
	if (byteCountPtr != NULL) {
	    *byteCountPtr = 0;
	}
	if (mergedLinePtr != NULL) {
	    *mergedLinePtr = 0;
	}
	return 0;
    }

    /*
     * Layout, find the information we need and then free the display-line we
     * laid-out. We must use 'FreeDLines' because it will actually call the
     * relevant code to unmap any embedded windows which were mapped in the
     * LayoutDLine call!
     */

    dlPtr = LayoutDLine(textPtr, indexPtr);
    pixelHeight = dlPtr->height;
    if (byteCountPtr != NULL) {
	*byteCountPtr = dlPtr->byteCount;
    }
    if (mergedLinePtr != NULL) {
	*mergedLinePtr = dlPtr->logicalLinesMerged;
    }
    FreeDLines(textPtr, dlPtr, NULL, DLINE_FREE_TEMP);

    return pixelHeight;
}

/*
 *----------------------------------------------------------------------
 *
 * TkTextIndexYPixels --
 *
 *	This function is invoked to calculate the number of vertical pixels
 *	between the first index of the text widget and the given index. The
 *	range from first logical line to given logical line is determined
 *	using the cached values, and the range inside the given logical line
 *	is calculated on the fly.
 *
 * Results:
 *	The pixel distance between first pixel in the widget and the
 *	top of the index's current display line (could be zero).
 *
 * Side effects:
 *	Just those of 'CalculateDisplayLineHeight'.
 *
 *----------------------------------------------------------------------
 */

int
TkTextIndexYPixels(
    TkText *textPtr,		/* Widget record for text widget. */
    const TkTextIndex *indexPtr)/* The index of which we want the pixel
				 * distance from top of logical line to top of
				 * index. */
{
    int pixelHeight;
    TkTextIndex index;
    int alreadyStartOfLine = 1;

    /*
     * Find the index denoting the closest position being at the same time
     * the start of a logical line above indexPtr and the start of a display
     * line.
     */

    index = *indexPtr;
    while (1) {
        TkTextFindDisplayLineEnd(textPtr, &index, 0, NULL);
        if (index.byteIndex == 0) {
            break;
        }
        TkTextIndexBackBytes(textPtr, &index, 1, &index);
        alreadyStartOfLine = 0;
    }

    pixelHeight = TkBTreePixelsTo(textPtr, index.linePtr);

    /*
     * Shortcut to avoid layout of a superfluous display line. We know there
     * is nothing more to add up to the height if the index we were given was
     * already on the first display line of a logical line.
     */

    if (alreadyStartOfLine) {
        return pixelHeight;
    }

    /*
     * Iterate through display lines, starting at the logical line belonging
     * to index, adding up the pixel height of each such display line as we
     * go along, until we go past 'indexPtr'.
     */

    while (1) {
	int bytes, height, compare;

	/*
	 * Currently this call doesn't have many side-effects. However, if in
	 * the future we change the code so there are side-effects (such as
	 * adjusting linePtr->pixelHeight), then the code might not quite work
	 * as intended, specifically the 'linePtr->pixelHeight == pixelHeight'
	 * test below this while loop.
	 */

	height = CalculateDisplayLineHeight(textPtr, &index, &bytes, NULL);

        TkTextIndexForwBytes(textPtr, &index, bytes, &index);

        compare = TkTextIndexCmp(&index,indexPtr);
        if (compare > 0) {
	    return pixelHeight;
	}

	if (height > 0) {
	    pixelHeight += height;
	}

        if (compare == 0) {
	    return pixelHeight;
	}
    }
}

/*
 *----------------------------------------------------------------------
 *
 * TkTextUpdateOneLine --
 *
 *	This function is invoked to recalculate the height of a particular
 *	logical line, whether that line is displayed or not.
 *
 *	It must NEVER be called for the artificial last TkTextLine which is
 *	used internally for administrative purposes only. That line must
 *	retain its initial height of 0 otherwise the pixel height calculation
 *	maintained by the B-tree will be wrong.
 *
 * Results:
 *	The number of display lines in the logical line. This could be zero if
 *	the line is totally elided.
 *
 * Side effects:
 *	Line heights may be recalculated, and a timer to update the scrollbar
 *	may be installed. Also see the called function
 *	CalculateDisplayLineHeight for its side effects.
 *
 *----------------------------------------------------------------------
 */

int
TkTextUpdateOneLine(
    TkText *textPtr,		/* Widget record for text widget. */
    TkTextLine *linePtr,	/* The line of which to calculate the
				 * height. */
    int pixelHeight,		/* If indexPtr is non-NULL, then this is the
				 * number of pixels in the logical line
				 * linePtr, up to the index which has been
				 * given. */
    TkTextIndex *indexPtr,	/* Either NULL or an index at the start of a
				 * display line belonging to linePtr, at which
				 * we wish to start (e.g. up to which we have
				 * already calculated). On return this will be
				 * set to the first index on the next line. */
    int partialCalc)		/* Set to 1 if we are allowed to do partial
				 * height calculations of long-lines. In this
				 * case we'll only return what we know so
				 * far. */
{
    TkTextIndex index;
    int displayLines;
    int mergedLines;

    if (indexPtr == NULL) {
	index.tree = textPtr->sharedTextPtr->tree;
	index.linePtr = linePtr;
	index.byteIndex = 0;
	index.textPtr = NULL;
	indexPtr = &index;
	pixelHeight = 0;
    }

    /*
     * CalculateDisplayLineHeight _must_ be called (below) with an index at
     * the beginning of a display line. Force this to happen. This is needed
     * when TkTextUpdateOneLine is called with a line that is merged with its
     * previous line: the number of merged logical lines in a display line is
     * calculated correctly only when CalculateDisplayLineHeight receives
     * an index at the beginning of a display line. In turn this causes the
     * merged lines to receive their correct zero pixel height in
     * TkBTreeAdjustPixelHeight.
     */

    TkTextFindDisplayLineEnd(textPtr, indexPtr, 0, NULL);
    linePtr = indexPtr->linePtr;

    /*
     * Iterate through all display-lines corresponding to the single logical
     * line 'linePtr' (and lines merged into this line due to eol elision),
     * adding up the pixel height of each such display line as we go along.
     * The final total is, therefore, the total height of all display lines
     * made up by the logical line 'linePtr' and subsequent logical lines
     * merged into this line.
     */

    displayLines = 0;
    mergedLines = 0;

    while (1) {
	int bytes, height, logicalLines;

	/*
	 * Currently this call doesn't have many side-effects. However, if in
	 * the future we change the code so there are side-effects (such as
	 * adjusting linePtr->pixelHeight), then the code might not quite work
	 * as intended, specifically the 'linePtr->pixelHeight == pixelHeight'
	 * test below this while loop.
	 */

        height = CalculateDisplayLineHeight(textPtr, indexPtr, &bytes,
		&logicalLines);

	if (height > 0) {
	    pixelHeight += height;
	    displayLines++;
	}

	mergedLines += logicalLines;

	if (TkTextIndexForwBytes(textPtr, indexPtr, bytes, indexPtr)) {
	    break;
	}

        if (mergedLines == 0) {
            if (indexPtr->linePtr != linePtr) {
                /*
                 * If we reached the end of the logical line, then either way
                 * we don't have a partial calculation.
                 */

                partialCalc = 0;
                break;
            }
        } else {
            if (IsStartOfNotMergedLine(textPtr, indexPtr)) {
                /*
                 * We've ended a logical line.
                 */

                partialCalc = 0;
                break;
            }

            /*
             * We must still be on the same wrapped line, on a new logical
             * line merged with the logical line 'linePtr'.
             */
        }
	if (partialCalc && displayLines > 50 && mergedLines == 0) {
	    /*
	     * Only calculate 50 display lines at a time, to avoid huge
	     * delays. In any case it is very rare that a single line wraps 50
	     * times!
	     *
	     * If we have any merged lines, we must complete the full logical
	     * line layout here and now, because the partial-calculation code
	     * isn't designed to handle merged logical lines. Hence the
	     * 'mergedLines == 0' check.
	     */

	    break;
	}
    }

    if (!partialCalc) {
	int changed = 0;

	/*
	 * Cancel any partial line height calculation state.
	 */

	textPtr->dInfoPtr->metricEpoch = -1;

	/*
	 * Mark the logical line as being up to date (caution: it isn't yet up
	 * to date, that will happen in TkBTreeAdjustPixelHeight just below).
	 */

	TkBTreeLinePixelEpoch(textPtr, linePtr)
		= textPtr->dInfoPtr->lineMetricUpdateEpoch;
	if (TkBTreeLinePixelCount(textPtr, linePtr) != pixelHeight) {
	    changed = 1;
	}

	if (mergedLines > 0) {
	    int i = mergedLines;
	    TkTextLine *mergedLinePtr;

	    /*
	     * Loop over all merged logical lines, marking them up to date
	     * (again, the pixel count setting will actually happen in
	     * TkBTreeAdjustPixelHeight).
	     */

	    mergedLinePtr = linePtr;
	    while (i-- > 0) {
		mergedLinePtr = TkBTreeNextLine(textPtr, mergedLinePtr);
		TkBTreeLinePixelEpoch(textPtr, mergedLinePtr)
			= textPtr->dInfoPtr->lineMetricUpdateEpoch;
		if (TkBTreeLinePixelCount(textPtr, mergedLinePtr) != 0) {
		    changed = 1;
		}
	    }
	}

	if (!changed) {
	    /*
	     * If there's nothing to change, then we can already return.
	     */

	    return displayLines;
	}
    }

    /*
     * We set the line's height, but the return value is now the height of the
     * entire widget, which may be used just below for reporting/debugging
     * purposes.
     */

    pixelHeight = TkBTreeAdjustPixelHeight(textPtr, linePtr, pixelHeight,
	    mergedLines);

    if (tkTextDebug) {
	char buffer[2 * TCL_INTEGER_SPACE + 1];

	if (TkBTreeNextLine(textPtr, linePtr) == NULL) {
	    Tcl_Panic("Mustn't ever update line height of last artificial line");
	}

	sprintf(buffer, "%d %d", TkBTreeLinesTo(textPtr,linePtr), pixelHeight);
	LOG("tk_textNumPixels", buffer);
    }
    if (textPtr->dInfoPtr->scrollbarTimer == NULL) {
	textPtr->refCount++;
	textPtr->dInfoPtr->scrollbarTimer = Tcl_CreateTimerHandler(200,
		AsyncUpdateYScrollbar, textPtr);
    }
    return displayLines;
}

/*
 *----------------------------------------------------------------------
 *
 * DisplayText --
 *
 *	This function is invoked as a when-idle handler to update the display.
 *	It only redisplays the parts of the text widget that are out of date.
 *
 * Results:
 *	None.
 *
 * Side effects:
 *	Information is redrawn on the screen.
 *
 *----------------------------------------------------------------------
 */
#ifdef MAC_OSX_TK
static void
RedisplayText(
    ClientData clientData )
{
    register TkText *textPtr = (TkText *) clientData;
    TextDInfo *dInfoPtr = textPtr->dInfoPtr;
    TkRegion damageRegion;
    XRectangle rectangle;

    if (dInfoPtr == NULL) {
	return;
    }
    damageRegion = TkCreateRegion();
    rectangle.x = 0;
    rectangle.y = 0;
    rectangle.width = dInfoPtr->maxX;
    rectangle.height = dInfoPtr->maxY;
    TkUnionRectWithRegion(&rectangle, damageRegion, damageRegion);

    TextInvalidateRegion(textPtr, damageRegion);
    DisplayText(clientData);
}
#endif

static void
DisplayText(
    ClientData clientData)	/* Information about widget. */
{
    register TkText *textPtr = clientData;
    TextDInfo *dInfoPtr = textPtr->dInfoPtr;
    register DLine *dlPtr;
    DLine *prevPtr;
    Pixmap pixmap;
    int maxHeight, borders;
    int bottomY = 0;		/* Initialization needed only to stop compiler
				 * warnings. */
    Tcl_Interp *interp;
#ifdef MAC_OSX_TK
    Tcl_TimerToken macRefreshTimer = NULL;
#endif

    if ((textPtr->tkwin == NULL) || (textPtr->flags & DESTROYED)) {
	/*
	 * The widget has been deleted.	 Don't do anything.
	 */

	return;
    }

    interp = textPtr->interp;
    Tcl_Preserve(interp);

    if (tkTextDebug) {
	Tcl_SetVar2(interp, "tk_textRelayout", NULL, "", TCL_GLOBAL_ONLY);
    }

    if ((textPtr->tkwin == NULL) || (textPtr->flags & DESTROYED)) {
	/*
	 * The widget has been deleted.	 Don't do anything.
	 */

	goto end;
    }

    if (!Tk_IsMapped(textPtr->tkwin) || (dInfoPtr->maxX <= dInfoPtr->x)
	    || (dInfoPtr->maxY <= dInfoPtr->y)) {
	UpdateDisplayInfo(textPtr);
	dInfoPtr->flags &= ~REDRAW_PENDING;
	goto doScrollbars;
    }
    numRedisplays++;
    if (tkTextDebug) {
	Tcl_SetVar2(interp, "tk_textRedraw", NULL, "", TCL_GLOBAL_ONLY);
    }

    if ((textPtr->tkwin == NULL) || (textPtr->flags & DESTROYED)) {
	/*
	 * The widget has been deleted. Don't do anything.
	 */

	goto end;
    }

    /*
     * Choose a new current item if that is needed (this could cause event
     * handlers to be invoked, hence the preserve/release calls and the loop,
     * since the handlers could conceivably necessitate yet another current
     * item calculation). The tkwin check is because the whole window could go
     * away in the Tcl_Release call.
     */

    while (dInfoPtr->flags & REPICK_NEEDED) {
	textPtr->refCount++;
	dInfoPtr->flags &= ~REPICK_NEEDED;
	TkTextPickCurrent(textPtr, &textPtr->pickEvent);
	if (--textPtr->refCount == 0) {
	    ckfree(textPtr);
	    goto end;
	}
	if ((textPtr->tkwin == NULL) || (textPtr->flags & DESTROYED)) {
	    goto end;
	}
    }

    /*
     * First recompute what's supposed to be displayed.
     */

    UpdateDisplayInfo(textPtr);
    dInfoPtr->dLinesInvalidated = 0;

    /*
     * See if it's possible to bring some parts of the screen up-to-date by
     * scrolling (copying from other parts of the screen). We have to be
     * particularly careful with the top and bottom lines of the display,
     * since these may only be partially visible and therefore not helpful for
     * some scrolling purposes.
     */

    for (dlPtr = dInfoPtr->dLinePtr; dlPtr != NULL; dlPtr = dlPtr->nextPtr) {
	register DLine *dlPtr2;
	int offset, height, y, oldY;
	TkRegion damageRgn;

	/*
	 * These tests are, in order:
	 *
	 * 1. If the line is already marked as invalid
	 * 2. If the line hasn't moved
	 * 3. If the line overlaps the bottom of the window and we are
	 *    scrolling up.
	 * 4. If the line overlaps the top of the window and we are scrolling
	 *    down.
	 *
	 * If any of these tests are true, then we can't scroll this line's
	 * part of the display.
	 *
	 * Note that even if tests 3 or 4 aren't true, we may be able to
	 * scroll the line, but we still need to be sure to call embedded
	 * window display procs on top and bottom lines if they have any
	 * portion non-visible (see below).
	 */

	if ((dlPtr->flags & OLD_Y_INVALID)
		|| (dlPtr->y == dlPtr->oldY)
		|| (((dlPtr->oldY + dlPtr->height) > dInfoPtr->maxY)
		    && (dlPtr->y < dlPtr->oldY))
		|| ((dlPtr->oldY < dInfoPtr->y) && (dlPtr->y > dlPtr->oldY))) {
	    continue;
	}

	/*
	 * This line is already drawn somewhere in the window so it only needs
	 * to be copied to its new location. See if there's a group of lines
	 * that can all be copied together.
	 */

	offset = dlPtr->y - dlPtr->oldY;
	height = dlPtr->height;
	y = dlPtr->y;
	for (dlPtr2 = dlPtr->nextPtr; dlPtr2 != NULL;
		dlPtr2 = dlPtr2->nextPtr) {
	    if ((dlPtr2->flags & OLD_Y_INVALID)
		    || ((dlPtr2->oldY + offset) != dlPtr2->y)
		    || ((dlPtr2->oldY + dlPtr2->height) > dInfoPtr->maxY)) {
		break;
	    }
	    height += dlPtr2->height;
	}

	/*
	 * Reduce the height of the area being copied if necessary to avoid
	 * overwriting the border area.
	 */

	if ((y + height) > dInfoPtr->maxY) {
	    height = dInfoPtr->maxY - y;
	}
	oldY = dlPtr->oldY;
	if (y < dInfoPtr->y) {
	    /*
	     * Adjust if the area being copied is going to overwrite the top
	     * border of the window (so the top line is only half onscreen).
	     */

	    int y_off = dInfoPtr->y - dlPtr->y;
	    height -= y_off;
	    oldY += y_off;
	    y = dInfoPtr->y;
	}

	/*
	 * Update the lines we are going to scroll to show that they have been
	 * copied.
	 */

	while (1) {
	    /*
	     * The DLine already has OLD_Y_INVALID cleared.
	     */

	    dlPtr->oldY = dlPtr->y;
	    if (dlPtr->nextPtr == dlPtr2) {
		break;
	    }
	    dlPtr = dlPtr->nextPtr;
	}

	/*
	 * Scan through the lines following the copied ones to see if we are
	 * going to overwrite them with the copy operation. If so, mark them
	 * for redisplay.
	 */

	for ( ; dlPtr2 != NULL; dlPtr2 = dlPtr2->nextPtr) {
	    if ((!(dlPtr2->flags & OLD_Y_INVALID))
		    && ((dlPtr2->oldY + dlPtr2->height) > y)
		    && (dlPtr2->oldY < (y + height))) {
		dlPtr2->flags |= OLD_Y_INVALID;
	    }
	}

	/*
	 * Now scroll the lines. This may generate damage which we handle by
	 * calling TextInvalidateRegion to mark the display blocks as stale.
	 */

	damageRgn = TkCreateRegion();
	if (TkScrollWindow(textPtr->tkwin, dInfoPtr->scrollGC, dInfoPtr->x,
		oldY, dInfoPtr->maxX-dInfoPtr->x, height, 0, y-oldY,
		damageRgn)) {
	    TextInvalidateRegion(textPtr, damageRgn);

#ifdef MAC_OSX_TK

	    /*
	     * On OS X large scrolls sometimes leave garbage on the screen.
	     * This attempts to clean it up by redisplaying the Text window
	     * after 200 milliseconds.
	     */
	    if ( abs(y-oldY) > 14 ) {
		Tcl_DeleteTimerHandler(macRefreshTimer);
		macRefreshTimer = Tcl_CreateTimerHandler(200,
							 RedisplayText,
							 clientData);
	    }
#endif

	}
	numCopies++;
	TkDestroyRegion(damageRgn);
    }

    /*
     * Clear the REDRAW_PENDING flag here. This is actually pretty tricky. We
     * want to wait until *after* doing the scrolling, since that could
     * generate more areas to redraw and don't want to reschedule a redisplay
     * for them. On the other hand, we can't wait until after all the
     * redisplaying, because the act of redisplaying could actually generate
     * more redisplays (e.g. in the case of a nested window with event
     * bindings triggered by redisplay).
     */

    dInfoPtr->flags &= ~REDRAW_PENDING;

    /*
     * Redraw the borders if that's needed.
     */

    if (dInfoPtr->flags & REDRAW_BORDERS) {
	if (tkTextDebug) {
	    LOG("tk_textRedraw", "borders");
	}

	if (textPtr->tkwin == NULL) {
	    /*
	     * The widget has been deleted. Don't do anything.
	     */

	    goto end;
	}

	Tk_Draw3DRectangle(textPtr->tkwin, Tk_WindowId(textPtr->tkwin),
		textPtr->border, textPtr->highlightWidth,
		textPtr->highlightWidth,
		Tk_Width(textPtr->tkwin) - 2*textPtr->highlightWidth,
		Tk_Height(textPtr->tkwin) - 2*textPtr->highlightWidth,
		textPtr->borderWidth, textPtr->relief);
	if (textPtr->highlightWidth != 0) {
	    GC fgGC, bgGC;

	    bgGC = Tk_GCForColor(textPtr->highlightBgColorPtr,
		    Tk_WindowId(textPtr->tkwin));
	    if (textPtr->flags & GOT_FOCUS) {
		fgGC = Tk_GCForColor(textPtr->highlightColorPtr,
			Tk_WindowId(textPtr->tkwin));
		TkpDrawHighlightBorder(textPtr->tkwin, fgGC, bgGC,
			textPtr->highlightWidth, Tk_WindowId(textPtr->tkwin));
	    } else {
		TkpDrawHighlightBorder(textPtr->tkwin, bgGC, bgGC,
			textPtr->highlightWidth, Tk_WindowId(textPtr->tkwin));
	    }
	}
	borders = textPtr->borderWidth + textPtr->highlightWidth;
	if (textPtr->padY > 0) {
	    Tk_Fill3DRectangle(textPtr->tkwin, Tk_WindowId(textPtr->tkwin),
		    textPtr->border, borders, borders,
		    Tk_Width(textPtr->tkwin) - 2*borders, textPtr->padY,
		    0, TK_RELIEF_FLAT);
	    Tk_Fill3DRectangle(textPtr->tkwin, Tk_WindowId(textPtr->tkwin),
		    textPtr->border, borders,
		    Tk_Height(textPtr->tkwin) - borders - textPtr->padY,
		    Tk_Width(textPtr->tkwin) - 2*borders,
		    textPtr->padY, 0, TK_RELIEF_FLAT);
	}
	if (textPtr->padX > 0) {
	    Tk_Fill3DRectangle(textPtr->tkwin, Tk_WindowId(textPtr->tkwin),
		    textPtr->border, borders, borders + textPtr->padY,
		    textPtr->padX,
		    Tk_Height(textPtr->tkwin) - 2*borders -2*textPtr->padY,
		    0, TK_RELIEF_FLAT);
	    Tk_Fill3DRectangle(textPtr->tkwin, Tk_WindowId(textPtr->tkwin),
		    textPtr->border,
		    Tk_Width(textPtr->tkwin) - borders - textPtr->padX,
		    borders + textPtr->padY, textPtr->padX,
		    Tk_Height(textPtr->tkwin) - 2*borders -2*textPtr->padY,
		    0, TK_RELIEF_FLAT);
	}
	dInfoPtr->flags &= ~REDRAW_BORDERS;
    }

    /*
     * Now we have to redraw the lines that couldn't be updated by scrolling.
     * First, compute the height of the largest line and allocate an off-
     * screen pixmap to use for double-buffered displays.
     */

    maxHeight = -1;
    for (dlPtr = dInfoPtr->dLinePtr; dlPtr != NULL;
	    dlPtr = dlPtr->nextPtr) {
	if ((dlPtr->height > maxHeight) &&
		((dlPtr->flags&OLD_Y_INVALID) || (dlPtr->oldY != dlPtr->y))) {
	    maxHeight = dlPtr->height;
	}
	bottomY = dlPtr->y + dlPtr->height;
    }

    /*
     * There used to be a line here which restricted 'maxHeight' to be no
     * larger than 'dInfoPtr->maxY', but this is incorrect for the case where
     * individual lines may be taller than the widget _and_ we have smooth
     * scrolling. What we can do is restrict maxHeight to be no larger than
     * 'dInfoPtr->maxY + dInfoPtr->topPixelOffset'.
     */

    if (maxHeight > (dInfoPtr->maxY + dInfoPtr->topPixelOffset)) {
	maxHeight = (dInfoPtr->maxY + dInfoPtr->topPixelOffset);
    }

    if (maxHeight > 0) {
#ifndef TK_NO_DOUBLE_BUFFERING
	pixmap = Tk_GetPixmap(Tk_Display(textPtr->tkwin),
		Tk_WindowId(textPtr->tkwin), Tk_Width(textPtr->tkwin),
		maxHeight, Tk_Depth(textPtr->tkwin));
#else
	pixmap = Tk_WindowId(textPtr->tkwin);
#endif /* TK_NO_DOUBLE_BUFFERING */
	for (prevPtr = NULL, dlPtr = textPtr->dInfoPtr->dLinePtr;
		(dlPtr != NULL) && (dlPtr->y < dInfoPtr->maxY);
		prevPtr = dlPtr, dlPtr = dlPtr->nextPtr) {
	    if (dlPtr->chunkPtr == NULL) {
		continue;
	    }
	    if ((dlPtr->flags & OLD_Y_INVALID) || dlPtr->oldY != dlPtr->y) {
		if (tkTextDebug) {
		    char string[TK_POS_CHARS];

		    TkTextPrintIndex(textPtr, &dlPtr->index, string);
		    LOG("tk_textRedraw", string);
		}
		DisplayDLine(textPtr, dlPtr, prevPtr, pixmap);
		if (dInfoPtr->dLinesInvalidated) {
#ifndef TK_NO_DOUBLE_BUFFERING
		    Tk_FreePixmap(Tk_Display(textPtr->tkwin), pixmap);
#endif /* TK_NO_DOUBLE_BUFFERING */
		    return;
		}
		dlPtr->oldY = dlPtr->y;
		dlPtr->flags &= ~(NEW_LAYOUT | OLD_Y_INVALID);
	    } else if (dlPtr->chunkPtr != NULL && ((dlPtr->y < 0)
		    || (dlPtr->y + dlPtr->height > dInfoPtr->maxY))) {
		register TkTextDispChunk *chunkPtr;

		/*
		 * It's the first or last DLine which are also overlapping the
		 * top or bottom of the window, but we decided above it wasn't
		 * necessary to display them (we were able to update them by
		 * scrolling). This is fine, except that if the lines contain
		 * any embedded windows, we must still call the display proc
		 * on them because they might need to be unmapped or they
		 * might need to be moved to reflect their new position.
		 * Otherwise, everything else moves, but the embedded window
		 * doesn't!
		 *
		 * So, we loop through all the chunks, calling the display
		 * proc of embedded windows only.
		 */

		for (chunkPtr = dlPtr->chunkPtr; (chunkPtr != NULL);
			chunkPtr = chunkPtr->nextPtr) {
		    int x;
		    if (chunkPtr->displayProc != TkTextEmbWinDisplayProc) {
			continue;
		    }
		    x = chunkPtr->x + dInfoPtr->x - dInfoPtr->curXPixelOffset;
		    if ((x + chunkPtr->width <= 0) || (x >= dInfoPtr->maxX)) {
			/*
			 * Note: we have to call the displayProc even for
			 * chunks that are off-screen. This is needed, for
			 * example, so that embedded windows can be unmapped
			 * in this case. Display the chunk at a coordinate
			 * that can be clearly identified by the displayProc
			 * as being off-screen to the left (the displayProc
			 * may not be able to tell if something is off to the
			 * right).
			 */

			x = -chunkPtr->width;
		    }
		    TkTextEmbWinDisplayProc(textPtr, chunkPtr, x,
			    dlPtr->spaceAbove,
			    dlPtr->height-dlPtr->spaceAbove-dlPtr->spaceBelow,
			    dlPtr->baseline - dlPtr->spaceAbove, NULL,
			    (Drawable) None, dlPtr->y + dlPtr->spaceAbove);
		}

	    }
	}
#ifndef TK_NO_DOUBLE_BUFFERING
	Tk_FreePixmap(Tk_Display(textPtr->tkwin), pixmap);
#endif /* TK_NO_DOUBLE_BUFFERING */
    }

    /*
     * See if we need to refresh the part of the window below the last line of
     * text (if there is any such area). Refresh the padding area on the left
     * too, since the insertion cursor might have been displayed there
     * previously).
     */

    if (dInfoPtr->topOfEof > dInfoPtr->maxY) {
	dInfoPtr->topOfEof = dInfoPtr->maxY;
    }
    if (bottomY < dInfoPtr->topOfEof) {
	if (tkTextDebug) {
	    LOG("tk_textRedraw", "eof");
	}

	if ((textPtr->tkwin == NULL) || (textPtr->flags & DESTROYED)) {
	    /*
	     * The widget has been deleted. Don't do anything.
	     */

	    goto end;
	}

	Tk_Fill3DRectangle(textPtr->tkwin, Tk_WindowId(textPtr->tkwin),
		textPtr->border, dInfoPtr->x - textPtr->padX, bottomY,
		dInfoPtr->maxX - (dInfoPtr->x - textPtr->padX),
		dInfoPtr->topOfEof-bottomY, 0, TK_RELIEF_FLAT);
    }
    dInfoPtr->topOfEof = bottomY;

    /*
     * Update the vertical scrollbar, if there is one. Note: it's important to
     * clear REDRAW_PENDING here, just in case the scroll function does
     * something that requires redisplay.
     */

  doScrollbars:
    if (textPtr->flags & UPDATE_SCROLLBARS) {
	textPtr->flags &= ~UPDATE_SCROLLBARS;
	if (textPtr->yScrollCmd != NULL) {
	    GetYView(textPtr->interp, textPtr, 1);
	}

	if ((textPtr->tkwin == NULL) || (textPtr->flags & DESTROYED)) {
	    /*
	     * The widget has been deleted. Don't do anything.
	     */

	    goto end;
	}

	/*
	 * Update the horizontal scrollbar, if any.
	 */

	if (textPtr->xScrollCmd != NULL) {
	    GetXView(textPtr->interp, textPtr, 1);
	}
    }

  end:
    Tcl_Release(interp);
}

/*
 *----------------------------------------------------------------------
 *
 * TkTextEventuallyRepick --
 *
 *	This function is invoked whenever something happens that could change
 *	the current character or the tags associated with it.
 *
 * Results:
 *	None.
 *
 * Side effects:
 *	A repick is scheduled as an idle handler.
 *
 *----------------------------------------------------------------------
 */

void
TkTextEventuallyRepick(
    TkText *textPtr)		/* Widget record for text widget. */
{
    TextDInfo *dInfoPtr = textPtr->dInfoPtr;

    dInfoPtr->flags |= REPICK_NEEDED;
    if (!(dInfoPtr->flags & REDRAW_PENDING)) {
	dInfoPtr->flags |= REDRAW_PENDING;
	Tcl_DoWhenIdle(DisplayText, textPtr);
    }
}

/*
 *----------------------------------------------------------------------
 *
 * TkTextRedrawRegion --
 *
 *	This function is invoked to schedule a redisplay for a given region of
 *	a text widget. The redisplay itself may not occur immediately: it's
 *	scheduled as a when-idle handler.
 *
 * Results:
 *	None.
 *
 * Side effects:
 *	Information will eventually be redrawn on the screen.
 *
 *----------------------------------------------------------------------
 */

void
TkTextRedrawRegion(
    TkText *textPtr,		/* Widget record for text widget. */
    int x, int y,		/* Coordinates of upper-left corner of area to
				 * be redrawn, in pixels relative to textPtr's
				 * window. */
    int width, int height)	/* Width and height of area to be redrawn. */
{
    TextDInfo *dInfoPtr = textPtr->dInfoPtr;
    TkRegion damageRgn = TkCreateRegion();
    XRectangle rect;

    rect.x = x;
    rect.y = y;
    rect.width = width;
    rect.height = height;
    TkUnionRectWithRegion(&rect, damageRgn, damageRgn);

    TextInvalidateRegion(textPtr, damageRgn);

    if (!(dInfoPtr->flags & REDRAW_PENDING)) {
	dInfoPtr->flags |= REDRAW_PENDING;
	Tcl_DoWhenIdle(DisplayText, textPtr);
    }
    TkDestroyRegion(damageRgn);
}

/*
 *----------------------------------------------------------------------
 *
 * TextInvalidateRegion --
 *
 *	Mark a region of text as invalid.
 *
 * Results:
 *	None.
 *
 * Side effects:
 *	Updates the display information for the text widget.
 *
 *----------------------------------------------------------------------
 */

static void
TextInvalidateRegion(
    TkText *textPtr,		/* Widget record for text widget. */
    TkRegion region)		/* Region of area to redraw. */
{
    register DLine *dlPtr;
    TextDInfo *dInfoPtr = textPtr->dInfoPtr;
    int maxY, inset;
    XRectangle rect;

    /*
     * Find all lines that overlap the given region and mark them for
     * redisplay.
     */

    TkClipBox(region, &rect);
    maxY = rect.y + rect.height;
    for (dlPtr = dInfoPtr->dLinePtr; dlPtr != NULL;
	    dlPtr = dlPtr->nextPtr) {
	if ((!(dlPtr->flags & OLD_Y_INVALID))
		&& (TkRectInRegion(region, rect.x, dlPtr->y,
		rect.width, (unsigned int) dlPtr->height) != RectangleOut)) {
	    dlPtr->flags |= OLD_Y_INVALID;
	}
    }
    if (dInfoPtr->topOfEof < maxY) {
	dInfoPtr->topOfEof = maxY;
    }

    /*
     * Schedule the redisplay operation if there isn't one already scheduled.
     */

    inset = textPtr->borderWidth + textPtr->highlightWidth;
    if ((rect.x < (inset + textPtr->padX))
	    || (rect.y < (inset + textPtr->padY))
	    || ((int) (rect.x + rect.width) > (Tk_Width(textPtr->tkwin)
		    - inset - textPtr->padX))
	    || (maxY > (Tk_Height(textPtr->tkwin) - inset - textPtr->padY))) {
	dInfoPtr->flags |= REDRAW_BORDERS;
    }
}

/*
 *----------------------------------------------------------------------
 *
 * TkTextChanged, TextChanged --
 *
 *	This function is invoked when info in a text widget is about to be
 *	modified in a way that changes how it is displayed (e.g. characters
 *	were inserted or deleted, or tag information was changed). This
 *	function must be called *before* a change is made, so that indexes in
 *	the display information are still valid.
 *
 *	Note: if the range of indices may change geometry as well as simply
 *	requiring redisplay, then the caller should also call
 *	TkTextInvalidateLineMetrics.
 *
 * Results:
 *	None.
 *
 * Side effects:
 *	The range of character between index1Ptr (inclusive) and index2Ptr
 *	(exclusive) will be redisplayed at some point in the future (the
 *	actual redisplay is scheduled as a when-idle handler).
 *
 *----------------------------------------------------------------------
 */

void
TkTextChanged(
    TkSharedText *sharedTextPtr,/* Shared widget section, or NULL. */
    TkText *textPtr,		/* Widget record for text widget, or NULL. */
    const TkTextIndex*index1Ptr,/* Index of first character to redisplay. */
    const TkTextIndex*index2Ptr)/* Index of character just after last one to
				 * redisplay. */
{
    if (sharedTextPtr == NULL) {
	TextChanged(textPtr, index1Ptr, index2Ptr);
    } else {
	textPtr = sharedTextPtr->peers;
	while (textPtr != NULL) {
	    TextChanged(textPtr, index1Ptr, index2Ptr);
	    textPtr = textPtr->next;
	}
    }
}

static void
TextChanged(
    TkText *textPtr,		/* Widget record for text widget, or NULL. */
    const TkTextIndex*index1Ptr,/* Index of first character to redisplay. */
    const TkTextIndex*index2Ptr)/* Index of character just after last one to
				 * redisplay. */
{
    TextDInfo *dInfoPtr = textPtr->dInfoPtr;
    DLine *firstPtr, *lastPtr;
    TkTextIndex rounded;
    TkTextLine *linePtr;
    int notBegin;

    /*
     * Schedule both a redisplay and a recomputation of display information.
     * It's done here rather than the end of the function for two reasons:
     *
     * 1. If there are no display lines to update we'll want to return
     *	  immediately, well before the end of the function.
     * 2. It's important to arrange for the redisplay BEFORE calling
     *	  FreeDLines. The reason for this is subtle and has to do with
     *	  embedded windows. The chunk delete function for an embedded window
     *	  will schedule an idle handler to unmap the window. However, we want
     *	  the idle handler for redisplay to be called first, so that it can
     *	  put the embedded window back on the screen again (if appropriate).
     *	  This will prevent the window from ever being unmapped, and thereby
     *	  avoid flashing.
     */

    if (!(dInfoPtr->flags & REDRAW_PENDING)) {
	Tcl_DoWhenIdle(DisplayText, textPtr);
    }
    dInfoPtr->flags |= REDRAW_PENDING|DINFO_OUT_OF_DATE|REPICK_NEEDED;

    /*
     * Find the DLines corresponding to index1Ptr and index2Ptr. There is one
     * tricky thing here, which is that we have to relayout in units of whole
     * text lines: This is necessary because the indices stored in the display
     * lines will no longer be valid. It's also needed because any edit could
     * change the way lines wrap.
     * To relayout in units of whole text (logical) lines, round index1Ptr
     * back to the beginning of its text line (or, if this line start is
     * elided, to the beginning of the text line that starts the display line
     * it is included in), and include all the display lines after index2Ptr,
     * up to the end of its text line (or, if this line end is elided, up to
     * the end of the first non elided text line after this line end).
     */

    rounded = *index1Ptr;
    rounded.byteIndex = 0;
    notBegin = 0;
    while (!IsStartOfNotMergedLine(textPtr, &rounded) && notBegin) {
        notBegin = !TkTextIndexBackBytes(textPtr, &rounded, 1, &rounded);
        rounded.byteIndex = 0;
    }

    /*
     * 'rounded' now points to the start of a display line as well as the
     * real (non elided) start of a logical line, and this index is the
     * closest before index1Ptr.
     */

    firstPtr = FindDLine(textPtr, dInfoPtr->dLinePtr, &rounded);

    if (firstPtr == NULL) {
        /*
         * index1Ptr pertains to no display line, i.e this index is after
         * the last display line. Since index2Ptr is after index1Ptr, there
         * is no display line to free/redisplay and we can return early.
         */

	return;
    }

    rounded = *index2Ptr;
    linePtr = index2Ptr->linePtr;
    do {
        linePtr = TkBTreeNextLine(textPtr, linePtr);
        if (linePtr == NULL) {
            break;
        }
        rounded.linePtr = linePtr;
        rounded.byteIndex = 0;
    } while (!IsStartOfNotMergedLine(textPtr, &rounded));

    if (linePtr == NULL) {
        lastPtr = NULL;
    } else {
        /*
         * 'rounded' now points to the start of a display line as well as the
         * start of a logical line not merged with its previous line, and
         * this index is the closest after index2Ptr.
         */

        lastPtr = FindDLine(textPtr, dInfoPtr->dLinePtr, &rounded);

        /*
         * At least one display line is supposed to change. This makes the
         * redisplay OK in case the display line we expect to get here was
         * unlinked by a previous call to TkTextChanged and the text widget
         * did not update before reaching this point. This happens for
         * instance when moving the cursor up one line.
         * Note that lastPtr != NULL here, otherwise we would have returned
         * earlier when we tested for firstPtr being NULL.
         */

        if (lastPtr == firstPtr) {
            lastPtr = lastPtr->nextPtr;
        }
    }

    /*
     * Delete all the DLines from firstPtr up to but not including lastPtr.
     */

    FreeDLines(textPtr, firstPtr, lastPtr, DLINE_UNLINK);
}

/*
 *----------------------------------------------------------------------
 *
 * TkTextRedrawTag, TextRedrawTag --
 *
 *	This function is invoked to request a redraw of all characters in a
 *	given range that have a particular tag on or off. It's called, for
 *	example, when tag options change.
 *
 * Results:
 *	None.
 *
 * Side effects:
 *	Information on the screen may be redrawn, and the layout of the screen
 *	may change.
 *
 *----------------------------------------------------------------------
 */

void
TkTextRedrawTag(
    TkSharedText *sharedTextPtr,/* Shared widget section, or NULL. */
    TkText *textPtr,		/* Widget record for text widget. */
    TkTextIndex *index1Ptr,	/* First character in range to consider for
				 * redisplay. NULL means start at beginning of
				 * text. */
    TkTextIndex *index2Ptr,	/* Character just after last one to consider
				 * for redisplay. NULL means process all the
				 * characters in the text. */
    TkTextTag *tagPtr,		/* Information about tag. */
    int withTag)		/* 1 means redraw characters that have the
				 * tag, 0 means redraw those without. */
{
    if (sharedTextPtr == NULL) {
	TextRedrawTag(textPtr, index1Ptr, index2Ptr, tagPtr, withTag);
    } else {
	textPtr = sharedTextPtr->peers;
	while (textPtr != NULL) {
	    TextRedrawTag(textPtr, index1Ptr, index2Ptr, tagPtr, withTag);
	    textPtr = textPtr->next;
	}
    }
}

static void
TextRedrawTag(
    TkText *textPtr,		/* Widget record for text widget. */
    TkTextIndex *index1Ptr,	/* First character in range to consider for
				 * redisplay. NULL means start at beginning of
				 * text. */
    TkTextIndex *index2Ptr,	/* Character just after last one to consider
				 * for redisplay. NULL means process all the
				 * characters in the text. */
    TkTextTag *tagPtr,		/* Information about tag. */
    int withTag)		/* 1 means redraw characters that have the
				 * tag, 0 means redraw those without. */
{
    register DLine *dlPtr;
    DLine *endPtr;
    int tagOn;
    TkTextSearch search;
    TextDInfo *dInfoPtr = textPtr->dInfoPtr;
    TkTextIndex *curIndexPtr;
    TkTextIndex endOfText, *endIndexPtr;

    /*
     * Invalidate the pixel calculation of all lines in the given range. This
     * may be a bit over-aggressive, so we could consider more subtle
     * techniques here in the future. In particular, when we create a tag for
     * the first time with '.t tag configure foo -font "Arial 20"', say, even
     * though that obviously can't apply to anything at all (the tag didn't
     * exist a moment ago), we invalidate every single line in the widget.
     */

    if (tagPtr->affectsDisplayGeometry) {
	TkTextLine *startLine, *endLine;
	int lineCount;

	if (index2Ptr == NULL) {
	    endLine = NULL;
	    lineCount = TkBTreeNumLines(textPtr->sharedTextPtr->tree, textPtr);
	} else {
	    endLine = index2Ptr->linePtr;
	    lineCount = TkBTreeLinesTo(textPtr, endLine);
	}
	if (index1Ptr == NULL) {
	    startLine = NULL;
	} else {
	    startLine = index1Ptr->linePtr;
	    lineCount -= TkBTreeLinesTo(textPtr, startLine);
	}
	TkTextInvalidateLineMetrics(NULL, textPtr, startLine, lineCount,
		TK_TEXT_INVALIDATE_ONLY);
    }

    /*
     * Round up the starting position if it's before the first line visible on
     * the screen (we only care about what's on the screen).
     */

    dlPtr = dInfoPtr->dLinePtr;
    if (dlPtr == NULL) {
	return;
    }
    if ((index1Ptr == NULL) || (TkTextIndexCmp(&dlPtr->index, index1Ptr)>0)) {
	index1Ptr = &dlPtr->index;
    }

    /*
     * Set the stopping position if it wasn't specified.
     */

    if (index2Ptr == NULL) {
	int lastLine = TkBTreeNumLines(textPtr->sharedTextPtr->tree, textPtr);

	index2Ptr = TkTextMakeByteIndex(textPtr->sharedTextPtr->tree, textPtr,
		lastLine, 0, &endOfText);
    }

    /*
     * Initialize a search through all transitions on the tag, starting with
     * the first transition where the tag's current state is different from
     * what it will eventually be.
     */

    TkBTreeStartSearch(index1Ptr, index2Ptr, tagPtr, &search);

    /*
     * Make our own curIndex because at this point search.curIndex may not
     * equal index1Ptr->curIndex in the case the first tag toggle comes after
     * index1Ptr (See the use of FindTagStart in TkBTreeStartSearch).
     */

    curIndexPtr = index1Ptr;
    tagOn = TkBTreeCharTagged(index1Ptr, tagPtr);
    if (tagOn != withTag) {
	if (!TkBTreeNextTag(&search)) {
	    return;
	}
	curIndexPtr = &search.curIndex;
    }

    /*
     * Schedule a redisplay and layout recalculation if they aren't already
     * pending. This has to be done before calling FreeDLines, for the reason
     * given in TkTextChanged.
     */

    if (!(dInfoPtr->flags & REDRAW_PENDING)) {
	Tcl_DoWhenIdle(DisplayText, textPtr);
    }
    dInfoPtr->flags |= REDRAW_PENDING|DINFO_OUT_OF_DATE|REPICK_NEEDED;

    /*
     * Each loop through the loop below is for one range of characters where
     * the tag's current state is different than its eventual state. At the
     * top of the loop, search contains information about the first character
     * in the range.
     */

    while (1) {
	/*
	 * Find the first DLine structure in the range. Note: if the desired
	 * character isn't the first in its text line, then look for the
	 * character just before it instead. This is needed to handle the case
	 * where the first character of a wrapped display line just got
	 * smaller, so that it now fits on the line before: need to relayout
	 * the line containing the previous character.
	 */

	if (IsStartOfNotMergedLine(textPtr, curIndexPtr)) {
	    dlPtr = FindDLine(textPtr, dlPtr, curIndexPtr);
	} else {
	    TkTextIndex tmp = *curIndexPtr;

            TkTextIndexBackBytes(textPtr, &tmp, 1, &tmp);
	    dlPtr = FindDLine(textPtr, dlPtr, &tmp);
	}
	if (dlPtr == NULL) {
	    break;
	}

	/*
	 * Find the first DLine structure that's past the end of the range.
	 */

	if (!TkBTreeNextTag(&search)) {
	    endIndexPtr = index2Ptr;
	} else {
	    curIndexPtr = &search.curIndex;
	    endIndexPtr = curIndexPtr;
	}
	endPtr = FindDLine(textPtr, dlPtr, endIndexPtr);
	if ((endPtr != NULL)
                && (TkTextIndexCmp(&endPtr->index,endIndexPtr) < 0)) {
	    endPtr = endPtr->nextPtr;
	}

	/*
	 * Delete all of the display lines in the range, so that they'll be
	 * re-layed out and redrawn.
	 */

	FreeDLines(textPtr, dlPtr, endPtr, DLINE_UNLINK);
	dlPtr = endPtr;

	/*
	 * Find the first text line in the next range.
	 */

	if (!TkBTreeNextTag(&search)) {
	    break;
	}
    }
}

/*
 *----------------------------------------------------------------------
 *
 * TkTextRelayoutWindow --
 *
 *	This function is called when something has happened that invalidates
 *	the whole layout of characters on the screen, such as a change in a
 *	configuration option for the overall text widget or a change in the
 *	window size. It causes all display information to be recomputed and
 *	the window to be redrawn.
 *
 * Results:
 *	None.
 *
 * Side effects:
 *	All the display information will be recomputed for the window and the
 *	window will be redrawn.
 *
 *----------------------------------------------------------------------
 */

void
TkTextRelayoutWindow(
    TkText *textPtr,		/* Widget record for text widget. */
    int mask)			/* OR'd collection of bits showing what has
				 * changed. */
{
    TextDInfo *dInfoPtr = textPtr->dInfoPtr;
    GC newGC;
    XGCValues gcValues;

    /*
     * Schedule the window redisplay. See TkTextChanged for the reason why
     * this has to be done before any calls to FreeDLines.
     */

    if (!(dInfoPtr->flags & REDRAW_PENDING)) {
	Tcl_DoWhenIdle(DisplayText, textPtr);
    }
    dInfoPtr->flags |= REDRAW_PENDING|REDRAW_BORDERS|DINFO_OUT_OF_DATE
	    |REPICK_NEEDED;

    /*
     * (Re-)create the graphics context for drawing the traversal highlight.
     */

    gcValues.graphics_exposures = False;
    newGC = Tk_GetGC(textPtr->tkwin, GCGraphicsExposures, &gcValues);
    if (dInfoPtr->copyGC != None) {
	Tk_FreeGC(textPtr->display, dInfoPtr->copyGC);
    }
    dInfoPtr->copyGC = newGC;

    /*
     * Throw away all the current layout information.
     */

    FreeDLines(textPtr, dInfoPtr->dLinePtr, NULL, DLINE_UNLINK);
    dInfoPtr->dLinePtr = NULL;

    /*
     * Recompute some overall things for the layout. Even if the window gets
     * very small, pretend that there's at least one pixel of drawing space in
     * it.
     */

    if (textPtr->highlightWidth < 0) {
	textPtr->highlightWidth = 0;
    }
    dInfoPtr->x = textPtr->highlightWidth + textPtr->borderWidth
	    + textPtr->padX;
    dInfoPtr->y = textPtr->highlightWidth + textPtr->borderWidth
	    + textPtr->padY;
    dInfoPtr->maxX = Tk_Width(textPtr->tkwin) - textPtr->highlightWidth
	    - textPtr->borderWidth - textPtr->padX;
    if (dInfoPtr->maxX <= dInfoPtr->x) {
	dInfoPtr->maxX = dInfoPtr->x + 1;
    }

    /*
     * This is the only place where dInfoPtr->maxY is set.
     */

    dInfoPtr->maxY = Tk_Height(textPtr->tkwin) - textPtr->highlightWidth
	    - textPtr->borderWidth - textPtr->padY;
    if (dInfoPtr->maxY <= dInfoPtr->y) {
	dInfoPtr->maxY = dInfoPtr->y + 1;
    }
    dInfoPtr->topOfEof = dInfoPtr->maxY;

    /*
     * If the upper-left character isn't the first in a line, recompute it.
     * This is necessary because a change in the window's size or options
     * could change the way lines wrap.
     */

    if (!IsStartOfNotMergedLine(textPtr, &textPtr->topIndex)) {
	TkTextFindDisplayLineEnd(textPtr, &textPtr->topIndex, 0, NULL);
    }

    /*
     * Invalidate cached scrollbar positions, so that scrollbars sliders will
     * be udpated.
     */

    dInfoPtr->xScrollFirst = dInfoPtr->xScrollLast = -1;
    dInfoPtr->yScrollFirst = dInfoPtr->yScrollLast = -1;

    if (mask & TK_TEXT_LINE_GEOMETRY) {
	/*
	 * Set up line metric recalculation.
	 *
	 * Avoid the special zero value, since that is used to mark individual
	 * lines as being out of date.
	 */

	if ((++dInfoPtr->lineMetricUpdateEpoch) == 0) {
	    dInfoPtr->lineMetricUpdateEpoch++;
	}

	dInfoPtr->currentMetricUpdateLine = -1;

	/*
	 * Also cancel any partial line-height calculations (for long-wrapped
	 * lines) in progress.
	 */

	dInfoPtr->metricEpoch = -1;

	if (dInfoPtr->lineUpdateTimer == NULL) {
	    textPtr->refCount++;
	    dInfoPtr->lineUpdateTimer = Tcl_CreateTimerHandler(1,
		    AsyncUpdateLineMetrics, textPtr);
	}
    }
}

/*
 *----------------------------------------------------------------------
 *
 * TkTextSetYView --
 *
 *	This function is called to specify what lines are to be displayed in a
 *	text widget.
 *
 * Results:
 *	None.
 *
 * Side effects:
 *	The display will (eventually) be updated so that the position given by
 *	"indexPtr" is visible on the screen at the position determined by
 *	"pickPlace".
 *
 *----------------------------------------------------------------------
 */

void
TkTextSetYView(
    TkText *textPtr,		/* Widget record for text widget. */
    TkTextIndex *indexPtr,	/* Position that is to appear somewhere in the
				 * view. */
    int pickPlace)		/* 0 means the given index must appear exactly
				 * at the top of the screen. TK_TEXT_PICKPLACE
				 * (-1) means we get to pick where it appears:
				 * minimize screen motion or else display line
				 * at center of screen. TK_TEXT_NOPIXELADJUST
				 * (-2) indicates to make the given index the
				 * top line, but if it is already the top
				 * line, don't nudge it up or down by a few
				 * pixels just to make sure it is entirely
				 * displayed. Positive numbers indicate the
				 * number of pixels of the index's line which
				 * are to be off the top of the screen. */
{
    TextDInfo *dInfoPtr = textPtr->dInfoPtr;
    register DLine *dlPtr;
    int bottomY, close, lineIndex;
    TkTextIndex tmpIndex, rounded;
    int lineHeight;

    /*
     * If the specified position is the extra line at the end of the text,
     * round it back to the last real line.
     */

    lineIndex = TkBTreeLinesTo(textPtr, indexPtr->linePtr);
    if (lineIndex == TkBTreeNumLines(indexPtr->tree, textPtr)) {
	TkTextIndexBackChars(textPtr, indexPtr, 1, &rounded, COUNT_INDICES);
	indexPtr = &rounded;
    }

    if (pickPlace == TK_TEXT_NOPIXELADJUST) {
	if (textPtr->topIndex.linePtr == indexPtr->linePtr
		&& textPtr->topIndex.byteIndex == indexPtr->byteIndex) {
	    pickPlace = dInfoPtr->topPixelOffset;
	} else {
	    pickPlace = 0;
	}
    }

    if (pickPlace != TK_TEXT_PICKPLACE) {
	/*
	 * The specified position must go at the top of the screen. Just leave
	 * all the DLine's alone: we may be able to reuse some of the
	 * information that's currently on the screen without redisplaying it
	 * all.
	 */

	textPtr->topIndex = *indexPtr;
        if (!IsStartOfNotMergedLine(textPtr, indexPtr)) {
            TkTextFindDisplayLineEnd(textPtr, &textPtr->topIndex, 0, NULL);
        }
	dInfoPtr->newTopPixelOffset = pickPlace;
	goto scheduleUpdate;
    }

    /*
     * We have to pick where to display the index. First, bring the display
     * information up to date and see if the index will be completely visible
     * in the current screen configuration. If so then there's nothing to do.
     */

    if (dInfoPtr->flags & DINFO_OUT_OF_DATE) {
	UpdateDisplayInfo(textPtr);
    }
    dlPtr = FindDLine(textPtr, dInfoPtr->dLinePtr, indexPtr);
    if (dlPtr != NULL) {
	if ((dlPtr->y + dlPtr->height) > dInfoPtr->maxY) {
	    /*
	     * Part of the line hangs off the bottom of the screen; pretend
	     * the whole line is off-screen.
	     */

	    dlPtr = NULL;
        } else {
            if (TkTextIndexCmp(&dlPtr->index, indexPtr) <= 0) {
                if (dInfoPtr->dLinePtr == dlPtr && dInfoPtr->topPixelOffset != 0) {
                    /*
                     * It is on the top line, but that line is hanging off the top
                     * of the screen. Change the top overlap to zero and update.
                     */

                    dInfoPtr->newTopPixelOffset = 0;
                    goto scheduleUpdate;
	            }
                return;
            }
        }
    }

    /*
     * The desired line isn't already on-screen. Figure out what it means to
     * be "close" to the top or bottom of the screen. Close means within 1/3
     * of the screen height or within three lines, whichever is greater.
     *
     * If the line is not close, place it in the center of the window.
     */

    tmpIndex = *indexPtr;
    TkTextFindDisplayLineEnd(textPtr, &tmpIndex, 0, NULL);
    lineHeight = CalculateDisplayLineHeight(textPtr, &tmpIndex, NULL, NULL);

    /*
     * It would be better if 'bottomY' were calculated using the actual height
     * of the given line, not 'textPtr->charHeight'.
     */

    bottomY = (dInfoPtr->y + dInfoPtr->maxY + lineHeight)/2;
    close = (dInfoPtr->maxY - dInfoPtr->y)/3;
    if (close < 3*textPtr->charHeight) {
	close = 3*textPtr->charHeight;
    }
    if (dlPtr != NULL) {
	int overlap;

	/*
	 * The desired line is above the top of screen. If it is "close" to
	 * the top of the window then make it the top line on the screen.
	 * MeasureUp counts from the bottom of the given index upwards, so we
	 * add an extra half line to be sure we count far enough.
	 */

	MeasureUp(textPtr, &textPtr->topIndex, close + textPtr->charHeight/2,
		&tmpIndex, &overlap);
	if (TkTextIndexCmp(&tmpIndex, indexPtr) <= 0) {
	    textPtr->topIndex = *indexPtr;
	    TkTextFindDisplayLineEnd(textPtr, &textPtr->topIndex, 0, NULL);
	    dInfoPtr->newTopPixelOffset = 0;
	    goto scheduleUpdate;
	}
    } else {
	int overlap;

	/*
	 * The desired line is below the bottom of the screen. If it is
	 * "close" to the bottom of the screen then position it at the bottom
	 * of the screen.
	 */

	MeasureUp(textPtr, indexPtr, close + lineHeight
		- textPtr->charHeight/2, &tmpIndex, &overlap);
	if (FindDLine(textPtr, dInfoPtr->dLinePtr, &tmpIndex) != NULL) {
	    bottomY = dInfoPtr->maxY - dInfoPtr->y;
	}
    }

    /*
     * Our job now is to arrange the display so that indexPtr appears as low
     * on the screen as possible but with its bottom no lower than bottomY.
     * BottomY is the bottom of the window if the desired line is just below
     * the current screen, otherwise it is a half-line lower than the center
     * of the window.
     */

    MeasureUp(textPtr, indexPtr, bottomY, &textPtr->topIndex,
	    &dInfoPtr->newTopPixelOffset);

  scheduleUpdate:
    if (!(dInfoPtr->flags & REDRAW_PENDING)) {
	Tcl_DoWhenIdle(DisplayText, textPtr);
    }
    dInfoPtr->flags |= REDRAW_PENDING|DINFO_OUT_OF_DATE|REPICK_NEEDED;
}

/*
 *--------------------------------------------------------------
 *
 * TkTextMeasureDown --
 *
 *	Given one index, find the index of the first character on the highest
 *	display line that would be displayed no more than "distance" pixels
 *	below the top of the given index.
 *
 * Results:
 *	The srcPtr is manipulated in place to reflect the new position. We
 *	return the number of pixels by which 'distance' overlaps the srcPtr.
 *
 * Side effects:
 *	None.
 *
 *--------------------------------------------------------------
 */

int
TkTextMeasureDown(
    TkText *textPtr,		/* Text widget in which to measure. */
    TkTextIndex *srcPtr,	/* Index of character from which to start
				 * measuring. */
    int distance)		/* Vertical distance in pixels measured from
				 * the top pixel in srcPtr's logical line. */
{
    TkTextLine *lastLinePtr;
    DLine *dlPtr;
    TkTextIndex loop;

    lastLinePtr = TkBTreeFindLine(textPtr->sharedTextPtr->tree, textPtr,
	    TkBTreeNumLines(textPtr->sharedTextPtr->tree, textPtr));

    do {
	dlPtr = LayoutDLine(textPtr, srcPtr);
	dlPtr->nextPtr = NULL;

	if (distance < dlPtr->height) {
	    FreeDLines(textPtr, dlPtr, NULL, DLINE_FREE_TEMP);
	    break;
	}
	distance -= dlPtr->height;
	TkTextIndexForwBytes(textPtr, srcPtr, dlPtr->byteCount, &loop);
	FreeDLines(textPtr, dlPtr, NULL, DLINE_FREE_TEMP);
	if (loop.linePtr == lastLinePtr) {
	    break;
	}
	*srcPtr = loop;
    } while (distance > 0);

    return distance;
}

/*
 *--------------------------------------------------------------
 *
 * MeasureUp --
 *
 *	Given one index, find the index of the first character on the highest
 *	display line that would be displayed no more than "distance" pixels
 *	above the given index.
 *
 *	If this function is called with distance=0, it simply finds the first
 *	index on the same display line as srcPtr. However, there is a another
 *	function TkTextFindDisplayLineEnd designed just for that task which is
 *	probably better to use.
 *
 * Results:
 *	*dstPtr is filled in with the index of the first character on a
 *	display line. The display line is found by measuring up "distance"
 *	pixels above the pixel just below an imaginary display line that
 *	contains srcPtr. If the display line that covers this coordinate
 *	actually extends above the coordinate, then return any excess pixels
 *	in *overlap, if that is non-NULL.
 *
 * Side effects:
 *	None.
 *
 *--------------------------------------------------------------
 */

static void
MeasureUp(
    TkText *textPtr,		/* Text widget in which to measure. */
    const TkTextIndex *srcPtr,	/* Index of character from which to start
				 * measuring. */
    int distance,		/* Vertical distance in pixels measured from
				 * the pixel just below the lowest one in
				 * srcPtr's line. */
    TkTextIndex *dstPtr,	/* Index to fill in with result. */
    int *overlap)		/* Used to store how much of the final index
				 * returned was not covered by 'distance'. */
{
    int lineNum;		/* Number of current line. */
    int bytesToCount;		/* Maximum number of bytes to measure in
				 * current line. */
    TkTextIndex index;
    DLine *dlPtr, *lowestPtr;

    bytesToCount = srcPtr->byteIndex + 1;
    index.tree = srcPtr->tree;
    for (lineNum = TkBTreeLinesTo(textPtr, srcPtr->linePtr); lineNum >= 0;
	    lineNum--) {
	/*
	 * Layout an entire text line (potentially > 1 display line).
	 *
	 * For the first line, which contains srcPtr, only layout the part up
	 * through srcPtr (bytesToCount is non-infinite to accomplish this).
	 * Make a list of all the display lines in backwards order (the lowest
	 * DLine on the screen is first in the list).
	 */

	index.linePtr = TkBTreeFindLine(srcPtr->tree, textPtr, lineNum);
	index.byteIndex = 0;
        TkTextFindDisplayLineEnd(textPtr, &index, 0, NULL);
        lineNum = TkBTreeLinesTo(textPtr, index.linePtr);
	lowestPtr = NULL;
	do {
	    dlPtr = LayoutDLine(textPtr, &index);
	    dlPtr->nextPtr = lowestPtr;
	    lowestPtr = dlPtr;
	    TkTextIndexForwBytes(textPtr, &index, dlPtr->byteCount, &index);
	    bytesToCount -= dlPtr->byteCount;
	} while (bytesToCount>0 && index.linePtr==dlPtr->index.linePtr);

	/*
	 * Scan through the display lines to see if we've covered enough
	 * vertical distance. If so, save the starting index for the line at
	 * the desired location. If distance was zero to start with then we
	 * simply get the first index on the same display line as the original
	 * index.
	 */

	for (dlPtr = lowestPtr; dlPtr != NULL; dlPtr = dlPtr->nextPtr) {
	    distance -= dlPtr->height;
	    if (distance <= 0) {
                *dstPtr = dlPtr->index;

                /*
                 * dstPtr is the start of a display line that is or is not
                 * the start of a logical line. If it is the start of a
                 * logical line, we must check whether this line is merged
                 * with the previous logical line, and if so we must adjust
                 * dstPtr to the start of the display line since a display
                 * line start needs to be returned.
                 */
                if (!IsStartOfNotMergedLine(textPtr, dstPtr)) {
                    TkTextFindDisplayLineEnd(textPtr, dstPtr, 0, NULL);
                }

                if (overlap != NULL) {
		    *overlap = -distance;
		}
		break;
	    }
	}

	/*
	 * Discard the display lines, then either return or prepare for the
	 * next display line to lay out.
	 */

	FreeDLines(textPtr, lowestPtr, NULL, DLINE_FREE);
	if (distance <= 0) {
	    return;
	}
	bytesToCount = INT_MAX;		/* Consider all chars. in next line. */
    }

    /*
     * Ran off the beginning of the text. Return the first character in the
     * text.
     */

    TkTextMakeByteIndex(textPtr->sharedTextPtr->tree, textPtr, 0, 0, dstPtr);
    if (overlap != NULL) {
	*overlap = 0;
    }
}

/*
 *--------------------------------------------------------------
 *
 * TkTextSeeCmd --
 *
 *	This function is invoked to process the "see" option for the widget
 *	command for text widgets. See the user documentation for details on
 *	what it does.
 *
 * Results:
 *	A standard Tcl result.
 *
 * Side effects:
 *	See the user documentation.
 *
 *--------------------------------------------------------------
 */

int
TkTextSeeCmd(
    TkText *textPtr,		/* Information about text widget. */
    Tcl_Interp *interp,		/* Current interpreter. */
    int objc,			/* Number of arguments. */
    Tcl_Obj *const objv[])	/* Argument objects. Someone else has already
				 * parsed this command enough to know that
				 * objv[1] is "see". */
{
    TextDInfo *dInfoPtr = textPtr->dInfoPtr;
    TkTextIndex index;
    int x, y, width, height, lineWidth, byteCount, oneThird, delta;
    DLine *dlPtr;
    TkTextDispChunk *chunkPtr;

    if (objc != 3) {
	Tcl_WrongNumArgs(interp, 2, objv, "index");
	return TCL_ERROR;
    }
    if (TkTextGetObjIndex(interp, textPtr, objv[2], &index) != TCL_OK) {
	return TCL_ERROR;
    }

    /*
     * If the specified position is the extra line at the end of the text,
     * round it back to the last real line.
     */

    if (TkBTreeLinesTo(textPtr, index.linePtr)
	    == TkBTreeNumLines(index.tree, textPtr)) {
	TkTextIndexBackChars(textPtr, &index, 1, &index, COUNT_INDICES);
    }

    /*
     * First get the desired position into the vertical range of the window.
     */

    TkTextSetYView(textPtr, &index, TK_TEXT_PICKPLACE);

    /*
     * Now make sure that the character is in view horizontally.
     */

    if (dInfoPtr->flags & DINFO_OUT_OF_DATE) {
	UpdateDisplayInfo(textPtr);
    }
    lineWidth = dInfoPtr->maxX - dInfoPtr->x;
    if (dInfoPtr->maxLength < lineWidth) {
	return TCL_OK;
    }

    /*
     * Find the display line containing the desired index. dlPtr may be NULL
     * if the widget is not mapped. [Bug #641778]
     */

    dlPtr = FindDLine(textPtr, dInfoPtr->dLinePtr, &index);
    if (dlPtr == NULL) {
	return TCL_OK;
    }

    /*
     * Find the chunk within the display line that contains the desired
     * index. The chunks making the display line are skipped up to but not
     * including the one crossing index. Skipping is done based on a
     * byteCount offset possibly spanning several logical lines in case
     * they are elided.
     */

    byteCount = TkTextIndexCountBytes(textPtr, &dlPtr->index, &index);
    for (chunkPtr = dlPtr->chunkPtr; chunkPtr != NULL ;
	    chunkPtr = chunkPtr->nextPtr) {
	if (byteCount < chunkPtr->numBytes) {
	    break;
	}
	byteCount -= chunkPtr->numBytes;
    }

    /*
     * Call a chunk-specific function to find the horizontal range of the
     * character within the chunk.
     */

<<<<<<< HEAD
    if (chunkPtr != NULL) {
	chunkPtr->bboxProc(textPtr, chunkPtr, byteCount,
		dlPtr->y + dlPtr->spaceAbove,
		dlPtr->height - dlPtr->spaceAbove - dlPtr->spaceBelow,
		dlPtr->baseline - dlPtr->spaceAbove, &x, &y, &width,
		&height);
	delta = x - dInfoPtr->curXPixelOffset;
	oneThird = lineWidth/3;
	if (delta < 0) {
	    if (delta < -oneThird) {
		dInfoPtr->newXPixelOffset = x - lineWidth/2;
	    } else {
		dInfoPtr->newXPixelOffset += delta;
	    }
	} else {
	    delta -= lineWidth - width;
	    if (delta <= 0) {
		return TCL_OK;
	    } else if (delta > oneThird) {
		dInfoPtr->newXPixelOffset = x - lineWidth/2;
	    } else {
		dInfoPtr->newXPixelOffset += delta;
	    }
	}
=======
    (*chunkPtr->bboxProc)(textPtr, chunkPtr, byteCount,
            dlPtr->y + dlPtr->spaceAbove,
            dlPtr->height - dlPtr->spaceAbove - dlPtr->spaceBelow,
            dlPtr->baseline - dlPtr->spaceAbove, &x, &y, &width,
            &height);
    delta = x - dInfoPtr->curXPixelOffset;
    oneThird = lineWidth/3;
    if (delta < 0) {
        if (delta < -oneThird) {
            dInfoPtr->newXPixelOffset = (x - lineWidth/2);
        } else {
            dInfoPtr->newXPixelOffset -= ((-delta) );
        }
    } else {
        delta -= (lineWidth - width);
        if (delta > 0) {
            if (delta > oneThird) {
                dInfoPtr->newXPixelOffset = (x - lineWidth/2);
            } else {
                dInfoPtr->newXPixelOffset += (delta );
            }
        } else {
            return TCL_OK;
        }
>>>>>>> 767930ff
    }
    dInfoPtr->flags |= DINFO_OUT_OF_DATE;
    if (!(dInfoPtr->flags & REDRAW_PENDING)) {
	dInfoPtr->flags |= REDRAW_PENDING;
	Tcl_DoWhenIdle(DisplayText, textPtr);
    }
    return TCL_OK;
}

/*
 *--------------------------------------------------------------
 *
 * TkTextXviewCmd --
 *
 *	This function is invoked to process the "xview" option for the widget
 *	command for text widgets. See the user documentation for details on
 *	what it does.
 *
 * Results:
 *	A standard Tcl result.
 *
 * Side effects:
 *	See the user documentation.
 *
 *--------------------------------------------------------------
 */

int
TkTextXviewCmd(
    TkText *textPtr,		/* Information about text widget. */
    Tcl_Interp *interp,		/* Current interpreter. */
    int objc,			/* Number of arguments. */
    Tcl_Obj *const objv[])	/* Argument objects. Someone else has already
				 * parsed this command enough to know that
				 * objv[1] is "xview". */
{
    TextDInfo *dInfoPtr = textPtr->dInfoPtr;
    int type, count;
    double fraction;

    if (dInfoPtr->flags & DINFO_OUT_OF_DATE) {
	UpdateDisplayInfo(textPtr);
    }

    if (objc == 2) {
	GetXView(interp, textPtr, 0);
	return TCL_OK;
    }

    type = TextGetScrollInfoObj(interp, textPtr, objc, objv,
	    &fraction, &count);
    switch (type) {
    case TKTEXT_SCROLL_ERROR:
	return TCL_ERROR;
    case TKTEXT_SCROLL_MOVETO:
	if (fraction > 1.0) {
	    fraction = 1.0;
	}
	if (fraction < 0) {
	    fraction = 0;
	}
	dInfoPtr->newXPixelOffset = (int)
		(fraction * dInfoPtr->maxLength + 0.5);
	break;
    case TKTEXT_SCROLL_PAGES: {
	int pixelsPerPage;

	pixelsPerPage = (dInfoPtr->maxX-dInfoPtr->x) - 2*textPtr->charWidth;
	if (pixelsPerPage < 1) {
	    pixelsPerPage = 1;
	}
	dInfoPtr->newXPixelOffset += pixelsPerPage * count;
	break;
    }
    case TKTEXT_SCROLL_UNITS:
	dInfoPtr->newXPixelOffset += count * textPtr->charWidth;
	break;
    case TKTEXT_SCROLL_PIXELS:
	dInfoPtr->newXPixelOffset += count;
	break;
    }

    dInfoPtr->flags |= DINFO_OUT_OF_DATE;
    if (!(dInfoPtr->flags & REDRAW_PENDING)) {
	dInfoPtr->flags |= REDRAW_PENDING;
	Tcl_DoWhenIdle(DisplayText, textPtr);
    }
    return TCL_OK;
}

/*
 *----------------------------------------------------------------------
 *
 * YScrollByPixels --
 *
 *	This function is called to scroll a text widget up or down by a given
 *	number of pixels.
 *
 * Results:
 *	None.
 *
 * Side effects:
 *	The view in textPtr's window changes to reflect the value of "offset".
 *
 *----------------------------------------------------------------------
 */

static void
YScrollByPixels(
    TkText *textPtr,		/* Widget to scroll. */
    int offset)			/* Amount by which to scroll, in pixels.
				 * Positive means that information later in
				 * text becomes visible, negative means that
				 * information earlier in the text becomes
				 * visible. */
{
    TextDInfo *dInfoPtr = textPtr->dInfoPtr;

    if (offset < 0) {
	/*
	 * Now we want to measure up this number of pixels from the top of the
	 * screen. But the top line may not be totally visible. Note that
	 * 'count' is negative here.
	 */

	offset -= CalculateDisplayLineHeight(textPtr,
		&textPtr->topIndex, NULL, NULL) - dInfoPtr->topPixelOffset;
	MeasureUp(textPtr, &textPtr->topIndex, -offset,
		&textPtr->topIndex, &dInfoPtr->newTopPixelOffset);
    } else if (offset > 0) {
	DLine *dlPtr;
	TkTextLine *lastLinePtr;
	TkTextIndex newIdx;

	/*
	 * Scrolling down by pixels. Layout lines starting at the top index
	 * and count through the desired vertical distance.
	 */

	lastLinePtr = TkBTreeFindLine(textPtr->sharedTextPtr->tree, textPtr,
		TkBTreeNumLines(textPtr->sharedTextPtr->tree, textPtr));
	offset += dInfoPtr->topPixelOffset;
	dInfoPtr->newTopPixelOffset = 0;
	while (offset > 0) {
	    dlPtr = LayoutDLine(textPtr, &textPtr->topIndex);
	    dlPtr->nextPtr = NULL;
	    TkTextIndexForwBytes(textPtr, &textPtr->topIndex,
		    dlPtr->byteCount, &newIdx);
	    if (offset <= dlPtr->height) {
		/*
		 * Adjust the top overlap accordingly.
		 */

		dInfoPtr->newTopPixelOffset = offset;
	    }
	    offset -= dlPtr->height;
	    FreeDLines(textPtr, dlPtr, NULL, DLINE_FREE_TEMP);
	    if (newIdx.linePtr == lastLinePtr || offset <= 0) {
		break;
	    }
	    textPtr->topIndex = newIdx;
	}
    } else {
	/*
	 * offset = 0, so no scrolling required.
	 */

	return;
    }
    if (!(dInfoPtr->flags & REDRAW_PENDING)) {
	Tcl_DoWhenIdle(DisplayText, textPtr);
    }
    dInfoPtr->flags |= REDRAW_PENDING|DINFO_OUT_OF_DATE|REPICK_NEEDED;
}

/*
 *----------------------------------------------------------------------
 *
 * YScrollByLines --
 *
 *	This function is called to scroll a text widget up or down by a given
 *	number of lines.
 *
 * Results:
 *	None.
 *
 * Side effects:
 *	The view in textPtr's window changes to reflect the value of "offset".
 *
 *----------------------------------------------------------------------
 */

static void
YScrollByLines(
    TkText *textPtr,		/* Widget to scroll. */
    int offset)			/* Amount by which to scroll, in display
				 * lines. Positive means that information
				 * later in text becomes visible, negative
				 * means that information earlier in the text
				 * becomes visible. */
{
    int i, bytesToCount, lineNum;
    TkTextIndex newIdx, index;
    TkTextLine *lastLinePtr;
    TextDInfo *dInfoPtr = textPtr->dInfoPtr;
    DLine *dlPtr, *lowestPtr;

    if (offset < 0) {
	/*
	 * Must scroll up (to show earlier information in the text). The code
	 * below is similar to that in MeasureUp, except that it counts lines
	 * instead of pixels.
	 */

	bytesToCount = textPtr->topIndex.byteIndex + 1;
	index.tree = textPtr->sharedTextPtr->tree;
	offset--;		/* Skip line containing topIndex. */
	for (lineNum = TkBTreeLinesTo(textPtr, textPtr->topIndex.linePtr);
		lineNum >= 0; lineNum--) {
	    index.linePtr = TkBTreeFindLine(textPtr->sharedTextPtr->tree,
		    textPtr, lineNum);
	    index.byteIndex = 0;
	    lowestPtr = NULL;
	    do {
		dlPtr = LayoutDLine(textPtr, &index);
		dlPtr->nextPtr = lowestPtr;
		lowestPtr = dlPtr;
		TkTextIndexForwBytes(textPtr, &index, dlPtr->byteCount,&index);
		bytesToCount -= dlPtr->byteCount;
	    } while ((bytesToCount > 0)
		    && (index.linePtr == dlPtr->index.linePtr));

	    for (dlPtr = lowestPtr; dlPtr != NULL; dlPtr = dlPtr->nextPtr) {
		offset++;
		if (offset == 0) {
		    textPtr->topIndex = dlPtr->index;

                    /*
                     * topIndex is the start of a logical line. However, if
                     * the eol of the previous logical line is elided, then
                     * topIndex may be elsewhere than the first character of
                     * a display line, which is unwanted. Adjust to the start
                     * of the display line, if needed.
                     * topIndex is the start of a display line that is or is
                     * not the start of a logical line. If it is the start of
                     * a logical line, we must check whether this line is
                     * merged with the previous logical line, and if so we
                     * must adjust topIndex to the start of the display line.
                     */
                    if (!IsStartOfNotMergedLine(textPtr, &textPtr->topIndex)) {
                        TkTextFindDisplayLineEnd(textPtr, &textPtr->topIndex,
                                0, NULL);
                    }

                    break;
		}
	    }

	    /*
	     * Discard the display lines, then either return or prepare for
	     * the next display line to lay out.
	     */

	    FreeDLines(textPtr, lowestPtr, NULL, DLINE_FREE);
	    if (offset >= 0) {
		goto scheduleUpdate;
	    }
	    bytesToCount = INT_MAX;
	}

	/*
	 * Ran off the beginning of the text. Return the first character in
	 * the text, and make sure we haven't left anything overlapping the
	 * top window border.
	 */

	TkTextMakeByteIndex(textPtr->sharedTextPtr->tree, textPtr, 0, 0,
		&textPtr->topIndex);
	dInfoPtr->newTopPixelOffset = 0;
    } else {
	/*
	 * Scrolling down, to show later information in the text. Just count
	 * lines from the current top of the window.
	 */

	lastLinePtr = TkBTreeFindLine(textPtr->sharedTextPtr->tree, textPtr,
		TkBTreeNumLines(textPtr->sharedTextPtr->tree, textPtr));
	for (i = 0; i < offset; i++) {
	    dlPtr = LayoutDLine(textPtr, &textPtr->topIndex);
	    if (dlPtr->length == 0 && dlPtr->height == 0) {
		offset++;
	    }
	    dlPtr->nextPtr = NULL;
	    TkTextIndexForwBytes(textPtr, &textPtr->topIndex,
		    dlPtr->byteCount, &newIdx);
	    FreeDLines(textPtr, dlPtr, NULL, DLINE_FREE);
	    if (newIdx.linePtr == lastLinePtr) {
		break;
	    }
	    textPtr->topIndex = newIdx;
	}
    }

  scheduleUpdate:
    if (!(dInfoPtr->flags & REDRAW_PENDING)) {
	Tcl_DoWhenIdle(DisplayText, textPtr);
    }
    dInfoPtr->flags |= REDRAW_PENDING|DINFO_OUT_OF_DATE|REPICK_NEEDED;
}

/*
 *--------------------------------------------------------------
 *
 * TkTextYviewCmd --
 *
 *	This function is invoked to process the "yview" option for the widget
 *	command for text widgets. See the user documentation for details on
 *	what it does.
 *
 * Results:
 *	A standard Tcl result.
 *
 * Side effects:
 *	See the user documentation.
 *
 *--------------------------------------------------------------
 */

int
TkTextYviewCmd(
    TkText *textPtr,		/* Information about text widget. */
    Tcl_Interp *interp,		/* Current interpreter. */
    int objc,			/* Number of arguments. */
    Tcl_Obj *const objv[])	/* Argument objects. Someone else has already
				 * parsed this command enough to know that
				 * objv[1] is "yview". */
{
    TextDInfo *dInfoPtr = textPtr->dInfoPtr;
    int pickPlace, type;
    int pixels, count;
    int switchLength;
    double fraction;
    TkTextIndex index;

    if (dInfoPtr->flags & DINFO_OUT_OF_DATE) {
	UpdateDisplayInfo(textPtr);
    }

    if (objc == 2) {
	GetYView(interp, textPtr, 0);
	return TCL_OK;
    }

    /*
     * Next, handle the old syntax: "pathName yview ?-pickplace? where"
     */

    pickPlace = 0;
    if (Tcl_GetString(objv[2])[0] == '-') {
	register const char *switchStr =
		Tcl_GetStringFromObj(objv[2], &switchLength);

	if ((switchLength >= 2) && (strncmp(switchStr, "-pickplace",
		(unsigned) switchLength) == 0)) {
	    pickPlace = 1;
	    if (objc != 4) {
		Tcl_WrongNumArgs(interp, 3, objv, "lineNum|index");
		return TCL_ERROR;
	    }
	}
    }
    if ((objc == 3) || pickPlace) {
	int lineNum;

	if (Tcl_GetIntFromObj(interp, objv[2+pickPlace], &lineNum) == TCL_OK) {
	    TkTextMakeByteIndex(textPtr->sharedTextPtr->tree, textPtr,
		    lineNum, 0, &index);
	    TkTextSetYView(textPtr, &index, 0);
	    return TCL_OK;
	}

	/*
	 * The argument must be a regular text index.
	 */

	Tcl_ResetResult(interp);
	if (TkTextGetObjIndex(interp, textPtr, objv[2+pickPlace],
		&index) != TCL_OK) {
	    return TCL_ERROR;
	}
	TkTextSetYView(textPtr, &index, (pickPlace ? TK_TEXT_PICKPLACE : 0));
	return TCL_OK;
    }

    /*
     * New syntax: dispatch based on objv[2].
     */

    type = TextGetScrollInfoObj(interp, textPtr, objc,objv, &fraction, &count);
    switch (type) {
    case TKTEXT_SCROLL_ERROR:
	return TCL_ERROR;
    case TKTEXT_SCROLL_MOVETO: {
	int numPixels = TkBTreeNumPixels(textPtr->sharedTextPtr->tree,
		textPtr);
	int topMostPixel;

	if (numPixels == 0) {
	    /*
	     * If the window is totally empty no scrolling is needed, and the
	     * TkTextMakePixelIndex call below will fail.
	     */

	    break;
	}
	if (fraction > 1.0) {
	    fraction = 1.0;
	}
	if (fraction < 0) {
	    fraction = 0;
	}

	/*
	 * Calculate the pixel count for the new topmost pixel in the topmost
	 * line of the window. Note that the interpretation of 'fraction' is
	 * that it counts from 0 (top pixel in buffer) to 1.0 (one pixel past
	 * the last pixel in buffer).
	 */

	topMostPixel = (int) (0.5 + fraction * numPixels);
	if (topMostPixel >= numPixels) {
	    topMostPixel = numPixels -1;
	}

	/*
	 * This function returns the number of pixels by which the given line
	 * should overlap the top of the visible screen.
	 *
	 * This is then used to provide smooth scrolling.
	 */

	pixels = TkTextMakePixelIndex(textPtr, topMostPixel, &index);
	TkTextSetYView(textPtr, &index, pixels);
	break;
    }
    case TKTEXT_SCROLL_PAGES: {
	/*
	 * Scroll up or down by screenfuls. Actually, use the window height
	 * minus two lines, so that there's some overlap between adjacent
	 * pages.
	 */

	int height = dInfoPtr->maxY - dInfoPtr->y;

	if (textPtr->charHeight * 4 >= height) {
	    /*
	     * A single line is more than a quarter of the display. We choose
	     * to scroll by 3/4 of the height instead.
	     */

	    pixels = 3*height/4;
	    if (pixels < textPtr->charHeight) {
		/*
		 * But, if 3/4 of the height is actually less than a single
		 * typical character height, then scroll by the minimum of the
		 * linespace or the total height.
		 */

		if (textPtr->charHeight < height) {
		    pixels = textPtr->charHeight;
		} else {
		    pixels = height;
		}
	    }
	    pixels *= count;
	} else {
	    pixels = (height - 2*textPtr->charHeight)*count;
	}
	YScrollByPixels(textPtr, pixels);
	break;
    }
    case TKTEXT_SCROLL_PIXELS:
	YScrollByPixels(textPtr, count);
	break;
    case TKTEXT_SCROLL_UNITS:
	YScrollByLines(textPtr, count);
	break;
    }
    return TCL_OK;
}

/*
 *--------------------------------------------------------------
 *
 * TkTextScanCmd --
 *
 *	This function is invoked to process the "scan" option for the widget
 *	command for text widgets. See the user documentation for details on
 *	what it does.
 *
 * Results:
 *	A standard Tcl result.
 *
 * Side effects:
 *	See the user documentation.
 *
 *--------------------------------------------------------------
 */

int
TkTextScanCmd(
    register TkText *textPtr,	/* Information about text widget. */
    Tcl_Interp *interp,		/* Current interpreter. */
    int objc,			/* Number of arguments. */
    Tcl_Obj *const objv[])	/* Argument objects. Someone else has already
				 * parsed this command enough to know that
				 * objv[1] is "scan". */
{
    TextDInfo *dInfoPtr = textPtr->dInfoPtr;
    TkTextIndex index;
    int c, x, y, totalScroll, gain=10;
    size_t length;

    if ((objc != 5) && (objc != 6)) {
	Tcl_WrongNumArgs(interp, 2, objv, "mark x y");
	Tcl_AppendResult(interp, " or \"", Tcl_GetString(objv[0]),
		" scan dragto x y ?gain?\"", NULL);
	/*
	 * Ought to be:
	 * Tcl_WrongNumArgs(interp, 2, objc, "dragto x y ?gain?");
	 */
	return TCL_ERROR;
    }
    if (Tcl_GetIntFromObj(interp, objv[3], &x) != TCL_OK) {
	return TCL_ERROR;
    }
    if (Tcl_GetIntFromObj(interp, objv[4], &y) != TCL_OK) {
	return TCL_ERROR;
    }
    if ((objc == 6) && (Tcl_GetIntFromObj(interp, objv[5], &gain) != TCL_OK)) {
	return TCL_ERROR;
    }
    c = Tcl_GetString(objv[2])[0];
    length = strlen(Tcl_GetString(objv[2]));
    if (c=='d' && strncmp(Tcl_GetString(objv[2]), "dragto", length)==0) {
	int newX, maxX;

	/*
	 * Amplify the difference between the current position and the mark
	 * position to compute how much the view should shift, then update the
	 * mark position to correspond to the new view. If we run off the edge
	 * of the text, reset the mark point so that the current position
	 * continues to correspond to the edge of the window. This means that
	 * the picture will start dragging as soon as the mouse reverses
	 * direction (without this reset, might have to slide mouse a long
	 * ways back before the picture starts moving again).
	 */

	newX = dInfoPtr->scanMarkXPixel + gain*(dInfoPtr->scanMarkX - x);
	maxX = 1 + dInfoPtr->maxLength - (dInfoPtr->maxX - dInfoPtr->x);
	if (newX < 0) {
	    newX = 0;
	    dInfoPtr->scanMarkXPixel = 0;
	    dInfoPtr->scanMarkX = x;
	} else if (newX > maxX) {
	    newX = maxX;
	    dInfoPtr->scanMarkXPixel = maxX;
	    dInfoPtr->scanMarkX = x;
	}
	dInfoPtr->newXPixelOffset = newX;

	totalScroll = gain*(dInfoPtr->scanMarkY - y);
	if (totalScroll != dInfoPtr->scanTotalYScroll) {
	    index = textPtr->topIndex;
	    YScrollByPixels(textPtr, totalScroll-dInfoPtr->scanTotalYScroll);
	    dInfoPtr->scanTotalYScroll = totalScroll;
	    if ((index.linePtr == textPtr->topIndex.linePtr) &&
		    (index.byteIndex == textPtr->topIndex.byteIndex)) {
		dInfoPtr->scanTotalYScroll = 0;
		dInfoPtr->scanMarkY = y;
	    }
	}
	dInfoPtr->flags |= DINFO_OUT_OF_DATE;
	if (!(dInfoPtr->flags & REDRAW_PENDING)) {
	    dInfoPtr->flags |= REDRAW_PENDING;
	    Tcl_DoWhenIdle(DisplayText, textPtr);
	}
    } else if (c=='m' && strncmp(Tcl_GetString(objv[2]), "mark", length)==0) {
	dInfoPtr->scanMarkXPixel = dInfoPtr->newXPixelOffset;
	dInfoPtr->scanMarkX = x;
	dInfoPtr->scanTotalYScroll = 0;
	dInfoPtr->scanMarkY = y;
    } else {
	Tcl_SetObjResult(interp, Tcl_ObjPrintf(
		"bad scan option \"%s\": must be mark or dragto",
		Tcl_GetString(objv[2])));
	Tcl_SetErrorCode(interp, "TCL", "LOOKUP", "INDEX", "scan option",
		Tcl_GetString(objv[2]), NULL);
	return TCL_ERROR;
    }
    return TCL_OK;
}

/*
 *----------------------------------------------------------------------
 *
 * GetXView --
 *
 *	This function computes the fractions that indicate what's visible in a
 *	text window and, optionally, evaluates a Tcl script to report them to
 *	the text's associated scrollbar.
 *
 * Results:
 *	If report is zero, then the interp's result is filled in with two real
 *	numbers separated by a space, giving the position of the left and
 *	right edges of the window as fractions from 0 to 1, where 0 means the
 *	left edge of the text and 1 means the right edge. If report is
 *	non-zero, then the interp's result isn't modified directly, but
 *	instead a script is evaluated in interp to report the new horizontal
 *	scroll position to the scrollbar (if the scroll position hasn't
 *	changed then no script is invoked).
 *
 * Side effects:
 *	None.
 *
 *----------------------------------------------------------------------
 */

static void
GetXView(
    Tcl_Interp *interp,		/* If "report" is FALSE, string describing
				 * visible range gets stored in the interp's
				 * result. */
    TkText *textPtr,		/* Information about text widget. */
    int report)			/* Non-zero means report info to scrollbar if
				 * it has changed. */
{
    TextDInfo *dInfoPtr = textPtr->dInfoPtr;
    double first, last;
    int code;
    Tcl_Obj *listObj;

    if (dInfoPtr->maxLength > 0) {
	first = ((double) dInfoPtr->curXPixelOffset)
		/ dInfoPtr->maxLength;
	last = ((double) (dInfoPtr->curXPixelOffset + dInfoPtr->maxX
		- dInfoPtr->x))/dInfoPtr->maxLength;
	if (last > 1.0) {
	    last = 1.0;
	}
    } else {
	first = 0;
	last = 1.0;
    }
    if (!report) {
	listObj = Tcl_NewListObj(0, NULL);
	Tcl_ListObjAppendElement(interp, listObj, Tcl_NewDoubleObj(first));
	Tcl_ListObjAppendElement(interp, listObj, Tcl_NewDoubleObj(last));
	Tcl_SetObjResult(interp, listObj);
	return;
    }
    if (FP_EQUAL_SCALE(first, dInfoPtr->xScrollFirst, dInfoPtr->maxLength) &&
	    FP_EQUAL_SCALE(last, dInfoPtr->xScrollLast, dInfoPtr->maxLength)) {
	return;
    }
    dInfoPtr->xScrollFirst = first;
    dInfoPtr->xScrollLast = last;
    if (textPtr->xScrollCmd != NULL) {
	char buf1[TCL_DOUBLE_SPACE+1];
	char buf2[TCL_DOUBLE_SPACE+1];
	Tcl_DString buf;

	buf1[0] = ' ';
	buf2[0] = ' ';
	Tcl_PrintDouble(NULL, first, buf1+1);
	Tcl_PrintDouble(NULL, last, buf2+1);
	Tcl_DStringInit(&buf);
	Tcl_DStringAppend(&buf, textPtr->xScrollCmd, -1);
	Tcl_DStringAppend(&buf, buf1, -1);
	Tcl_DStringAppend(&buf, buf2, -1);
	code = Tcl_EvalEx(interp, Tcl_DStringValue(&buf), -1, 0);
	Tcl_DStringFree(&buf);
	if (code != TCL_OK) {
	    Tcl_AddErrorInfo(interp,
		    "\n    (horizontal scrolling command executed by text)");
	    Tcl_BackgroundException(interp, code);
	}
    }
}

/*
 *----------------------------------------------------------------------
 *
 * GetYPixelCount --
 *
 *	How many pixels are there between the absolute top of the widget and
 *	the top of the given DLine.
 *
 *	While this function will work for any valid DLine, it is only ever
 *	called when dlPtr is the first display line in the widget (by
 *	'GetYView'). This means that usually this function is a very quick
 *	calculation, since it can use the pre-calculated linked-list of DLines
 *	for height information.
 *
 *	The only situation where this breaks down is if dlPtr's logical line
 *	wraps enough times to fill the text widget's current view - in this
 *	case we won't have enough dlPtrs in the linked list to be able to
 *	subtract off what we want.
 *
 * Results:
 *	The number of pixels.
 *
 *	This value has a valid range between '0' (the very top of the widget)
 *	and the number of pixels in the total widget minus the pixel-height of
 *	the last line.
 *
 * Side effects:
 *	None.
 *
 *----------------------------------------------------------------------
 */

static int
GetYPixelCount(
    TkText *textPtr,		/* Information about text widget. */
    DLine *dlPtr)		/* Information about the layout of a given
				 * index. */
{
    TkTextLine *linePtr = dlPtr->index.linePtr;
    int count;

    /*
     * Get the pixel count to the top of dlPtr's logical line. The rest of the
     * function is then concerned with updating 'count' for any difference
     * between the top of the logical line and the display line.
     */

    count = TkBTreePixelsTo(textPtr, linePtr);

    /*
     * For the common case where this dlPtr is also the start of the logical
     * line, we can return right away.
     */

    if (IsStartOfNotMergedLine(textPtr, &dlPtr->index)) {
	return count;
    }

    /*
     * Add on the logical line's height to reach one pixel beyond the bottom
     * of the logical line. And then subtract off the heights of all the
     * display lines from dlPtr to the end of its logical line.
     *
     * A different approach would be to lay things out from the start of the
     * logical line until we reach dlPtr, but since none of those are
     * pre-calculated, it'll usually take a lot longer. (But there are cases
     * where it would be more efficient: say if we're on the second of 1000
     * wrapped lines all from a single logical line - but that sort of
     * optimization is left for the future).
     */

    count += TkBTreeLinePixelCount(textPtr, linePtr);

    do {
	count -= dlPtr->height;
	if (dlPtr->nextPtr == NULL) {
	    /*
	     * We've run out of pre-calculated display lines, so we have to
	     * lay them out ourselves until the end of the logical line. Here
	     * is where we could be clever and ask: what's faster, to layout
	     * all lines from here to line-end, or all lines from the original
	     * dlPtr to the line-start? We just assume the former.
	     */

	    TkTextIndex index;
	    int notFirst = 0;

	    while (1) {
		TkTextIndexForwBytes(textPtr, &dlPtr->index,
			dlPtr->byteCount, &index);
		if (notFirst) {
		    FreeDLines(textPtr, dlPtr, NULL, DLINE_FREE_TEMP);
		}
		if (index.linePtr != linePtr) {
		    break;
		}
		dlPtr = LayoutDLine(textPtr, &index);

		if (tkTextDebug) {
		    char string[TK_POS_CHARS];

		    /*
		     * Debugging is enabled, so keep a log of all the lines
		     * whose height was recalculated. The test suite uses this
		     * information.
		     */

		    TkTextPrintIndex(textPtr, &index, string);
		    LOG("tk_textHeightCalc", string);
		}
		count -= dlPtr->height;
		notFirst = 1;
	    }
	    break;
	}
	dlPtr = dlPtr->nextPtr;
    } while (dlPtr->index.linePtr == linePtr);

    return count;
}

/*
 *----------------------------------------------------------------------
 *
 * GetYView --
 *
 *	This function computes the fractions that indicate what's visible in a
 *	text window and, optionally, evaluates a Tcl script to report them to
 *	the text's associated scrollbar.
 *
 * Results:
 *	If report is zero, then the interp's result is filled in with two real
 *	numbers separated by a space, giving the position of the top and
 *	bottom of the window as fractions from 0 to 1, where 0 means the
 *	beginning of the text and 1 means the end. If report is non-zero, then
 *	the interp's result isn't modified directly, but a script is evaluated
 *	in interp to report the new scroll position to the scrollbar (if the
 *	scroll position hasn't changed then no script is invoked).
 *
 * Side effects:
 *	None.
 *
 *----------------------------------------------------------------------
 */

static void
GetYView(
    Tcl_Interp *interp,		/* If "report" is FALSE, string describing
				 * visible range gets stored in the interp's
				 * result. */
    TkText *textPtr,		/* Information about text widget. */
    int report)			/* Non-zero means report info to scrollbar if
				 * it has changed. */
{
    TextDInfo *dInfoPtr = textPtr->dInfoPtr;
    double first, last;
    DLine *dlPtr;
    int totalPixels, code, count;
    Tcl_Obj *listObj;

    dlPtr = dInfoPtr->dLinePtr;

    if (dlPtr == NULL) {
	return;
    }

    totalPixels = TkBTreeNumPixels(textPtr->sharedTextPtr->tree, textPtr);

    if (totalPixels == 0) {
	first = 0.0;
	last = 1.0;
    } else {
	/*
	 * Get the pixel count for the first visible pixel of the first
	 * visible line. If the first visible line is only partially visible,
	 * then we use 'topPixelOffset' to get the difference.
	 */

	count = GetYPixelCount(textPtr, dlPtr);
	first = (count + dInfoPtr->topPixelOffset) / (double) totalPixels;

	/*
	 * Add on the total number of visible pixels to get the count to one
	 * pixel _past_ the last visible pixel. This is how the 'yview'
	 * command is documented, and also explains why we are dividing by
	 * 'totalPixels' and not 'totalPixels-1'.
	 */

	while (1) {
	    int extra;

	    count += dlPtr->height;
	    extra = dlPtr->y + dlPtr->height - dInfoPtr->maxY;
	    if (extra > 0) {
		/*
		 * This much of the last line is not visible, so don't count
		 * these pixels. Since we've reached the bottom of the window,
		 * we break out of the loop.
		 */

		count -= extra;
		break;
	    }
	    if (dlPtr->nextPtr == NULL) {
		break;
	    }
	    dlPtr = dlPtr->nextPtr;
	}

	if (count > totalPixels) {
	    /*
	     * It can be possible, if we do not update each line's pixelHeight
	     * cache when we lay out individual DLines that the count
	     * generated here is more up-to-date than that maintained by the
	     * BTree. In such a case, the best we can do here is to fix up
	     * 'count' and continue, which might result in small, temporary
	     * perturbations to the size of the scrollbar. This is basically
	     * harmless, but in a perfect world we would not have this
	     * problem.
	     *
	     * For debugging purposes, if anyone wishes to improve the text
	     * widget further, the following 'panic' can be activated. In
	     * principle it should be possible to ensure the BTree is always
	     * at least as up to date as the display, so in the future we
	     * might be able to leave the 'panic' in permanently when we
	     * believe we have resolved the cache synchronisation issue.
	     *
	     * However, to achieve that goal would, I think, require a fairly
	     * substantial refactorisation of the code in this file so that
	     * there is much more obvious and explicit coordination between
	     * calls to LayoutDLine and updating of each TkTextLine's
	     * pixelHeight. The complicated bit is that LayoutDLine deals with
	     * individual display lines, but pixelHeight is for a logical
	     * line.
	     */

#if 0
	    Tcl_Panic("Counted more pixels (%d) than expected (%d) total "
		    "pixels in text widget scroll bar calculation.", count,
		    totalPixels);
#endif
	    count = totalPixels;
	}

	last = ((double) count)/((double)totalPixels);
    }

    if (!report) {
	listObj = Tcl_NewListObj(0,NULL);
	Tcl_ListObjAppendElement(interp, listObj, Tcl_NewDoubleObj(first));
	Tcl_ListObjAppendElement(interp, listObj, Tcl_NewDoubleObj(last));
	Tcl_SetObjResult(interp, listObj);
	return;
    }

    if (FP_EQUAL_SCALE(first, dInfoPtr->yScrollFirst, totalPixels) &&
	    FP_EQUAL_SCALE(last, dInfoPtr->yScrollLast, totalPixels)) {
	return;
    }

    dInfoPtr->yScrollFirst = first;
    dInfoPtr->yScrollLast = last;
    if (textPtr->yScrollCmd != NULL) {
	char buf1[TCL_DOUBLE_SPACE+1];
	char buf2[TCL_DOUBLE_SPACE+1];
	Tcl_DString buf;

	buf1[0] = ' ';
	buf2[0] = ' ';
	Tcl_PrintDouble(NULL, first, buf1+1);
	Tcl_PrintDouble(NULL, last, buf2+1);
	Tcl_DStringInit(&buf);
	Tcl_DStringAppend(&buf, textPtr->yScrollCmd, -1);
	Tcl_DStringAppend(&buf, buf1, -1);
	Tcl_DStringAppend(&buf, buf2, -1);
	code = Tcl_EvalEx(interp, Tcl_DStringValue(&buf), -1, 0);
	Tcl_DStringFree(&buf);
	if (code != TCL_OK) {
	    Tcl_AddErrorInfo(interp,
		    "\n    (vertical scrolling command executed by text)");
	    Tcl_BackgroundException(interp, code);
	}
    }
}

/*
 *----------------------------------------------------------------------
 *
 * AsyncUpdateYScrollbar --
 *
 *	This function is called to update the vertical scrollbar asychronously
 *	as the pixel height calculations progress for lines in the widget.
 *
 * Results:
 *	None.
 *
 * Side effects:
 *	See 'GetYView'. In particular the scrollbar position and size may be
 *	changed.
 *
 *----------------------------------------------------------------------
 */

static void
AsyncUpdateYScrollbar(
    ClientData clientData)	/* Information about widget. */
{
    register TkText *textPtr = clientData;

    textPtr->dInfoPtr->scrollbarTimer = NULL;

    if (!(textPtr->flags & DESTROYED)) {
	GetYView(textPtr->interp, textPtr, 1);
    }

    if (--textPtr->refCount == 0) {
	ckfree(textPtr);
    }
}

/*
 *----------------------------------------------------------------------
 *
 * FindDLine --
 *
 *	This function is called to find the DLine corresponding to a given
 *	text index.
 *
 * Results:
 *	The return value is a pointer to the first DLine found in the list
 *	headed by dlPtr that displays information at or after the specified
 *	position. If there is no such line in the list then NULL is returned.
 *
 * Side effects:
 *	None.
 *
 *----------------------------------------------------------------------
 */

static DLine *
FindDLine(
    TkText *textPtr,		/* Widget record for text widget. */
    register DLine *dlPtr,	/* Pointer to first in list of DLines to
				 * search. */
    const TkTextIndex *indexPtr)/* Index of desired character. */
{
    DLine *dlPtrPrev;

    if (dlPtr == NULL) {
	return NULL;
    }
    if (TkBTreeLinesTo(NULL, indexPtr->linePtr)
	    < TkBTreeLinesTo(NULL, dlPtr->index.linePtr)) {
	/*
	 * The first display line is already past the desired line.
	 */

	return dlPtr;
    }

    /*
     * The display line containing the desired index is such that the index
     * of the first character of this display line is at or before the
     * desired index, and the index of the first character of the next
     * display line is after the desired index.
     */

    while (TkTextIndexCmp(&dlPtr->index,indexPtr) < 0) {
        dlPtrPrev = dlPtr;
        dlPtr = dlPtr->nextPtr;
        if (dlPtr == NULL) {
            TkTextIndex indexPtr2;
            /*
             * We're past the last display line, either because the desired
             * index lies past the visible text, or because the desired index
             * is on the last display line showing the last logical line.
             */
            indexPtr2 = dlPtrPrev->index;
            TkTextIndexForwBytes(textPtr, &indexPtr2, dlPtrPrev->byteCount,
                    &indexPtr2);
            if (TkTextIndexCmp(&indexPtr2,indexPtr) > 0) {
                dlPtr = dlPtrPrev;
                break;
            } else {
                return NULL;
            }
        }
        if (TkTextIndexCmp(&dlPtr->index,indexPtr) > 0) {
            dlPtr = dlPtrPrev;
            break;
        }
    }

    return dlPtr;
}

/*
 *----------------------------------------------------------------------
 *
 * IsStartOfNotMergedLine --
 *
 *	This function checks whether the given index is the start of a
 *      logical line that is not merged with the previous logical line
 *      (due to elision of the eol of the previous line).
 *
 * Results:
 *	Returns whether the given index denotes the first index of a
*       logical line not merged with its previous line.
 *
 * Side effects:
 *	None.
 *
 *----------------------------------------------------------------------
 */

static int
IsStartOfNotMergedLine(
      TkText *textPtr,              /* Widget record for text widget. */
      CONST TkTextIndex *indexPtr)  /* Index to check. */
{
    TkTextIndex indexPtr2;

    if (indexPtr->byteIndex != 0) {
        /*
         * Not the start of a logical line.
         */
        return 0;
    }

    if (TkTextIndexBackBytes(textPtr, indexPtr, 1, &indexPtr2)) {
        /*
         * indexPtr is the first index of the text widget.
         */
        return 1;
    }

    if (!TkTextIsElided(textPtr, &indexPtr2, NULL)) {
        /*
         * The eol of the line just before indexPtr is elided.
         */
        return 1;
    }

    return 0;
}

/*
 *----------------------------------------------------------------------
 *
 * TkTextPixelIndex --
 *
 *	Given an (x,y) coordinate on the screen, find the location of the
 *	character closest to that location.
 *
 * Results:
 *	The index at *indexPtr is modified to refer to the character on the
 *	display that is closest to (x,y).
 *
 * Side effects:
 *	None.
 *
 *----------------------------------------------------------------------
 */

void
TkTextPixelIndex(
    TkText *textPtr,		/* Widget record for text widget. */
    int x, int y,		/* Pixel coordinates of point in widget's
				 * window. */
    TkTextIndex *indexPtr,	/* This index gets filled in with the index of
				 * the character nearest to (x,y). */
    int *nearest)		/* If non-NULL then gets set to 0 if (x,y) is
				 * actually over the returned index, and 1 if
				 * it is just nearby (e.g. if x,y is on the
				 * border of the widget). */
{
    TextDInfo *dInfoPtr = textPtr->dInfoPtr;
    register DLine *dlPtr, *validDlPtr;
    int nearby = 0;

    /*
     * Make sure that all of the layout information about what's displayed
     * where on the screen is up-to-date.
     */

    if (dInfoPtr->flags & DINFO_OUT_OF_DATE) {
	UpdateDisplayInfo(textPtr);
    }

    /*
     * If the coordinates are above the top of the window, then adjust them to
     * refer to the upper-right corner of the window. If they're off to one
     * side or the other, then adjust to the closest side.
     */

    if (y < dInfoPtr->y) {
	y = dInfoPtr->y;
	x = dInfoPtr->x;
	nearby = 1;
    }
    if (x >= dInfoPtr->maxX) {
	x = dInfoPtr->maxX - 1;
	nearby = 1;
    }
    if (x < dInfoPtr->x) {
	x = dInfoPtr->x;
	nearby = 1;
    }

    /*
     * Find the display line containing the desired y-coordinate.
     */

    if (dInfoPtr->dLinePtr == NULL) {
	if (nearest != NULL) {
	    *nearest = 1;
	}
	*indexPtr = textPtr->topIndex;
	return;
    }
    for (dlPtr = validDlPtr = dInfoPtr->dLinePtr;
	    y >= (dlPtr->y + dlPtr->height);
	    dlPtr = dlPtr->nextPtr) {
	if (dlPtr->chunkPtr != NULL) {
	    validDlPtr = dlPtr;
	}
	if (dlPtr->nextPtr == NULL) {
	    /*
	     * Y-coordinate is off the bottom of the displayed text. Use the
	     * last character on the last line.
	     */

	    x = dInfoPtr->maxX - 1;
	    nearby = 1;
	    break;
	}
    }
    if (dlPtr->chunkPtr == NULL) {
	dlPtr = validDlPtr;
    }

    if (nearest != NULL) {
	*nearest = nearby;
    }

    DlineIndexOfX(textPtr, dlPtr, x, indexPtr);
}

/*
 *----------------------------------------------------------------------
 *
 * DlineIndexOfX --
 *
 *	Given an x coordinate in a display line, find the index of the
 *	character closest to that location.
 *
 *	This is effectively the opposite of DlineXOfIndex.
 *
 * Results:
 *	The index at *indexPtr is modified to refer to the character on the
 *	display line that is closest to x.
 *
 * Side effects:
 *	None.
 *
 *----------------------------------------------------------------------
 */

static void
DlineIndexOfX(
    TkText *textPtr,		/* Widget record for text widget. */
    DLine *dlPtr,		/* Display information for this display
				 * line. */
    int x,			/* Pixel x coordinate of point in widget's
				 * window. */
    TkTextIndex *indexPtr)	/* This index gets filled in with the index of
				 * the character nearest to x. */
{
    TextDInfo *dInfoPtr = textPtr->dInfoPtr;
    register TkTextDispChunk *chunkPtr;

    /*
     * Scan through the line's chunks to find the one that contains the
     * desired x-coordinate. Before doing this, translate the x-coordinate
     * from the coordinate system of the window to the coordinate system of
     * the line (to take account of x-scrolling).
     */

    *indexPtr = dlPtr->index;
    x = x - dInfoPtr->x + dInfoPtr->curXPixelOffset;
    chunkPtr = dlPtr->chunkPtr;

    if (chunkPtr == NULL || x == 0) {
	/*
	 * This may occur if everything is elided, or if we're simply already
	 * at the beginning of the line.
	 */

	return;
    }

    while (x >= (chunkPtr->x + chunkPtr->width)) {
	/*
	 * Note that this forward then backward movement of the index can be
	 * problematic at the end of the buffer (we can't move forward, and
	 * then when we move backward, we do, leading to the wrong position).
	 * Hence when x == 0 we take special action above.
	 */

	if (TkTextIndexForwBytes(NULL,indexPtr,chunkPtr->numBytes,indexPtr)) {
	    /*
	     * We've reached the end of the text.
	     */

            TkTextIndexBackChars(NULL, indexPtr, 1, indexPtr, COUNT_INDICES);
	    return;
	}
	if (chunkPtr->nextPtr == NULL) {
	    /*
	     * We've reached the end of the display line.
	     */

            TkTextIndexBackChars(NULL, indexPtr, 1, indexPtr, COUNT_INDICES);
	    return;
	}
	chunkPtr = chunkPtr->nextPtr;
    }

    /*
     * If the chunk has more than one byte in it, ask it which character is at
     * the desired location. In this case we can manipulate
     * 'indexPtr->byteIndex' directly, because we know we're staying inside a
     * single logical line.
     */

    if (chunkPtr->numBytes > 1) {
	indexPtr->byteIndex += chunkPtr->measureProc(chunkPtr, x);
    }
}

/*
 *----------------------------------------------------------------------
 *
 * TkTextIndexOfX --
 *
 *	Given a logical x coordinate (i.e. distance in pixels from the
 *	beginning of the display line, not taking into account any information
 *	about the window, scrolling etc.) on the display line starting with
 *	the given index, adjust that index to refer to the object under the x
 *	coordinate.
 *
 * Results:
 *	None.
 *
 * Side effects:
 *	None.
 *
 *----------------------------------------------------------------------
 */

void
TkTextIndexOfX(
    TkText *textPtr,		/* Widget record for text widget. */
    int x,			/* The x coordinate for which we want the
				 * index. */
    TkTextIndex *indexPtr)	/* Index of display line start, which will be
				 * adjusted to the index under the given x
				 * coordinate. */
{
    DLine *dlPtr = LayoutDLine(textPtr, indexPtr);
    DlineIndexOfX(textPtr, dlPtr, x + textPtr->dInfoPtr->x
		- textPtr->dInfoPtr->curXPixelOffset, indexPtr);
    FreeDLines(textPtr, dlPtr, NULL, DLINE_FREE_TEMP);
}

/*
 *----------------------------------------------------------------------
 *
 * DlineXOfIndex --
 *
 *	Given a relative byte index on a given display line (i.e. the number
 *	of byte indices from the beginning of the given display line), find
 *	the x coordinate of that index within the abstract display line,
 *	without adjusting for the x-scroll state of the line.
 *
 *	This is effectively the opposite of DlineIndexOfX.
 *
 *	NB. The 'byteIndex' is relative to the display line, NOT the logical
 *	line.
 *
 * Results:
 *	The x coordinate.
 *
 * Side effects:
 *	None.
 *
 *----------------------------------------------------------------------
 */

static int
DlineXOfIndex(
    TkText *textPtr,		/* Widget record for text widget. */
    DLine *dlPtr,		/* Display information for this display
				 * line. */
    int byteIndex)		/* The byte index for which we want the
				 * coordinate. */
{
    register TkTextDispChunk *chunkPtr = dlPtr->chunkPtr;
    int x = 0;

    if (byteIndex == 0 || chunkPtr == NULL) {
	return x;
    }

    /*
     * Scan through the line's chunks to find the one that contains the
     * desired byte index.
     */

    chunkPtr = dlPtr->chunkPtr;
    while (byteIndex > 0) {
	if (byteIndex < chunkPtr->numBytes) {
	    int y, width, height;

	    chunkPtr->bboxProc(textPtr, chunkPtr, byteIndex,
		    dlPtr->y + dlPtr->spaceAbove,
		    dlPtr->height - dlPtr->spaceAbove - dlPtr->spaceBelow,
		    dlPtr->baseline - dlPtr->spaceAbove, &x, &y, &width,
		    &height);
	    break;
	}
	byteIndex -= chunkPtr->numBytes;
	if (chunkPtr->nextPtr == NULL || byteIndex == 0) {
	    x = chunkPtr->x + chunkPtr->width;
	    break;
	}
	chunkPtr = chunkPtr->nextPtr;
    }

    return x;
}

/*
 *----------------------------------------------------------------------
 *
 * TkTextIndexBbox --
 *
 *	Given an index, find the bounding box of the screen area occupied by
 *	the entity (character, window, image) at that index.
 *
 * Results:
 *	Zero is returned if the index is on the screen. -1 means the index is
 *	not on the screen. If the return value is 0, then the bounding box of
 *	the part of the index that's visible on the screen is returned to
 *	*xPtr, *yPtr, *widthPtr, and *heightPtr.
 *
 * Side effects:
 *	None.
 *
 *----------------------------------------------------------------------
 */

int
TkTextIndexBbox(
    TkText *textPtr,		/* Widget record for text widget. */
    const TkTextIndex *indexPtr,/* Index whose bounding box is desired. */
    int *xPtr, int *yPtr,	/* Filled with index's upper-left
				 * coordinate. */
    int *widthPtr, int *heightPtr,
				/* Filled in with index's dimensions. */
    int *charWidthPtr)		/* If the 'index' is at the end of a display
				 * line and therefore takes up a very large
				 * width, this is used to return the smaller
				 * width actually desired by the index. */
{
    TextDInfo *dInfoPtr = textPtr->dInfoPtr;
    DLine *dlPtr;
    register TkTextDispChunk *chunkPtr;
    int byteCount;

    /*
     * Make sure that all of the screen layout information is up to date.
     */

    if (dInfoPtr->flags & DINFO_OUT_OF_DATE) {
	UpdateDisplayInfo(textPtr);
    }

    /*
     * Find the display line containing the desired index.
     */

    dlPtr = FindDLine(textPtr, dInfoPtr->dLinePtr, indexPtr);

    /* 
     * Two cases shall be trapped here because the logic later really
     * needs dlPtr to be the display line containing indexPtr:
     *   1. if no display line contains the desired index (NULL dlPtr)
     *   2. if indexPtr is before the first display line, in which case
     *      dlPtr currently points to the first display line
     */

    if ((dlPtr == NULL) || (TkTextIndexCmp(&dlPtr->index, indexPtr) > 0)) {
	return -1;
    }

    /*
     * Find the chunk within the display line that contains the desired
     * index. The chunks making the display line are skipped up to but not
     * including the one crossing indexPtr. Skipping is done based on
     * a byteCount offset possibly spanning several logical lines in case
     * they are elided.
     */

    byteCount = TkTextIndexCountBytes(textPtr, &dlPtr->index, indexPtr);
    for (chunkPtr = dlPtr->chunkPtr; ; chunkPtr = chunkPtr->nextPtr) {
	if (chunkPtr == NULL) {
	    return -1;
	}
	if (byteCount < chunkPtr->numBytes) {
	    break;
	}
	byteCount -= chunkPtr->numBytes;
    }

    /*
     * Call a chunk-specific function to find the horizontal range of the
     * character within the chunk, then fill in the vertical range. The
     * x-coordinate returned by bboxProc is a coordinate within a line, not a
     * coordinate on the screen. Translate it to reflect horizontal scrolling.
     */

<<<<<<< HEAD
    chunkPtr->bboxProc(textPtr, chunkPtr, byteIndex,
=======
    (*chunkPtr->bboxProc)(textPtr, chunkPtr, byteCount,
>>>>>>> 767930ff
	    dlPtr->y + dlPtr->spaceAbove,
	    dlPtr->height - dlPtr->spaceAbove - dlPtr->spaceBelow,
	    dlPtr->baseline - dlPtr->spaceAbove, xPtr, yPtr, widthPtr,
	    heightPtr);
    *xPtr = *xPtr + dInfoPtr->x - dInfoPtr->curXPixelOffset;
    if ((byteCount == chunkPtr->numBytes-1) && (chunkPtr->nextPtr == NULL)) {
	/*
	 * Last character in display line. Give it all the space up to the
	 * line.
	 */

	if (charWidthPtr != NULL) {
	    *charWidthPtr = dInfoPtr->maxX - *xPtr;
            if (*charWidthPtr > textPtr->charWidth) {
                *charWidthPtr = textPtr->charWidth;
            }
	}
	if (*xPtr > dInfoPtr->maxX) {
	    *xPtr = dInfoPtr->maxX;
	}
	*widthPtr = dInfoPtr->maxX - *xPtr;
    } else {
	if (charWidthPtr != NULL) {
	    *charWidthPtr = *widthPtr;
	}
    }
    if (*widthPtr == 0) {
	/*
	 * With zero width (e.g. elided text) we just need to make sure it is
	 * onscreen, where the '=' case here is ok.
	 */

	if (*xPtr < dInfoPtr->x) {
	    return -1;
	}
    } else {
	if ((*xPtr + *widthPtr) <= dInfoPtr->x) {
	    return -1;
	}
    }
    if ((*xPtr + *widthPtr) > dInfoPtr->maxX) {
	*widthPtr = dInfoPtr->maxX - *xPtr;
	if (*widthPtr <= 0) {
	    return -1;
	}
    }
    if ((*yPtr + *heightPtr) > dInfoPtr->maxY) {
	*heightPtr = dInfoPtr->maxY - *yPtr;
	if (*heightPtr <= 0) {
	    return -1;
	}
    }
    return 0;
}

/*
 *----------------------------------------------------------------------
 *
 * TkTextDLineInfo --
 *
 *	Given an index, return information about the display line containing
 *	that character.
 *
 * Results:
 *	Zero is returned if the character is on the screen. -1 means the
 *	character isn't on the screen. If the return value is 0, then
 *	information is returned in the variables pointed to by xPtr, yPtr,
 *	widthPtr, heightPtr, and basePtr.
 *
 * Side effects:
 *	None.
 *
 *----------------------------------------------------------------------
 */

int
TkTextDLineInfo(
    TkText *textPtr,		/* Widget record for text widget. */
    const TkTextIndex *indexPtr,/* Index of character whose bounding box is
				 * desired. */
    int *xPtr, int *yPtr,	/* Filled with line's upper-left
				 * coordinate. */
    int *widthPtr, int *heightPtr,
				/* Filled in with line's dimensions. */
    int *basePtr)		/* Filled in with the baseline position,
				 * measured as an offset down from *yPtr. */
{
    TextDInfo *dInfoPtr = textPtr->dInfoPtr;
    DLine *dlPtr;
    int dlx;

    /*
     * Make sure that all of the screen layout information is up to date.
     */

    if (dInfoPtr->flags & DINFO_OUT_OF_DATE) {
	UpdateDisplayInfo(textPtr);
    }

    /*
     * Find the display line containing the desired index.
     */

    dlPtr = FindDLine(textPtr, dInfoPtr->dLinePtr, indexPtr);

    /* 
     * Two cases shall be trapped here because the logic later really
     * needs dlPtr to be the display line containing indexPtr:
     *   1. if no display line contains the desired index (NULL dlPtr)
     *   2. if indexPtr is before the first display line, in which case
     *      dlPtr currently points to the first display line
     */

    if ((dlPtr == NULL) || (TkTextIndexCmp(&dlPtr->index, indexPtr) > 0)) {
	return -1;
    }

    dlx = (dlPtr->chunkPtr != NULL? dlPtr->chunkPtr->x: 0);
    *xPtr = dInfoPtr->x - dInfoPtr->curXPixelOffset + dlx;
    *widthPtr = dlPtr->length - dlx;
    *yPtr = dlPtr->y;
    if ((dlPtr->y + dlPtr->height) > dInfoPtr->maxY) {
	*heightPtr = dInfoPtr->maxY - dlPtr->y;
    } else {
	*heightPtr = dlPtr->height;
    }
    *basePtr = dlPtr->baseline;
    return 0;
}

/*
 * Get bounding-box information about an elided chunk.
 */

static void
ElideBboxProc(
    TkText *textPtr,
    TkTextDispChunk *chunkPtr,	/* Chunk containing desired char. */
    int index,			/* Index of desired character within the
				 * chunk. */
    int y,			/* Topmost pixel in area allocated for this
				 * line. */
    int lineHeight,		/* Height of line, in pixels. */
    int baseline,		/* Location of line's baseline, in pixels
				 * measured down from y. */
    int *xPtr, int *yPtr,	/* Gets filled in with coords of character's
				 * upper-left pixel. X-coord is in same
				 * coordinate system as chunkPtr->x. */
    int *widthPtr,		/* Gets filled in with width of character, in
				 * pixels. */
    int *heightPtr)		/* Gets filled in with height of character, in
				 * pixels. */
{
    *xPtr = chunkPtr->x;
    *yPtr = y;
    *widthPtr = *heightPtr = 0;
}

/*
 * Measure an elided chunk.
 */

static int
ElideMeasureProc(
    TkTextDispChunk *chunkPtr,	/* Chunk containing desired coord. */
    int x)			/* X-coordinate, in same coordinate system as
				 * chunkPtr->x. */
{
    return 0 /*chunkPtr->numBytes - 1*/;
}

/*
 *--------------------------------------------------------------
 *
 * TkTextCharLayoutProc --
 *
 *	This function is the "layoutProc" for character segments.
 *
 * Results:
 *	If there is something to display for the chunk then a non-zero value
 *	is returned and the fields of chunkPtr will be filled in (see the
 *	declaration of TkTextDispChunk in tkText.h for details). If zero is
 *	returned it means that no characters from this chunk fit in the
 *	window. If -1 is returned it means that this segment just doesn't need
 *	to be displayed (never happens for text).
 *
 * Side effects:
 *	Memory is allocated to hold additional information about the chunk.
 *
 *--------------------------------------------------------------
 */

int
TkTextCharLayoutProc(
    TkText *textPtr,		/* Text widget being layed out. */
    TkTextIndex *indexPtr,	/* Index of first character to lay out
				 * (corresponds to segPtr and offset). */
    TkTextSegment *segPtr,	/* Segment being layed out. */
    int byteOffset,		/* Byte offset within segment of first
				 * character to consider. */
    int maxX,			/* Chunk must not occupy pixels at this
				 * position or higher. */
    int maxBytes,		/* Chunk must not include more than this many
				 * characters. */
    int noCharsYet,		/* Non-zero means no characters have been
				 * assigned to this display line yet. */
    TkWrapMode wrapMode,	/* How to handle line wrapping:
				 * TEXT_WRAPMODE_CHAR, TEXT_WRAPMODE_NONE, or
				 * TEXT_WRAPMODE_WORD. */
    register TkTextDispChunk *chunkPtr)
				/* Structure to fill in with information about
				 * this chunk. The x field has already been
				 * set by the caller. */
{
    Tk_Font tkfont;
    int nextX, bytesThatFit, count;
    CharInfo *ciPtr;
    char *p;
    TkTextSegment *nextPtr;
    Tk_FontMetrics fm;
#if TK_LAYOUT_WITH_BASE_CHUNKS
    const char *line;
    int lineOffset;
    BaseCharInfo *bciPtr;
    Tcl_DString *baseString;
#endif

    /*
     * Figure out how many characters will fit in the space we've got. Include
     * the next character, even though it won't fit completely, if any of the
     * following is true:
     *	 (a) the chunk contains no characters and the display line contains no
     *	     characters yet (i.e. the line isn't wide enough to hold even a
     *	     single character).
     *	 (b) at least one pixel of the character is visible, we have not
     *	     already exceeded the character limit, and the next character is a
     *	     white space character.
     */

    p = segPtr->body.chars + byteOffset;
    tkfont = chunkPtr->stylePtr->sValuePtr->tkfont;

#if TK_LAYOUT_WITH_BASE_CHUNKS
    if (baseCharChunkPtr == NULL) {
	baseCharChunkPtr = chunkPtr;
	bciPtr = ckalloc(sizeof(BaseCharInfo));
	baseString = &bciPtr->baseChars;
	Tcl_DStringInit(baseString);
	bciPtr->width = 0;

	ciPtr = &bciPtr->ci;
    } else {
	bciPtr = baseCharChunkPtr->clientData;
	ciPtr = ckalloc(sizeof(CharInfo));
	baseString = &bciPtr->baseChars;
    }

    lineOffset = Tcl_DStringLength(baseString);
    line = Tcl_DStringAppend(baseString,p,maxBytes);

    chunkPtr->clientData = ciPtr;
    ciPtr->baseChunkPtr = baseCharChunkPtr;
    ciPtr->baseOffset = lineOffset;
    ciPtr->chars = NULL;
    ciPtr->numBytes = 0;

    bytesThatFit = CharChunkMeasureChars(chunkPtr, line,
	    lineOffset + maxBytes, lineOffset, -1, chunkPtr->x, maxX,
	    TK_ISOLATE_END, &nextX);
#else /* !TK_LAYOUT_WITH_BASE_CHUNKS */
    bytesThatFit = CharChunkMeasureChars(chunkPtr, p, maxBytes, 0, -1,
	    chunkPtr->x, maxX, TK_ISOLATE_END, &nextX);
#endif /* TK_LAYOUT_WITH_BASE_CHUNKS */

    if (bytesThatFit < maxBytes) {
	if ((bytesThatFit == 0) && noCharsYet) {
	    Tcl_UniChar ch;
	    int chLen = Tcl_UtfToUniChar(p, &ch);

#if TK_LAYOUT_WITH_BASE_CHUNKS
	    bytesThatFit = CharChunkMeasureChars(chunkPtr, line,
		    lineOffset+chLen, lineOffset, -1, chunkPtr->x, -1, 0,
		    &nextX);
#else /* !TK_LAYOUT_WITH_BASE_CHUNKS */
	    bytesThatFit = CharChunkMeasureChars(chunkPtr, p, chLen, 0, -1,
		    chunkPtr->x, -1, 0, &nextX);
#endif /* TK_LAYOUT_WITH_BASE_CHUNKS */
	}
	if ((nextX < maxX) && ((p[bytesThatFit] == ' ')
		|| (p[bytesThatFit] == '\t'))) {
	    /*
	     * Space characters are funny, in that they are considered to fit
	     * if there is at least one pixel of space left on the line. Just
	     * give the space character whatever space is left.
	     */

	    nextX = maxX;
	    bytesThatFit++;
	}
	if (p[bytesThatFit] == '\n') {
	    /*
	     * A newline character takes up no space, so if the previous
	     * character fits then so does the newline.
	     */

	    bytesThatFit++;
	}
	if (bytesThatFit == 0) {
#if TK_LAYOUT_WITH_BASE_CHUNKS
	    chunkPtr->clientData = NULL;
	    if (chunkPtr == baseCharChunkPtr) {
		baseCharChunkPtr = NULL;
		Tcl_DStringFree(baseString);
	    } else {
		Tcl_DStringSetLength(baseString,lineOffset);
	    }
	    ckfree(ciPtr);
#endif /* TK_LAYOUT_WITH_BASE_CHUNKS */
	    return 0;
	}
    }

    Tk_GetFontMetrics(tkfont, &fm);

    /*
     * Fill in the chunk structure and allocate and initialize a CharInfo
     * structure. If the last character is a newline then don't bother to
     * display it.
     */

    chunkPtr->displayProc = CharDisplayProc;
    chunkPtr->undisplayProc = CharUndisplayProc;
    chunkPtr->measureProc = CharMeasureProc;
    chunkPtr->bboxProc = CharBboxProc;
    chunkPtr->numBytes = bytesThatFit;
    chunkPtr->minAscent = fm.ascent + chunkPtr->stylePtr->sValuePtr->offset;
    chunkPtr->minDescent = fm.descent - chunkPtr->stylePtr->sValuePtr->offset;
    chunkPtr->minHeight = 0;
    chunkPtr->width = nextX - chunkPtr->x;
    chunkPtr->breakIndex = -1;

#if !TK_LAYOUT_WITH_BASE_CHUNKS
    ciPtr = ckalloc((Tk_Offset(CharInfo, chars) + 1) + bytesThatFit);
    chunkPtr->clientData = ciPtr;
    memcpy(ciPtr->chars, p, (unsigned) bytesThatFit);
#endif /* TK_LAYOUT_WITH_BASE_CHUNKS */

    ciPtr->numBytes = bytesThatFit;
    if (p[bytesThatFit - 1] == '\n') {
	ciPtr->numBytes--;
    }

#if TK_LAYOUT_WITH_BASE_CHUNKS
    /*
     * Final update for the current base chunk data.
     */

    Tcl_DStringSetLength(baseString,lineOffset+ciPtr->numBytes);
    bciPtr->width = nextX - baseCharChunkPtr->x;

    /*
     * Finalize the base chunk if this chunk ends in a tab, which definitly
     * breaks the context and needs to be handled on a higher level.
     */

    if (ciPtr->numBytes > 0 && p[ciPtr->numBytes - 1] == '\t') {
	FinalizeBaseChunk(chunkPtr);
    }
#endif /* TK_LAYOUT_WITH_BASE_CHUNKS */

    /*
     * Compute a break location. If we're in word wrap mode, a break can occur
     * after any space character, or at the end of the chunk if the next
     * segment (ignoring those with zero size) is not a character segment.
     */

    if (wrapMode != TEXT_WRAPMODE_WORD) {
	chunkPtr->breakIndex = chunkPtr->numBytes;
    } else {
	for (count = bytesThatFit, p += bytesThatFit - 1; count > 0;
		count--, p--) {
	    /*
	     * Don't use isspace(); effects are unpredictable and can lead to
	     * odd word-wrapping problems on some platforms. Also don't use
	     * Tcl_UniCharIsSpace here either, as it identifies non-breaking
	     * spaces as places to break. What we actually want is only the
	     * ASCII space characters, so use them explicitly...
	     */

	    switch (*p) {
	    case '\t': case '\n': case '\v': case '\f': case '\r': case ' ':
		chunkPtr->breakIndex = count;
		goto checkForNextChunk;
	    }
	}
    checkForNextChunk:
	if ((bytesThatFit + byteOffset) == segPtr->size) {
	    for (nextPtr = segPtr->nextPtr; nextPtr != NULL;
		    nextPtr = nextPtr->nextPtr) {
		if (nextPtr->size != 0) {
		    if (nextPtr->typePtr != &tkTextCharType) {
			chunkPtr->breakIndex = chunkPtr->numBytes;
		    }
		    break;
		}
	    }
	}
    }
    return 1;
}

/*
 *---------------------------------------------------------------------------
 *
 * CharChunkMeasureChars --
 *
 *	Determine the number of characters from a char chunk that will fit in
 *	the given horizontal span.
 *
 *	This is the same as MeasureChars (which see), but in the context of a
 *	char chunk, i.e. on a higher level of abstraction. Use this function
 *	whereever possible instead of plain MeasureChars, so that the right
 *	context is used automatically.
 *
 * Results:
 *	The return value is the number of bytes from the range of start to end
 *	in source that fit in the span given by startX and maxX. *nextXPtr is
 *	filled in with the x-coordinate at which the first character that
 *	didn't fit would be drawn, if it were to be drawn.
 *
 * Side effects:
 *	None.
 *--------------------------------------------------------------
 */

static int
CharChunkMeasureChars(
    TkTextDispChunk *chunkPtr,	/* Chunk from which to measure. */
    const char *chars,		/* Chars to use, instead of the chunk's own.
				 * Used by the layoutproc during chunk setup.
				 * All other callers use NULL. Not
				 * NUL-terminated. */
    int charsLen,		/* Length of the "chars" parameter. */
    int start, int end,		/* The range of chars to measure inside the
				 * chunk (or inside the additional chars). */
    int startX,			/* Starting x coordinate where the measured
				 * span will begin. */
    int maxX,			/* Maximum pixel width of the span. May be -1
				 * for unlimited. */
    int flags,			/* Flags to pass to MeasureChars. */
    int *nextXPtr)		/* The function puts the newly calculated
				 * right border x-position of the span
				 * here. */
{
    Tk_Font tkfont = chunkPtr->stylePtr->sValuePtr->tkfont;
    CharInfo *ciPtr = chunkPtr->clientData;

#if !TK_LAYOUT_WITH_BASE_CHUNKS
    if (chars == NULL) {
	chars = ciPtr->chars;
	charsLen = ciPtr->numBytes;
    }
    if (end == -1) {
	end = charsLen;
    }

    return MeasureChars(tkfont, chars, charsLen, start, end-start,
	    startX, maxX, flags, nextXPtr);
#else /* TK_LAYOUT_WITH_BASE_CHUNKS */
    {
	int xDisplacement;
	int fit, bstart = start, bend = end;

	if (chars == NULL) {
	    Tcl_DString *baseChars = &((BaseCharInfo *)
		    ciPtr->baseChunkPtr->clientData)->baseChars;

	    chars = Tcl_DStringValue(baseChars);
	    charsLen = Tcl_DStringLength(baseChars);
	    bstart += ciPtr->baseOffset;
	    if (bend == -1) {
		bend = ciPtr->baseOffset + ciPtr->numBytes;
	    } else {
		bend += ciPtr->baseOffset;
	    }
	} else if (bend == -1) {
	    bend = charsLen;
	}

	if (bstart == ciPtr->baseOffset) {
	    xDisplacement = startX - chunkPtr->x;
	} else {
	    int widthUntilStart = 0;

	    MeasureChars(tkfont, chars, charsLen, 0, bstart,
		    0, -1, 0, &widthUntilStart);
	    xDisplacement = startX - widthUntilStart - chunkPtr->x;
	}

	fit = MeasureChars(tkfont, chars, charsLen, 0, bend,
		ciPtr->baseChunkPtr->x + xDisplacement, maxX, flags, nextXPtr);

	if (fit < bstart) {
	    return 0;
	} else {
	    return fit - bstart;
	}
    }
#endif /* TK_LAYOUT_WITH_BASE_CHUNKS */
}

/*
 *--------------------------------------------------------------
 *
 * CharDisplayProc --
 *
 *	This function is called to display a character chunk on the screen or
 *	in an off-screen pixmap.
 *
 * Results:
 *	None.
 *
 * Side effects:
 *	Graphics are drawn.
 *
 *--------------------------------------------------------------
 */

static void
CharDisplayProc(
    TkText *textPtr,
    TkTextDispChunk *chunkPtr,	/* Chunk that is to be drawn. */
    int x,			/* X-position in dst at which to draw this
				 * chunk (may differ from the x-position in
				 * the chunk because of scrolling). */
    int y,			/* Y-position at which to draw this chunk in
				 * dst. */
    int height,			/* Total height of line. */
    int baseline,		/* Offset of baseline from y. */
    Display *display,		/* Display to use for drawing. */
    Drawable dst,		/* Pixmap or window in which to draw chunk. */
    int screenY)		/* Y-coordinate in text window that
				 * corresponds to y. */
{
    CharInfo *ciPtr = chunkPtr->clientData;
    const char *string;
    TextStyle *stylePtr;
    StyleValues *sValuePtr;
    int numBytes, offsetBytes, offsetX;
#if TK_DRAW_IN_CONTEXT
    BaseCharInfo *bciPtr;
#endif /* TK_DRAW_IN_CONTEXT */

    if ((x + chunkPtr->width) <= 0) {
	/*
	 * The chunk is off-screen.
	 */

	return;
    }

#if TK_DRAW_IN_CONTEXT
    bciPtr = ciPtr->baseChunkPtr->clientData;
    numBytes = Tcl_DStringLength(&bciPtr->baseChars);
    string = Tcl_DStringValue(&bciPtr->baseChars);

#elif TK_LAYOUT_WITH_BASE_CHUNKS
    if (ciPtr->baseChunkPtr != chunkPtr) {
	/*
	 * Without context drawing only base chunks display their foreground.
	 */

	return;
    }

    numBytes = Tcl_DStringLength(&((BaseCharInfo *) ciPtr)->baseChars);
    string = ciPtr->chars;

#else /* !TK_LAYOUT_WITH_BASE_CHUNKS */
    numBytes = ciPtr->numBytes;
    string = ciPtr->chars;
#endif /* TK_LAYOUT_WITH_BASE_CHUNKS */

    stylePtr = chunkPtr->stylePtr;
    sValuePtr = stylePtr->sValuePtr;

    /*
     * If the text sticks out way to the left of the window, skip over the
     * characters that aren't in the visible part of the window. This is
     * essential if x is very negative (such as less than 32K); otherwise
     * overflow problems will occur in servers that use 16-bit arithmetic,
     * like X.
     */

    offsetX = x;
    offsetBytes = 0;
    if (x < 0) {
	offsetBytes = CharChunkMeasureChars(chunkPtr, NULL, 0, 0, -1,
		x, 0, 0, &offsetX);
    }

    /*
     * Draw the text, underline, and overstrike for this chunk.
     */

    if (!sValuePtr->elide && (numBytes > offsetBytes)
	    && (stylePtr->fgGC != None)) {
#if TK_DRAW_IN_CONTEXT
	int start = ciPtr->baseOffset + offsetBytes;
	int len = ciPtr->numBytes - offsetBytes;
	int xDisplacement = x - chunkPtr->x;

	if ((len > 0) && (string[start + len - 1] == '\t')) {
	    len--;
	}
	if (len <= 0) {
	    return;
	}

	TkpDrawCharsInContext(display, dst, stylePtr->fgGC, sValuePtr->tkfont,
		string, numBytes, start, len,
		ciPtr->baseChunkPtr->x + xDisplacement,
		y + baseline - sValuePtr->offset);

	if (sValuePtr->underline) {
	    TkUnderlineCharsInContext(display, dst, stylePtr->fgGC,
		    sValuePtr->tkfont, string, numBytes,
		    ciPtr->baseChunkPtr->x + xDisplacement,
		    y + baseline - sValuePtr->offset,
		    start, start+len);
	}
	if (sValuePtr->overstrike) {
	    Tk_FontMetrics fm;

	    Tk_GetFontMetrics(sValuePtr->tkfont, &fm);
	    TkUnderlineCharsInContext(display, dst, stylePtr->fgGC,
		    sValuePtr->tkfont, string, numBytes,
		    ciPtr->baseChunkPtr->x + xDisplacement,
		    y + baseline - sValuePtr->offset
			    - fm.descent - (fm.ascent * 3) / 10,
		    start, start+len);
	}
#else /* !TK_DRAW_IN_CONTEXT */
	string += offsetBytes;
	numBytes -= offsetBytes;

	if ((numBytes > 0) && (string[numBytes - 1] == '\t')) {
	    numBytes--;
	}
	Tk_DrawChars(display, dst, stylePtr->fgGC, sValuePtr->tkfont, string,
		numBytes, offsetX, y + baseline - sValuePtr->offset);
	if (sValuePtr->underline) {
	    Tk_UnderlineChars(display, dst, stylePtr->fgGC, sValuePtr->tkfont,
		    string, offsetX,
		    y + baseline - sValuePtr->offset,
		    0, numBytes);

	}
	if (sValuePtr->overstrike) {
	    Tk_FontMetrics fm;

	    Tk_GetFontMetrics(sValuePtr->tkfont, &fm);
	    Tk_UnderlineChars(display, dst, stylePtr->fgGC, sValuePtr->tkfont,
		    string, offsetX,
		    y + baseline - sValuePtr->offset
			    - fm.descent - (fm.ascent * 3) / 10,
		    0, numBytes);
	}
#endif /* TK_DRAW_IN_CONTEXT */
    }
}

/*
 *--------------------------------------------------------------
 *
 * CharUndisplayProc --
 *
 *	This function is called when a character chunk is no longer going to
 *	be displayed. It frees up resources that were allocated to display the
 *	chunk.
 *
 * Results:
 *	None.
 *
 * Side effects:
 *	Memory and other resources get freed.
 *
 *--------------------------------------------------------------
 */

static void
CharUndisplayProc(
    TkText *textPtr,		/* Overall information about text widget. */
    TkTextDispChunk *chunkPtr)	/* Chunk that is about to be freed. */
{
    CharInfo *ciPtr = chunkPtr->clientData;

    if (ciPtr) {
#if TK_LAYOUT_WITH_BASE_CHUNKS
	if (chunkPtr == ciPtr->baseChunkPtr) {
	    /*
	     * Basechunks are undisplayed first, when DLines are freed or
	     * partially freed, so this makes sure we don't access their data
	     * any more.
	     */

	    FreeBaseChunk(chunkPtr);
	} else if (ciPtr->baseChunkPtr != NULL) {
	    /*
	     * When other char chunks are undisplayed, drop their characters
	     * from the base chunk. This usually happens, when they are last
	     * in a line and need to be re-layed out.
	     */

	    RemoveFromBaseChunk(chunkPtr);
	}

	ciPtr->baseChunkPtr = NULL;
	ciPtr->chars = NULL;
	ciPtr->numBytes = 0;
#endif /* TK_LAYOUT_WITH_BASE_CHUNKS */

	ckfree(ciPtr);
	chunkPtr->clientData = NULL;
    }
}

/*
 *--------------------------------------------------------------
 *
 * CharMeasureProc --
 *
 *	This function is called to determine which character in a character
 *	chunk lies over a given x-coordinate.
 *
 * Results:
 *	The return value is the index *within the chunk* of the character that
 *	covers the position given by "x".
 *
 * Side effects:
 *	None.
 *
 *--------------------------------------------------------------
 */

static int
CharMeasureProc(
    TkTextDispChunk *chunkPtr,	/* Chunk containing desired coord. */
    int x)			/* X-coordinate, in same coordinate system as
				 * chunkPtr->x. */
{
    int endX;

    return CharChunkMeasureChars(chunkPtr, NULL, 0, 0, chunkPtr->numBytes-1,
	    chunkPtr->x, x, 0, &endX); /* CHAR OFFSET */
}

/*
 *--------------------------------------------------------------
 *
 * CharBboxProc --
 *
 *	This function is called to compute the bounding box of the area
 *	occupied by a single character.
 *
 * Results:
 *	There is no return value. *xPtr and *yPtr are filled in with the
 *	coordinates of the upper left corner of the character, and *widthPtr
 *	and *heightPtr are filled in with the dimensions of the character in
 *	pixels. Note: not all of the returned bbox is necessarily visible on
 *	the screen (the rightmost part might be off-screen to the right, and
 *	the bottommost part might be off-screen to the bottom).
 *
 * Side effects:
 *	None.
 *
 *--------------------------------------------------------------
 */

static void
CharBboxProc(
    TkText *textPtr,
    TkTextDispChunk *chunkPtr,	/* Chunk containing desired char. */
    int byteIndex,		/* Byte offset of desired character within the
				 * chunk. */
    int y,			/* Topmost pixel in area allocated for this
				 * line. */
    int lineHeight,		/* Height of line, in pixels. */
    int baseline,		/* Location of line's baseline, in pixels
				 * measured down from y. */
    int *xPtr, int *yPtr,	/* Gets filled in with coords of character's
				 * upper-left pixel. X-coord is in same
				 * coordinate system as chunkPtr->x. */
    int *widthPtr,		/* Gets filled in with width of character, in
				 * pixels. */
    int *heightPtr)		/* Gets filled in with height of character, in
				 * pixels. */
{
    CharInfo *ciPtr = chunkPtr->clientData;
    int maxX;

    maxX = chunkPtr->width + chunkPtr->x;
    CharChunkMeasureChars(chunkPtr, NULL, 0, 0, byteIndex,
	    chunkPtr->x, -1, 0, xPtr);

    if (byteIndex == ciPtr->numBytes) {
	/*
	 * This situation only happens if the last character in a line is a
	 * space character, in which case it absorbs all of the extra space in
	 * the line (see TkTextCharLayoutProc).
	 */

	*widthPtr = maxX - *xPtr;
    } else if ((ciPtr->chars[byteIndex] == '\t')
	    && (byteIndex == ciPtr->numBytes - 1)) {
	/*
	 * The desired character is a tab character that terminates a chunk;
	 * give it all the space left in the chunk.
	 */

	*widthPtr = maxX - *xPtr;
    } else {
	CharChunkMeasureChars(chunkPtr, NULL, 0, byteIndex, byteIndex+1,
		*xPtr, -1, 0, widthPtr);
	if (*widthPtr > maxX) {
	    *widthPtr = maxX - *xPtr;
	} else {
	    *widthPtr -= *xPtr;
	}
    }
    *yPtr = y + baseline - chunkPtr->minAscent;
    *heightPtr = chunkPtr->minAscent + chunkPtr->minDescent;
}

/*
 *----------------------------------------------------------------------
 *
 * AdjustForTab --
 *
 *	This function is called to move a series of chunks right in order to
 *	align them with a tab stop.
 *
 * Results:
 *	None.
 *
 * Side effects:
 *	The width of chunkPtr gets adjusted so that it absorbs the extra space
 *	due to the tab. The x locations in all the chunks after chunkPtr are
 *	adjusted rightward to align with the tab stop given by tabArrayPtr and
 *	index.
 *
 *----------------------------------------------------------------------
 */

static void
AdjustForTab(
    TkText *textPtr,		/* Information about the text widget as a
				 * whole. */
    TkTextTabArray *tabArrayPtr,/* Information about the tab stops that apply
				 * to this line. May be NULL to indicate
				 * default tabbing (every 8 chars). */
    int index,			/* Index of current tab stop. */
    TkTextDispChunk *chunkPtr)	/* Chunk whose last character is the tab; the
				 * following chunks contain information to be
				 * shifted right. */
{
    int x, desired, delta, width, decimal, i, gotDigit;
    TkTextDispChunk *chunkPtr2, *decimalChunkPtr;
    CharInfo *ciPtr;
    int tabX, spaceWidth;
    const char *p;
    TkTextTabAlign alignment;

    if (chunkPtr->nextPtr == NULL) {
	/*
	 * Nothing after the actual tab; just return.
	 */

	return;
    }

    x = chunkPtr->nextPtr->x;

    /*
     * If no tab information has been given, assuming tab stops are at 8
     * average-sized characters. Still ensure we respect the tabular versus
     * wordprocessor tab style.
     */

    if ((tabArrayPtr == NULL) || (tabArrayPtr->numTabs == 0)) {
	/*
	 * No tab information has been given, so use the default
	 * interpretation of tabs.
	 */

	if (textPtr->tabStyle == TK_TEXT_TABSTYLE_TABULAR) {
	    int tabWidth = Tk_TextWidth(textPtr->tkfont, "0", 1) * 8;
	    if (tabWidth == 0) {
		tabWidth = 1;
	    }

	    desired = tabWidth * (index + 1);
	} else {
	    desired = NextTabStop(textPtr->tkfont, x, 0);
	}

	goto update;
    }

    if (index < tabArrayPtr->numTabs) {
	alignment = tabArrayPtr->tabs[index].alignment;
	tabX = tabArrayPtr->tabs[index].location;
    } else {
	/*
	 * Ran out of tab stops; compute a tab position by extrapolating from
	 * the last two tab positions.
	 */

	tabX = (int) (tabArrayPtr->lastTab +
		(index + 1 - tabArrayPtr->numTabs)*tabArrayPtr->tabIncrement +
		0.5);
	alignment = tabArrayPtr->tabs[tabArrayPtr->numTabs-1].alignment;
    }

    if (alignment == LEFT) {
	desired = tabX;
	goto update;
    }

    if ((alignment == CENTER) || (alignment == RIGHT)) {
	/*
	 * Compute the width of all the information in the tab group, then use
	 * it to pick a desired location.
	 */

	width = 0;
	for (chunkPtr2 = chunkPtr->nextPtr; chunkPtr2 != NULL;
		chunkPtr2 = chunkPtr2->nextPtr) {
	    width += chunkPtr2->width;
	}
	if (alignment == CENTER) {
	    desired = tabX - width/2;
	} else {
	    desired = tabX - width;
	}
	goto update;
    }

    /*
     * Must be numeric alignment. Search through the text to be tabbed,
     * looking for the last , or . before the first character that isn't a
     * number, comma, period, or sign.
     */

    decimalChunkPtr = NULL;
    decimal = gotDigit = 0;
    for (chunkPtr2 = chunkPtr->nextPtr; chunkPtr2 != NULL;
	    chunkPtr2 = chunkPtr2->nextPtr) {
	if (chunkPtr2->displayProc != CharDisplayProc) {
	    continue;
	}
	ciPtr = chunkPtr2->clientData;
	for (p = ciPtr->chars, i = 0; i < ciPtr->numBytes; p++, i++) {
	    if (isdigit(UCHAR(*p))) {
		gotDigit = 1;
	    } else if ((*p == '.') || (*p == ',')) {
		decimal = p-ciPtr->chars;
		decimalChunkPtr = chunkPtr2;
	    } else if (gotDigit) {
		if (decimalChunkPtr == NULL) {
		    decimal = p-ciPtr->chars;
		    decimalChunkPtr = chunkPtr2;
		}
		goto endOfNumber;
	    }
	}
    }

  endOfNumber:
    if (decimalChunkPtr != NULL) {
	int curX;

	ciPtr = decimalChunkPtr->clientData;
	CharChunkMeasureChars(decimalChunkPtr, NULL, 0, 0, decimal,
		decimalChunkPtr->x, -1, 0, &curX);
	desired = tabX - (curX - x);
	goto update;
    }

    /*
     * There wasn't a decimal point. Right justify the text.
     */

    width = 0;
    for (chunkPtr2 = chunkPtr->nextPtr; chunkPtr2 != NULL;
	    chunkPtr2 = chunkPtr2->nextPtr) {
	width += chunkPtr2->width;
    }
    desired = tabX - width;

    /*
     * Shift all of the chunks to the right so that the left edge is at the
     * desired location, then expand the chunk containing the tab. Be sure
     * that the tab occupies at least the width of a space character.
     */

  update:
    delta = desired - x;
    MeasureChars(textPtr->tkfont, " ", 1, 0, 1, 0, -1, 0, &spaceWidth);
    if (delta < spaceWidth) {
	delta = spaceWidth;
    }
    for (chunkPtr2 = chunkPtr->nextPtr; chunkPtr2 != NULL;
	    chunkPtr2 = chunkPtr2->nextPtr) {
	chunkPtr2->x += delta;
    }
    chunkPtr->width += delta;
}

/*
 *----------------------------------------------------------------------
 *
 * SizeOfTab --
 *
 *	This returns an estimate of the amount of white space that will be
 *	consumed by a tab.
 *
 * Results:
 *	The return value is the minimum number of pixels that will be occupied
 *	by the next tab of tabArrayPtr, assuming that the current position on
 *	the line is x and the end of the line is maxX. The 'next tab' is
 *	determined by a combination of the current position (x) which it must
 *	be equal to or beyond, and the tab count in indexPtr.
 *
 *	For numeric tabs, this is a conservative estimate. The return value is
 *	always >= 0.
 *
 * Side effects:
 *	None.
 *
 *----------------------------------------------------------------------
 */

static int
SizeOfTab(
    TkText *textPtr,		/* Information about the text widget as a
				 * whole. */
    int tabStyle,		/* One of TK_TEXT_TABSTYLE_TABULAR
				 * or TK_TEXT_TABSTYLE_WORDPROCESSOR. */
    TkTextTabArray *tabArrayPtr,/* Information about the tab stops that apply
				 * to this line. NULL means use default
				 * tabbing (every 8 chars.) */
    int *indexPtr,		/* Contains index of previous tab stop, will
				 * be updated to reflect the number of stops
				 * used. */
    int x,			/* Current x-location in line. */
    int maxX)			/* X-location of pixel just past the right
				 * edge of the line. */
{
    int tabX, result, index, spaceWidth, tabWidth;
    TkTextTabAlign alignment;

    index = *indexPtr;

    if ((tabArrayPtr == NULL) || (tabArrayPtr->numTabs == 0)) {
	/*
	 * We're using a default tab spacing of 8 characters.
	 */

	tabWidth = Tk_TextWidth(textPtr->tkfont, "0", 1) * 8;
	if (tabWidth == 0) {
	    tabWidth = 1;
	}
    } else {
	tabWidth = 0;		/* Avoid compiler error. */
    }

    do {
	/*
	 * We were given the count before this tab, so increment it first.
	 */

	index++;

	if ((tabArrayPtr == NULL) || (tabArrayPtr->numTabs == 0)) {
	    /*
	     * We're using a default tab spacing calculated above.
	     */

	    tabX = tabWidth * (index + 1);
	    alignment = LEFT;
	} else if (index < tabArrayPtr->numTabs) {
	    tabX = tabArrayPtr->tabs[index].location;
	    alignment = tabArrayPtr->tabs[index].alignment;
	} else {
	    /*
	     * Ran out of tab stops; compute a tab position by extrapolating.
	     */

	    tabX = (int) (tabArrayPtr->lastTab
		    + (index + 1 - tabArrayPtr->numTabs)
		    * tabArrayPtr->tabIncrement + 0.5);
	    alignment = tabArrayPtr->tabs[tabArrayPtr->numTabs-1].alignment;
	}

	/*
	 * If this tab stop is before the current x position, then we have two
	 * cases:
	 *
	 * With 'wordprocessor' style tabs, we must obviously continue until
	 * we reach the text tab stop.
	 *
	 * With 'tabular' style tabs, we always use the index'th tab stop.
	 */
    } while (tabX <= x && (tabStyle == TK_TEXT_TABSTYLE_WORDPROCESSOR));

    /*
     * Inform our caller of how many tab stops we've used up.
     */

    *indexPtr = index;

    if (alignment == CENTER) {
	/*
	 * Be very careful in the arithmetic below, because maxX may be the
	 * largest positive number: watch out for integer overflow.
	 */

	if ((maxX-tabX) < (tabX - x)) {
	    result = (maxX - x) - 2*(maxX - tabX);
	} else {
	    result = 0;
	}
	goto done;
    }
    if (alignment == RIGHT) {
	result = 0;
	goto done;
    }

    /*
     * Note: this treats NUMERIC alignment the same as LEFT alignment, which
     * is somewhat conservative. However, it's pretty tricky at this point to
     * figure out exactly where the damn decimal point will be.
     */

    if (tabX > x) {
	result = tabX - x;
    } else {
	result = 0;
    }

  done:
    MeasureChars(textPtr->tkfont, " ", 1, 0, 1, 0, -1, 0, &spaceWidth);
    if (result < spaceWidth) {
	result = spaceWidth;
    }
    return result;
}

/*
 *---------------------------------------------------------------------------
 *
 * NextTabStop --
 *
 *	Given the current position, determine where the next default tab stop
 *	would be located. This function is called when the current chunk in
 *	the text has no tabs defined and so the default tab spacing for the
 *	font should be used, provided we are using wordprocessor style tabs.
 *
 * Results:
 *	The location in pixels of the next tab stop.
 *
 * Side effects:
 *	None.
 *
 *---------------------------------------------------------------------------
 */

static int
NextTabStop(
    Tk_Font tkfont,		/* Font in which chunk that contains tab stop
				 * will be drawn. */
    int x,			/* X-position in pixels where last character
				 * was drawn. The next tab stop occurs
				 * somewhere after this location. */
    int tabOrigin)		/* The origin for tab stops. May be non-zero
				 * if text has been scrolled. */
{
    int tabWidth, rem;

    tabWidth = Tk_TextWidth(tkfont, "0", 1) * 8;
    if (tabWidth == 0) {
	tabWidth = 1;
    }

    x += tabWidth;
    rem = (x - tabOrigin) % tabWidth;
    if (rem < 0) {
	rem += tabWidth;
    }
    x -= rem;
    return x;
}

/*
 *---------------------------------------------------------------------------
 *
 * MeasureChars --
 *
 *	Determine the number of characters from the string that will fit in
 *	the given horizontal span. The measurement is done under the
 *	assumption that Tk_DrawChars will be used to actually display the
 *	characters.
 *
 *	If tabs are encountered in the string, they will be ignored (they
 *	should only occur as last character of the string anyway).
 *
 *	If a newline is encountered in the string, the line will be broken at
 *	that point.
 *
 * Results:
 *	The return value is the number of bytes from the range of start to end
 *	in source that fit in the span given by startX and maxX. *nextXPtr is
 *	filled in with the x-coordinate at which the first character that
 *	didn't fit would be drawn, if it were to be drawn.
 *
 * Side effects:
 *	None.
 *
 *--------------------------------------------------------------
 */

static int
MeasureChars(
    Tk_Font tkfont,		/* Font in which to draw characters. */
    const char *source,		/* Characters to be displayed. Need not be
				 * NULL-terminated. */
    int maxBytes,		/* Maximum # of bytes to consider from
				 * source. */
    int rangeStart, int rangeLength,
				/* Range of bytes to consider in source.*/
    int startX,			/* X-position at which first character will be
				 * drawn. */
    int maxX,			/* Don't consider any character that would
				 * cross this x-position. */
    int flags,			/* Flags to pass to Tk_MeasureChars. */
    int *nextXPtr)		/* Return x-position of terminating character
				 * here. */
{
    int curX, width, ch;
    const char *special, *end, *start;

    ch = 0;			/* lint. */
    curX = startX;
    start = source + rangeStart;
    end = start + rangeLength;
    special = start;
    while (start < end) {
	if (start >= special) {
	    /*
	     * Find the next special character in the string.
	     */

	    for (special = start; special < end; special++) {
		ch = *special;
		if ((ch == '\t') || (ch == '\n')) {
		    break;
		}
	    }
	}

	/*
	 * Special points at the next special character (or the end of the
	 * string). Process characters between start and special.
	 */

	if ((maxX >= 0) && (curX >= maxX)) {
	    break;
	}
#if TK_DRAW_IN_CONTEXT
	start += TkpMeasureCharsInContext(tkfont, source, maxBytes,
		start - source, special - start,
		maxX >= 0 ? maxX - curX : -1, flags, &width);
#else
	(void) maxBytes;
	start += Tk_MeasureChars(tkfont, start, special - start,
		maxX >= 0 ? maxX - curX : -1, flags, &width);
#endif /* TK_DRAW_IN_CONTEXT */
	curX += width;
	if (start < special) {
	    /*
	     * No more chars fit in line.
	     */

	    break;
	}
	if (special < end) {
	    if (ch != '\t') {
		break;
	    }
	    start++;
	}
    }

    *nextXPtr = curX;
    return start - (source+rangeStart);
}

/*
 *----------------------------------------------------------------------
 *
 * TextGetScrollInfoObj --
 *
 *	This function is invoked to parse "xview" and "yview" scrolling
 *	commands for text widgets using the new scrolling command syntax
 *	("moveto" or "scroll" options). It extends the public
 *	Tk_GetScrollInfoObj function with the addition of "pixels" as a valid
 *	unit alongside "pages" and "units". It is a shame the core API isn't
 *	more flexible in this regard.
 *
 * Results:
 *	The return value is either TKTEXT_SCROLL_MOVETO, TKTEXT_SCROLL_PAGES,
 *	TKTEXT_SCROLL_UNITS, TKTEXT_SCROLL_PIXELS or TKTEXT_SCROLL_ERROR. This
 *	indicates whether the command was successfully parsed and what form
 *	the command took. If TKTEXT_SCROLL_MOVETO, *dblPtr is filled in with
 *	the desired position; if TKTEXT_SCROLL_PAGES, TKTEXT_SCROLL_PIXELS or
 *	TKTEXT_SCROLL_UNITS, *intPtr is filled in with the number of
 *	pages/pixels/lines to move (may be negative); if TKTEXT_SCROLL_ERROR,
 *	the interp's result contains an error message.
 *
 * Side effects:
 *	None.
 *
 *----------------------------------------------------------------------
 */

static int
TextGetScrollInfoObj(
    Tcl_Interp *interp,		/* Used for error reporting. */
    TkText *textPtr,		/* Information about the text widget. */
    int objc,			/* # arguments for command. */
    Tcl_Obj *const objv[],	/* Arguments for command. */
    double *dblPtr,		/* Filled in with argument "moveto" option, if
				 * any. */
    int *intPtr)		/* Filled in with number of pages or lines or
				 * pixels to scroll, if any. */
{
    static const char *const subcommands[] = {
	"moveto", "scroll", NULL
    };
    enum viewSubcmds {
	VIEW_MOVETO, VIEW_SCROLL
    };
    static const char *const units[] = {
	"units", "pages", "pixels", NULL
    };
    enum viewUnits {
	VIEW_SCROLL_UNITS, VIEW_SCROLL_PAGES, VIEW_SCROLL_PIXELS
    };
    int index;

    if (Tcl_GetIndexFromObjStruct(interp, objv[2], subcommands,
	    sizeof(char *), "option", 0, &index) != TCL_OK) {
	return TKTEXT_SCROLL_ERROR;
    }

    switch ((enum viewSubcmds) index) {
    case VIEW_MOVETO:
	if (objc != 4) {
	    Tcl_WrongNumArgs(interp, 3, objv, "fraction");
	    return TKTEXT_SCROLL_ERROR;
	}
	if (Tcl_GetDoubleFromObj(interp, objv[3], dblPtr) != TCL_OK) {
	    return TKTEXT_SCROLL_ERROR;
	}
	return TKTEXT_SCROLL_MOVETO;
    case VIEW_SCROLL:
	if (objc != 5) {
	    Tcl_WrongNumArgs(interp, 3, objv, "number units|pages|pixels");
	    return TKTEXT_SCROLL_ERROR;
	}
	if (Tcl_GetIndexFromObjStruct(interp, objv[4], units,
		sizeof(char *), "argument", 0, &index) != TCL_OK) {
	    return TKTEXT_SCROLL_ERROR;
	}
	switch ((enum viewUnits) index) {
	case VIEW_SCROLL_PAGES:
	    if (Tcl_GetIntFromObj(interp, objv[3], intPtr) != TCL_OK) {
		return TKTEXT_SCROLL_ERROR;
	    }
	    return TKTEXT_SCROLL_PAGES;
	case VIEW_SCROLL_PIXELS:
	    if (Tk_GetPixelsFromObj(interp, textPtr->tkwin, objv[3],
		    intPtr) != TCL_OK) {
		return TKTEXT_SCROLL_ERROR;
	    }
	    return TKTEXT_SCROLL_PIXELS;
	case VIEW_SCROLL_UNITS:
	    if (Tcl_GetIntFromObj(interp, objv[3], intPtr) != TCL_OK) {
		return TKTEXT_SCROLL_ERROR;
	    }
	    return TKTEXT_SCROLL_UNITS;
	}
    }
    Tcl_Panic("unexpected switch fallthrough");
    return TKTEXT_SCROLL_ERROR;
}

#if TK_LAYOUT_WITH_BASE_CHUNKS
/*
 *----------------------------------------------------------------------
 *
 * FinalizeBaseChunk --
 *
 *	This procedure makes sure that all the chunks of the stretch are
 *	up-to-date. It is invoked when the LayoutProc has been called for all
 *	chunks and the base chunk is stable.
 *
 * Results:
 *	None.
 *
 * Side effects:
 *	The CharInfo.chars of all dependent chunks point into
 *	BaseCharInfo.baseChars for easy access (and compatibility).
 *
 *----------------------------------------------------------------------
 */

static void
FinalizeBaseChunk(
    TkTextDispChunk *addChunkPtr)
				/* An additional chunk to add to the stretch,
				 * even though it may not be in the linked
				 * list yet. Used by the LayoutProc, otherwise
				 * NULL. */
{
    const char *baseChars;
    TkTextDispChunk *chunkPtr;
    CharInfo *ciPtr;
#if TK_DRAW_IN_CONTEXT
    int widthAdjust = 0;
    int newwidth;
#endif /* TK_DRAW_IN_CONTEXT */

    if (baseCharChunkPtr == NULL) {
	return;
    }

    baseChars = Tcl_DStringValue(
	    &((BaseCharInfo *) baseCharChunkPtr->clientData)->baseChars);

    for (chunkPtr = baseCharChunkPtr; chunkPtr != NULL;
	    chunkPtr = chunkPtr->nextPtr) {
#if TK_DRAW_IN_CONTEXT
	chunkPtr->x += widthAdjust;
#endif /* TK_DRAW_IN_CONTEXT */

	if (chunkPtr->displayProc != CharDisplayProc) {
	    continue;
	}
	ciPtr = chunkPtr->clientData;
	if (ciPtr->baseChunkPtr != baseCharChunkPtr) {
	    break;
	}
	ciPtr->chars = baseChars + ciPtr->baseOffset;

#if TK_DRAW_IN_CONTEXT
	newwidth = 0;
	CharChunkMeasureChars(chunkPtr, NULL, 0, 0, -1, 0, -1, 0, &newwidth);
	if (newwidth != chunkPtr->width) {
	    widthAdjust += newwidth - chunkPtr->width;
	    chunkPtr->width = newwidth;
	}
#endif /* TK_DRAW_IN_CONTEXT */
    }

    if (addChunkPtr != NULL) {
	ciPtr = addChunkPtr->clientData;
	ciPtr->chars = baseChars + ciPtr->baseOffset;

#if TK_DRAW_IN_CONTEXT
	addChunkPtr->x += widthAdjust;
	CharChunkMeasureChars(addChunkPtr, NULL, 0, 0, -1, 0, -1, 0,
		&addChunkPtr->width);
#endif /* TK_DRAW_IN_CONTEXT */
    }

    baseCharChunkPtr = NULL;
}

/*
 *----------------------------------------------------------------------
 *
 * FreeBaseChunk --
 *
 *	This procedure makes sure that all the chunks of the stretch are
 *	disconnected from the base chunk and the base chunk specific data is
 *	freed. It is invoked from the UndisplayProc. The procedure doesn't
 *	ckfree the base chunk clientData itself, that's up to the main
 *	UndisplayProc.
 *
 * Results:
 *	None.
 *
 * Side effects:
 *	The CharInfo.chars of all dependent chunks are set to NULL. Memory
 *	that belongs specifically to the base chunk is freed.
 *
 *----------------------------------------------------------------------
 */

static void
FreeBaseChunk(
    TkTextDispChunk *baseChunkPtr)
				/* The base chunk of the stretch and head of
				 * the linked list. */
{
    TkTextDispChunk *chunkPtr;
    CharInfo *ciPtr;

    if (baseCharChunkPtr == baseChunkPtr) {
	baseCharChunkPtr = NULL;
    }

    for (chunkPtr=baseChunkPtr; chunkPtr!=NULL; chunkPtr=chunkPtr->nextPtr) {
	if (chunkPtr->undisplayProc != CharUndisplayProc) {
	    continue;
	}
	ciPtr = chunkPtr->clientData;
	if (ciPtr->baseChunkPtr != baseChunkPtr) {
	    break;
	}

	ciPtr->baseChunkPtr = NULL;
	ciPtr->chars = NULL;
    }

    if (baseChunkPtr) {
	Tcl_DStringFree(&((BaseCharInfo *) baseChunkPtr->clientData)->baseChars);
    }
}

/*
 *----------------------------------------------------------------------
 *
 * IsSameFGStyle --
 *
 *	Compare the foreground attributes of two styles. Specifically must
 *	consider: foreground color, font, font style and font decorations,
 *	elide, "offset" and foreground stipple. Do *not* consider: background
 *	color, border, relief or background stipple.
 *
 *	If we use TkpDrawCharsInContext(), we also don't need to check
 *	foreground color, font decorations, elide, offset and foreground
 *	stipple, so all that is left is font (including font size and font
 *	style) and "offset".
 *
 * Results:
 *	1 if the two styles match, 0 otherwise.
 *
 * Side effects:
 *	None.
 *
 *----------------------------------------------------------------------
 */

static int
IsSameFGStyle(
    TextStyle *style1,
    TextStyle *style2)
{
    StyleValues *sv1;
    StyleValues *sv2;

    if (style1 == style2) {
	return 1;
    }

#if !TK_DRAW_IN_CONTEXT
    if (
#ifdef MAC_OSX_TK
	    !TkMacOSXCompareColors(style1->fgGC->foreground,
		    style2->fgGC->foreground)
#else
	    style1->fgGC->foreground != style2->fgGC->foreground
#endif
	    ) {
	return 0;
    }
#endif /* !TK_DRAW_IN_CONTEXT */

    sv1 = style1->sValuePtr;
    sv2 = style2->sValuePtr;

#if TK_DRAW_IN_CONTEXT
    return sv1->tkfont == sv2->tkfont && sv1->offset == sv2->offset;
#else
    return sv1->tkfont == sv2->tkfont
	    && sv1->underline == sv2->underline
	    && sv1->overstrike == sv2->overstrike
	    && sv1->elide == sv2->elide
	    && sv1->offset == sv2->offset
	    && sv1->fgStipple == sv1->fgStipple;
#endif /* TK_DRAW_IN_CONTEXT */
}

/*
 *----------------------------------------------------------------------
 *
 * RemoveFromBaseChunk --
 *
 *	This procedure removes a chunk from the stretch as a result of
 *	UndisplayProc. The chunk in question should be the last in a stretch.
 *	This happens during re-layouting of the break position.
 *
 * Results:
 *	None.
 *
 * Side effects:
 *	The characters that belong to this chunk are removed from the base
 *	chunk. It is assumed that LayoutProc and FinalizeBaseChunk are called
 *	next to repair any damage that this causes to the integrity of the
 *	stretch and the other chunks. For that reason the base chunk is also
 *	put into baseCharChunkPtr automatically, so that LayoutProc can resume
 *	correctly.
 *
 *----------------------------------------------------------------------
 */

static void
RemoveFromBaseChunk(
    TkTextDispChunk *chunkPtr)	/* The chunk to remove from the end of the
				 * stretch. */
{
    CharInfo *ciPtr;
    BaseCharInfo *bciPtr;

    if (chunkPtr->displayProc != CharDisplayProc) {
#ifdef DEBUG_LAYOUT_WITH_BASE_CHUNKS
	fprintf(stderr,"RemoveFromBaseChunk called with wrong chunk type\n");
#endif
	return;
    }

    /*
     * Reinstitute this base chunk for re-layout.
     */

    ciPtr = chunkPtr->clientData;
    baseCharChunkPtr = ciPtr->baseChunkPtr;

    /*
     * Remove the chunk data from the base chunk data.
     */

    bciPtr = baseCharChunkPtr->clientData;

    if ((ciPtr->baseOffset + ciPtr->numBytes)
	    != Tcl_DStringLength(&bciPtr->baseChars)) {
#ifdef DEBUG_LAYOUT_WITH_BASE_CHUNKS
	fprintf(stderr,"RemoveFromBaseChunk called with wrong chunk "
		"(not last)\n");
#endif
    }

    Tcl_DStringSetLength(&bciPtr->baseChars, ciPtr->baseOffset);

    /*
     * Invalidate the stored pixel width of the base chunk.
     */

    bciPtr->width = -1;
}
#endif /* TK_LAYOUT_WITH_BASE_CHUNKS */

/*
 * Local Variables:
 * mode: c
 * c-basic-offset: 4
 * fill-column: 78
 * End:
 */<|MERGE_RESOLUTION|>--- conflicted
+++ resolved
@@ -544,12 +544,8 @@
 static void		DisplayLineBackground(TkText *textPtr, DLine *dlPtr,
 			    DLine *prevPtr, Pixmap pixmap);
 static void		DisplayText(ClientData clientData);
-<<<<<<< HEAD
-static DLine *		FindDLine(DLine *dlPtr, const TkTextIndex *indexPtr);
-=======
 static DLine *		FindDLine(TkText *textPtr, DLine *dlPtr,
-                            CONST TkTextIndex *indexPtr);
->>>>>>> 767930ff
+                            const TkTextIndex *indexPtr);
 static void		FreeDLines(TkText *textPtr, DLine *firstPtr,
 			    DLine *lastPtr, int action);
 static void		FreeStyle(TkText *textPtr, TextStyle *stylePtr);
@@ -3405,13 +3401,9 @@
 				 * of the original index within its display
 				 * line. */
 {
-<<<<<<< HEAD
     TkTextIndex index;
 
-    if (!end && indexPtr->byteIndex == 0) {
-=======
     if (!end && IsStartOfNotMergedLine(textPtr, indexPtr)) {
->>>>>>> 767930ff
 	/*
 	 * Nothing to do.
 	 */
@@ -3488,34 +3480,15 @@
 		 * overwrite indexPtr->byteIndex, so we must do this now.
 		 */
 
-<<<<<<< HEAD
 		*xOffset = DlineXOfIndex(textPtr, dlPtr,
-			indexPtr->byteIndex - dlPtr->index.byteIndex);
+			TkTextIndexCountBytes(textPtr, &dlPtr->index,
+			indexPtr));
 	    }
 	    if (end) {
 		/*
 		 * The index we want is one less than the number of bytes in
 		 * the display line.
 		 */
-=======
-		if (xOffset != NULL) {
-		    /*
-		     * This call takes a byte index relative to the start of
-		     * the current _display_ line, not logical line. We are
-		     * about to overwrite indexPtr->byteIndex, so we must do
-		     * this now.
-		     */
-
-                    *xOffset = DlineXOfIndex(textPtr, dlPtr,
-                            TkTextIndexCountBytes(textPtr, &dlPtr->index,
-                            indexPtr));
-		}
-		if (end) {
-		    /*
-		     * The index we want is one less than the number of bytes
-		     * in the display line.
-		     */
->>>>>>> 767930ff
 
 		TkTextIndexBackBytes(textPtr, &nextLineStart, 1, indexPtr);
 	    } else {
@@ -5617,33 +5590,7 @@
      * character within the chunk.
      */
 
-<<<<<<< HEAD
-    if (chunkPtr != NULL) {
-	chunkPtr->bboxProc(textPtr, chunkPtr, byteCount,
-		dlPtr->y + dlPtr->spaceAbove,
-		dlPtr->height - dlPtr->spaceAbove - dlPtr->spaceBelow,
-		dlPtr->baseline - dlPtr->spaceAbove, &x, &y, &width,
-		&height);
-	delta = x - dInfoPtr->curXPixelOffset;
-	oneThird = lineWidth/3;
-	if (delta < 0) {
-	    if (delta < -oneThird) {
-		dInfoPtr->newXPixelOffset = x - lineWidth/2;
-	    } else {
-		dInfoPtr->newXPixelOffset += delta;
-	    }
-	} else {
-	    delta -= lineWidth - width;
-	    if (delta <= 0) {
-		return TCL_OK;
-	    } else if (delta > oneThird) {
-		dInfoPtr->newXPixelOffset = x - lineWidth/2;
-	    } else {
-		dInfoPtr->newXPixelOffset += delta;
-	    }
-	}
-=======
-    (*chunkPtr->bboxProc)(textPtr, chunkPtr, byteCount,
+    chunkPtr->bboxProc(textPtr, chunkPtr, byteCount,
             dlPtr->y + dlPtr->spaceAbove,
             dlPtr->height - dlPtr->spaceAbove - dlPtr->spaceBelow,
             dlPtr->baseline - dlPtr->spaceAbove, &x, &y, &width,
@@ -5652,22 +5599,20 @@
     oneThird = lineWidth/3;
     if (delta < 0) {
         if (delta < -oneThird) {
-            dInfoPtr->newXPixelOffset = (x - lineWidth/2);
+            dInfoPtr->newXPixelOffset = x - lineWidth/2;
         } else {
-            dInfoPtr->newXPixelOffset -= ((-delta) );
+            dInfoPtr->newXPixelOffset += delta;
         }
     } else {
-        delta -= (lineWidth - width);
-        if (delta > 0) {
-            if (delta > oneThird) {
-                dInfoPtr->newXPixelOffset = (x - lineWidth/2);
-            } else {
-                dInfoPtr->newXPixelOffset += (delta );
-            }
+        delta -= lineWidth - width;
+	if (delta <= 0) {
+            return TCL_OK;
+	}
+        if (delta > oneThird) {
+	    dInfoPtr->newXPixelOffset = x - lineWidth/2;
         } else {
-            return TCL_OK;
+            dInfoPtr->newXPixelOffset += delta;
         }
->>>>>>> 767930ff
     }
     dInfoPtr->flags |= DINFO_OUT_OF_DATE;
     if (!(dInfoPtr->flags & REDRAW_PENDING)) {
@@ -7206,11 +7151,7 @@
      * coordinate on the screen. Translate it to reflect horizontal scrolling.
      */
 
-<<<<<<< HEAD
-    chunkPtr->bboxProc(textPtr, chunkPtr, byteIndex,
-=======
-    (*chunkPtr->bboxProc)(textPtr, chunkPtr, byteCount,
->>>>>>> 767930ff
+    chunkPtr->bboxProc(textPtr, chunkPtr, byteCount,
 	    dlPtr->y + dlPtr->spaceAbove,
 	    dlPtr->height - dlPtr->spaceAbove - dlPtr->spaceBelow,
 	    dlPtr->baseline - dlPtr->spaceAbove, xPtr, yPtr, widthPtr,
