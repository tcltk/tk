--- conflicted
+++ resolved
@@ -5358,7 +5358,6 @@
     }
     dInfoPtr->flags &= ~DINFO_OUT_OF_DATE;
 
-<<<<<<< HEAD
     /*
      * Before doing any change in display lines we have to process all the dangling
      * exposure events in event queue for this widget, because these events are
@@ -5394,10 +5393,6 @@
     /*
      * At first, update the default style, and reset cached chunk.
      */
-=======
-    interp = textPtr->interp;
-    Tcl_Preserve(interp);
->>>>>>> 3b41396f
 
     UpdateDefaultStyle(textPtr);
     dInfoPtr->currChunkPtr = NULL;
@@ -8594,25 +8589,6 @@
     if (textPtr->flags & DESTROYED) {
 	return; /* the widget has been deleted */
     }
-
-#ifdef MAC_OSX_TK
-    /*
-     * If drawing is disabled, all we need to do is clear the REDRAW_PENDING flag.
-     */
-    TkWindow* winPtr = (TkWindow*)(textPtr->tkwin);
-    MacDrawable* macWin = winPtr->privatePtr;
-    if (macWin && (macWin->flags & TK_DO_NOT_DRAW)) {
-	dInfoPtr->flags &= ~REDRAW_PENDING;
-	ClearRegion(invalidRegion);
-	if (dInfoPtr->flags & ASYNC_PENDING) {
-	    assert(dInfoPtr->flags & ASYNC_UPDATE);
-	    dInfoPtr->flags &= ~ASYNC_PENDING;
-	    /* continue with asynchronous pixel-height calculation */
-	    InvokeAsyncUpdateLineMetrics(textPtr);
-	}
-	return;
-    }
-#endif
 
     interp = textPtr->interp;
     Tcl_Preserve(interp);
