--- conflicted
+++ resolved
@@ -2337,7 +2337,7 @@
  *	elide, "offset" and foreground stipple. Do *not* consider: background
  *	color, border, relief or background stipple.
  *
- *	If we use TkpDrawCharsInContext, we also don't need to check
+ *	If we use Tk_DrawCharsInContext, we also don't need to check
  *	foreground color, font decorations, elide, offset and foreground
  *	stipple, so all that is left is font (including font size and font
  *	style) and "offset".
@@ -13626,7 +13626,7 @@
     int flags,
     int *lengthPtr)
 {
-    return TkpMeasureCharsInContext(tkfont, source, numBytes, rangeStart,
+    return Tk_MeasureCharsInContext(tkfont, source, numBytes, rangeStart,
 	    rangeLength, maxLength, flags, lengthPtr);
 }
 
@@ -13783,7 +13783,6 @@
 	if (Tcl_GetDoubleFromObj(interp, objv[3], dblPtr) != TCL_OK) {
 	    return SCROLL_ERROR;
 	}
-<<<<<<< HEAD
 	return SCROLL_MOVETO;
     case VIEW_SCROLL:
 	if (objc != 5) {
@@ -13793,47 +13792,6 @@
 	if (Tcl_GetIndexFromObjStruct(interp, objv[4], units, sizeof(char *), "argument", 0, &index)
 		!= TCL_OK) {
 	    return SCROLL_ERROR;
-=======
-
-	Tk_DrawCharsInContext(display, dst, stylePtr->fgGC, sValuePtr->tkfont,
-		string, numBytes, start, len,
-		ciPtr->baseChunkPtr->x + xDisplacement,
-		y + baseline - sValuePtr->offset);
-
-	if (sValuePtr->underline) {
-	    Tk_UnderlineCharsInContext(display, dst, stylePtr->ulGC,
-		    sValuePtr->tkfont, string, numBytes,
-		    ciPtr->baseChunkPtr->x + xDisplacement,
-		    y + baseline - sValuePtr->offset,
-		    start, start+len);
-	}
-	if (sValuePtr->overstrike) {
-	    Tk_FontMetrics fm;
-
-	    Tk_GetFontMetrics(sValuePtr->tkfont, &fm);
-	    Tk_UnderlineCharsInContext(display, dst, stylePtr->ovGC,
-		    sValuePtr->tkfont, string, numBytes,
-		    ciPtr->baseChunkPtr->x + xDisplacement,
-		    y + baseline - sValuePtr->offset
-			    - fm.descent - (fm.ascent * 3) / 10,
-		    start, start+len);
-	}
-#else /* !TK_DRAW_IN_CONTEXT */
-	string += offsetBytes;
-	numBytes -= offsetBytes;
-
-	if ((numBytes > 0) && (string[numBytes - 1] == '\t')) {
-	    numBytes--;
-	}
-	Tk_DrawChars(display, dst, stylePtr->fgGC, sValuePtr->tkfont, string,
-		numBytes, offsetX, y + baseline - sValuePtr->offset);
-	if (sValuePtr->underline) {
-	    Tk_UnderlineChars(display, dst, stylePtr->ulGC, sValuePtr->tkfont,
-		    string, offsetX,
-		    y + baseline - sValuePtr->offset,
-		    0, numBytes);
-
->>>>>>> 27db05dd
 	}
 	switch ((enum viewUnits) index) {
 	case VIEW_SCROLL_PAGES:
@@ -14425,7 +14383,6 @@
 	 * This is a very frequent case, and MeasureChars() is not needed here.
 	 */
 
-<<<<<<< HEAD
 	startX -= chunkPtr->x - baseChunkPtr->x;
     } else {
 	int widthUntilStart;
@@ -14435,15 +14392,6 @@
 
     rangeStart = 0;
 
-=======
-	if ((maxX >= 0) && (curX >= maxX)) {
-	    break;
-	}
-#ifdef TK_DRAW_IN_CONTEXT
-	start += Tk_MeasureCharsInContext(tkfont, source, maxBytes,
-		start - source, special - start,
-		maxX >= 0 ? maxX - curX : -1, flags, &width);
->>>>>>> 27db05dd
 #else
 
     rangeStart = start;
@@ -14775,16 +14723,9 @@
  *
  * HyphenUndisplayProc --
  *
-<<<<<<< HEAD
  *	This function is called when a hyphen chunk is no longer going to
  *	be displayed. It frees up resources that were allocated to display the
  *	chunk.
-=======
- *	If we use Tk_DrawCharsInContext(), we also don't need to check
- *	foreground color, font decorations, elide, offset and foreground
- *	stipple, so all that is left is font (including font size and font
- *	style) and "offset".
->>>>>>> 27db05dd
  *
  * Results:
  *	None.
@@ -14901,7 +14842,7 @@
 			 * string when drawing. */
     TCL_UNUSED(int))	/* Offset to x-coordinate, not needed here. */
 {
-    TkpDrawCharsInContext(display, drawable, gc, tkfont,
+    Tk_DrawCharsInContext(display, drawable, gc, tkfont,
 	    source, numBytes, rangeStart, rangeLength, x, y);
 }
 
@@ -14960,7 +14901,7 @@
 		chunkPtr->x + textPtr->dInfoPtr->x);
 
 	if (sValuePtr->underline) {
-	    TkUnderlineCharsInContext(display, dst, stylePtr->ulGC, sValuePtr->tkfont, string,
+	    Tk_UnderlineCharsInContext(display, dst, stylePtr->ulGC, sValuePtr->tkfont, string,
 		    numBytes, baseChunkPtr->x + xDisplacement, y - sValuePtr->offset,
 		    start, start + len);
 	}
@@ -14968,7 +14909,7 @@
 	    Tk_FontMetrics fm;
 
 	    Tk_GetFontMetrics(sValuePtr->tkfont, &fm);
-	    TkUnderlineCharsInContext(display, dst, stylePtr->ovGC, sValuePtr->tkfont, string,
+	    Tk_UnderlineCharsInContext(display, dst, stylePtr->ovGC, sValuePtr->tkfont, string,
 		    numBytes, baseChunkPtr->x + xDisplacement,
 		    y - sValuePtr->offset - fm.descent - (fm.ascent*3)/10,
 		    start, start + len);
