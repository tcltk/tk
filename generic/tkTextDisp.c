/*
 * tkTextDisp.c --
 *
 *	This module provides facilities to display text widgets. It is the
 *	only place where information is kept about the screen layout of text
 *	widgets. (Well, strictly, each TkTextLine and B-tree node caches its
 *	last observed pixel height, but that information originates here).
 *
 * Copyright © 1992-1994 The Regents of the University of California.
 * Copyright © 1994-1997 Sun Microsystems, Inc.
 * Copyright © 2015-2018 Gregor Cramer
 *
 * See the file "license.terms" for information on usage and redistribution of
 * this file, and for a DISCLAIMER OF ALL WARRANTIES.
 */

#if defined(_MSC_VER ) && _MSC_VER < 1500
/* suppress wrong warnings to support ancient compilers */
#pragma warning (disable : 4305)
#endif

#include "tkInt.h"
#include "tkText.h"
#include "tkTextTagSet.h"
#include "tkRangeList.h"
#include "tkAlloc.h"

#ifdef _WIN32
# include "tkWinInt.h"
#elif defined(__CYGWIN__)
# include "tkUnixInt.h"
#endif

#ifdef MAC_OSX_TK
# include "tkMacOSXInt.h"
#endif
#define OK_TO_LOG 1

#include <stdlib.h>
#include <assert.h>

#ifndef MIN
# define MIN(a,b) (a < b ? a : b)
#endif
#ifndef MAX
# define MAX(a,b) (a < b ? b : a)
#endif

#ifdef NDEBUG
# define DEBUG(expr)
#else
# define DEBUG(expr) expr
#endif

// Portability to 8.5/8.6
#if TK_MAJOR_VERSION == 8 && TK_MINOR_VERSION < 7
# ifdef MAC_OSX_TK
static int
TkpDrawingIsDisabled(
   Tk_Window tkwin)
{
    MacDrawable *macWin = ((TkWindow *) tkwin)->privatePtr;
    return macWin && !!(macWin->flags & TK_DO_NOT_DRAW);
}
#else
static int TkpDrawingIsDisabled(Tk_Window tkwin) { return 0; }
#endif
#endif /* TCL_MAJOR_VERSION == 8 && TCL_MINOR_VERSION < 7 */

/*
 * "Calculations of line pixel heights and the size of the vertical
 * scrollbar."
 *
 * Given that tag, font and elide changes can happen to large numbers of
 * diverse chunks in a text widget containing megabytes of text, it is not
 * possible to recalculate all affected height information immediately any
 * such change takes place and maintain a responsive user-experience. Yet, for
 * an accurate vertical scrollbar to be drawn, we must know the total number
 * of vertical pixels shown on display versus the number available to be
 * displayed.
 *
 * The way the text widget solves this problem is by maintaining cached line
 * pixel heights (in the BTree for each logical line), and having asynchronous
 * timer callbacks (i) to iterate through the logical lines recalculating
 * their heights, and (ii) to recalculate the vertical scrollbar's position
 * and size.
 *
 * Typically this works well but there are some situations where the overall
 * functional design of this file causes some problems. These problems can
 * only arise because the calculations used to display lines on screen are not
 * connected to those in the iterating-line- recalculation-process.
 *
 * The reason for this disconnect is that the display calculations operate in
 * display lines, and the iteration and cache operates in logical lines.
 * Given that the display calculations both need not contain complete logical
 * lines (at top or bottom of display), and that they do not actually keep
 * track of logical lines (for simplicity of code and historical design), this
 * means a line may be known and drawn with a different pixel height to that
 * which is cached in the BTree, and this might cause some temporary
 * undesirable mismatch between display and the vertical scrollbar.
 *
 * All such mismatches should be temporary, however, since the asynchronous
 * height calculations will always catch up eventually.
 *
 * For further details see the comments before and within the following
 * functions below: LayoutDLine, AsyncUpdateLineMetrics, GetYView,
 * GetYPixelCount, UpdateOneLine, UpdateLineMetrics.
 *
 * For details of the way in which the BTree keeps track of pixel heights, see
 * tkTextBTree.c. Basically the BTree maintains two pieces of information: the
 * logical line indices and the pixel height cache.
 */

/*
 * TK_LAYOUT_WITH_BASE_CHUNKS:
 *
 *	With this macro set, collect all char chunks that have no holes
 *	between them, that are on the same line and use the same font and font
 *	size. Allocate the chars of all these chunks, the so-called "stretch",
 *	in a DString in the first chunk, the so-called "base chunk". Use the
 *	base chunk string for measuring and drawing, so that these actions are
 *	always performed with maximum context.
 *
 *	This is necessary for text rendering engines that provide ligatures
 *	and sub-pixel layout, like ATSU on Mac. If we don't do this, the
 *	measuring will change all the time, leading to an ugly "tremble and
 *	shiver" effect. This is because of the continuous splitting and
 *	re-merging of chunks that goes on in a text widget, when the cursor or
 *	the selection move.
 *
 * Side effects:
 *
 *	Memory management changes. Instead of attaching the character data to
 *	the clientData structures of the char chunks, an additional DString is
 *	used. The collection process will even lead to resizing this DString
 *	for large stretches (> TCL_DSTRING_STATIC_SIZE == 200). We could
 *	reduce the overall memory footprint by copying the result to a plain
 *	char array after the line breaking process, but that would complicate
 *	the code and make performance even worse speedwise.
 */

/*
 * The following macro is used to compare two floating-point numbers to within
 * a certain degree of scale. Direct comparison fails on processors where the
 * processor and memory representations of FP numbers of a particular
 * precision is different (e.g. Intel)
 */

#define FP_EQUAL_SCALE(double1, double2, scaleFactor) \
    (fabs((double1) - (double2))*((scaleFactor) + 1.0) < 0.3)

/*
 * Macros to make debugging/testing logging a little easier.
 *
 * On OSX 10.14 Drawing procedures are sometimes run because the system has
 * decided to redraw the window.  This can corrupt the data that a test is
 * trying to collect.  So we don't write to the logging variables when the
 * drawing procedure is being run that way.  Other systems can always log.
 */

#define LOG(toVar,what) \
    if (OK_TO_LOG) \
        Tcl_SetVar2(textPtr->interp, toVar, NULL, what, TCL_GLOBAL_ONLY|TCL_APPEND_VALUE|TCL_LIST_ELEMENT)
#define CLEAR(var) \
    if (OK_TO_LOG) \
	Tcl_SetVar2(interp, var, NULL, "", TCL_GLOBAL_ONLY)

/*
 * Speed up if the text content only contains monospaced line heights, and line wrapping
 * is disabled.
 *
 * But this speed-up trial seems not to have any effect which is worth the effort,
 * especially because it can be used only if no line wrapping will be done.
 */

#define SPEEDUP_MONOSPACED_LINE_HEIGHTS 0

/*
 * Structure for line break information:
 */

typedef struct TkTextBreakInfo {
    uint32_t refCount;	/* Reference counter, destroy if this counter is going to zero. */
#ifndef NDEBUG
    uint32_t brksSize;	/* Size of break info array, only needed for debugging. */
#endif
    char *brks;		/* Array of break info, has exactly the char length of the logical line,
    			 * each cell is one of LINEBREAK_NOBREAK, LINEBREAK_ALLOWBREAK,
			 * LINEBREAK_MUSTBREAK, or LINEBREAK_INSIDEACHAR. */
    struct TkTextBreakInfo *nextPtr;
    			/* Pointer to break information of successor line. Will only be used
    			 * when caching the break information while redrawing tags. */
} TkTextBreakInfo;

typedef struct TkTextDispLine DLine;

/*
 * Flag bits for DLine structures:
 *
 * HAS_3D_BORDER -		Non-zero means that at least one of the chunks in this line has
 *				a 3D border, so itpotentially interacts with 3D borders in
 *				neighboring lines (see DisplayLineBackground).
 * NEW_LAYOUT -			Non-zero means that the line has been re-layed out since the last
 *				time the display was updated.
 * TOP_LINE -			Non-zero means that this was the top line in in the window the last
 *				time that the window was laid out. This is important because a line
 *				may be displayed differently if its at the top or bottom than if
 *				it's in the middle (e.g. beveled edges aren't displayed for middle
 *				lines if the adjacent line has a similar background).
 * BOTTOM_LINE -		Non-zero means that this was the bottom line in the window the last
 *				time that the window was laid out.
 * OLD_Y_INVALID -		The value of oldY in the structure is not valid or useful and should
 *				not be examined. 'oldY' is only useful when the DLine is currently
 *				displayed at a different position and we wish to re-display it via
 *				scrolling, so this means the DLine needs redrawing.
 * PARAGRAPH_START -		We are on the first line of a paragraph (used to choose between
 *				lmargin1, lmargin2).
 * CURSOR -			This display line is displaying the cursor.
 */

#define HAS_3D_BORDER	(1 << 0)
#define NEW_LAYOUT	(1 << 1)
#define TOP_LINE	(1 << 2)
#define BOTTOM_LINE	(1 << 3)
#define OLD_Y_INVALID	(1 << 4)
#define PARAGRAPH_START	(1 << 5)
#define DELETED		(1 << 6) /* for debugging */
#define LINKED		(1 << 7) /* for debugging */
#define CACHED		(1 << 8) /* for debugging */

/*
 * The following structure describes how to display a range of characters.
 * The information is generated by scanning all of the tags associated with
 * the characters and combining that with default information for the overall
 * widget. These structures form the hash keys for dInfoPtr->styleTable.
 */

typedef struct StyleValues {
    Tk_3DBorder border;		/* Used for drawing background under text.
				 * NULL means use widget background. */
    Pixmap bgStipple;		/* Stipple bitmap for background. None means
				 * draw solid. */
    XColor *fgColor;		/* Foreground color for text. */
    XColor *eolColor;		/* Foreground color for end of line symbol, can be NULL. */
    XColor *eotColor;		/* Foreground color for end of text symbol, can be NULL. */
    XColor *hyphenColor;	/* Foreground color for soft hyphens, can be NULL. */
    Tk_Font tkfont;		/* Font for displaying text. */
    Pixmap fgStipple;		/* Stipple bitmap for text and other foreground stuff. None means
    				 * draw solid.*/
    TkTextTabArray *tabArrayPtr;/* Locations and types of tab stops (may be NULL). */
    Tk_3DBorder lMarginColor;	/* Color of left margins (1 and 2). */
    Tk_3DBorder rMarginColor;	/* Color of right margin. */
    XColor *overstrikeColor;	/* Foreground color for overstrike through text. */
    XColor *underlineColor;	/* Foreground color for underline underneath text. */
    char const *lang;		/* Language support (may be NULL). */
    int hyphenRules;		/* Hyphenation rules for spelling changes. */
    int32_t borderWidth;	/* Width of 3-D border for background. */
    int32_t lMargin1;		/* Left margin, in pixels, for first display line of each text line. */
    int32_t lMargin2;		/* Left margin, in pixels, for second and later display lines of
    				 * each text line. */
    int32_t offset;		/* Offset in pixels of baseline, relative to baseline of line. */
    int32_t rMargin;		/* Right margin, in pixels. */
    int32_t spacing1;		/* Spacing above first dline in text line. */
    int32_t spacing2;		/* Spacing between lines of dline. */
    int32_t spacing3;		/* Spacing below last dline in text line. */
    uint32_t wrapMode:3;	/* How to handle wrap-around for this tag. One of TEXT_WRAPMODE_CHAR,
				 * TEXT_WRAPMODE_NONE, TEXT_WRAPMODE_WORD, or TEXT_WRAPMODE_CODEPOINT.*/
    uint32_t tabStyle:3;	/* One of TABULAR or WORDPROCESSOR. */
    uint32_t justify:3;		/* Justification style for text. */
    uint32_t relief:3;		/* 3-D relief for background. */
    uint32_t indentBg:1;	/* Background will be indented accordingly to the -lmargin1,
    				 * and -lmargin2 options. */
    uint32_t overstrike:1;	/* Non-zero means draw overstrike through text. */
    uint32_t underline:1;	/* Non-zero means draw underline underneath text. */
    uint32_t elide:1;		/* Zero means draw text, otherwise not. */
} StyleValues;

/*
 * The following structure extends the StyleValues structure above with
 * graphics contexts used to actually draw the characters. The entries in
 * dInfoPtr->styleTable point to structures of this type.
 */

typedef struct TextStyle {
    StyleValues *sValuePtr;	/* Raw information from which GCs were derived. */
    Tcl_HashEntry *hPtr;	/* Pointer to entry in styleTable. Used to delete entry. */
    GC bgGC;			/* Graphics context for background. None means use widget background. */
    GC fgGC;			/* Graphics context for foreground. */
    GC ulGC;			/* Graphics context for underline. */
    GC ovGC;			/* Graphics context for overstrike. */
    GC eolGC;			/* Graphics context for end of line symbol. */
    GC eotGC;			/* Graphics context for end of text symbol. */
    GC hyphenGC;		/* Graphics context for soft hyphen character. */
    uint32_t refCount;		/* Number of times this structure is referenced in Chunks. */
} TextStyle;

/*
 * In TkTextDispChunk structures for character segments, the clientData field
 * points to one of the following structures:
 */

typedef struct CharInfo {
    union {
	const char *chars;	/* UTF characters to display. Actually points into the baseChars of
				 * the base chunk. */
	struct CharInfo *next;	/* Pointer to next free info struct. */
    } u;
    TkSizeT numBytes;		/* Number of bytes that belong to this chunk. */
    TkSizeT baseOffset;		/* Starting offset in baseChars of base chunk; always zero if
    				 * context drawing is not used. */
    TkTextSegment *segPtr;	/* Pointer to char segment containing the chars. */
} CharInfo;

typedef struct PixelPos {
    int32_t xFirst, xLast; 	/* Horizontal pixel position. */
    int32_t yFirst, yLast;	/* Vertical pixel position. */
} PixelPos;

typedef struct DRegion {
    int y1;
    int y2;
} DRegion;

/*
 * Overall display information for a text widget:
 */

typedef struct TextDInfo {
    Tcl_HashTable styleTable;	/* Hash table that maps from StyleValues to TextStyles for this
    				 * widget. */
    DLine *dLinePtr;		/* First in list of all display lines for this widget, in order
    				 * from top to bottom. */
    DLine *lastDLinePtr;	/* Pointer to last display line in this widget. */
    TextStyle *defaultStyle;	/* Default style. */
    GC copyGC;			/* Graphics context for copying from off-screen pixmaps onto screen. */
    GC scrollGC;		/* Graphics context for copying from one place in the window to
    				 * another (scrolling): differs from copyGC in that we need to get
				 * GraphicsExpose events. */
    GC insertFgGC;		/* Graphics context for drawing text "behind" the insert cursor. */
    double xScrollFirst, xScrollLast;
				/* Most recent values reported to horizontal scrollbar; used to
				 * eliminate unnecessary reports. */
    double yScrollFirst, yScrollLast;
				/* Most recent values reported to vertical scrollbar; used to
				 * eliminate unnecessary reports. */
    uint32_t firstLineNo;	/* Line number of first line in text widget, needed for re-layout. */
    uint32_t lastLineNo;	/* Line number of last line in text widget, needed for re-layout. */
    int32_t topPixelOffset;	/* Identifies first pixel in top display line to display in window. */
    int32_t newTopPixelOffset;	/* Desired first pixel in top display line to display in window. */
    int32_t x;			/* First x-coordinate that may be used for actually displaying line
    				 * information. Leaves space for border, etc. */
    int32_t y;			/* First y-coordinate that may be used for actually displaying line
    				 * information. Leaves space for border, etc. */
    int32_t maxX;		/* First x-coordinate to right of available space for displaying
    				 * lines. */
    int32_t maxY;		/* First y-coordinate below available space for displaying lines. */
    int32_t topOfEof;		/* Top-most pixel (lowest y-value) that has been drawn in the
    				 * appropriate fashion for the portion of the window after the last
				 * line of the text. This field is used to figure out when to redraw
				 * part or all of the eof field. */
    int32_t curYPixelOffset;	/* Y offset of the current view. */
    TkTextSegment *endOfLineSegPtr;
    				/* Holds the end of line symbol (option -showendOfline). */
    TkTextSegment *endOfTextSegPtr;
    				/* Holds the end of text symbol (option -showendOftext). */
    DRegion invalidRegion;	/* This regions contains the invalidated regions, because these
    				 * regions cannot be scrolled. */

    /*
     * Cache for single lines:
     */

    DLine *cachedDLinePtr;	/* We are caching some computed display lines for speed enhancements. */
    DLine *lastCachedDLinePtr;	/* Pointer to last cached display line. */
    unsigned numCachedLines;	/* Number of cached display lines. */
    DLine *lastMetricDLinePtr;	/* We are caching the last computed display line in metric computation,
    				 * one reason is speed up, but the main reason is to avoid that some
				 * cached data (i.e. brks) will be released to early. */

    /*
     * Storage for saved display lines. These lines has been computed for line metric information,
     * and will be used for displaying afterwards.
     */

    DLine *savedDLinePtr;	/* First in list of saved display lines, in order from top to bottom. */
    DLine *lastSavedDLinePtr;/* Pointer to last saved display line. */
    int32_t savedDisplayLinesHeight;
    				/* Sum of saved display line heights. */

    /*
     * Additional buffers:
     */

    char *strBuffer;		/* We need a string buffer for the line break algorithm. */
    unsigned strBufferSize;	/* Size of the line break string buffer. */

    /*
     * Information used for scrolling:
     */

    int32_t newXPixelOffset;	/* Desired x scroll position, measured as the number of pixels
    				 * off-screen to the left for a line with no left margin. */
    int32_t curXPixelOffset;	/* Actual x scroll position, measured as the number of pixels
    				 * off-screen to the left. */
    uint32_t maxLength;		/* Length in pixels of longest line that's visible in window
    				 * (length may exceed window size). If there's no wrapping, this
				 * will be zero. */
    PixelPos curPixelPos;	/* Most recent pixel position, used for the "watch" command. */
    PixelPos prevPixelPos;	/* Previous pixel position, used for the "watch" command. */

    /*
     * The following information is used to implement scanning:
     */

    int32_t scanMarkXPixel;	/* Pixel index of left edge of the window when the scan started. */
    int32_t scanMarkX;		/* X-position of mouse at time scan started. */
    int32_t scanTotalYScroll;	/* Total scrolling (in screen pixels) that has occurred since
    				 * scanMarkY was set. */
    int32_t scanMarkY;		/* Y-position of mouse at time scan started. */

    /*
     * The following is caching the current chunk information:
     */

    TkTextIndex currChunkIndex;	/* Index position of current chunk. */
    TkTextDispChunk *currChunkPtr;
    				/* This is the chunk currently hovered by mouse. */
    DLine *currDLinePtr;	/* The DLine which contains the current chunk. */

    /*
     * Cache current y-view position:
     */

    int32_t topLineNo;
    int32_t topByteIndex;

    /*
     * Pools for lines, chunks, char infos, and break infos:
     */

    DLine *dLinePoolPtr;	/* Pointer to first free display line. */
    TkTextDispChunk *chunkPoolPtr;
    				/* Pointer to first free chunk. */
    struct TkTextDispChunkSection *sectionPoolPtr;
    				/* Pointer to first free section. */
    CharInfo *charInfoPoolPtr;	/* Pointer to first free char info. */
    unsigned chunkCounter;	/* Used for the unique chunk ID. */

    /*
     * Miscellaneous information:
     */

    int dLinesInvalidated;	/* This value is set to true whenever something happens that
    				 * invalidates information in DLine structures; if a redisplay
				 * is in progress, it will see this and abort the redisplay. This
				 * is needed because, for example, an embedded window could change
				 * its size when it is first displayed, invalidating the DLine that
				 * is currently being displayed. If redisplay continues, it will
				 * use freed memory and could dump core. */
    int pendingUpdateLineMetricsFinished;
    				/* Did we add RunUpdateLineMetricsFinished to the idle loop? */
    int32_t flags;		/* Various flag values: see below for definitions. */
    uint32_t countImages;	/* Number of displayed images (currently unused except if
    				 * SPEEDUP_MONOSPACED_LINE_HEIGHTS is set). */
    uint32_t countWindows;	/* Number of displayed windows. */
    int insideLineMetricUpdate;/* Line metric update is currently in progress. */

    /*
     * Information used to handle the asynchronous updating of the y-scrollbar
     * and the vertical height calculations:
     */

    int lineHeight;		/* TkTextRelayoutWindow is using this value: the line height of
    				 * monospaced lines, is zero of the line heights are not monospaced
				 * in last call of TkTextRelayoutWindow. */
    uint32_t lineMetricUpdateEpoch;
    				/* Stores a number which is incremented each time the text widget
				 * changes in a significant way (e.g. resizing or geometry-influencing
				 * tag changes). */
    uint32_t lineMetricUpdateCounter;
    				/* Count updates of line metric information. */
    TkRangeList *lineMetricUpdateRanges;
    				/* Stores the range of line numbers which are not yet up-to-date. */
    TkTextIndex metricIndex;	/* If the current metric update line wraps into very many display
    				 * lines, then this is used to keep track of what index we've got
				 * to so far... */
    Tcl_TimerToken lineUpdateTimer;
				/* A token pointing to the current line metric update callback. */
    Tcl_TimerToken scrollbarTimer;
				/* A token pointing to the current scrollbar update callback. */
    Tcl_TimerToken repickTimer;
				/* A token pointing to the current repick callback. */
} TextDInfo;

typedef struct TkTextDispChunkSection {
    struct TkTextDispChunkSection *nextPtr;
    				/* Next section in chain of display sections. */
    TkTextDispChunk *chunkPtr;	/* First display chunk in this section. */
    uint32_t numBytes;		/* Number of bytes in this section. */
} TkTextDispChunkSection;

/*
 * Flag values for TextDInfo structures:
 *
 * DINFO_OUT_OF_DATE:	Means that the DLine structures for this window are partially or
 *			completely out of date and need to be recomputed.
 *
 * REDRAW_PENDING:	Means that a when-idle handler has been scheduled to update the display.
 *
 * REDRAW_BORDERS:	Means window border or pad area has potentially been damaged and must
 *			be redrawn.
 *
 * ASYNC_UPDATE:	Means that the asynchronous pixel-height calculation is still working.
 *
 * ASYNC_PENDING:	Means that the asynchronous pixel-height calculation is pending until
 *			the display update (DisplayText) has been finished.
 *
 * REPICK_NEEDED:	Means that the widget has been modified in a way that could change
 *			the current character (a different character might be under the mouse
 *			cursor now). Need to recompute the current character before the next
 *			redisplay.
 */

#define DINFO_OUT_OF_DATE	(1 << 0)
#define REDRAW_PENDING		(1 << 1)
#define REDRAW_BORDERS		(1 << 2)
#define ASYNC_UPDATE		(1 << 3)
#define ASYNC_PENDING		(1 << 4)
#define REPICK_NEEDED		(1 << 5)

typedef struct LayoutPos {
    TkTextSegment *segPtr;
    int offset;
} LayoutPos;

typedef struct LayoutData {
    TkText *textPtr;
    DLine *dlPtr;		/* Current display line. */
    TkTextDispChunk *chunkPtr;	/* Start of chunk chain. */
    TkTextDispChunk *tabChunkPtr;
				/* Pointer to the chunk containing the previous tab stop. */
    TkTextDispChunk *firstChunkPtr;
				/* Pointer to the first chunk. */
    TkTextDispChunk *lastChunkPtr;
				/* Pointer to the current chunk. */
    TkTextDispChunk *firstCharChunkPtr;
				/* Pointer to the first char/hyphen/window/image chunk in chain. */
    TkTextDispChunk *lastCharChunkPtr;
				/* Pointer to the last char/hyphen/window/image chunk in chain. */
    TkTextDispChunk *breakChunkPtr;
				/* Chunk containing best word break point, if any. */
    TkTextDispChunk *cursorChunkPtr;
				/* Pointer to the insert cursor chunk. */
    TkTextLine *logicalLinePtr;	/* Pointer to the logical line. */
    TkTextBreakInfo *breakInfo;	/* Line break information of logical line. */
    LayoutPos decimalPointPos;	/* This character segment contains the decimal point. */
    LayoutPos lastNumericalPos; /* This character segment contains the last part of a numerical tab. */
    LayoutPos shiftToNextLinePos;
    				/* Shift characters starting with this position to next line. */
    const char *brks;		/* Buffer for line break information (for TEXT_WRAPMODE_CODEPOINT). */
    TkTextIndex index;		/* Current index. */
    unsigned countChunks;	/* Number of chunks in current display line. */
    unsigned countVisibleChunks;/* Number of visible (width > 0) chunks in current display line. */
    unsigned numBytesSoFar;	/* The number of processed bytes (so far). */
    unsigned byteOffset;	/* The byte offset to start of logical line. */
    unsigned dispLineOffset;	/* The byte offset to start of display line. */
    int increaseNumBytes;	/* Increase number of consumed bytes to realize spelling changes. */
    unsigned decreaseNumBytes;	/* Decrease number of displayable bytes to realize spelling changes. */
    unsigned displayLineNo;	/* Current display line number. */
    int rMargin;		/* Right margin width for line. */
    int hyphenRule;		/* Hyphenation rule applied to last char chunk (only in hyphenation
    				 * has been applied). */
    TkTextTabArray *tabArrayPtr;/* Tab stops for line; taken from style for the first character
    				 * on line. */
    int tabStyle;		/* One of TABULAR or WORDPROCESSOR. */
    int tabSize;		/* Number of pixels consumed by current tab stop. */
    int tabX;			/* Position of next tab, needed for alignment of numerical tabs. */
    int tabShift;		/* Position of first tab in display line, if first tab is LEFT,
    				 * zero otherwise. */
    int tabIndex;		/* Index of the current tab stop. */
    int tabOverhang;		/* Overhang from computed line break. */
    TkTextTabAlign tabAlignment;/* Alignment of current active tab. */
    unsigned tabWidth;		/* Default tab width of this widget. */
    unsigned numSpaces;		/* Number of expandable space (needed for full justification). */
    unsigned shiftToNextLine;	/* Shift this number of characters to next line for adjustment of
    				 * numeric tabs, starting with shiftToNextLinePos. */
    unsigned lengthOfFractional;/* Length of fractional part in numerical tabs, including decimal
    				 * point. */
    TkTextJustify justify;	/* How to justify line: taken from style for the first character
    				 * in this display line. */
    TkWrapMode wrapMode;	/* Wrap mode to use for this chunk. */
    int maxX;			/* Maximal x coord in current line. */
    int width;			/* Maximal x coord in widget. */
    int x;			/* Current x coord. */
    int paragraphStart;	/* 'true' means that we are on the first line of a paragraph
    				 * (used to choose between lmargin1, lmargin2). */
    int skipSpaces;		/* 'true' means that we have to gobble spaces at start of next
    				 * segment. */
    int trimSpaces;		/* 'true' iff space mode is TEXT_SPACEMODE_TRIM. */
    int isNumericTab;		/* We are processing the integral part of a numeric tab. */
    int isRightTab;		/* We are processing a right tab. */
    int adjustFirstChunk;	/* Start adjustment of chunks with first chunk, needed for line wrapping
    				 * with right tabs. */
    int tabApplied;		/* Current tab has been already applied? */

#ifdef TK_LAYOUT_WITH_BASE_CHUNKS
    /*
     * Support for context drawing.
     */

    TkTextDispChunk *baseChunkPtr;
    				/* The chunk which contains the actual context data. */
#endif
} LayoutData;

typedef struct DisplayInfo {
    int byteOffset;		/* Byte offset to start of display line (subtract this offset to
    				 * get the index of display line start). */
    int nextByteOffset;		/* Byte offset to start of next display line (add this offset to
    				 * get the index of next display line start). */
    unsigned displayLineNo;	/* Number of display line. */
    unsigned numDispLines;	/* Total number of display lines belonging to corresponding logical
    				 * line (so far). */
    int pixels;			/* Total height of logical line (so far). */
    int isComplete;		/* The display line metric is complete for this logical line? */
    const TkTextDispLineEntry *entry;
    				/* Pointer to entry in display pixel info for displayLineNo. Note
				 * that the predecessing entries can be accessed, but not the successing
				 * entries. */
    DLine *dLinePtr;		/* Cached display lines, produced while ComputeDisplayLineInfo is
    				 * computing the line metrics. */
    DLine *lastDLinePtr;	/* Pointer to last cached display line. */
    unsigned numCachedLines;	/* Number of cached lines. */
    unsigned heightOfCachedLines;
    				/* Sum of cached display line heights. */
    TkTextIndex index;		/* Index where the computation has finished. */
    TkTextLine *linePtr;	/* Logical line, where computation has started. */
    const TkTextPixelInfo *pixelInfo;
    				/* Pixel information of logical line. */
    TkTextBreakInfo *lineBreakInfo;
    				/* We have to cache the line break information (for
    				 * TEXT_WRAPMODE_CODEPOINT), to avoid repeated computations when
				 * scrolling. */

    /*
     * This attribute is private.
     */

    TkTextDispLineEntry entryBuffer[2];
    				/* This buffer will be used if the logical line has no entries
				 * (single display line). */
} DisplayInfo;

/*
 * Action values for FreeDLines:
 *
 * DLINE_UNLINK:	Free, unlink from current display, and set 'dLinesInvalidated'.
 *
 * DLINE_UNLINK_KEEP_BRKS:
 *			Same as DLINE_UNLINK, but do not destroy break info (except if
 *			now outside of peer).
 *
 * DLINE_FREE_TEMP:	Free, but don't unlink, and also don't set 'dLinesInvalidated'.
 *
 * DLINE_CACHE:		Don't free, don't unlink, cache this line, and don't set 'dLinesInvalidated'.
 *
 * DLINE_METRIC:	Don't free, don't unlink, cache this line temporarily, and don't set
 *			'dLinesInvalidated'.
 *
 * DLINE_SAVE:		Don't free, unlink, and save this line for displaying later.
 */

typedef enum {
    DLINE_UNLINK, DLINE_UNLINK_KEEP_BRKS, DLINE_FREE_TEMP, DLINE_CACHE, DLINE_METRIC, DLINE_SAVE
} FreeDLineAction;

/*
 * Maximal number of cached display lines.
 */

#define MAX_CACHED_DISPLAY_LINES 8

/*
 * Macro that determines how much space to allocate for TkTextDispLineInfo:
 */

#define TEXT_DISPLINEINFO_SIZE(numDispLines) (offsetof(TkTextDispLineInfo, entry) + \
	(numDispLines)*sizeof(((TkTextDispLineInfo *) 0)->entry[0]))

/*
 * We will also mark logical lines with current line metric epoch even if the computation
 * has been done only partial. In this case we add a special bit to mark it as partially
 * computed.
 */

#define EPOCH_MASK		0x7fffffff
#define PARTIAL_COMPUTED_BIT	0x80000000

/*
 * Result values returned by TextGetScrollInfoObj:
 */

typedef enum {
    SCROLL_MOVETO,
    SCROLL_PAGES,
    SCROLL_UNITS,
    SCROLL_ERROR,
    SCROLL_PIXELS
} ScrollMethod;

/*
 * Threshold type for ComputeMissingMetric:
 */

typedef enum {
    THRESHOLD_BYTE_OFFSET,	/* compute until byte offset has been reached */
    THRESHOLD_LINE_OFFSET,	/* compute until display line offset has been reached */
    THRESHOLD_PIXEL_DISTANCE	/* compute until pixel distance has been reached */
} Threshold;

/*
 * We don't want less than 10 chunks per display section.
 */
#define MIN_CHUNKS_PER_SECTION 10u

/*
 * We don't want more than 20 sections per display line.
 */
#define MAX_SECTIONS_PER_LINE 20

/*
 * Use U+2010 for hyphen code point.
 */

#define HYPHEN_LENGTH 3
#define HYPHEN_STRING "\xe2\x80\x90"

/*
 * Forward declarations for functions defined later in this file:
 */

static void		AdjustForTab(LayoutData *data);
static void		ComputeSizeOfTab(LayoutData *data, TkTextSegment *segPtr, int offset);
static void		ComputeShiftForNumericTab(LayoutData *data, TkTextSegment *firstSegPtr,
			    int offset);
static void		ComputeShiftForRightTab(LayoutData *data, TkTextSegment *segPtr, int offset);
static int		IsStartOfTab(TkTextSegment *segPtr, int offset);
static void		ElideBboxProc(TkText *textPtr, TkTextDispChunk *chunkPtr, int index, int y,
			    int lineHeight, int baseline, int *xPtr, int *yPtr, int *widthPtr,
			    int *heightPtr);
static int		ElideMeasureProc(TkTextDispChunk *chunkPtr, int x);
static void		DisplayDLine(TkText *textPtr, DLine *dlPtr, DLine *prevPtr, Pixmap pixmap);
static void		DisplayLineBackground(TkText *textPtr, DLine *dlPtr, DLine *prevPtr,
			    Pixmap pixmap);
static void		DisplayText(ClientData clientData);
static DLine *		FindCachedDLine(TkText *textPtr, const TkTextIndex *indexPtr);
static DLine *		FindDLine(TkText *textPtr, DLine *dlPtr, const TkTextIndex *indexPtr);
static DLine *		FreeDLines(TkText *textPtr, DLine *firstPtr, DLine *lastPtr,
			    FreeDLineAction action);
static void		FreeStyle(TkText *textPtr, TextStyle *stylePtr);
static TextStyle *	GetStyle(TkText *textPtr, TkTextSegment *segPtr);
static void		UpdateDefaultStyle(TkText *textPtr);
static int		GetBbox(TkText *textPtr, const DLine *dlPtr, const TkTextIndex *indexPtr,
			    int *xPtr, int *yPtr, int *widthPtr, int *heightPtr, int *isLastCharInLine,
			    Tcl_UniChar *thisChar);
static void		GetXView(Tcl_Interp *interp, TkText *textPtr, int report);
static void		GetYView(Tcl_Interp *interp, TkText *textPtr, int report);
static unsigned		GetYPixelCount(TkText *textPtr, DLine *dlPtr);
static DLine *		LayoutDLine(const TkTextIndex *indexPtr, unsigned displayLineNo);
static int		UpdateOneLine(TkText *textPtr, TkTextLine *linePtr, TkTextIndex *indexPtr,
			    unsigned maxDispLines);
static int		MeasureUp(TkText *textPtr, const TkTextIndex *srcPtr, int distance,
			    TkTextIndex *dstPtr, int32_t *overlap);
static int		MeasureDown(TkText *textPtr, TkTextIndex *srcPtr, int distance,
			    int32_t *overlap, int saveDisplayLines);
static int		NextTabStop(unsigned tabWidth, int x, int tabOrigin);
static void		UpdateDisplayInfo(TkText *textPtr);
static void		YScrollByLines(TkText *textPtr, int offset);
static void		YScrollByPixels(TkText *textPtr, int offset);
static void		TextInvalidateRegion(TkText *textPtr, TkRegion region);
static void		TextInvalidateLineMetrics(TkText *textPtr, TkTextLine *linePtr,
			    unsigned lineCount, TkTextInvalidateAction action);
static int		CalculateDisplayLineHeight(TkText *textPtr, const TkTextIndex *indexPtr,
			    unsigned *byteCountPtr);
static TkTextDispChunk * DLineChunkOfX(TkText *textPtr, DLine *dlPtr, int x, TkTextIndex *indexPtr,
			    int *nearby);
static void		DLineIndexOfX(TkText *textPtr, TkTextDispChunk *chunkPtr, int x,
			    TkTextIndex *indexPtr);
static int		DLineXOfIndex(TkText *textPtr, DLine *dlPtr, unsigned byteIndex);
static ScrollMethod	TextGetScrollInfoObj(Tcl_Interp *interp, TkText *textPtr, int objc,
			    Tcl_Obj *const objv[], double *dblPtr, int *intPtr);
static void		InvokeAsyncUpdateLineMetrics(TkText *textPtr);
static void		InvokeAsyncUpdateYScrollbar(TkText *textPtr);
static void		AsyncUpdateYScrollbar(ClientData clientData);
static void		AsyncUpdateLineMetrics(ClientData clientData);
static void		UpdateLineMetrics(TkText *textPtr, unsigned doThisMuch);
static int		TestIfLinesUpToDate(const TkTextIndex *indexPtr);
static void		SaveDisplayLines(TkText *textPtr, DisplayInfo *info, int append);
static TkTextLine *	ComputeDisplayLineInfo(TkText *textPtr, const TkTextIndex *indexPtr,
			    DisplayInfo *info);
static void		ComputeMissingMetric(TkText *textPtr, DisplayInfo *info,
			    Threshold threshold, int offset);
static unsigned		GetPixelsTo(TkText *textPtr, const TkTextIndex *indexPtr,
			    int inclusiveLastLine, DisplayInfo *info);
static unsigned		FindDisplayLineOffset(TkText *textPtr, TkTextLine *linePtr, int32_t *distance);
static void		FindDisplayLineStartEnd(TkText *textPtr, TkTextIndex *indexPtr, int end,
			    int cacheType);
static void		CheckIfLineMetricIsUpToDate(TkText *textPtr);
static void		RunUpdateLineMetricsFinished(ClientData clientData);
static void		CheckLineMetricConsistency(const TkText *textPtr);
static int		ComputeBreakIndex(TkText *textPtr, const TkTextDispChunk *chunkPtr,
			    TkTextSegment *segPtr, int byteOffset, TkWrapMode wrapMode,
			    TkTextSpaceMode spaceMode);
static int		CharChunkMeasureChars(TkTextDispChunk *chunkPtr, const char *chars, int charsLen,
			    int start, int end, int startX, int maxX, TkTextSpaceMode spaceMode,
			    int flags, int *nextXPtr);
static void		CharDisplayProc(TkText *textPtr, TkTextDispChunk *chunkPtr, int x, int y,
			    int height, int baseline, Display *display, Drawable dst, int screenY);
static void		CharUndisplayProc(TkText *textPtr, TkTextDispChunk *chunkPtr);
static void		HyphenUndisplayProc(TkText *textPtr, TkTextDispChunk *chunkPtr);
static void		DisplayChars(TkText *textPtr, TkTextDispChunk *chunkPtr, int x, int y,
			    int baseline, Display *display, Drawable dst);
static int		CharMeasureProc(TkTextDispChunk *chunkPtr, int x);
static void		CharBboxProc(TkText *textPtr, TkTextDispChunk *chunkPtr, int index, int y,
			    int lineHeight, int baseline, int *xPtr, int *yPtr, int *widthPtr,
			    int *heightPtr);
static int		MeasureChars(Tk_Font tkfont, const char *source, int maxBytes, int rangeStart,
			    int rangeLength, int startX, int maxX, int flags, int *nextXPtr);
static CharInfo *	AllocCharInfo(TkText *textPtr);
static void		FreeCharInfo(TkText *textPtr, CharInfo *ciPtr);
#ifdef TK_LAYOUT_WITH_BASE_CHUNKS
static int		IsSameFGStyle(TextStyle *style1, TextStyle *style2);
#endif /* TK_LAYOUT_WITH_BASE_CHUNKS */

static const TkTextDispChunkProcs layoutCharProcs = {
    TEXT_DISP_CHAR,		/* type */
    CharDisplayProc,		/* displayProc */
    CharUndisplayProc,		/* undisplayProc */
    CharMeasureProc,		/* measureProc */
    CharBboxProc,		/* bboxProc */
};

#define CHAR_CHUNK_GET_SEGMENT(chunkPtr) (((const CharInfo *) chunkPtr->clientData)->segPtr)

static const TkTextDispChunkProcs layoutHyphenProcs = {
    TEXT_DISP_HYPHEN,		/* type */
    CharDisplayProc,		/* displayProc */
    HyphenUndisplayProc,	/* undisplayProc */
    CharMeasureProc,		/* measureProc */
    CharBboxProc,		/* bboxProc */
};


/*
 * Pointer to int, for some portable pointer hacks - it's guaranteed that
 * 'uintptr_'t and 'void *' are convertible in both directions (C99 7.18.1.4).
 */

typedef union {
    void *ptr;
    uintptr_t flag;
} __ptr_to_int;

static void * MarkPointer(void *ptr) { __ptr_to_int p; p.ptr = ptr; p.flag |= 1; return p.ptr; }

static const TkTextDispChunkProcs layoutElideProcs = {
    TEXT_DISP_ELIDED,	/* type */
    NULL,		/* displayProc */
    NULL,		/* undisplayProc */
    ElideMeasureProc,	/* measureProc */
    ElideBboxProc,	/* bboxProc */
};

#ifndef NDEBUG
/*
 * The following counters keep statistics about redisplay that can be checked
 * to see how clever this code is at reducing redisplays.
 */

typedef struct Statistic {
    unsigned numRedisplays;	/* Number of calls to DisplayText. */
    unsigned linesRedrawn;	/* Number of calls to DisplayDLine. */
    unsigned numLayouted;	/* Number of calls to LayoutDLine. */
    unsigned numCopies;		/* Number of calls to XCopyArea to copy part of the screen. */
    unsigned lineHeightsRecalculated;
				/* Number of line layouts purely for height calculation purposes. */
    unsigned breakInfo;		/* Number of line break computations. */
    unsigned numCached;		/* Number of computed cached lines. */
    unsigned numHits;		/* Number of found cached lines. */
    unsigned numReused;		/* Number of re-used display lines. */

    int perfFuncIsHooked;
} Statistic;

static Statistic stats;

static void
PerfStatistic()
{
    if (!tkBTreeDebug) {
	return;
    }

    fprintf(stderr, "PERFORMANCE -------------------\n");
    fprintf(stderr, "Calls to DisplayText:    %6u\n", stats.numRedisplays);
    fprintf(stderr, "Calls to DisplayDLine:   %6u\n", stats.linesRedrawn);
    fprintf(stderr, "Calls to LayoutDLine:    %6u\n", stats.numLayouted);
    fprintf(stderr, "Calls to XCopyArea:      %6u\n", stats.numCopies);
    fprintf(stderr, "Re-used display lines:   %6u\n", stats.numReused);
    fprintf(stderr, "Cached display lines:    %6u\n", stats.numCached);
    fprintf(stderr, "Found in cache:          %6u\n", stats.numHits);
    fprintf(stderr, "Line metric calculation: %6u\n", stats.lineHeightsRecalculated);
    fprintf(stderr, "Break info computation:  %6u\n", stats.breakInfo);
}
#endif /* NDEBUG */

#ifdef TK_CHECK_ALLOCS

/*
 * Some stuff for memory checks, and allocation statistic.
 */

static unsigned tkTextCountNewStyle = 0;
static unsigned tkTextCountDestroyStyle = 0;
static unsigned tkTextCountNewChunk = 0;
static unsigned tkTextCountDestroyChunk = 0;
static unsigned tkTextCountNewSection = 0;
static unsigned tkTextCountDestroySection = 0;
static unsigned tkTextCountNewCharInfo = 0;
static unsigned tkTextCountDestroyCharInfo = 0;
static unsigned tkTextCountNewBreakInfo = 0;
static unsigned tkTextCountDestroyBreakInfo = 0;
static unsigned tkTextCountNewDLine = 0;
static unsigned tkTextCountDestroyDLine = 0;
static unsigned tkTextCountNewDispInfo = 0;
unsigned tkTextCountDestroyDispInfo = 0; /* referenced in tkTextBTree.c */
#ifdef TK_LAYOUT_WITH_BASE_CHUNKS
unsigned tkTextCountNewBaseChars = 0;
unsigned tkTextCountDestroyBaseChars = 0;
#endif

extern unsigned tkRangeListCountNew;
extern unsigned tkRangeListCountDestroy;

static int hookStatFunc = 1;

static void
AllocStatistic()
{
    if (!tkBTreeDebug) {
	return;
    }

    fprintf(stderr, "--------------------------------\n");
    fprintf(stderr, "ALLOCATION:       new    destroy\n");
    fprintf(stderr, "--------------------------------\n");
    fprintf(stderr, "DLine:       %8u - %8u\n", tkTextCountNewDLine, tkTextCountDestroyDLine);
    fprintf(stderr, "Chunk:       %8u - %8u\n", tkTextCountNewChunk, tkTextCountDestroyChunk);
    fprintf(stderr, "Section:     %8u - %8u\n", tkTextCountNewSection, tkTextCountDestroySection);
    fprintf(stderr, "CharInfo:    %8u - %8u\n", tkTextCountNewCharInfo, tkTextCountDestroyCharInfo);
    fprintf(stderr, "DispInfo:    %8u - %8u\n", tkTextCountNewDispInfo, tkTextCountDestroyDispInfo);
    fprintf(stderr, "BreakInfo:   %8u - %8u\n", tkTextCountNewBreakInfo, tkTextCountDestroyBreakInfo);
#ifdef TK_LAYOUT_WITH_BASE_CHUNKS
    fprintf(stderr, "BaseChars:   %8u - %8u\n", tkTextCountNewBaseChars, tkTextCountDestroyBaseChars);
#endif
    fprintf(stderr, "Style:       %8u - %8u\n", tkTextCountNewStyle, tkTextCountDestroyStyle);
    fprintf(stderr, "RangeList:   %8u - %8u\n", tkRangeListCountNew, tkRangeListCountDestroy);

    if (tkTextCountNewDLine != tkTextCountDestroyDLine
	    || tkTextCountNewChunk != tkTextCountDestroyChunk
	    || tkTextCountNewSection != tkTextCountDestroySection
	    || tkTextCountNewCharInfo != tkTextCountDestroyCharInfo
	    || tkTextCountNewDispInfo != tkTextCountDestroyDispInfo
#ifdef TK_LAYOUT_WITH_BASE_CHUNKS
	    || tkTextCountNewBaseChars != tkTextCountDestroyBaseChars
#endif
	    || tkTextCountNewStyle != tkTextCountDestroyStyle
	    || tkRangeListCountNew != tkRangeListCountDestroy) {
	fprintf(stderr, "*** memory leak detected ***\n");
    }
}
#endif /* TK_CHECK_ALLOCS */

/*
 * Some helpers:
 */

static const char doNotBreakAtAll[8] = {
    LINEBREAK_NOBREAK, LINEBREAK_NOBREAK, LINEBREAK_NOBREAK, LINEBREAK_NOBREAK,
    LINEBREAK_NOBREAK, LINEBREAK_NOBREAK, LINEBREAK_NOBREAK, LINEBREAK_NOBREAK };

/* XRectangle is rectricted to 16 bit, so we need a private rectangle struct. */
typedef struct DRect {
    int x, y;
    int width, height;
} DRect;

static int RectIsEmpty(const XRectangle *rect) { return rect->width == 0 || rect->height == 0; }

static int
RectIntersects(
    const XRectangle *rect1,
    const DRect *rect2)
{
    return (int) rect1->x < rect2->x + rect2->width
	&& rect2->x < (int) rect1->x + (int) rect1->width
	&& (int) rect1->y < rect2->y + rect2->height
	&& rect2->y < (int) rect1->y + (int) rect1->height;
}

static int
RectContainsRect(
    const DRect *rect1,		/* this rectangle */
    const XRectangle *rect2)	/* contains this one? */
{
    return rect1->x <= (int) rect2->x
    	&& (int) rect2->x + (int) rect2->width <= rect1->x + rect1->width
	&& rect1->y <= (int) rect2->y
	&& (int) rect2->y + (int) rect2->height <= rect1->y + rect1->height;
}

static int RegionIsEmpty(const DRegion *region) { return region->y1 >= region->y2; }

static void
RegionUnion(
    DRegion* region,
    int y1,
    int y2)
{
    if (RegionIsEmpty(region))
    {
	region->y1 = y1;
	region->y2 = y2;
    }
    else
    {
	region->y1 = MIN(region->y1, y1);
	region->y2 = MAX(region->y2, y2);
    }
}

static int
RegionIntersects(
    const DRegion* region,
    int y1,
    int y2)
{
    return y1 < region->y2 && region->y1 <= y2;
}

static void ClearRegion(DRegion* region) { region->y1 = region->y2 = 0; }

static int IsPowerOf2(unsigned n) { return !(n & (n - 1)); }

static int IsBlank(int ch) { return ch == ' ' || ch == '\t'; }
static int IsDecimalPoint(int ch) { return ch == '.' || ch == ','; }

static unsigned
NextPowerOf2(uint32_t n)
{
    --n;
    n |= n >> 1;
    n |= n >> 2;
    n |= n >> 4;
    n |= n >> 8;
    n |= n >> 16;
    return ++n;
}

static int
IsExpandableSpace(
    const char *s)
{
    /* Normal space or non-break space? */
    return UCHAR(s[0]) == 0x20 || (UCHAR(s[0]) == 0xc2 && UCHAR(s[1]) == 0x0a);
}

static void
LogTextHeightCalc(
    TkText *textPtr,
    const TkTextIndex *indexPtr)
{
    char string[TK_POS_CHARS];

    assert(tkTextDebug);

    /*
     * Debugging is enabled, so keep a log of all the lines whose
     * height was recalculated. The test suite uses this information.
     */

    TkrTextPrintIndex(textPtr, indexPtr, string);
    LOG("tk_textHeightCalc", string);
}

static void
LogTextRelayout(
    TkText *textPtr,
    const TkTextIndex *indexPtr)
{
    char string[TK_POS_CHARS];

    assert(tkTextDebug);

    /*
     * Debugging is enabled, so keep a log of all the lines that
     * were re-layed out. The test suite uses this information.
     */

    TkrTextPrintIndex(textPtr, indexPtr, string);
    LOG("tk_textRelayout", string);
}

static void
LogTextInvalidateLine(
    TkText *textPtr,
    unsigned count)
{
    char buffer[4*TCL_INTEGER_SPACE + 3];
    const TkRangeList *ranges = textPtr->dInfoPtr->lineMetricUpdateRanges;
    unsigned totalCount = TkRangeListCount(ranges) - count;
    unsigned totalLines = TkrBTreeNumLines(textPtr->sharedTextPtr->tree, textPtr);
    int lineNum = TkRangeListIsEmpty(ranges) ? -1 : TkRangeListLow(ranges);

    assert(tkTextDebug);

    snprintf(buffer, sizeof(buffer), "%d %u - %u %u", lineNum, totalLines, count, totalCount);
    LOG("tk_textInvalidateLine", buffer);
}

static void
DisplayTextWhenIdle(
    TkText *textPtr)
{
    if (textPtr->sharedTextPtr->allowUpdateLineMetrics && !(textPtr->dInfoPtr->flags & REDRAW_PENDING)) {
	textPtr->dInfoPtr->flags |= REDRAW_PENDING;
	Tcl_DoWhenIdle(DisplayText, textPtr);
    }
}

static int
GetLeftLineMargin(
    const DLine *dlPtr,
    const StyleValues *sValuePtr)
{
    assert(dlPtr);
    assert(sValuePtr);
    return (dlPtr->flags & PARAGRAPH_START) ? sValuePtr->lMargin1 : sValuePtr->lMargin2;
}

#if SPEEDUP_MONOSPACED_LINE_HEIGHTS

static int
TestMonospacedLineHeights(
    const TkText *textPtr)
{
    return textPtr->wrapMode == TEXT_WRAPMODE_NONE
	    && textPtr->dInfoPtr->countImages == 0
	    && textPtr->dInfoPtr->countWindows == 0
	    && TkTextTagSetDisjunctiveBits(TkBTreeRootTagInfo(textPtr->sharedTextPtr->tree),
		textPtr->sharedTextPtr->affectLineHeightTags);
    return 0;
}

#endif /* SPEEDUP_MONOSPACED_LINE_HEIGHTS */

static int
UseMonospacedLineHeights(
    const TkText *textPtr)
{
#if SPEEDUP_MONOSPACED_LINE_HEIGHTS
    return TestMonospacedLineHeights(textPtr)
	    && TkRangeListIsEmpty(textPtr->dInfoPtr->lineMetricUpdateRanges);
#else
    (void)textPtr;
    return 0;
#endif
}

/*
 * Some helpers for hyphenation support (Latin-1 only):
 */

static const unsigned char isVowel[256] = {
#define _ 0
/*  00 01 02 03 04 05 06 07 08 09 0a 0b 0c 0d 0e 0f */
    _, _, _, _, _, _, _, _, _, _, _, _, _, _, _, _, /* 00 - 0f */
    _, _, _, _, _, _, _, _, _, _, _, _, _, _, _, _, /* 10 - 1f */
    _, _, _, _, _, _, _, _, _, _, _, _, _, _, _, _, /* 20 - 2f */
    _, _, _, _, _, _, _, _, _, _, _, _, _, _, _, _, /* 30 - 3f */
    _, 1, _, _, _, 1, _, _, _, 1, _, _, _, _, _, 1, /* 40 - 4f */
    _, _, _, _, _, 1, _, _, _, _, _, _, _, _, _, _, /* 50 - 5f */
    _, 1, _, _, _, 1, _, _, _, 1, _, _, _, _, _, 1, /* 60 - 6f */
    _, _, _, _, _, 1, _, _, _, _, _, _, _, _, _, _, /* 70 - 7f */
    _, _, _, _, _, _, _, _, _, _, _, _, _, _, _, _, /* 80 - 8f */
    _, _, _, _, _, _, _, _, _, _, _, _, _, _, _, _, /* 90 - 9f */
    _, _, _, _, _, _, _, _, _, _, _, _, _, _, _, _, /* a0 - af */
    _, _, _, _, _, _, _, _, _, _, _, _, _, _, _, _, /* b0 - bf */
    _, _, _, _, _, _, _, _, _, _, _, _, _, _, _, _, /* c0 - cf */
    _, _, _, _, _, _, _, _, _, _, _, _, _, _, _, _, /* d0 - df */
    _, _, _, _, _, _, _, _, _, _, _, _, _, _, _, _, /* e0 - ef */
    _, _, _, _, _, _, _, _, _, _, _, _, _, _, _, _, /* f0 - ff */
/*  00 01 02 03 04 05 06 07 08 09 0a 0b 0c 0d 0e 0f */
#undef _
};

static const unsigned char isConsonant[256] = {
#define _ 0
/*  00 01 02 03 04 05 06 07 08 09 0a 0b 0c 0d 0e 0f */
    _, _, _, _, _, _, _, _, _, _, _, _, _, _, _, _, /* 00 - 0f */
    _, _, _, _, _, _, _, _, _, _, _, _, _, _, _, _, /* 10 - 1f */
    _, _, _, _, _, _, _, _, _, _, _, _, _, _, _, _, /* 20 - 2f */
    _, _, _, _, _, _, _, _, _, _, _, _, _, _, _, _, /* 30 - 3f */
    _, 0, 1, 1, 1, 0, 1, 1, 1, 0, 1, 1, 1, 1, 1, 0, /* 40 - 4f */
    1, 1, 1, 1, 1, 0, 1, 1, 1, 1, 1, _, _, _, _, _, /* 50 - 5f */
    _, 0, 1, 1, 1, 0, 1, 1, 1, 0, 1, 1, 1, 1, 1, 0, /* 60 - 6f */
    1, 1, 1, 1, 1, 0, 1, 1, 1, 1, 1, _, _, _, _, _, /* 70 - 7f */
    _, _, _, _, _, _, _, _, _, _, _, _, _, _, _, _, /* 80 - 8f */
    _, _, _, _, _, _, _, _, _, _, _, _, _, _, _, _, /* 90 - 9f */
    _, _, _, _, _, _, _, _, _, _, _, _, _, _, _, _, /* a0 - af */
    _, _, _, _, _, _, _, _, _, _, _, _, _, _, _, _, /* b0 - bf */
    _, _, _, _, _, _, _, _, _, _, _, _, _, _, _, _, /* c0 - cf */
    _, _, _, _, _, _, _, _, _, _, _, _, _, _, _, _, /* d0 - df */
    _, _, _, _, _, _, _, _, _, _, _, _, _, _, _, _, /* e0 - ef */
    _, _, _, _, _, _, _, _, _, _, _, _, _, _, _, _, /* f0 - ff */
/*  00 01 02 03 04 05 06 07 08 09 0a 0b 0c 0d 0e 0f */
#undef _
};

static const unsigned char isUmlaut[256] = {
#define _ 0
/*  00 01 02 03 04 05 06 07 08 09 0a 0b 0c 0d 0e 0f */
    _, _, _, _, _, _, _, _, _, _, _, _, _, _, _, _, /* 00 - 0f */
    _, _, _, _, _, _, _, _, _, _, _, _, _, _, _, _, /* 10 - 1f */
    _, _, _, _, _, _, _, _, _, _, _, _, _, _, _, _, /* 20 - 2f */
    _, _, _, _, _, _, _, _, _, _, _, _, _, _, _, _, /* 30 - 3f */
    _, _, _, _, _, _, _, _, _, _, _, _, _, _, _, _, /* 40 - 4f */
    _, _, _, _, _, _, _, _, _, _, _, _, _, _, _, _, /* 50 - 5f */
    _, _, _, _, _, _, _, _, _, _, _, _, _, _, _, _, /* 60 - 6f */
    _, _, _, _, _, _, _, _, _, _, _, _, _, _, _, _, /* 70 - 7f */
    _, _, _, _, 1, _, _, _, _, _, _, 1, _, _, _, _, /* 80 - 8f */
    _, _, _, _, _, _, 1, _, _, _, _, _, 1, _, _, _, /* 90 - 9f */
    _, _, _, _, 1, _, _, _, _, _, _, 1, _, _, _, _, /* a0 - af */
    _, _, _, _, _, _, 1, _, _, _, _, _, 1, _, _, _, /* b0 - bf */
    _, _, _, _, _, _, _, _, _, _, _, _, _, _, _, _, /* c0 - cf */
    _, _, _, _, _, _, _, _, _, _, _, _, _, _, _, _, /* d0 - df */
    _, _, _, _, _, _, _, _, _, _, _, _, _, _, _, _, /* e0 - ef */
    _, _, _, _, _, _, _, _, _, _, _, _, _, _, _, _, /* f0 - ff */
/*  00 01 02 03 04 05 06 07 08 09 0a 0b 0c 0d 0e 0f */
#undef _
};

static const unsigned char umlautToVowel[256] = {
#define ___ 0
/*   00   01   02   03   04   05   06   07   08   09   0a   0b   0c   0d   0e   0f */
    ___, ___, ___, ___, ___, ___, ___, ___, ___, ___, ___, ___, ___, ___, ___, ___, /* 00 - 0f */
    ___, ___, ___, ___, ___, ___, ___, ___, ___, ___, ___, ___, ___, ___, ___, ___, /* 10 - 1f */
    ___, ___, ___, ___, ___, ___, ___, ___, ___, ___, ___, ___, ___, ___, ___, ___, /* 20 - 2f */
    ___, ___, ___, ___, ___, ___, ___, ___, ___, ___, ___, ___, ___, ___, ___, ___, /* 30 - 3f */
    ___, ___, ___, ___, ___, ___, ___, ___, ___, ___, ___, ___, ___, ___, ___, ___, /* 40 - 4f */
    ___, ___, ___, ___, ___, ___, ___, ___, ___, ___, ___, ___, ___, ___, ___, ___, /* 50 - 5f */
    ___, ___, ___, ___, ___, ___, ___, ___, ___, ___, ___, ___, ___, ___, ___, ___, /* 60 - 6f */
    ___, ___, ___, ___, ___, ___, ___, ___, ___, ___, ___, ___, ___, ___, ___, ___, /* 70 - 7f */
    ___, ___, ___, ___, ___, ___, ___, ___, ___, ___, ___, ___, ___, ___, ___, ___, /* 80 - 8f */
    ___, ___, ___, ___, ___, ___, ___, ___, ___, ___, ___, ___, ___, ___, ___, ___, /* 90 - 9f */
    ___, ___, ___, ___, ___, ___, ___, ___, ___, ___, ___, ___, ___, ___, ___, ___, /* a0 - af */
    ___, ___, ___, ___, ___, ___, ___, ___, ___, ___, ___, ___, ___, ___, ___, ___, /* b0 - bf */
    ___, ___, ___, ___, 'A', ___, ___, ___, ___, ___, ___, 'E', ___, ___, ___, ___, /* c0 - cf */
    ___, ___, ___, ___, ___, ___, 'O', ___, ___, ___, ___, ___, 'U', ___, ___, ___, /* d0 - df */
    ___, ___, ___, ___, 'a', ___, ___, ___, ___, ___, ___, 'e', ___, ___, ___, ___, /* e0 - ef */
    ___, ___, ___, ___, ___, ___, 'o', ___, ___, ___, ___, ___, 'u', ___, ___, ___, /* f0 - ff */
/*   00   01   02   03   04   05   06   07   08   09   0a   0b   0c   0d   0e   0f */
#undef ___
};

static int IsVowel(unsigned char c)     { return isVowel[c]; }
static int IsUmlaut(unsigned char c)    { return umlautToVowel[c] != 0; }
static int IsConsonant(unsigned char c) { return isConsonant[c]; }

static unsigned char UmlautToVowel(unsigned char c) { return umlautToVowel[c]; }
static unsigned char ConvertC3Next(unsigned char c) { return 0xc0 | (c - 0x80); }

static int
IsUmlautOrVowel(const char *s)
{
    return UCHAR(s[0]) == 0xc3 ? isUmlaut[UCHAR(s[1])] : UCHAR(s[0]) < 0x80 && isVowel[UCHAR(s[0])];
}

static void
SetupHyphenChars(
    TkTextSegment *segPtr,
    unsigned offset)
{
    assert(offset <= 2); /* don't exceed 5 characters */

    /*
     * NOTE: U+2010 (HYPHEN) always has a visible rendition, but U+00AD
     * (SOFT HYPHEN) is an invisible format character (per definition).
     * And don't use '-' (U+002D = HYPHEN-MINUS), because the meaning of
     * this character is contextual. So we have to use U+2010.
     */

    assert(segPtr->typePtr->group == SEG_GROUP_HYPHEN);
    assert(sizeof(doNotBreakAtAll) >= 6); /* we need this break array for hyphens */

    memcpy(segPtr->body.chars + offset, HYPHEN_STRING, HYPHEN_LENGTH + 1);
    segPtr->body.hyphen.textSize = HYPHEN_LENGTH + offset;
}

static int
IsDoubleDigraph(
    char c1,
    char c2)
{
    switch (c1) {
	case 'c': /* fallthru */	/* c-cs -> cs-cs */
	case 'z': return c2 == 's';	/* z-zs -> zs-zs */
	case 'g': /* fallthru */	/* g-gy -> gy-gy */
	case 'l': /* fallthru */	/* l-ly -> ly-ly */
	case 'n': /* fallthru */	/* n-ny -> ny-ny */
	case 't': return c2 == 'y';	/* t-ty -> ty-ty */
	case 's': return c2 == 'z';	/* s-sz -> sz-sz */
    }
    return 0;
}

static int
IsHyphenChunk(
    const TkTextDispChunk *chunkPtr)
{
    assert(chunkPtr);
    return chunkPtr->layoutProcs && chunkPtr->layoutProcs->type == TEXT_DISP_HYPHEN;
}

static int
IsCharChunk(
    const TkTextDispChunk *chunkPtr)
{
    assert(chunkPtr);
    return chunkPtr->layoutProcs && chunkPtr->layoutProcs->type == TEXT_DISP_CHAR;
}

static char
GetLastCharInChunk(
    const TkTextDispChunk *chunkPtr)
{
    const CharInfo *ciPtr;

    if (!chunkPtr) {
	return '\0';
    }

    assert(chunkPtr->layoutProcs);
    assert(chunkPtr->clientData);

    if (!IsCharChunk(chunkPtr)) {
	return '\0';
    }

    ciPtr = (const CharInfo *)chunkPtr->clientData;
    assert(ciPtr->numBytes > 0);
    return ciPtr->u.chars[ciPtr->baseOffset + ciPtr->numBytes - 1];
}

static char
GetSecondLastCharInChunk(
    const TkTextDispChunk *chunkPtr)
{
    const CharInfo *ciPtr;

    if (!chunkPtr || !IsCharChunk(chunkPtr)) {
	return '\0';
    }

    ciPtr = (const CharInfo *)chunkPtr->clientData;
    assert(chunkPtr->clientData);
    assert(ciPtr->numBytes > 0);

    if (ciPtr->numBytes > 1) {
	return ciPtr->u.chars[ciPtr->baseOffset + ciPtr->numBytes - 2];
    }
    if ((chunkPtr = chunkPtr->prevCharChunkPtr) && IsCharChunk(chunkPtr)) {
	ciPtr = (const CharInfo *)chunkPtr->clientData;
	assert(ciPtr->numBytes > 0);
	return ciPtr->u.chars[ciPtr->baseOffset + ciPtr->numBytes - 1];
    }

    return '\0';
}

static int
FilterHyphenRules(
    int hyphenRules,
    const char *lang)
{
    if (lang && hyphenRules) {
	enum {
	    CA_RULES = (1 << TK_TEXT_HYPHEN_GEMINATION),
	    DE_RULES = (1 << TK_TEXT_HYPHEN_CK)|(1 << TK_TEXT_HYPHEN_TRIPLE_CONSONANT),
	    HU_RULES = (1 << TK_TEXT_HYPHEN_DOUBLE_DIGRAPH),
	    NL_RULES = (1 << TK_TEXT_HYPHEN_DOUBLE_VOWEL)|(1 << TK_TEXT_HYPHEN_TREMA),
	    NO_RULES = (1 << TK_TEXT_HYPHEN_TRIPLE_CONSONANT),
	    PL_RULES = (1 << TK_TEXT_HYPHEN_REPEAT),
	    SV_RULES = (1 << TK_TEXT_HYPHEN_TRIPLE_CONSONANT)
	};

	switch (lang[0]) {
	case 'c': if (lang[1] == 'a') { hyphenRules &= CA_RULES; }; break;
	case 'd': if (lang[1] == 'e') { hyphenRules &= DE_RULES; }; break;
	case 'h': if (lang[1] == 'u') { hyphenRules &= HU_RULES; }; break;
	case 'p': if (lang[1] == 'l') { hyphenRules &= PL_RULES; }; break;
	case 's': if (lang[1] == 'v') { hyphenRules &= SV_RULES; }; break;
	case 'n':
	    switch (lang[1]) {
	    case 'b': /* fallthru */
	    case 'n': /* fallthru */
	    case 'o': hyphenRules &= NO_RULES; break;
	    case 'l': hyphenRules &= NL_RULES; break;
	    }
	    break;
	}
    }

    return hyphenRules;
}

/*
 *--------------------------------------------------------------
 *
 * TkTextPendingSync --
 *
 *	This function checks if any line heights are not up-to-date.
 *
 * Results:
 *	Returns boolean 'true' if it is the case, or 'false' if all line
 *      heights are up-to-date.
 *
 * Side effects:
 *	None.
 *
 *--------------------------------------------------------------
 */

int
TkTextPendingSync(
    const TkText *textPtr)	/* Information about text widget. */
{
    /*
     * NOTE: We cannot use
     *
     *    !TkRangeListIsEmpty(textPtr->dInfoPtr->lineMetricUpdateRanges)
     *
     * because this statement does not guarantee that TkTextRunAfterSyncCmd has
     * been triggered, and we need the state after triggering.
     */

    return !!(textPtr->dInfoPtr->flags & (ASYNC_UPDATE|ASYNC_PENDING));
}

/*
 *--------------------------------------------------------------
 *
 * TestIfLinesUpToDate --
 *
 *	This function checks whether the lines up to given index
 *	position (inclusive) is up-to-date.
 *
 * Results:
 *	Returns boolean 'true' if it is the case, or 'false' if these
 *      line heights aren't up-to-date.
 *
 * Side effects:
 *	None.
 *
 *--------------------------------------------------------------
 */

static int
TestIfLinesUpToDate(
    const TkTextIndex *indexPtr)	/* last line of range (inclusive) */
{
    const TkRangeList *ranges;

    assert(indexPtr->textPtr);

    ranges = indexPtr->textPtr->dInfoPtr->lineMetricUpdateRanges;

    if (TkRangeListIsEmpty(ranges)) {
	return 1;
    }

    return (int) TkTextIndexGetLineNumber(indexPtr, indexPtr->textPtr) < TkRangeListLow(ranges);
}

/*
 *----------------------------------------------------------------------
 *
 * InvokeAsyncUpdateYScrollbar --
 *
 *	This function invokes the update of the vertical scrollbar.
 *
 * Results:
 *	None.
 *
 * Side effects:
 *	None.
 *
 *----------------------------------------------------------------------
 */

static void
InvokeAsyncUpdateYScrollbar(
    TkText *textPtr)
{
    TextDInfo *dInfoPtr = textPtr->dInfoPtr;

    assert(!dInfoPtr->scrollbarTimer);
    textPtr->refCount += 1;

    if (textPtr->syncTime == 0) {
	AsyncUpdateYScrollbar(textPtr);
    } else {
	dInfoPtr->scrollbarTimer = Tcl_CreateTimerHandler(textPtr->syncTime,
		AsyncUpdateYScrollbar, textPtr);
    }
}

/*
 *----------------------------------------------------------------------
 *
 * InvokeAsyncUpdateLineMetrics --
 *
 *	This function invokes the update of the line metric calculation.
 *
 * Results:
 *	None.
 *
 * Side effects:
 *	None.
 *
 *----------------------------------------------------------------------
 */

static void
InvokeAsyncUpdateLineMetrics(
    TkText *textPtr)
{
    assert(textPtr->sharedTextPtr->allowUpdateLineMetrics);

    if (textPtr->syncTime > 0) {
	TextDInfo *dInfoPtr = textPtr->dInfoPtr;

	if (!dInfoPtr->lineUpdateTimer) {
	    textPtr->refCount += 1;
	    dInfoPtr->lineUpdateTimer = Tcl_CreateTimerHandler(1, AsyncUpdateLineMetrics, textPtr);
	}
    }
}

/*
 *----------------------------------------------------------------------
 *
 * TkTextCreateDInfo --
 *
 *	This function is called when a new text widget is created. Its job is
 *	to set up display-related information for the widget.
 *
 * Results:
 *	None.
 *
 * Side effects:
 *	A TextDInfo data structure is allocated and initialized and attached
 *	to textPtr.
 *
 *----------------------------------------------------------------------
 */

static void
SetupEolSegment(
    TkText *textPtr,
    TextDInfo *dInfoPtr)
{
    char eolChar[10];
    Tcl_UniChar uc;
    const char *p = textPtr->eolCharPtr ? Tcl_GetString(textPtr->eolCharPtr) : NULL;
    int len;

    if (!p || !*p) {
	p = "\xc2\xb6"; /* U+00B6 = PILCROW SIGN */
    }
    len = Tcl_UtfToUniChar(p, &uc);
    strcpy(eolChar, p);
    strcpy(eolChar + len, "\n");
    if (dInfoPtr->endOfLineSegPtr) {
	TkBTreeFreeSegment(dInfoPtr->endOfLineSegPtr);
    }
    dInfoPtr->endOfLineSegPtr = TkBTreeMakeCharSegment(
	    eolChar, len + 1, textPtr->sharedTextPtr->emptyTagInfoPtr);
}

static void
SetupEotSegment(
    TkText *textPtr,
    TextDInfo *dInfoPtr)
{
    char eotChar[10];
    Tcl_UniChar uc;
    const char *p = textPtr->eotCharPtr ? Tcl_GetString(textPtr->eotCharPtr) : NULL;
    int len;

    if (!p || !*p) {
	if (textPtr->eolCharPtr) {
	    p = Tcl_GetString(textPtr->eolCharPtr);
	}
	if (!p || !*p) {
	    p = "\xc2\xb6"; /* U+00B6 = PILCROW SIGN */
	}
    }
    len = Tcl_UtfToUniChar(p, &uc);
    strcpy(eotChar, p);
    strcpy(eotChar + len, "\n");
    if (dInfoPtr->endOfTextSegPtr) {
	TkBTreeFreeSegment(dInfoPtr->endOfTextSegPtr);
    }
    dInfoPtr->endOfTextSegPtr = TkBTreeMakeCharSegment(
	    eotChar, len + 1, textPtr->sharedTextPtr->emptyTagInfoPtr);
}

void
TkTextCreateDInfo(
    TkText *textPtr)	/* Overall information for text widget. */
{
    TkSharedText *sharedTextPtr = textPtr->sharedTextPtr;
    TkTextBTree tree = sharedTextPtr->tree;
    TextDInfo *dInfoPtr;
    XGCValues gcValues;
    int isMonospaced;

    dInfoPtr = (TextDInfo *)calloc(1, sizeof(TextDInfo));
    Tcl_InitHashTable(&dInfoPtr->styleTable, sizeof(StyleValues)/sizeof(int));
    gcValues.graphics_exposures = True;
    dInfoPtr->copyGC = NULL;
    dInfoPtr->scrollGC = Tk_GetGC(textPtr->tkwin, GCGraphicsExposures, &gcValues);
    dInfoPtr->insertFgGC = NULL;
    dInfoPtr->xScrollFirst = -1;
    dInfoPtr->xScrollLast = -1;
    dInfoPtr->yScrollFirst = -1;
    dInfoPtr->yScrollLast = -1;
    dInfoPtr->topLineNo = -1;
    dInfoPtr->topByteIndex = -1;
    dInfoPtr->flags = DINFO_OUT_OF_DATE;
    dInfoPtr->lineMetricUpdateRanges = TkRangeListCreate(64);
    dInfoPtr->firstLineNo = TkBTreeLinesTo(tree, NULL, TkBTreeGetStartLine(textPtr), NULL);
    dInfoPtr->lastLineNo = TkBTreeLinesTo(tree, NULL, TkBTreeGetLastLine(textPtr), NULL);
    dInfoPtr->lineMetricUpdateEpoch = 1;
    dInfoPtr->strBufferSize = 512;
    dInfoPtr->strBuffer = (char *)malloc(dInfoPtr->strBufferSize);
    ClearRegion(&dInfoPtr->invalidRegion);
    TkTextIndexClear(&dInfoPtr->metricIndex, textPtr);
    TkTextIndexClear(&dInfoPtr->currChunkIndex, textPtr);
    SetupEolSegment(textPtr, dInfoPtr);
    SetupEotSegment(textPtr, dInfoPtr);

    if (textPtr->state == TK_TEXT_STATE_NORMAL
	    && textPtr->blockCursorType
	    && textPtr->showInsertFgColor) {
	XGCValues gcValues;
	gcValues.foreground = textPtr->insertFgColor->pixel;
	dInfoPtr->insertFgGC = Tk_GetGC(textPtr->tkwin, GCForeground, &gcValues);
    }

    /*
     * Note: Setup of defaultStyle must be postponed.
     */

    textPtr->dInfoPtr = dInfoPtr;
    isMonospaced = UseMonospacedLineHeights(textPtr);

    if (isMonospaced) {
	TkBTreeUpdatePixelHeights(textPtr, TkBTreeGetStartLine(textPtr), 1,
		dInfoPtr->lineMetricUpdateEpoch);
    } else {
	dInfoPtr->lineMetricUpdateRanges = TkRangeListAdd(dInfoPtr->lineMetricUpdateRanges, 0, 0);
    }

    if (!sharedTextPtr->breakInfoTableIsInitialized) {
	Tcl_InitHashTable(&sharedTextPtr->breakInfoTable, TCL_ONE_WORD_KEYS);
	sharedTextPtr->breakInfoTableIsInitialized = 1;
    }

    if (sharedTextPtr->allowUpdateLineMetrics) {
	if (!isMonospaced) {
	    InvokeAsyncUpdateLineMetrics(textPtr);
	}
	InvokeAsyncUpdateYScrollbar(textPtr);
    }

#ifdef TK_CHECK_ALLOCS
    if (hookStatFunc) {
	atexit(AllocStatistic);
	hookStatFunc = 0;
    }
#endif
#ifndef NDEBUG
    if (!stats.perfFuncIsHooked) {
#ifndef _MSC_VER	/* MSVC erroneously triggers warning warning C4113 */
	atexit(PerfStatistic);
#endif
	stats.perfFuncIsHooked = 1;
    }
#endif
}
/*
 *----------------------------------------------------------------------
 *
 * TkTextDeleteBreakInfoTableEntries --
 *
 *	Delete all cached break information. Normally this table will
 *	be empty when this function is called, but under some specific
 *	conditions the given table will not be empty - this will only
 *	happen if a tag redraw action has been interrupted, and this
 *	will be seldom the case.
 *
 * Results:
 *	None.
 *
 * Side effects:
 *	Some resources might be freed.
 *
 *----------------------------------------------------------------------
 */

void
TkTextDeleteBreakInfoTableEntries(
    Tcl_HashTable *breakInfoTable)
{
    Tcl_HashSearch search;
    Tcl_HashEntry *hPtr;

    assert(breakInfoTable);

    for (hPtr = Tcl_FirstHashEntry(breakInfoTable, &search); hPtr; hPtr = Tcl_NextHashEntry(&search)) {
	TkTextBreakInfo *breakInfo = (TkTextBreakInfo *)Tcl_GetHashValue(hPtr);

	assert(breakInfo->brks);
	DEBUG(memset(breakInfo->brks, 0xff, breakInfo->brksSize));
	free(breakInfo->brks);
	free(breakInfo);
	DEBUG_ALLOC(tkTextCountDestroyBreakInfo++);
    }
}

/*
 *----------------------------------------------------------------------
 *
 * TkTextFreeDInfo --
 *
 *	This function is called to free up all of the private display
 *	information kept by this file for a text widget.
 *
 * Results:
 *	None.
 *
 * Side effects:
 *	Lots of resources get freed.
 *
 *----------------------------------------------------------------------
 */

void
TkTextFreeDInfo(
    TkText *textPtr)		/* Overall information for text widget. */
{
    TextDInfo *dInfoPtr = textPtr->dInfoPtr;
    TkTextDispChunk *chunkPtr;
    TkTextDispChunkSection *sectionPtr;
    DLine *dlPtr;
    CharInfo *ciPtr;

    /*
     * Cancel pending events.
     */

    if (dInfoPtr->pendingUpdateLineMetricsFinished) {
	Tcl_CancelIdleCall(RunUpdateLineMetricsFinished, (ClientData) textPtr);
    }
    if (dInfoPtr->flags & REDRAW_PENDING) {
	Tcl_CancelIdleCall(DisplayText, textPtr);
    }

    /*
     * Be careful to free up styleTable *after* freeing up all the DLines, so
     * that the hash table is still intact to free up the style-related
     * information from the lines. Once the lines are all free then styleTable
     * will be empty.
     */

    FreeDLines(textPtr, dInfoPtr->dLinePtr, NULL, DLINE_UNLINK);
    FreeDLines(textPtr, dInfoPtr->savedDLinePtr, NULL, DLINE_FREE_TEMP);
    FreeDLines(textPtr, NULL, NULL, DLINE_CACHE);  /* release cached lines */
    FreeDLines(textPtr, NULL, NULL, DLINE_METRIC); /* release cached lines */

    if (dInfoPtr->copyGC != NULL) {
	Tk_FreeGC(textPtr->display, dInfoPtr->copyGC);
    }
    Tk_FreeGC(textPtr->display, dInfoPtr->scrollGC);
    if (dInfoPtr->insertFgGC != NULL) {
	Tk_FreeGC(textPtr->display, dInfoPtr->insertFgGC);
    }
    if (dInfoPtr->lineUpdateTimer) {
	Tcl_DeleteTimerHandler(dInfoPtr->lineUpdateTimer);
	textPtr->refCount -= 1;
	dInfoPtr->lineUpdateTimer = NULL;
    }
    if (dInfoPtr->scrollbarTimer) {
	Tcl_DeleteTimerHandler(dInfoPtr->scrollbarTimer);
	textPtr->refCount -= 1;
	dInfoPtr->scrollbarTimer = NULL;
    }
    if (dInfoPtr->repickTimer) {
	Tcl_DeleteTimerHandler(dInfoPtr->repickTimer);
	textPtr->refCount -= 1;
	dInfoPtr->repickTimer = NULL;
    }
    ciPtr = dInfoPtr->charInfoPoolPtr;
    while (ciPtr) {
	CharInfo *nextPtr = ciPtr->u.next;
	free(ciPtr);
	DEBUG_ALLOC(tkTextCountDestroyCharInfo++);
	ciPtr = nextPtr;
    }
    sectionPtr = dInfoPtr->sectionPoolPtr;
    while (sectionPtr) {
	TkTextDispChunkSection *nextPtr = sectionPtr->nextPtr;
	free(sectionPtr);
	DEBUG_ALLOC(tkTextCountDestroySection++);
	sectionPtr = nextPtr;
    }
    chunkPtr = dInfoPtr->chunkPoolPtr;
    while (chunkPtr) {
	TkTextDispChunk *nextPtr = chunkPtr->nextPtr;
	free(chunkPtr);
	DEBUG_ALLOC(tkTextCountDestroyChunk++);
	chunkPtr = nextPtr;
    }
    dlPtr = dInfoPtr->dLinePoolPtr;
    while (dlPtr) {
	DLine *nextPtr = dlPtr->nextPtr;
	free(dlPtr);
	DEBUG_ALLOC(tkTextCountDestroyDLine++);
	dlPtr = nextPtr;
    }
    if (dInfoPtr->defaultStyle) {
#if 0
	/*
	 * TODO: The following assertion sometimes fails. Luckily it doesn't matter,
	 * because it will be freed anyway, but why can it fail (and only sometimes)?
	 */
	 DEBUG_ALLOC(assert(dInfoPtr->defaultStyle->refCount == 1));
#endif
	FreeStyle(textPtr, dInfoPtr->defaultStyle);
    }
    Tcl_DeleteHashTable(&dInfoPtr->styleTable);
    TkRangeListDestroy(&dInfoPtr->lineMetricUpdateRanges);
    TkBTreeFreeSegment(dInfoPtr->endOfLineSegPtr);
    TkBTreeFreeSegment(dInfoPtr->endOfTextSegPtr);
    free(dInfoPtr->strBuffer);
    free(dInfoPtr);
}

/*
 *----------------------------------------------------------------------
 *
 * TkTextResetDInfo --
 *
 *	This function will be called when the whole text has been deleted.
 *
 * Results:
 *	None.
 *
 * Side effects:
 *	Line metrics will be updated.
 *
 *----------------------------------------------------------------------
 */

void
TkTextResetDInfo(
    TkText *textPtr)	/* Overall information for text widget. */
{
    TextDInfo *dInfoPtr;
    TkSharedText *sharedTextPtr;
    TkTextIndex index1, index2;
    unsigned lineNo1, lineNo2;

    if (UseMonospacedLineHeights(textPtr)) {
	return; /* already synchronized */
    }

    dInfoPtr = textPtr->dInfoPtr;
    sharedTextPtr = textPtr->sharedTextPtr;

    TkTextIndexSetupToStartOfText(&index1, textPtr, sharedTextPtr->tree);
    TkTextIndexSetupToEndOfText(&index2, textPtr, sharedTextPtr->tree);
    TkrTextChanged(sharedTextPtr, NULL, &index1, &index2);

    lineNo1 = TkBTreeLinesTo(sharedTextPtr->tree, textPtr, TkTextIndexGetLine(&index1), NULL);
    lineNo2 = TkBTreeLinesTo(sharedTextPtr->tree, textPtr, TkTextIndexGetLine(&index2), NULL);

    assert(lineNo1 < lineNo2);

    TkRangeListClear(dInfoPtr->lineMetricUpdateRanges);
    dInfoPtr->lineMetricUpdateRanges =
	    TkRangeListAdd(dInfoPtr->lineMetricUpdateRanges, lineNo1, lineNo2 - 1);
    dInfoPtr->lineMetricUpdateEpoch = 1;
    dInfoPtr->topLineNo = -1;
    dInfoPtr->topByteIndex = -1;

    if (textPtr->sharedTextPtr->allowUpdateLineMetrics) {
	TkTextUpdateLineMetrics(textPtr, lineNo1, lineNo2);
    }

    FreeDLines(textPtr, NULL, NULL, DLINE_CACHE);  /* release cached lines */
    FreeDLines(textPtr, NULL, NULL, DLINE_METRIC); /* release cached lines */
}

/*
 *----------------------------------------------------------------------
 *
 * GetStyle --
 *
 *	This function creates all the information needed to display text at a
 *	particular location. We know that the given chain of tags is sorted
 *	in ascending order.
 *
 * Results:
 *	The return value is a pointer to a TextStyle structure that
 *	corresponds to *sValuePtr.
 *
 * Side effects:
 *	A new entry may be created in the style table for the widget.
 *
 *----------------------------------------------------------------------
 */

static int
FillStyle(
    const TkTextTag *tagPtr,
    StyleValues *stylePtr,
    int haveFocus,
    int containsSelection)
{
    int selBorderPrio = -1;

    Tk_3DBorder border = tagPtr->attrs.border;
    XColor *fgColor    = tagPtr->attrs.fgColor;

    if (!haveFocus) {
	if (tagPtr->attrs.inactiveBorder)  { border = tagPtr->attrs.inactiveBorder; }
	if (tagPtr->attrs.inactiveFgColor) { fgColor = tagPtr->attrs.inactiveFgColor; }
    }

    if (containsSelection) {
	if (tagPtr->selBorder) {
	    border = tagPtr->selBorder;
	    if (haveFocus) {
		selBorderPrio = tagPtr->priority;
	    }
	}
	if (tagPtr->selFgColor) {
	    fgColor = tagPtr->selFgColor;
	}
	if (!haveFocus) {
	    if (tagPtr->inactiveSelBorder) {
		border = tagPtr->inactiveSelBorder;
		selBorderPrio = tagPtr->priority;
	    }
	    if (tagPtr->inactiveSelFgColor) {
		fgColor = tagPtr->inactiveSelFgColor;
	    }
	}
    }

    if (border)                         { stylePtr->border = border; }
    if (fgColor != NULL)                { stylePtr->fgColor = fgColor; }
    if (tagPtr->reliefPtr)              { stylePtr->relief = tagPtr->relief; }
    if (tagPtr->bgStipple != None)      { stylePtr->bgStipple = tagPtr->bgStipple; }
    if (tagPtr->indentBgString != NULL) { stylePtr->indentBg = tagPtr->indentBg; }
    if (tagPtr->tkfont != NULL)         { stylePtr->tkfont = tagPtr->tkfont; }
    if (tagPtr->fgStipple != None)      { stylePtr->fgStipple = tagPtr->fgStipple; }
    if (tagPtr->justifyString)          { stylePtr->justify = tagPtr->justify; }
    if (tagPtr->lMargin1String)         { stylePtr->lMargin1 = tagPtr->lMargin1; }
    if (tagPtr->lMargin2String)         { stylePtr->lMargin2 = tagPtr->lMargin2; }
    if (tagPtr->lMarginColor)           { stylePtr->lMarginColor = tagPtr->lMarginColor; }
    if (tagPtr->offsetString)           { stylePtr->offset = tagPtr->offset; }
    if (tagPtr->rMarginString)          { stylePtr->rMargin = tagPtr->rMargin; }
    if (tagPtr->rMarginColor)           { stylePtr->rMarginColor = tagPtr->rMarginColor; }
    if (tagPtr->spacing1String)         { stylePtr->spacing1 = tagPtr->spacing1; }
    if (tagPtr->spacing2String)         { stylePtr->spacing2 = tagPtr->spacing2; }
    if (tagPtr->spacing3String)         { stylePtr->spacing3 = tagPtr->spacing3; }
    if (tagPtr->tabStringPtr)           { stylePtr->tabArrayPtr = tagPtr->tabArrayPtr; }
    if (tagPtr->eolColor)               { stylePtr->eolColor = tagPtr->eolColor; }
    if (tagPtr->hyphenColor)            { stylePtr->hyphenColor = tagPtr->hyphenColor; }
    if (tagPtr->elideString)            { stylePtr->elide = tagPtr->elide; }
    if (tagPtr->langPtr)                { stylePtr->lang = tagPtr->lang; }
    if (tagPtr->hyphenRulesPtr)         { stylePtr->hyphenRules = tagPtr->hyphenRules; }

    if (tagPtr->tabStyle != TK_TEXT_TABSTYLE_NONE) { stylePtr->tabStyle = tagPtr->tabStyle; }
    if (tagPtr->wrapMode != TEXT_WRAPMODE_NULL)    { stylePtr->wrapMode = tagPtr->wrapMode; }

    if (tagPtr->attrs.borderWidthPtr && Tcl_GetString(tagPtr->attrs.borderWidthPtr)[0] != '\0') {
	stylePtr->borderWidth = tagPtr->attrs.borderWidth;
    }

    if (tagPtr->overstrikeString) {
	stylePtr->overstrike = tagPtr->overstrike;
	if (tagPtr->overstrikeColor != NULL) {
	     stylePtr->overstrikeColor = tagPtr->overstrikeColor;
	} else if (tagPtr->attrs.fgColor != NULL) {
	     stylePtr->overstrikeColor = tagPtr->attrs.fgColor;
	}
    }

    if (tagPtr->underlineString) {
	stylePtr->underline = tagPtr->underline;
	if (tagPtr->underlineColor != NULL) {
	    stylePtr->underlineColor = tagPtr->underlineColor;
	} else if (tagPtr->attrs.fgColor != NULL) {
	    stylePtr->underlineColor = tagPtr->attrs.fgColor;
	}
    }

    return selBorderPrio;
}

static TextStyle *
MakeStyle(
    TkText *textPtr,
    TkTextTag *tagPtr,
    int containsSelection)
{
    StyleValues styleValues;
    TextStyle *stylePtr;
    Tcl_HashEntry *hPtr;
    XGCValues gcValues;
    unsigned long mask;
    int borderPrio;
    int haveFocus;
    int isNew;

    /*
     * Find out what tags are present for the character, then compute a
     * StyleValues structure corresponding to those tags (scan through all of
     * the tags, saving information for the highest-priority tag).
     */

    memset(&styleValues, 0, sizeof(StyleValues));
    styleValues.relief = TK_RELIEF_FLAT;
    styleValues.fgColor = NULL;
    styleValues.underlineColor = textPtr->fgColor;
    styleValues.overstrikeColor = textPtr->fgColor;
    styleValues.eolColor = textPtr->eolColor;
    styleValues.eotColor = textPtr->eotColor ? textPtr->eotColor : textPtr->eolColor;
    styleValues.hyphenColor = textPtr->hyphenColor;
    styleValues.tkfont = textPtr->tkfont;
    styleValues.justify = textPtr->justify;
    styleValues.spacing1 = textPtr->spacing1;
    styleValues.spacing2 = textPtr->spacing2;
    styleValues.spacing3 = textPtr->spacing3;
    styleValues.tabArrayPtr = textPtr->tabArrayPtr;
    styleValues.tabStyle = textPtr->tabStyle;
    styleValues.wrapMode = textPtr->wrapMode;
    styleValues.lang = textPtr->lang;
    styleValues.hyphenRules = textPtr->hyphenRules;

    haveFocus = !!(textPtr->flags & HAVE_FOCUS);
    borderPrio = -1;

    for ( ; tagPtr; tagPtr = tagPtr->nextPtr) {
	if (!tagPtr->isSelTag) {
	    borderPrio = MAX(borderPrio, FillStyle(tagPtr, &styleValues, haveFocus, containsSelection));
	}
    }

    /*
     * Setup attributes in case of selected text.
     */

    if (containsSelection) {
	TkTextTag *tagPtr = textPtr->selTagPtr;

	if ((int) tagPtr->priority > borderPrio
		&& (haveFocus
		    /*
		     * If this is the selection tag, and selAttrs.inactiveBorder is NULL
		     * (the default on Windows), then we need to skip it if we don't have
		     * the focus.
		     */
		    || (textPtr->selAttrs.inactiveBorder
			/*
			 * Don't show inactive selection in readonly widgets.
			 */
#ifndef MAC_OSX_TK
			&& (textPtr->state == TK_TEXT_STATE_NORMAL)
#endif
		))) {
	    borderPrio = FillStyle(tagPtr, &styleValues, haveFocus, containsSelection);

	    if (borderPrio == -1) {
		if (textPtr->selAttrs.border)  { styleValues.border = textPtr->selAttrs.border; }
		if (textPtr->selAttrs.fgColor) { styleValues.fgColor = textPtr->selAttrs.fgColor; }

		if (!haveFocus) {
		    if (textPtr->selAttrs.inactiveBorder) {
			styleValues.border = textPtr->selAttrs.inactiveBorder;
		    }
		    if (textPtr->selAttrs.inactiveFgColor) {
			styleValues.fgColor = textPtr->selAttrs.inactiveFgColor;
		    }
		}
	    }

	    if (!styleValues.fgColor) {
		styleValues.fgColor = textPtr->selAttrs.fgColor;
		if (!haveFocus && textPtr->selAttrs.inactiveFgColor) {
		    styleValues.fgColor = textPtr->selAttrs.inactiveFgColor;
		}
	    }
	}
    }

    /*
     * Setup with fallback values if needed.
     */

    if (styleValues.fgColor == NULL) {
	styleValues.fgColor = textPtr->fgColor;
    }
    if (styleValues.relief != TK_RELIEF_FLAT && !styleValues.border) {
	styleValues.border = textPtr->border;
    }

    /*
     * Use an existing style if there's one around that matches.
     */

    hPtr = Tcl_CreateHashEntry(&textPtr->dInfoPtr->styleTable, (char *) &styleValues, &isNew);
    if (!isNew) {
	return (TextStyle *)Tcl_GetHashValue(hPtr);
    }

    /*
     * No existing style matched. Make a new one.
     */

    stylePtr = (TextStyle *)malloc(sizeof(TextStyle));
    stylePtr->refCount = 0;
    if (styleValues.border) {
	gcValues.foreground = Tk_3DBorderColor(styleValues.border)->pixel;
	mask = GCForeground;
	if (styleValues.bgStipple != None) {
	    gcValues.stipple = styleValues.bgStipple;
	    gcValues.fill_style = FillStippled;
	    mask |= GCStipple|GCFillStyle;
	}
	stylePtr->bgGC = Tk_GetGC(textPtr->tkwin, mask, &gcValues);
    } else {
	stylePtr->bgGC = NULL;
    }
    mask = GCFont;
    gcValues.font = Tk_FontId(styleValues.tkfont);
    mask |= GCForeground;
    if (styleValues.eolColor && textPtr->showEndOfLine) {
	gcValues.foreground = styleValues.eolColor->pixel;
	stylePtr->eolGC = Tk_GetGC(textPtr->tkwin, mask, &gcValues);
    } else {
	stylePtr->eolGC = NULL;
    }
    if (styleValues.eotColor && textPtr->showEndOfText) {
	gcValues.foreground = styleValues.eotColor->pixel;
	stylePtr->eotGC = Tk_GetGC(textPtr->tkwin, mask, &gcValues);
    } else {
	stylePtr->eotGC = NULL;
    }
    if (styleValues.hyphenColor && textPtr->hyphenate) {
	gcValues.foreground = styleValues.hyphenColor->pixel;
	stylePtr->hyphenGC = Tk_GetGC(textPtr->tkwin, mask, &gcValues);
    } else {
	stylePtr->hyphenGC = NULL;
    }
    gcValues.foreground = styleValues.fgColor->pixel;
    if (styleValues.fgStipple != None) {
	gcValues.stipple = styleValues.fgStipple;
	gcValues.fill_style = FillStippled;
	mask |= GCStipple|GCFillStyle;
    }
    stylePtr->fgGC = Tk_GetGC(textPtr->tkwin, mask, &gcValues);
    mask = GCForeground;
    gcValues.foreground = styleValues.underlineColor->pixel;
    stylePtr->ulGC = Tk_GetGC(textPtr->tkwin, mask, &gcValues);
    gcValues.foreground = styleValues.overstrikeColor->pixel;
    stylePtr->ovGC = Tk_GetGC(textPtr->tkwin, mask, &gcValues);
    stylePtr->sValuePtr = (StyleValues *) Tcl_GetHashKey(&textPtr->dInfoPtr->styleTable, hPtr);
    stylePtr->hPtr = hPtr;
    Tcl_SetHashValue(hPtr, stylePtr);
    DEBUG_ALLOC(tkTextCountNewStyle++);
    return stylePtr;
}

static TextStyle *
GetStyle(
    TkText *textPtr,		/* Overall information about text widget. */
    TkTextSegment *segPtr)	/* The text for which display information is wanted. */
{
    TextStyle *stylePtr;
    TkTextTag *tagPtr;
    int flags;

    if (segPtr && (tagPtr = TkBTreeGetSegmentTags(
		    textPtr->sharedTextPtr, segPtr, textPtr, TK_TEXT_SORT_ASCENDING, &flags))) {
	stylePtr = MakeStyle(textPtr, tagPtr, !!(flags & TK_TEXT_IS_SELECTED));
    } else {
	/*
	 * Take into account that this function can be called before UpdateDefaultStyle
	 * has been called for the first time.
	 */
	if (!textPtr->dInfoPtr->defaultStyle) {
	    UpdateDefaultStyle(textPtr);
	}
	stylePtr = textPtr->dInfoPtr->defaultStyle;
    }

    stylePtr->refCount += 1;
    return stylePtr;
}

/*
 *----------------------------------------------------------------------
 *
 * UpdateDefaultStyle --
 *
 *	This function is called if something has changed, and some DLines
 *	have to be updated.
 *
 * Results:
 *	None.
 *
 * Side effects:
 *	None.
 *
 *----------------------------------------------------------------------
 */

static void
UpdateDefaultStyle(
    TkText *textPtr)
{
    TextStyle *stylePtr = MakeStyle(textPtr, NULL, 0);
    TextDInfo *dInfoPtr = textPtr->dInfoPtr;

    if (stylePtr != dInfoPtr->defaultStyle) {
	if (dInfoPtr->defaultStyle) {
	    FreeStyle(textPtr, dInfoPtr->defaultStyle);
	}
	dInfoPtr->defaultStyle = stylePtr;
	stylePtr->refCount += 1;
    }
}

/*
 *----------------------------------------------------------------------
 *
 * FreeStyle --
 *
 *	This function is called when a TextStyle structure is no longer
 *	needed. It decrements the reference count and frees up the space for
 *	the style structure if the reference count is 0.
 *
 * Results:
 *	None.
 *
 * Side effects:
 *	The storage and other resources associated with the style are freed up
 *	if no-one's still using it.
 *
 *----------------------------------------------------------------------
 */

static void
FreeStyle(
    TkText *textPtr,		/* Information about overall widget. */
    TextStyle *stylePtr)	/* Information about style to free. */
{
    assert(stylePtr);
    assert(stylePtr->refCount > 0);

    if (--stylePtr->refCount == 0) {
	if (stylePtr->bgGC != NULL) {
	    Tk_FreeGC(textPtr->display, stylePtr->bgGC);
	}
	if (stylePtr->fgGC != NULL) {
	    Tk_FreeGC(textPtr->display, stylePtr->fgGC);
	}
	if (stylePtr->ulGC != NULL) {
	    Tk_FreeGC(textPtr->display, stylePtr->ulGC);
	}
	if (stylePtr->ovGC != NULL) {
	    Tk_FreeGC(textPtr->display, stylePtr->ovGC);
	}
	if (stylePtr->eolGC != NULL) {
	    Tk_FreeGC(textPtr->display, stylePtr->eolGC);
	}
	if (stylePtr->eotGC != NULL) {
	    Tk_FreeGC(textPtr->display, stylePtr->eotGC);
	}
	if (stylePtr->hyphenGC != NULL) {
	    Tk_FreeGC(textPtr->display, stylePtr->hyphenGC);
	}
	Tcl_DeleteHashEntry(stylePtr->hPtr);
	free(stylePtr);
	DEBUG_ALLOC(tkTextCountDestroyStyle++);
    }
}

/*
 *----------------------------------------------------------------------
 *
 * IsStartOfNotMergedLine --
 *
 *	This function checks whether the given index is the start of a
 *      logical line that is not merged with the previous logical line
 *      (due to elision of the eol of the previous line).
 *
 * Results:
 *	Returns whether the given index denotes the first index of a
 *      logical line not merged with its previous line.
 *
 * Side effects:
 *	None.
 *
 *----------------------------------------------------------------------
 */

static int
IsStartOfNotMergedLine(
      const TkTextIndex *indexPtr)  /* Index to check. */
{
    return TkTextIndexGetLine(indexPtr)->logicalLine
	    ? TkTextIndexIsStartOfLine(indexPtr)
	    : TkTextIndexIsStartOfText(indexPtr);
}

/*
 *----------------------------------------------------------------------
 *
 * IsSameFGStyle --
 *
 *	Compare the foreground attributes of two styles. Specifically must
 *	consider: foreground color, font, font style and font decorations,
 *	elide, "offset" and foreground stipple. Do *not* consider: background
 *	color, border, relief or background stipple.
 *
 *	If we use TkpDrawCharsInContext, we also don't need to check
 *	foreground color, font decorations, elide, offset and foreground
 *	stipple, so all that is left is font (including font size and font
 *	style) and "offset".
 *
 * Results:
 *	'true' if the two styles match, 'false' otherwise.
 *
 * Side effects:
 *	None.
 *
 *----------------------------------------------------------------------
 */

#ifdef TK_LAYOUT_WITH_BASE_CHUNKS

static int
IsSameFGStyle(
    TextStyle *style1,
    TextStyle *style2)
{
    StyleValues *sv1;
    StyleValues *sv2;

    if (style1 == style2) {
	return 1;
    }

    sv1 = style1->sValuePtr;
    sv2 = style2->sValuePtr;

    return sv1->tkfont == sv2->tkfont && sv1->offset == sv2->offset;
}

#endif /* TK_LAYOUT_WITH_BASE_CHUNKS */

/*
 *----------------------------------------------------------------------
 *
 * LayoutDLine --
 *
 *	This function generates a single DLine structure for a display line
 *	whose leftmost character is given by indexPtr.
 *
 * Results:
 *	The return value is a pointer to a DLine structure describing the
 *	display line. All fields are filled in and correct except for y and
 *	nextPtr.
 *
 * Side effects:
 *	Storage is allocated for the new DLine.
 *
 *	See the comments in 'GetYView' for some thoughts on what the side-
 *	effects of this call (or its callers) should be; the synchronisation
 *	of TkTextLine->pixelHeight with the sum of the results of this
 *	function operating on all display lines within each logical line.
 *	Ideally the code should be refactored to ensure the cached pixel
 *	height is never behind what is known when this function is called
 *	elsewhere.
 *
 *----------------------------------------------------------------------
 */

static TkTextSegment *
LayoutGetNextSegment(
    TkTextSegment *segPtr)
{
    assert(segPtr);
    while ((segPtr = segPtr->nextPtr)) {
	if (segPtr->typePtr == &tkTextCharType) {
	    return segPtr;
	}
	if (segPtr->typePtr == &tkTextBranchType) {
	    segPtr = segPtr->body.branch.nextPtr;
	}
    }
    return NULL;
}

static TkTextDispChunk *
LayoutGetNextCharChunk(
    TkTextDispChunk *chunkPtr)
{
    assert(chunkPtr);
    while ((chunkPtr = chunkPtr->nextPtr)) {
	switch (chunkPtr->layoutProcs->type) {
	case TEXT_DISP_CHAR:	return chunkPtr;
	case TEXT_DISP_WINDOW:	/* fallthru */
	case TEXT_DISP_IMAGE:	return NULL;
	case TEXT_DISP_HYPHEN:	/* fallthru */
	case TEXT_DISP_ELIDED:	/* fallthru */
	case TEXT_DISP_CURSOR:	break;
	}
    }
    return NULL;
}

static void
LayoutSetupDispLineInfo(
    TkTextPixelInfo *pixelInfo)
{
    TkTextDispLineInfo *dispLineInfo = pixelInfo->dispLineInfo;
    unsigned oldNumDispLines = TkBTreeGetNumberOfDisplayLines(pixelInfo);

    if (!dispLineInfo) {
	dispLineInfo = (TkTextDispLineInfo *)malloc(TEXT_DISPLINEINFO_SIZE(2));
	DEBUG(memset(dispLineInfo, 0xff, TEXT_DISPLINEINFO_SIZE(2)));
	DEBUG_ALLOC(tkTextCountNewDispInfo++);
	pixelInfo->dispLineInfo = dispLineInfo;
    }

    dispLineInfo->numDispLines = 1;
    /* remember old display line count, see TkBTreeGetNumberOfDisplayLines */
    dispLineInfo->entry[1].pixels = oldNumDispLines;
}

static void
LayoutUpdateLineHeightInformation(
    const LayoutData *data,
    DLine *dlPtr,
    TkTextLine *linePtr,	/* The corresponding logical line. */
    int finished,		/* Did we finish the layout of a complete logical line? */
    int hyphenRule,		/* Applied hyphen rule; zero if no rule has been applied. */
    int tabIndex,		/* Tab index of last chunk in line; zero if no tab. */
    int tabApplied)		/* Tab index of last chunk in line has been already applied? */
{
    TkText *textPtr = data->textPtr;
    unsigned epoch = textPtr->dInfoPtr->lineMetricUpdateEpoch;
    TkTextPixelInfo *pixelInfo = TkBTreeLinePixelInfo(textPtr, linePtr);
    unsigned oldNumDispLines = TkBTreeGetNumberOfDisplayLines(pixelInfo);
    TkTextDispLineInfo *dispLineInfo;
    TkTextLine *nextLogicalLinePtr;

    assert(dlPtr->byteCount > 0);
    assert(linePtr->logicalLine);
    assert(TkTextIndexGetLine(&dlPtr->index));
    assert(linePtr == TkBTreeGetLogicalLine(
	    textPtr->sharedTextPtr, textPtr, TkTextIndexGetLine(&dlPtr->index)));

    if (pixelInfo->epoch == epoch) {
	int lineNo = TkBTreeLinesTo(textPtr->sharedTextPtr->tree, textPtr, linePtr, NULL);

	if (TkRangeListContains(textPtr->dInfoPtr->lineMetricUpdateRanges, lineNo)) {
	    int mergedLines = 1;

	    nextLogicalLinePtr = TkBTreeNextLogicalLine(textPtr->sharedTextPtr, textPtr, linePtr);
	    if (linePtr->nextPtr != nextLogicalLinePtr) {
		mergedLines = TkBTreeCountLines(textPtr->sharedTextPtr->tree, linePtr,
			nextLogicalLinePtr) - 1;
	    }
	    TkRangeListRemove(textPtr->dInfoPtr->lineMetricUpdateRanges, lineNo, lineNo + mergedLines);
	}

	return; /* already up-to-date */
    }

    TK_TEXT_DEBUG(LogTextHeightCalc(textPtr, &dlPtr->index));
    dispLineInfo = pixelInfo->dispLineInfo;
    dlPtr->hyphenRule = hyphenRule;

    if (dlPtr->displayLineNo > 0) {
	TkTextDispLineEntry *dispLineEntry;

	assert(dispLineInfo);
	assert(data->byteOffset == dispLineInfo->entry[dlPtr->displayLineNo].byteOffset);

	if (dlPtr->displayLineNo >= dispLineInfo->numDispLines
		&& !IsPowerOf2(dlPtr->displayLineNo + 2)) {
	    unsigned size = NextPowerOf2(dlPtr->displayLineNo + 2);
	    dispLineInfo = (TkTextDispLineInfo *)realloc(dispLineInfo, TEXT_DISPLINEINFO_SIZE(size));
	    DEBUG(memset(dispLineInfo->entry + dlPtr->displayLineNo + 1, 0xff,
		    (size - dlPtr->displayLineNo - 1)*sizeof(dispLineInfo->entry[0])));
	    pixelInfo->dispLineInfo = dispLineInfo;
	}
	dispLineInfo->numDispLines = dlPtr->displayLineNo + 1;
	dispLineEntry = dispLineInfo->entry + dlPtr->displayLineNo;
	(dispLineEntry + 1)->byteOffset = data->byteOffset + dlPtr->byteCount;
	(dispLineEntry + 1)->pixels = oldNumDispLines;
	dispLineEntry->height = dlPtr->height;
	dispLineEntry->pixels = (dispLineEntry - 1)->pixels + dlPtr->height;
	dispLineEntry->byteOffset = data->byteOffset;
	dispLineEntry->hyphenRule = hyphenRule;
	dispLineEntry->tabIndex = tabIndex;
	dispLineEntry->tabApplied = tabApplied;
    } else if (!finished) {
	LayoutSetupDispLineInfo(pixelInfo);
	dispLineInfo = pixelInfo->dispLineInfo;
	dispLineInfo->entry[0].height = dlPtr->height;
	dispLineInfo->entry[0].pixels = dlPtr->height;
	dispLineInfo->entry[0].byteOffset = data->byteOffset;
	dispLineInfo->entry[0].hyphenRule = hyphenRule;
	dispLineInfo->entry[0].tabIndex = tabIndex;
	dispLineInfo->entry[0].tabApplied = tabApplied;
	dispLineInfo->entry[1].byteOffset = data->byteOffset + dlPtr->byteCount;
    }

    assert(finished || dispLineInfo);

    if (finished) {
	TkTextLine *nextLogicalLinePtr;
	unsigned lineHeight, mergedLines, lineNo, numDispLines, i;

	if (dlPtr->displayLineNo > 0) {
	    lineHeight = dispLineInfo->entry[dispLineInfo->numDispLines - 1].pixels;
	    numDispLines = dispLineInfo->numDispLines;
	} else {
	    lineHeight = dlPtr->height;
	    numDispLines = lineHeight > 0;
	}
	assert(linePtr->nextPtr);
	nextLogicalLinePtr = TkBTreeNextLogicalLine(textPtr->sharedTextPtr, textPtr, linePtr);
	mergedLines = TkBTreeCountLines(textPtr->sharedTextPtr->tree, linePtr, nextLogicalLinePtr);
	if (mergedLines > 0) {
	    mergedLines -= 1; /* subtract first line */
	}
	if (pixelInfo->height != lineHeight || mergedLines > 0 || numDispLines != oldNumDispLines) {
	    /*
	     * Do this B-Tree update before updating the epoch, because this action
	     * needs the old values.
	     */
	    TkBTreeAdjustPixelHeight(textPtr, linePtr, lineHeight, mergedLines, numDispLines);
	}
	if (dispLineInfo && dlPtr->displayLineNo == 0) {
	    /*
	     * This is the right place to destroy the superfluous dispLineInfo. Don't do
	     * this before TkBTreeAdjustPixelHeight has been called, because the latter
	     * function needs the old display line count.
	     */
	    free(dispLineInfo);
	    DEBUG_ALLOC(tkTextCountDestroyDispInfo++);
	    pixelInfo->dispLineInfo = NULL;
	}
	textPtr->dInfoPtr->lineMetricUpdateCounter += 1;
	pixelInfo->epoch = epoch;
	lineNo = TkBTreeLinesTo(textPtr->sharedTextPtr->tree, textPtr, linePtr, NULL);
	for (i = 0; i < mergedLines; ++i) {
	    pixelInfo = TkBTreeLinePixelInfo(textPtr, linePtr = linePtr->nextPtr);
	    pixelInfo->epoch = epoch;
	    if (pixelInfo->dispLineInfo) {
		free(pixelInfo->dispLineInfo);
		DEBUG_ALLOC(tkTextCountDestroyDispInfo++);
		pixelInfo->dispLineInfo = NULL;
	    }
	}
	TkRangeListRemove(textPtr->dInfoPtr->lineMetricUpdateRanges, lineNo, lineNo + mergedLines);
    } else {
	/*
	 * This line is wrapping into several display lines. We mark it as already
	 * up-to-date, even with a partial computation. This is the right way to
	 * handle very long lines efficiently, because with very long lines the chance
	 * will be high that the lookup into the cache succeeds even with a partial
	 * computation. (If the lookup fails, because the cache for this line is not
	 * yet complete, then the required remaining lines will be computed, and the
	 * result will also be stored in the cache, because all metric computation
	 * will be done with LayoutDLine, and this function is caching any computation.)
	 */

	pixelInfo->epoch = epoch | PARTIAL_COMPUTED_BIT;
    }
}

static unsigned
LayoutComputeBreakLocations(
    LayoutData *data)
{
    unsigned totalSize = 0;
    TkText *textPtr = data->textPtr;
    TextDInfo *dInfoPtr = textPtr->dInfoPtr;
    TkTextSegment *segPtr = data->logicalLinePtr->segPtr;
    int useUniBreak = data->textPtr->useUniBreak;
    char const *lang = useUniBreak ? textPtr->lang : NULL;
    char const *nextLang = NULL;
    unsigned capacity = dInfoPtr->strBufferSize;
    char *str = dInfoPtr->strBuffer;
    char *brks = textPtr->brksBuffer;

    /*
     * The codepoint line break computation requires the whole logical line (due to a
     * poor design of libunibreak), but separated by languages, because this line break
     * algorithm is in general language dependent.
     */

    while (segPtr) {
	unsigned size = 0;
	unsigned newTotalSize;

	for ( ; segPtr; segPtr = segPtr->nextPtr) {
	    switch ((int) segPtr->typePtr->group) {
	    case SEG_GROUP_CHAR: {
		unsigned newSize;

		if (useUniBreak) {
		    const char *myLang = TkBTreeGetLang(textPtr, segPtr);

		    if (myLang[0] != lang[0] || myLang[1] != lang[1]) {
			nextLang = myLang;
			break;
		    }
		}
		if ((newSize = size + segPtr->size) >= capacity) {
		    capacity = MAX(2*capacity, newSize + 1);
		    str = (char *)realloc(str, newSize);
		}
		memcpy(str + size, segPtr->body.chars, segPtr->size);
		size = newSize;
		break;
	    }
	    case SEG_GROUP_HYPHEN:
		if (useUniBreak) {
		    const char *myLang = TkBTreeGetLang(textPtr, segPtr);

		    if (myLang[0] != lang[0] || myLang[1] != lang[1]) {
			nextLang = myLang;
			break;
		    }
		}

		/*
		 * Use TAB (U+0009) instead of SHY (U+00AD), because SHY needs two bytes,
		 * but TAB needs only one byte, and this corresponds to the byte size of
		 * a hyphen segment. The TAB character has the same character class as
		 * the SHY character, so it's a proper substitution.
		 *
		 * NOTE: Do not use '-' (U+002D) for substitution, because the meaning
		 * of this character is contextual.
		 */

		/* FALLTHRU */
	    case SEG_GROUP_IMAGE:
	    case SEG_GROUP_WINDOW:
		/* The language variable doesn't matter here. */
		if (size + 1 >= capacity) {
		    assert(2*capacity > size + 1);
		    str = (char *)realloc(str, capacity *= 2);
		}
		/* Substitute with a TAB, so we can break at this point. */
		str[size++] = '\t';
		break;
	    case SEG_GROUP_BRANCH:
		segPtr = segPtr->body.branch.nextPtr;
	    	break;
	    }
	}
	if (size > 0) {
	    newTotalSize = totalSize + size;

	    if (newTotalSize > textPtr->brksBufferSize) {
		/*
		 * Take into account that the buffer must be a bit larger, because we need
		 * one additional byte for trailing NUL (see below).
		 */
		textPtr->brksBufferSize = MAX(newTotalSize, textPtr->brksBufferSize + 512);
		textPtr->brksBuffer = (char *)realloc(textPtr->brksBuffer, textPtr->brksBufferSize + 1);
		brks = textPtr->brksBuffer;
	    }

	    str[size] = '\0'; /* TkTextComputeBreakLocations expects traling nul */
	    TkTextComputeBreakLocations(data->textPtr->interp, str, size,
		    lang ? (*lang ? lang : "en") : NULL, brks + totalSize);
	    totalSize = newTotalSize;
	}
	lang = nextLang;
    }

    dInfoPtr->strBuffer = str;
    dInfoPtr->strBufferSize = capacity;

    return totalSize;
}

static void
LayoutLookAheadChars(
    TkTextDispChunk *chunkPtr,
    const char *str,
    unsigned numChars,
    char *buf)
{
    TkTextSegment *segPtr = ((CharInfo *) chunkPtr->clientData)->segPtr;

    for ( ; numChars > 0; --numChars) {
	if (!*str) {
	    segPtr = LayoutGetNextSegment(segPtr);
	    if (!segPtr) {
		memset(buf, '\0', numChars);
		return;
	    }
	    str = segPtr->body.chars;
	}
	*buf++ = *str++;
    }
}

static void
LayoutApplyHyphenRules(
    LayoutData *data,
    TkTextDispChunk *prevCharChunkPtr,
    TkTextDispChunk *hyphenChunkPtr,
    TkTextDispChunk *nextCharChunkPtr)
{
    TkTextSegment *hyphenPtr = (TkTextSegment *)hyphenChunkPtr->clientData;
    const StyleValues *sValPtr = hyphenChunkPtr->stylePtr->sValuePtr;
    int hyphenRules = sValPtr->hyphenRules & hyphenChunkPtr->hyphenRules;

    data->increaseNumBytes = 0;
    data->decreaseNumBytes = 0;
    SetupHyphenChars(hyphenPtr, 0);
    hyphenRules = FilterHyphenRules(hyphenRules, sValPtr->lang);

    if (hyphenRules) {
	const CharInfo *prevCiPtr;
	const CharInfo *nextCiPtr;
	const char *prevCharPtr;
	const char *nextCharPtr;
	unsigned char prevChar;
	unsigned char nextChar;
	char lookAhead[3];

	if (hyphenRules & (1 << TK_TEXT_HYPHEN_REPEAT)) {
	    data->increaseNumBytes = -1;
	    data->hyphenRule = TK_TEXT_HYPHEN_REPEAT;
	    return;
	}

	if (!IsCharChunk(prevCharChunkPtr)) {
	    return;
	}

	while ((prevCiPtr = (const CharInfo *)prevCharChunkPtr->clientData)->numBytes == 0) {
	    if (!(prevCharChunkPtr = (TkTextDispChunk *)prevCharChunkPtr->prevCharChunkPtr)
		    || !IsCharChunk(prevCharChunkPtr)) {
		return;
	    }
	}
	prevCharPtr = prevCiPtr->u.chars + prevCiPtr->baseOffset + prevCiPtr->numBytes - 1;

	/*
	 * We know that we have to inspect only Latin-1 characters, either
	 * from ASCII code page (< 0x80), or starting with 0xc3.
	 */

	if (UCHAR(prevCharPtr[0]) < 0x80) {
	    prevChar = UCHAR(prevCharPtr[0]);
	} else if (prevCiPtr->numBytes > 1 && UCHAR(prevCharPtr[-1]) == 0xc3) {
	    prevChar = ConvertC3Next(prevCharPtr[1]);
	} else {
	    return;
	}

	if (hyphenRules & (1 << TK_TEXT_HYPHEN_DOUBLE_VOWEL)) {
	    /* op(aa-)tje  -> op(a-)tje */
	    /* caf(ee-)tje -> caf(é-)tje */
	    if (IsVowel(prevChar)) {
		char secondPrevChar = '\0';

		if (prevCiPtr->numBytes > 1) {
		    secondPrevChar = prevCharPtr[-1];
		} else {
		    const TkTextDispChunk *chunkPtr = prevCharChunkPtr->prevCharChunkPtr;
		    if (chunkPtr && IsCharChunk(chunkPtr)) {
			const TkTextSegment *segPtr = CHAR_CHUNK_GET_SEGMENT(chunkPtr);
			secondPrevChar = segPtr->body.chars[segPtr->size - 1];
		    }
		}
		if (prevChar == secondPrevChar) {
		    if (prevChar == 'e') {
			char *s = hyphenPtr->body.chars; /* this avoids warnings */
			data->decreaseNumBytes = 2;
			s[0] = 0xc3; s[1] = 0xa9; /* 'é' = U+00E9 */
			SetupHyphenChars(hyphenPtr, 2);
		    } else {
			data->decreaseNumBytes = 1;
		    }
		    data->hyphenRule = TK_TEXT_HYPHEN_DOUBLE_VOWEL;
		    return;
		}
	    }
	}

	if (!IsCharChunk(nextCharChunkPtr)) {
	    return;
	}
	if ((nextCiPtr = (const CharInfo *)nextCharChunkPtr->clientData)->numBytes == 0) {
	    TkTextSegment *segPtr = LayoutGetNextSegment((TkTextSegment *)nextCharChunkPtr->clientData);
	    if (!segPtr) {
		return;
	    }
	    nextCharPtr = segPtr->body.chars;
	} else {
	    nextCharPtr = nextCiPtr->u.chars + nextCiPtr->baseOffset;
	}
	if (UCHAR(nextCharPtr[0]) < 0x80) {
	    nextChar = UCHAR(nextCharPtr[0]);
	} else if (UCHAR(nextCharPtr[0]) == 0xc3) {
	    nextChar = ConvertC3Next(nextCharPtr[1]);
	} else {
	    return;
	}

	if (hyphenRules & (1 << TK_TEXT_HYPHEN_CK)) {
	    /* Dru(c-k)er -> Dru(k-k)er */
	    if (prevChar == UCHAR('c') && nextChar == UCHAR('k')) {
		data->decreaseNumBytes = 1;
		hyphenPtr->body.chars[0] = 'k';
		SetupHyphenChars(hyphenPtr, 1);
		data->hyphenRule = TK_TEXT_HYPHEN_CK;
		return;
	    }
	}
	if (hyphenRules & (1 << TK_TEXT_HYPHEN_DOUBLE_DIGRAPH)) {
	    /* vi(s-sz)a -> vi(sz-sz)a */
	    if (prevChar == nextChar) {
		LayoutLookAheadChars(nextCharChunkPtr, nextCharPtr + 1, 1, lookAhead);
		if (lookAhead[0] && IsDoubleDigraph(prevChar, lookAhead[0])) {
		    hyphenPtr->body.chars[0] = lookAhead[0];
		    SetupHyphenChars(hyphenPtr, 1);
		    data->hyphenRule = TK_TEXT_HYPHEN_DOUBLE_DIGRAPH;
		    return;
		}
	    }
	}
	if (hyphenRules & (1 << TK_TEXT_HYPHEN_TREMA)) {
	    /* r(e-ëe)l -> r(e-ee)l */
	    if (IsVowel(prevChar) && IsUmlaut(nextChar)) {
		data->hyphenRule = TK_TEXT_HYPHEN_TREMA;
		return;
	    }
	}
	if (hyphenRules & (1 << TK_TEXT_HYPHEN_GEMINATION)) {
	    /* para(-l·l)el -> para(l-l)el */
	    if (tolower(nextChar) == 'l') {
		LayoutLookAheadChars(nextCharChunkPtr, nextCharPtr + 1, 3, lookAhead);
		/* test for U+00B7 = MIDDOT */
		if (UCHAR(lookAhead[0]) == 0xc2
			&& UCHAR(lookAhead[1]) == 0xb7
			&& lookAhead[2] == nextChar) {
		    data->increaseNumBytes = 3;
		    hyphenPtr->body.chars[0] = nextChar;
		    SetupHyphenChars(hyphenPtr, 1);
		    data->hyphenRule = TK_TEXT_HYPHEN_GEMINATION;
		    return;
		}
	    }
	}
    }
}

static unsigned
LayoutMakeCharInfo(
    LayoutData *data,
    TkTextSegment *segPtr,
    int byteOffset,
    int maxBytes)
{
    char const *p = segPtr->body.chars + byteOffset;
    CharInfo *ciPtr = AllocCharInfo(data->textPtr);

    assert(data->chunkPtr);
    assert(!data->chunkPtr->clientData);

    /*
     * Take into account that maxBytes == 0 is possible.
     */

    if (data->trimSpaces && maxBytes > 0 && p[maxBytes - 1] == ' ') {
	while (maxBytes > 1 && p[maxBytes - 2] == ' ') {
	    maxBytes -= 1;
	}
    }

#ifdef TK_LAYOUT_WITH_BASE_CHUNKS

    if (data->baseChunkPtr
	    && (!IsSameFGStyle(data->baseChunkPtr->stylePtr, data->chunkPtr->stylePtr)
	    	|| (data->lastCharChunkPtr && data->lastCharChunkPtr->numSpaces > 0))) {
	data->baseChunkPtr = NULL;
    }

    if (!data->baseChunkPtr) {
	data->baseChunkPtr = data->chunkPtr;
	Tcl_DStringInit(&data->chunkPtr->baseChars);
	DEBUG_ALLOC(tkTextCountNewBaseChars++);
    }

    data->chunkPtr->baseChunkPtr = data->baseChunkPtr;
    ciPtr->baseOffset = Tcl_DStringLength(&data->baseChunkPtr->baseChars);
    ciPtr->u.chars = Tcl_DStringAppend(&data->baseChunkPtr->baseChars, p, maxBytes);

#else

    ciPtr->baseOffset = 0;
    ciPtr->u.chars = p;

#endif

    /*
     * Keep the char segment, otherwise a split may invalidate our string. This segment
     * is also used for hyphenation support.
     */

    segPtr->refCount += 1;
    ciPtr->segPtr = segPtr;
    ciPtr->numBytes = maxBytes;
    data->chunkPtr->clientData = ciPtr;

    return maxBytes;
}

static void
LayoutFinalizeCharInfo(
    LayoutData *data,
    int gotTab)
{
    CharInfo *ciPtr = (CharInfo *)data->chunkPtr->clientData;
    (void)gotTab;

    assert(data->trimSpaces ?
	    (TkSizeT)data->chunkPtr->numBytes >= ciPtr->numBytes :
	    (TkSizeT)data->chunkPtr->numBytes == ciPtr->numBytes);

    /*
     * Update the character information. Take into account that we don't want
     * to display the newline character.
     */

    if (ciPtr->u.chars[ciPtr->baseOffset + ciPtr->numBytes - 1] == '\n') {
	ciPtr->numBytes -= 1;
    }

#ifdef TK_LAYOUT_WITH_BASE_CHUNKS

    assert(data->chunkPtr->baseChunkPtr);

    /*
     * Final update for the current base chunk data.
     */

    Tcl_DStringSetLength(&data->baseChunkPtr->baseChars, ciPtr->baseOffset + ciPtr->numBytes);
    data->baseChunkPtr->baseWidth =
	    data->chunkPtr->width + (data->chunkPtr->x - data->baseChunkPtr->x);

    /*
     * Finalize the base chunk if this chunk ends in a tab, which definitly breaks the context.
     */

    if (gotTab) {
	data->baseChunkPtr = NULL;
    }

#endif
}

static void
LayoutUndisplay(
    LayoutData *data,
    TkTextDispChunk *chunkPtr)
{
    assert(chunkPtr->layoutProcs);

    if (chunkPtr->layoutProcs->undisplayProc) {
	chunkPtr->layoutProcs->undisplayProc(data->textPtr, chunkPtr);
    }
#ifdef TK_LAYOUT_WITH_BASE_CHUNKS
    if (chunkPtr == data->baseChunkPtr) {
	data->baseChunkPtr = NULL;
    }
#endif
}

static void
LayoutReleaseChunk(
    TkText *textPtr,
    TkTextDispChunk *chunkPtr)
{
    if (chunkPtr->layoutProcs) {
	if (chunkPtr->layoutProcs->type == TEXT_DISP_IMAGE) {
	    textPtr->dInfoPtr->countImages -= 1;
	} else if (chunkPtr->layoutProcs->type == TEXT_DISP_WINDOW) {
	    textPtr->dInfoPtr->countWindows -= 1;
	}
    }
    FreeStyle(textPtr, chunkPtr->stylePtr);
}

static void
LayoutFreeChunk(
    LayoutData *data)
{
    TextDInfo *dInfoPtr = data->textPtr->dInfoPtr;
    TkTextDispChunk *chunkPtr = data->chunkPtr;

    assert(chunkPtr);
    assert(data->lastChunkPtr != chunkPtr);
    assert(data->lastCharChunkPtr != chunkPtr);
    assert(!chunkPtr->sectionPtr);

    if (chunkPtr->layoutProcs) {
	LayoutUndisplay(data, chunkPtr);
    }

    LayoutReleaseChunk(data->textPtr, chunkPtr);
    DEBUG(chunkPtr->stylePtr = NULL);
    assert(!chunkPtr->clientData);
    data->numBytesSoFar -= chunkPtr->numBytes;
    chunkPtr->nextPtr = dInfoPtr->chunkPoolPtr;
    dInfoPtr->chunkPoolPtr = chunkPtr;
    dInfoPtr->chunkPoolPtr->prevPtr = NULL;
    data->chunkPtr = NULL;
    assert(data->countChunks > 0);
    data->countChunks -= 1;
    if (chunkPtr->width > 0) {
	assert(data->countVisibleChunks > 0);
	data->countVisibleChunks -= 1;
    }
}

static void
LayoutDoWidthAdjustmentForContextDrawing(
    LayoutData *data)
{
#if defined(TK_LAYOUT_WITH_BASE_CHUNKS) && TK_DRAW_IN_CONTEXT
    TkTextDispChunk *chunkPtr = data->chunkPtr;

    if (chunkPtr->prevPtr) {
	chunkPtr->x += chunkPtr->prevPtr->xAdjustment;
    }

    if (IsCharChunk(chunkPtr)) {
	int newWidth;

	CharChunkMeasureChars(chunkPtr, NULL, 0, 0, -1, 0, -1, data->textPtr->spaceMode, 0, &newWidth);
	chunkPtr->xAdjustment = newWidth - chunkPtr->width;
	chunkPtr->width = newWidth;
    }
#else
    (void)data;
#endif
}

static void
LayoutFinalizeChunk(
    LayoutData *data)
{
    const TkTextDispChunkProcs *layoutProcs;

    if (!data->chunkPtr) {
	return;
    }

    layoutProcs = data->chunkPtr->layoutProcs;

    if (!layoutProcs) {
	assert(data->chunkPtr->numBytes == 0);
	assert(!data->chunkPtr->clientData);
	LayoutFreeChunk(data);
	return;
    }

    if (layoutProcs->type & TEXT_DISP_CONTENT) {
	data->lastCharChunkPtr = data->chunkPtr;
	if (!data->firstCharChunkPtr) {
	    data->firstCharChunkPtr = data->chunkPtr;
	}
	if (layoutProcs->type & TEXT_DISP_TEXT) {
	    LayoutDoWidthAdjustmentForContextDrawing(data);
	}
    }
    if (data->chunkPtr->breakIndex > 0) {
	data->breakChunkPtr = data->chunkPtr;
    }
    if (!data->firstChunkPtr) {
	assert(!data->lastChunkPtr);
	data->firstChunkPtr = data->chunkPtr;
    } else {
	assert(data->lastChunkPtr);
	data->lastChunkPtr->nextPtr = data->chunkPtr;
    }
    data->lastChunkPtr = data->chunkPtr;
    data->dispLineOffset += data->chunkPtr->numBytes;
    data->chunkPtr = NULL;
}

static TkTextDispChunkSection *
LayoutNewSection(
    TextDInfo *dInfoPtr)
{
    TkTextDispChunkSection *sectionPtr = dInfoPtr->sectionPoolPtr;

    if (sectionPtr) {
	dInfoPtr->sectionPoolPtr = dInfoPtr->sectionPoolPtr->nextPtr;
    } else {
	DEBUG_ALLOC(tkTextCountNewSection++);
	sectionPtr = (TkTextDispChunkSection *)malloc(sizeof(TkTextDispChunkSection));
    }

    memset(sectionPtr, 0, sizeof(TkTextDispChunkSection));
    return sectionPtr;
}

static void
LayoutMakeNewChunk(
    LayoutData *data)
{
    TkTextDispChunk *newChunkPtr;
    TextDInfo *dInfoPtr = data->textPtr->dInfoPtr;

    LayoutFinalizeChunk(data);
    if ((newChunkPtr = dInfoPtr->chunkPoolPtr)) {
	dInfoPtr->chunkPoolPtr = newChunkPtr->nextPtr;
    } else {
	newChunkPtr = (TkTextDispChunk *)malloc(sizeof(TkTextDispChunk));
	DEBUG_ALLOC(tkTextCountNewChunk++);
    }
    memset(newChunkPtr, 0, sizeof(TkTextDispChunk));
    newChunkPtr->dlPtr = data->dlPtr;
    newChunkPtr->uniqID = dInfoPtr->chunkCounter++;
    newChunkPtr->prevPtr = data->lastChunkPtr;
    newChunkPtr->prevCharChunkPtr = data->lastCharChunkPtr;
    newChunkPtr->stylePtr = GetStyle(data->textPtr, NULL);
    newChunkPtr->x = data->x;
    newChunkPtr->byteOffset = data->dispLineOffset;
    data->chunkPtr = newChunkPtr;
    data->countChunks += 1;
}

static void
LayoutSkipBytes(
    LayoutData *data,
    DLine *dlPtr,
    const TkTextIndex *indexPtr1,
    const TkTextIndex *indexPtr2)
{
    (void)dlPtr;

    LayoutMakeNewChunk(data);
    data->chunkPtr->layoutProcs = &layoutElideProcs;
    data->chunkPtr->numBytes = TkTextIndexCountBytes(indexPtr1, indexPtr2);
}

static void
LayoutSetupChunk(
    LayoutData *data,
    TkTextSegment *segPtr)
{
    TkTextDispChunk *chunkPtr = data->chunkPtr;
    TkText *textPtr = data->textPtr;
    TextStyle *stylePtr;

    assert(segPtr->tagInfoPtr);
    assert(chunkPtr->stylePtr == textPtr->dInfoPtr->defaultStyle);
    assert(chunkPtr->stylePtr->refCount > 1);

    chunkPtr->stylePtr->refCount -= 1;
    chunkPtr->stylePtr = stylePtr = GetStyle(textPtr, segPtr);

    if (data->wrapMode == TEXT_WRAPMODE_CODEPOINT) {
	if (!data->brks) {
	    Tcl_HashEntry *hPtr;
	    TkTextBreakInfo *breakInfo;
	    int isNew;

	    hPtr = Tcl_CreateHashEntry(&textPtr->sharedTextPtr->breakInfoTable,
		    (void *) data->logicalLinePtr, &isNew);

	    if (isNew) {
		breakInfo = (TkTextBreakInfo *)malloc(sizeof(TkTextBreakInfo));
		breakInfo->refCount = 1;
		breakInfo->brks = NULL;
		data->logicalLinePtr->changed = 0;
		Tcl_SetHashValue(hPtr, breakInfo);
		DEBUG(breakInfo->brksSize = 0);
		DEBUG_ALLOC(tkTextCountNewBreakInfo++);
	    } else {
		breakInfo = (TkTextBreakInfo *)Tcl_GetHashValue(hPtr);
		breakInfo->refCount += 1;

		/*
		 * We have to avoid repeated computations of line break information,
		 * so we use the 'changed' flag of the logical line for the determination
		 * whether a recomputation has to be performed. This is the only purpose
		 * of flag 'changed', and required because our current line break
		 * information algorithm has to process the whole logical line. If this
		 * behavior will change - for example a switch to the ICU library - then
		 * flag 'changed' has no use anymore and can be removed. But currently
		 * all line modifications have to update this flag.
		 */

		if (data->logicalLinePtr->changed) {
		    isNew = 1;
		    data->logicalLinePtr->changed = 0;
		}
	    }

	    if (isNew) {
		unsigned brksSize;

		/*
		 * In this case we have to parse the whole logical line for the computation
		 * of the break locations.
		 */

		brksSize = LayoutComputeBreakLocations(data);
		breakInfo->brks = (char *)realloc(breakInfo->brks, brksSize);
		memcpy(breakInfo->brks, textPtr->brksBuffer, brksSize);
		DEBUG(breakInfo->brksSize = brksSize);
		DEBUG(stats.breakInfo += 1);
	    }

	    data->breakInfo = breakInfo;
	    data->brks = breakInfo->brks;
	}

	if (segPtr->sectionPtr) {
	    chunkPtr->brks = data->brks + data->byteOffset + chunkPtr->byteOffset;
	} else {
	    /* This is an artificial chunk for the realization of spelling changes. */
	    assert(chunkPtr->numBytes <= sizeof(doNotBreakAtAll));
	    chunkPtr->brks = doNotBreakAtAll;
	}
    }

    if (data->numBytesSoFar == 0) {
	const TextDInfo *dInfoPtr = textPtr->dInfoPtr;
	const StyleValues *sValuePtr = stylePtr->sValuePtr;

	data->tabArrayPtr = sValuePtr->tabArrayPtr;
	data->tabStyle = sValuePtr->tabStyle;
	data->justify = (TkTextJustify)sValuePtr->justify;
	data->rMargin = sValuePtr->rMargin;
	data->wrapMode = (TkWrapMode)sValuePtr->wrapMode;
	data->x = data->paragraphStart ? sValuePtr->lMargin1 : sValuePtr->lMargin2;
	data->width = dInfoPtr->maxX - dInfoPtr->x - data->rMargin;
	data->maxX = (data->wrapMode == TEXT_WRAPMODE_NONE) ? -1 : MAX(data->width, data->x);

	chunkPtr->x = data->x;

	if (data->tabIndex >= 0 && !data->tabApplied) {
	    data->tabChunkPtr = chunkPtr;
	}
	if (data->cursorChunkPtr) {
	    data->cursorChunkPtr->x = data->x;
	}
    }
}

static int
AtEndOfLine(
    TkTextSegment *segPtr,
    int offset)
{
    assert(segPtr);
    if (offset < segPtr->size) {
	return 0;
    }
    while ((segPtr = segPtr->nextPtr)) {
	switch (segPtr->typePtr->group) {
	case SEG_GROUP_CHAR:
	case SEG_GROUP_HYPHEN:
	case SEG_GROUP_IMAGE:
	case SEG_GROUP_WINDOW:
	    return 0;
	case SEG_GROUP_BRANCH:
	    if (segPtr->typePtr == &tkTextBranchType) {
		segPtr = segPtr->body.branch.nextPtr;
	    }
	    break;
	case SEG_GROUP_MARK:
	case SEG_GROUP_PROTECT:
	case SEG_GROUP_TAG:
	    break;
	}
    }
    return 1;
}

static int
IsDecimalPointPos(
    LayoutData *data,
    const TkTextSegment *segPtr,
    int offset)
{
    return segPtr == data->decimalPointPos.segPtr && offset == data->decimalPointPos.offset;
}

static int
IsNumericalEndPos(
    LayoutData *data,
    const TkTextSegment *segPtr,
    int offset)
{
    return segPtr == data->lastNumericalPos.segPtr && offset == data->lastNumericalPos.offset;
}

static int
LayoutChars(
    LayoutData *data,
    TkTextSegment *segPtr,
    int size,
    int byteOffset)
{
    const char *base = segPtr->body.chars + byteOffset;
    TkTextDispChunk *chunkPtr;
    int gotTab = 0;
    int adjustForNumericTab = 0;
    unsigned maxBytes;
    unsigned numBytes;
    int maxX;

    assert(size - byteOffset > 0); /* this will ensure maxBytes > 0 */
    assert(byteOffset < size);
    assert(segPtr->typePtr->layoutProc);

    LayoutMakeNewChunk(data);
    LayoutSetupChunk(data, segPtr);

    chunkPtr = data->chunkPtr;
    maxBytes = size - byteOffset;

    if (data->textPtr->showEndOfLine
	    && base[maxBytes - 1] == '\n'
	    && (data->textPtr->showEndOfText
		|| segPtr->sectionPtr->linePtr->nextPtr != TkBTreeGetLastLine(data->textPtr))) {
	maxBytes -= 1; /* now may become zero */
    }

    if (maxBytes == 0) {
	/*
	 * Can only happen if we are at end of logical line.
	 */

	if (segPtr->sectionPtr->linePtr->nextPtr != TkBTreeGetLastLine(data->textPtr)) {
	    segPtr = data->textPtr->dInfoPtr->endOfLineSegPtr;
	} else {
	    segPtr = data->textPtr->dInfoPtr->endOfTextSegPtr;
	}
	base = segPtr->body.chars;
	maxBytes = segPtr->size;
	chunkPtr->endOfLineSymbol = 1;
	byteOffset = 0;
    } else if (segPtr->typePtr != &tkTextHyphenType
		&& segPtr->sectionPtr) { /* ignore artifical segments (spelling changes) */
	if (data->wrapMode == TEXT_WRAPMODE_CODEPOINT) {
	    const char *brks = chunkPtr->brks;
	    unsigned i;

	    assert(brks);
	    assert(brks + maxBytes <= data->brks + data->breakInfo->brksSize);

	    for (i = 1; i < maxBytes; ++i) {
		assert(brks[i] <= LINEBREAK_INSIDEACHAR);
		if (brks[i] == LINEBREAK_MUSTBREAK) {
		    if (i < maxBytes - 2 && base[i] != '\n') {
			maxBytes = i + 1;
		    }
		    break;
		}
	    }
	}

	if (data->textPtr->hyphenate) {
	    const char *p = base;

	    /*
	     * Check whether the "tripleconsonant" rule has to be applied. This rule is
	     * very special, because in this case we are virtually doing the opposite.
	     * Instead of doing a spelling change when hyphenating, we are doing a spelling
	     * change when *not* hyphenating.
	     */

	    if (IsConsonant(*p)
		    && data->lastCharChunkPtr
		    && data->lastCharChunkPtr->prevCharChunkPtr
		    && data->lastChunkPtr
		    && data->lastChunkPtr->layoutProcs
		    && data->lastChunkPtr->layoutProcs->type == TEXT_DISP_HYPHEN
		    && *p == GetLastCharInChunk(data->lastCharChunkPtr->prevCharChunkPtr)
		    && *p == GetSecondLastCharInChunk(data->lastCharChunkPtr->prevCharChunkPtr)) {
		const char *nextCharPtr;

		if (maxBytes > 1) {
		    nextCharPtr = p + 1;
		} else {
		    const TkTextSegment *nextCharSegPtr = LayoutGetNextSegment(segPtr);
		    nextCharPtr = nextCharSegPtr ? nextCharSegPtr->body.chars : NULL;
		}

		/* For Norwegian it's required to consider 'j' as a vowel. */
		if (nextCharPtr && (nextCharPtr[0] == 'j' || IsUmlautOrVowel(nextCharPtr))) {
		    /*
		     * Probably we have to apply hyphen rule "tripleconsonant" to the first
		     * character after possible (but unapplied) hyphenation point.
		     */

		    const StyleValues *sValPtr = data->lastChunkPtr->stylePtr->sValuePtr;
		    int hyphenRules = FilterHyphenRules(sValPtr->hyphenRules, sValPtr->lang);

		    if (hyphenRules & (1 << TK_TEXT_HYPHEN_TRIPLE_CONSONANT)) {
			/* Schi(ff-f)ahrt -> Schi(ff)ahrt */
			byteOffset += 1;
			base += 1;
			maxBytes -= 1; /* now may become zero */
			chunkPtr->skipFirstChar = 1;
		    }
		}
	    }
	}

	if (data->trimSpaces) {
	    unsigned i;

	    for (i = 0; i < maxBytes; ++i) {
		if (base[i] == ' ' && base[i + 1] == ' ') {
		    while (base[i] == ' ') {
			++i;
		    }
		    maxBytes = i;
		    data->skipSpaces = 1;
		    break;
		}
	    }
	}

	/*
	 * See if there is a tab in the current chunk; if so, only layout
	 * characters up to (and including) the tab.
	 */

	if (data->justify == TK_TEXT_JUSTIFY_FULL) {
	    const char *p = base;
	    const char *e = p + maxBytes;

	    for ( ; p < e && !IsExpandableSpace(p); ++p) {
		if (*p == '\t') {
		    chunkPtr->numSpaces = 0;
		    maxBytes = p - base + 1;
		    gotTab = 1;
		    break;
		}
	    }
	    if (!gotTab && p < e) {
		assert(IsExpandableSpace(p));

		do {
		    chunkPtr->numSpaces += 1;

		    if (*p == '\t'
			    && (!data->tabArrayPtr || data->tabIndex < data->tabArrayPtr->numTabs)) {
			/*
			 * Don't expand spaces if we have numeric tabs.
			 */
			chunkPtr->numSpaces = 0;
			gotTab = 1;
			p += 1;
			break;
		    }

		    p = Tcl_UtfNext(p);
		} while (IsExpandableSpace(p));

		maxBytes = p - base;
	    }
	} else {
	    const char *p = base;
	    unsigned i;

	    /* TODO: direction of tabs should depend on gravity of insert mark?! */

	    for (i = 0; i < maxBytes; ++i, ++p) {
		if (*p == '\t') {
		    maxBytes = i + 1;
		    gotTab = 1;
		    break;
		}
	    }
	}
    }

    if (maxBytes == 0) {
	/*
	 * In seldom cases, if hyphenation is activated, we may have an empty
	 * chunk here, caused by the "tripleconsonant" rule. This chunk has to
	 * consume the skipped character.
	 */

	assert(size == 1);
	assert(chunkPtr->skipFirstChar);
	data->chunkPtr->layoutProcs = &layoutElideProcs;
	data->chunkPtr->numBytes = 1; /* must have size 1, see above */
	return 1;
    }

    maxX = data->maxX - data->tabSize;

    if (data->isNumericTab) {
	/*
	 * Only compute layout until decimal point, otherwise we cannot determine
	 * the correct line break position.
	 */

	const char *p = base;
	unsigned i;

	chunkPtr->integralPart = IsDecimalPointPos(data, segPtr, byteOffset);

	for (i = 0; i < maxBytes; ++i, ++p) {
	    if (IsNumericalEndPos(data, segPtr, byteOffset + i)
		    || IsDecimalPointPos(data, segPtr, byteOffset + i)) {
		adjustForNumericTab = 1;
		data->isNumericTab = 0;
		data->tabSize = 0;
		if (i > 0) {
		    if (*p == '\n' || *p == '\t') {
			i += 1;
		    }
		    maxBytes = i;
		    gotTab = (*p == '\t');
		}
		break;
	    }
	}

	if (data->shiftToNextLine
	    	&& data->numBytesSoFar > 0
		&& segPtr == data->shiftToNextLinePos.segPtr
		&& (int) (maxBytes + byteOffset) > data->shiftToNextLinePos.offset) {
	    int n = MIN(maxBytes + byteOffset - data->shiftToNextLinePos.offset, data->shiftToNextLine);

	    if (n > 0) {
		n = MIN(n, (int) maxBytes);
		data->shiftToNextLine -= n;
		if ((maxBytes -= n) == 0) {
		    data->isNumericTab = 0;
		    return 0;
		}
		gotTab = 0;
	    }
	    maxX = data->maxX;
	} else {
	    maxX = data->maxX - data->x;
	}
    } else if (data->isRightTab) {
	if (data->shiftToNextLine == 0) {
	    return 0;
	}
	if (data->numBytesSoFar > 0
		&& segPtr == data->shiftToNextLinePos.segPtr
		&& (int) (maxBytes + byteOffset) > data->shiftToNextLinePos.offset) {
	    int n = MIN(maxBytes + byteOffset - data->shiftToNextLinePos.offset, data->shiftToNextLine);

	    if (gotTab) {
		n += 1;
	    }
	    if (n > 0) {
		data->shiftToNextLine -= n;
		n = MIN(n, (int) maxBytes);
		if ((maxBytes -= n) == 0) {
		    data->isRightTab = 0;
		    return 0;
		}
		gotTab = 0;
	    }
	}
	maxX = data->maxX;
    }

    numBytes = LayoutMakeCharInfo(data, segPtr, byteOffset, maxBytes);

    if (segPtr->typePtr->layoutProc(&data->index, segPtr, byteOffset, maxX, numBytes,
	    data->countVisibleChunks == 0, data->wrapMode, data->textPtr->spaceMode, chunkPtr) == 0) {
	/*
	 * No characters from this segment fit in the window: this means
	 * we're at the end of the display line.
	 */

	chunkPtr->numSpaces = 0;
	return 0;
    }

    if (numBytes == chunkPtr->numBytes) {
	chunkPtr->numBytes = maxBytes;
	assert(maxBytes > 0);

	if (data->trimSpaces && base[maxBytes - 1] == ' ') {
	    data->skipSpaces = 1;
	}
    }

    assert(chunkPtr->numBytes + chunkPtr->skipFirstChar > 0);

    LayoutFinalizeCharInfo(data, gotTab);
    data->x += chunkPtr->width;

    if (!segPtr->sectionPtr && segPtr->typePtr != &tkTextHyphenType) {
	assert(segPtr == data->textPtr->dInfoPtr->endOfLineSegPtr
		|| segPtr == data->textPtr->dInfoPtr->endOfTextSegPtr);
	chunkPtr->numBytes = (chunkPtr->numBytes == maxBytes) ? 1 : 0;
	chunkPtr->breakIndex = chunkPtr->numBytes;
	chunkPtr->brks = NULL;
	maxBytes = 1;
    } else {
	chunkPtr->numBytes += chunkPtr->skipFirstChar;
    }

    data->numBytesSoFar += chunkPtr->numBytes;
    data->numSpaces += chunkPtr->numSpaces;
    data->countVisibleChunks += 1;

    if (chunkPtr->numBytes != maxBytes + chunkPtr->skipFirstChar) {
	return AtEndOfLine(segPtr, byteOffset + chunkPtr->numBytes); /* end of line display reached */
    }

    assert(!chunkPtr->brks
	    || (data->brks <= chunkPtr->brks
		&& chunkPtr->brks + chunkPtr->numBytes <= data->brks + data->breakInfo->brksSize));

    if (adjustForNumericTab) {
	if (data->lastChunkPtr) {
	    data->lastChunkPtr->nextPtr = data->chunkPtr; /* we need the complete chain. */
	}
	AdjustForTab(data);
	if (data->lastChunkPtr) {
	    data->lastChunkPtr->nextPtr = NULL; /* restore */
	}
	data->tabChunkPtr = NULL;
	if ((data->x = chunkPtr->x + chunkPtr->width) == data->maxX) {
	    return AtEndOfLine(segPtr, byteOffset + chunkPtr->numBytes);/* end of display line reached */
	}
    }

    /*
     * If we're at a new tab, adjust the layout for all the chunks pertaining to the
     * previous tab. Also adjust the amount of space left in the line to account for
     * space that will be eaten up by the tab.
     */

    if (gotTab) {
	data->isNumericTab = 0;

	if (data->tabIndex >= 0) {
	    if (data->lastChunkPtr) {
		data->lastChunkPtr->nextPtr = data->chunkPtr; /* we need the complete chain. */
	    }
	    AdjustForTab(data);
	    if (data->lastChunkPtr) {
		data->lastChunkPtr->nextPtr = NULL; /* restore */
	    }
	    data->tabChunkPtr = NULL;
	    data->x = chunkPtr->x + chunkPtr->width;
	}

	data->tabChunkPtr = chunkPtr;
	ComputeSizeOfTab(data, segPtr, chunkPtr->numBytes + byteOffset);

	if (data->maxX >= 0) {
	    switch (data->tabAlignment) {
	    case LEFT:
	    case CENTER:
		if (data->tabSize >= data->maxX - data->x) {
		    return 0; /* end of display line reached */
		}
		break;
	    case RIGHT:
		if (data->tabSize > data->maxX - data->x) {
		    return 0; /* end of display line reached */
		}
		if (data->displayLineNo == 0 && data->tabX >= 2*data->maxX) {
		    return 0; /* end of display line reached */
		}
		if (data->tabX > data->maxX) {
		    ComputeShiftForRightTab(data, segPtr, chunkPtr->numBytes + byteOffset);
		}
	    	break;
	    case NUMERIC:
		if (data->tabSize - data->maxX + data->x >= data->maxX) {
		    return 0; /* end of display line reached */
		}
		if (data->tabSize >= data->maxX - data->x) {
		    ComputeShiftForNumericTab(data, segPtr, chunkPtr->numBytes + byteOffset);
		}
		break;
	    }
	}
    }

    return 1;
}

static int
LayoutHyphen(
    LayoutData *data,
    TkTextSegment *segPtr)
{
    int rc;

    assert(segPtr->sectionPtr); /* don't works with artificial segments */

    if (data->textPtr->hyphenate) {
	LayoutMakeNewChunk(data);
	LayoutSetupChunk(data, segPtr);
	data->numBytesSoFar += segPtr->size;
	data->countVisibleChunks += 1;
	segPtr->body.hyphen.textSize = 0;
	data->chunkPtr->layoutProcs = &layoutHyphenProcs;
	data->chunkPtr->clientData = segPtr;
	data->chunkPtr->breakIndex = -1;
	data->chunkPtr->numBytes = segPtr->size;
	data->chunkPtr->hyphenRules = segPtr->body.hyphen.rules;
	segPtr->refCount += 1;
	rc = 1;
    } else {
	SetupHyphenChars(segPtr, 0);
	rc = LayoutChars(data, segPtr, segPtr->body.hyphen.textSize, 0);
	data->chunkPtr->numBytes = MIN(1u, data->chunkPtr->numBytes);
    }

    data->chunkPtr->breakIndex = data->chunkPtr->numBytes;
    return rc;
}

static int
LayoutEmbedded(
    LayoutData *data,
    TkTextSegment *segPtr)
{
    TkTextDispChunk *chunkPtr;
    int maxX;

    assert(segPtr->typePtr->layoutProc);

    LayoutMakeNewChunk(data);
    chunkPtr = data->chunkPtr;
    maxX = data->maxX - (data->isNumericTab ? data->x : data->tabSize);

    if (segPtr->typePtr->layoutProc(&data->index, segPtr, 0, maxX, 0, data->countVisibleChunks == 0,
	    data->wrapMode, data->textPtr->spaceMode, chunkPtr) != 1) {
	return 0;
    }

#ifdef TK_LAYOUT_WITH_BASE_CHUNKS
    data->baseChunkPtr = NULL;
#endif
    LayoutSetupChunk(data, segPtr);
    data->numBytesSoFar += chunkPtr->numBytes;

    if (chunkPtr->width > 0) {
	data->x += chunkPtr->width;
	data->countVisibleChunks += 1;
	assert(chunkPtr->minHeight + chunkPtr->minAscent + chunkPtr->minDescent > 0);
    } else {
	assert(chunkPtr->minHeight == 0);
	assert(chunkPtr->minAscent == 0);
	assert(chunkPtr->minDescent == 0);
    }

    if (segPtr->typePtr->group == SEG_GROUP_IMAGE) {
	data->textPtr->dInfoPtr->countImages += 1;
    } else {
	data->textPtr->dInfoPtr->countWindows += 1;
    }

    return 1;
}

static int
LayoutMark(
    LayoutData *data,
    TkTextSegment *segPtr)
{
    int maxX;

    assert(segPtr->typePtr->layoutProc);

    if (segPtr != data->textPtr->insertMarkPtr) {
	return 0;
    }
    LayoutMakeNewChunk(data);

    maxX = data->maxX - (data->isNumericTab ? data->x : data->tabSize);
    segPtr->typePtr->layoutProc(&data->index, segPtr, 0, maxX, 0, data->countVisibleChunks == 0,
	    data->wrapMode, data->textPtr->spaceMode, data->chunkPtr);
    return 1;
}

static int
LayoutLogicalLine(
    LayoutData *data,
    DLine *dlPtr)
{
    const TkTextDispLineInfo *dispLineInfo = NULL;
    TkTextSegment *segPtr, *endPtr;
    int byteIndex, byteOffset;

    assert(!TkTextIsElided(&data->index));

    byteIndex = TkTextIndexGetByteIndex(&data->index);

    if (data->displayLineNo > 0) {
	dispLineInfo = TkBTreeLinePixelInfo(data->textPtr, data->logicalLinePtr)->dispLineInfo;
	/*
	 * It's possible that display line info not exists. But this can only happen if the
	 * content is out of date and will be re-computed later. In such a case the next block
	 * of code can be skipped. This happens only in rare cases, for example when
	 * TextBlinkProc() has been invoked.
	 */
    }

    if (dispLineInfo) {
	const TkTextDispLineEntry *dispLineEntry = dispLineInfo->entry + (data->displayLineNo - 1);

	if (dispLineEntry->tabIndex) {
	    const TextDInfo *dInfoPtr = data->textPtr->dInfoPtr;
	    const StyleValues *sValuePtr;
	    TextStyle *stylePtr;
	    int byteOffset;

	    segPtr = TkTextIndexGetContentSegment(&data->index, &byteOffset);
	    stylePtr = GetStyle(data->textPtr, segPtr);
	    sValuePtr = stylePtr->sValuePtr;
	    data->tabArrayPtr = sValuePtr->tabArrayPtr;
	    data->tabStyle = sValuePtr->tabStyle;
	    data->tabIndex = dispLineEntry->tabIndex - 2;
	    data->width = dInfoPtr->maxX - dInfoPtr->x - data->rMargin;
	    data->x = data->paragraphStart ? sValuePtr->lMargin1 : sValuePtr->lMargin2;
	    data->maxX = MAX(data->width, data->x);
	    FreeStyle(data->textPtr, stylePtr);
	    ComputeSizeOfTab(data, segPtr, byteOffset);
	    data->tabApplied = dispLineEntry->tabApplied;

	    switch (data->tabAlignment) {
	    case LEFT:
		data->tabSize = 0;
		data->tabApplied = 1;
		break;
	    case CENTER:
		if (data->tabApplied) {
		    data->tabSize = 0;
		}
		break;
	    case RIGHT:
		data->tabSize = 0;
		if (data->tabApplied) {
		    data->adjustFirstChunk = 0;
		}
		break;
	    case NUMERIC:
		if (!data->tabApplied) {
		    if (IsDecimalPointPos(data, segPtr, byteOffset)) {
			data->tabSize = 0;
			data->isNumericTab = 0;
		    }
		    if (data->maxX >= 0 && data->tabSize >= data->maxX - data->x) {
			data->tabX += data->maxX;
			ComputeShiftForNumericTab(data, segPtr, byteOffset);
			if (data->lengthOfFractional == data->shiftToNextLine) {
			    data->shiftToNextLine = 0;
			}
		    }
		}
		break;
	    }
	}

	if (data->textPtr->hyphenate) {
	    int byteOffset;
	    int hyphenRule;

	    segPtr = TkTextIndexGetContentSegment(&data->index, &byteOffset);
	    hyphenRule = dispLineEntry->hyphenRule;

	    switch (hyphenRule) {
	    case TK_TEXT_HYPHEN_REPEAT:
	    case TK_TEXT_HYPHEN_TREMA:
	    case TK_TEXT_HYPHEN_DOUBLE_DIGRAPH: {
		int numBytes = 0; /* prevents compiler warning */
		TkTextSegment *nextCharSegPtr;
		char buf[1];
		int cont;

		/*
		 * We have to realize spelling changes.
		 */

		switch (hyphenRule) {
		case TK_TEXT_HYPHEN_REPEAT:
		    buf[0] = '-';
		    numBytes = 1;
		    break;
		case TK_TEXT_HYPHEN_TREMA:
		    assert(UCHAR(segPtr->body.chars[byteOffset]) == 0xc3);
		    buf[0] = UmlautToVowel(ConvertC3Next(segPtr->body.chars[byteOffset + 1]));
		    numBytes = 2;
		    break;
		case TK_TEXT_HYPHEN_DOUBLE_DIGRAPH:
		    buf[0] = segPtr->body.chars[0];
		    numBytes = 1;
		    break;
		}
		nextCharSegPtr = TkBTreeMakeCharSegment(buf, 1, segPtr->tagInfoPtr);
		cont = LayoutChars(data, nextCharSegPtr, 1, 0);
		TkBTreeFreeSegment(nextCharSegPtr);
		data->chunkPtr->numBytes = numBytes;
		if (!cont) {
		    LayoutFinalizeChunk(data);
		    return 0;
		}
		TkrTextIndexForwBytes(data->textPtr, &data->index,
			data->chunkPtr->numBytes, &data->index);
		byteIndex += data->chunkPtr->numBytes;
		break;
	    }
	    }
	}
    }

    segPtr = TkTextIndexGetFirstSegment(&data->index, &byteOffset);
    endPtr = data->textPtr->endMarker;

    if (segPtr->typePtr == &tkTextLinkType) {
	segPtr = segPtr->nextPtr;
    }

    /*
     * Each iteration of the loop below creates one TkTextDispChunk for the
     * new display line. The line will always have at least one chunk (for the
     * newline character at the end, if there's nothing else available).
     */

    while (1) {
	if (segPtr->typePtr == &tkTextCharType) {
	    if (data->skipSpaces) {
		if (segPtr->body.chars[byteOffset] == ' ') {
		    TkTextIndex index = data->index;
		    int offset = byteOffset;

		    while (segPtr->body.chars[byteOffset] == ' ') {
			byteOffset += 1;
		    }
		    TkrTextIndexForwBytes(data->textPtr, &index, byteOffset - offset, &data->index);
		    LayoutSkipBytes(data, dlPtr, &index, &data->index);
		    byteIndex = TkTextIndexGetByteIndex(&data->index);
		}
		data->skipSpaces = 0;
	    }
	    if (segPtr->size > byteOffset) {
		if (!LayoutChars(data, segPtr, segPtr->size, byteOffset)) {
		    /* finished with this display line */
		    LayoutFinalizeChunk(data);
		    return 0;
		}
		assert(data->chunkPtr);
		byteIndex += data->chunkPtr->numBytes;
		/* NOTE: byteOffset may become larger than segPtr->size because of end of line symbol. */
		if ((byteOffset += data->chunkPtr->numBytes) >= segPtr->size) {
		    segPtr = segPtr->nextPtr;
		    byteOffset = 0;
		}
	    } else {
		assert(segPtr->size == byteOffset);
		segPtr = segPtr->nextPtr;
		byteOffset = 0;
	    }
	} else {
	    switch (segPtr->typePtr->group) {
	    case SEG_GROUP_HYPHEN:
		if (!LayoutHyphen(data, segPtr)) {
		    /* finished with this display line */
		    LayoutFinalizeChunk(data);
		    return 0;
		}
		byteIndex += segPtr->size;
		data->skipSpaces = 0;
		break;
	    case SEG_GROUP_IMAGE:
	    case SEG_GROUP_WINDOW:
		if (!LayoutEmbedded(data, segPtr)) {
		    /* finished with this display line */
		    LayoutFinalizeChunk(data);
		    return 0;
		}
		byteIndex += segPtr->size;
		data->skipSpaces = 0;
		break;
	    case SEG_GROUP_MARK:
		if (segPtr == endPtr) {
		    /*
		     * We need a final chunk containing the final newline, otherwise x position
		     * lookup will not work. Here we will not use LayoutSkipBytes() for the bytes
		     * between current position and last char in line, because this would require
		     * an inconsistent index, and it's easier to avoid this. It's only a single
		     * newline which terminates the line, so no bad things will happen if we omit
		     * this skip-chunk.
		     */
		    segPtr = segPtr->sectionPtr->linePtr->lastPtr;
		    LayoutChars(data, segPtr, segPtr->size, segPtr->size - 1);
		} else {
		    if (LayoutMark(data, segPtr)) {
			data->cursorChunkPtr = data->chunkPtr;
		    }
		    assert(segPtr->size == 0);
		}
		break;
	    case SEG_GROUP_BRANCH: {
		TkTextIndex index = data->index;
		assert(segPtr->typePtr == &tkTextBranchType);
		assert(segPtr->size == 0);
		TkTextIndexSetSegment(&data->index, segPtr = segPtr->body.branch.nextPtr);
		LayoutSkipBytes(data, dlPtr, &index, &data->index);
		byteIndex = TkTextIndexGetByteIndex(&data->index);
		break;
	    }
	    case SEG_GROUP_PROTECT:
	    case SEG_GROUP_TAG:
	    case SEG_GROUP_CHAR:
		assert(!"unexpected segment type");
		break;
	    }
	    segPtr = segPtr->nextPtr;
	    byteOffset = 0;
	}
	if (!segPtr) {
	    LayoutFinalizeChunk(data);
	    return 1;
	}
	TkTextIndexSetPosition(&data->index, byteIndex, segPtr);
    }

    return 0; /* never reached */
}

static void
LayoutDestroyChunks(
    LayoutData *data)
{
    TkTextDispChunk *chunkPtr = data->lastChunkPtr;
    TextDInfo *dInfoPtr;

    if (chunkPtr == data->breakChunkPtr) {
	return;
    }

    dInfoPtr = data->textPtr->dInfoPtr;

    /*
     * We have to destroy the chunks backward, because the context support
     * is expecting this.
     */

    for ( ; chunkPtr != data->breakChunkPtr; chunkPtr = chunkPtr->prevPtr) {
	assert(chunkPtr != data->firstCharChunkPtr);
	assert(chunkPtr->layoutProcs);
	assert(!chunkPtr->sectionPtr);

	data->numSpaces -= chunkPtr->numSpaces;
	data->dispLineOffset -= chunkPtr->numBytes;
	data->numBytesSoFar -= chunkPtr->numBytes;
	data->countChunks -= 1;
	if (chunkPtr->width > 0) {
	    data->countVisibleChunks -= 1;
	}

	if (chunkPtr == data->cursorChunkPtr) {
	    data->cursorChunkPtr = NULL;
	} else if (chunkPtr == data->lastCharChunkPtr) {
	    data->lastCharChunkPtr = chunkPtr->prevCharChunkPtr;
	}
	if (chunkPtr->layoutProcs->type == TEXT_DISP_IMAGE) {
	    dInfoPtr->countImages -= 1;
	} else if (chunkPtr->layoutProcs->type == TEXT_DISP_WINDOW) {
	    dInfoPtr->countWindows -= 1;
	}
	LayoutUndisplay(data, chunkPtr);
	LayoutReleaseChunk(data->textPtr, chunkPtr);
	DEBUG(chunkPtr->stylePtr = NULL);
    }

    data->lastChunkPtr->nextPtr = dInfoPtr->chunkPoolPtr;
    dInfoPtr->chunkPoolPtr = data->breakChunkPtr->nextPtr;
    dInfoPtr->chunkPoolPtr->prevPtr = NULL;
    data->breakChunkPtr->nextPtr = NULL;
    data->lastChunkPtr = data->breakChunkPtr;
    data->chunkPtr = NULL;
    data->x = data->lastChunkPtr->x + data->lastChunkPtr->width;
#ifdef TK_LAYOUT_WITH_BASE_CHUNKS
    data->baseChunkPtr = data->breakChunkPtr->baseChunkPtr;
#endif
}

static void
LayoutBreakLine(
    LayoutData *data,
    const TkTextIndex *indexPtr)	/* Index of display line start. */
{
    if (!data->breakChunkPtr) {
	/*
	 * This code makes sure that we don't accidentally display chunks with
	 * no characters at the end of the line (such as the insertion
	 * cursor). These chunks belong on the next line. So, throw away
	 * everything after the last chunk that has characters in it.
	 */

	data->breakChunkPtr = data->lastCharChunkPtr;
    }

    while (IsHyphenChunk(data->breakChunkPtr)) {
	TkTextDispChunk *hyphenChunkPtr;
	TkTextDispChunk *prevChunkPtr;
	TkTextDispChunk *nextChunkPtr;

	/*
	 * This can only happen if the breaking chunk is a hyphen segment.
	 * So try to hyphenate at this point. Normally this will succeed,
	 * but in seldom cases the hyphenation does not fit, then we have
	 * to search back for the next breaking chunk.
	 */

	hyphenChunkPtr = data->breakChunkPtr;
	prevChunkPtr = hyphenChunkPtr->prevCharChunkPtr;
	nextChunkPtr = LayoutGetNextCharChunk(hyphenChunkPtr);

	if (prevChunkPtr && nextChunkPtr) {
	    TkTextSegment *hyphenSegPtr = (TkTextSegment *)hyphenChunkPtr->clientData;

	    LayoutApplyHyphenRules(data, prevChunkPtr, hyphenChunkPtr, nextChunkPtr);
	    data->breakChunkPtr = prevChunkPtr;
	    LayoutDestroyChunks(data);

	    if (data->decreaseNumBytes > 0) {
		TkTextIndex index = *indexPtr;
		TkTextSegment *segPtr;
		unsigned newNumBytes = 0;
		unsigned numBytes;

		/*
		 * We need a new layout of the preceding char chunk because of possible
		 * spelling changes.
		 */

		while (data->decreaseNumBytes >= prevChunkPtr->numBytes
			&& prevChunkPtr != data->firstCharChunkPtr) {
		    data->decreaseNumBytes -= prevChunkPtr->numBytes;
		    newNumBytes += prevChunkPtr->numBytes;
		    prevChunkPtr = prevChunkPtr->prevPtr;
		}

		data->breakChunkPtr = prevChunkPtr;
		LayoutDestroyChunks(data);
		newNumBytes += prevChunkPtr->numBytes;

		if (data->decreaseNumBytes > 0) {
		    segPtr = CHAR_CHUNK_GET_SEGMENT(prevChunkPtr);
		    prevChunkPtr->numBytes -= data->decreaseNumBytes;
		    numBytes = prevChunkPtr->numBytes;
		    assert(prevChunkPtr->layoutProcs);
		    LayoutUndisplay(data, prevChunkPtr);
		    data->chunkPtr = prevChunkPtr;
		    LayoutMakeCharInfo(data, segPtr, prevChunkPtr->segByteOffset, numBytes);
		    TkrTextIndexForwBytes(data->textPtr, &index, prevChunkPtr->byteOffset, &index);
		    segPtr->typePtr->layoutProc(&index, segPtr, prevChunkPtr->segByteOffset,
			    data->maxX, numBytes, 0, data->wrapMode, data->textPtr->spaceMode,
			    prevChunkPtr);
		    LayoutFinalizeCharInfo(data, 0); /* second parameter doesn't matter here */

		    if (prevChunkPtr->numBytes != numBytes && prevChunkPtr != data->firstCharChunkPtr) {
			/*
			 * The content doesn't fits into the display line (but it must fit if
			 * this is the first char chunk).
			 */
			hyphenSegPtr = NULL;
		    }
		}

		prevChunkPtr->numBytes = newNumBytes;
		data->chunkPtr = NULL;
	    }

	    if (hyphenSegPtr) {
		int maxX = data->maxX;
		int fits;

		data->x = prevChunkPtr->x + prevChunkPtr->width;
		if (prevChunkPtr == data->firstCharChunkPtr && prevChunkPtr->breakIndex <= 0) {
		    data->maxX = INT_MAX; /* The hyphen must be shown. */
		}
		fits = LayoutChars(data, hyphenSegPtr, hyphenSegPtr->body.hyphen.textSize, 0);
		assert(!fits || (int) data->chunkPtr->numBytes == hyphenSegPtr->body.hyphen.textSize);
		hyphenChunkPtr = data->chunkPtr;
		data->maxX = maxX;

		if (fits) {
		    /* The hyphen fits, so we're done. */
		    LayoutFinalizeChunk(data);
		    hyphenChunkPtr->numBytes = 1 + data->increaseNumBytes;
		    return;
		}

		LayoutFreeChunk(data);
		data->hyphenRule = 0;
	    }
	}

	/*
	 * We couldn't hyphenate, so search for next candidate for wrapping.
	 */

	if (IsHyphenChunk(data->breakChunkPtr)) {
	    if (!(data->breakChunkPtr = data->breakChunkPtr->prevPtr)) {
		return;
	    }
	}
	if (data->breakChunkPtr->breakIndex <= 0) {
	    do {
		if (!(data->breakChunkPtr = data->breakChunkPtr->prevPtr)) {
		    return;
		}
	    } while (data->breakChunkPtr->breakIndex <= 0 && !IsHyphenChunk(data->breakChunkPtr));
	}

	data->chunkPtr = NULL;
    }

    /*
     * Now check if we must break because the line length have been exceeded. At this point
     * hyphenation is not involved.
     */

    if (data->breakChunkPtr
	    && (data->lastChunkPtr != data->breakChunkPtr
		|| (data->lastChunkPtr->breakIndex > 0
		    && data->lastChunkPtr->breakIndex != (int) data->lastChunkPtr->numBytes))) {
	unsigned addNumBytes = 0;

	LayoutDestroyChunks(data);

	if (data->breakChunkPtr->breakIndex > 0 && data->breakChunkPtr->numSpaces > 0) {
	    const TkTextDispChunk *breakChunkPtr = data->breakChunkPtr;
	    const CharInfo *ciPtr = (const CharInfo *)breakChunkPtr->clientData;
	    const char *p = ciPtr->u.chars + ciPtr->baseOffset + breakChunkPtr->breakIndex;
	    const char *q = Tcl_UtfPrev(p, ciPtr->u.chars + ciPtr->baseOffset);

	    if (IsExpandableSpace(q)
		    && !(breakChunkPtr->wrappedAtSpace
			&& breakChunkPtr->breakIndex == (int) breakChunkPtr->numBytes)) {
		addNumBytes = p - q;
		data->breakChunkPtr->breakIndex -= addNumBytes;
		data->breakChunkPtr->numSpaces -= 1;
		data->numSpaces -= 1;
	    }
	}

	if (data->breakChunkPtr->breakIndex != (int) data->breakChunkPtr->numBytes) {
	    TkTextSegment *segPtr;
	    TkTextDispChunk *chunkPtr = data->breakChunkPtr;
	    TkTextIndex index = *indexPtr;

	    LayoutUndisplay(data, chunkPtr);
	    data->chunkPtr = chunkPtr;
	    TkrTextIndexForwBytes(data->textPtr, &index, chunkPtr->byteOffset, &index);
	    segPtr = TkTextIndexGetContentSegment(&index, NULL);
	    LayoutMakeCharInfo(data, segPtr, chunkPtr->segByteOffset, data->breakChunkPtr->breakIndex);
	    segPtr->typePtr->layoutProc(&index, segPtr, chunkPtr->segByteOffset, data->maxX,
		    data->breakChunkPtr->breakIndex, 0, data->wrapMode, data->textPtr->spaceMode,
		    chunkPtr);
	    LayoutFinalizeCharInfo(data, 0); /* second parameter doesn't matter here */
	    LayoutDoWidthAdjustmentForContextDrawing(data);
	    chunkPtr->numBytes += addNumBytes;

	    if (chunkPtr->skipFirstChar) {
		chunkPtr->numBytes += 1;
	    }
	}
    }

    /*
     * Remove all the empty chunks at end of line. In this way we avoid to have
     * an insert cursur chunk at end of line, which should belong to the next line.
     */

    if (data->lastChunkPtr->numBytes == 0) {
	data->breakChunkPtr = data->breakChunkPtr->prevPtr;
	assert(data->breakChunkPtr);
	while (data->breakChunkPtr->numBytes == 0) {
	    data->breakChunkPtr = data->breakChunkPtr->prevPtr;
	    assert(data->breakChunkPtr);
	}
	LayoutDestroyChunks(data);
    }
}

static void
LayoutFullJustification(
    LayoutData *data,
    DLine *dlPtr)
{
    TkTextDispChunk *chunkPtr;
    TkTextDispChunk *nextChunkPtr;
    unsigned numSpaces;
    int remainingPixels;
    int shiftX;

    numSpaces = data->numSpaces;
    remainingPixels = data->maxX - dlPtr->length;

    if (numSpaces == 0 || remainingPixels <= 0) {
	return;
    }

    shiftX = 0;
    chunkPtr = dlPtr->chunkPtr;

    while ((nextChunkPtr = chunkPtr->nextPtr)) {
	if (chunkPtr->numSpaces > 0) {
	    unsigned expand = 0;
	    unsigned i;

	    assert(IsCharChunk(chunkPtr));

	    for (i = 0; i < chunkPtr->numSpaces; ++i) {
		unsigned space;

		assert(numSpaces > 0);
		space = (remainingPixels + numSpaces - 1)/numSpaces;
		expand += space;
		remainingPixels -= space;
		numSpaces -= 1;
	    }

	    shiftX += expand;
	    chunkPtr->width += expand;
	    chunkPtr->additionalWidth = expand;
	}

	nextChunkPtr->x += shiftX;
	chunkPtr = nextChunkPtr;
    }
}

static int
LayoutPrevDispLineEndsWithSpace(
    const TkText *textPtr,
    const TkTextSegment *segPtr,
    int offset)
{
    assert(segPtr);
    assert(offset < segPtr->size);

    if (TkTextSegmentIsElided(textPtr, segPtr)) {
	if (!(segPtr = TkBTreeFindStartOfElidedRange(textPtr->sharedTextPtr, textPtr, segPtr))) {
	    return 0;
	}
	offset = -1;
    }

    if (offset == -1) {
	while (1) {
	    if (!(segPtr = segPtr->prevPtr)) {
		return 0;
	    }
	    switch ((int) segPtr->typePtr->group) {
	    case SEG_GROUP_CHAR:
		return segPtr->body.chars[segPtr->size - 1] == ' ';
	    case SEG_GROUP_BRANCH:
		if (segPtr->typePtr == &tkTextLinkType) {
		    segPtr = segPtr->body.link.prevPtr;
		}
	    	break;
	    case SEG_GROUP_MARK:
		/* skip */
		break;
	    case SEG_GROUP_HYPHEN:
	    case SEG_GROUP_IMAGE:
	    case SEG_GROUP_WINDOW:
	    	return 0;
	    }
	}
    }

    return segPtr->typePtr == &tkTextCharType && segPtr->body.chars[offset] == ' ';
}

static DLine *
LayoutDLine(
    const TkTextIndex *indexPtr,/* Beginning of display line. May not necessarily point to
    				 * a character segment. */
    unsigned displayLineNo)	/* Display line number of logical line, needed for caching. */
{
    TextDInfo *dInfoPtr;
    DLine *dlPtr;
    TkText *textPtr;
    StyleValues *sValPtr;
    TkTextDispChunk *chunkPtr;
    TkTextDispChunkSection *sectionPtr;
    TkTextDispChunkSection *prevSectionPtr;
    TkTextSegment *segPtr;
    LayoutData data;
    int endOfLogicalLine;
    int isStartOfLine;
    int ascent, descent, leading, jIndent;
    unsigned countChunks;
    unsigned chunksPerSection;
    int length, offset;

    assert(displayLineNo >= 0);
    assert((displayLineNo == 0) ==
	    (IsStartOfNotMergedLine(indexPtr) || TkTextIndexIsStartOfText(indexPtr)));
    assert(indexPtr);
    assert(TkTextIndexGetLine(indexPtr));

    DEBUG(stats.numLayouted += 1);

    textPtr = indexPtr->textPtr;
    assert(textPtr);
    dInfoPtr = textPtr->dInfoPtr;

    /*
     * Create and initialize a new DLine structure.
     */

    if (dInfoPtr->dLinePoolPtr) {
	dlPtr = dInfoPtr->dLinePoolPtr;
	dInfoPtr->dLinePoolPtr = dlPtr->nextPtr;
    } else {
	dlPtr = (DLine *)malloc(sizeof(DLine));
	DEBUG_ALLOC(tkTextCountNewDLine++);
    }
    dlPtr = (DLine *)memset(dlPtr, 0, sizeof(DLine));
    dlPtr->flags = NEW_LAYOUT|OLD_Y_INVALID;
    dlPtr->index = *indexPtr;
    TkTextIndexMakePersistent(&dlPtr->index);
    dlPtr->displayLineNo = displayLineNo;
    TkTextIndexToByteIndex(&dlPtr->index);
    isStartOfLine = TkTextIndexIsStartOfLine(&dlPtr->index);

    /*
     * Initialize layout data.
     */

    memset(&data, 0, sizeof(data));
    data.dlPtr = dlPtr;
    data.index = dlPtr->index;
    data.justify = textPtr->justify;
    data.tabIndex = -1;
    data.tabStyle = TK_TEXT_TABSTYLE_TABULAR;
    data.wrapMode = textPtr->wrapMode;
    data.paragraphStart = displayLineNo == 0;
    data.trimSpaces = textPtr->spaceMode == TEXT_SPACEMODE_TRIM;
    data.displayLineNo = displayLineNo;
    data.textPtr = textPtr;

    if (data.paragraphStart) {
	dlPtr->flags |= PARAGRAPH_START;
	data.logicalLinePtr = TkTextIndexGetLine(indexPtr);
	data.byteOffset = TkTextIndexGetByteIndex(indexPtr);
    } else {
	TkTextLine *linePtr = TkTextIndexGetLine(indexPtr);
	TkTextIndex index2 = *indexPtr;

	data.logicalLinePtr = TkBTreeGetLogicalLine(textPtr->sharedTextPtr, textPtr, linePtr);
	DEBUG(TkTextIndexSetPeer(&index2, NULL)); /* allow index outside of peer */
	TkTextIndexSetByteIndex2(&index2, data.logicalLinePtr, 0);
	data.byteOffset = TkTextIndexCountBytes(&index2, indexPtr);
    }

    segPtr = TkTextIndexGetContentSegment(indexPtr, &offset);
    data.skipSpaces = data.trimSpaces && LayoutPrevDispLineEndsWithSpace(textPtr, segPtr, offset - 1);

    /*
     * Skip elided region.
     */

    if (TkTextSegmentIsElided(textPtr, segPtr)) {
	segPtr = TkBTreeFindEndOfElidedRange(textPtr->sharedTextPtr, textPtr, segPtr);
	TkTextIndexSetSegment(&data.index, segPtr);
	LayoutSkipBytes(&data, dlPtr, indexPtr, &data.index);

	/*
	 * NOTE: it is possible that we have reached now the end of text. This is
	 * the only case that an empty display line can be produced, which will be
	 * linked into the list of display lines. It's only a single superfluous
	 * line, so we can live with that.
	 */

	if (!textPtr->showEndOfText && TkTextIndexIsEndOfText(&data.index)) {
	    assert(data.chunkPtr);
	    assert(!data.chunkPtr->nextPtr);
	    dlPtr->byteCount = data.chunkPtr->numBytes;
	    LayoutFreeChunk(&data);
	    LayoutUpdateLineHeightInformation(&data, dlPtr, data.logicalLinePtr, 1, 0, 0, 0);
	    return dlPtr;
	}
    }

    endOfLogicalLine = LayoutLogicalLine(&data, dlPtr);
    assert(data.numBytesSoFar > 0);

    /*
     * We're at the end of the display line. Throw away everything after the
     * most recent word break, if there is one; this may potentially require
     * the last chunk to be layed out again. Also perform hyphenation, if
     * enabled, this probably requires the re-layout of a few chunks at the
     * end of the line.
     */

    if (!endOfLogicalLine) {
	LayoutBreakLine(&data, &dlPtr->index);
    }

    if (data.textPtr->hyphenate) {
	TkTextDispChunk *chunkPtr = data.firstChunkPtr->nextPtr;

	/*
	 * Remove all unused hyphen segments, this will speed up the display process,
	 * because this removal will be done only one time, but the display process
	 * may iterate over the chunks several times.
	 */

	while (chunkPtr) {
	    TkTextDispChunk *nextChunkPtr = chunkPtr->nextPtr;

	    if (nextChunkPtr && chunkPtr->width == 0 && chunkPtr != data.cursorChunkPtr) {
		chunkPtr->prevPtr->numBytes += chunkPtr->numBytes;

		if ((chunkPtr->prevPtr->nextPtr = nextChunkPtr)) {
		    nextChunkPtr->prevPtr = chunkPtr->prevPtr;
		    data.chunkPtr = chunkPtr;
		    LayoutFreeChunk(&data);
		}
	    }

	    chunkPtr = nextChunkPtr;
	}
    }

    /*
     * This has to be done after LayoutBreakLine.
     */

    dlPtr->chunkPtr = data.firstChunkPtr;
    dlPtr->lastChunkPtr = data.lastChunkPtr;
    dlPtr->cursorChunkPtr = data.cursorChunkPtr;
    dlPtr->firstCharChunkPtr = data.firstCharChunkPtr;
    dlPtr->breakInfo = data.breakInfo;
    dlPtr->invisible = data.countVisibleChunks == 0;

    /*
     * Make tab adjustments for the last tab stop, if there is one.
     */

    if (data.tabIndex >= 0) {
	AdjustForTab(&data);
    }

    /*
     * Make one more pass over the line to recompute various things like its
     * height, length, and total number of bytes. Also modify the x-locations
     * of chunks to reflect justification.
     */

    if (data.wrapMode == TEXT_WRAPMODE_NONE) {
	data.maxX = dInfoPtr->maxX - dInfoPtr->x - data.rMargin;
    }
    length = dlPtr->length = data.lastChunkPtr->x + data.lastChunkPtr->width;
    if (data.wrapMode != TEXT_WRAPMODE_NONE) {
	length = MIN(length, data.maxX);
    }

    jIndent = 0;

    switch (data.justify) {
    case TK_TEXT_JUSTIFY_LEFT:
    	/* no action */
	break;
    case TK_TEXT_JUSTIFY_RIGHT:
	jIndent = data.maxX - length;
	break;
    case TK_TEXT_JUSTIFY_FULL:
	if (!endOfLogicalLine) {
	    LayoutFullJustification(&data, dlPtr);
	}
	break;
    case TK_TEXT_JUSTIFY_CENTER:
	jIndent = (data.maxX - length)/2;
	break;
    }

    ascent = descent = 0;
    sectionPtr = prevSectionPtr = NULL;
    chunksPerSection = (data.countChunks + MAX_SECTIONS_PER_LINE - 1)/MAX_SECTIONS_PER_LINE;
    chunksPerSection = MAX(chunksPerSection, MIN_CHUNKS_PER_SECTION);
    countChunks = chunksPerSection - 1;

    for (chunkPtr = dlPtr->chunkPtr; chunkPtr; chunkPtr = chunkPtr->nextPtr) {
	if (++countChunks == chunksPerSection) {
	    /*
	     * Create next section.
	     */
	    sectionPtr = LayoutNewSection(dInfoPtr);
	    if (prevSectionPtr) {
		prevSectionPtr->nextPtr = sectionPtr;
	    }
	    sectionPtr->chunkPtr = chunkPtr;
	    prevSectionPtr = sectionPtr;
	    countChunks = 0;
	}
	chunkPtr->sectionPtr = sectionPtr;
	sectionPtr->numBytes += chunkPtr->numBytes;
	dlPtr->byteCount += chunkPtr->numBytes;
	chunkPtr->x += jIndent;
	ascent = MAX(ascent, chunkPtr->minAscent);
	descent = MAX(descent, chunkPtr->minDescent);
	dlPtr->height = MAX(dlPtr->height, chunkPtr->minHeight);
	dlPtr->width += chunkPtr->width;
	sValPtr = chunkPtr->stylePtr->sValuePtr;
	if (sValPtr->borderWidth > 0 && sValPtr->relief != TK_RELIEF_FLAT) {
	    dlPtr->flags |= HAS_3D_BORDER;
	}
    }

    leading = ascent + descent;

    if (dlPtr->height < leading) {
	dlPtr->height = leading;
	dlPtr->baseline = ascent;
    } else {
	dlPtr->baseline = ascent + (dlPtr->height - leading)/2;
    }

    sValPtr = dlPtr->chunkPtr->stylePtr->sValuePtr;

    dlPtr->spaceAbove = isStartOfLine ? sValPtr->spacing1 : (sValPtr->spacing2 + 1)/2;
    dlPtr->spaceBelow = endOfLogicalLine ? sValPtr->spacing3 : sValPtr->spacing2/2;
    dlPtr->height += dlPtr->spaceAbove + dlPtr->spaceBelow;
    dlPtr->baseline += dlPtr->spaceAbove;
    /* line length may have changed because of justification */
    dlPtr->length = data.lastChunkPtr->x + jIndent + data.lastChunkPtr->width;

    if (data.tabStyle == TK_TEXT_TABSTYLE_WORDPROCESSOR) {
	data.tabIndex = -1;
    }
    LayoutUpdateLineHeightInformation(&data, dlPtr, data.logicalLinePtr,
	    endOfLogicalLine, data.hyphenRule, data.tabIndex + 1, data.tabApplied);

    return dlPtr;
}

/*
 *----------------------------------------------------------------------
 *
 * CheckIfLineMetricIsUpToDate --
 *
 *	This function wil be invoked after update of line metric calculations.
 *	It checks whether the all line metrics are up-to-date, and will
 *	invoke the appropriate actions.
 *
 * Results:
 *	Returns true if the widget has not been deleted by receiver of the
 *	triggered callback.
 *
 * Side effects:
 *	Firing the <<WidgetViewSync>> event, scrollbar update, and resetting
 *	some states.
 *
 *----------------------------------------------------------------------
 */

static int
TriggerWatchCursor(
    TkText *textPtr)
{
    if (textPtr->watchCmd) {
	TextDInfo *dInfoPtr = textPtr->dInfoPtr;
	char buf[2][2*TK_POS_CHARS + 2];

	if (memcmp(&dInfoPtr->curPixelPos, &dInfoPtr->prevPixelPos, sizeof(PixelPos)) != 0) {
	    textPtr->sharedTextPtr->triggerWatchCmd = 0;
	    snprintf(buf[0], sizeof(buf[0]), "@%d,%d",
		    dInfoPtr->curPixelPos.xFirst, dInfoPtr->curPixelPos.yFirst);
	    snprintf(buf[1], sizeof(buf[1]), "@%d,%d",
		    dInfoPtr->curPixelPos.xLast, dInfoPtr->curPixelPos.yLast);
	    TkTextTriggerWatchCmd(textPtr, "view", buf[0], buf[1], NULL, NULL, NULL, 0);
	    memcpy(&textPtr->dInfoPtr->prevPixelPos, &textPtr->dInfoPtr->curPixelPos, sizeof(PixelPos));
	    textPtr->sharedTextPtr->triggerWatchCmd = 1;
	}
    }

    return !(textPtr->flags & DESTROYED);
}

static void
UpdateLineMetricsFinished(
    TkText *textPtr,
    int sendImmediately)
{
    assert(TkRangeListIsEmpty(textPtr->dInfoPtr->lineMetricUpdateRanges));

    textPtr->dInfoPtr->flags &= ~(ASYNC_UPDATE|ASYNC_PENDING);
    textPtr->dInfoPtr->pendingUpdateLineMetricsFinished = 0;

    TkTextRunAfterSyncCmd(textPtr);

    /*
     * Fire the <<WidgetViewSync>> event since the widget view is in sync
     * with its internal data (actually it will be after the next trip
     * through the event loop, because the widget redraws at idle-time).
     */

    TkTextGenerateWidgetViewSyncEvent(textPtr, sendImmediately);
}

static void
RunUpdateLineMetricsFinished(
    ClientData clientData)
{
    TkText *textPtr = (TkText *) clientData;

    if (!(textPtr->flags & DESTROYED)) {
	textPtr->dInfoPtr->pendingUpdateLineMetricsFinished = 0;
	if (TkRangeListIsEmpty(textPtr->dInfoPtr->lineMetricUpdateRanges)) {
	    UpdateLineMetricsFinished(textPtr, 1);
	}
    }
}

static void
CheckIfLineMetricIsUpToDate(
    TkText *textPtr)
{
    if (textPtr->sharedTextPtr->allowUpdateLineMetrics
	    && TkRangeListIsEmpty(textPtr->dInfoPtr->lineMetricUpdateRanges)) {
	/*
	 * Remove the async handler.
	 */

	if (textPtr->dInfoPtr->lineUpdateTimer) {
	    Tcl_DeleteTimerHandler(textPtr->dInfoPtr->lineUpdateTimer);
	    textPtr->refCount -= 1;
	    textPtr->dInfoPtr->lineUpdateTimer = NULL;
	}

	/*
	 * If we have a full update, then also update the scrollbar.
	 */

	GetYView(textPtr->interp, textPtr, 1);

	if (!(TriggerWatchCursor(textPtr))) {
	    return; /* the widget has been deleted */
	}

	/*
	 * Report finish of full update.
	 */

	if (!textPtr->dInfoPtr->pendingUpdateLineMetricsFinished) {
	    textPtr->dInfoPtr->pendingUpdateLineMetricsFinished = 1;
	    Tcl_DoWhenIdle(RunUpdateLineMetricsFinished, (ClientData) textPtr);
	}

	if (tkBTreeDebug) {
	    CheckLineMetricConsistency(textPtr);
	}
    }
}

/*
 *----------------------------------------------------------------------
 *
 * SaveDisplayLines --
 *
 *	Save the display lines, produced during line metric computation,
 *	for displaying. So UpdateDisplayInfo eventually must not re-compute
 *	these lines. This function will only be called if it is sure that
 *	DisplayText will be triggered afterwards, because UpdateDisplayInfo
 *	(called by DisplayText) is responsible for releasing the unused lines.
 *	The caller is responsible that the display will be saved in order from
 *	top to bottom, without gaps.
 *
 *	Saving the produced display lines is an important speed improvement
 *	(especially on Mac). Consider the following use case:
 *
 *	1. The text widget will be created.
 *	2. Content will be inserted.
 *	3. The view will be changed (for example to the end of the file).
 *
 *	In this case MeasureDown will produce display lines for line metric
 *	calculation, needed for the change of the view, and afterwards
 *	UpdateDisplayInfo needs (some of) these lines for displaying.
 *
 *	Note that no more lines will be saved than fitting into the widget,
 *	all surplus lines will be released immediately.
 *
 * Results:
 *	None.
 *
 * Side effects:
 *	The display lines will be saved in TextDInfo. Function UpdateDisplayInfo
 *	is responsible to release the unused lines. The cached lines in
 *	argument 'info' will be taken over, this means that 'info->dLinePtr'
 *	is NULL after this function has done his work.
 *
 *----------------------------------------------------------------------
 */

static void
SaveDisplayLines(
    TkText *textPtr,
    DisplayInfo *info,
    int append)	/* Append to previously saved lines if 'true', otherwise prepend. */
{
    TextDInfo *dInfoPtr;
    DLine *firstPtr, *lastPtr;
    int height, viewHeight;

    if (!(firstPtr = info->dLinePtr)) {
	return;
    }

    assert(info->lastDLinePtr);
    lastPtr = info->lastDLinePtr;
    dInfoPtr = textPtr->dInfoPtr;
    height = dInfoPtr->savedDisplayLinesHeight + info->heightOfCachedLines;
    viewHeight = Tk_Height(textPtr->tkwin) - 2*textPtr->highlightWidth;
    /* we need some overhead, because the widget may show lines only partially */
    viewHeight += info->dLinePtr->height;

    if (append) {
	if (dInfoPtr->lastSavedDLinePtr) {
	    dInfoPtr->lastSavedDLinePtr->nextPtr = firstPtr;
	    firstPtr->prevPtr = dInfoPtr->lastSavedDLinePtr;
	} else {
	    dInfoPtr->savedDLinePtr = firstPtr;
	}
	dInfoPtr->lastSavedDLinePtr = lastPtr;
	firstPtr = lastPtr = dInfoPtr->savedDLinePtr;
	while (lastPtr->nextPtr && height >= viewHeight - lastPtr->height) {
	    height -= lastPtr->height;
	    lastPtr = lastPtr->nextPtr;
	}
	if (firstPtr != lastPtr) {
	    FreeDLines(textPtr, firstPtr, lastPtr, DLINE_FREE_TEMP);
	    assert(dInfoPtr->savedDLinePtr == lastPtr);
	}
    } else {
	if (dInfoPtr->savedDLinePtr) {
	    lastPtr->nextPtr = dInfoPtr->savedDLinePtr;
	    dInfoPtr->savedDLinePtr->prevPtr = lastPtr;
	} else {
	    dInfoPtr->lastSavedDLinePtr = lastPtr;
	}
	dInfoPtr->savedDLinePtr = firstPtr;
	firstPtr = lastPtr = dInfoPtr->lastSavedDLinePtr;
	while (firstPtr->prevPtr && height >= viewHeight - firstPtr->height) {
	    height -= firstPtr->height;
	    firstPtr = firstPtr->prevPtr;
	}
	if (firstPtr != lastPtr) {
	    FreeDLines(textPtr, firstPtr->nextPtr, NULL, DLINE_FREE_TEMP);
	    assert(!firstPtr->nextPtr);
	    dInfoPtr->lastSavedDLinePtr = firstPtr;
	}
    }

    dInfoPtr->savedDisplayLinesHeight = height;
    info->dLinePtr = info->lastDLinePtr = NULL;
    info->numCachedLines = 0;
    info->heightOfCachedLines = 0;
    assert(!dInfoPtr->savedDLinePtr == !dInfoPtr->lastSavedDLinePtr);
}

/*
 *----------------------------------------------------------------------
 *
 * ComputeDisplayLineInfo --
 *
 *	This functions computes the display line information for struct
 *	DisplayInfo. If the cached information is still incomplete for
 *	this computation then LayoutDLine will be used for the computation
 *	of the missing display lines.
 *
 *	If additional display line computation is required for the line
 *	metric computation, then these lines will ba cached, but only
 *	the last produced lines which can fit into the widget (this means:
 *	no more lines than fitting into the widget will be cached).
 *
 * Results:
 *	The attributes of 'info' will be set. The return value is the
 *	corresponding logical line.
 *
 * Side effects:
 *	The cache may be filled with more line metric information.
 *	Furthermore some of the produced display lines will be cached,
 *	the caller is responsible to release these lines.
 *
 *----------------------------------------------------------------------
 */

static TkTextDispLineEntry *
SearchDispLineEntry(
    TkTextDispLineEntry *first,
    const TkTextDispLineEntry *last,
    unsigned byteOffset)
{
    /*
     * NOTE: here 'last' is the last entry (not the pointer after the last
     * element as usual).
     */

    if (byteOffset >= last->byteOffset) {
	return (TkTextDispLineEntry *) last; /* frequent case */
    }

    while (first != last) {
	TkTextDispLineEntry *mid = first + (last - first)/2;

	if (byteOffset >= (mid + 1)->byteOffset) {
	    first = mid + 1;
	} else {
	    last = mid;
	}
    }

    return first;
}

static void
InsertDLine(
    TkText *textPtr,
    DisplayInfo *info,
    DLine *dlPtr,
    unsigned viewHeight)
{
    DLine *firstPtr = info->dLinePtr;

    assert(!dlPtr->nextPtr);
    assert(!dlPtr->prevPtr);

    info->heightOfCachedLines += dlPtr->height;

    if (firstPtr && info->heightOfCachedLines >= viewHeight + firstPtr->height) {
	info->heightOfCachedLines -= firstPtr->height;
	if ((info->dLinePtr = firstPtr->nextPtr)) {
	    info->dLinePtr->prevPtr = NULL;
	} else {
	    info->lastDLinePtr = NULL;
	}
	firstPtr->nextPtr = NULL;
	FreeDLines(textPtr, firstPtr, NULL, DLINE_FREE_TEMP);
    } else {
	info->numCachedLines += 1;
    }
    if (info->lastDLinePtr) {
	assert(info->dLinePtr);
	info->lastDLinePtr->nextPtr = dlPtr;
	dlPtr->prevPtr = info->lastDLinePtr;
    } else {
	assert(!info->dLinePtr);
	info->dLinePtr = dlPtr;
    }
    info->lastDLinePtr = dlPtr;
}

static TkTextLine *
ComputeDisplayLineInfo(
    TkText *textPtr,
    const TkTextIndex *indexPtr,
    DisplayInfo *info)
{
    TextDInfo *dInfoPtr = textPtr->dInfoPtr;
    TkTextPixelInfo *pixelInfo;
    TkTextDispLineInfo *dispLineInfo;
    TkTextDispLineEntry *entry;
    TkTextLine *logicalLinePtr;
    TkTextLine *linePtr;
    unsigned byteOffset;
    unsigned startByteOffset;
    unsigned viewHeight;

    assert(info);
    assert(TkTextIndexGetLine(indexPtr));

    linePtr = TkTextIndexGetLine(indexPtr);
    logicalLinePtr = TkBTreeGetLogicalLine(textPtr->sharedTextPtr, textPtr, linePtr);
    pixelInfo = TkBTreeLinePixelInfo(textPtr, logicalLinePtr);
    dispLineInfo = pixelInfo->dispLineInfo;
    info->index = *indexPtr;
    TkTextIndexSetToStartOfLine2(&info->index, logicalLinePtr);
    startByteOffset = TkTextIndexGetByteIndex(&info->index);
    byteOffset = TkTextIndexCountBytes(&info->index, indexPtr);
    byteOffset += TkTextIndexGetByteIndex(&info->index);

    info->pixelInfo = pixelInfo;
    info->displayLineNo = 0;
    info->numDispLines = 1;
    info->entry = info->entryBuffer;
    info->dLinePtr = info->lastDLinePtr = NULL;
    info->nextByteOffset = -1;
    info->numCachedLines = 0;
    info->heightOfCachedLines = 0;
    info->linePtr = linePtr;

    if (dInfoPtr->lineMetricUpdateEpoch == (pixelInfo->epoch & EPOCH_MASK)) {
	if (!dispLineInfo) {
	    TkTextLine *nextLogicalLinePtr =
		    TkBTreeNextLogicalLine(textPtr->sharedTextPtr, textPtr, logicalLinePtr);

	    entry = info->entryBuffer;
	    if (logicalLinePtr->nextPtr == nextLogicalLinePtr
		    && TkTextIndexIsStartOfLine(&info->index)) {
		info->nextByteOffset = logicalLinePtr->size - byteOffset;
		entry->byteOffset = 0;
		(entry + 1)->byteOffset = logicalLinePtr->size;
	    } else {
		TkTextIndex index2 = info->index;
		TkTextIndexSetToStartOfLine2(&index2, nextLogicalLinePtr);
		info->nextByteOffset = TkTextIndexCountBytes(&info->index, &index2);
		entry->byteOffset = TkTextIndexGetByteIndex(&info->index);
		(entry + 1)->byteOffset = entry->byteOffset + info->nextByteOffset;
	    }
	    info->byteOffset = byteOffset;
	    info->isComplete = 1;
	    info->pixels = pixelInfo->height;
	    entry->height = pixelInfo->height;
	    entry->pixels = pixelInfo->height;
	    byteOffset = (entry + 1)->byteOffset - startByteOffset;
	    TkrTextIndexForwBytes(textPtr, &info->index, byteOffset, &info->index);
	    return logicalLinePtr;
	}

	if (dispLineInfo->numDispLines > 0) {
	    const TkTextDispLineEntry *last;
	    unsigned nextByteOffset;

	    last = dispLineInfo->entry + dispLineInfo->numDispLines;
	    entry = SearchDispLineEntry(dispLineInfo->entry, last, byteOffset);

	    if (entry != last) {
		info->entry = entry;
		info->byteOffset = byteOffset - entry->byteOffset;
		info->nextByteOffset = (entry + 1)->byteOffset - byteOffset;
		info->displayLineNo = entry - dispLineInfo->entry;
		info->numDispLines = dispLineInfo->numDispLines;
		info->pixels = (last - 1)->pixels;
		info->isComplete = (dInfoPtr->lineMetricUpdateEpoch == pixelInfo->epoch);
		byteOffset = last->byteOffset - startByteOffset;
		TkrTextIndexForwBytes(textPtr, &info->index, byteOffset, &info->index);
		return logicalLinePtr;
	    }

	    /*
	     * If we reach this point, then we need more information than already
	     * computed for this line.
	     */

	    info->displayLineNo = dispLineInfo->numDispLines;
	    nextByteOffset = last->byteOffset - dispLineInfo->entry[0].byteOffset;
	    TkBTreeMoveForward(&info->index, nextByteOffset);
	    byteOffset -= nextByteOffset;
	}
    }

    /*
     * Compute missing line metric information. Don't throw away the produced display
     * lines, probably the caller might use it. But do not cache more than fitting into
     * the widget.
     */

    viewHeight = Tk_Height(textPtr->tkwin) - 2*textPtr->highlightWidth;
    /* we need some overhead, because the widget may show lines only partially */
    viewHeight += dInfoPtr->dLinePtr ? dInfoPtr->dLinePtr->height : 20;

    while (1) {
	DLine *dlPtr;

	if (dInfoPtr->lastMetricDLinePtr
		&& pixelInfo->epoch == dInfoPtr->lineMetricUpdateEpoch
		&& TkTextIndexIsEqual(&info->index, &dInfoPtr->lastMetricDLinePtr->index)) {
	    dlPtr = dInfoPtr->lastMetricDLinePtr;
	    dInfoPtr->lastMetricDLinePtr = NULL;
	    assert(dlPtr->displayLineNo == info->displayLineNo);
	} else {
	    dlPtr = LayoutDLine(&info->index, info->displayLineNo);
	}
	InsertDLine(textPtr, info, dlPtr, viewHeight);
	TkrTextIndexForwBytes(textPtr, &info->index, dlPtr->byteCount, &info->index);
	if (dInfoPtr->lineMetricUpdateEpoch == pixelInfo->epoch || byteOffset < dlPtr->byteCount) {
	    info->byteOffset = byteOffset;
	    info->nextByteOffset = dlPtr->byteCount - byteOffset;
	    info->isComplete = (dInfoPtr->lineMetricUpdateEpoch == pixelInfo->epoch);
	    break;
	}
	byteOffset -= dlPtr->byteCount;
	info->displayLineNo += 1;
    }

    /*
     * Note that LayoutDLine may re-allocate 'pixelInfo->dispLineInfo',
     * so variable 'dispLineInfo' is in general not valid anymore.
     */

    dispLineInfo = pixelInfo->dispLineInfo;

    if (dispLineInfo) {
	info->numDispLines = dispLineInfo->numDispLines;
	info->entry = dispLineInfo->entry + info->displayLineNo;
	info->pixels = dispLineInfo->entry[dispLineInfo->numDispLines - 1].pixels;
    } else {
	info->pixels = pixelInfo->height;
	info->entryBuffer[0].height = pixelInfo->height;
	info->entryBuffer[0].pixels = pixelInfo->height;
	info->entryBuffer[0].byteOffset = byteOffset;
	info->entryBuffer[1].byteOffset = info->nextByteOffset + info->byteOffset;
    }

    return logicalLinePtr;
}

/*
 *----------------------------------------------------------------------
 *
 * ComputeMissingMetric --
 *
 *	This functions is continuing the computation of an unfinished
 *	display line metric, which can only happen if a logical line
 *	is wrapping into several display lines. It may not be required
 *	to compute all missing display lines, the computation stops
 *	until the threshold has been reached. But the compuation will
 *	always stop at the end of the logical line.
 *
 *	Possible threshold types are THRESHOLD_BYTE_OFFSET,
 *	THRESHOLD_PIXEL_DISTANCE, and THRESHOLD_LINE_OFFSET. The two
 *	former thresholds will be specified absolute (but relative to
 *	start of logical line), and the latter thresholds will be specified
 *	relative to info->displayLineNo.
 *
 *	If additional display line computation is required for the line
 *	metric computation, then these lines will ba cached, but only
 *	the last produced lines which can fit into the widget (this means:
 *	no more lines than fitting into the widget will be cached).
 *
 *	It is important that this function is only computing the relevant
 *	line metric. It may happen that a logical line may wrap into
 *	thousands of display lines, but if only the first 100 (following
 *	lines) are needed, then only the first 100 should be computed here,
 *	not more.
 *
 * Results:
 *	The attributes of 'info' will be updated.
 *
 * Side effects:
 *	The cache may be filled with more line metric information.
 *	Furthermore some of the produced display lines will be cached,
 *	the caller is responsible to release these lines.
 *
 *----------------------------------------------------------------------
 */

static void
ComputeMissingMetric(
    TkText *textPtr,
    DisplayInfo *info,
    Threshold thresholdType,
    int threshold)
{
    int byteOffset, additionalLines;
    unsigned displayLineNo;
    int *metricPtr = NULL; /* avoids compiler warning */
    unsigned viewHeight;
    TkTextIndex index;

    assert(threshold >= 0);

    if (info->isComplete) {
	return;
    }

    additionalLines = info->numDispLines - info->displayLineNo;
    assert(additionalLines > 0);
    byteOffset = info->entry[additionalLines].byteOffset;
    displayLineNo = info->numDispLines;
    viewHeight = Tk_Height(textPtr->tkwin) - 2*textPtr->highlightWidth;
    /* we need some overhead, because the widget may show lines only partially */
    viewHeight += textPtr->dInfoPtr->dLinePtr ? textPtr->dInfoPtr->dLinePtr->height : 20;
    TkrTextIndexForwBytes(textPtr, &info->index,
	    byteOffset - info->entry[additionalLines - 1].byteOffset, &index);

    switch (thresholdType) {
    case THRESHOLD_BYTE_OFFSET:    metricPtr = &byteOffset; break;
    case THRESHOLD_LINE_OFFSET:    metricPtr = &additionalLines; break;
    case THRESHOLD_PIXEL_DISTANCE: metricPtr = &info->pixels; break;
    }

    while (threshold >= *metricPtr) {
	DLine *dlPtr = LayoutDLine(&info->index, displayLineNo++);
	info->pixels += dlPtr->height;
	byteOffset += dlPtr->byteCount;
	info->numDispLines += 1;
	additionalLines -= 1;
	TkrTextIndexForwBytes(textPtr, &info->index, dlPtr->byteCount, &info->index);
	InsertDLine(textPtr, info, dlPtr, viewHeight);

	if (IsStartOfNotMergedLine(&info->index)) {
	    info->isComplete = 1;
	    break;
	}
    }

    info->entry = info->pixelInfo->dispLineInfo->entry + info->displayLineNo;
}

/*
 *----------------------------------------------------------------------
 *
 * UpdateDisplayInfo --
 *
 *	This function is invoked to recompute some or all of the DLine
 *	structures for a text widget. At the time it is called the DLine
 *	structures still left in the widget are guaranteed to be correct
 *	except that (a) the y-coordinates aren't necessarily correct, (b)
 *	there may be missing structures (the DLine structures get removed as
 *	soon as they are potentially out-of-date), and (c) DLine structures
 *	that don't start at the beginning of a line may be incorrect if
 *	previous information in the same line changed size in a way that moved
 *	a line boundary (DLines for any info that changed will have been
 *	deleted, but not DLines for unchanged info in the same text line).
 *
 * Results:
 *	None.
 *
 * Side effects:
 *	Upon return, the DLine information for textPtr correctly reflects the
 *	positions where characters will be displayed. However, this function
 *	doesn't actually bring the display up-to-date.
 *
 *----------------------------------------------------------------------
 */

static Tk_RestrictAction
UpdateRestrictProc(
    ClientData arg,
    XEvent *eventPtr)
{
    TkText* textPtr = (TkText *) arg;

    /*
     * Defer events which aren't for the specified window.
     */

    if (eventPtr->xany.display == textPtr->display
	    && eventPtr->xany.window == Tk_WindowId(textPtr->tkwin)) {
	if (eventPtr->type == NoExpose) {
	    /*
	     * We handle this case although we do not expect this type of event.
	     */
	    return TK_DISCARD_EVENT;
	}
	if (eventPtr->type == GraphicsExpose) {
	    /*
	     * We handle this case although we do not expect this type of event.
	     */
	    TkTextRedrawRegion(textPtr,
		    eventPtr->xgraphicsexpose.x, eventPtr->xgraphicsexpose.y,
		    eventPtr->xgraphicsexpose.width, eventPtr->xgraphicsexpose.height);
	    return TK_DISCARD_EVENT;
	}
	if (eventPtr->type == Expose) {
	    TkTextRedrawRegion(textPtr,
		    eventPtr->xexpose.x, eventPtr->xexpose.y,
		    eventPtr->xexpose.width, eventPtr->xexpose.height);
	    return TK_DISCARD_EVENT;
	}
    }

    return TK_DEFER_EVENT;
}

static int
LineIsUpToDate(
    TkText *textPtr,
    DLine *dlPtr,
    unsigned lineMetricUpdateEpoch)
{
    const TkTextPixelInfo *pixelInfo = TkBTreeLinePixelInfo(textPtr, TkTextIndexGetLine(&dlPtr->index));
    const TkTextDispLineInfo *dispLineInfo = pixelInfo->dispLineInfo;
    unsigned epoch = pixelInfo->epoch;

    assert(!(epoch & PARTIAL_COMPUTED_BIT) || dispLineInfo);

    return (epoch & EPOCH_MASK) == lineMetricUpdateEpoch
	    && (!dispLineInfo || dlPtr->displayLineNo < dispLineInfo->numDispLines);
}

static void
UpdateDisplayInfo(
    TkText *textPtr)	/* Text widget to update. */
{
    TextDInfo *dInfoPtr = textPtr->dInfoPtr;
    DLine *dlPtr;
    DLine *topLine;
    DLine *bottomLine;
    DLine *newTopLine;
    DLine *savedDLine;		/* usable saved display lines */
    DLine *prevSavedDLine;	/* last old unfreed display line */
    TkTextIndex index;
    TkTextLine *lastLinePtr;
    TkTextLine *linePtr;
    DisplayInfo info;
    int y, maxY, xPixelOffset, maxOffset;
    unsigned displayLineNo;
    unsigned epoch;
    Tk_RestrictProc* prevRestrictProc;
    ClientData prevRestrictArg;

    if (!(dInfoPtr->flags & DINFO_OUT_OF_DATE)) {
	return;
    }
    dInfoPtr->flags &= ~DINFO_OUT_OF_DATE;

    /*
     * Before doing any change in display lines we have to process all the dangling
     * exposure events in event queue for this widget, because these events are
     * belonging to the state before updating the display lines.
     *
     * Consider the following situation:
     * A dialog window is triggering a deletion of a B-Tree line, and concurrently
     * the dialog disappears (closed). The basic graphic layer (e.g. X11) will
     * push exposure events because a region has been unobscured. But a motion
     * event is preceding the exposure events, and this motion events is triggering
     * TkTextPixelIndex() which needs updated display lines, and calls UpdateDisplayInfo()
     * before the exposure events has been processed. When processing the exposure
     * events afterwards function TextInvalidateRegion() will flag the wrong display
     * lines as changed, because of the deletion of display lines the y position of
     * some display lines has changed, but the exposure belongs to the old y positions.
     * Such a situation has to be avoided, especially in combination with tooltips
     * graphical glitches are very likely if we do not process the exposure events
     * at the right time. Currently many widgets in the Tk library are suffering from
     * this problem.
     *
     * TODO:
     * This handling is still a work-around, because we have the problem that other
     * events like motion events eventually are belonging to a different graphical
     * state. But our handling is not worsen the situation. It seems that the whole
     * library needs a clean basic concept how to handle events synchronously, but
     * still efficient. Currently the concepts of the Tk library are a bit simple.
     */

    prevRestrictProc = Tk_RestrictEvents(UpdateRestrictProc, textPtr, &prevRestrictArg);
    while (Tcl_ServiceEvent(TCL_WINDOW_EVENTS)) {}
    Tk_RestrictEvents(prevRestrictProc, prevRestrictArg, &prevRestrictArg);

    /*
     * At first, update the default style, and reset cached chunk.
     */

    UpdateDefaultStyle(textPtr);
    dInfoPtr->currChunkPtr = NULL;

    /*
     * Release the cached display lines.
     */

    FreeDLines(textPtr, NULL, NULL, DLINE_CACHE);

    /*
     * Delete any DLines that are now above the top of the window.
     */

    index = textPtr->topIndex;
    prevSavedDLine = NULL;
    savedDLine = dInfoPtr->savedDLinePtr;

    if ((dlPtr = FindDLine(textPtr, dInfoPtr->dLinePtr, &index))) {
	/*
	 * Don't throw away unused display lines immediately, because it may happen
	 * that we will reuse some of them later.
	 */

	prevSavedDLine = FreeDLines(textPtr, dInfoPtr->dLinePtr, dlPtr, DLINE_SAVE);
    }

    /*
     * Scan through the contents of the window from top to bottom, recomputing
     * information for lines that are missing.
     */

    linePtr = TkTextIndexGetLine(&index);
    lastLinePtr = TkBTreeGetLastLine(textPtr);
    dlPtr = dInfoPtr->dLinePtr;
    topLine = bottomLine = NULL;
    y = dInfoPtr->y - dInfoPtr->newTopPixelOffset;
    maxY = dInfoPtr->maxY;
    newTopLine = NULL;
    epoch = dInfoPtr->lineMetricUpdateEpoch;
    dInfoPtr->maxLength = 0;

    if (IsStartOfNotMergedLine(&index)) {
	displayLineNo = 0;
    } else {
	ComputeDisplayLineInfo(textPtr, &index, &info);
	TkrTextIndexBackBytes(textPtr, &index, info.byteOffset, &index);
	displayLineNo = info.displayLineNo;

	if (info.lastDLinePtr) {
	    /*
	     * Keep last produced display line, probably we can re-use it for new top line.
	     */

	    newTopLine = info.lastDLinePtr;
	    if (newTopLine->prevPtr) {
		newTopLine->prevPtr->nextPtr = NULL;
		newTopLine->prevPtr = NULL;
	    } else {
		assert(info.dLinePtr == info.lastDLinePtr);
		info.dLinePtr = info.lastDLinePtr = NULL;
	    }
	    assert(!newTopLine->nextPtr);
	}
	FreeDLines(textPtr, info.dLinePtr, NULL, DLINE_FREE_TEMP);
    }

    /*
     * If we have saved display lines from a previous metric computation,
     * then we will search for the first re-usable line.
     */

    while (savedDLine && TkTextIndexCompare(&savedDLine->index, &index) < 0) {
	savedDLine = savedDLine->nextPtr;
    }

    /*
     * If we have a cached top-line, then insert this line into the list of saved lines.
     */

    if (newTopLine) {
	/*
	 * If we have a cached top-line, then it's not possible that this line
	 * is also in the list of saved lines (because ComputeDisplayLineInfo
	 * cannot produce a display line if the metric of this line is already
	 * known, and the line metric is known as soon as the line has been
	 * computed). This means that we can prepend this top-line to the list
	 * of saved lines.
	 */

	assert(!savedDLine || TkTextIndexCompare(&savedDLine->index, &newTopLine->index) > 0);

	if ((newTopLine->nextPtr = savedDLine)) {
	    newTopLine->prevPtr = savedDLine->prevPtr;
	    savedDLine->prevPtr = newTopLine;
	} else if (dInfoPtr->savedDLinePtr) {
	    dInfoPtr->lastSavedDLinePtr->nextPtr = newTopLine;
	    newTopLine->prevPtr = dInfoPtr->lastSavedDLinePtr;
	    dInfoPtr->lastSavedDLinePtr = newTopLine;
	}
	if (dInfoPtr->savedDLinePtr == savedDLine) {
	    dInfoPtr->savedDLinePtr = newTopLine;
	}
	if (!dInfoPtr->lastSavedDLinePtr) {
	    dInfoPtr->lastSavedDLinePtr = newTopLine;
	}

	savedDLine = newTopLine;
    } else {
	newTopLine = savedDLine;
    }

    if (newTopLine && !prevSavedDLine) {
	prevSavedDLine = newTopLine->prevPtr;
    }

    while (linePtr != lastLinePtr) {
	int cmp;

	/*
	 * There are three possibilities right now:
	 *
	 * (a) the next DLine (dlPtr) corresponds exactly to the next
	 *     information we want to display: just use it as-is.
	 *
	 * (b) the next DLine corresponds to a different line, or to a segment
	 *     that will be coming later in the same line: leave this DLine
	 *     alone in the hopes that we'll be able to use it later, then
	 *     create a new DLine in front of it.
	 *
	 * (c) the next DLine corresponds to a segment in the line we want,
	 *     but it's a segment that has already been processed or will
	 *     never be processed. Delete the DLine and try again.
	 *
	 * One other twist on all this. It's possible for 3D borders to
	 * interact between lines (see DisplayLineBackground) so if a line is
	 * relayed out and has styles with 3D borders, its neighbors have to
	 * be redrawn if they have 3D borders too, since the interactions
	 * could have changed (the neighbors don't have to be relayed out,
	 * just redrawn).
	 */

	if (!dlPtr
		|| TkTextIndexGetLine(&dlPtr->index) != linePtr
		|| !LineIsUpToDate(textPtr, dlPtr, epoch)
		|| (cmp = TkTextIndexCompare(&index, &dlPtr->index)) < 0) {
	    /*
	     * Case (b) -- must make new DLine.
	     */

	    TK_TEXT_DEBUG(LogTextRelayout(textPtr, &index));
	    if (savedDLine && TkTextIndexIsEqual(&index, &savedDLine->index)) {
		dlPtr = savedDLine;
		savedDLine = savedDLine->nextPtr;
		if (dInfoPtr->savedDLinePtr == dlPtr) {
		    dInfoPtr->savedDLinePtr = dlPtr->nextPtr;
		}
		if (dInfoPtr->lastSavedDLinePtr == dlPtr) {
		    dInfoPtr->lastSavedDLinePtr = dlPtr->prevPtr;
		}
		if (dlPtr->prevPtr) {
		    dlPtr->prevPtr->nextPtr = dlPtr->nextPtr;
		}
		if (dlPtr->nextPtr) {
		    dlPtr->nextPtr->prevPtr = dlPtr->prevPtr;
		}
		dlPtr->prevPtr = dlPtr->nextPtr = NULL;
		DEBUG(stats.numReused++);
	    } else {
		dlPtr = LayoutDLine(&index, displayLineNo);
	    }
	    assert(!(dlPtr->flags & (LINKED|CACHED|DELETED)));
	    if (!bottomLine) {
		if ((dlPtr->nextPtr = dInfoPtr->dLinePtr)) {
		    dInfoPtr->dLinePtr->prevPtr = dlPtr;
		}
		dInfoPtr->dLinePtr = dlPtr;
	    } else {
		if ((dlPtr->nextPtr = bottomLine->nextPtr)) {
		    bottomLine->nextPtr->prevPtr = dlPtr;
		}
		bottomLine->nextPtr = dlPtr;
		dlPtr->prevPtr = bottomLine;

		if (bottomLine->flags & HAS_3D_BORDER) {
		    bottomLine->flags |= OLD_Y_INVALID;
		}
	    }
	    DEBUG(dlPtr->flags |= LINKED);
	} else if (cmp == 0) {
	    /*
	     * Case (a) - can use existing display line as-is.
	     */

	    if (bottomLine && (dlPtr->flags & HAS_3D_BORDER) && (bottomLine->flags & NEW_LAYOUT)) {
		dlPtr->flags |= OLD_Y_INVALID;
	    }
	    assert(dlPtr->displayLineNo == displayLineNo);
	} else /* if (cmp > 0) */ {
	    /*
	     * Case (c) - dlPtr is useless. Discard it and start again with the next display line.
	     */

	    DLine *nextPtr = dlPtr->nextPtr;
	    FreeDLines(textPtr, dlPtr, nextPtr, DLINE_UNLINK);
	    dlPtr = nextPtr;
	    continue;
	}

	/*
	 * Advance to the start of the next display line.
	 */

	dlPtr->y = y;
	y += dlPtr->height;
	TkrTextIndexForwBytes(textPtr, &index, dlPtr->byteCount, &index);
	linePtr = TkTextIndexGetLine(&index);

	if (linePtr->logicalLine && TkTextIndexIsStartOfLine(&index)) {
	    displayLineNo = 0;
	} else {
	    displayLineNo += 1;
	}

	bottomLine = dlPtr;
	dlPtr = dlPtr->nextPtr;

	/*
	 * It's important to have the following check here rather than in the
	 * while statement for the loop, so that there's always at least one
	 * DLine generated, regardless of how small the window is. This keeps
	 * a lot of other code from breaking.
	 */

	if (y >= maxY) {
	    break;
	}
    }

    /* Delete any DLine structures that don't fit on the screen. */
    FreeDLines(textPtr, dlPtr, NULL, DLINE_UNLINK);
    topLine = dInfoPtr->dLinePtr;

    /*
     * If there is extra space at the bottom of the window (because we've hit
     * the end of the text), then bring in more lines at the top of the
     * window, if there are any, to fill in the view.
     *
     * Since the top line may only be partially visible, we try first to
     * simply show more pixels from that line (newTopPixelOffset). If that
     * isn't enough, we have to layout more lines.
     */

    if (y < maxY) {
	/*
	 * This counts how many vertical pixels we have left to fill by
	 * pulling in more display pixels either from the first currently
	 * displayed, or the lines above it.
	 */

	int spaceLeft = maxY - y;

	if (spaceLeft <= dInfoPtr->newTopPixelOffset) {
	    /*
	     * We can fill up all the needed space just by showing more of the
	     * current top line.
	     */

	    dInfoPtr->newTopPixelOffset -= spaceLeft;
	    y += spaceLeft;
	    spaceLeft = 0;
	} else {
	    TkTextLine *linePtr;
	    TkTextLine *firstLinePtr;

	    /*
	     * Add in all of the current top line, which won't be enough to bring y
	     * up to maxY (if it was we would be in the 'if' block above).
	     */

	    y += dInfoPtr->newTopPixelOffset;
	    dInfoPtr->newTopPixelOffset = 0;
	    spaceLeft = maxY - y;

	    /*
	     * Layout an entire text line (potentially > 1 display line), then
	     * link in as many display lines as fit without moving the bottom
	     * line out of the window. Repeat this until all the extra space
	     * has been used up or we've reached the beginning of the text.
	     */

	    if (spaceLeft > 0) {
		firstLinePtr = TkBTreeGetStartLine(textPtr)->prevPtr;
		index = topLine ? topLine->index : textPtr->topIndex;
		savedDLine = prevSavedDLine;
		if (TkrTextIndexBackBytes(textPtr, &index, 1, &index) == 1) {
		    firstLinePtr = linePtr = NULL; /* we are already at start of text */
		} else {
		    linePtr = TkTextIndexGetLine(&index);
		}

		for ( ; linePtr != firstLinePtr && spaceLeft > 0; linePtr = linePtr->prevPtr) {
		    if (linePtr != TkTextIndexGetLine(&index)) {
			TkTextIndexSetToLastChar2(&index, linePtr);
		    }
		    linePtr = ComputeDisplayLineInfo(textPtr, &index, &info);

		    do {
			if (info.lastDLinePtr) {
			    dlPtr = info.lastDLinePtr;
			    if (dlPtr->prevPtr) {
				dlPtr->prevPtr->nextPtr = NULL;
				info.lastDLinePtr = dlPtr->prevPtr;
				dlPtr->prevPtr = NULL;
				assert(dlPtr != info.dLinePtr);
			    } else {
				assert(info.dLinePtr == info.lastDLinePtr);
				info.dLinePtr = info.lastDLinePtr = NULL;
			    }
			} else {
			    TkTextIndexSetToStartOfLine2(&index, linePtr);
			    TkrTextIndexForwBytes(textPtr, &index, info.entry->byteOffset, &index);
			    if (savedDLine && TkTextIndexIsEqual(&index, &savedDLine->index)) {
				dlPtr = savedDLine;
				savedDLine = savedDLine->prevPtr;
				if (dlPtr->prevPtr) {
				    dlPtr->prevPtr->nextPtr = dlPtr->nextPtr;
				} else {
				    dInfoPtr->savedDLinePtr = dlPtr->nextPtr;
				}
				if (dlPtr->nextPtr) {
				    dlPtr->nextPtr->prevPtr = dlPtr->prevPtr;
				} else {
				    dInfoPtr->lastSavedDLinePtr = dlPtr->prevPtr;
				}
				dlPtr->prevPtr = dlPtr->nextPtr = NULL;
			    } else {
				dlPtr = LayoutDLine(&index, info.displayLineNo);
			    }
			}
			if ((dlPtr->nextPtr = topLine)) {
			    topLine->prevPtr = dlPtr;
			} else {
			    bottomLine = dlPtr;
			}
			topLine = dlPtr;
			DEBUG(dlPtr->flags |= LINKED);
			TK_TEXT_DEBUG(LogTextRelayout(textPtr, &dlPtr->index));
			spaceLeft -= dlPtr->height;
			if (info.displayLineNo == 0) {
			    break;
			}
			info.displayLineNo -= 1;
			info.entry -= 1;
		    } while (spaceLeft > 0);

		    dInfoPtr->dLinePtr = topLine;
		    /* Delete remaining cached lines. */
		    FreeDLines(textPtr, info.dLinePtr, NULL, DLINE_FREE_TEMP);
		}
	    }

	    /*
	     * We've either filled in the space we wanted to or we've run out
	     * of display lines at the top of the text. Note that we already
	     * set dInfoPtr->newTopPixelOffset to zero above.
	     */

	    if (spaceLeft < 0) {
		/*
		 * We've laid out a few too many vertical pixels at or above
		 * the first line. Therefore we only want to show part of the
		 * first displayed line, so that the last displayed line just
		 * fits in the window.
		 */

		dInfoPtr->newTopPixelOffset = -spaceLeft;

		/*
		 * If the entire first line we laid out is shorter than the new offset:
		 * this should not occur and would indicate a bad problem in the logic above.
		 */

		assert(dInfoPtr->newTopPixelOffset < topLine->height);
	    }
	}

	/*
	 * Now we're all done except that the y-coordinates in all the DLines
	 * are wrong and the top index for the text is wrong. Update them.
	 */

	if (topLine) {
	    dInfoPtr->dLinePtr = topLine;
	    y = dInfoPtr->y - dInfoPtr->newTopPixelOffset;
	    for (dlPtr = topLine; dlPtr; dlPtr = dlPtr->nextPtr) {
		assert(y <= dInfoPtr->maxY);
		dlPtr->y = y;
		y += dlPtr->height;
	    }
	}
    }

    /*
     * If the old top or bottom line has scrolled elsewhere on the screen, we
     * may not be able to re-use its old contents by copying bits (e.g., a
     * beveled edge that was drawn when it was at the top or bottom won't be
     * drawn when the line is in the middle and its neighbor has a matching
     * background). Similarly, if the new top or bottom line came from
     * somewhere else on the screen, we may not be able to copy the old bits.
     *
     * And don't forget to update the top index.
     */

    if (topLine) {
	textPtr->topIndex = topLine->index;
	assert(textPtr->topIndex.textPtr);
	TkTextIndexToByteIndex(&textPtr->topIndex);
	dInfoPtr->maxLength = MAX(dInfoPtr->maxLength, topLine->length);

	if ((topLine->flags & (TOP_LINE|HAS_3D_BORDER)) == HAS_3D_BORDER) {
	    topLine->flags |= OLD_Y_INVALID;
	}
	if ((bottomLine->flags & (BOTTOM_LINE|HAS_3D_BORDER)) == HAS_3D_BORDER) {
	    bottomLine->flags |= OLD_Y_INVALID;
	}

	if (topLine != bottomLine) {
	    topLine->flags &= ~BOTTOM_LINE;
	    bottomLine->flags &= ~TOP_LINE;

	    for (dlPtr = topLine->nextPtr; dlPtr != bottomLine; dlPtr = dlPtr->nextPtr) {
		dInfoPtr->maxLength = MAX(dInfoPtr->maxLength, dlPtr->length);

		if ((topLine->flags & HAS_3D_BORDER) && (dlPtr->flags & (TOP_LINE|BOTTOM_LINE))) {
		    dlPtr->flags |= OLD_Y_INVALID;
		}

		/*
		 * If the old top-line was not completely showing (i.e. the
		 * pixelOffset is non-zero) and is no longer the top-line, then we
		 * must re-draw it.
		 */

		if ((dlPtr->flags & TOP_LINE) && dInfoPtr->topPixelOffset != 0) {
		    dlPtr->flags |= OLD_Y_INVALID;
		}

		dlPtr->flags &= ~(TOP_LINE|BOTTOM_LINE);
	    }

	    dInfoPtr->maxLength = MAX(dInfoPtr->maxLength, bottomLine->length);
	}

	topLine->flags |= TOP_LINE;
	bottomLine->flags |= BOTTOM_LINE;

	dInfoPtr->topPixelOffset = dInfoPtr->newTopPixelOffset;
	dInfoPtr->curYPixelOffset = GetYPixelCount(textPtr, topLine);
	dInfoPtr->curYPixelOffset += dInfoPtr->topPixelOffset;
    } else {
	TkTextIndexSetupToStartOfText(&textPtr->topIndex, textPtr, textPtr->sharedTextPtr->tree);
    }

    dInfoPtr->lastDLinePtr = bottomLine;

    /*
     * Delete remaining saved lines.
     */

    FreeDLines(textPtr, dInfoPtr->savedDLinePtr, NULL, DLINE_FREE_TEMP);

    /*
     * Arrange for scrollbars to be updated.
     */

    textPtr->flags |= UPDATE_SCROLLBARS;

    /*
     * Deal with horizontal scrolling:
     * 1. If there's empty space to the right of the longest line, shift the
     *	  screen to the right to fill in the empty space.
     * 2. If the desired horizontal scroll position has changed, force a full
     *	  redisplay of all the lines in the widget.
     * 3. If the wrap mode isn't "none" then re-scroll to the base position.
     */

    maxOffset = dInfoPtr->maxLength - (dInfoPtr->maxX - dInfoPtr->x);
    xPixelOffset = MAX(0, MIN(dInfoPtr->newXPixelOffset, maxOffset));

    /*
     * Here's a problem: see the tests textDisp-29.2.1-4
     *
     * If the widget is being created, but has not yet been configured it will
     * have a maxY of 1 above, and we won't have examined all the lines
     * (just the first line, in fact), and so maxOffset will not be a true
     * reflection of the widget's lines. Therefore we must not overwrite the
     * original newXPixelOffset in this case.
     */

    if (!(((Tk_FakeWin *) (textPtr->tkwin))->flags & TK_NEED_CONFIG_NOTIFY)) {
	dInfoPtr->newXPixelOffset = xPixelOffset;
    }

    if (xPixelOffset != dInfoPtr->curXPixelOffset) {
	dInfoPtr->curXPixelOffset = xPixelOffset;
	for (dlPtr = topLine; dlPtr; dlPtr = dlPtr->nextPtr) {
	    dlPtr->flags |= OLD_Y_INVALID;
	}
    }
}

/*
 *----------------------------------------------------------------------
 *
 * FreeDLines --
 *
 *	This function is called to free up all of the resources associated
 *	with one or more DLine structures.
 *
 * Results:
 *	Returns the last unfreed line if action is DLINE_SAVE, otherwise
 *	NULL will be returned.
 *
 * Side effects:
 *	Memory gets freed and various other resources are released.
 *
 *----------------------------------------------------------------------
 */

static int
LineIsOutsideOfPeer(
    const TkText *textPtr,
    const TkTextIndex *indexPtr)
{
    const TkSharedText *sharedTextPtr = textPtr->sharedTextPtr;

    if (textPtr->startMarker != sharedTextPtr->startMarker) {
	const TkTextLine *linePtr = textPtr->startMarker->sectionPtr->linePtr;
	int no1 = TkTextIndexGetLineNumber(indexPtr, NULL);
	int no2 = TkBTreeLinesTo(sharedTextPtr->tree, NULL, linePtr, NULL);

	if (no1 < no2) {
	    return 1;
	}
    }
    if (textPtr->endMarker != sharedTextPtr->endMarker) {
	const TkTextLine *linePtr = textPtr->endMarker->sectionPtr->linePtr;
	int no1 = TkTextIndexGetLineNumber(indexPtr, NULL);
	int no2 = TkBTreeLinesTo(sharedTextPtr->tree, NULL, linePtr, NULL);

	if (no1 > no2) {
	    return 1;
	}
    }
    return 0;
}

static void
ReleaseLines(
    TkText *textPtr,
    DLine *firstPtr,
    DLine *lastPtr,
    FreeDLineAction action)
{
    TextDInfo *dInfoPtr = textPtr->dInfoPtr;
    DLine *dlPtr, *lastDeletedPtr = NULL; /* avoids compiler warning */

    assert(firstPtr);
    assert(firstPtr != lastPtr);

    for (dlPtr = firstPtr; dlPtr != lastPtr; dlPtr = dlPtr->nextPtr) {
	TkTextDispChunk *chunkPtr;

	assert(!(dlPtr->flags & DELETED));
	assert((action == DLINE_UNLINK || action == DLINE_UNLINK_KEEP_BRKS)
		== !!(dlPtr->flags & LINKED));
	assert((action == DLINE_CACHE) == !!(dlPtr->flags & CACHED));
	assert(dlPtr != dInfoPtr->savedDLinePtr || dlPtr == firstPtr);
	assert(dlPtr->chunkPtr || (!dlPtr->lastChunkPtr && !dlPtr->breakInfo));

	if (dlPtr->lastChunkPtr) {
	    TkTextDispChunkSection *sectionPtr = NULL;

	    /*
	     * We have to destroy the chunks backward, because the context support
	     * is expecting this.
	     */

	    for (chunkPtr = dlPtr->lastChunkPtr; chunkPtr; chunkPtr = chunkPtr->prevPtr) {
		if (chunkPtr->layoutProcs->undisplayProc) {
		    chunkPtr->layoutProcs->undisplayProc(textPtr, chunkPtr);
		}
		LayoutReleaseChunk(textPtr, chunkPtr);
		DEBUG(chunkPtr->stylePtr = NULL);

		if (chunkPtr->sectionPtr != sectionPtr) {
		    sectionPtr = chunkPtr->sectionPtr;
		    sectionPtr->nextPtr = dInfoPtr->sectionPoolPtr;
		    dInfoPtr->sectionPoolPtr = sectionPtr;
		}
	    }

	    if (dlPtr->breakInfo
		    && (action != DLINE_UNLINK_KEEP_BRKS || LineIsOutsideOfPeer(textPtr, &dlPtr->index))
		    && --dlPtr->breakInfo->refCount == 0) {
		assert(dlPtr->breakInfo->brks);
		free(dlPtr->breakInfo->brks);
		DEBUG(dlPtr->breakInfo->brks = NULL);
		DEBUG(dlPtr->breakInfo->brksSize = 0);
		free(dlPtr->breakInfo);
		Tcl_DeleteHashEntry(Tcl_FindHashEntry(
			&textPtr->sharedTextPtr->breakInfoTable,
			(void *) TkBTreeGetLogicalLine(textPtr->sharedTextPtr, textPtr,
			    TkTextIndexGetLine(&dlPtr->index))));
		DEBUG_ALLOC(tkTextCountDestroyBreakInfo++);
		DEBUG(dlPtr->breakInfo = NULL);
	    }

	    dlPtr->lastChunkPtr->nextPtr = dInfoPtr->chunkPoolPtr;
	    dInfoPtr->chunkPoolPtr = dlPtr->chunkPtr;
	    assert(!dInfoPtr->chunkPoolPtr->prevPtr);
	}

	lastDeletedPtr = dlPtr;
	DEBUG(dlPtr->flags = DELETED);
    }

    assert(lastDeletedPtr);
    lastDeletedPtr->nextPtr = dInfoPtr->dLinePoolPtr;
    dInfoPtr->dLinePoolPtr = firstPtr;

    if (lastPtr) {
	lastPtr->prevPtr = firstPtr->prevPtr;
    }
    if (firstPtr->prevPtr) {
	firstPtr->prevPtr->nextPtr = lastPtr;
    }
}

static DLine *
FreeDLines(
    TkText *textPtr,		/* Information about overall text widget. */
    DLine *firstPtr,		/* Pointer to first DLine to free up. */
    DLine *lastPtr,		/* Pointer to DLine just after last one to free (NULL means
    				 * everything starting with firstPtr). */
    FreeDLineAction action)	/* DLINE_UNLINK means DLines are currently linked into the list
    				 * rooted at textPtr->dInfoPtr->dLinePtr and they have to be
				 * unlinked. DLINE_FREE_TEMP, and DLINE_CACHE means the DLine given
				 * is just a temporary one and we shouldn't invalidate anything for
				 * the overall widget. */
{
    TextDInfo *dInfoPtr = textPtr->dInfoPtr;

    switch (action) {
    case DLINE_CACHE:
	assert(!lastPtr);
	if (firstPtr) {
	    DLine *prevPtr = firstPtr->prevPtr;

	    assert(!(firstPtr->flags & LINKED));
	    assert(!(firstPtr->flags & CACHED));
	    assert(!(firstPtr->flags & DELETED));
	    assert(firstPtr != dInfoPtr->savedDLinePtr);

	    /*
	     * Firstly unlink this line from chain.
	     */

	    if (firstPtr == dInfoPtr->dLinePtr) {
		dInfoPtr->dLinePtr = firstPtr->nextPtr;
	    }
	    if (firstPtr == dInfoPtr->lastDLinePtr) {
		dInfoPtr->lastDLinePtr = prevPtr;
	    }
	    if (prevPtr) {
		prevPtr->nextPtr = firstPtr->nextPtr;
	    }
	    if (firstPtr->nextPtr) {
		firstPtr->nextPtr->prevPtr = prevPtr;
	    }
	    firstPtr->prevPtr = NULL;

	    /*
	     * Then link into the chain of cached lines.
	     */

	    if ((firstPtr->nextPtr = dInfoPtr->cachedDLinePtr)) {
		dInfoPtr->cachedDLinePtr->prevPtr = firstPtr;
	    } else {
		dInfoPtr->lastCachedDLinePtr = firstPtr;
	    }
	    dInfoPtr->cachedDLinePtr = firstPtr;

	    DEBUG(firstPtr->flags &= ~LINKED);
	    DEBUG(firstPtr->flags |= CACHED);
	    DEBUG(stats.numCached += 1);

	    if (dInfoPtr->numCachedLines < MAX_CACHED_DISPLAY_LINES) {
		dInfoPtr->numCachedLines += 1;
		return NULL;
	    }

	    /*
	     * Release oldest cached display line.
	     */

	    if ((firstPtr = dInfoPtr->lastCachedDLinePtr)) {
		firstPtr->prevPtr->nextPtr = NULL;
	    }
	    dInfoPtr->lastCachedDLinePtr = dInfoPtr->lastCachedDLinePtr->prevPtr;
	} else {
	    if (!(firstPtr = dInfoPtr->cachedDLinePtr)) {
		return NULL;
	    }
	    dInfoPtr->cachedDLinePtr = dInfoPtr->lastCachedDLinePtr = NULL;
	    dInfoPtr->numCachedLines = 0;
	}
	ReleaseLines(textPtr, firstPtr, lastPtr, action);
	break;
    case DLINE_METRIC:
	assert(!lastPtr);
	if (dInfoPtr->lastMetricDLinePtr) {
	    ReleaseLines(textPtr, dInfoPtr->lastMetricDLinePtr, NULL, DLINE_FREE_TEMP);
	    dInfoPtr->lastMetricDLinePtr = NULL;
	}
	if (firstPtr) {
	    assert(!firstPtr->nextPtr);
	    assert(!(firstPtr->flags & (LINKED|CACHED|DELETED)));
	    dInfoPtr->lastMetricDLinePtr = firstPtr;
	    if (firstPtr->prevPtr) {
		firstPtr->prevPtr->nextPtr = NULL;
		firstPtr->prevPtr = NULL;
	    }
	}
    	break;
    case DLINE_FREE_TEMP:
	if (!firstPtr || firstPtr == lastPtr) {
	    return NULL;
	}
	DEBUG(stats.lineHeightsRecalculated += 1);
	assert(!(firstPtr->flags & LINKED));
	assert(!(firstPtr->flags & CACHED));
	if (firstPtr == dInfoPtr->savedDLinePtr) {
	    dInfoPtr->savedDLinePtr = NULL;
	    if (!lastPtr) {
		dInfoPtr->lastSavedDLinePtr = NULL;
	    } else {
		dInfoPtr->savedDLinePtr = lastPtr;
	    }
	} else {
	    assert(!lastPtr || lastPtr != dInfoPtr->lastSavedDLinePtr);
	}
	assert(!dInfoPtr->savedDLinePtr == !dInfoPtr->lastSavedDLinePtr);
	ReleaseLines(textPtr, firstPtr, lastPtr, action);
	break;
    case DLINE_UNLINK:
    case DLINE_UNLINK_KEEP_BRKS:
	if (!firstPtr || firstPtr == lastPtr) {
	    return NULL;
	}
	assert(firstPtr->flags & LINKED);
	assert(firstPtr != dInfoPtr->savedDLinePtr);
	if (dInfoPtr->dLinePtr == firstPtr) {
	    if ((dInfoPtr->dLinePtr = lastPtr)) {
		lastPtr->prevPtr = NULL;
	    }
	} else {
	    DLine *prevPtr = firstPtr->prevPtr;

	    if (prevPtr && (prevPtr->nextPtr = lastPtr)) {
		lastPtr->prevPtr = prevPtr;
	    }
	}
	if (!lastPtr) {
	    dInfoPtr->lastDLinePtr = firstPtr->prevPtr;
	}
	dInfoPtr->dLinesInvalidated = 1;
	assert(!dInfoPtr->dLinePtr || !dInfoPtr->dLinePtr->prevPtr);
	ReleaseLines(textPtr, firstPtr, lastPtr, action);
	break;
    case DLINE_SAVE: {
	unsigned epoch;
	DLine *dlPtr;

	if (!firstPtr || firstPtr == lastPtr) {
	    return NULL;
	}
	assert(firstPtr == dInfoPtr->dLinePtr);
	assert(lastPtr);

	epoch = dInfoPtr->lineMetricUpdateEpoch;

	assert(lastPtr->prevPtr);
	dInfoPtr->dLinePtr = lastPtr;

	/*
	 * Free all expired lines, we will only save valid lines.
	 */

	dlPtr = firstPtr;
	while (dlPtr != lastPtr) {
	    DLine *nextPtr = dlPtr->nextPtr;

	    assert(dlPtr->flags & LINKED);

	    if (LineIsUpToDate(textPtr, dlPtr, epoch)) {
		DEBUG(dlPtr->flags &= ~LINKED);
	    } else {
		if (dlPtr == firstPtr) {
		    firstPtr = nextPtr;
		}
		ReleaseLines(textPtr, dlPtr, nextPtr, DLINE_UNLINK);
	    }

	    dlPtr = nextPtr;
	}

	assert(!firstPtr->prevPtr);

	if (firstPtr == lastPtr) {
	    dInfoPtr->savedDLinePtr = NULL;
	    dInfoPtr->lastSavedDLinePtr = NULL;
	    return NULL;
	}

	lastPtr = lastPtr->prevPtr;
	lastPtr->nextPtr->prevPtr = NULL;
	lastPtr->nextPtr = NULL;

	if (!dInfoPtr->savedDLinePtr) {
	    dInfoPtr->savedDLinePtr = firstPtr;
	    dInfoPtr->lastSavedDLinePtr = lastPtr;
	} else if (TkTextIndexCompare(&lastPtr->index, &dInfoPtr->savedDLinePtr->index) < 0) {
	    lastPtr->nextPtr = dInfoPtr->savedDLinePtr;
	    dInfoPtr->savedDLinePtr->prevPtr = lastPtr;
	    dInfoPtr->savedDLinePtr = firstPtr;
	} else {
	    assert(TkTextIndexCompare(&firstPtr->index, &dInfoPtr->lastSavedDLinePtr->index) > 0);
	    firstPtr->prevPtr = dInfoPtr->lastSavedDLinePtr;
	    dInfoPtr->lastSavedDLinePtr->nextPtr = firstPtr;
	    dInfoPtr->lastSavedDLinePtr = lastPtr;
	}

	return lastPtr;
    }
    }

    return NULL;
}

/*
 *----------------------------------------------------------------------
 *
 * DisplayDLine --
 *
 *	This function is invoked to draw a single line on the screen.
 *
 * Results:
 *	None.
 *
 * Side effects:
 *	The line given by dlPtr is drawn at its correct position in textPtr's
 *	window. Note that this is one *display* line, not one *text* line.
 *
 *----------------------------------------------------------------------
 */

static void
ComputeCursorExtents(
    TkText *textPtr,	/* Text widget in which to draw line. */
    int *extent1,	/* extent of left border (leak into padding area) */
    int *extent2)	/* extent of right border (leak into padding area) */
{
    /*
     * TODO: is it possible to set the extents to zero when state=READONLY.
     * We have to test whether the cursor artefacts (in padding area) are
     * already eliminated, otherwise we cannot do this optimization.
     */

    /*
     * NOTE:
     * The cursor disappears (when not using at least value 1 for the extents) if it's at the
     * very left of the first character of display line. But we prefer that the cursor is always
     * visible, thus we allow to overlap the first character in this special case.
     */

    *extent1 = MAX(1, MIN(textPtr->padX, textPtr->insertWidth/2));
    *extent2 = MAX(1, MIN(textPtr->padX, (textPtr->insertWidth + 1)/2));
}


static void
DisplayDLine(
    TkText *textPtr,	/* Text widget in which to draw line. */
    DLine *dlPtr,	/* Information about line to draw. */
    DLine *prevPtr,	/* Line just before one to draw, or NULL if dlPtr is the top line. */
    Pixmap pixmap)	/* Pixmap to use for double-buffering. Caller must make sure
			 * it's large enough to hold line. */
{
    TkTextDispChunk *chunkPtr;
    TextDInfo *dInfoPtr = textPtr->dInfoPtr;
    Display *display;
    StyleValues *sValuePtr;
    int lineHeight, yOffs;
    int yBase, height, baseline, screenY, xOffs;
    int extent1, extent2;
    int xIndent, rMargin;
    int delayBlockCursorDrawing;

    if (!dlPtr->chunkPtr) {
	return;
    }

    display = Tk_Display(textPtr->tkwin);
    delayBlockCursorDrawing = 0;

    lineHeight = dlPtr->height;
    if (lineHeight + dlPtr->y > dInfoPtr->maxY) {
	lineHeight = dInfoPtr->maxY - dlPtr->y;
    }
    if (dlPtr->y < dInfoPtr->y) {
	yOffs = dInfoPtr->y - dlPtr->y;
	lineHeight -= yOffs;
    } else {
	yOffs = 0;
    }

    /*
     * First, clear the area of the line to the background color for the text widget.
     */

    Tk_Fill3DRectangle(textPtr->tkwin, pixmap, textPtr->border, 0, 0,
	    Tk_Width(textPtr->tkwin), dlPtr->height, 0, TK_RELIEF_FLAT);

    /*
     * Second, draw background information for the whole line.
     */

    DisplayLineBackground(textPtr, dlPtr, prevPtr, pixmap);

    /*
     * Third, draw the background color of the left and right margins.
     */

    sValuePtr = dlPtr->firstCharChunkPtr->stylePtr->sValuePtr;
    rMargin = (sValuePtr->wrapMode == TEXT_WRAPMODE_NONE) ? 0 : sValuePtr->rMargin;
    xIndent = GetLeftLineMargin(dlPtr, sValuePtr);

    if (xIndent > 0 && sValuePtr->lMarginColor != NULL) {
	int pad = textPtr->padX ? textPtr->padX + 1 : 0;
        Tk_Fill3DRectangle(textPtr->tkwin, pixmap, sValuePtr->lMarginColor, textPtr->padX, 0,
                xIndent + dInfoPtr->x - dInfoPtr->curXPixelOffset - pad,
		dlPtr->height, 0, TK_RELIEF_FLAT);
    }
    if (rMargin > 0 && sValuePtr->rMarginColor != NULL) {
        Tk_Fill3DRectangle(textPtr->tkwin, pixmap, sValuePtr->rMarginColor,
                dInfoPtr->maxX - rMargin + dInfoPtr->curXPixelOffset,
                0, rMargin, dlPtr->height, 0, TK_RELIEF_FLAT);
    }

    yBase = dlPtr->spaceAbove;
    height = dlPtr->height - dlPtr->spaceAbove - dlPtr->spaceBelow;
    baseline = dlPtr->baseline - dlPtr->spaceAbove;
    screenY = dlPtr->y + dlPtr->spaceAbove;
    xOffs = dInfoPtr->x - dInfoPtr->curXPixelOffset;

    /*
     * Redraw the insertion cursor, if it is visible on this line. Must do it here rather
     * than in the foreground pass below because otherwise a wide insertion cursor will
     * obscure the character to its left.
     *
     * If the user has specified a foreground color for characters "behind" the block cursor,
     * we have to draw the cursor after the text has been drawn, see below.
     */

    if (dlPtr->cursorChunkPtr && textPtr->state == TK_TEXT_STATE_NORMAL) {
	delayBlockCursorDrawing = dInfoPtr->insertFgGC && TkTextDrawBlockCursor(textPtr);

	if (!delayBlockCursorDrawing) {
	    dlPtr->cursorChunkPtr->layoutProcs->displayProc(textPtr, dlPtr->cursorChunkPtr,
		    dlPtr->cursorChunkPtr->x + xOffs, yBase, height, baseline, display, pixmap, screenY);
	}
    }

    /*
     * Iterate through all of the chunks to redraw all of foreground information.
     */

    for (chunkPtr = dlPtr->chunkPtr; chunkPtr; chunkPtr = chunkPtr->nextPtr) {
	if (chunkPtr == dlPtr->cursorChunkPtr) {
	    /* Don't display the insertion cursor, this will be done separately. */
	    continue;
	}

	if (chunkPtr->layoutProcs->displayProc) {
	    int x = chunkPtr->x + xOffs;

	    if (x + chunkPtr->width <= 0 || dInfoPtr->maxX <= x) {
		/*
		 * Note: we have to call the displayProc even for chunks that are off-screen.
		 * This is needed, for example, so that embedded windows can be unmapped in
		 * this case. Display the chunk at a coordinate that can be clearly identified
		 * by the displayProc as being off-screen to the left (the displayProc may not
		 * be able to tell if something is off to the right).
		 */

		x = -chunkPtr->width;
	    }

	    chunkPtr->layoutProcs->displayProc(textPtr, chunkPtr, x, yBase, height,
		    baseline, display, pixmap, screenY);

	    if (dInfoPtr->dLinesInvalidated) {
		/*
		 * The display process has invalidated any display line, so terminate,
		 * because the display process will be repeated with valid display lines.
		 */
		return;
	    }
	}
    }

    if (delayBlockCursorDrawing) {
	/*
	 * Draw the block cursor and redraw the characters "behind" the block cursor.
	 */

	int cxMin, cxMax, cWidth, cOffs;
	GC bgGC;

	assert(dInfoPtr->insertFgGC != NULL);

	cxMin = dlPtr->cursorChunkPtr->x + xOffs;
	cWidth = TkTextGetCursorWidth(textPtr, &cxMin, &cOffs);

	if (cWidth > 0) {
	    if ((bgGC = dlPtr->cursorChunkPtr->stylePtr->bgGC) == NULL) {
		Tk_3DBorder border;

		if (!(border = dlPtr->cursorChunkPtr->stylePtr->sValuePtr->border)) {
		    border = textPtr->border;
		}
		bgGC = Tk_GCForColor(Tk_3DBorderColor(border), Tk_WindowId(textPtr->tkwin));
	    }

	    cxMin += cOffs;
	    cxMax = cxMin + cWidth;

#ifdef CLIPPING_IS_WORKING
	    /*
	     * This is the right implementation if XSetClipRectangles would work; still untested.
	     */
	    {
		XRectangle crect;

		crect.x = cxMin;
		crect.y = yBase;
		crect.width = cWidth;
		crect.height = height;

		XFillRectangle(display, pixmap, bgGC, crect.x, crect.y, crect.width, crect.height);
		dlPtr->cursorChunkPtr->layoutProcs->displayProc(textPtr, chunkPtr, cxMin, yBase, height,
			baseline, display, pixmap, screenY);

		/* for any reason this doesn't work with the Tk lib even under X11 */
		XSetClipRectangles(display, dInfoPtr->insertFgGC, 0, 0, &crect, 1, Unsorted);

		for (chunkPtr = dlPtr->chunkPtr; chunkPtr; chunkPtr = chunkPtr->nextPtr) {
		    int x = chunkPtr->x + xOffs;

		    if (x >= cxMax) {
			break;
		    }
		    if (IsCharChunk(chunkPtr) && cxMin <= x + chunkPtr->width) {
			GC fgGC = chunkPtr->stylePtr->fgGC;
			XGCValues gcValues;
			unsigned long mask;

			/* Setup graphic context with font of this chunk. */
			mask = GCFont;
			gcValues.font = Tk_FontId(chunkPtr->stylePtr->sValuePtr->tkfont);
			XChangeGC(Tk_Display(textPtr->tkwin), dInfoPtr->insertFgGC, mask, &gcValues);

			chunkPtr->stylePtr->fgGC = dInfoPtr->insertFgGC;
			chunkPtr->layoutProcs->displayProc(textPtr, chunkPtr, x, yBase, height,
				baseline, display, pixmap, screenY);
			chunkPtr->stylePtr->fgGC = fgGC;
		    }
		}
	    }
#else /* if !CLIPPING_IS_WORKING */
	    /*
	     * We don't have clipping, so we need a different approach.
	     */
	    {
		Pixmap pm = Tk_GetPixmap(display, Tk_WindowId(textPtr->tkwin),
			cWidth, height, Tk_Depth(textPtr->tkwin));

		XFillRectangle(display, pm, bgGC, 0, 0, cWidth, height);
		chunkPtr = dlPtr->cursorChunkPtr;

		/* we are using a (pointer) hack in TkrTextInsertDisplayProc */
		chunkPtr->layoutProcs->displayProc(textPtr, (TkTextDispChunk *)MarkPointer(chunkPtr),
			cxMin, yBase, height, baseline, display, pm, screenY);

		while (chunkPtr->prevPtr && chunkPtr->x + xOffs + chunkPtr->width > cxMin) {
		    chunkPtr = chunkPtr->prevPtr;
		}
		for ( ; chunkPtr; chunkPtr = chunkPtr->nextPtr) {
		    int x = chunkPtr->x + xOffs;

		    if (x >= cxMax) {
			break;
		    }
		    if (IsCharChunk(chunkPtr)) {
			GC fgGC = chunkPtr->stylePtr->fgGC;
			GC eolGC = chunkPtr->stylePtr->eolGC;
			GC eotGC = chunkPtr->stylePtr->eotGC;
			XGCValues gcValues;
			unsigned long mask;

			/* Setup graphic context with font of this chunk. */
			mask = GCFont;
			gcValues.font = Tk_FontId(chunkPtr->stylePtr->sValuePtr->tkfont);
			XChangeGC(Tk_Display(textPtr->tkwin), dInfoPtr->insertFgGC, mask, &gcValues);

			chunkPtr->stylePtr->fgGC = dInfoPtr->insertFgGC;
			chunkPtr->stylePtr->eolGC = dInfoPtr->insertFgGC;
			chunkPtr->stylePtr->eotGC = dInfoPtr->insertFgGC;
			chunkPtr->layoutProcs->displayProc(textPtr, chunkPtr, x - cxMin, 0,
				height, baseline, display, pm, screenY);
			chunkPtr->stylePtr->fgGC = fgGC;
			chunkPtr->stylePtr->eolGC = eolGC;
			chunkPtr->stylePtr->eotGC = eotGC;
		    }
		}

		XCopyArea(display, pm, pixmap, dInfoPtr->copyGC, 0, 0, cWidth, height, cxMin, yBase);
		Tk_FreePixmap(display, pm);
	    }
#endif /* CLIPPING_IS_WORKING */
	}
    }

    /*
     * Copy the pixmap onto the screen. If this is the first or last line on
     * the screen then copy a piece of the line, so that it doesn't overflow
     * into the border area.
     *
     * Another special trick: consider the padding area left/right of the line;
     * this is because the insertion cursor sometimes overflows onto that area
     * and we want to get as much of the cursor as possible.
     */

    ComputeCursorExtents(textPtr, &extent1, &extent2);
    xOffs = MAX(0, dInfoPtr->x - extent1);
    XCopyArea(display, pixmap, Tk_WindowId(textPtr->tkwin), dInfoPtr->copyGC,
	    xOffs, yOffs, dInfoPtr->maxX - dInfoPtr->x + extent1 + extent2, lineHeight,
	    xOffs, dlPtr->y + yOffs);

    DEBUG(stats.linesRedrawn += 1);
}

/*
 *--------------------------------------------------------------
 *
 * DisplayLineBackground --
 *
 *	This function is called to fill in the background for a display line.
 *	It draws 3D borders cleverly so that adjacent chunks with the same
 *	style (whether on the same line or different lines) have a single 3D
 *	border around the whole region.
 *
 * Results:
 *	There is no return value. Pixmap is filled in with background
 *	information for dlPtr.
 *
 * Side effects:
 *	None.
 *
 *--------------------------------------------------------------
 */

/*
 * The following function determines whether two styles have the same background
 * so that, for example, no beveled border should be drawn between them.
 */

static int
SameBackground(
    const TextStyle *s1,
    const TextStyle *s2)
{
    return s1->sValuePtr->border == s2->sValuePtr->border
	&& s1->sValuePtr->borderWidth == s2->sValuePtr->borderWidth
	&& s1->sValuePtr->relief == s2->sValuePtr->relief
	&& s1->sValuePtr->bgStipple == s2->sValuePtr->bgStipple
	&& s1->sValuePtr->indentBg == s2->sValuePtr->indentBg;
}

static void
DisplayLineBackground(
    TkText *textPtr,		/* Text widget containing line. */
    DLine *dlPtr,		/* Information about line to draw. */
    DLine *prevPtr,		/* Line just above dlPtr, or NULL if dlPtr is the top-most line in
    				 * the window. */
    Pixmap pixmap)		/* Pixmap to use for double-buffering. Caller must make sure it's
    				 * large enough to hold line. Caller must also have filled it with
				 * the background color for the widget. */
{
    TextDInfo *dInfoPtr = textPtr->dInfoPtr;
    TkTextDispChunk *chunkPtr;	/* Pointer to chunk in the current line. */
    TkTextDispChunk *chunkPtr2;	/* Pointer to chunk in the line above or below the current one. NULL
    				 * if we're to the left of or to the right of the chunks in the line. */
    TkTextDispChunk *nextPtr2;	/* Next chunk after chunkPtr2 (it's not the same as chunkPtr2->nextPtr
    				 * in the case where chunkPtr2 is NULL because the line is indented). */
    int leftX;			/* The left edge of the region we're currently working on. */
    int leftXIn;		/* 0 means beveled edge at leftX slopes right as it goes down,
    				 * 1 means it slopes left as it goes down. */
    int rightX;			/* Right edge of chunkPtr. */
    int rightX2;		/* Right edge of chunkPtr2. */
    int matchLeft;		/* Does the style of this line match that of its neighbor just to the
    				 * left of the current x coordinate? */
    int matchRight;		/* Does line's style match its neighbor just to the right of the
    				 * current x-coord? */
    int minX, maxX, xOffset, xIndent, borderWidth;
    StyleValues *sValuePtr;
    Display *display;
    const int y = 0;

    /*
     * Pass 1: scan through dlPtr from left to right. For each range of chunks
     * with the same style, draw the main background for the style plus the
     * vertical parts of the 3D borders (the left and right edges).
     */

    display = Tk_Display(textPtr->tkwin);
    minX = dInfoPtr->curXPixelOffset;
    xOffset = dInfoPtr->x - minX;
    maxX = minX + dInfoPtr->maxX - dInfoPtr->x;
    chunkPtr = dlPtr->chunkPtr;
    xIndent = 0;

    /*
     * Note A: in the following statement, and a few others later in this file
     * marked with "See Note A above", the right side of the assignment was
     * replaced with 0 on 6/18/97. This has the effect of highlighting the
     * empty space to the left of a line whenever the leftmost character of
     * the line is highlighted. This way, multi-line highlights always line up
     * along their left edges. However, this may look funny in the case where
     * a single word is highlighted. To undo the change, replace "leftX = 0"
     * with "leftX = chunkPtr->x" and "rightX2 = 0" with "rightX2 =
     * nextPtr2->x" here and at all the marked points below. This restores the
     * old behavior where empty space to the left of a line is not
     * highlighted, leaving a ragged left edge for multi-line highlights.
     */

    for (leftX = 0; leftX < maxX; chunkPtr = chunkPtr->nextPtr) {
	if (chunkPtr->nextPtr && SameBackground(chunkPtr->nextPtr->stylePtr, chunkPtr->stylePtr)) {
	    continue;
	}
	sValuePtr = chunkPtr->stylePtr->sValuePtr;
	rightX = chunkPtr->x + chunkPtr->width;
	if (!chunkPtr->nextPtr && rightX < maxX) {
	    rightX = maxX;
	}
	if (chunkPtr->stylePtr->bgGC != NULL) {
	    int indent = 0;

	    /*
	     * Not visible - bail out now.
	     */

	    if (rightX + xOffset <= 0) {
		leftX = rightX;
		continue;
	    }

	    /*
	     * Compute additional offset if -indentbackground is set.
	     */

	    if (leftX == 0 && sValuePtr->indentBg) {
		xIndent = GetLeftLineMargin(dlPtr, sValuePtr);
		if (leftX + xIndent > rightX) {
		    xIndent = rightX - leftX;
		}
		indent = xIndent;
	    }

	    /*
	     * Trim the start position for drawing to be no further away than -borderWidth.
	     * The reason is that on many X servers drawing from -32768 (or less) to
	     * +something simply does not display correctly. [Patch #541999]
	     */

	    if (leftX + xOffset + indent < -sValuePtr->borderWidth) {
		leftX = -sValuePtr->borderWidth - xOffset - indent;
	    }
	    if (rightX - leftX - indent > 32767) {
		rightX = leftX + indent + 32767;
	    }

            /*
             * Prevent the borders from leaking on adjacent characters,
             * which would happen for too large border width.
             */

            borderWidth = sValuePtr->borderWidth;
            if (leftX + sValuePtr->borderWidth > rightX) {
                borderWidth = rightX - leftX;
            }

	    XFillRectangle(display, pixmap, chunkPtr->stylePtr->bgGC,
		    leftX + xOffset + indent, y, rightX - leftX - indent, dlPtr->height);
	    if (sValuePtr->relief != TK_RELIEF_FLAT) {
		Tk_3DVerticalBevel(textPtr->tkwin, pixmap, sValuePtr->border,
			leftX + xOffset + indent, y, borderWidth,
			dlPtr->height, 1, sValuePtr->relief);
		Tk_3DVerticalBevel(textPtr->tkwin, pixmap, sValuePtr->border,
			rightX - borderWidth + xOffset, y, borderWidth,
			dlPtr->height, 0, sValuePtr->relief);
	    }
	}
	leftX = rightX;
    }

    /*
     * Pass 2: draw the horizontal bevels along the top of the line. To do
     * this, scan through dlPtr from left to right while simultaneously
     * scanning through the line just above dlPtr. ChunkPtr2 and nextPtr2
     * refer to two adjacent chunks in the line above.
     */

    chunkPtr = dlPtr->chunkPtr;
    leftX = 0;				/* See Note A above. */
    leftXIn = 1;
    rightX = chunkPtr->x + chunkPtr->width;
    if (!chunkPtr->nextPtr && rightX < maxX) {
	rightX = maxX;
    }
    chunkPtr2 = NULL;
    if (prevPtr && prevPtr->chunkPtr) {
	/*
	 * Find the chunk in the previous line that covers leftX.
	 */

	nextPtr2 = prevPtr->chunkPtr;
	rightX2 = 0;			/* See Note A above. */
	while (rightX2 <= leftX) {
	    if (!(chunkPtr2 = nextPtr2)) {
		break;
	    }
	    nextPtr2 = chunkPtr2->nextPtr;
	    rightX2 = chunkPtr2->x + chunkPtr2->width;
	    if (!nextPtr2) {
		rightX2 = INT_MAX;
	    }
	}
    } else {
	nextPtr2 = NULL;
	rightX2 = INT_MAX;
    }

    while (leftX < maxX) {
	matchLeft = chunkPtr2 && SameBackground(chunkPtr2->stylePtr, chunkPtr->stylePtr);
	sValuePtr = chunkPtr->stylePtr->sValuePtr;
	if (rightX <= rightX2) {
	    /*
	     * The chunk in our line is about to end. If its style changes
	     * then draw the bevel for the current style.
	     */

	    if (!chunkPtr->nextPtr
		    || !SameBackground(chunkPtr->stylePtr, chunkPtr->nextPtr->stylePtr)) {
		if (!matchLeft && sValuePtr->relief != TK_RELIEF_FLAT) {
		    int indent = (leftX == 0) ? xIndent : 0;
		    Tk_3DHorizontalBevel(textPtr->tkwin, pixmap,
			    sValuePtr->border, leftX + xOffset + indent, y,
			    rightX - leftX - indent, sValuePtr->borderWidth,
			    leftXIn, 1, 1, sValuePtr->relief);
		}
		leftX = rightX;
		leftXIn = 1;

		/*
		 * If the chunk in the line above is also ending at the same
		 * point then advance to the next chunk in that line.
		 */

		if (rightX == rightX2 && chunkPtr2) {
		    goto nextChunk2;
		}
	    }
	    chunkPtr = chunkPtr->nextPtr;
	    if (!chunkPtr) {
		break;
	    }
	    rightX = chunkPtr->x + chunkPtr->width;
	    if (!chunkPtr->nextPtr && rightX < maxX) {
		rightX = maxX;
	    }
	    continue;
	}

	/*
	 * The chunk in the line above is ending at an x-position where there
	 * is no change in the style of the current line. If the style above
	 * matches the current line on one side of the change but not on the
	 * other, we have to draw an L-shaped piece of bevel.
	 */

	matchRight = nextPtr2 && SameBackground(nextPtr2->stylePtr, chunkPtr->stylePtr);
	if (matchLeft && !matchRight) {
            borderWidth = sValuePtr->borderWidth;
            if (rightX2 - borderWidth < leftX) {
                borderWidth = rightX2 - leftX;
            }
	    if (sValuePtr->relief != TK_RELIEF_FLAT) {
		Tk_3DVerticalBevel(textPtr->tkwin, pixmap, sValuePtr->border,
			rightX2 - borderWidth + xOffset, y, borderWidth,
			sValuePtr->borderWidth, 0, sValuePtr->relief);
	    }
	    leftX = rightX2 - borderWidth;
	    leftXIn = 0;
	} else if (!matchLeft && matchRight && sValuePtr->relief != TK_RELIEF_FLAT) {
	    int indent = (leftX == 0) ? xIndent : 0;
            borderWidth = sValuePtr->borderWidth;
            if (rightX2 + borderWidth > rightX) {
                borderWidth = rightX - rightX2;
            }
	    Tk_3DVerticalBevel(textPtr->tkwin, pixmap, sValuePtr->border, rightX2 + xOffset,
		    y, borderWidth, sValuePtr->borderWidth, 1, sValuePtr->relief);
	    Tk_3DHorizontalBevel(textPtr->tkwin, pixmap, sValuePtr->border,
		    leftX + xOffset + indent, y,
		    rightX2 + borderWidth - leftX - indent,
		    sValuePtr->borderWidth, leftXIn, 0, 1,
		    sValuePtr->relief);
	}

    nextChunk2:
	chunkPtr2 = nextPtr2;
	if (!chunkPtr2) {
	    rightX2 = INT_MAX;
	} else {
	    nextPtr2 = chunkPtr2->nextPtr;
	    rightX2 = chunkPtr2->x + chunkPtr2->width;
	    if (!nextPtr2) {
		rightX2 = INT_MAX;
	    }
	}
    }

    /*
     * Pass 3: draw the horizontal bevels along the bottom of the line. This
     * uses the same approach as pass 2.
     */

    chunkPtr = dlPtr->chunkPtr;
    leftX = 0;				/* See Note A above. */
    leftXIn = 0;
    rightX = chunkPtr->x + chunkPtr->width;
    if (!chunkPtr->nextPtr && rightX < maxX) {
	rightX = maxX;
    }
    chunkPtr2 = NULL;
    if (dlPtr->nextPtr && dlPtr->nextPtr->chunkPtr) {
	/*
	 * Find the chunk in the next line that covers leftX.
	 */

	nextPtr2 = dlPtr->nextPtr->chunkPtr;
	rightX2 = 0;			/* See Note A above. */
	while (rightX2 <= leftX) {
	    chunkPtr2 = nextPtr2;
	    if (!chunkPtr2) {
		break;
	    }
	    nextPtr2 = chunkPtr2->nextPtr;
	    rightX2 = chunkPtr2->x + chunkPtr2->width;
	    if (!nextPtr2) {
		rightX2 = INT_MAX;
	    }
	}
    } else {
	nextPtr2 = NULL;
	rightX2 = INT_MAX;
    }

    while (leftX < maxX) {
	matchLeft = chunkPtr2 && SameBackground(chunkPtr2->stylePtr, chunkPtr->stylePtr);
	sValuePtr = chunkPtr->stylePtr->sValuePtr;
	if (rightX <= rightX2) {
	    if (!chunkPtr->nextPtr
		    || !SameBackground(chunkPtr->stylePtr, chunkPtr->nextPtr->stylePtr)) {
		if (!matchLeft && sValuePtr->relief != TK_RELIEF_FLAT) {
		    int indent = (leftX == 0) ? xIndent : 0;
		    Tk_3DHorizontalBevel(textPtr->tkwin, pixmap,
			    sValuePtr->border, leftX + xOffset + indent,
			    y + dlPtr->height - sValuePtr->borderWidth,
			    rightX - leftX - indent, sValuePtr->borderWidth,
			    leftXIn, 0, 0, sValuePtr->relief);
		}
		leftX = rightX;
		leftXIn = 0;
		if (rightX == rightX2 && chunkPtr2) {
		    goto nextChunk2b;
		}
	    }
	    chunkPtr = chunkPtr->nextPtr;
	    if (!chunkPtr) {
		break;
	    }
	    rightX = chunkPtr->x + chunkPtr->width;
	    if (!chunkPtr->nextPtr && rightX < maxX) {
		rightX = maxX;
	    }
	    continue;
	}

	matchRight = nextPtr2 && SameBackground(nextPtr2->stylePtr, chunkPtr->stylePtr);
	if (matchLeft && !matchRight) {
            borderWidth = sValuePtr->borderWidth;
            if (rightX2 - borderWidth < leftX) {
                borderWidth = rightX2 - leftX;
            }
	    if (sValuePtr->relief != TK_RELIEF_FLAT) {
		Tk_3DVerticalBevel(textPtr->tkwin, pixmap, sValuePtr->border,
			rightX2 - borderWidth + xOffset,
			y + dlPtr->height - sValuePtr->borderWidth,
			borderWidth, sValuePtr->borderWidth, 0,
			sValuePtr->relief);
	    }
	    leftX = rightX2 - borderWidth;
	    leftXIn = 1;
	} else if (!matchLeft && matchRight && sValuePtr->relief != TK_RELIEF_FLAT) {
	    int indent = (leftX == 0) ? xIndent : 0;
            borderWidth = sValuePtr->borderWidth;
            if (rightX2 + borderWidth > rightX) {
                borderWidth = rightX - rightX2;
            }
	    Tk_3DVerticalBevel(textPtr->tkwin, pixmap, sValuePtr->border,
		    rightX2 + xOffset, y + dlPtr->height - sValuePtr->borderWidth,
		    borderWidth, sValuePtr->borderWidth, 1, sValuePtr->relief);
	    Tk_3DHorizontalBevel(textPtr->tkwin, pixmap, sValuePtr->border,
		    leftX + xOffset + indent, y + dlPtr->height - sValuePtr->borderWidth,
		    rightX2 + borderWidth - leftX - indent, sValuePtr->borderWidth,
		    leftXIn, 1, 0, sValuePtr->relief);
	}

    nextChunk2b:
	chunkPtr2 = nextPtr2;
	if (!chunkPtr2) {
	    rightX2 = INT_MAX;
	} else {
	    nextPtr2 = chunkPtr2->nextPtr;
	    rightX2 = chunkPtr2->x + chunkPtr2->width;
	    if (!nextPtr2) {
		rightX2 = INT_MAX;
	    }
	}
    }
}

/*
 *----------------------------------------------------------------------
 *
 * AsyncUpdateLineMetrics --
 *
 *	This function is invoked as a background handler to update the pixel-
 *	height calculations of individual lines in an asychronous manner.
 *
 *	Currently a timer-handler is used for this purpose, which continuously
 *	reschedules itself. It may well be better to use some other approach
 *	(e.g., a background thread). We can't use an idle-callback because of
 *	a known bug in Tcl/Tk in which idle callbacks are not allowed to
 *	re-schedule themselves. This just causes an effective infinite loop.
 *
 * Results:
 *	None.
 *
 * Side effects:
 *	Line heights may be recalculated.
 *
 *----------------------------------------------------------------------
 */

static void
AsyncUpdateLineMetrics(
    ClientData clientData)	/* Information about widget. */
{
    TkText *textPtr = (TkText *)clientData;
    TextDInfo *dInfoPtr = textPtr->dInfoPtr;

    dInfoPtr->lineUpdateTimer = NULL;

    if (TkTextReleaseIfDestroyed(textPtr)) {
	return;
    }

    if (!textPtr->sharedTextPtr->allowUpdateLineMetrics) {
	/* not yet configured */
    } else if (dInfoPtr->flags & REDRAW_PENDING) {
	dInfoPtr->flags |= ASYNC_PENDING|ASYNC_UPDATE;
    } else {
	/*
	 * Update the lines in blocks of about 24 recalculations, or 250+ lines
	 * examined, so we pass in 256 for 'doThisMuch'.
	 */

	UpdateLineMetrics(textPtr, 256);
	TK_TEXT_DEBUG(LogTextInvalidateLine(textPtr, 0));

	if (TkRangeListIsEmpty(dInfoPtr->lineMetricUpdateRanges)) {
	    /*
	     * We have looped over all lines, so we're done. We must release our
	     * refCount on the widget (the timer token was already set to NULL
	     * above). If there is a registered aftersync command, run that first.
	     */

	    if (!dInfoPtr->pendingUpdateLineMetricsFinished) {
		UpdateLineMetricsFinished(textPtr, 0);
		GetYView(textPtr->interp, textPtr, 1);
	    }
	} else {
	    /*
	     * Re-arm the timer. We already have a refCount on the text widget so no
	     * need to adjust that.
	     */

	    dInfoPtr->lineUpdateTimer = Tcl_CreateTimerHandler(1, AsyncUpdateLineMetrics, textPtr);
	    return;
	}
    }

    TkTextDecrRefCountAndTestIfDestroyed(textPtr);
}

/*
 *----------------------------------------------------------------------
 *
 * UpdateLineMetrics --
 *
 *	This function updates the pixel height calculations of a range of
 *	lines in the widget. The range is from lineNum to endLine, but
 *	this function may return earlier, once a certain number of lines
 *	has been examined. The line counts are from 0.
 *
 * Results:
 *	The index of the last line examined (or zero if we are about to wrap
 *	around from end to beginning of the widget).
 *
 * Side effects:
 *	Line heights may be recalculated.
 *
 *----------------------------------------------------------------------
 */

static unsigned
NextLineNum(
    TkTextLine *linePtr,
    unsigned lineNum,
    const TkTextIndex *indexPtr)
{
    TkText *textPtr;

    assert(indexPtr->textPtr);

    if (linePtr->nextPtr == TkTextIndexGetLine(indexPtr)) {
	return lineNum + 1;
    }

    textPtr = indexPtr->textPtr;
    return TkBTreeLinesTo(textPtr->sharedTextPtr->tree, textPtr, TkTextIndexGetLine(indexPtr), NULL);
}

static void
UpdateLineMetrics(
    TkText *textPtr,		/* Information about widget. */
    unsigned doThisMuch)	/* How many lines to check, or how many 10s of lines to recalculate. */
{
    TextDInfo *dInfoPtr = textPtr->dInfoPtr;
    const TkRange *range = TkRangeListFirst(dInfoPtr->lineMetricUpdateRanges);
    unsigned maxDispLines = UINT_MAX;
    unsigned count = 0;

    assert(textPtr->sharedTextPtr->allowUpdateLineMetrics);

    while (range) {
	TkTextLine *linePtr;
	TkTextLine *logicalLinePtr;
	int lineNum = range->low;
	int high = range->high;

	assert(lineNum < TkrBTreeNumLines(textPtr->sharedTextPtr->tree, textPtr));

	linePtr = TkBTreeFindLine(textPtr->sharedTextPtr->tree, textPtr, lineNum);
	logicalLinePtr = TkBTreeGetLogicalLine(textPtr->sharedTextPtr, textPtr, linePtr);

	if (linePtr != logicalLinePtr) {
	    lineNum = TkBTreeLinesTo(textPtr->sharedTextPtr->tree, textPtr, logicalLinePtr, NULL);
	    linePtr = logicalLinePtr;
	}

	while (lineNum <= high) {
	    TkTextPixelInfo *pixelInfo;

	    TK_TEXT_DEBUG(LogTextInvalidateLine(textPtr, count));

	    /*
	     * Now update the line's metrics if necessary.
	     */

	    pixelInfo = TkBTreeLinePixelInfo(textPtr, linePtr);

	    if (pixelInfo->epoch == dInfoPtr->lineMetricUpdateEpoch) {
		int firstLineNum = lineNum;

		/*
		 * This line is already up to date. That means there's nothing to do here.
		 */

		if (linePtr->nextPtr->logicalLine) {
		    linePtr = linePtr->nextPtr;
		    lineNum += 1;
		} else {
		    linePtr = TkBTreeNextLogicalLine(textPtr->sharedTextPtr, textPtr, linePtr);
		    lineNum = TkBTreeLinesTo(textPtr->sharedTextPtr->tree, textPtr, linePtr, NULL);
		}

		TkRangeListRemove(dInfoPtr->lineMetricUpdateRanges, firstLineNum, lineNum - 1);
	    } else {
		TkTextIndex index;

		TkTextIndexClear(&index, textPtr);
		TkTextIndexSetToStartOfLine2(&index, linePtr);

		/*
		 * Update the line and update the counter, counting 8 for each display line
		 * we actually re-layout. But in case of synchronous update we do a full
		 * computation.
		 */

		if (textPtr->syncTime > 0) {
		    maxDispLines = (doThisMuch - count + 7)/8;
		}
		count += 8*UpdateOneLine(textPtr, linePtr, &index, maxDispLines);

		if (pixelInfo->epoch & PARTIAL_COMPUTED_BIT) {
		    /*
		     * We didn't complete the logical line, because it produced very many
		     * display lines - it must be a long line wrapped many times.
		     */
		    return;
		}

		/*
		 * We're done with this line.
		 */

		lineNum = NextLineNum(linePtr, lineNum, &index);
		linePtr = TkTextIndexGetLine(&index);
	    }

	    if ((++count >= doThisMuch)) {
		return;
	    }
	}

	/* The update process has removed the finished lines. */
	range = TkRangeListFirst(dInfoPtr->lineMetricUpdateRanges);
    }
}

/*
 *----------------------------------------------------------------------
 *
 * TkTextUpdateLineMetrics --
 *
 *	This function updates the pixel height calculations of a range of
 *	lines in the widget. The range is from lineNum to endLine. The line
 *	counts are from 0.
 *
 *	All lines in the range will be updated. This will potentially take
 *	quite some time for a large range of lines.
 *
 * Results:
 *	None.
 *
 * Side effects:
 *	Line heights may be recalculated.
 *
 *----------------------------------------------------------------------
 */

void
TkTextUpdateLineMetrics(
    TkText *textPtr,		/* Information about widget. */
    unsigned lineNum,		/* Start at this line. */
    unsigned endLine)		/* Go no further than this line. */
{
    TextDInfo *dInfoPtr = textPtr->dInfoPtr;
    const TkRange *range;
    unsigned totalLines = TkrBTreeNumLines(textPtr->sharedTextPtr->tree, textPtr);
    int fullUpdateRequested = (lineNum == 0 && endLine == totalLines);

    assert(lineNum <= endLine);
    assert(endLine <= totalLines);
    assert(textPtr->sharedTextPtr->allowUpdateLineMetrics);

    dInfoPtr->insideLineMetricUpdate = 1;

    if ((range = TkRangeListFindNearest(dInfoPtr->lineMetricUpdateRanges, lineNum))) {
	TkTextLine *linePtr = NULL;
	unsigned count = 0;
	unsigned high = range->high;

	lineNum = range->low;
	endLine = MIN(endLine, totalLines - 1);
	assert(lineNum < totalLines);

	while (1) {
	    const TkTextPixelInfo *pixelInfo;
	    int firstLineNum;

	    if (lineNum > high) {
		/*
		 * Note that the update process has removed the finished lines.
		 */

		if (!(range = TkRangeListFindNearest(dInfoPtr->lineMetricUpdateRanges, lineNum))) {
		    break;
		}
		linePtr = NULL;
		lineNum = range->low;
		high = range->high;
	    }

	    if (lineNum > endLine) {
		break;
	    }

	    if (!linePtr) {
		linePtr = TkBTreeFindLine(textPtr->sharedTextPtr->tree, textPtr, lineNum);
		linePtr = TkBTreeGetLogicalLine(textPtr->sharedTextPtr, textPtr, linePtr);
	    }

	    TK_TEXT_DEBUG(LogTextInvalidateLine(textPtr, count));
	    assert(linePtr->nextPtr);

	    pixelInfo = TkBTreeLinePixelInfo(textPtr, linePtr);

	    if (pixelInfo->epoch != dInfoPtr->lineMetricUpdateEpoch) {
		TkTextIndex index;

		/*
		 * This line is not (fully) up-to-date.
		 */

		TkTextIndexClear(&index, textPtr);
		TkTextIndexSetToStartOfLine2(&index, linePtr);
		UpdateOneLine(textPtr, linePtr, &index, UINT_MAX);
		assert(IsStartOfNotMergedLine(&index) || TkTextIndexIsEndOfText(&index));
		firstLineNum = -1; /* the update has removed the line numbers from range list */
	    } else {
		firstLineNum = lineNum;
	    }

	    if (linePtr->nextPtr->logicalLine) {
		linePtr = linePtr->nextPtr;
		lineNum += 1;
	    } else {
		linePtr = TkBTreeNextLogicalLine(textPtr->sharedTextPtr, textPtr, linePtr);
		lineNum = TkBTreeLinesTo(textPtr->sharedTextPtr->tree, textPtr, linePtr, NULL);
	    }

	    if (firstLineNum >= 0) {
		TkRangeListRemove(dInfoPtr->lineMetricUpdateRanges, firstLineNum, lineNum - 1);
	    }
	}
    }

    dInfoPtr->insideLineMetricUpdate = 0;
    CheckIfLineMetricIsUpToDate(textPtr);
    if (fullUpdateRequested) {
	TkTextGenerateWidgetViewSyncEvent(textPtr, 1);
    }
}

/*
 *----------------------------------------------------------------------
 *
 * TkTextInvalidateLineMetrics, TextInvalidateLineMetrics --
 *
 *	Mark a number of text lines as having invalid line metric
 *	calculations. Depending on 'action' which indicates whether
 *	the given lines are simply invalid or have been inserted or
 *	deleted, the pre-existing asynchronous line update range may
 *	need to be adjusted.
 *
 *	If linePtr is NULL then 'lineCount' and 'action' are ignored
 *	and all lines are invalidated.
 *
 *	If linePtr is the last (artificial) line, then do nothing.
 *
 * Results:
 *	None.
 *
 * Side effects:
 *	May schedule an asychronous callback.
 *
 *----------------------------------------------------------------------
 */

static void
ResetPixelInfo(
    TkTextPixelInfo *pixelInfo)
{
    TkTextDispLineInfo *dispLineInfo = pixelInfo->dispLineInfo;

    if (dispLineInfo) {
	if (pixelInfo->epoch & PARTIAL_COMPUTED_BIT) {
	    dispLineInfo->numDispLines = dispLineInfo->entry[dispLineInfo->numDispLines].pixels;
	}
    }
    pixelInfo->epoch = 0;
}

static void
StartAsyncLineCalculation(
    TkText *textPtr)
{
    TextDInfo *dInfoPtr = textPtr->dInfoPtr;

    if (!textPtr->sharedTextPtr->allowUpdateLineMetrics) {
	return;
    }

    /*
     * Reset cached chunk.
     */

    dInfoPtr->currChunkPtr = NULL;
    InvokeAsyncUpdateLineMetrics(textPtr);

    if (!(dInfoPtr->flags & ASYNC_UPDATE)) {
	dInfoPtr->flags |= ASYNC_UPDATE;
	TkTextGenerateWidgetViewSyncEvent(textPtr, 0);
    }
}

static void
TextInvalidateLineMetrics(
    TkText *textPtr,		/* Widget record for text widget. */
    TkTextLine *linePtr,	/* Invalidation starts from this line; can be NULL, but only in
    				 * case of simple invalidation. */
    unsigned lineCount,		/* And includes this amount of following lines. */
    TkTextInvalidateAction action)
				/* Indicates what type of invalidation occurred (insert, delete,
				 * or simple). */
{
    TkRangeList *ranges = textPtr->dInfoPtr->lineMetricUpdateRanges;
    unsigned totalLines = TkrBTreeNumLines(textPtr->sharedTextPtr->tree, textPtr);
    unsigned epoch = textPtr->dInfoPtr->lineMetricUpdateEpoch;
    int isMonospaced = UseMonospacedLineHeights(textPtr);
    unsigned lineNum = 0; /* suppress compiler warning */

    assert(linePtr || action == TK_TEXT_INVALIDATE_ONLY);
    assert(TkBTreeLinesTo(textPtr->sharedTextPtr->tree, textPtr, linePtr, NULL) + lineCount
	    < totalLines + (action == TK_TEXT_INVALIDATE_INSERT
			    || action == TK_TEXT_INVALIDATE_DELETE
			    || action == TK_TEXT_INVALIDATE_REINSERTED));

    if (linePtr) {
	int deviation;

	lineNum = TkBTreeLinesTo(textPtr->sharedTextPtr->tree, textPtr, linePtr, &deviation);

	assert(deviation >= 0);

	if (deviation) {
	    lineCount -= MIN((int) lineCount, deviation);
	}
	if (action == TK_TEXT_INVALIDATE_INSERT
	    	&& !isMonospaced
		&& linePtr == TkBTreeGetStartLine(textPtr)
		&& lineCount + 1 >= totalLines) {
	    linePtr = NULL;
	}
    } else if (isMonospaced) {
	linePtr = TkBTreeGetStartLine(textPtr);
	lineCount = totalLines;
    }

    if (linePtr) {
	if (TkRangeListSize(ranges) >= 200) {
	    /*
	     * The range list is a great data structure for fast management of update
	     * information, but this list is not designed for a large amount of entries.
	     * If this arbitrarily chosen number of entries has been reached we will
	     * compact the list, because in this case the line traversal may be faster
	     * than the management of this list. Note that reaching this point is in
	     * general not expected, especially since the range list is amalgamating
	     * adjacent ranges automatically.
	     */

	    int low = TkRangeListLow(ranges);
	    int high = TkRangeListHigh(ranges);

	    TkRangeListClear(ranges);
	    ranges = TkRangeListAdd(ranges, low, high);
	}

	switch (action) {
	case TK_TEXT_INVALIDATE_REINSERTED: {
	    /*
	     * Special case: the very last line has been re-inserted.
	     */
	    assert(lineNum == totalLines);
	    assert(lineNum > 0);
	    TkRangeListTruncateAtEnd(ranges, lineNum - 1);
	    TkBTreeResetDisplayLineCounts(textPtr, linePtr, 1);
	    break;
	}
	case TK_TEXT_INVALIDATE_ONLY: {
	    int counter = MIN(lineCount, totalLines - lineNum);

	    if (isMonospaced) {
		TkBTreeUpdatePixelHeights(textPtr, linePtr, lineCount, epoch);
	    } else {
		TkTextLine *logicalLinePtr;

		ranges = TkRangeListAdd(ranges, lineNum, lineNum + lineCount);
		logicalLinePtr = TkBTreeGetLogicalLine(textPtr->sharedTextPtr, textPtr, linePtr);
		ResetPixelInfo(TkBTreeLinePixelInfo(textPtr, logicalLinePtr));

		if (!TkRangeListContainsRange(ranges, lineNum + 1, lineNum + counter)) {
		    /*
		     * Invalidate the height calculations of each line in the given range.
		     * Note that normally only a few lines will be invalidated (in current
		     * case with simple invalidation). Also note that the other cases
		     * (insert, delete) do not need invalidation of single lines, because
		     * inserted lines should be invalid per default, and deleted lines don't
		     * need invalidation at all.
		     */

		    for ( ; counter > 0; --counter) {
			linePtr = linePtr->nextPtr;
			if (linePtr->logicalLine) {
			    ResetPixelInfo(TkBTreeLinePixelInfo(textPtr, linePtr));
			}
		    }
		}
	    }
	    break;
	}
	case TK_TEXT_INVALIDATE_ELIDE: {
	    int counter = MIN(lineCount, totalLines - lineNum);

	    if (isMonospaced) {
		TkBTreeUpdatePixelHeights(textPtr, linePtr, lineCount, epoch);
	    } else {
		TkTextLine *mergedLinePtr = NULL;
		unsigned count;

		if (!linePtr->logicalLine) {
#if 1		    /* TODO: is this sufficient? */
		    assert(linePtr->prevPtr);
		    linePtr = linePtr->prevPtr;
		    lineNum -= 1;
		    lineCount += 1;
#else		    /* TODO: this is sufficient anyway! */
		    TkTextLine *logicalLinePtr =
			    TkBTreeGetLogicalLine(textPtr->sharedTextPtr, textPtr, linePtr);

		    count = TkBTreeCountLines(textPtr->sharedTextPtr->tree, logicalLinePtr, linePtr);
		    lineNum -= count;
		    lineCount += count;
#endif
		}

		ranges = TkRangeListAdd(ranges, lineNum, lineNum + lineCount);
		count = 1;

		/*
		 * Invalidate the height calculations of each line in the given range.
		 * For merged lines (any line which is not a logical line) we have to
		 * reset the display line count.
		 */

		for ( ; counter > 0; --counter, linePtr = linePtr->nextPtr) {
		    if (linePtr->logicalLine) {
			if (mergedLinePtr) {
			    TkBTreeResetDisplayLineCounts(textPtr, mergedLinePtr, count);
			    mergedLinePtr = NULL;
			}
			ResetPixelInfo(TkBTreeLinePixelInfo(textPtr, linePtr));
		    } else {
			if (!mergedLinePtr) {
			    mergedLinePtr = linePtr;
			    count = 1;
			} else {
			    count += 1;
			}
		    }
		}
		if (mergedLinePtr) {
		    TkBTreeResetDisplayLineCounts(textPtr, mergedLinePtr, count);
		}
	    }
	    break;
	}
	case TK_TEXT_INVALIDATE_DELETE:
	    textPtr->dInfoPtr->lastLineNo -= lineCount;
	    if (isMonospaced) {
		return;
	    }
	    if (lineCount > 0) {
		TkTextIndex index;
		DLine *dlPtr;

		TkRangeListDelete(ranges, lineNum + 1, lineNum + lineCount);

		/*
		 * Free all display lines in specified range. This is required, otherwise
		 * it may happen that we are accessing deleted (invalid) data (bug in
		 * old implementation).
		 */

		TkTextIndexClear(&index, textPtr);
		TkTextIndexSetToStartOfLine2(&index, linePtr->nextPtr);
		if ((dlPtr = FindDLine(textPtr, textPtr->dInfoPtr->dLinePtr, &index))) {
		    TkTextIndexSetToEndOfLine2(&index,
			    TkBTreeFindLine(textPtr->sharedTextPtr->tree, textPtr, lineNum + lineCount));
		    FreeDLines(textPtr, dlPtr, FindDLine(textPtr, dlPtr, &index), DLINE_UNLINK);
		}
	    }
	    if (lineNum + lineCount < totalLines) {
		ranges = TkRangeListAdd(ranges, lineNum, lineNum);
	    } else {
		TkRangeListTruncateAtEnd(ranges, lineNum - 1);
		ResetPixelInfo(TkBTreeLinePixelInfo(textPtr,
			textPtr->sharedTextPtr->endMarker->sectionPtr->linePtr));
	    }
	    ResetPixelInfo(TkBTreeLinePixelInfo(textPtr,
		    TkBTreeGetLogicalLine(textPtr->sharedTextPtr, textPtr, linePtr)));
	    break;
	case TK_TEXT_INVALIDATE_INSERT:
	    if (lineCount > 0 && lineNum + 1 < totalLines) {
		int lastLine = MIN(lineNum + lineCount, totalLines - 1);
		ranges = TkRangeListInsert(ranges, lineNum + 1, lastLine);
	    }
	    textPtr->dInfoPtr->lastLineNo += lineCount;
	    if (isMonospaced) {
		TkBTreeUpdatePixelHeights(textPtr, linePtr, lineCount, epoch);
	    } else {
		ranges = TkRangeListAdd(ranges, lineNum, lineNum);
		ResetPixelInfo(TkBTreeLinePixelInfo(textPtr,
			TkBTreeGetLogicalLine(textPtr->sharedTextPtr, textPtr, linePtr)));
	    }
	    break;
	}

	assert(TkRangeListIsEmpty(ranges) || TkRangeListHigh(ranges) < (int) totalLines);
    } else {
	/*
	 * This invalidates the height of all lines in the widget.
	 */

	textPtr->dInfoPtr->lineMetricUpdateEpoch += 1;
	textPtr->dInfoPtr->lastLineNo += lineCount;
	if (totalLines > 0) {
	    ranges = TkRangeListAdd(ranges, 0, totalLines - 1);
	}
    }

    FreeDLines(textPtr, NULL, NULL, DLINE_CACHE);  /* clear cache */
    FreeDLines(textPtr, NULL, NULL, DLINE_METRIC); /* clear cache */
    FreeDLines(textPtr, textPtr->dInfoPtr->savedDLinePtr, NULL, DLINE_FREE_TEMP);
    textPtr->dInfoPtr->lineMetricUpdateRanges = ranges;
    textPtr->dInfoPtr->currChunkPtr = NULL;

    if (textPtr->syncTime == 0) {
#if 0 /* TODO: is it required to update 'lastLineNo' at this place? */
	textPtr->dInfoPtr->lastLineNo = TkrBTreeNumLines(textPtr->sharedTextPtr->tree, NULL);
#endif
    } else {
	StartAsyncLineCalculation(textPtr);
    }
}

void
TkTextInvalidateLineMetrics(
    TkSharedText *sharedTextPtr,/* Shared widget section for all peers, or NULL. */
    TkText *textPtr,		/* Widget record for text widget. */
    TkTextLine *linePtr,	/* Invalidation starts from this line. */
    unsigned lineCount,		/* And includes this many following lines. */
    TkTextInvalidateAction action)
				/* Indicates what type of invalidation occurred (insert,
    				 * delete, or simple). */
{
    if (!sharedTextPtr) {
	TextInvalidateLineMetrics(textPtr, linePtr, lineCount, action);
    } else {
	textPtr = sharedTextPtr->peers;

	while (textPtr) {
	    int numLines = lineCount;
	    TkTextLine *firstLinePtr = linePtr;

	    if (textPtr->startMarker != sharedTextPtr->startMarker) {
		TkTextLine *startLinePtr = TkBTreeGetStartLine(textPtr);
		unsigned lineNo = TkBTreeLinesTo(sharedTextPtr->tree, NULL, firstLinePtr, NULL);
		unsigned firstLineNo = TkBTreeLinesTo(sharedTextPtr->tree, NULL, startLinePtr, NULL);

		if (firstLineNo > lineNo) {
		    firstLinePtr = startLinePtr;
		    numLines -= firstLineNo - lineNo;
		}
	    }
	    if (textPtr->endMarker != sharedTextPtr->endMarker) {
		TkTextLine *lastLinePtr = TkBTreeGetLastLine(textPtr);
		unsigned lineNo = TkBTreeLinesTo(sharedTextPtr->tree, NULL, firstLinePtr, NULL);
		unsigned endLineNo = TkBTreeLinesTo(sharedTextPtr->tree, NULL, lastLinePtr, NULL);

		if (endLineNo <= lineNo + numLines) {
		    numLines = endLineNo - lineNo - 1;
		}
	    }

	    if (numLines >= 0) {
		TextInvalidateLineMetrics(textPtr, firstLinePtr, numLines, action);
	    }

	    textPtr = textPtr->next;
	}
    }
}

/*
 *----------------------------------------------------------------------
 *
 * TkTextFindDisplayIndex -
 *
 *	This function is computing the index of display line start; the
 *	computation starts at given index, and is searching some display
 *	lines forward or backward, as specified with 'displayLineOffset'.
 *
 * Results:
 *	Modifies indexPtr to point to the wanted display line start.
 *
 *	If xOffset is non-NULL, it is set to the x-pixel offset of the given
 *	original index within the given display line.
 *
 * Side effects:
 *	See 'LayoutDLine' and 'FreeDLines'.
 *
 *----------------------------------------------------------------------
 */

void
TkTextFindDisplayIndex(
    TkText *textPtr,
    TkTextIndex *indexPtr,
    int displayLineOffset,
    int *xOffset)
{
    DisplayInfo info;
    TkTextLine *linePtr;
    TkTextLine *lastLinePtr;
    unsigned byteOffset;
    int upToDate;
    int myXOffset;

    assert(textPtr);

    if (!xOffset) {
	xOffset = &myXOffset;
    }

    lastLinePtr = TkBTreeGetLastLine(textPtr);
    linePtr = TkTextIndexGetLine(indexPtr);

    if (displayLineOffset >= 0 && linePtr == lastLinePtr) {
	*xOffset = 0;
	return;
    }
    if (displayLineOffset <= 0 && TkTextIndexIsStartOfText(indexPtr)) {
	*xOffset = 0;
	return;
    }

    if (linePtr == lastLinePtr) {
	displayLineOffset += 1;
	*xOffset = 0;
	xOffset = NULL;
	TkTextIndexSetToLastChar2(indexPtr, linePtr->prevPtr);
    }

    if (displayLineOffset > 0) {
	upToDate = TkRangeListIsEmpty(textPtr->dInfoPtr->lineMetricUpdateRanges);
    } else {
	upToDate = TestIfLinesUpToDate(indexPtr);
    }
    linePtr = ComputeDisplayLineInfo(textPtr, indexPtr, &info);

    if (xOffset) {
	if (IsStartOfNotMergedLine(indexPtr)) {
	    *xOffset = 0;
	} else {
	    TextDInfo *dInfoPtr = textPtr->dInfoPtr;
	    DLine *dlPtr = info.lastDLinePtr;
	    TkTextIndex index = *indexPtr;

	    TkrTextIndexBackBytes(textPtr, &index, info.byteOffset, &index);

	    if (!dlPtr) {
		dlPtr = FindCachedDLine(textPtr, indexPtr);

		if (!dlPtr
			&& !(dInfoPtr->flags & DINFO_OUT_OF_DATE)
			&& TkTextIndexCompare(indexPtr, &textPtr->topIndex) >= 0) {
		    dlPtr = FindDLine(textPtr, dInfoPtr->dLinePtr, indexPtr);
		}
		if (!dlPtr) {
		    dlPtr = LayoutDLine(&index, info.displayLineNo);
		    FreeDLines(textPtr, dlPtr, NULL, DLINE_CACHE);
		}
	    }

	    *xOffset = DLineXOfIndex(textPtr, dlPtr, TkTextIndexCountBytes(&dlPtr->index, indexPtr));
	}
    }

    if (upToDate) {
	const TkTextDispLineInfo *dispLineInfo;

	assert(!info.dLinePtr);

	/*
	 * The display line information is complete for the required range, so
	 * use it for finding the requested display line.
	 */

	if (displayLineOffset == 0) {
	    byteOffset = info.entry->byteOffset;
	} else {
	    if (displayLineOffset > 0) {
		linePtr = TkBTreeNextDisplayLine(textPtr, linePtr, &info.displayLineNo,
			displayLineOffset);
	    } else {
		linePtr = TkBTreePrevDisplayLine(textPtr, linePtr, &info.displayLineNo,
			-displayLineOffset);
	    }
	    dispLineInfo = TkBTreeLinePixelInfo(textPtr, linePtr)->dispLineInfo;
	    byteOffset = dispLineInfo ? dispLineInfo->entry[info.displayLineNo].byteOffset : 0;
	}
    } else {
	unsigned removedLines;

	/*
	 * We want to cache last produced display line, because it's likely that this
	 * line will be used afterwards.
	 */

	removedLines = 0;
	if (info.lastDLinePtr) {
	    DLine *prevPtr = info.lastDLinePtr->prevPtr;
	    FreeDLines(textPtr, info.lastDLinePtr, NULL, DLINE_CACHE);
	    if (info.dLinePtr == info.lastDLinePtr) { info.dLinePtr = NULL; }
	    info.lastDLinePtr = prevPtr;
	    info.numCachedLines -= 1;
	    removedLines = 1;
	}

	TkrTextIndexBackBytes(textPtr, indexPtr, info.byteOffset, indexPtr);

	if (displayLineOffset > 0) {
	    ComputeMissingMetric(textPtr, &info, THRESHOLD_LINE_OFFSET, displayLineOffset);
	    info.numDispLines -= info.displayLineNo;

	    while (1) {
		const TkTextDispLineEntry *last;

		if ((int) info.numDispLines >= displayLineOffset) {
		    last = info.entry + displayLineOffset;
		    byteOffset = last->byteOffset;
		    break;
		}
		last = info.entry + info.numDispLines;
		byteOffset = last->byteOffset;
		displayLineOffset -= info.numDispLines;
		TkrTextIndexForwBytes(textPtr, indexPtr, byteOffset, indexPtr);
		linePtr = TkTextIndexGetLine(indexPtr);
		if (linePtr == lastLinePtr) {
		    break;
		}
		FreeDLines(textPtr, info.dLinePtr, NULL, DLINE_FREE_TEMP);
		ComputeDisplayLineInfo(textPtr, indexPtr, &info);
		ComputeMissingMetric(textPtr, &info, THRESHOLD_LINE_OFFSET, displayLineOffset);
	    }
	} else if (displayLineOffset < 0) {
	    info.numDispLines = info.displayLineNo + 1;

	    while (1) {
		TkTextLine *prevLine;

		if (-displayLineOffset < (int) info.numDispLines) {
		    int skipBack;

		    byteOffset = (info.entry + displayLineOffset)->byteOffset;
		    skipBack = displayLineOffset;

		    /*
		     * We want to cache this display line, because it's likely that this
		     * line will be used afterwards. Take into account that probably the
		     * last cached line has been removed.
		     */

		    if ((skipBack -= removedLines) >= 0 && (int) info.numCachedLines > skipBack) {
			DLine *dlPtr = info.lastDLinePtr;
			while (dlPtr && skipBack--) {
			    dlPtr = dlPtr->prevPtr;
			}
			if (dlPtr == info.dLinePtr) {
			    info.dLinePtr = dlPtr->nextPtr;
			}
			if (dlPtr == info.lastDLinePtr) {
			    info.lastDLinePtr = dlPtr->prevPtr;
			}
			FreeDLines(textPtr, dlPtr, NULL, DLINE_CACHE);
		    }
		    break;
		}
		displayLineOffset += info.numDispLines;
		if (!(prevLine = TkBTreePrevLine(textPtr, linePtr))) {
		    byteOffset = 0;
		    break;
		}
		TkTextIndexSetToLastChar2(indexPtr, linePtr = prevLine);
		FreeDLines(textPtr, info.dLinePtr, NULL, DLINE_FREE_TEMP);
		linePtr = ComputeDisplayLineInfo(textPtr, indexPtr, &info);
		removedLines = 0;
	    }
	} else {
	    byteOffset = info.entry[0].byteOffset;
	}

	/*
	 * We want to cache last produced display line, because it's likely that this
	 * line will be used afterwards.
	 */

	if (info.lastDLinePtr) {
	    FreeDLines(textPtr, info.lastDLinePtr, NULL, DLINE_CACHE);
	    if (info.dLinePtr == info.lastDLinePtr) { info.dLinePtr = NULL; }
	}

	FreeDLines(textPtr, info.dLinePtr, NULL, DLINE_FREE_TEMP);
    }

    /* set to first byte, not to start of line */
    DEBUG(indexPtr->discardConsistencyCheck = 1);
    TkTextIndexSetByteIndex2(indexPtr, linePtr, 0);
    DEBUG(indexPtr->discardConsistencyCheck = 0);
    TkrTextIndexForwBytes(textPtr, indexPtr, byteOffset, indexPtr);
}

/*
 *----------------------------------------------------------------------
 *
 * TkTextCountDisplayLines -
 *
 *	This function is counting the number of visible display lines
 *	between given indices. This function will be used for computing
 *	"count -displaylines".
 *
 * Results:
 *	The number of visible display lines inside given range.
 *
 * Side effects:
 *	None.
 *
 *----------------------------------------------------------------------
 */

unsigned
TkTextCountDisplayLines(
    TkText *textPtr,			/* Widget record for text widget. */
    const TkTextIndex *indexFrom,	/* Start counting at this index. */
    const TkTextIndex *indexTo)		/* Stop counting before this index. */
{
    const TkTextPixelInfo *pixelInfo1;
    const TkTextPixelInfo *pixelInfo2;
    TkTextDispLineInfo *dispLineInfo;
    TkTextDispLineEntry *entry;
    TkTextDispLineEntry *lastEntry;
    TkTextLine *linePtr1;
    TkTextLine *linePtr2;
    TkTextIndex index;
    unsigned byteOffset;
    int numLines;

    assert(TkTextIndexCompare(indexFrom, indexTo) <= 0);
    assert(textPtr->sharedTextPtr->allowUpdateLineMetrics);
    assert(TkTextIndexGetLine(indexFrom));
    assert(TkTextIndexGetLine(indexTo));

    TkTextUpdateLineMetrics(textPtr, TkTextIndexGetLineNumber(indexFrom, textPtr),
	    TkTextIndexGetLineNumber(indexTo, textPtr));

    linePtr1 = TkBTreeGetLogicalLine(textPtr->sharedTextPtr, textPtr, TkTextIndexGetLine(indexFrom));
    linePtr2 = TkBTreeGetLogicalLine(textPtr->sharedTextPtr, textPtr, TkTextIndexGetLine(indexTo));
    pixelInfo1 = linePtr1->pixelInfo;
    pixelInfo2 = linePtr2->pixelInfo;

    if (!pixelInfo1->dispLineInfo) {
	numLines = 0;
    } else {
	index = *indexFrom;
	TkTextIndexSetToStartOfLine2(&index, linePtr1);
	byteOffset = TkTextIndexCountBytes(&index, indexFrom);
	dispLineInfo = pixelInfo1->dispLineInfo;
	lastEntry = dispLineInfo->entry + dispLineInfo->numDispLines;
	entry = SearchDispLineEntry(dispLineInfo->entry, lastEntry, byteOffset);
	numLines = -(entry - dispLineInfo->entry);
    }

    while (1) {
	if (pixelInfo1->dispLineInfo) {
	    if (pixelInfo1 == pixelInfo2) {
		index = *indexTo;
		TkTextIndexSetToStartOfLine2(&index, linePtr2);
		byteOffset = TkTextIndexCountBytes(&index, indexTo);
		dispLineInfo = pixelInfo2->dispLineInfo;
		lastEntry = dispLineInfo->entry + dispLineInfo->numDispLines;
		entry = SearchDispLineEntry(dispLineInfo->entry, lastEntry, byteOffset);
		return numLines + (entry - dispLineInfo->entry);
	    }
	    numLines += pixelInfo1->dispLineInfo->numDispLines;
	} else if (pixelInfo1 == pixelInfo2) {
	    return numLines;
	} else {
	    numLines += 1;
	}
	linePtr1 = TkBTreeNextLogicalLine(textPtr->sharedTextPtr, textPtr, linePtr1);
	pixelInfo1 = linePtr1->pixelInfo;
    }

    return 0; /* never reached */
}

/*
 *----------------------------------------------------------------------
 *
 * TkTextFindDisplayLineStartEnd --
 *
 *	This function is invoked to find the index of the beginning or end of
 *	the particular display line on which the given index sits, whether
 *	that line is displayed or not.
 *
 *	If 'end' is 'false', we look for the start, and if 'end' is 'true'
 *	we look for the end.
 *
 *	If the beginning of the current display line is elided, and we are
 *	looking for the start of the line, then the returned index will be the
 *	first elided index on the display line.
 *
 *	Similarly if the end of the current display line is elided and we are
 *	looking for the end, then the returned index will be the last elided
 *	index on the display line.
 *
 * Results:
 *	Modifies indexPtr to point to the given end.
 *
 * Side effects:
 *	See 'LayoutDLine' and 'FreeDLines'.
 *
 *----------------------------------------------------------------------
 */

static void
FindDisplayLineStartEnd(
    TkText *textPtr,		/* Widget record for text widget. */
    TkTextIndex *indexPtr,	/* Index we will adjust to the display line start or end. */
    int end,			/* 'false' = start, 'true' = end. */
    int cacheType)		/* Argument for FreeDLines, either DLINE_CACHE or DLINE_METRIC. */
{
    DisplayInfo info;
    int byteCount;

    if (TkTextIndexGetLine(indexPtr) == TkBTreeGetLastLine(textPtr)
	    || (!end && IsStartOfNotMergedLine(indexPtr))) {
	/*
	 * Nothing to do, because we are at start/end of a display line.
	 */

	return;
    }

    ComputeDisplayLineInfo(textPtr, indexPtr, &info);
    byteCount = end ? -(info.nextByteOffset - 1) : info.byteOffset;
    TkrTextIndexBackBytes(textPtr, indexPtr, byteCount, indexPtr);

    if (end) {
	int offset;
	int skipBack = 0;
	TkTextSegment *segPtr = TkTextIndexGetContentSegment(indexPtr, &offset);
	char const *p = segPtr->body.chars + offset;

	/*
	 * We don't want an offset inside a multi-byte sequence, so find the start
	 * of the current character.
	 */

#if 0 && TCL_UTF_MAX > 4
# error "The text widget is designed for UTF-8, this applies also to the legacy code. Undocumented pseudo UTF-8 strings cannot be processed with this function, because it relies on the UTF-8 specification."
#endif

	while (p > segPtr->body.chars && (*p & 0xc0) == 0x80) {
	    p -= 1;
	    skipBack += 1;
	}
	TkrTextIndexBackBytes(textPtr, indexPtr, skipBack, indexPtr);
    }

    /*
     * We want to cache last produced display line, because it's likely that this
     * line will be used afterwards.
     */

    if (info.lastDLinePtr) {
	FreeDLines(textPtr, info.lastDLinePtr, NULL, (FreeDLineAction)cacheType);
	if (info.dLinePtr == info.lastDLinePtr) {
	    info.dLinePtr = NULL; /* don't release it twice */
	}
    }

    FreeDLines(textPtr, info.dLinePtr, NULL, DLINE_FREE_TEMP);
}

void
TkTextFindDisplayLineStartEnd(
    TkText *textPtr,		/* Widget record for text widget. */
    TkTextIndex *indexPtr,	/* Index we will adjust to the display line start or end. */
    int end)			/* 'false' = start, 'true' = end. */
{
    FindDisplayLineStartEnd(textPtr, indexPtr, end, DLINE_CACHE);
}

/*
 *----------------------------------------------------------------------
 *
 * CalculateDisplayLineHeight --
 *
 *	This function is invoked to recalculate the height of the particular
 *	display line which starts with the given index, whether that line is
 *	displayed or not.
 *
 *	This function does not, in itself, update any cached information about
 *	line heights. That should be done, where necessary, by its callers.
 *
 *	The behaviour of this function is _undefined_ if indexPtr is not
 *	currently at the beginning of a display line.
 *
 * Results:
 *	The number of vertical pixels used by the display line.
 *
 *	If 'byteCountRef' is non-NULL, then returns in that pointer the number
 *	of byte indices on the given display line (which can be used to update
 *	indexPtr in a loop).
 *
 * Side effects:
 *	The same as LayoutDLine and FreeDLines.
 *
 *----------------------------------------------------------------------
 */

#ifndef NDEBUG
static int
IsAtStartOfDisplayLine(
    const TkTextIndex *indexPtr)
{
    TkTextIndex index2 = *indexPtr;

    assert(indexPtr->textPtr);

    FindDisplayLineStartEnd(indexPtr->textPtr, &index2, DISP_LINE_START, DLINE_METRIC);
    return TkTextIndexCompare(&index2, indexPtr) == 0;
}
#endif /* NDEBUG */

static int
CalculateDisplayLineHeight(
    TkText *textPtr,		/* Widget record for text widget. */
    const TkTextIndex *indexPtr,/* The index at the beginning of the display line of interest. */
    unsigned *byteCountRef)	/* NULL or used to return the number of byte indices on the given
    				 * display line. */
{
    DisplayInfo info;

    assert(!TkTextIndexIsEndOfText(indexPtr));
    assert(IsAtStartOfDisplayLine(indexPtr));

    /*
     * Special case for artificial last line.
     */

    if (TkTextIndexGetLine(indexPtr) == TkBTreeGetLastLine(textPtr)) {
	if (byteCountRef) { *byteCountRef = 0; }
	return 0;
    }

    ComputeDisplayLineInfo(textPtr, indexPtr, &info);

    /*
     * Last computed line has to be cached temporarily.
     */

    if (info.lastDLinePtr) {
	FreeDLines(textPtr, info.lastDLinePtr, NULL, DLINE_METRIC);
	if (info.dLinePtr == info.lastDLinePtr) {
	    info.dLinePtr = NULL; /* don't release it twice */
	}
    }

    FreeDLines(textPtr, info.dLinePtr, NULL, DLINE_FREE_TEMP);
    if (byteCountRef) { *byteCountRef = info.nextByteOffset + info.byteOffset; }
    assert(info.entry->height != 0xffffffff);
    return info.entry->height;
}

/*
 *----------------------------------------------------------------------
 *
 * TkTextGetViewOffset --
 *
 *	This function returns the x and y offset of the current view.
 *
 * Results:
 *	The pixel offset of the current view.
 *
 * Side effects:
 *	None.
 *
 *----------------------------------------------------------------------
 */

void
TkTextGetViewOffset(
    TkText *textPtr,		/* Widget record for text widget. */
    int *x,			/* X offset */
    int *y)			/* Y offset */
{
    TextDInfo *dInfoPtr = textPtr->dInfoPtr;

    if (dInfoPtr && dInfoPtr->dLinePtr) {
	*x = dInfoPtr->curXPixelOffset;
	*y = dInfoPtr->curYPixelOffset;
    } else {
	*x = 0;
	*y = 0;
    }
}

/*
 *----------------------------------------------------------------------
 *
 * TkTextGetXPixelFromChunk --
 *
 *	Return the left most x pixel index from given chunk.
 *
 * Results:
 *	Returns the left most x pixel index from given chunk.
 *
 * Side effects:
 *	None.
 *
 *----------------------------------------------------------------------
 */

int
TkTextGetXPixelFromChunk(
    const TkText *textPtr,
    const TkTextDispChunk *chunkPtr)
{
    const TextDInfo *dInfoPtr;

    assert(textPtr);
    assert(chunkPtr);

    dInfoPtr = textPtr->dInfoPtr;
    return chunkPtr->x + dInfoPtr->x + dInfoPtr->curXPixelOffset;
}

/*
 *----------------------------------------------------------------------
 *
 * TkTextGetYPixelFromChunk --
 *
 *	Return the top most y pixel index from given chunk.
 *
 * Results:
 *	Returns the top most y pixel index from given chunk.
 *
 * Side effects:
 *	None.
 *
 *----------------------------------------------------------------------
 */

int
TkTextGetYPixelFromChunk(
    const TkText *textPtr,
    const TkTextDispChunk *chunkPtr)
{
    const DLine *dlPtr;

    assert(textPtr);
    assert(chunkPtr);

    dlPtr = chunkPtr->dlPtr;
    /* Note that dInfoPtr->y is already included in dlPtr->y. */
    return dlPtr->y + textPtr->dInfoPtr->curYPixelOffset;
}

/*
 *----------------------------------------------------------------------
 *
 * TkTextGetTagSetFromChunk --
 *
 *	This function returns the tag information from given chunk.
 *	It must be ensured that this chunk contains any content
 *	(character, hyphen, image, window).
 *
 * Results:
 *	The tag information of this chunk.
 *
 * Side effects:
 *	None.
 *
 *----------------------------------------------------------------------
 */

TkTextTagSet *
TkTextGetTagSetFromChunk(
    const TkTextDispChunk *chunkPtr)
{
    assert(chunkPtr);

    switch (chunkPtr->layoutProcs->type) {
    case TEXT_DISP_CHAR:   /* fallthru */
    case TEXT_DISP_HYPHEN: return CHAR_CHUNK_GET_SEGMENT(chunkPtr)->tagInfoPtr;
    case TEXT_DISP_IMAGE:  /* fallthru */
    case TEXT_DISP_WINDOW: return ((TkTextSegment *) chunkPtr->clientData)->tagInfoPtr;
    case TEXT_DISP_ELIDED: /* fallthru */
    case TEXT_DISP_CURSOR: return NULL;
    }

    return NULL;
}

/*
 *----------------------------------------------------------------------
 *
 * GetPixelsTo --
 *
 *	This function computes the pixels between the first display line
 *	of the logical line (belonging to given position), and the display
 *	line at the specified position.
 *
 *	If the line metric computation of the specified logical line is
 *	not yet finished, and 'info' is not NULL, then ComputeMissingMetric
 *	will be used to compute the missing metric compuation.
 *
 * Results:
 *	The pixels from first display line (belonging to given position) to
 *	specified display line.
 *
 * Side effects:
 *	Just the ones of ComputeMissingMetric.
 *
 *----------------------------------------------------------------------
 */

static unsigned
GetPixelsTo(
    TkText *textPtr,
    const TkTextIndex *indexPtr,
    int inclusiveLastLine,
    DisplayInfo *info)		/* can be NULL */
{
    TkTextLine *logicalLinePtr;
    const TkTextPixelInfo *pixelInfo;
    TkTextDispLineInfo *dispLineInfo;
    const TkTextDispLineEntry *lastEntry;
    const TkTextDispLineEntry *entry;
    TkTextIndex index;
    unsigned byteOffset;

    assert(TkTextIndexGetLine(indexPtr));

    logicalLinePtr = TkBTreeGetLogicalLine(textPtr->sharedTextPtr, textPtr,
	    TkTextIndexGetLine(indexPtr));
    if (logicalLinePtr == TkBTreeGetLastLine(textPtr)) {
	return 0;
    }
    pixelInfo = TkBTreeLinePixelInfo(textPtr, logicalLinePtr);

    if (!info && (pixelInfo->epoch & EPOCH_MASK) != textPtr->dInfoPtr->lineMetricUpdateEpoch) {
	return 0;
    }

    if (!(dispLineInfo = pixelInfo->dispLineInfo)) {
	return inclusiveLastLine ? pixelInfo->height : 0;
    }

    index = *indexPtr;
    TkTextIndexSetToStartOfLine2(&index, logicalLinePtr);
    byteOffset = TkTextIndexCountBytes(&index, indexPtr);
    lastEntry = dispLineInfo->entry + dispLineInfo->numDispLines;
    entry = SearchDispLineEntry(dispLineInfo->entry, lastEntry, byteOffset);

    if (entry == lastEntry) {
	/*
	 * This happens if the line metric calculation for this logical line is not yet complete.
	 */

	if (info) {
	    unsigned numDispLinesSoFar = dispLineInfo->numDispLines;

	    ComputeMissingMetric(textPtr, info, THRESHOLD_BYTE_OFFSET, byteOffset);
	    lastEntry = dispLineInfo->entry + dispLineInfo->numDispLines;
	    entry = SearchDispLineEntry(dispLineInfo->entry + numDispLinesSoFar, lastEntry, byteOffset);
	    if (entry == lastEntry) {
		entry -= 1;
	    }
	} else {
	    assert(dispLineInfo->numDispLines > 0);
	    entry -= 1;
	}
    } else if (!inclusiveLastLine && entry-- == dispLineInfo->entry) {
	return 0;
    }

    return entry->pixels;
}

/*
 *----------------------------------------------------------------------
 *
 * TkTextIndexYPixels --
 *
 *	This function is invoked to calculate the number of vertical pixels
 *	between the first index of the text widget and the given index. The
 *	range from first logical line to given logical line is determined
 *	using the cached values, and the range inside the given logical line
 *	is calculated on the fly.
 *
 * Results:
 *	The pixel distance between first pixel in the widget and the
 *	top of the index's current display line (could be zero).
 *
 * Side effects:
 *	None.
 *
 *----------------------------------------------------------------------
 */

int
TkTextIndexYPixels(
    TkText *textPtr,		/* Widget record for text widget. */
    const TkTextIndex *indexPtr)/* The index of which we want the pixel distance from top of
    				 * text widget to top of index. */
{
    /* Note that TkBTreePixelsTo is computing up to start of the logical line. */
    return TkBTreePixelsTo(textPtr, TkTextIndexGetLine(indexPtr)) +
	    GetPixelsTo(textPtr, indexPtr, 0, NULL);
}

/*
 *----------------------------------------------------------------------
 *
 * UpdateOneLine --
 *
 *	This function is invoked to recalculate the height of a particular
 *	logical line, whether that line is displayed or not.
 *
 *	It must NEVER be called for the artificial last TkTextLine which is
 *	used internally for administrative purposes only. That line must
 *	retain its initial height of 0 otherwise the pixel height calculation
 *	maintained by the B-tree will be wrong.
 *
 * Results:
 *	The number of display lines in the logical line. This could be zero if
 *	the line is totally elided.
 *
 * Side effects:
 *	Line heights may be recalculated, and a timer to update the scrollbar
 *	may be installed. Also see the called function CalculateDisplayLineHeight
 *	for its side effects.
 *
 *----------------------------------------------------------------------
 */

static int
UpdateOneLine(
    TkText *textPtr,		/* Widget record for text widget. */
    TkTextLine *linePtr,	/* The line of which to calculate the height. */
    TkTextIndex *indexPtr,	/* Either NULL or an index at the start of a display line belonging
    				 * to linePtr, at which we wish to start (e.g. up to which we have
				 * already calculated). On return this will be set to the first index
				 * on the next line. */
    unsigned maxDispLines)	/* Don't compute more than this number of display lines. */
{
    TkTextIndex index;
    TkTextLine *logicalLinePtr;
    TkTextPixelInfo *pixelInfo;
    unsigned displayLines;
    unsigned updateCounter;
    unsigned pixelHeight;

    assert(linePtr != TkBTreeGetLastLine(textPtr));
    assert(TkTextIndexGetLine(indexPtr));

    if (!indexPtr) {
	TkTextIndexClear(&index, textPtr);
	TkTextIndexSetToStartOfLine2(&index, linePtr);
	indexPtr = &index;
    }

    linePtr = TkTextIndexGetLine(indexPtr);
    logicalLinePtr = TkBTreeGetLogicalLine(textPtr->sharedTextPtr, textPtr, linePtr);
    pixelInfo = TkBTreeLinePixelInfo(textPtr, logicalLinePtr);

    if (pixelInfo->epoch == (textPtr->dInfoPtr->lineMetricUpdateEpoch | PARTIAL_COMPUTED_BIT)) {
	const TkTextDispLineInfo *dispLineInfo = pixelInfo->dispLineInfo;
	unsigned bytes;

	/*
	 * We are inside a partial computation. Continue with next display line.
	 */

	assert(dispLineInfo);
	assert(dispLineInfo->numDispLines > 0);
	bytes = dispLineInfo->entry[dispLineInfo->numDispLines].byteOffset;
	bytes -= dispLineInfo->entry[0].byteOffset;
	TkTextIndexSetToStartOfLine2(indexPtr, logicalLinePtr);
	TkrTextIndexForwBytes(textPtr, indexPtr, bytes, indexPtr);
	linePtr = TkTextIndexGetLine(indexPtr);
	assert(!linePtr->logicalLine || !TkTextIndexIsStartOfLine(indexPtr));
    } else if (!linePtr->logicalLine || !TkTextIndexIsStartOfLine(indexPtr)) {
	/*
	 * CalculateDisplayLineHeight must be called with an index at the beginning
	 * of a display line. Force this to happen. This is needed when
	 * UpdateOneLine is called with a line that is merged with its
	 * previous line: the number of merged logical lines in a display line is
	 * calculated correctly only when CalculateDisplayLineHeight receives
	 * an index at the beginning of a display line. In turn this causes the
	 * merged lines to receive their correct zero pixel height in
	 * TkBTreeAdjustPixelHeight.
	 */

	FindDisplayLineStartEnd(textPtr, indexPtr, DISP_LINE_START, DLINE_METRIC);
	linePtr = TkTextIndexGetLine(indexPtr);
    }

    assert(linePtr->nextPtr);
    updateCounter = textPtr->dInfoPtr->lineMetricUpdateCounter;
    pixelHeight = 0;
    displayLines = 0;

    /*
     * Iterate through all display-lines corresponding to the single logical
     * line 'linePtr' (and lines merged into this line due to eol elision),
     * adding up the pixel height of each such display line as we go along.
     * The final total is, therefore, the total height of all display lines
     * made up by the logical line 'linePtr' and subsequent logical lines
     * merged into this line.
     */

    while (1) {
	unsigned bytes, height;
	int atEnd;

	/*
	 * Currently this call doesn't have many side-effects. However, if in
	 * the future we change the code so there are side-effects (such as
	 * adjusting linePtr->pixelHeight), then the code might not quite work
	 * as intended.
	 */

        height = CalculateDisplayLineHeight(textPtr, indexPtr, &bytes);
	atEnd = TkrTextIndexForwBytes(textPtr, indexPtr, bytes, indexPtr) == 1
		|| TkTextIndexIsEndOfText(indexPtr);

	assert(bytes > 0);

	if (height > 0) {
	    pixelHeight += height;
	    displayLines += 1;
	}

	if (atEnd) {
	    break; /* we are at the end */
	}

	if (linePtr != TkTextIndexGetLine(indexPtr)) {
	    if (TkTextIndexGetLine(indexPtr)->logicalLine) {
		break; /* we've reached the end of the logical line */
	    }
	    linePtr = TkTextIndexGetLine(indexPtr);
	} else {
	    /*
	     * We must still be on the same wrapped line, on a new logical
	     * line merged with the logical line 'linePtr'.
	     */
	}

	if (displayLines == maxDispLines) {
	    /*
	     * We are calculating a limited number of display lines at a time, to avoid huge delays.
	     */

	    /* check that LayoutUpdateLineHeightInformation has set this bit */
	    assert(pixelInfo->epoch & PARTIAL_COMPUTED_BIT);
	    break;
	}
    }

    if (updateCounter != textPtr->dInfoPtr->lineMetricUpdateCounter) {
	/*
	 * Otherwise nothing relevant has changed.
	 */

	if (tkTextDebug) {
	    char buffer[2*TCL_INTEGER_SPACE + 1];

	    if (!TkBTreeNextLine(textPtr, linePtr)) {
		Tcl_Panic("Must never ever update line height of last artificial line");
	    }

	    pixelHeight = TkBTreeNumPixels(textPtr);
	    snprintf(buffer, sizeof(buffer), "%u %u",
		    TkBTreeLinesTo(indexPtr->tree, textPtr, linePtr, NULL), pixelHeight);
	    LOG("tk_textNumPixels", buffer);
	}

	if (!textPtr->dInfoPtr->scrollbarTimer) {
	    InvokeAsyncUpdateYScrollbar(textPtr);
	}
    }

    return displayLines;
}

/*
 *----------------------------------------------------------------------
 *
 * DisplayText --
 *
 *	This function is invoked as a when-idle handler to update the display.
 *	It only redisplays the parts of the text widget that are out of date.
 *
 * Results:
 *	None.
 *
 * Side effects:
 *	Information is redrawn on the screen.
 *
 *----------------------------------------------------------------------
 */

static void
DisplayText(
    ClientData clientData)	/* Information about widget. */
{
    TkText *textPtr = (TkText *)clientData;
    TextDInfo *dInfoPtr = textPtr->dInfoPtr;
    DLine *dlPtr;
    Pixmap pixmap;
    int maxHeight, borders;
    int bottomY = 0;		/* Initialization needed only to stop compiler warnings. */
    int extent1, extent2;
    Tcl_Interp *interp;
    DRegion* invalidRegion = &dInfoPtr->invalidRegion;

    if (textPtr->flags & DESTROYED) {
	return; /* the widget has been deleted */
    }

    if (TkpDrawingIsDisabled(textPtr->tkwin)) {
	/*
	 * If drawing is disabled, all we need to do is clear the REDRAW_PENDING flag.
	 */
	dInfoPtr->flags &= ~REDRAW_PENDING;
	ClearRegion(invalidRegion);
	if (dInfoPtr->flags & ASYNC_PENDING) {
	    assert(dInfoPtr->flags & ASYNC_UPDATE);
	    dInfoPtr->flags &= ~ASYNC_PENDING;
	    /* continue with asynchronous pixel-height calculation */
	    InvokeAsyncUpdateLineMetrics(textPtr);
	}
	return;
    }

    interp = textPtr->interp;
    Tcl_Preserve(interp);

    TK_TEXT_DEBUG(CLEAR("tk_textRelayout"));

    if (!Tk_IsMapped(textPtr->tkwin) || dInfoPtr->maxX <= dInfoPtr->x || dInfoPtr->maxY <= dInfoPtr->y) {
	UpdateDisplayInfo(textPtr);
	dInfoPtr->flags &= ~REDRAW_PENDING;
	ClearRegion(invalidRegion);
	goto doScrollbars;
    }
    DEBUG(stats.numRedisplays += 1);
    TK_TEXT_DEBUG(CLEAR("tk_textRedraw"));

    /*
     * Choose a new current item if that is needed (this could cause event
     * handlers to be invoked, hence the preserve/release calls and the loop,
     * since the handlers could conceivably necessitate yet another current
     * item calculation). The textPtr check is because the whole window could go
     * away in the meanwhile.
     */

    if (dInfoPtr->flags & REPICK_NEEDED) {
	/*
	 * TODD XXX
	 * Either this is the wrong place, or a repick should also happen after
	 * the text has been redisplayed, because the repick function is working
	 * on the displayed chunks.
	 */
	textPtr->refCount += 1;
	dInfoPtr->flags &= ~REPICK_NEEDED;
	dInfoPtr->currChunkPtr = NULL;
	TkTextPickCurrent(textPtr, &textPtr->pickEvent);
	if (TkTextDecrRefCountAndTestIfDestroyed(textPtr)) {
	    goto end;
	}
    }

    /*
     * First recompute what's supposed to be displayed.
     */

    UpdateDisplayInfo(textPtr);
    dInfoPtr->dLinesInvalidated = 0;

    /*
     * TkScrollWindow must consider the insertion cursor.
     */

    ComputeCursorExtents(textPtr, &extent1, &extent2);

    /*
     * See if it's possible to bring some parts of the screen up-to-date by
     * scrolling (copying from other parts of the screen). We have to be
     * particularly careful with the top and bottom lines of the display,
     * since these may only be partially visible and therefore not helpful for
     * some scrolling purposes.
     */

    for (dlPtr = dInfoPtr->dLinePtr; dlPtr; dlPtr = dlPtr->nextPtr) {
	DLine *dlPtr2;
	int offset, height, y, oldY;
	TkRegion damageRgn;

	/*
	 * These tests are, in order:
	 *
	 * 1. If the line is already marked as invalid
	 * 2. If the line hasn't moved
	 * 3. If the line overlaps the bottom of the window and we are scrolling up.
	 * 4. If the line overlaps the top of the window and we are scrolling down.
	 * 5. If the line overlaps any invalidated region.
	 *
	 * If any of these tests are true, then we can't scroll this line's
	 * part of the display.
	 *
	 * Note that even if tests 3 or 4 aren't true, we may be able to
	 * scroll the line, but we still need to be sure to call embedded
	 * window display procs on top and bottom lines if they have any
	 * portion non-visible (see below).
	 */

	if ((dlPtr->flags & OLD_Y_INVALID)
		|| dlPtr->y == dlPtr->oldY
		|| ((dlPtr->oldY + dlPtr->height) > dInfoPtr->maxY && dlPtr->y < dlPtr->oldY)
		|| (dlPtr->oldY < dInfoPtr->y && dlPtr->y > dlPtr->oldY)
		|| RegionIntersects(invalidRegion, dlPtr->oldY, dlPtr->oldY + dlPtr->height)) {
	    continue;
	}

	/*
	 * This line is already drawn somewhere in the window so it only needs
	 * to be copied to its new location. See if there's a group of lines
	 * that can all be copied together.
	 */

	offset = dlPtr->y - dlPtr->oldY;
	height = dlPtr->height;
	y = dlPtr->y;
	for (dlPtr2 = dlPtr->nextPtr; dlPtr2; dlPtr2 = dlPtr2->nextPtr) {
	    if ((dlPtr2->flags & OLD_Y_INVALID)
		    || dlPtr2->oldY + offset != dlPtr2->y
		    || dlPtr2->oldY + dlPtr2->height > dInfoPtr->maxY
		    || RegionIntersects(invalidRegion, dlPtr2->oldY, dlPtr2->oldY + dlPtr2->height)){
		break;
	    }
	    height += dlPtr2->height;
	}

	/*
	 * Reduce the height of the area being copied if necessary to avoid
	 * overwriting the border area.
	 */

	if (y + height > dInfoPtr->maxY) {
	    height = dInfoPtr->maxY - y;
	}
	oldY = dlPtr->oldY;
	if (y < dInfoPtr->y) {
	    /*
	     * Adjust if the area being copied is going to overwrite the top
	     * border of the window (so the top line is only half onscreen).
	     */

	    int y_off = dInfoPtr->y - dlPtr->y;
	    height -= y_off;
	    oldY += y_off;
	    y = dInfoPtr->y;
	}

#if 0 /* TODO: this can happen in certain situations, but shouldn't happen */
	assert(height > 0); /* otherwise dInfoPtr->topPixelOffset is wrong */
#else
	if (height <= 0) {
	    fprintf(stderr, "DisplayText: height <= 0 is unexpected\n");
	}
#endif

	/*
	 * Update the lines we are going to scroll to show that they have been copied.
	 */

	while (1) {
	    /*
	     * The DLine already has OLD_Y_INVALID cleared.
	     */

	    dlPtr->oldY = dlPtr->y;
	    if (dlPtr->nextPtr == dlPtr2) {
		break;
	    }
	    dlPtr = dlPtr->nextPtr;
	}

	/*
	 * Scan through the lines following the copied ones to see if we are
	 * going to overwrite them with the copy operation. If so, mark them
	 * for redisplay.
	 */

	for ( ; dlPtr2; dlPtr2 = dlPtr2->nextPtr) {
	    if (!(dlPtr2->flags & OLD_Y_INVALID)
		    && dlPtr2->oldY + dlPtr2->height > y
		    && dlPtr2->oldY < y + height) {
		dlPtr2->flags |= OLD_Y_INVALID;
	    }
	}

	/*
	 * Now scroll the lines. This may generate damage which we handle by
	 * calling TextInvalidateRegion to mark the display blocks as stale.
	 */

	damageRgn = TkCreateRegion();
	if (TkScrollWindow(textPtr->tkwin, dInfoPtr->scrollGC, MAX(0, dInfoPtr->x - extent1), oldY,
		dInfoPtr->maxX - dInfoPtr->x + extent1 + extent2, height, 0, y - oldY, damageRgn)) {
	    TextInvalidateRegion(textPtr, damageRgn);
	}
	DEBUG(stats.numCopies += 1);
	TkDestroyRegion(damageRgn);
    }

    /*
     * Clear the REDRAW_PENDING flag here. This is actually pretty tricky. We want to
     * wait until *after* doing the scrolling, since that could generate more areas to
     * redraw and don't want to reschedule a redisplay for them. On the other hand, we
     * can't wait until after all the redisplaying, because the act of redisplaying
     * could actually generate more redisplays (e.g. in the case of a nested window
     * with event bindings triggered by redisplay).
     */

    dInfoPtr->flags &= ~REDRAW_PENDING;

    /*
     * Also clear the region of invalidated lines, no longer needed, scrolling has
     * been done.
     */

    ClearRegion(invalidRegion);

    /*
     * Redraw the borders if that's needed.
     */

    if (dInfoPtr->flags & REDRAW_BORDERS) {
	TK_TEXT_DEBUG(LOG("tk_textRedraw", "borders"));

	if (!textPtr->tkwin) {
	    /*
	     * The widget has been deleted. Don't do anything.
	     */

	    goto end;
	}

	Tk_Draw3DRectangle(textPtr->tkwin, Tk_WindowId(textPtr->tkwin),
		textPtr->border, textPtr->highlightWidth,
		textPtr->highlightWidth,
		Tk_Width(textPtr->tkwin) - 2*textPtr->highlightWidth,
		Tk_Height(textPtr->tkwin) - 2*textPtr->highlightWidth,
		textPtr->borderWidth, textPtr->relief);
	if (textPtr->highlightWidth != 0) {
	    GC fgGC, bgGC;

	    bgGC = Tk_GCForColor(textPtr->highlightBgColorPtr, Tk_WindowId(textPtr->tkwin));
	    if (textPtr->flags & HAVE_FOCUS) {
		fgGC = Tk_GCForColor(textPtr->highlightColorPtr, Tk_WindowId(textPtr->tkwin));
		TkpDrawHighlightBorder(textPtr->tkwin, fgGC, bgGC,
			textPtr->highlightWidth, Tk_WindowId(textPtr->tkwin));
	    } else {
		TkpDrawHighlightBorder(textPtr->tkwin, bgGC, bgGC,
			textPtr->highlightWidth, Tk_WindowId(textPtr->tkwin));
	    }
	}
	borders = textPtr->borderWidth + textPtr->highlightWidth;
	if (textPtr->padY > 0) {
	    Tk_Fill3DRectangle(textPtr->tkwin, Tk_WindowId(textPtr->tkwin),
		    textPtr->border, borders, borders,
		    Tk_Width(textPtr->tkwin) - 2*borders, textPtr->padY,
		    0, TK_RELIEF_FLAT);
	    Tk_Fill3DRectangle(textPtr->tkwin, Tk_WindowId(textPtr->tkwin),
		    textPtr->border, borders,
		    Tk_Height(textPtr->tkwin) - borders - textPtr->padY,
		    Tk_Width(textPtr->tkwin) - 2*borders,
		    textPtr->padY, 0, TK_RELIEF_FLAT);
	}
	if (textPtr->padX > 0) {
	    Tk_Fill3DRectangle(textPtr->tkwin, Tk_WindowId(textPtr->tkwin),
		    textPtr->border, borders, borders + textPtr->padY,
		    textPtr->padX,
		    Tk_Height(textPtr->tkwin) - 2*borders -2*textPtr->padY,
		    0, TK_RELIEF_FLAT);
	    Tk_Fill3DRectangle(textPtr->tkwin, Tk_WindowId(textPtr->tkwin),
		    textPtr->border,
		    Tk_Width(textPtr->tkwin) - borders - textPtr->padX,
		    borders + textPtr->padY, textPtr->padX,
		    Tk_Height(textPtr->tkwin) - 2*borders -2*textPtr->padY,
		    0, TK_RELIEF_FLAT);
	}
	dInfoPtr->flags &= ~REDRAW_BORDERS;
    }

    /*
     * Now we have to redraw the lines that couldn't be updated by scrolling.
     * First, compute the height of the largest line and allocate an off-
     * screen pixmap to use for double-buffered displays.
     */

    maxHeight = -1;
    for (dlPtr = dInfoPtr->dLinePtr; dlPtr; dlPtr = dlPtr->nextPtr) {
	if (dlPtr->height > maxHeight && ((dlPtr->flags & OLD_Y_INVALID) || dlPtr->oldY != dlPtr->y)) {
	    maxHeight = dlPtr->height;
	}
	bottomY = dlPtr->y + dlPtr->height;
    }

    /*
     * There used to be a line here which restricted 'maxHeight' to be no
     * larger than 'dInfoPtr->maxY', but this is incorrect for the case where
     * individual lines may be taller than the widget _and_ we have smooth
     * scrolling. What we can do is restrict maxHeight to be no larger than
     * 'dInfoPtr->maxY + dInfoPtr->topPixelOffset'.
     */

    if (maxHeight > dInfoPtr->maxY + dInfoPtr->topPixelOffset) {
	maxHeight = (dInfoPtr->maxY + dInfoPtr->topPixelOffset);
    }

    if (maxHeight > 0) {
	pixmap = Tk_GetPixmap(Tk_Display(textPtr->tkwin),
		Tk_WindowId(textPtr->tkwin), Tk_Width(textPtr->tkwin),
		maxHeight, Tk_Depth(textPtr->tkwin));

	for (dlPtr = dInfoPtr->dLinePtr; dlPtr && dlPtr->y < dInfoPtr->maxY; dlPtr = dlPtr->nextPtr) {
	    if (!dlPtr->chunkPtr) {
		continue;
	    }
	    if ((dlPtr->flags & OLD_Y_INVALID) || dlPtr->oldY != dlPtr->y) {
		if (tkTextDebug) {
		    char string[TK_POS_CHARS];

		    TkrTextPrintIndex(textPtr, &dlPtr->index, string);
		    LOG("tk_textRedraw", string);
		}
		DisplayDLine(textPtr, dlPtr, dlPtr->prevPtr, pixmap);
		if (dInfoPtr->dLinesInvalidated) {
		    Tk_FreePixmap(Tk_Display(textPtr->tkwin), pixmap);
		    goto doScrollbars;
		}
		dlPtr->oldY = dlPtr->y;
		dlPtr->flags &= ~(NEW_LAYOUT | OLD_Y_INVALID);
#ifdef MAC_OSX_TK
	    } else if (dInfoPtr->countWindows > 0 && dlPtr->chunkPtr) {
		/*
		 * On macOS we need to redisplay all embedded windows which
		 * were moved by the call to TkScrollWindows above.  This is
		 * not necessary on Unix or Windows because XScrollWindow will
		 * have included the bounding rectangles of all of these
		 * windows in the damage region.  The macosx implementation of
		 * TkScrollWindow does not do this.  It simply generates a
		 * damage region which is the scroll source rectangle minus
		 * the scroll destination rectangle.  This is because there is
		 * no efficient process available for iterating through the
		 * subwindows which meet the scrolled area.  (On Unix this is
		 * handled by GraphicsExpose events generated by XCopyArea and
		 * on Windows by ScrollWindowEx.  On macOS the low level
		 * scrolling is accomplished by calling [view scrollRect:by:].
		 * This method does not provide any damage information and, in
		 * any case, could not be aware of Tk windows which were not
		 * based on NSView objects.
		 *
		 * On the other hand, this loop is already iterating through
		 * all embedded windows which could possibly have been moved
		 * by the scrolling.  So it is as efficient to redisplay them
		 * here as it would have been if they had been redisplayed by
		 * the call to TextInvalidateRegion above.
		 */
#else
	    } else if (dInfoPtr->countWindows > 0
		    && dlPtr->chunkPtr
		    && (dlPtr->y < 0 || dlPtr->y + dlPtr->height > dInfoPtr->maxY)) {

		/*
		 * On platforms other than the Mac:
		 *
		 * It's the first or last DLine which are also overlapping the
		 * top or bottom of the window, but we decided above it wasn't
		 * necessary to display them (we were able to update them by
		 * scrolling). This is fine, except that if the lines contain
		 * any embedded windows, we must still call the display proc
		 * on them because they might need to be unmapped or they
		 * might need to be moved to reflect their new position.
		 * Otherwise, everything else moves, but the embedded window
		 * doesn't!
		 *
		 * So, we loop through all the chunks, calling the display
		 * proc of embedded windows only.
		 */
#endif
		TkTextDispChunk *chunkPtr;

		for (chunkPtr = dlPtr->chunkPtr; chunkPtr; chunkPtr = chunkPtr->nextPtr) {
		    int x;

		    if (chunkPtr->layoutProcs->type != TEXT_DISP_WINDOW) {
			continue;
		    }
		    x = chunkPtr->x + dInfoPtr->x - dInfoPtr->curXPixelOffset;
		    if (x + chunkPtr->width <= 0 || x >= dInfoPtr->maxX) {
			/*
			 * Note: we have to call the displayProc even for
			 * chunks that are off-screen. This is needed, for
			 * example, so that embedded windows can be unmapped
			 * in this case. Display the chunk at a coordinate
			 * that can be clearly identified by the displayProc
			 * as being off-screen to the left (the displayProc
			 * may not be able to tell if something is off to the
			 * right).
			 */

			x = -chunkPtr->width;
		    }
		    if (tkTextDebug) {
			char string[TK_POS_CHARS];

			TkrTextPrintIndex(textPtr, &dlPtr->index, string);
			LOG("tk_textEmbWinDisplay", string);
		    }
		    chunkPtr->layoutProcs->displayProc(textPtr, chunkPtr, x,
			    dlPtr->spaceAbove,
			    dlPtr->height - dlPtr->spaceAbove - dlPtr->spaceBelow,
			    dlPtr->baseline - dlPtr->spaceAbove, NULL,
			    (Drawable) None, dlPtr->y + dlPtr->spaceAbove);
		}
	    }
	}
	Tk_FreePixmap(Tk_Display(textPtr->tkwin), pixmap);
    }

    /*
     * See if we need to refresh the part of the window below the last line of
     * text (if there is any such area). Refresh the padding area on the left
     * too, since the insertion cursor might have been displayed there
     * previously).
     */

    if (dInfoPtr->topOfEof > dInfoPtr->maxY) {
	dInfoPtr->topOfEof = dInfoPtr->maxY;
    }
    if (bottomY < dInfoPtr->topOfEof) {
	TK_TEXT_DEBUG(LOG("tk_textRedraw", "eof"));

	if (textPtr->flags & DESTROYED) {
	    goto end; /* the widget has been deleted */
	}

	Tk_Fill3DRectangle(textPtr->tkwin, Tk_WindowId(textPtr->tkwin),
		textPtr->border, dInfoPtr->x - textPtr->padX, bottomY,
		dInfoPtr->maxX - (dInfoPtr->x - textPtr->padX),
		dInfoPtr->topOfEof - bottomY, 0, TK_RELIEF_FLAT);
    }
    dInfoPtr->topOfEof = bottomY;

    /*
     * Update the vertical scrollbar, if there is one. Note: it's important to
     * clear REDRAW_PENDING here, just in case the scroll function does
     * something that requires redisplay.
     */

  doScrollbars:
    if (textPtr->flags & UPDATE_SCROLLBARS) {

	/*
	 * Update the vertical scrollbar, if any.
	 */

	textPtr->flags &= ~UPDATE_SCROLLBARS;
	if (textPtr->yScrollCmd || textPtr->watchCmd) {
	    GetYView(textPtr->interp, textPtr, 1);
	}

	/*
	 * Update the horizontal scrollbar, if any.
	 */

	if (textPtr->xScrollCmd || textPtr->watchCmd) {
	    GetXView(textPtr->interp, textPtr, 1);
	}

	if (!(TriggerWatchCursor(textPtr))) {
	    goto end; /* the widget has been deleted */
	}
    }

    if (dInfoPtr->flags & ASYNC_PENDING) {
	assert(dInfoPtr->flags & ASYNC_UPDATE);
	dInfoPtr->flags &= ~ASYNC_PENDING;
	/* continue with asynchronous pixel-height calculation */
	InvokeAsyncUpdateLineMetrics(textPtr);
    }

  end:
    Tcl_Release(interp);
}

/*
 *----------------------------------------------------------------------
 *
 * TkTextEventuallyRepick --
 *
 *	This function is invoked whenever something happens that could change
 *	the current character or the tags associated with it.
 *
 * Results:
 *	None.
 *
 * Side effects:
 *	A repick is scheduled as an idle handler.
 *
 *----------------------------------------------------------------------
 */

void
TkTextEventuallyRepick(
    TkText *textPtr)		/* Widget record for text widget. */
{
    textPtr->dInfoPtr->flags |= REPICK_NEEDED;
    DisplayTextWhenIdle(textPtr);
}

/*
 *----------------------------------------------------------------------
 *
 * TkTextRedrawRegion --
 *
 *	This function is invoked to schedule a redisplay for a given region of
 *	a text widget. The redisplay itself may not occur immediately: it's
 *	scheduled as a when-idle handler.
 *
 * Results:
 *	None.
 *
 * Side effects:
 *	Information will eventually be redrawn on the screen.
 *
 *----------------------------------------------------------------------
 */

void
TkTextRedrawRegion(
    TkText *textPtr,		/* Widget record for text widget. */
    int x, int y,		/* Coordinates of upper-left corner of area to be redrawn, in
    				 * pixels relative to textPtr's window. */
    int width, int height)	/* Width and height of area to be redrawn. */
{
    TkRegion damageRgn = TkCreateRegion();
    XRectangle rect;

    rect.x = x;
    rect.y = y;
    rect.width = width;
    rect.height = height;
    TkUnionRectWithRegion(&rect, damageRgn, damageRgn);
    TextInvalidateRegion(textPtr, damageRgn);
    TkDestroyRegion(damageRgn);

    DisplayTextWhenIdle(textPtr);
}

/*
 *----------------------------------------------------------------------
 *
 * TextInvalidateRegion --
 *
 *	Mark a region of text as invalid.
 *
 * Results:
 *	None.
 *
 * Side effects:
 *	Updates the display information for the text widget.
 *
 *----------------------------------------------------------------------
 */

static void
TextInvalidateRegion(
    TkText *textPtr,		/* Widget record for text widget. */
    TkRegion region)		/* Region of area to redraw. */
{
    DLine *dlPtr;
    TextDInfo *dInfoPtr;
    int inset, extent1, extent2, maxY;
    XRectangle clipRect;
    DRect textRect;	/* includes cursor extents */

    TkClipBox(region, &clipRect);
    if (RectIsEmpty(&clipRect)) {
	return;
    }

    dInfoPtr = textPtr->dInfoPtr;
    ComputeCursorExtents(textPtr, &extent1, &extent2);
    inset = textPtr->borderWidth + textPtr->highlightWidth;

    textRect.x = inset + textPtr->padX - extent1;
    textRect.width = Tk_Width(textPtr->tkwin) + extent1 + extent2;
    textRect.y = inset + textPtr->padY;
    textRect.height = Tk_Height(textPtr->tkwin);

    /*
     * Find all lines that overlap the given region and mark them for redisplay.
     */

    if (RectIntersects(&clipRect, &textRect)) {
	for (dlPtr = dInfoPtr->dLinePtr; dlPtr; dlPtr = dlPtr->nextPtr) {
	    if (!(dlPtr->flags & OLD_Y_INVALID)) {
		int test = TkRectInRegion(region, clipRect.x, dlPtr->y, clipRect.width, dlPtr->height);

		if (test != RectangleOut) {
		    dlPtr->flags |= OLD_Y_INVALID;
		    RegionUnion(&dInfoPtr->invalidRegion, dlPtr->y, dlPtr->y + dlPtr->height);
		}
	    }
	}
    }

    if (dInfoPtr->topOfEof < (maxY = clipRect.y + clipRect.height)) {
	dInfoPtr->topOfEof = maxY;
    }

    /*
     * Also figure out whether the border needs a redraw.
     *
     * TODO: is it really neccessary to refresh the padding area, otherwise
     * we could simply check the border zone. But probably this part has to
     * consider a possible increasement of the padding area.
     */

    if (!RectContainsRect(&textRect, &clipRect)) {
	dInfoPtr->flags |= REDRAW_BORDERS;
    }
}

/*
 *----------------------------------------------------------------------
 *
 * TkrTextChanged --
 *
 *	This function is invoked when info in a text widget is about to be
 *	modified in a way that changes how it is displayed (e.g. characters
 *	were inserted or deleted, or tag information was changed). This
 *	function must be called *before* a change is made, so that indexes in
 *	the display information are still valid.
 *
 *	Note: if the range of indices may change geometry as well as simply
 *	requiring redisplay, then the caller should also call
 *	TkTextInvalidateLineMetrics.
 *
 * Results:
 *	None.
 *
 * Side effects:
 *	The range of character between index1Ptr (inclusive) and index2Ptr
 *	(exclusive) will be redisplayed at some point in the future (the
 *	actual redisplay is scheduled as a when-idle handler).
 *
 *----------------------------------------------------------------------
 */

static void
TextChanged(
    TkText *textPtr,			/* Widget record for text widget, or NULL. */
    const TkTextIndex *index1Ptr,	/* Index of first character to redisplay. */
    const TkTextIndex *index2Ptr)	/* Index of character just after last one to redisplay. */
{
    TextDInfo *dInfoPtr = textPtr->dInfoPtr;
    TkTextLine *lastLinePtr = TkBTreeGetLastLine(textPtr);
    DLine *firstPtr = NULL;
    DLine *lastPtr= NULL;
    TkTextIndex rounded;
    TkTextLine *linePtr;

    assert(TkTextIndexGetLine(index1Ptr));

    /*
     * Find the DLines corresponding to index1Ptr and index2Ptr. There is one
     * tricky thing here, which is that we have to relayout in units of whole
     * text lines: This is necessary because the indices stored in the display
     * lines will no longer be valid. It's also needed because any edit could
     * change the way lines wrap.
     * To relayout in units of whole text (logical) lines, round index1Ptr
     * back to the beginning of its text line (or, if this line start is
     * elided, to the beginning of the text line that starts the display line
     * it is included in), and include all the display lines after index2Ptr,
     * up to the end of its text line (or, if this line end is elided, up to
     * the end of the first non elided text line after this line end).
     */

    if ((linePtr = TkTextIndexGetLine(index1Ptr)) != lastLinePtr) {
	rounded = *index1Ptr;
	TkTextIndexSetLine(&rounded, TkBTreeGetLogicalLine(textPtr->sharedTextPtr, textPtr, linePtr));

	if (!(firstPtr = FindDLine(textPtr, dInfoPtr->dLinePtr, &rounded))) {
	    /*
	     * index1Ptr pertains to no display line, i.e this index is after
	     * the last display line. Since index2Ptr is after index1Ptr, there
	     * is no display line to free/redisplay and we can return early.
	     */
	} else {
	    rounded = *index2Ptr;
	    linePtr = TkTextIndexGetLine(index2Ptr);
	    if (linePtr == lastLinePtr) {
		linePtr = NULL;
	    } else {
		linePtr = TkBTreeNextLogicalLine(textPtr->sharedTextPtr, textPtr, linePtr);
		TkTextIndexSetLine(&rounded, linePtr);
	    }

	    if (!linePtr) {
		lastPtr = NULL;
	    } else {
		/*
		 * 'rounded' now points to the start of a display line as well as the
		 * start of a logical line not merged with its previous line, and
		 * this index is the closest after index2Ptr.
		 */

		lastPtr = FindDLine(textPtr, dInfoPtr->dLinePtr, &rounded);

#if 0
		/*
		 * NOTE: In revised implementation this seems not to be useful,
		 * it is only causing superfluous redrawings.
		 */

		/*
		 * At least one display line is supposed to change. This makes the
		 * redisplay OK in case the display line we expect to get here was
		 * unlinked by a previous call to TkrTextChanged and the text widget
		 * did not update before reaching this point. This happens for
		 * instance when moving the cursor up one line.
		 * Note that lastPtr != NULL here, otherwise we would have returned
		 * earlier when we tested for firstPtr being NULL.
		 */

		if (lastPtr && lastPtr == firstPtr) {
		    lastPtr = lastPtr->nextPtr;
		}
#endif
	    }
	}
    }

    /*
     * Schedule both a redisplay and a recomputation of display information.
     * It's done here rather than the end of the function for two reasons:
     *
     * 1. If there are no display lines to update we'll want to return
     *	  immediately, well before the end of the function.
     *
     * 2. It's important to arrange for the redisplay BEFORE calling
     *	  FreeDLines. The reason for this is subtle and has to do with
     *	  embedded windows. The chunk delete function for an embedded window
     *	  will schedule an idle handler to unmap the window. However, we want
     *	  the idle handler for redisplay to be called first, so that it can
     *	  put the embedded window back on the screen again (if appropriate).
     *	  This will prevent the window from ever being unmapped, and thereby
     *	  avoid flashing.
     */

    DisplayTextWhenIdle(textPtr);
    dInfoPtr->flags |= DINFO_OUT_OF_DATE|REPICK_NEEDED;
    dInfoPtr->currChunkPtr = NULL;

    /*
     * Delete all the DLines from firstPtr up to but not including lastPtr.
     */

    FreeDLines(textPtr, firstPtr, lastPtr, DLINE_UNLINK_KEEP_BRKS);
}

void
TkrTextChanged(
    TkSharedText *sharedTextPtr,	/* Shared widget section, or NULL. */
    TkText *textPtr,			/* Widget record for text widget, or NULL. */
    const TkTextIndex *index1Ptr,	/* Index of first character to redisplay. */
    const TkTextIndex *index2Ptr)	/* Index of character just after last one to redisplay. */
{
    assert(!sharedTextPtr != !textPtr);

    if (!sharedTextPtr) {
	TextChanged(textPtr, index1Ptr, index2Ptr);
    } else {
	TkTextIndex index1 = *index1Ptr;
	TkTextIndex index2 = *index2Ptr;

	for (textPtr = sharedTextPtr->peers; textPtr; textPtr = textPtr->next) {
	    DEBUG(index1.discardConsistencyCheck = 1);
	    DEBUG(index2.discardConsistencyCheck = 1);
	    TkTextIndexSetPeer(&index1, textPtr);
	    TkTextIndexSetPeer(&index2, textPtr);
	    TextChanged(textPtr, &index1, &index2);
	}
    }
}

/*
 *----------------------------------------------------------------------
 *
 * TkTextRedrawTag --
 *
 *	This function is invoked to request a redraw of all characters in a
 *	given range that have a particular tag on or off. It's called, for
 *	example, when tag options change.
 *
 * Results:
 *	Return whether any redraw will happen.
 *
 * Side effects:
 *	Information on the screen may be redrawn, and the layout of the screen
 *	may change.
 *
 *----------------------------------------------------------------------
 */

static void
TextRedrawTag(
    TkText *textPtr,		/* Widget record for text widget. */
    const TkTextIndex *index1Ptr,
    				/* First character in range to consider for redisplay. NULL
				 * means start at beginning of text. */
    const TkTextIndex *index2Ptr,
    				/* Character just after last one to consider for redisplay.
				 * NULL means process all the characters in the text. */
    int affectsDisplayGeometry)/* Whether the display geometry is affected. */
{
    TextDInfo *dInfoPtr;
    DLine *dlPtr;
    DLine *endPtr;

    if (textPtr->flags & DESTROYED) {
	return;
    }

    assert(index1Ptr);
    assert(index2Ptr);
    assert(textPtr);

    dInfoPtr = textPtr->dInfoPtr;
    dlPtr = dInfoPtr->dLinePtr;

    if (!dlPtr) {
	return;
    }

    /*
     * Invalidate the pixel calculation of all lines in the given range.
     */

    if (affectsDisplayGeometry) {
	TkTextLine *startLine, *endLine;
	unsigned lineCount;

	dInfoPtr->currChunkPtr = NULL; /* reset cached chunk */
	endLine = TkTextIndexGetLine(index2Ptr);
	if (endLine == textPtr->endMarker->sectionPtr->linePtr) {
	    assert(endLine->prevPtr);
	    endLine = endLine->prevPtr;
	}
	lineCount = TkBTreeLinesTo(textPtr->sharedTextPtr->tree, textPtr, endLine, NULL);
	startLine = TkTextIndexGetLine(index1Ptr);
	lineCount -= TkBTreeLinesTo(textPtr->sharedTextPtr->tree, textPtr, startLine, NULL);
	TkTextInvalidateLineMetrics(NULL, textPtr, startLine, lineCount, TK_TEXT_INVALIDATE_ONLY);
    }

    /*
     * Round up the starting position if it's before the first line visible on
     * the screen (we only care about what's on the screen).
     */

    if (TkTextIndexCompare(&dlPtr->index, index1Ptr) > 0) {
	index1Ptr = &dlPtr->index;
    }

    /*
     * Schedule a redisplay and layout recalculation if they aren't already
     * pending. This has to be done before calling FreeDLines, for the reason
     * given in TkrTextChanged.
     */

    DisplayTextWhenIdle(textPtr);
    dInfoPtr->flags |= DINFO_OUT_OF_DATE|REPICK_NEEDED;

    /*
     * Each loop through the loop below is for one range of characters where
     * the tag's current state is different than its eventual state. At the
     * top of the loop, search contains information about the first character
     * in the range.
     */

    dlPtr = FindDLine(textPtr, dlPtr, index1Ptr);

    if (dlPtr) {
	/*
	 * Find the first DLine structure that's past the end of the range.
	 */

	endPtr = FindDLine(textPtr, dlPtr, index2Ptr);
	if (endPtr && TkTextIndexCompare(&endPtr->index, index2Ptr) < 0) {
	    endPtr = endPtr->nextPtr;
	}

	/*
	 * Delete all of the display lines in the range, so that they'll be
	 * re-layed out and redrawn.
	 */

	FreeDLines(textPtr, dlPtr, endPtr, DLINE_UNLINK);
    }
}

static void
RedrawTagsInPeer(
    const TkSharedText *sharedTextPtr,
    TkText *textPtr,
    TkTextIndex *indexPtr1,
    TkTextIndex *indexPtr2,
    int affectsDisplayGeometry)
{
    TkTextIndex start, end;

    if (!textPtr->dInfoPtr || !textPtr->dInfoPtr->dLinePtr) {
	return;
    }

    if (textPtr->startMarker != sharedTextPtr->startMarker) {
	TkTextIndexSetupToStartOfText(&start, textPtr, sharedTextPtr->tree);
	if (TkTextIndexCompare(indexPtr1, &start) <= 0) {
	    indexPtr1 = &start;
	}
    }

    if (textPtr->endMarker != sharedTextPtr->endMarker) {
	TkTextIndexSetupToEndOfText(&end, textPtr, sharedTextPtr->tree);
	if (TkTextIndexCompare(indexPtr2, &end) <= 0) {
	    indexPtr2 = &end;
	}
    }

    TkTextIndexSetPeer(indexPtr1, textPtr);
    TkTextIndexSetPeer(indexPtr2, textPtr);
    TextRedrawTag(textPtr, indexPtr1, indexPtr2, affectsDisplayGeometry);
}

int
TkTextRedrawTag(
    const TkSharedText *sharedTextPtr,
    				/* Shared widget section, or NULL if textPtr is not NULL. */
    TkText *textPtr,		/* Widget record for text widget, or NULL if sharedTextPtr is not
    				 * NULL. */
    const TkTextIndex *index1Ptr,
    				/* First character in range to consider for redisplay. NULL means
				 * start at beginning of text. */
    const TkTextIndex *index2Ptr,
    				/* Character just after last one to consider for redisplay. NULL
				 * means process all the characters in the text. Note that either
				 * both indices are NULL, or both are non-Null. */
    const TkTextTag *tagPtr,	/* Information about tag, can be NULL, but only if the indices are
    				 * non-NULL*/
    int affectsDisplayGeometry)/* Whether the display geometry is affected. If argument tagPtr is
    				 * given, then also this tag will be tested if the display geometry
				 * is affected. */
{
    assert(!index1Ptr == !index2Ptr);
    assert(index1Ptr || tagPtr);
    assert(sharedTextPtr || textPtr);

    if (!sharedTextPtr && !textPtr->dInfoPtr->dLinePtr) {
	return 0;
    }

    if (tagPtr && tagPtr->affectsDisplayGeometry) {
	affectsDisplayGeometry = 1;
    }

    if (!index1Ptr) {
	TkTextSegment *endMarker;
	TkTextSearch search;
	TkTextIndex startIndex, endIndex;

	if (!sharedTextPtr) {
	    TkTextIndexClear2(&startIndex, NULL, textPtr->sharedTextPtr->tree);
	    TkTextIndexClear2(&endIndex, NULL, textPtr->sharedTextPtr->tree);
	    TkTextIndexSetSegment(&startIndex, textPtr->startMarker);
	    TkTextIndexSetSegment(&endIndex, textPtr->endMarker);
	    endMarker = textPtr->endMarker;
	} else {
	    TkTextIndexClear2(&startIndex, NULL, sharedTextPtr->tree);
	    TkTextIndexClear2(&endIndex, NULL, sharedTextPtr->tree);
	    TkTextIndexSetSegment(&startIndex, sharedTextPtr->startMarker);
	    TkTextIndexSetSegment(&endIndex, sharedTextPtr->endMarker);
	    endMarker = sharedTextPtr->endMarker;
	}

	/*
	 * Now we try to restrict the range, because redrawing is in general an expensive
	 * operation.
	 */

	if (tagPtr) {
	    int found = 0;

	    TkBTreeStartSearch(&startIndex, &endIndex, tagPtr, &search, SEARCH_EITHER_TAGON_TAGOFF);

	    while (1) {
		if (!TkBTreeNextTag(&search)) {
		    return found;
		}
		if (search.tagon) {
		    /* we need end of range */
		    startIndex = search.curIndex;
		    TkBTreeNextTag(&search);
		    assert(search.segPtr); /* search must not fail */
		} else {
		    assert(!found);
		}
		found = 1;
		assert(!search.tagon);
		if (!sharedTextPtr) {
		    TextRedrawTag(textPtr, &startIndex, &search.curIndex, affectsDisplayGeometry);
		} else {
		    for (textPtr = sharedTextPtr->peers; textPtr; textPtr = textPtr->next) {
			RedrawTagsInPeer(sharedTextPtr, textPtr, &startIndex, &search.curIndex,
				affectsDisplayGeometry);
		    }
		}
	    }
	} else {
	    const TkBitField *discardTags = NULL;
	    TkTextSegment *segPtr;
	    TkTextIndex index2;

	    if (affectsDisplayGeometry) {
		if (sharedTextPtr) {
		    discardTags = sharedTextPtr->notAffectDisplayTags;
		} else {
		    discardTags = textPtr->sharedTextPtr->notAffectDisplayTags;
		}
	    }
	    if (!(segPtr = TkBTreeFindNextTagged(&startIndex, &endIndex, discardTags))) {
		return 0;
	    }
	    index2 = endIndex;

	    while (segPtr) {
		TkTextSegment *endPtr;

		TkTextIndexSetSegment(&startIndex, segPtr);
		endPtr = TkBTreeFindNextUntagged(&startIndex, &endIndex, discardTags);

		if (!endPtr) {
		    endPtr = endMarker;
		}

		TkTextIndexSetSegment(&index2, endPtr);

		if (!sharedTextPtr) {
		    TextRedrawTag(textPtr, &startIndex, &index2, affectsDisplayGeometry);
		} else {
		    for (textPtr = sharedTextPtr->peers; textPtr; textPtr = textPtr->next) {
			RedrawTagsInPeer(sharedTextPtr, textPtr, &startIndex, &index2,
				affectsDisplayGeometry);
		    }
		}
	    }
	}
    } else if (!sharedTextPtr) {
	TextRedrawTag(textPtr, index1Ptr, index2Ptr, affectsDisplayGeometry);
    } else {
	TkTextIndex index1 = *index1Ptr;
	TkTextIndex index2 = *index2Ptr;

	for (textPtr = sharedTextPtr->peers; textPtr; textPtr = textPtr->next) {
	    RedrawTagsInPeer(sharedTextPtr, textPtr, &index1, &index2, affectsDisplayGeometry);
	}
    }

    return 1;
}

/*
 *----------------------------------------------------------------------
 *
 * TkTextRelayoutWindow --
 *
 *	This function is called when something has happened that invalidates
 *	the whole layout of characters on the screen, such as a change in a
 *	configuration option for the overall text widget or a change in the
 *	window size. It causes all display information to be recomputed and
 *	the window to be redrawn.
 *
 * Results:
 *	None.
 *
 * Side effects:
 *	All the display information will be recomputed for the window and the
 *	window will be redrawn.
 *
 *----------------------------------------------------------------------
 */

void
TkTextRelayoutWindow(
    TkText *textPtr,		/* Widget record for text widget. */
    int mask)			/* OR'd collection of bits showing what has changed. */
{
    TkSharedText *sharedTextPtr = textPtr->sharedTextPtr;
    TextDInfo *dInfoPtr = textPtr->dInfoPtr;
    XGCValues gcValues;
    GC newGC;
    int recomputeGeometry;
    int asyncLineCalculation;
    unsigned firstLineNo;
    unsigned lastLineNo;
    int maxX;

    if ((mask & TK_TEXT_LINE_REDRAW_BOTTOM_LINE) && dInfoPtr->lastDLinePtr) {
	dInfoPtr->lastDLinePtr->flags |= OLD_Y_INVALID;
    }

    /*
     * Schedule the window redisplay. See TkrTextChanged for the reason why
     * this has to be done before any calls to FreeDLines.
     */

    DisplayTextWhenIdle(textPtr);
    dInfoPtr->flags |= REDRAW_BORDERS|DINFO_OUT_OF_DATE|REPICK_NEEDED;

    /*
     * (Re-)create the graphics context for drawing the traversal highlight.
     */

    gcValues.graphics_exposures = False;
    newGC = Tk_GetGC(textPtr->tkwin, GCGraphicsExposures, &gcValues);
    if (dInfoPtr->copyGC != NULL) {
	Tk_FreeGC(textPtr->display, dInfoPtr->copyGC);
    }
    dInfoPtr->copyGC = newGC;

    /*
     * (Re-)create the graphics context for drawing the characters "behind" the block cursor.
     */

    if (dInfoPtr->insertFgGC != NULL) {
	Tk_FreeGC(textPtr->display, dInfoPtr->insertFgGC);
	dInfoPtr->insertFgGC = NULL;
    }
    if (textPtr->state == TK_TEXT_STATE_NORMAL
	    && textPtr->blockCursorType
	    && textPtr->showInsertFgColor) {
	gcValues.foreground = textPtr->insertFgColor->pixel;
	dInfoPtr->insertFgGC = Tk_GetGC(textPtr->tkwin, GCForeground, &gcValues);
    }

    maxX = MAX(Tk_Width(textPtr->tkwin) - dInfoPtr->x, dInfoPtr->x + 1);
    firstLineNo = TkBTreeLinesTo(sharedTextPtr->tree, NULL, TkBTreeGetStartLine(textPtr), NULL);
    lastLineNo = TkBTreeLinesTo(sharedTextPtr->tree, NULL, TkBTreeGetLastLine(textPtr), NULL);
    recomputeGeometry = (maxX != dInfoPtr->maxX) || (mask & TK_TEXT_LINE_GEOMETRY);

    /*
     * Throw away all the current display lines, except the visible ones if
     * they will not change.
     */

    if (recomputeGeometry || (mask & TK_TEXT_LINE_REDRAW)) {
	FreeDLines(textPtr, dInfoPtr->dLinePtr, NULL, DLINE_UNLINK_KEEP_BRKS);
    }

    FreeDLines(textPtr, NULL, NULL, DLINE_CACHE);  /* release cached display lines */
    FreeDLines(textPtr, NULL, NULL, DLINE_METRIC); /* release cached lines */
    FreeDLines(textPtr, dInfoPtr->savedDLinePtr, NULL, DLINE_FREE_TEMP);

    /*
     * Recompute some overall things for the layout. Even if the window gets very small,
     * pretend that there's at least one pixel of drawing space in it.
     */

    assert(textPtr->highlightWidth >= 0);
    assert(textPtr->borderWidth >= 0);

    dInfoPtr->x = textPtr->highlightWidth + textPtr->borderWidth + textPtr->padX;
    dInfoPtr->y = textPtr->highlightWidth + textPtr->borderWidth + textPtr->padY;

    dInfoPtr->maxX = MAX(Tk_Width(textPtr->tkwin) - dInfoPtr->x, dInfoPtr->x + 1);

    /*
     * This is the only place where dInfoPtr->maxY is set.
     */

    dInfoPtr->maxY = MAX(Tk_Height(textPtr->tkwin) - dInfoPtr->y, dInfoPtr->y + 1);
    dInfoPtr->topOfEof = dInfoPtr->maxY;

    /*
     * If the upper-left character isn't the first in a line, recompute it.
     * This is necessary because a change in the window's size or options
     * could change the way lines wrap.
     */

    if (!IsStartOfNotMergedLine(&textPtr->topIndex)) {
	TkTextFindDisplayLineStartEnd(textPtr, &textPtr->topIndex, DISP_LINE_START);
    }

    /*
     * Invalidate cached scrollbar positions, so that scrollbars sliders will be udpated.
     */

    dInfoPtr->xScrollFirst = dInfoPtr->xScrollLast = -1;
    dInfoPtr->yScrollFirst = dInfoPtr->yScrollLast = -1;

    /*
     * Invalidate cached cursor chunk.
     */

    dInfoPtr->currChunkPtr = NULL;

    if (mask & TK_TEXT_LINE_GEOMETRY) {
	/* Setup end of line segment. */
	SetupEolSegment(textPtr, dInfoPtr);
	SetupEotSegment(textPtr, dInfoPtr);
    }

    asyncLineCalculation = 0;

#if SPEEDUP_MONOSPACED_LINE_HEIGHTS
    if (TestMonospacedLineHeights(textPtr)) {
	TkRangeList *ranges = textPtr->dInfoPtr->lineMetricUpdateRanges;

	if (!TkRangeListIsEmpty(ranges)) {
	    TkBTreeUpdatePixelHeights(textPtr,
		    TkBTreeFindLine(sharedTextPtr->tree, textPtr, TkRangeListLow(ranges)),
		    TkRangeListSpan(ranges), dInfoPtr->lineMetricUpdateEpoch);
	    TkRangeListClear(ranges);
	}
	if (dInfoPtr->lineHeight != textPtr->lineHeight) {
	    TkBTreeUpdatePixelHeights(textPtr, TkBTreeGetStartLine(textPtr), lastLineNo - firstLineNo,
		    dInfoPtr->lineMetricUpdateEpoch);
	    dInfoPtr->lineHeight = textPtr->lineHeight;
	}
    } else
#endif
    if (recomputeGeometry) {
	/*
	 * Set up line metric recalculation.
	 */

	dInfoPtr->lineHeight = 0;
	TkRangeListClear(dInfoPtr->lineMetricUpdateRanges);
	if (lastLineNo > firstLineNo) {
	    dInfoPtr->lineMetricUpdateRanges =
		    TkRangeListAdd(dInfoPtr->lineMetricUpdateRanges, 0, lastLineNo - firstLineNo - 1);
	    dInfoPtr->lineMetricUpdateEpoch += 1;
	    asyncLineCalculation = 1;
	}
    } else {
	TkTextIndex index;
	DLine *dlPtr;
	int numLines;

	dInfoPtr->lineHeight = 0;

	/*
	 * We have to handle -startindex, -endIndex.
	 */

	if (lastLineNo == firstLineNo) {
	    FreeDLines(textPtr, dInfoPtr->dLinePtr, NULL, DLINE_UNLINK);
	    TkRangeListClear(dInfoPtr->lineMetricUpdateRanges);
	} else if (dInfoPtr->lastLineNo <= firstLineNo || lastLineNo <= dInfoPtr->firstLineNo) {
	    FreeDLines(textPtr, dInfoPtr->dLinePtr, NULL, DLINE_UNLINK);
	    TkRangeListClear(dInfoPtr->lineMetricUpdateRanges);
	    dInfoPtr->lineMetricUpdateRanges = TkRangeListAdd(
		    dInfoPtr->lineMetricUpdateRanges, 0, lastLineNo - firstLineNo - 1);
	    asyncLineCalculation = 1;
	} else {
	    if (firstLineNo < dInfoPtr->firstLineNo) {
		dInfoPtr->lineMetricUpdateRanges = TkRangeListInsert(
			dInfoPtr->lineMetricUpdateRanges, 0, dInfoPtr->firstLineNo - firstLineNo - 1);
		asyncLineCalculation = 1;
	    } else if (dInfoPtr->firstLineNo < firstLineNo) {
		TkTextIndexSetupToStartOfText(&index, textPtr, sharedTextPtr->tree);
		dlPtr = FindDLine(textPtr, dInfoPtr->dLinePtr, &index);
		FreeDLines(textPtr, dInfoPtr->dLinePtr, dlPtr, DLINE_UNLINK);
		numLines = firstLineNo - dInfoPtr->firstLineNo;
		TkRangeListDelete(dInfoPtr->lineMetricUpdateRanges, 0, numLines - 1);
	    }
	    if (dInfoPtr->lastLineNo < lastLineNo) {
		dInfoPtr->lineMetricUpdateRanges = TkRangeListAdd(
			dInfoPtr->lineMetricUpdateRanges,
			dInfoPtr->lastLineNo - dInfoPtr->firstLineNo,
			lastLineNo - firstLineNo - 1);
		asyncLineCalculation = 1;
	    } else if (lastLineNo < dInfoPtr->lastLineNo) {
		TkTextIndexSetupToEndOfText(&index, textPtr, sharedTextPtr->tree);
		dlPtr = FindDLine(textPtr, dInfoPtr->dLinePtr, &index);
		FreeDLines(textPtr, dlPtr, NULL, DLINE_UNLINK);
		TkRangeListTruncateAtEnd(dInfoPtr->lineMetricUpdateRanges, lastLineNo - firstLineNo - 1);
	    }
	}
    }

    dInfoPtr->firstLineNo = firstLineNo;
    dInfoPtr->lastLineNo = lastLineNo;

    if (asyncLineCalculation) {
	StartAsyncLineCalculation(textPtr);
    }
}

/*
 *----------------------------------------------------------------------
 *
 * TkTextSetYView --
 *
 *	This function is called to specify what lines are to be displayed in a
 *	text widget.
 *
 * Results:
 *	None.
 *
 * Side effects:
 *	The display will (eventually) be updated so that the position given by
 *	"indexPtr" is visible on the screen at the position determined by
 *	"pickPlace".
 *
 *----------------------------------------------------------------------
 */

void
TkTextSetYView(
    TkText *textPtr,		/* Widget record for text widget. */
    TkTextIndex *indexPtr,	/* Position that is to appear somewhere in the view. */
    int pickPlace)		/* 0 means the given index must appear exactly at the top of the
    				 * screen. TK_TEXT_PICKPLACE (-1) means we get to pick where it
				 * appears: minimize screen motion or else display line at center
				 * of screen. TK_TEXT_NOPIXELADJUST (-2) indicates to make the
				 * given index the top line, but if it is already the top line,
				 * don't nudge it up or down by a few pixels just to make sure
				 * it is entirely displayed. Positive numbers indicate the number
				 * of pixels of the index's line which are to be off the top of
				 * the screen. */
{
    TextDInfo *dInfoPtr = textPtr->dInfoPtr;
    DLine *dlPtr;
    int bottomY, close;
    TkTextIndex tmpIndex;
    TkTextLine *linePtr;
    int lineHeight;
    int topLineNo;
    int topByteIndex;
    int32_t overlap;

    if (TkTextIsDeadPeer(textPtr)) {
	textPtr->topIndex = *indexPtr;
	TkTextIndexMakePersistent(&textPtr->topIndex);
	TkTextIndexSetPeer(&textPtr->topIndex, textPtr);
	return;
    }

    /*
     * If the specified position is the extra line at the end of the text,
     * round it back to the last real line.
     */

    linePtr = TkTextIndexGetLine(indexPtr);

    if (linePtr == TkBTreeGetLastLine(textPtr) && TkTextIndexGetByteIndex(indexPtr) == 0) {
	assert(linePtr->prevPtr);
	assert(TkBTreeGetStartLine(textPtr) != linePtr);
	TkTextIndexSetToEndOfLine2(indexPtr, linePtr->prevPtr);
    }

    if (pickPlace == TK_TEXT_NOPIXELADJUST) {
	pickPlace = TkTextIndexIsEqual(&textPtr->topIndex, indexPtr) ? dInfoPtr->topPixelOffset : 0;
    }

    if (pickPlace != TK_TEXT_PICKPLACE) {
	/*
	 * The specified position must go at the top of the screen. Just leave
	 * all the DLine's alone: we may be able to reuse some of the information
	 * that's currently on the screen without redisplaying it all.
	 */

	textPtr->topIndex = *indexPtr;
	TkTextIndexMakePersistent(&textPtr->topIndex);
	TkTextIndexSetPeer(&textPtr->topIndex, textPtr);
        if (!IsStartOfNotMergedLine(indexPtr)) {
            TkTextFindDisplayLineStartEnd(textPtr, &textPtr->topIndex, DISP_LINE_START);
        }
	dInfoPtr->newTopPixelOffset = pickPlace;
	goto scheduleUpdate;
    }

    /*
     * We have to pick where to display the index. First, bring the display
     * information up to date and see if the index will be completely visible
     * in the current screen configuration. If so then there's nothing to do.
     */

    if (dInfoPtr->flags & DINFO_OUT_OF_DATE) {
	UpdateDisplayInfo(textPtr);
    }

    if ((dlPtr = FindDLine(textPtr, dInfoPtr->dLinePtr, indexPtr))) {
	int x, y, width, height;

	if (TkTextIndexCompare(&dlPtr->index, indexPtr) <= 0
		&& GetBbox(textPtr, dlPtr, indexPtr, &x, &y, &width, &height, NULL, NULL)) {
	    assert(TkTextIndexCountBytes(&dlPtr->index, indexPtr) <= dlPtr->byteCount);
	    if (dInfoPtr->y <= y && y + height <= dInfoPtr->maxY - dInfoPtr->y) {
		return; /* this character is fully visible, so we don't need to scroll */
	    }
	    if (dlPtr->height > dInfoPtr->maxY - dInfoPtr->y) {
		/*
		 * This line has more height than the view, so either center the char,
		 * or position at top of view.
		 */
		textPtr->topIndex = *indexPtr;
		TkTextIndexMakePersistent(&textPtr->topIndex);
		dInfoPtr->newTopPixelOffset = MAX(0, y - dlPtr->y - (dInfoPtr->maxY - height)/2);
		goto scheduleUpdate;
	    }
	}
	if (dlPtr->y + dlPtr->height > dInfoPtr->maxY) {
	    /*
	     * Part of the line hangs off the bottom of the screen; pretend
	     * the whole line is off-screen.
	     */
	    dlPtr = NULL;
	} else {
	    if (TkTextIndexCompare(&dlPtr->index, indexPtr) <= 0) {
		if (dInfoPtr->dLinePtr == dlPtr && dInfoPtr->topPixelOffset != 0) {
		    /*
		     * It is on the top line, but that line is hanging off the top
		     * of the screen. Change the top overlap to zero and update.
		     */
		    dInfoPtr->newTopPixelOffset = 0;
		    goto scheduleUpdate;
		}
		return; /* the line is already on screen, with no need to scroll */
	    }
	}
    }

    /*
     * The desired line isn't already on-screen. Figure out what it means to
     * be "close" to the top or bottom of the screen. Close means within 1/3
     * of the screen height or within three lines, whichever is greater.
     *
     * If the line is not close, place it in the center of the window.
     */

    tmpIndex = *indexPtr;
    FindDisplayLineStartEnd(textPtr, &tmpIndex, DISP_LINE_START, DLINE_METRIC);
    lineHeight = CalculateDisplayLineHeight(textPtr, &tmpIndex, NULL);

    if (lineHeight > dInfoPtr->maxY - dInfoPtr->y) {
	int x, y, width, height;
	DisplayInfo info;

	/*
	 * In this case we have either to center the char, or to bring it to
	 * the top position, otherwise it may happen that it will not be visible.
	 */

	FreeDLines(textPtr, dInfoPtr->dLinePtr, NULL, DLINE_UNLINK); /* not needed anymore */
	ComputeDisplayLineInfo(textPtr, indexPtr, &info);
	if (!info.dLinePtr) {
	    tmpIndex = *indexPtr;
	    TkrTextIndexBackBytes(textPtr, &tmpIndex, info.byteOffset, &tmpIndex);
	    dlPtr = info.dLinePtr = info.lastDLinePtr = LayoutDLine(&tmpIndex, info.displayLineNo);
	    SaveDisplayLines(textPtr, &info, 1);
	}
	GetBbox(textPtr, dlPtr, indexPtr, &x, &y, &width, &height, NULL, NULL);
	dInfoPtr->newTopPixelOffset = MAX(0, y - dlPtr->y - (dInfoPtr->maxY - height)/2);
	textPtr->topIndex = *indexPtr;
	TkTextIndexMakePersistent(&textPtr->topIndex);
    } else {
	/*
	 * It would be better if 'bottomY' were calculated using the actual height
	 * of the given line, not 'textPtr->lineHeight'.
	 */

	bottomY = (dInfoPtr->y + dInfoPtr->maxY + lineHeight)/2;
	close = (dInfoPtr->maxY - dInfoPtr->y)/3;
	if (close < 3*textPtr->lineHeight) {
	    close = 3*textPtr->lineHeight;
	}
	if (dlPtr) {

	    /*
	     * The desired line is above the top of screen. If it is "close" to
	     * the top of the window then make it the top line on the screen.
	     * MeasureUp counts from the bottom of the given index upwards, so we
	     * add an extra half line to be sure we count far enough.
	     */

	    MeasureUp(textPtr, &textPtr->topIndex, close + textPtr->lineHeight/2, &tmpIndex, &overlap);
	    if (TkTextIndexCompare(&tmpIndex, indexPtr) <= 0) {
		textPtr->topIndex = *indexPtr;
		TkTextIndexMakePersistent(&textPtr->topIndex);
		TkTextIndexSetPeer(&textPtr->topIndex, textPtr);
		TkTextFindDisplayLineStartEnd(textPtr, &textPtr->topIndex, DISP_LINE_START);
		dInfoPtr->newTopPixelOffset = 0;
		goto scheduleUpdate;
	    }
	} else {
	    /*
	     * The desired line is below the bottom of the screen. If it is
	     * "close" to the bottom of the screen then position it at the bottom
	     * of the screen.
	     */

	    MeasureUp(textPtr, indexPtr, close + lineHeight - textPtr->lineHeight/2, &tmpIndex,
		    &overlap);
	    if (FindDLine(textPtr, dInfoPtr->dLinePtr, &tmpIndex)) {
		bottomY = dInfoPtr->maxY - dInfoPtr->y;
	    }
	}

	/*
	 * If the window height is smaller than the line height, prefer to make
	 * the top of the line visible.
	 */

	if (dInfoPtr->maxY - dInfoPtr->y < lineHeight) {
	    bottomY = lineHeight;
	}

	/*
	 * Our job now is to arrange the display so that indexPtr appears as low
	 * on the screen as possible but with its bottom no lower than bottomY.
	 * BottomY is the bottom of the window if the desired line is just below
	 * the current screen, otherwise it is a half-line lower than the center
	 * of the window.
	 */

	MeasureUp(textPtr, indexPtr, bottomY, &textPtr->topIndex, &dInfoPtr->newTopPixelOffset);
    }

  scheduleUpdate:
    topLineNo = TkTextIndexGetLineNumber(&textPtr->topIndex, NULL);
    topByteIndex = TkTextIndexGetByteIndex(&textPtr->topIndex);

    if (dInfoPtr->newTopPixelOffset != dInfoPtr->topPixelOffset
	    || dInfoPtr->topLineNo != topLineNo
	    || dInfoPtr->topByteIndex != topByteIndex) {
	DisplayTextWhenIdle(textPtr);
	dInfoPtr->flags |= DINFO_OUT_OF_DATE|REPICK_NEEDED;
	dInfoPtr->topLineNo = topLineNo;
	dInfoPtr->topByteIndex = topByteIndex;
    }
}

/*
 *--------------------------------------------------------------
 *
 * FindDisplayLineOffset --
 *
 *	Given a line pointer to a logical line, and a distance in
 *	pixels, find the byte offset of the corresponding display
 *	line. If only one display line belongs to the given logical
 *	line, then the offset is always zero.
 *
 * Results:
 *	Returns the offset to the display line at specified pixel
 *	position, relative to the given logical line. 'distance'
 *	will be set to the vertical distance in pixels measured
 *	from the top pixel in specified display line (this means,
 *	that all the display lines pixels between the top of the
 *	logical line and the corresponding display line will be
 *	subtracted).
 *
 * Side effects:
 *	None.
 *
 *--------------------------------------------------------------
 */

static const TkTextDispLineEntry *
SearchPixelEntry(
    const TkTextDispLineEntry *first,
    const TkTextDispLineEntry *last,
    unsigned pixels)
{
    assert(first != last);

    if ((last - 1)->pixels < pixels) {
	return last - 1; /* catch a frequent case */
    }

    do {
	const TkTextDispLineEntry *mid = first + (last - first)/2;

	if (mid->pixels <= pixels) {
	    first = mid + 1;
	} else {
	    last = mid;
	}
    } while (first != last);

    return first;
}

static unsigned
FindDisplayLineOffset(
    TkText *textPtr,
    TkTextLine *linePtr,
    int32_t *distance)	/* IN:  distance in pixels to logical line
    			 * OUT: distance in pixels of specified display line. */
{
    const TkTextPixelInfo *pixelInfo = TkBTreeLinePixelInfo(textPtr, linePtr);
    const TkTextDispLineInfo *dispLineInfo = pixelInfo->dispLineInfo;
    const TkTextDispLineEntry *lastEntry;
    const TkTextDispLineEntry *entry;

    assert(distance);
    assert(*distance >= 0);
    assert(linePtr->logicalLine);

    if (!dispLineInfo) {
	return 0;
    }

    lastEntry = dispLineInfo->entry + dispLineInfo->numDispLines;
    entry = SearchPixelEntry(dispLineInfo->entry, lastEntry, *distance);
    assert(entry != lastEntry);
    if (entry == dispLineInfo->entry) {
	return 0;
    }

    *distance -= (entry - 1)->pixels;
    return entry->byteOffset;
}

/*
 *--------------------------------------------------------------
 *
 * MeasureDown --
 *
 *	Given one index, find the index of the first character on the highest
 *	display line that would be displayed no more than "distance" pixels
 *	below the top of the given index.
 *
 * Results:
 *	The srcPtr is manipulated in place to reflect the new position. We
 *	return the number of pixels by which 'distance' overlaps the srcPtr
 *	in 'overlap'. The return valus is 'false' if we are already at top
 *	of view, otherwise the return valus is 'true'.
 *
 * Side effects:
 *	None.
 *
 *--------------------------------------------------------------
 */

static int
AlreadyAtBottom(
    const TkText *textPtr)
{
    const TextDInfo *dInfoPtr = textPtr->dInfoPtr;
    DLine *dlPtr = dInfoPtr->lastDLinePtr;
    TkTextIndex index;

    if (!dlPtr) {
	return 1;
    }
    if (dlPtr->y + dlPtr->height != dInfoPtr->maxY) {
	return 0;
    }

    index = dlPtr->index;
    TkrTextIndexForwBytes(textPtr, &index, dlPtr->byteCount, &index);
    return TkTextIndexIsEndOfText(&index);
}

static int
MeasureDown(
    TkText *textPtr,		/* Text widget in which to measure. */
    TkTextIndex *srcPtr,	/* Index of character from which to start measuring. */
    int distance,		/* Vertical distance in pixels measured from the top pixel in
    				 * srcPtr's logical line. */
    int32_t *overlap,		/* The number of pixels by which 'distance' overlaps the srcPtr. */
    int saveDisplayLines)	/* Save produced display line for re-use in UpdateDisplayInfo? */
{
    const TkTextLine *lastLinePtr;
    TkTextLine *linePtr;
    TkTextIndex index;
    int byteOffset;
    int32_t myOverlap;

    if (AlreadyAtBottom(textPtr)) {
	return 0;
    }

    if (!overlap) {
	overlap = &myOverlap;
    }

    linePtr = TkTextIndexGetLine(srcPtr);
    lastLinePtr = TkBTreeGetLastLine(textPtr);

    if (TkRangeListIsEmpty(textPtr->dInfoPtr->lineMetricUpdateRanges)) {
	int pixelHeight;

	/*
	 * No display line metric calculation is pending, this is fine,
	 * now we can use the B-Tree for the measurement.
	 *
	 * Note that TkBTreePixelsTo is measuring up to the logical line.
	 */

	pixelHeight = TkBTreePixelsTo(textPtr, linePtr);
	pixelHeight += GetPixelsTo(textPtr, srcPtr, 0, NULL);
	pixelHeight += distance;
	linePtr = TkBTreeFindPixelLine(srcPtr->tree, textPtr, pixelHeight, overlap);

	if (linePtr == lastLinePtr) {
	    TkTextLine *prevLinePtr = TkBTreePrevLine(textPtr, linePtr);
	    if (prevLinePtr) {
		linePtr = prevLinePtr;
	    }
	}

	/*
	 * We have the logical line, and the overlap, now search for the display line.
	 */

	byteOffset = FindDisplayLineOffset(textPtr, linePtr, overlap);
    } else {
	DisplayInfo info;

	/*
	 * Search down line by line until we'e found the bottom line for given distance.
	 */

	linePtr = ComputeDisplayLineInfo(textPtr, srcPtr, &info);
	distance += GetPixelsTo(textPtr, srcPtr, 0, &info);
	index = *srcPtr;

	while (1) {
	    ComputeMissingMetric(textPtr, &info, THRESHOLD_PIXEL_DISTANCE, distance);
	    if (saveDisplayLines) {
		SaveDisplayLines(textPtr, &info, 1);
	    } else {
		FreeDLines(textPtr, info.dLinePtr, NULL, DLINE_FREE_TEMP);
	    }

	    if (distance < info.pixels) {
		const TkTextDispLineInfo *dispLineInfo = info.pixelInfo->dispLineInfo;

		if (dispLineInfo) {
		    const TkTextDispLineEntry *entry, *last;

		    last = dispLineInfo->entry + dispLineInfo->numDispLines;
		    entry = SearchPixelEntry(dispLineInfo->entry, last, distance);
		    assert(entry < last);
		    byteOffset = entry->byteOffset;
		    if (entry != dispLineInfo->entry) {
			distance -= (entry - 1)->pixels;
		    }
		} else {
		    byteOffset = 0;
		}
		break;
	    }

	    if (TkTextIndexGetLine(&info.index) == lastLinePtr) {
		byteOffset = 0;
		distance = *overlap;
		break;
	    }
	    linePtr = TkTextIndexGetLine(&info.index);
	    if ((distance -= info.pixels) == 0) {
		byteOffset = 0;
		break;
	    }
	    TkTextIndexSetToStartOfLine2(&index, linePtr);
	    linePtr = ComputeDisplayLineInfo(textPtr, &index, &info);
	}

	*overlap = distance;
    }

    assert(linePtr != lastLinePtr);

    TkTextIndexSetToStartOfLine2(srcPtr, linePtr);
    TkrTextIndexForwBytes(textPtr, srcPtr, byteOffset, srcPtr);

    return 1;
}

/*
 *--------------------------------------------------------------
 *
 * MeasureUp --
 *
 *	Given one index, find the index of the first character on the highest
 *	display line that would be displayed no more than "distance" pixels
 *	above the given index.
 *
 *	If this function is called with distance=0, it simply finds the first
 *	index on the same display line as srcPtr. However, there is a another
 *	function TkTextFindDisplayLineStartEnd designed just for that task
 *	which is probably better to use.
 *
 * Results:
 *	*dstPtr is filled in with the index of the first character on a
 *	display line. The display line is found by measuring up "distance"
 *	pixels above the pixel just below an imaginary display line that
 *	contains srcPtr. If the display line that covers this coordinate
 *	actually extends above the coordinate, then return any excess pixels
 *	in *overlap. The return valus is 'false' if we are already at top
 *	of view, otherwise the return valus is 'false'.
 *
 * Side effects:
 *	None.
 *
 *--------------------------------------------------------------
 */

static int
AlreadyAtTop(
    const TkText *textPtr)
{
    const TextDInfo *dInfoPtr = textPtr->dInfoPtr;

    if (!dInfoPtr->dLinePtr) {
	return 1;
    }
    return dInfoPtr->topPixelOffset == 0 && TkTextIndexIsStartOfText(&dInfoPtr->dLinePtr->index);
}

static int
MeasureUp(
    TkText *textPtr,		/* Text widget in which to measure. */
    const TkTextIndex *srcPtr,	/* Index of character from which to start measuring. */
    int distance,		/* Vertical distance in pixels measured from the pixel just below
    				 * the lowest one in srcPtr's line. */
    TkTextIndex *dstPtr,	/* Index to fill in with result. */
    int32_t *overlap)		/* Used to store how much of the final index returned was not covered
    				 * by 'distance'. */
{
    TkTextLine *linePtr;
    TkTextLine *startLinePtr;
    unsigned byteOffset;

    assert(overlap);
    assert(dstPtr);

    if (TkTextIndexIsStartOfText(srcPtr) && AlreadyAtTop(textPtr)) {
	return 0;
    }

    if (dstPtr != srcPtr) {
	*dstPtr = *srcPtr;
    }
    startLinePtr = TkBTreeGetStartLine(textPtr);
    linePtr = TkTextIndexGetLine(srcPtr);

    if (TestIfLinesUpToDate(srcPtr)) {
	int pixelHeight;

	/*
	 * No display line height calculation is pending (not in required range),
	 * this is fine, now we can use the B-Tree for the measurement.
	 *
	 * Note that TkBTreePixelsTo is measuring up to the logical line.
	 */

	pixelHeight  = TkBTreePixelsTo(textPtr, linePtr);
	pixelHeight += GetPixelsTo(textPtr, srcPtr, 1, NULL);
	pixelHeight -= distance;

	if (pixelHeight <= 0) {
	    linePtr = startLinePtr;
	    byteOffset = *overlap = 0;
	} else {
	    linePtr = TkBTreeFindPixelLine(srcPtr->tree, textPtr, pixelHeight, overlap);
	    byteOffset = FindDisplayLineOffset(textPtr, linePtr, overlap);
	}
    } else {
	DisplayInfo info;

	/*
	 * Search up line by line until we have found the start line for given distance.
	 */

	linePtr = ComputeDisplayLineInfo(textPtr, srcPtr, &info);
	SaveDisplayLines(textPtr, &info, 0);
	distance -= GetPixelsTo(textPtr, srcPtr, 1, &info);

	while (linePtr != startLinePtr && distance > 0) {
	    TkTextIndexSetToLastChar2(dstPtr, linePtr->prevPtr);
	    linePtr = ComputeDisplayLineInfo(textPtr, dstPtr, &info);
	    SaveDisplayLines(textPtr, &info, 0);
	    distance -= info.pixels;
	}

	if (distance < 0) {
	    *overlap = -distance;
	    byteOffset = FindDisplayLineOffset(textPtr, linePtr, overlap);
	} else {
	    byteOffset = *overlap = 0;
	}
    }

    TkTextIndexSetToStartOfLine2(dstPtr, linePtr);
    TkrTextIndexForwBytes(textPtr, dstPtr, byteOffset, dstPtr);
    return 1;
}
/*
 *--------------------------------------------------------------
 *
 * GetBbox --
 *
 *	Given an index, find the bounding box of the screen area occupied by
 *	the entity (character, window, image) at that index.
 *
 * Results:
 *	The byte count inside the chunk is returned if the index is on the screen.
 *	'false' means the index is not on the screen. If the return value is true,
 *	then the bounding box of the part of the index that's visible on the screen
 *	is returned to *xPtr, *yPtr, *widthPtr, and *heightPtr.
 *
 * Side effects:
 *	None.
 *
 *--------------------------------------------------------------
 */

static int
GetBbox(
    TkText *textPtr,		/* Information about text widget. */
    const DLine *dlPtr,		/* Display line for given index. */
    const TkTextIndex *indexPtr,/* Index whose bounding box is desired. */
    int *xPtr, int *yPtr,	/* Filled with index's upper-left coordinate. */
    int *widthPtr, int *heightPtr,
				/* Filled in with index's dimensions. */
    int *isLastCharInLine,	/* Last char in display line? Can be NULL. */
    Tcl_UniChar *thisChar)	/* The character at specified position, can be NULL. Will be zero if
    				 * this is not a char chunk. */
{
    TkTextDispChunkSection *sectionPtr;
    TkTextDispChunk *chunkPtr;
    unsigned byteCount;

    assert(xPtr);
    assert(yPtr);
    assert(widthPtr);
    assert(heightPtr);
    assert(dlPtr);
    assert(TkTextIndexCompare(&dlPtr->index, indexPtr) <= 0);

    /*
     * Find the chunk within the display line that contains the desired
     * index. The chunks making the display line are skipped up to but not
     * including the one crossing indexPtr. Skipping is done based on
     * a byteCount offset possibly spanning several logical lines in case
     * they are elided.
     */

    byteCount = TkTextIndexCountBytes(&dlPtr->index, indexPtr);
    sectionPtr = dlPtr->chunkPtr->sectionPtr;

    while (byteCount >= sectionPtr->numBytes) {
	byteCount -= sectionPtr->numBytes;
	if (!(sectionPtr = sectionPtr->nextPtr)) {
	    if (thisChar) { *thisChar = 0; }
	    return 0;
	}
    }

    chunkPtr = sectionPtr->chunkPtr;

    while (byteCount >= chunkPtr->numBytes) {
	byteCount -= chunkPtr->numBytes;
	if (!(chunkPtr = chunkPtr->nextPtr)) {
	    if (thisChar) { *thisChar = 0; }
	    return 0;
	}
    }

    /*
     * Call a chunk-specific function to find the horizontal range of the
     * character within the chunk, then fill in the vertical range. The
     * x-coordinate returned by bboxProc is a coordinate within a line, not a
     * coordinate on the screen. Translate it to reflect horizontal scrolling.
     */

    chunkPtr->layoutProcs->bboxProc(
	    textPtr, chunkPtr, byteCount,
	    dlPtr->y + dlPtr->spaceAbove,
	    dlPtr->height - dlPtr->spaceAbove - dlPtr->spaceBelow,
	    dlPtr->baseline - dlPtr->spaceAbove,
	    xPtr, yPtr, widthPtr, heightPtr);

    if (isLastCharInLine) {
	*isLastCharInLine = (byteCount == chunkPtr->numBytes - 1 && !chunkPtr->nextPtr);
    }

    if (thisChar) {
	if (IsCharChunk(chunkPtr)) {
	    const TkTextSegment *segPtr = CHAR_CHUNK_GET_SEGMENT(chunkPtr);
	    assert((int) byteCount < segPtr->size);
	    Tcl_UtfToUniChar(segPtr->body.chars + byteCount, thisChar);
	} else {
	    *thisChar = 0;
	}
    }

    return 1;
}

/*
 *--------------------------------------------------------------
 *
 * TkTextSeeCmd --
 *
 *	This function is invoked to process the "see" option for the widget
 *	command for text widgets. See the user documentation for details on
 *	what it does.
 *
 *	TODO: the current implementation does not consider that the position
 *	has to be fully visible.
 *
 * Results:
 *	A standard Tcl result.
 *
 * Side effects:
 *	See the user documentation.
 *
 *--------------------------------------------------------------
 */

int
TkTextSeeCmd(
    TkText *textPtr,		/* Information about text widget. */
    Tcl_Interp *interp,		/* Current interpreter. */
    int objc,			/* Number of arguments. */
    Tcl_Obj *const objv[])	/* Argument objects. Someone else has already parsed this command
    				 * enough to know that objv[1] is "see". */
{
    TextDInfo *dInfoPtr = textPtr->dInfoPtr;
    TkTextIndex index;
    int x, y, width, height, oneThird, delta;
    unsigned lineWidth;
    DLine *dlPtr;

    if (objc != 3) {
	Tcl_WrongNumArgs(interp, 2, objv, "index");
	return TCL_ERROR;
    }
    if (!TkTextGetIndexFromObj(interp, textPtr, objv[2], &index)) {
	return TCL_ERROR;
    }
    if (TkTextIsDeadPeer(textPtr)) {
	return TCL_OK;
    }

    /*
     * If the specified position is the extra line at the end of the text,
     * round it back to the last real line.
     */

    if (TkTextIndexGetLine(&index) == TkBTreeGetLastLine(textPtr)) {
	TkTextIndexSetToLastChar2(&index, TkTextIndexGetLine(&index)->prevPtr);
    }

    /*
     * First get the desired position into the vertical range of the window.
     */

    TkTextSetYView(textPtr, &index, TK_TEXT_PICKPLACE);

    /*
     * Now make sure that the character is in view horizontally.
     */

    if (dInfoPtr->flags & DINFO_OUT_OF_DATE) {
	UpdateDisplayInfo(textPtr);
    }

    assert(dInfoPtr->maxX >= dInfoPtr->x);
    lineWidth = dInfoPtr->maxX - dInfoPtr->x;

    if (dInfoPtr->maxLength < lineWidth) {
	return TCL_OK;
    }

    /*
     * Take into account that the desired index is past the visible text.
     * It's also possible that the widget is not yet mapped.
     */

    if (!(dlPtr = FindDLine(textPtr, dInfoPtr->dLinePtr, &index))
	    || TkTextIndexCompare(&dInfoPtr->dLinePtr->index, &index) > 0) {
	return TCL_OK;
    }

    if (GetBbox(textPtr, dlPtr, &index, &x, &y, &width, &height, NULL, NULL)) {
        delta = x - dInfoPtr->curXPixelOffset;
        oneThird = lineWidth/3;
        if (delta < 0) {
            if (delta < -oneThird) {
                dInfoPtr->newXPixelOffset = x - lineWidth/2;
            } else {
                dInfoPtr->newXPixelOffset += delta;
            }
        } else {
            delta -= lineWidth - width;
            if (delta <= 0) {
                return TCL_OK;
            }
            if (delta > oneThird) {
                dInfoPtr->newXPixelOffset = x - lineWidth/2;
            } else {
                dInfoPtr->newXPixelOffset += delta;
            }
        }
    }

    dInfoPtr->flags |= DINFO_OUT_OF_DATE;
    DisplayTextWhenIdle(textPtr);
    return TCL_OK;
}

/*
 *--------------------------------------------------------------
 *
 * TkrTextXviewCmd --
 *
 *	This function is invoked to process the "xview" option for the widget
 *	command for text widgets. See the user documentation for details on
 *	what it does.
 *
 * Results:
 *	A standard Tcl result.
 *
 * Side effects:
 *	See the user documentation.
 *
 *--------------------------------------------------------------
 */

int
TkrTextXviewCmd(
    TkText *textPtr,		/* Information about text widget. */
    Tcl_Interp *interp,		/* Current interpreter. */
    int objc,			/* Number of arguments. */
    Tcl_Obj *const objv[])	/* Argument objects. Someone else has already parsed this command
    				 * enough to know that objv[1] is "xview". */
{
    TextDInfo *dInfoPtr = textPtr->dInfoPtr;
    int count;
    double fraction;

    if (dInfoPtr->flags & DINFO_OUT_OF_DATE) {
	UpdateDisplayInfo(textPtr);
    }

    if (objc == 2) {
	GetXView(interp, textPtr, 0);
	return TCL_OK;
    }

    switch (TextGetScrollInfoObj(interp, textPtr, objc, objv, &fraction, &count)) {
    case SCROLL_ERROR:
	return TCL_ERROR;
    case SCROLL_MOVETO:
	dInfoPtr->newXPixelOffset = (int) (MIN(1.0, MAX(0.0, fraction))*dInfoPtr->maxLength + 0.5);
	break;
    case SCROLL_PAGES: {
	int pixelsPerPage;

	pixelsPerPage = dInfoPtr->maxX - dInfoPtr->x - 2*textPtr->charWidth;
	dInfoPtr->newXPixelOffset += count*MAX(1, pixelsPerPage);
	break;
    }
    case SCROLL_UNITS:
	dInfoPtr->newXPixelOffset += count*textPtr->charWidth;
	break;
    case SCROLL_PIXELS:
	dInfoPtr->newXPixelOffset += count;
	break;
    }

    dInfoPtr->flags |= DINFO_OUT_OF_DATE;
    DisplayTextWhenIdle(textPtr);
    return TCL_OK;
}

/*
 *----------------------------------------------------------------------
 *
 * YScrollByPixels --
 *
 *	This function is called to scroll a text widget up or down by a given
 *	number of pixels.
 *
 * Results:
 *	None.
 *
 * Side effects:
 *	The view in textPtr's window changes to reflect the value of "offset".
 *
 *----------------------------------------------------------------------
 */

static void
YScrollByPixels(
    TkText *textPtr,	/* Widget to scroll. */
    int offset)		/* Amount by which to scroll, in pixels. Positive means that
    			 * information later in text becomes visible, negative means
			 * that information earlier in the text becomes visible. */
{
    TextDInfo *dInfoPtr = textPtr->dInfoPtr;

    if (offset < 0) {
	/*
	 * Now we want to measure up this number of pixels from the top of the
	 * screen. But the top line may not be totally visible.
	 */

	offset -= CalculateDisplayLineHeight(textPtr, &textPtr->topIndex, NULL);
	offset += dInfoPtr->topPixelOffset;

	if (!MeasureUp(textPtr, &textPtr->topIndex, -offset,
		&textPtr->topIndex, &dInfoPtr->newTopPixelOffset)) {
	    return; /* already at top, we cannot scroll */
	}
    } else if (offset > 0) {
	/*
	 * Scrolling down by pixels. Layout lines starting at the top index
	 * and count through the desired vertical distance.
	 */

	offset += dInfoPtr->topPixelOffset;
	if (!MeasureDown(textPtr, &textPtr->topIndex, offset, &dInfoPtr->newTopPixelOffset, 1)) {
	    return; /* already at end, we cannot scroll */
	}
	TkTextIndexToByteIndex(&textPtr->topIndex);
    } else {
	/*
	 * offset = 0, so no scrolling required.
	 */
	return;
    }

    assert(dInfoPtr->newTopPixelOffset < CalculateDisplayLineHeight(textPtr, &textPtr->topIndex, NULL));

    DisplayTextWhenIdle(textPtr);
    dInfoPtr->flags |= DINFO_OUT_OF_DATE|REPICK_NEEDED;
}

/*
 *----------------------------------------------------------------------
 *
 * YScrollByLines --
 *
 *	This function is called to scroll a text widget up or down by a given
 *	number of lines.
 *
 * Results:
 *	None.
 *
 * Side effects:
 *	The view in textPtr's window changes to reflect the value of "offset".
 *
 *----------------------------------------------------------------------
 */

static int
ScrollUp(
    TkText *textPtr,	/* Widget to scroll. */
    unsigned offset)	/* Amount by which to scroll, in display lines. */
{
    TkTextLine *linePtr;
    unsigned byteOffset;
    DisplayInfo info;
    int upToDate;

    assert(offset > 0);

    /*
     * Scrolling up, to show earlier information in the text.
     */

    if (AlreadyAtTop(textPtr)) {
	return 0;
    }

    if (TkTextIndexIsStartOfText(&textPtr->dInfoPtr->dLinePtr->index)) {
	textPtr->dInfoPtr->newTopPixelOffset = 0;
	return 1;
    }

    upToDate = TestIfLinesUpToDate(&textPtr->topIndex);
    linePtr = ComputeDisplayLineInfo(textPtr, &textPtr->topIndex, &info);

    if (upToDate) {
	const TkTextDispLineInfo *dispLineInfo;

	assert(!info.dLinePtr);

	/*
	 * The display line information is complete for the required range, so
	 * use it for finding the requested display line.
	 */

	linePtr = TkBTreePrevDisplayLine(textPtr, linePtr, &info.displayLineNo, offset);
	dispLineInfo = TkBTreeLinePixelInfo(textPtr, linePtr)->dispLineInfo;
	byteOffset = dispLineInfo ? dispLineInfo->entry[info.displayLineNo].byteOffset : 0;
    } else {
	TkTextLine *firstLinePtr;
	TkTextIndex index;

	/*
	 * The display line information is incomplete, so we do a search line by line.
	 * The computed display lines will be saved for displaying.
	 */

	firstLinePtr = TkBTreeGetStartLine(textPtr);
	index = textPtr->topIndex;
	SaveDisplayLines(textPtr, &info, 0);
	info.numDispLines = info.displayLineNo + 1;

	while (1) {
	    if (info.numDispLines > offset) {
		byteOffset = (info.entry - offset)->byteOffset;
		break;
	    }
	    offset -= info.numDispLines;
	    if (linePtr == firstLinePtr) {
		byteOffset = 0;
		break;
	    }
	    TkTextIndexSetToLastChar2(&index, linePtr->prevPtr);
	    linePtr = ComputeDisplayLineInfo(textPtr, &index, &info);
	    SaveDisplayLines(textPtr, &info, 0);
	    assert(!TkBTreeLinePixelInfo(textPtr, linePtr)->dispLineInfo
		    || info.entry == TkBTreeLinePixelInfo(textPtr, linePtr)->dispLineInfo->entry +
			    info.numDispLines - 1);
	}
    }

    TkTextIndexSetToStartOfLine2(&textPtr->topIndex, linePtr);
    TkrTextIndexForwBytes(textPtr, &textPtr->topIndex, byteOffset, &textPtr->topIndex);

    return 1;
}

static int
ScrollDown(
    TkText *textPtr,	/* Widget to scroll. */
    unsigned offset)	/* Amount by which to scroll, in display lines. */
{
    TkTextLine *linePtr;
    unsigned byteOffset;
    DisplayInfo info;
    int upToDate;

    assert(offset > 0);

    /*
     * Scrolling down, to show later information in the text.
     */

    if (AlreadyAtBottom(textPtr)) {
	return 0;
    }

    upToDate = TkRangeListIsEmpty(textPtr->dInfoPtr->lineMetricUpdateRanges);
    linePtr = ComputeDisplayLineInfo(textPtr, &textPtr->topIndex, &info);

    if (upToDate) {
	const TkTextDispLineInfo *dispLineInfo;

	assert(!info.dLinePtr);

	/*
	 * The display line information is complete for the required range, so
	 * use it for finding the requested display line.
	 */

	linePtr = TkBTreeNextDisplayLine(textPtr, linePtr, &info.displayLineNo, offset);
	dispLineInfo = TkBTreeLinePixelInfo(textPtr, linePtr)->dispLineInfo;
	byteOffset = dispLineInfo ? dispLineInfo->entry[info.displayLineNo].byteOffset : 0;
    } else {
	TkTextLine *lastLinePtr;

	/*
	 * The display line information is incomplete, so we do a search line by line.
	 * The computed display lines will be saved for displaying.
	 */

	lastLinePtr = TkBTreeGetLastLine(textPtr);
	ComputeMissingMetric(textPtr, &info, THRESHOLD_LINE_OFFSET, offset);
	SaveDisplayLines(textPtr, &info, 1);
	info.numDispLines -= info.displayLineNo;

	while (1) {
	    if (info.numDispLines == offset) {
		byteOffset = 0;
		linePtr = linePtr->nextPtr;
		break;
	    }
	    if (info.numDispLines > offset) {
		byteOffset = (info.entry + offset)->byteOffset;
		break;
	    }
	    offset -= info.numDispLines;
	    if (TkTextIndexGetLine(&info.index) == lastLinePtr) {
		byteOffset = (info.entry + info.numDispLines - 1)->byteOffset;
		break;
	    }
	    linePtr = ComputeDisplayLineInfo(textPtr, &info.index, &info);
	    ComputeMissingMetric(textPtr, &info, THRESHOLD_LINE_OFFSET, offset);
	    SaveDisplayLines(textPtr, &info, 1);
	}
    }

    TkTextIndexSetToStartOfLine2(&textPtr->topIndex, linePtr);
    TkrTextIndexForwBytes(textPtr, &textPtr->topIndex, byteOffset, &textPtr->topIndex);
    return 1;
}

static void
YScrollByLines(
    TkText *textPtr,	/* Widget to scroll. */
    int offset)		/* Amount by which to scroll, in display lines. Positive means
    			 * that information later in text becomes visible, negative
			 * means that information earlier in the text becomes visible. */
{
    assert(textPtr);

    if (offset < 0) {
	if (!ScrollUp(textPtr, -offset)) {
	    return;
	}
    } else if (offset > 0) {
	if (!ScrollDown(textPtr, offset)) {
	    return;
	}
    } else {
	return;
    }

    DisplayTextWhenIdle(textPtr);
    textPtr->dInfoPtr->flags |= DINFO_OUT_OF_DATE|REPICK_NEEDED;
}

/*
 *--------------------------------------------------------------
 *
 * TkTextYviewCmd --
 *
 *	This function is invoked to process the "yview" option for the widget
 *	command for text widgets. See the user documentation for details on
 *	what it does.
 *
 * Results:
 *	A standard Tcl result.
 *
 * Side effects:
 *	See the user documentation.
 *
 *--------------------------------------------------------------
 */

static int
MakePixelIndex(
    TkText *textPtr,		/* The text widget. */
    unsigned pixelIndex,	/* Pixel-index of desired line (0 means first pixel of first
    				 * line of text). */
    TkTextIndex *indexPtr)	/* Structure to fill in. */
{
    TkTextLine *linePtr;
    TkTextLine *lastLinePtr;
    int32_t pixelOffset;

    assert(!TkTextIsDeadPeer(textPtr));

    TkTextIndexClear(indexPtr, textPtr);
    linePtr = TkBTreeFindPixelLine(textPtr->sharedTextPtr->tree, textPtr, pixelIndex, &pixelOffset);
    lastLinePtr = TkBTreeGetLastLine(textPtr);

    if (linePtr != lastLinePtr) {
	int byteOffset = FindDisplayLineOffset(textPtr, linePtr, &pixelOffset);
	TkTextIndexSetByteIndex2(indexPtr, linePtr, byteOffset);
    } else {
	assert(lastLinePtr->prevPtr); /* MakePixelIndex will not be called if peer is empty */
	assert(linePtr->prevPtr);
	linePtr = TkBTreeGetLogicalLine(textPtr->sharedTextPtr, textPtr, linePtr->prevPtr);
	TkTextIndexSetToLastChar2(indexPtr, linePtr);
	FindDisplayLineStartEnd(textPtr, indexPtr, DISP_LINE_START, DLINE_CACHE);
	pixelOffset = CalculateDisplayLineHeight(textPtr, indexPtr, NULL) - 1;
    }

    return MAX(0, pixelOffset);
}

static void
Repick(
    ClientData clientData)	/* Information about widget. */
{
    TkText *textPtr = (TkText *) clientData;

    if (!TkTextDecrRefCountAndTestIfDestroyed(textPtr)) {
	textPtr->dInfoPtr->flags &= ~REPICK_NEEDED;
	textPtr->dInfoPtr->currChunkPtr = NULL;
	textPtr->dInfoPtr->repickTimer = NULL;
	textPtr->dontRepick = 0;
	TkTextPickCurrent(textPtr, &textPtr->pickEvent);
    }
}

static void
DelayRepick(
    TkText *textPtr)
{
    assert(textPtr->dInfoPtr->flags & REPICK_NEEDED);

    if (textPtr->responsiveness > 0) {
	TextDInfo *dInfoPtr = textPtr->dInfoPtr;

	if (dInfoPtr->repickTimer) {
	    Tcl_DeleteTimerHandler(dInfoPtr->repickTimer);
	} else {
	    textPtr->refCount += 1;
	}
	textPtr->dontRepick = 1;
	dInfoPtr->flags &= ~REPICK_NEEDED;
	dInfoPtr->repickTimer = Tcl_CreateTimerHandler(textPtr->responsiveness, Repick, textPtr);
    }
}

int
TkTextYviewCmd(
    TkText *textPtr,		/* Information about text widget. */
    Tcl_Interp *interp,		/* Current interpreter. */
    int objc,			/* Number of arguments. */
    Tcl_Obj *const objv[])	/* Argument objects. Someone else has already parsed this command
    				 * enough to know that objv[1] is "yview". */
{
    TextDInfo *dInfoPtr = textPtr->dInfoPtr;
    int pickPlace;
    int pixels, count;
    TkSizeT switchLength;
    double fraction;
    TkTextIndex index;

    if (dInfoPtr->flags & DINFO_OUT_OF_DATE) {
	UpdateDisplayInfo(textPtr);
    }

    if (objc == 2) {
	GetYView(interp, textPtr, 0);
	return TCL_OK;
    }

    /*
     * Next, handle the old syntax: "pathName yview ?-pickplace? where"
     */

    pickPlace = 0;
    if (Tcl_GetString(objv[2])[0] == '-') {
	const char *switchStr =
		Tcl_GetStringFromObj(objv[2], &switchLength);

	if (switchLength >= 2 && strncmp(switchStr, "-pickplace", switchLength) == 0) {
	    pickPlace = 1;
	    if (objc != 4) {
		Tcl_WrongNumArgs(interp, 3, objv, "lineNum|index");
		return TCL_ERROR;
	    }
	}
    }

    if (objc == 3 || pickPlace) {
	int lineNum;

	if (Tcl_GetIntFromObj(interp, objv[2 + pickPlace], &lineNum) == TCL_OK) {
	    TkrTextMakeByteIndex(textPtr->sharedTextPtr->tree, textPtr, lineNum, 0, &index);
	    TkTextSetYView(textPtr, &index, 0);
	} else {
	    /*
	     * The argument must be a regular text index.
	     */

	    Tcl_ResetResult(interp);
	    if (!TkTextGetIndexFromObj(interp, textPtr, objv[2 + pickPlace], &index)) {
		return TCL_ERROR;
	    }
	    TkTextSetYView(textPtr, &index, pickPlace ? TK_TEXT_PICKPLACE : 0);
	}
    } else {
	/*
	 * New syntax: dispatch based on objv[2].
	 */

	switch (TextGetScrollInfoObj(interp, textPtr, objc, objv, &fraction, &count)) {
	case SCROLL_ERROR:
	    return TCL_ERROR;
	case SCROLL_MOVETO: {
	    int numPixels = TkBTreeNumPixels(textPtr);
	    int topMostPixel;

	    if (numPixels == 0 || TkTextIsDeadPeer(textPtr)) {
		/*
		 * If the window is totally empty no scrolling is needed, and the
		 * MakePixelIndex call below will fail.
		 */
		break;
	    }
	    if (fraction > 1.0) {
		fraction = 1.0;
	    } else if (fraction < 0.0) {
		fraction = 0.0;
	    }

	    /*
	     * Calculate the pixel count for the new topmost pixel in the topmost
	     * line of the window. Note that the interpretation of 'fraction' is
	     * that it counts from 0 (top pixel in buffer) to 1.0 (one pixel past
	     * the last pixel in buffer).
	     */

	    topMostPixel = MAX(0, MIN((int) (fraction*numPixels + 0.5), numPixels - 1));

	    /*
	     * This function returns the number of pixels by which the given line
	     * should overlap the top of the visible screen.
	     *
	     * This is then used to provide smooth scrolling.
	     */

	    pixels = MakePixelIndex(textPtr, topMostPixel, &index);
	    TkTextSetYView(textPtr, &index, pixels);
	    break;
	}
	case SCROLL_PAGES: {
	    /*
	     * Scroll up or down by screenfuls. Actually, use the window height
	     * minus two lines, so that there's some overlap between adjacent
	     * pages.
	     */

	    int height = dInfoPtr->maxY - dInfoPtr->y;

	    if (textPtr->lineHeight*4 >= height) {
		/*
		 * A single line is more than a quarter of the display. We choose
		 * to scroll by 3/4 of the height instead.
		 */

		pixels = 3*height/4;
		if (pixels < textPtr->lineHeight) {
		    /*
		     * But, if 3/4 of the height is actually less than a single
		     * typical character height, then scroll by the minimum of the
		     * linespace or the total height.
		     */

		    if (textPtr->lineHeight < height) {
			pixels = textPtr->lineHeight;
		    } else {
			pixels = height;
		    }
		}
		pixels *= count;
	    } else {
		pixels = (height - 2*textPtr->lineHeight)*count;
	    }
	    YScrollByPixels(textPtr, pixels);
	    break;
	}
	case SCROLL_PIXELS:
	    YScrollByPixels(textPtr, count);
	    break;
	case SCROLL_UNITS:
	    YScrollByLines(textPtr, count);
	    break;
	}
    }

    if (dInfoPtr->flags & REPICK_NEEDED) {
	DelayRepick(textPtr);
    }
    return TCL_OK;
}

/*
 *--------------------------------------------------------------
 *
 * TkTextScanCmd --
 *
 *	This function is invoked to process the "scan" option for the widget
 *	command for text widgets. See the user documentation for details on
 *	what it does.
 *
 * Results:
 *	A standard Tcl result.
 *
 * Side effects:
 *	See the user documentation.
 *
 *--------------------------------------------------------------
 */

int
TkTextScanCmd(
    TkText *textPtr,		/* Information about text widget. */
    Tcl_Interp *interp,		/* Current interpreter. */
    int objc,			/* Number of arguments. */
    Tcl_Obj *const objv[])	/* Argument objects. Someone else has already parsed this command
    				 * enough to know that objv[1] is "scan". */
{
    TextDInfo *dInfoPtr = textPtr->dInfoPtr;
    TkTextIndex index;
    int c, x, y, totalScroll, gain=10;
    size_t length;

    if (objc != 5 && objc != 6) {
	Tcl_WrongNumArgs(interp, 2, objv, "mark x y");
	Tcl_AppendResult(interp, " or \"", Tcl_GetString(objv[0]), " scan dragto x y ?gain?\"", NULL);
	/*
	 * Ought to be: Tcl_WrongNumArgs(interp, 2, objc, "dragto x y ?gain?");
	 */
	return TCL_ERROR;
    }
    if (Tcl_GetIntFromObj(interp, objv[3], &x) != TCL_OK) {
	return TCL_ERROR;
    }
    if (Tcl_GetIntFromObj(interp, objv[4], &y) != TCL_OK) {
	return TCL_ERROR;
    }
    if (objc == 6 && Tcl_GetIntFromObj(interp, objv[5], &gain) != TCL_OK) {
	return TCL_ERROR;
    }
    c = Tcl_GetString(objv[2])[0];
    length = strlen(Tcl_GetString(objv[2]));
    if (c == 'd' && strncmp(Tcl_GetString(objv[2]), "dragto", length) == 0) {
	int newX, maxX;

	/*
	 * Amplify the difference between the current position and the mark
	 * position to compute how much the view should shift, then update the
	 * mark position to correspond to the new view. If we run off the edge
	 * of the text, reset the mark point so that the current position
	 * continues to correspond to the edge of the window. This means that
	 * the picture will start dragging as soon as the mouse reverses
	 * direction (without this reset, might have to slide mouse a long
	 * ways back before the picture starts moving again).
	 */

	newX = dInfoPtr->scanMarkXPixel + gain*(dInfoPtr->scanMarkX - x);
	maxX = 1 + dInfoPtr->maxLength - (dInfoPtr->maxX - dInfoPtr->x);
	if (newX < 0) {
	    newX = 0;
	    dInfoPtr->scanMarkXPixel = 0;
	    dInfoPtr->scanMarkX = x;
	} else if (newX > maxX) {
	    newX = maxX;
	    dInfoPtr->scanMarkXPixel = maxX;
	    dInfoPtr->scanMarkX = x;
	}
	dInfoPtr->newXPixelOffset = newX;

	totalScroll = gain*(dInfoPtr->scanMarkY - y);
	if (totalScroll != dInfoPtr->scanTotalYScroll) {
	    index = textPtr->topIndex;
	    YScrollByPixels(textPtr, totalScroll - dInfoPtr->scanTotalYScroll);
	    dInfoPtr->scanTotalYScroll = totalScroll;
	    if (TkTextIndexIsEqual(&index, &textPtr->topIndex)) {
		dInfoPtr->scanTotalYScroll = 0;
		dInfoPtr->scanMarkY = y;
	    }
	}
	dInfoPtr->flags |= DINFO_OUT_OF_DATE;
	DisplayTextWhenIdle(textPtr);
    } else if (c == 'm' && strncmp(Tcl_GetString(objv[2]), "mark", length) == 0) {
	dInfoPtr->scanMarkXPixel = dInfoPtr->newXPixelOffset;
	dInfoPtr->scanMarkX = x;
	dInfoPtr->scanTotalYScroll = 0;
	dInfoPtr->scanMarkY = y;
    } else {
	Tcl_SetObjResult(interp, Tcl_ObjPrintf(
		"bad scan option \"%s\": must be mark or dragto", Tcl_GetString(objv[2])));
	Tcl_SetErrorCode(interp, "TCL", "LOOKUP", "INDEX", "scan option", Tcl_GetString(objv[2]), NULL);
	return TCL_ERROR;
    }
    return TCL_OK;
}

/*
 *----------------------------------------------------------------------
 *
 * GetXView --
 *
 *	This function computes the fractions that indicate what's visible in a
 *	text window and, optionally, evaluates a Tcl script to report them to
 *	the text's associated scrollbar.
 *
 * Results:
 *	If report is zero, then the interp's result is filled in with two real
 *	numbers separated by a space, giving the position of the left and
 *	right edges of the window as fractions from 0 to 1, where 0 means the
 *	left edge of the text and 1 means the right edge. If report is
 *	non-zero, then the interp's result isn't modified directly, but
 *	instead a script is evaluated in interp to report the new horizontal
 *	scroll position to the scrollbar (if the scroll position hasn't
 *	changed then no script is invoked).
 *
 * Side effects:
 *	None.
 *
 *----------------------------------------------------------------------
 */

static void
GetXView(
    Tcl_Interp *interp,		/* If "report" is FALSE, string describing visible range gets stored
    				 * in the interp's result. */
    TkText *textPtr,		/* Information about text widget. */
    int report)		/* 'true' means report info to scrollbar if it has changed. */
{
    TextDInfo *dInfoPtr = textPtr->dInfoPtr;
    double first, last;
    int xMin, xMax;
    int code;
    Tcl_Obj *listObj;

    if (dInfoPtr->maxLength > 0) {
	first = ((double) dInfoPtr->curXPixelOffset)/dInfoPtr->maxLength;
	last = ((double) (dInfoPtr->curXPixelOffset + dInfoPtr->maxX - dInfoPtr->x))/dInfoPtr->maxLength;
	if (last > 1.0) {
	    last = 1.0;
	}
	xMin = dInfoPtr->curXPixelOffset;
	xMax = xMin + dInfoPtr->maxX - dInfoPtr->x;
    } else {
	first = 0.0;
	last = 1.0;
	xMin = xMax = dInfoPtr->curXPixelOffset;
    }
    if (!report) {
	listObj = Tcl_NewObj();
	Tcl_ListObjAppendElement(interp, listObj, Tcl_NewDoubleObj(first));
	Tcl_ListObjAppendElement(interp, listObj, Tcl_NewDoubleObj(last));
	Tcl_SetObjResult(interp, listObj);
	return;
    }
    if (FP_EQUAL_SCALE(first, dInfoPtr->xScrollFirst, dInfoPtr->maxLength) &&
	    FP_EQUAL_SCALE(last, dInfoPtr->xScrollLast, dInfoPtr->maxLength)) {
	return;
    }

    dInfoPtr->xScrollFirst = first;
    dInfoPtr->xScrollLast = last;
    dInfoPtr->curPixelPos.xFirst = xMin;
    dInfoPtr->curPixelPos.xLast = xMax;

    if (textPtr->xScrollCmd) {
	char buf1[TCL_DOUBLE_SPACE + 1];
	char buf2[TCL_DOUBLE_SPACE + 1];
	Tcl_DString buf;

	buf1[0] = ' ';
	buf2[0] = ' ';
	Tcl_PrintDouble(NULL, first, buf1 + 1);
	Tcl_PrintDouble(NULL, last, buf2 + 1);
	Tcl_DStringInit(&buf);
	Tcl_DStringAppend(&buf, textPtr->xScrollCmd, -1);
	Tcl_DStringAppend(&buf, buf1, -1);
	Tcl_DStringAppend(&buf, buf2, -1);
	code = Tcl_EvalEx(interp, Tcl_DStringValue(&buf), -1, 0);
	Tcl_DStringFree(&buf);
	if (code != TCL_OK) {
	    Tcl_AddErrorInfo(interp,
		    "\n    (horizontal scrolling command executed by text)");
	    Tcl_BackgroundException(interp, code);
	}
    }
}

/*
 *----------------------------------------------------------------------
 *
 * GetYPixelCount --
 *
 *	How many pixels are there between the absolute top of the widget and
 *	the top of the given DLine.
 *
 *	While this function will work for any valid DLine, it is only ever
 *	called when dlPtr is the first display line in the widget (by
 *	'GetYView'). This means that usually this function is a very quick
 *	calculation, since it can use the pre-calculated linked-list of DLines
 *	for height information.
 *
 *	The only situation where this breaks down is if dlPtr's logical line
 *	wraps enough times to fill the text widget's current view - in this
 *	case we won't have enough dlPtrs in the linked list to be able to
 *	subtract off what we want.
 *
 * Results:
 *	The number of pixels.
 *
 *	This value has a valid range between '0' (the very top of the widget)
 *	and the number of pixels in the total widget minus the pixel-height of
 *	the last line.
 *
 * Side effects:
 *	None.
 *
 *----------------------------------------------------------------------
 */

static unsigned
GetYPixelCount(
    TkText *textPtr,	/* Information about text widget. */
    DLine *dlPtr)	/* Information about the layout of a given index. */
{
    TkTextLine *linePtr;
    DisplayInfo info;

    linePtr = ComputeDisplayLineInfo(textPtr, &dlPtr->index, &info);
    FreeDLines(textPtr, info.dLinePtr, NULL, DLINE_FREE_TEMP);
    return TkBTreePixelsTo(textPtr, linePtr) + info.entry->pixels - info.entry->height;
}

/*
 *----------------------------------------------------------------------
 *
 * GetYView --
 *
 *	This function computes the fractions that indicate what's visible in a
 *	text window and, optionally, evaluates a Tcl script to report them to
 *	the text's associated scrollbar.
 *
 * Results:
 *	If report is zero, then the interp's result is filled in with two real
 *	numbers separated by a space, giving the position of the top and
 *	bottom of the window as fractions from 0 to 1, where 0 means the
 *	beginning of the text and 1 means the end. If report is non-zero, then
 *	the interp's result isn't modified directly, but a script is evaluated
 *	in interp to report the new scroll position to the scrollbar (if the
 *	scroll position hasn't changed then no script is invoked).
 *
 * Side effects:
 *	None.
 *
 *----------------------------------------------------------------------
 */

static void
GetYView(
    Tcl_Interp *interp,		/* If "report" is 'false', string describing visible range gets
    				 * stored in the interp's result. */
    TkText *textPtr,		/* Information about text widget. */
    int report)		/* 'true' means report info to scrollbar if it has changed. */
{
    TextDInfo *dInfoPtr = textPtr->dInfoPtr;
    double first, last;
    DLine *dlPtr;
    int totalPixels, code, count;
    int yMin, yMax;
    Tcl_Obj *listObj;

    dlPtr = dInfoPtr->dLinePtr;

    if (!dlPtr) {
	return;
    }

    totalPixels = TkBTreeNumPixels(textPtr);

    if (totalPixels == 0) {
	first = 0.0;
	last = 1.0;
	yMin = yMax = dInfoPtr->topPixelOffset;
    } else {
	/*
	 * Get the pixel count for the first visible pixel of the first
	 * visible line. If the first visible line is only partially visible,
	 * then we use 'topPixelOffset' to get the difference.
	 */

	count = yMin = GetYPixelCount(textPtr, dlPtr);
	first = (count + dInfoPtr->topPixelOffset) / (double) totalPixels;

	/*
	 * Add on the total number of visible pixels to get the count to one
	 * pixel _past_ the last visible pixel. This is how the 'yview'
	 * command is documented, and also explains why we are dividing by
	 * 'totalPixels' and not 'totalPixels-1'.
	 */

	while (dlPtr) {
	    int extra;

	    count += dlPtr->height;
	    extra = dlPtr->y + dlPtr->height - dInfoPtr->maxY;
	    if (extra > 0) {
		/*
		 * This much of the last line is not visible, so don't count
		 * these pixels. Since we've reached the bottom of the window,
		 * we break out of the loop.
		 */

		count -= extra;
		break;
	    }
	    dlPtr = dlPtr->nextPtr;
	}

	if (count > totalPixels) {
	    /*
	     * It can be possible, if we do not update each line's pixelHeight
	     * cache when we lay out individual DLines that the count
	     * generated here is more up-to-date than that maintained by the
	     * BTree. In such a case, the best we can do here is to fix up
	     * 'count' and continue, which might result in small, temporary
	     * perturbations to the size of the scrollbar. This is basically
	     * harmless, but in a perfect world we would not have this
	     * problem.
	     *
	     * For debugging purposes, if anyone wishes to improve the text
	     * widget further, the following 'panic' can be activated. In
	     * principle it should be possible to ensure the BTree is always
	     * at least as up to date as the display, so in the future we
	     * might be able to leave the 'panic' in permanently when we
	     * believe we have resolved the cache synchronisation issue.
	     *
	     * However, to achieve that goal would, I think, require a fairly
	     * substantial refactorisation of the code in this file so that
	     * there is much more obvious and explicit coordination between
	     * calls to LayoutDLine and updating of each TkTextLine's
	     * pixelHeight. The complicated bit is that LayoutDLine deals with
	     * individual display lines, but pixelHeight is for a logical
	     * line.
	     */

#if 0
	    Tcl_Panic("Counted more pixels (%d) than expected (%d) total "
		    "pixels in text widget scroll bar calculation.", count,
		    totalPixels);
#elif 0 /* TODO: still happens sometimes, why? */
	    fprintf(stderr, "warning: Counted more pixels (%d) than expected (%d)\n",
		    count, totalPixels);
#endif

	    count = totalPixels;
	}

	yMax = count;
	last = ((double) count)/((double) totalPixels);
    }

    if (!report) {
	listObj = Tcl_NewObj();
	Tcl_ListObjAppendElement(interp, listObj, Tcl_NewDoubleObj(first));
	Tcl_ListObjAppendElement(interp, listObj, Tcl_NewDoubleObj(last));
	Tcl_SetObjResult(interp, listObj);
    } else {
	dInfoPtr->curPixelPos.yFirst = yMin + dInfoPtr->topPixelOffset;
	dInfoPtr->curPixelPos.yLast = yMax + dInfoPtr->topPixelOffset;

	if (!FP_EQUAL_SCALE(first, dInfoPtr->yScrollFirst, totalPixels) ||
		!FP_EQUAL_SCALE(last, dInfoPtr->yScrollLast, totalPixels)) {
	    dInfoPtr->yScrollFirst = first;
	    dInfoPtr->yScrollLast = last;

	    if (textPtr->yScrollCmd) {
		char buf1[TCL_DOUBLE_SPACE + 1];
		char buf2[TCL_DOUBLE_SPACE + 1];
		Tcl_DString buf;

		buf1[0] = ' ';
		buf2[0] = ' ';
		Tcl_PrintDouble(NULL, first, buf1 + 1);
		Tcl_PrintDouble(NULL, last, buf2 + 1);
		Tcl_DStringInit(&buf);
		Tcl_DStringAppend(&buf, textPtr->yScrollCmd, -1);
		Tcl_DStringAppend(&buf, buf1, -1);
		Tcl_DStringAppend(&buf, buf2, -1);
		code = Tcl_EvalEx(interp, Tcl_DStringValue(&buf), -1, 0);
		Tcl_DStringFree(&buf);
		if (code != TCL_OK) {
		    Tcl_AddErrorInfo(interp,
			    "\n    (vertical scrolling command executed by text)");
		    Tcl_BackgroundException(interp, code);
		}
	    }
	}
    }
}

/*
 *----------------------------------------------------------------------
 *
 * AsyncUpdateYScrollbar --
 *
 *	This function is called to update the vertical scrollbar asychronously
 *	as the pixel height calculations progress for lines in the widget.
 *
 * Results:
 *	None.
 *
 * Side effects:
 *	See 'GetYView'. In particular the scrollbar position and size may be
 *	changed.
 *
 *----------------------------------------------------------------------
 */

static void
AsyncUpdateYScrollbar(
    ClientData clientData)	/* Information about widget. */
{
    TkText *textPtr = (TkText *)clientData;
    TextDInfo *dInfoPtr = textPtr->dInfoPtr;

    dInfoPtr->scrollbarTimer = NULL;

    if (!TkTextDecrRefCountAndTestIfDestroyed(textPtr) && !dInfoPtr->insideLineMetricUpdate) {
	GetYView(textPtr->interp, textPtr, 1);
    }
}

/*
 *----------------------------------------------------------------------
 *
 * FindCachedDLine --
 *
 *	This function is called to find the cached line for given text
 *	index.
 *
 * Results:
 *	The return value is a pointer to the cached DLine found, or NULL
 *	if not available.
 *
 * Side effects:
 *	None.
 *
 *----------------------------------------------------------------------
 */

static DLine *
FindCachedDLine(
    TkText *textPtr,
    const TkTextIndex *indexPtr)
{
    TextDInfo *dInfoPtr = textPtr->dInfoPtr;
    DLine *dlPtr;

    for (dlPtr = dInfoPtr->cachedDLinePtr; dlPtr; dlPtr = dlPtr->nextPtr) {
	if (TkBTreeLinePixelInfo(textPtr, TkTextIndexGetLine(&dlPtr->index))->epoch
		    == dInfoPtr->lineMetricUpdateEpoch
		&& TkTextIndexCompare(indexPtr, &dlPtr->index) >= 0) {
	    TkTextIndex index = dlPtr->index;

	    TkrTextIndexForwBytes(textPtr, &index, dlPtr->byteCount, &index);
	    if (TkTextIndexCompare(indexPtr, &index) < 0) {
		DEBUG(stats.numHits++);
		return dlPtr;
	    }
	}
    }

    return NULL;
}

/*
 *----------------------------------------------------------------------
 *
 * FindDLine --
 *
 *	This function is called to find the DLine corresponding to a given
 *	text index.
 *
 * Results:
 *	The return value is a pointer to the first DLine found in the list
 *	headed by dlPtr that displays information at or after the specified
 *	position. If there is no such line in the list then NULL is returned.
 *
 * Side effects:
 *	None.
 *
 *----------------------------------------------------------------------
 */

static DLine *
FindDLine(
    TkText *textPtr,		/* Widget record for text widget. */
    DLine *dlPtr,		/* Pointer to first in list of DLines to search. */
    const TkTextIndex *indexPtr)/* Index of desired character. */
{
    DLine *lastDlPtr;

    if (!dlPtr) {
	return NULL;
    }

    if (TkTextIndexGetLineNumber(indexPtr, NULL) < TkTextIndexGetLineNumber(&dlPtr->index, NULL)) {
	/*
	 * The first display line is already past the desired line.
	 */
	return dlPtr;
    }

    /*
     * The display line containing the desired index is such that the index
     * of the first character of this display line is at or before the
     * desired index, and the index of the first character of the next
     * display line is after the desired index.
     */

    while (TkTextIndexCompare(&dlPtr->index, indexPtr) < 0) {
        lastDlPtr = dlPtr;
        dlPtr = dlPtr->nextPtr;
        if (!dlPtr) {
            TkTextIndex index2;
            /*
             * We're past the last display line, either because the desired
             * index lies past the visible text, or because the desired index
             * is on the last display line showing the last logical line.
             */
            index2 = lastDlPtr->index;
            TkrTextIndexForwBytes(textPtr, &index2, lastDlPtr->byteCount, &index2);
            if (TkTextIndexCompare(&index2, indexPtr) > 0) {
                /*
                 * The desired index is on the last display line, hence return this display line.
                 */
                dlPtr = lastDlPtr;
                break;
            } else {
                /*
                 * The desired index is past the visible text. There is no display line
		 * displaying something at the desired index, hence return NULL.
                 */
                return NULL;
            }
        }
        if (TkTextIndexCompare(&dlPtr->index, indexPtr) > 0) {
            /*
             * If we're here then we would normally expect that:
             *   lastDlPtr->index <= indexPtr < dlPtr->index
             * i.e. we have found the searched display line being dlPtr.
             * However it is possible that some DLines were unlinked
             * previously, leading to a situation where going through
             * the list of display lines skips display lines that did
             * exist just a moment ago.
             */

	    TkTextIndex index;
            TkrTextIndexForwBytes(textPtr, &lastDlPtr->index, lastDlPtr->byteCount, &index);
            if (TkTextIndexCompare(&index, indexPtr) > 0) {
                /*
                 * Confirmed: lastDlPtr->index <= indexPtr < dlPtr->index
                 */
                dlPtr = lastDlPtr;
            } else {
                /*
                 * The last (rightmost) index shown by dlPtrPrev is still before the desired
		 * index. This may be because there was previously a display line between
		 * dlPtrPrev and dlPtr and this display line has been unlinked.
                 */
            }
            break;
        }
    }

    return dlPtr;
}

/*
 *----------------------------------------------------------------------
 *
 * TkTextGetFirstXPixel --
 *
 *	Get first x-pixel position in current widget.
 *
 * Results:
 *	Returns first x-pixel.
 *
 * Side effects:
 *	None.
 *
 *----------------------------------------------------------------------
 */

int
TkTextGetFirstXPixel(
    const TkText *textPtr)	/* Widget record for text widget. */
{
    assert(textPtr);
    return textPtr->dInfoPtr->x;
}

/*
 *----------------------------------------------------------------------
 *
 * TkTextGetFirstYPixel --
 *
 *	Get first y-pixel position in current widget.
 *
 * Results:
 *	Returns first y-pixel.
 *
 * Side effects:
 *	None.
 *
 *----------------------------------------------------------------------
 */

int
TkTextGetFirstYPixel(
    const TkText *textPtr)	/* Widget record for text widget. */
{
    assert(textPtr);
    return textPtr->dInfoPtr->y;
}

/*
 *----------------------------------------------------------------------
 *
 * TkTextGetLastXPixel --
 *
 *	Get last x-pixel position in current widget.
 *
 * Results:
 *	Returns last x-pixel.
 *
 * Side effects:
 *	None.
 *
 *----------------------------------------------------------------------
 */

int
TkTextGetLastXPixel(
    const TkText *textPtr)	/* Widget record for text widget. */
{
    assert(textPtr);
    return textPtr->dInfoPtr->maxX - 1;
}

/*
 *----------------------------------------------------------------------
 *
 * TkTextGetLastYPixel --
 *
 *	Get last y-pixel position in current widget.
 *
 * Results:
 *	Returns last y-pixel.
 *
 * Side effects:
 *	None.
 *
 *----------------------------------------------------------------------
 */

int
TkTextGetLastYPixel(
    const TkText *textPtr)	/* Widget record for text widget. */
{
    assert(textPtr);
    return textPtr->dInfoPtr->maxY - 1;
}

/*
 *----------------------------------------------------------------------
 *
 * TkTextCountVisibleImages --
 *
 *	Return the number of visible embedded images.
 *
 * Results:
 *	Returns number of visible embedded images.
 *
 * Side effects:
 *	None.
 *
 *----------------------------------------------------------------------
 */

unsigned
TkTextCountVisibleImages(
    const TkText *textPtr)	/* Widget record for text widget. */
{
    assert(textPtr);
    return textPtr->dInfoPtr->countImages;
}

/*
 *----------------------------------------------------------------------
 *
 * TkTextCountVisibleWindows --
 *
 *	Return the number of visible embedded windows.
 *
 * Results:
 *	Returns number of visible embedded windows.
 *
 * Side effects:
 *	None.
 *
 *----------------------------------------------------------------------
 */

unsigned
TkTextCountVisibleWindows(
    const TkText *textPtr)	/* Widget record for text widget. */
{
    assert(textPtr);
    return textPtr->dInfoPtr->countWindows;
}

/*
 *----------------------------------------------------------------------
 *
 * TkTextPixelIndex --
 *
 *	Given an (x,y) coordinate on the screen, find the location of the
 *	character closest to that location.
 *
 * Results:
 *	The index at *indexPtr is modified to refer to the character on the
 *	display that is closest to (x,y). It returns the affected display
 *	chunk.
 *
 * Side effects:
 *	None.
 *
 *----------------------------------------------------------------------
 */

static TkTextDispChunk *
FindNextTagInfoChunk(
    TkTextDispChunk *chunkPtr)
{
    assert(chunkPtr);

    for ( ; chunkPtr->nextPtr; chunkPtr = chunkPtr->nextPtr) {
	switch (chunkPtr->layoutProcs->type) {
	case TEXT_DISP_CHAR:   /* fallthru */
	case TEXT_DISP_HYPHEN: /* fallthru */
	case TEXT_DISP_IMAGE:  /* fallthru */
	case TEXT_DISP_WINDOW: return chunkPtr;
	case TEXT_DISP_ELIDED: /* fallthru */
	case TEXT_DISP_CURSOR: break;
	}
    }

    return chunkPtr;
}

const TkTextDispChunk *
TkTextPixelIndex(
    TkText *textPtr,		/* Widget record for text widget. */
    int x, int y,		/* Pixel coordinates of point in widget's window. */
    TkTextIndex *indexPtr,	/* This index gets filled in with the index of the character
    				 * nearest to (x,y). */
    int *nearest)		/* If non-NULL then gets set to false if (x,y) is actually over the
    				 * returned index, and true if it is just nearby (e.g. if x,y is on
				 * the border of the widget). */
{
    TextDInfo *dInfoPtr = textPtr->dInfoPtr;
    DLine *dlPtr = NULL;
    DLine *currDLinePtr;
    TkTextDispChunk *currChunkPtr;
    int nearby = 0;
    TkSizeT epoch;

    /*
     * Make sure that all of the layout information about what's displayed
     * where on the screen is up-to-date.
     */

    if (dInfoPtr->flags & DINFO_OUT_OF_DATE) {
	UpdateDisplayInfo(textPtr);
    }

    /*
     * If the coordinates are above the top of the window, then adjust them to
     * refer to the upper-right corner of the window. If they're off to one
     * side or the other, then adjust to the closest side.
     */

    if (y < dInfoPtr->y) {
	y = dInfoPtr->y;
	x = dInfoPtr->x; /* we want a line-based result, not a geometrical result */
	nearby = 1;
    }
    if (x >= dInfoPtr->maxX) {
	x = dInfoPtr->maxX - 1;
	nearby = 1;
    }
    if (x < dInfoPtr->x) {
	x = dInfoPtr->x;
	nearby = 1;
    }

    /*
     * Find the display line containing the desired y-coordinate.
     */

    if (!dInfoPtr->dLinePtr) {
	if (nearest) {
	    *nearest = 1;
	}
	*indexPtr = textPtr->topIndex;
	return NULL;
    }

    epoch = TkBTreeEpoch(textPtr->sharedTextPtr->tree);
    currChunkPtr = dInfoPtr->currChunkPtr;

    if (currChunkPtr && dInfoPtr->currChunkIndex.stateEpoch == epoch) {
	currDLinePtr = dInfoPtr->currDLinePtr;

	assert(currChunkPtr->stylePtr); /* otherwise the chunk has been expired */

	if (currDLinePtr->y <= y && y < currDLinePtr->y + currDLinePtr->height) {
	    int rx = x - dInfoPtr->x + dInfoPtr->curXPixelOffset;

	    if (currChunkPtr->x <= rx && rx < currChunkPtr->x + currChunkPtr->width) {
		/*
		 * We have luck, it's inside the cache.
		 */

		*indexPtr = dInfoPtr->currChunkIndex;
		DLineIndexOfX(textPtr, currChunkPtr, x, indexPtr);
		if (nearest) {
		    *nearest = nearby;
		}
		return FindNextTagInfoChunk(currChunkPtr);
	    }

	    dlPtr = currDLinePtr;
	}
    }

    if (!dlPtr) {
	DLine *validDlPtr = dInfoPtr->dLinePtr;

	for (dlPtr = validDlPtr; y >= dlPtr->y + dlPtr->height; dlPtr = dlPtr->nextPtr) {
	    if (dlPtr->chunkPtr) {
		validDlPtr = dlPtr;
	    }
	    if (!dlPtr->nextPtr) {
		/*
		 * Y-coordinate is off the bottom of the displayed text. Use the
		 * last character on the last line.
		 */

		if (nearest) {
		    *nearest = 1;
		}
		dInfoPtr->currChunkPtr = NULL;
		*indexPtr = dlPtr->index;
		assert(dlPtr->byteCount > 0);
		TkrTextIndexForwBytes(textPtr, indexPtr, dlPtr->byteCount - 1, indexPtr);
		return NULL;
	    }
	}
	if (!dlPtr->chunkPtr) {
	    dlPtr = validDlPtr;
	}
    }

    currChunkPtr = DLineChunkOfX(textPtr, dlPtr, x, indexPtr, &nearby);

    if (nearest) {
	*nearest = nearby;
    }

    if (!nearby) {
	/*
	 * Cache the result.
	 */

	dInfoPtr->currChunkIndex = *indexPtr;
	TkTextIndexSetEpoch(&dInfoPtr->currChunkIndex, epoch); /* price it as actual */
	dInfoPtr->currChunkPtr = currChunkPtr;
	dInfoPtr->currDLinePtr = dlPtr;
    } else {
	dInfoPtr->currChunkPtr = NULL;
    }

    DLineIndexOfX(textPtr, currChunkPtr, x, indexPtr);
    return FindNextTagInfoChunk(currChunkPtr);
}

/*
 *----------------------------------------------------------------------
 *
 * DLineIndexOfX --
 *
 *	Given an x coordinate in a display line, increase the byte position
 *	of the index according to the character closest to that location.
 *
 *	Together with DLineChunkOfX this is effectively the opposite of
 *	DLineXOfIndex.
 *
 *	Note: use DLineChunkOfX for the computation of the chunk.
 *
 * Results:
 *	The index at *indexPtr is modified to refer to the character on the
 *	display line that is closest to x.
 *
 * Side effects:
 *	None.
 *
 *----------------------------------------------------------------------
 */

static void
DLineIndexOfX(
    TkText *textPtr,		/* Widget record for text widget. */
    TkTextDispChunk *chunkPtr,	/* Chunk which contains the character. */
    int x,			/* Pixel x coordinate of point in widget's window. */
    TkTextIndex *indexPtr)	/* This byte offset of this index will be increased according
    				 * to the character position. */
{
    /*
     * If the chunk has more than one byte in it, ask it which character is at
     * the desired location. In this case we can manipulate
     * 'indexPtr->byteIndex' directly, because we know we're staying inside a
     * single logical line.
     */

    if (chunkPtr && chunkPtr->numBytes > 1) {
	x -= textPtr->dInfoPtr->x - textPtr->dInfoPtr->curXPixelOffset;
	TkTextIndexAddToByteIndex(indexPtr, chunkPtr->layoutProcs->measureProc(chunkPtr, x));
    }
}

/*
 *----------------------------------------------------------------------
 *
 * DLineChunkOfX --
 *
 *	Given an x coordinate in a display line, find the index of the
 *	character closest to that location.
 *
 *	This is effectively the opposite of DLineXOfIndex.
 *
 * Results:
 *	The index at *indexPtr is modified to refer to the character on the
 *	display line that is closest to x.
 *
 * Side effects:
 *	None.
 *
 *----------------------------------------------------------------------
 */

static TkTextDispChunk *
DLineChunkOfX(
    TkText *textPtr,		/* Widget record for text widget. */
    DLine *dlPtr,		/* Display information for this display line. */
    int x,			/* Pixel x coordinate of point in widget's window. */
    TkTextIndex *indexPtr,	/* This index gets filled in with the index of the character
    				 * nearest to x. */
    int *nearby)		/* If non-NULL then gets set to true if (x,y) is not actually over the
    				 * returned index, but never set to false. */
{
    TextDInfo *dInfoPtr = textPtr->dInfoPtr;
    TkTextDispChunk *chunkPtr;
    TkTextDispChunkSection *sectionPtr;
    unsigned countBytes;

    /*
     * Scan through the line's chunks to find the one that contains the desired x-coordinate.
     * Before doing this, translate the x-coordinate from the coordinate system of the window
     * to the coordinate system of the line (to take account of x-scrolling).
     */

    chunkPtr = dlPtr->chunkPtr;
    *indexPtr = dlPtr->index;

    if (!chunkPtr) {
	/* this may happen if everything is elided */
	if (nearby) {
	    *nearby = 1;
	}
	return chunkPtr;
    }

    x -= dInfoPtr->x - dInfoPtr->curXPixelOffset;

    if (x < chunkPtr->x) {
	if (chunkPtr->stylePtr->sValuePtr->indentBg) {
	    /* if -indentbackground is enabled, then do not trigger when hovering the margin */
	    *nearby = 1;
	}
	return chunkPtr;
    }

    sectionPtr = chunkPtr->sectionPtr;
    countBytes = chunkPtr->byteOffset;

    while (sectionPtr->nextPtr && x >= sectionPtr->nextPtr->chunkPtr->x) {
	countBytes += sectionPtr->numBytes;
	sectionPtr = sectionPtr->nextPtr;
    }

    chunkPtr = sectionPtr->chunkPtr;

    while (chunkPtr->nextPtr && x >= chunkPtr->x + chunkPtr->width) {
	countBytes += chunkPtr->numBytes;
	chunkPtr = chunkPtr->nextPtr;
    }

    TkrTextIndexForwBytes(textPtr, indexPtr, countBytes, indexPtr);
    return chunkPtr;
}

/*
 *----------------------------------------------------------------------
 *
 * TkTextIndexOfX --
 *
 *	Given a logical x coordinate (i.e. distance in pixels from the
 *	beginning of the display line, not taking into account any information
 *	about the window, scrolling etc.) on the display line starting with
 *	the given index, adjust that index to refer to the object under the x
 *	coordinate.
 *
 * Results:
 *	None.
 *
 * Side effects:
 *	None.
 *
 *----------------------------------------------------------------------
 */

void
TkTextIndexOfX(
    TkText *textPtr,		/* Widget record for text widget. */
    int x,			/* The x coordinate for which we want the index. */
    TkTextIndex *indexPtr)	/* Index of display line start, which will be adjusted to the
    				 * index under the given x coordinate. */
{
    TextDInfo *dInfoPtr;
    DLine *dlPtr;

    assert(textPtr);

    if (TkTextIndexGetLine(indexPtr) == TkBTreeGetLastLine(textPtr)) {
	return;
    }

    dInfoPtr = textPtr->dInfoPtr;
    dlPtr = FindCachedDLine(textPtr, indexPtr);

    if (!dlPtr
	    && !(dInfoPtr->flags & DINFO_OUT_OF_DATE)
	    && TkTextIndexCompare(indexPtr, &textPtr->topIndex) >= 0) {
	dlPtr = FindDLine(textPtr, dInfoPtr->dLinePtr, indexPtr);
    }
    if (!dlPtr) {
	DisplayInfo info;

	ComputeDisplayLineInfo(textPtr, indexPtr, &info);
	if (!(dlPtr = info.lastDLinePtr)) {
	    TkTextIndex index = *indexPtr;

	    /* we need display line start */
	    TkrTextIndexBackBytes(textPtr, &index, info.byteOffset, &index);
	    dlPtr = LayoutDLine(&index, info.displayLineNo);
	} else if ((info.lastDLinePtr = info.lastDLinePtr->prevPtr)) {
	    dlPtr->prevPtr = info.lastDLinePtr->nextPtr = NULL;
	} else {
	    info.dLinePtr = NULL;
	}
	FreeDLines(textPtr, dlPtr, NULL, DLINE_CACHE);
	FreeDLines(textPtr, info.dLinePtr, NULL, DLINE_FREE_TEMP);
    }
    x += dInfoPtr->x - dInfoPtr->curXPixelOffset;
    DLineIndexOfX(textPtr, DLineChunkOfX(textPtr, dlPtr, x, indexPtr, NULL), x, indexPtr);
}

/*
 *----------------------------------------------------------------------
 *
 * DLineXOfIndex --
 *
 *	Given a relative byte index on a given display line (i.e. the number
 *	of byte indices from the beginning of the given display line), find
 *	the x coordinate of that index within the abstract display line,
 *	without adjusting for the x-scroll state of the line.
 *
 *	This is effectively the opposite of DLineIndexOfX.
 *
 *	NB. The 'byteIndex' is relative to the display line, NOT the logical
 *	line.
 *
 * Results:
 *	The x coordinate.
 *
 * Side effects:
 *	None.
 *
 *----------------------------------------------------------------------
 */

static int
DLineXOfIndex(
    TkText *textPtr,		/* Widget record for text widget. */
    DLine *dlPtr,		/* Display information for this display line. */
    unsigned byteIndex)		/* The byte index for which we want the coordinate. */
{
    TkTextDispChunkSection *sectionPtr, *nextPtr;
    TkTextDispChunk *chunkPtr;
    int x;

    if (byteIndex == 0 || !(sectionPtr = dlPtr->chunkPtr->sectionPtr)) {
	return 0;
    }

    while (byteIndex >= sectionPtr->numBytes && (nextPtr = sectionPtr->nextPtr)) {
	byteIndex -= sectionPtr->numBytes;
	sectionPtr = nextPtr;
    }

    chunkPtr = sectionPtr->chunkPtr;
    assert(chunkPtr);

    /*
     * Scan through the line's chunks to find the one that contains the desired byte index.
     */

    x = 0;

    while (1) {
	if (byteIndex < chunkPtr->numBytes) {
	    int unused;

	    x = chunkPtr->x;
	    chunkPtr->layoutProcs->bboxProc(textPtr, chunkPtr, byteIndex,
		    dlPtr->y + dlPtr->spaceAbove,
		    dlPtr->height - dlPtr->spaceAbove - dlPtr->spaceBelow,
		    dlPtr->baseline - dlPtr->spaceAbove, &x, &unused, &unused,
		    &unused);
	    break;
	}
	if (!chunkPtr->nextPtr || byteIndex == chunkPtr->numBytes) {
	    x = chunkPtr->x + chunkPtr->width;
	    break;
	}
	byteIndex -= chunkPtr->numBytes;
	chunkPtr = chunkPtr->nextPtr;
    }

    return x;
}

/*
 *----------------------------------------------------------------------
 *
 * TkTextIndexBbox --
 *
 *	Given an index, find the bounding box of the screen area occupied by
 *	the entity (character, window, image) at that index.
 *
 * Results:
 *	'True' is returned if the index is on the screen. 'False' means the index
 *	is not on the screen. If the return value is 'true', then the bounding box
 *	of the part of the index that's visible on the screen is returned to
 *	*xPtr, *yPtr, *widthPtr, and *heightPtr.
 *
 * Side effects:
 *	None.
 *
 *----------------------------------------------------------------------
 */

int
TkTextIndexBbox(
    TkText *textPtr,		/* Widget record for text widget. */
    const TkTextIndex *indexPtr,/* Index whose bounding box is desired. */
    int extents,		/* Return the extents of the bbox (the overflow, not visible on
    				 * screen). */
    int *xPtr, int *yPtr,	/* Filled with index's upper-left coordinate. */
    int *widthPtr, int *heightPtr,
				/* Filled in with index's dimensions. */
    int *charWidthPtr,		/* If the 'index' is at the end of a display line and therefore
    				 * takes up a very large width, this is used to return the smaller
				 * width actually desired by the index. */
    Tcl_UniChar *thisChar)	/* Character at given position, can be NULL. Zero will be returned
    				 * if this is not a char chunk, or if outside of screen. */
{
    TextDInfo *dInfoPtr = textPtr->dInfoPtr;
    int isLastCharInLine;
    DLine *dlPtr;

    /*
     * Make sure that all of the screen layout information is up to date.
     */

    if (dInfoPtr->flags & DINFO_OUT_OF_DATE) {
	UpdateDisplayInfo(textPtr);
    }

    /*
     * Find the display line containing the desired index.
     */

    dlPtr = FindDLine(textPtr, dInfoPtr->dLinePtr, indexPtr);

    /*
     * Two cases shall be trapped here because the logic later really
     * needs dlPtr to be the display line containing indexPtr:
     *   1. if no display line contains the desired index (NULL dlPtr or no chunk)
     *   2. if indexPtr is before the first display line, in which case
     *      dlPtr currently points to the first display line
     */

    if (!dlPtr || !dlPtr->chunkPtr || TkTextIndexCompare(&dlPtr->index, indexPtr) > 0) {
	if (thisChar) { *thisChar = 0; }
	return 0;
    }

    if (!GetBbox(textPtr, dlPtr, indexPtr, xPtr, yPtr, widthPtr, heightPtr,
	    &isLastCharInLine, thisChar)) {
	return 0;
    }

    *xPtr -= dInfoPtr->curXPixelOffset;

    if (extents) {
	*widthPtr = MAX(0, *xPtr + *widthPtr - dInfoPtr->maxX);
	*heightPtr = MAX(0, *yPtr + *heightPtr - dInfoPtr->maxY);
	*xPtr = MAX(0, -*xPtr);
	*yPtr = MAX(0, -*yPtr);
    } else {
	*xPtr = *xPtr + dInfoPtr->x;

	if (isLastCharInLine) {
	    /*
	     * Last character in display line. Give it all the space up to the line.
	     */

	    if (charWidthPtr) {
		*charWidthPtr = dInfoPtr->maxX - *xPtr;
		if (*charWidthPtr > textPtr->charWidth) {
		    *charWidthPtr = textPtr->charWidth;
		}
	    }
	    if (*xPtr > dInfoPtr->maxX) {
		*xPtr = dInfoPtr->maxX;
	    }
	    *widthPtr = dInfoPtr->maxX - *xPtr;
	} else {
	    if (charWidthPtr) {
		*charWidthPtr = *widthPtr;
	    }
	}

	if (*widthPtr == 0) {
	    /*
	     * With zero width (e.g. elided text) we just need to make sure it is
	     * onscreen, where the '=' case here is ok.
	     */

	    if (*xPtr < dInfoPtr->x) {
		return 0;
	    }
	} else if (*xPtr + *widthPtr <= dInfoPtr->x) {
	    return 0;
	}

	if (*xPtr + *widthPtr > dInfoPtr->maxX) {
	    if ((*widthPtr = dInfoPtr->maxX - *xPtr) <= 0) {
		return 0;
	    }
	}

	if (*yPtr + *heightPtr > dInfoPtr->maxY) {
	    if ((*heightPtr = dInfoPtr->maxY - *yPtr) <= 0) {
		return 0;
	    }
	}
    }

    return 1;
}

/*
 *----------------------------------------------------------------------
 *
 * TkTextDLineInfo --
 *
 *	Given an index, return information about the display line containing
 *	that character.
 *
 * Results:
 *	'true' is returned if the character is on the screen. 'false' means
 *	the character isn't on the screen. If the return value is 'true', then
 *	information is returned in the variables pointed to by xPtr, yPtr,
 *	widthPtr, heightPtr, and basePtr.
 *
 * Side effects:
 *	None.
 *
 *----------------------------------------------------------------------
 */

int
TkTextGetDLineInfo(
    TkText *textPtr,		/* Widget record for text widget. */
    const TkTextIndex *indexPtr,/* Index of character whose bounding box is desired. */
    int extents,		/* Return the extents of the bbox (the overflow, not visible on
    				 * screen). */
    int *xPtr, int *yPtr,	/* Filled with line's upper-left coordinate. */
    int *widthPtr, int *heightPtr,
				/* Filled in with line's dimensions. */
    int *basePtr)		/* Filled in with the baseline position, measured as an offset down
    				 * from *yPtr. */
{
    TextDInfo *dInfoPtr = textPtr->dInfoPtr;
    DLine *dlPtr;
    int dlx;

    /*
     * Make sure that all of the screen layout information is up to date.
     */

    if (dInfoPtr->flags & DINFO_OUT_OF_DATE) {
	UpdateDisplayInfo(textPtr);
    }

    /*
     * Find the display line containing the desired index.
     */

    dlPtr = FindDLine(textPtr, dInfoPtr->dLinePtr, indexPtr);

    /*
     * Two cases shall be trapped here because the logic later really
     * needs dlPtr to be the display line containing indexPtr:
     *   1. if no display line contains the desired index (NULL dlPtr)
     *   2. if indexPtr is before the first display line, in which case
     *      dlPtr currently points to the first display line
     */

    if (!dlPtr || TkTextIndexCompare(&dlPtr->index, indexPtr) > 0) {
	return 0;
    }

    dlx = dlPtr->chunkPtr ? dlPtr->chunkPtr->x : 0;
    *xPtr = dInfoPtr->x - dInfoPtr->curXPixelOffset + dlx;
    *widthPtr = dlPtr->width;
    *yPtr = dlPtr->y;
    *heightPtr = dlPtr->height;

    if (extents) {
	*widthPtr = MAX(0, *xPtr + (int) dlPtr->length - dInfoPtr->maxX);
	*heightPtr = MAX(0, *yPtr + *heightPtr - dInfoPtr->maxY);
	*xPtr = MAX(0, -*xPtr);
	*yPtr = MAX(0, -*yPtr);
    } else {
	if (dlPtr->y + dlPtr->height > dInfoPtr->maxY) {
	    *heightPtr = dInfoPtr->maxY - dlPtr->y;
	}
    }

    *basePtr = dlPtr->baseline;
    return 1;
}

/*
 * Get bounding-box information about an elided chunk.
 */

static void
ElideBboxProc(
    TkText *textPtr,
    TkTextDispChunk *chunkPtr,	/* Chunk containing desired char. */
    int index,			/* Index of desired character within the chunk. */
    int y,			/* Topmost pixel in area allocated for this line. */
    int lineHeight,		/* Height of line, in pixels. */
    int baseline,		/* Location of line's baseline, in pixels measured down from y. */
    int *xPtr, int *yPtr,	/* Gets filled in with coords of character's upper-left pixel.
    				 * X-coord is in same coordinate system as chunkPtr->x. */
    int *widthPtr,		/* Gets filled in with width of character, in pixels. */
    int *heightPtr)		/* Gets filled in with height of character, in pixels. */
{
    (void)textPtr;
    (void)index;
    (void)lineHeight;
    (void)baseline;

    *xPtr = chunkPtr->x;
    *yPtr = y;
    *widthPtr = *heightPtr = 0;
}

/*
 * Measure an elided chunk.
 */

static int
ElideMeasureProc(
    TkTextDispChunk *chunkPtr,	/* Chunk containing desired coord. */
    int x)			/* X-coordinate, in same coordinate system as chunkPtr->x. */
{
    (void)chunkPtr;
    (void)x;

    return 0;
}

/*
 *--------------------------------------------------------------
 *
 * CharMeasureProc --
 *
 *	This function is called to determine which character in a character
 *	chunk lies over a given x-coordinate.
 *
 * Results:
 *	The return value is the index *within the chunk* of the character that
 *	covers the position given by "x".
 *
 * Side effects:
 *	None.
 *
 *--------------------------------------------------------------
 */

static int
CharMeasureProc(
    TkTextDispChunk *chunkPtr,	/* Chunk containing desired coord. */
    int x)			/* X-coordinate, in same coordinate system as chunkPtr->x. */
{
    if (chunkPtr->endOfLineSymbol) {
	return 0;
    }
    assert(chunkPtr->dlPtr->index.textPtr);
    return CharChunkMeasureChars(chunkPtr, NULL, 0, 0, chunkPtr->numBytes - 1, chunkPtr->x, x,
	    chunkPtr->dlPtr->index.textPtr->spaceMode, 0, NULL);
}

/*
 *--------------------------------------------------------------
 *
 * CharBboxProc --
 *
 *	This function is called to compute the bounding box of the area
 *	occupied by a single character.
 *
 * Results:
 *	There is no return value. *xPtr and *yPtr are filled in with the
 *	coordinates of the upper left corner of the character, and *widthPtr
 *	and *heightPtr are filled in with the dimensions of the character in
 *	pixels. Note: not all of the returned bbox is necessarily visible on
 *	the screen (the rightmost part might be off-screen to the right, and
 *	the bottommost part might be off-screen to the bottom).
 *
 * Side effects:
 *	None.
 *
 *--------------------------------------------------------------
 */

static void
CharBboxProc(
    TkText *textPtr,
    TkTextDispChunk *chunkPtr,	/* Chunk containing desired char. */
    int byteIndex,		/* Byte offset of desired character within the chunk */
    int y,			/* Topmost pixel in area allocated for this line. */
    int lineHeight,		/* Height of line, in pixels. */
    int baseline,		/* Location of line's baseline, in pixels measured down from y. */
    int *xPtr, int *yPtr,	/* Gets filled in with coords of character's upper-left pixel.
    				 * X-coord is in same coordinate system as chunkPtr->x. */
    int *widthPtr,		/* Gets filled in with width of character, in pixels. */
    int *heightPtr)		/* Gets filled in with height of character, in pixels. */
{
    CharInfo *ciPtr = (CharInfo *)chunkPtr->clientData;
    int offset = ciPtr->baseOffset + byteIndex;
    int maxX = chunkPtr->width + chunkPtr->x;
    int nextX;
    (void)lineHeight;

    CharChunkMeasureChars(chunkPtr, NULL, 0, 0, byteIndex, chunkPtr->x, -1, textPtr->spaceMode, 0, xPtr);

    if (byteIndex >= (int)ciPtr->numBytes) {
	/*
	 * This situation only happens if the last character in a line is a
	 * space character, in which case it absorbs all of the extra space in
	 * the line (see TkTextCharLayoutProc).
	 */

	*widthPtr = maxX - *xPtr;
    } else if (ciPtr->u.chars[offset] == '\t' && byteIndex == (int)ciPtr->numBytes - 1) {
	/*
	 * The desired character is a tab character that terminates a chunk;
	 * give it all the space left in the chunk.
	 */

	*widthPtr = maxX - *xPtr;
    } else {
	CharChunkMeasureChars(chunkPtr, NULL, 0, byteIndex, byteIndex + 1, *xPtr, -1,
		textPtr->spaceMode, 0, &nextX);

	if (nextX >= maxX) {
	    *widthPtr = maxX - *xPtr;
	} else {
	    *widthPtr = nextX - *xPtr;

	    if (chunkPtr->additionalWidth && IsExpandableSpace(ciPtr->u.chars + offset)) {
		/*
		 * We've expanded some spaces for full line justification. Compute the
		 * width of this specific space character.
		 */

		const char *base = ciPtr->u.chars + ciPtr->baseOffset;
		const char *q = ciPtr->u.chars + offset;
		unsigned numSpaces = chunkPtr->numSpaces;
		unsigned remaining = chunkPtr->additionalWidth;

		do {
		    unsigned space;

		    assert(numSpaces > 0);
		    space = (remaining + numSpaces - 1)/numSpaces;
		    *widthPtr += space;
		    remaining -= space;
		    numSpaces -= 1;
		    if (base == q) {
			break;
		    }
		    q = Tcl_UtfPrev(q, ciPtr->u.chars);
		} while (IsExpandableSpace(q));
	    }
	}
    }

    *yPtr = y + baseline - chunkPtr->minAscent;
    *heightPtr = chunkPtr->minAscent + chunkPtr->minDescent;
}

/*
 *----------------------------------------------------------------------
 *
 * AdjustForTab --
 *
 *	This function is called to move a series of chunks right in order to
 *	align them with a tab stop.
 *
 * Results:
 *	None.
 *
 * Side effects:
 *	The width of chunkPtr gets adjusted so that it absorbs the extra space
 *	due to the tab. The x locations in all the chunks after chunkPtr are
 *	adjusted rightward to align with the tab stop given by tabArrayPtr and
 *	index.
 *
 *----------------------------------------------------------------------
 */

static void
AdjustForTab(
    LayoutData *data)
{
    int x, desired = 0, delta, width;
    TkTextDispChunk *chunkPtr, *nextChunkPtr, *chPtr;
    TkTextTabArray *tabArrayPtr;
    TkText *textPtr;
    int tabX, tabIndex;

    assert(data->tabIndex >= 0);

    if (!(chunkPtr = data->tabChunkPtr)) {
	/* Part after decimal point, no action required. */
	return;
    }

    if (data->adjustFirstChunk) {
	nextChunkPtr = chunkPtr;
    } else if (!(nextChunkPtr = chunkPtr->nextPtr) && data->lastChunkPtr) {
	/* Nothing after the actual tab; just return. */
	return;
    }

    data->tabApplied = 1;
    tabX = data->tabX;
    tabIndex = data->tabIndex;
    textPtr = data->textPtr;
    tabArrayPtr = data->tabArrayPtr;
    x = nextChunkPtr ? nextChunkPtr->x : 0;

    /*
     * If no tab information has been given, assuming tab stops are at 8
     * average-sized characters. Still ensure we respect the tabular versus
     * wordprocessor tab style.
     */

    if (!tabArrayPtr || tabArrayPtr->numTabs == 0) {
	/*
	 * No tab information has been given, so use the default
	 * interpretation of tabs.
	 */

	unsigned tabWidth = textPtr->charWidth*8;

	tabWidth = MAX(1u, tabWidth);

	if (textPtr->tabStyle == TK_TEXT_TABSTYLE_TABULAR) {
	    desired = tabWidth*(tabIndex + 1);
	} else {
	    desired = NextTabStop(tabWidth, x, 0);
	}

	desired %= data->maxX;
    } else {
	switch (data->tabAlignment) {
	case LEFT:
	    desired = tabX;
	    break;

	case CENTER:
	    /*
	     * Compute the width of all the information in the tab group, then use
	     * it to pick a desired location.
	     */

	    width = 0;
	    for (chPtr = nextChunkPtr; chPtr; chPtr = chPtr->nextPtr) {
		width += chPtr->width;
	    }
	    if (data->maxX >= 0) {
		desired = MIN(tabX, data->maxX) - width/2;
	    } else {
		desired = tabX - width/2;
	    }
	    break;

	case RIGHT:
	    /*
	     * Compute the width of all the information in the tab group, then use
	     * it to pick a desired location.
	     */

	    width = 0;
	    for (chPtr = nextChunkPtr; chPtr; chPtr = chPtr->nextPtr) {
		width += chPtr->width;
	    }
	    if (data->maxX - data->tabOverhang >= 0) {
		desired = MIN(tabX, data->maxX - data->tabOverhang) - width;
	    } else {
		desired = tabX - width;
	    }
	    break;

	case NUMERIC:
	    /*
	     * Right justify before decimal point.
	     */

	    width = 0;
	    for (chPtr = nextChunkPtr; chPtr && !chPtr->integralPart; chPtr = chPtr->nextPtr) {
		width += chPtr->width;
	    }
	    if (data->maxX - data->tabOverhang >= 0) {
		desired = MIN(tabX, data->maxX - data->tabOverhang) - width;
	    } else {
		desired = data->maxX - data->tabOverhang - width;
	    }
	    data->tabApplied = 0;
	    break;
	}
    }

    desired += data->tabShift;

    /*
     * Shift all of the chunks to the right so that the left edge is at the
     * desired location, then expand the chunk containing the tab. Be sure
     * that the tab occupies at least the width of a space character.
     */

    delta = MAX(textPtr->spaceWidth, desired - x);

    if (nextChunkPtr) {
	for (chPtr = nextChunkPtr; chPtr; chPtr = chPtr->nextPtr) {
	    chPtr->x += delta;
	}
	chunkPtr->width += delta;
    } else {
	chunkPtr->x = MAX(0, delta - chunkPtr->width);
    }
}

/*
 *----------------------------------------------------------------------
 *
 * ComputeShiftForRightTab --
 *
 *	This estimates the amount of characters we have to shift to next
 *	line for adjustment of right tabs. The computation is a bit tricky,
 *	because we have to measure backwards.
 *
 * Results:
 *	Store the number of characters for next line in 'data->shiftToNextLine'.
 *
 * Side effects:
 *	None.
 *
 *----------------------------------------------------------------------
 */

static void
MeasureBackwards(
    LayoutData *data,
    TkTextSegment *firstSegPtr,
    int offset,
    TkTextSegment *lastSegPtr,
    int lastOffset)
{
    TkTextSegment *segPtr;
    int maxX = data->tabX % data->maxX;

    data->shiftToNextLine = 0;
    data->shiftToNextLinePos.segPtr = NULL;

    for (segPtr = lastSegPtr; segPtr != firstSegPtr->prevPtr; segPtr = segPtr->prevPtr) {
	switch (segPtr->typePtr->group) {
	case SEG_GROUP_CHAR: {
	    const char *p = segPtr->body.chars + (segPtr == firstSegPtr ? offset : 0);
	    const char *e = segPtr->body.chars + (segPtr == lastSegPtr ? lastOffset : segPtr->size);
	    unsigned length = e - p;

	    if (e > p && e[-1] == '\n') {
		e -= 1;
		length -= 1;
	    }

	    if (length > 0) {
		TextStyle *stylePtr = GetStyle(data->textPtr, segPtr);
		char buffer[512];
		char *str = buffer;
		char *first;
		char *last;
		int nextX;
		int fit;

		if ((size_t) length > sizeof(buffer)) {
		    str = (char *)malloc(length);
		}
		memcpy(str, p, length);

		first = str;
		last = str + length;
		for (--last ; first < last; ++first, --last)
		{
		    char c = *first;
		    *first = *last;
		    *last = c;
		}

		fit = MeasureChars(stylePtr->sValuePtr->tkfont,
			str, length, 0, length, 0, maxX, 0, &nextX);
		FreeStyle(data->textPtr, stylePtr);

		if (fit < (int) length && maxX - nextX > 0)
		{
		    int x;
		    MeasureChars(stylePtr->sValuePtr->tkfont, str + fit, 1, 0, 1, 0, -1, 0, &x);
		    data->tabOverhang = MAX(0, x - (maxX - nextX));
		}
		if (fit) {
		    if (*e == '\n') {
			fit += 1;
			length += 1;
		    }
		    data->shiftToNextLine += fit;
		    data->shiftToNextLinePos.segPtr = segPtr;
		    data->shiftToNextLinePos.offset = (p - segPtr->body.chars) + length - fit;
		    maxX -= nextX;
		}
		if (str != buffer) {
		    free(str);
		}
		if (maxX <= 0) {
		    return;
		}
	    }
	    break;
	}
	case SEG_GROUP_HYPHEN:
	    if (!data->textPtr->hyphenate) {
		TextStyle *stylePtr;
		int nextX, fit;

		stylePtr = GetStyle(data->textPtr, segPtr);
		fit = MeasureChars(stylePtr->sValuePtr->tkfont,
			HYPHEN_STRING, HYPHEN_LENGTH, 0, HYPHEN_LENGTH, 0, maxX, 0, &nextX);
		if (!fit) {
		    return;
		}
		data->shiftToNextLine += fit;
		data->shiftToNextLinePos.segPtr = segPtr;
		data->shiftToNextLinePos.offset = 0;
		maxX -= nextX;
	    }
	    break;
	case SEG_GROUP_IMAGE:
	case SEG_GROUP_WINDOW: {
	    TkTextIndex index;

	    TkTextIndexClear(&index, data->textPtr);
	    TkTextIndexSetSegment(&index, segPtr);

	    if (segPtr->typePtr->layoutProc(&index, segPtr, 0, maxX, 1, 0, data->wrapMode,
		    data->textPtr->spaceMode, NULL) == 0) {
		return;
	    }
	    data->shiftToNextLine += 1;
	    data->shiftToNextLinePos.segPtr = segPtr;
	    data->shiftToNextLinePos.offset = 0;
	    break;
	}
	case SEG_GROUP_BRANCH:
	    if (segPtr->typePtr == &tkTextLinkType) {
		segPtr = segPtr->body.link.prevPtr;
	    }
	    break;
	case SEG_GROUP_MARK:
	case SEG_GROUP_PROTECT:
	case SEG_GROUP_TAG:
	    break;
	}
    }
}

static TkTextSegment *
FindEndOfTab(
    LayoutData *data,
    TkTextSegment *segPtr,
    int offset,
    int *lastOffset)
{
    TkTextSegment *firstSegPtr = segPtr;
    TkTextSegment *lastSegPtr = segPtr;

    *lastOffset = offset;

    for ( ; segPtr; segPtr = segPtr->nextPtr) {
	switch (segPtr->typePtr->group) {
	case SEG_GROUP_CHAR: {
	    const char *p = segPtr->body.chars + (segPtr == firstSegPtr ? offset : 0);
	    const char *e = segPtr->body.chars + segPtr->size;

	    for ( ; p < e; ++p) {
		if (*p == '\t') {
		    *lastOffset = p - segPtr->body.chars;
		    return segPtr;
		}
	    }

	    lastSegPtr = segPtr;
	    *lastOffset = e - segPtr->body.chars;
	    break;
	}
	case SEG_GROUP_HYPHEN: {
	    if (data->textPtr->hyphenate) {
		return lastSegPtr;
	    }
	    lastSegPtr = segPtr;
	    *lastOffset = HYPHEN_LENGTH;
	    break;
	}
	case SEG_GROUP_BRANCH:
	    if (segPtr->typePtr == &tkTextBranchType) {
		segPtr = segPtr->body.branch.nextPtr;
	    }
	    break;
	case SEG_GROUP_IMAGE:
	case SEG_GROUP_WINDOW:
	    lastSegPtr = segPtr;
	    *lastOffset = 1;
	    break;
	case SEG_GROUP_MARK:
	case SEG_GROUP_PROTECT:
	case SEG_GROUP_TAG:
	    break;
	}
    }

    return lastSegPtr;
}

static void
ComputeShiftForRightTab(
    LayoutData *data,
    TkTextSegment *segPtr,
    int offset)
{
    int lastOffset;
    TkTextSegment *lastSegPtr = FindEndOfTab(data, segPtr, offset, &lastOffset);

    assert(data->tabX > data->maxX);
    MeasureBackwards(data, segPtr, offset, lastSegPtr, lastOffset);
    if (data->shiftToNextLine) {
	data->isRightTab = 1;
    }
}

/*
 *----------------------------------------------------------------------
 *
 * IsStartOfTab --
 *
 *	Determine whether the given offset in segment is immediately after
 *	tab character.
 *
 * Results:
 *	Whether given offset in segment is immediately after tab character.
 *
 * Side effects:
 *	None.
 *
 *----------------------------------------------------------------------
 */

static int
IsStartOfTab(
    TkTextSegment *segPtr,
    int offset)
{
    if (offset > 0) {
	return segPtr->body.chars[offset - 1] == '\t';
    }
    for ( ; segPtr; segPtr = segPtr->prevPtr) {
	switch (segPtr->typePtr->group) {
	case SEG_GROUP_CHAR:
	    return segPtr->body.chars[segPtr->size - 1] == '\t';
	case SEG_GROUP_HYPHEN:
	case SEG_GROUP_IMAGE:
	case SEG_GROUP_WINDOW:
	    return 0;
	case SEG_GROUP_BRANCH:
	    if (segPtr->typePtr == &tkTextLinkType) {
		segPtr = segPtr->body.link.prevPtr;
	    }
	    break;
	case SEG_GROUP_MARK:
	case SEG_GROUP_PROTECT:
	case SEG_GROUP_TAG:
	    break;
	}
    }
    return 1;
}

/*
 *----------------------------------------------------------------------
 *
 * ComputeShiftForNumericTab --
 *
 *	This estimates the amount of characters we have to shift to next
 *	line for adjustment of numeric tabs. The computation is a bit tricky,
 *	because we have to measure backwards.
 *
 * Results:
 *	Store the number of characters for next line in 'data->shiftToNextLine'.
 *
 * Side effects:
 *	None.
 *
 *----------------------------------------------------------------------
 */


static void
ComputeShiftForNumericTab(
    LayoutData *data,
    TkTextSegment *firstSegPtr,
    int offset)
{
    TkTextSegment *lastSegPtr = data->lastNumericalPos.segPtr;

    if (!lastSegPtr || !IsStartOfTab(firstSegPtr, offset)) {
	return;
    }

    if (data->tabX < data->maxX) {
	return; /* may happen with very small size */
    }

<<<<<<< HEAD
    MeasureBackwards(data, firstSegPtr, offset, lastSegPtr, data->lastNumericalPos.offset);
}

/*
 *----------------------------------------------------------------------
 *
 * ComputeSizeOfTab --
 *
 *	This estimates the amount of white space that will be consumed by
 *	a tab.
 *
 * Results:
 *	The 'current tab' is the minimum number of pixels that will be occupied
 *	by the next tab of tabArrayPtr, assuming that the current position on the
 *	line is x and the end of the line is maxX. The 'next tab' is determined
 *	by a combination of the current position (x) which it must be equal to or
 *	beyond, and the tab count in indexPtr.
 *
 *	For numeric tabs, this is a conservative estimate. The 'current tab' is
 *	always >= 0.
 *
 * Side effects:
 *	None.
 *
 *----------------------------------------------------------------------
 */
=======
#ifdef TK_LAYOUT_WITH_BASE_CHUNKS
    if (baseCharChunkPtr == NULL) {
	baseCharChunkPtr = chunkPtr;
	bciPtr = (BaseCharInfo *)ckalloc(sizeof(BaseCharInfo));
	baseString = &bciPtr->baseChars;
	Tcl_DStringInit(baseString);
	bciPtr->width = 0;

	ciPtr = &bciPtr->ci;
    } else {
	bciPtr = (BaseCharInfo *)baseCharChunkPtr->clientData;
	ciPtr = (CharInfo *)ckalloc(sizeof(CharInfo));
	baseString = &bciPtr->baseChars;
    }

    lineOffset = Tcl_DStringLength(baseString);
    line = Tcl_DStringAppend(baseString,p,maxBytes);

    chunkPtr->clientData = ciPtr;
    ciPtr->baseChunkPtr = baseCharChunkPtr;
    ciPtr->baseOffset = lineOffset;
    ciPtr->chars = NULL;
    ciPtr->numBytes = 0;

    bytesThatFit = CharChunkMeasureChars(chunkPtr, line,
	    lineOffset + maxBytes, lineOffset, -1, chunkPtr->x, maxX,
	    TK_ISOLATE_END, &nextX);
#else /* !TK_LAYOUT_WITH_BASE_CHUNKS */
    bytesThatFit = CharChunkMeasureChars(chunkPtr, p, maxBytes, 0, -1,
	    chunkPtr->x, maxX, TK_ISOLATE_END, &nextX);
#endif /* TK_LAYOUT_WITH_BASE_CHUNKS */
>>>>>>> 31181232

static int
FindDecimalPointBackwards(
    TkTextSegment *segPtr,
    int offset)
{
    TkTextSegment *startSegPtr = segPtr;

    for ( ; segPtr; segPtr = segPtr->prevPtr) {
	if (segPtr->typePtr->group == SEG_GROUP_CHAR) {
	    const char *p = segPtr->body.chars + (segPtr == startSegPtr ? offset : segPtr->size);

	    for (--p; p >= segPtr->body.chars; --p) {
		if (IsDecimalPoint(*p)) {
		    return 1;
		}
	    }
	} else if (segPtr->typePtr->group == SEG_GROUP_BRANCH) {
	    if (segPtr->typePtr == &tkTextLinkType) {
		segPtr = segPtr->body.link.prevPtr;
	    }
	}
    }
    return 0;
}

static void
FindDecimalPoint(
    LayoutData *data,
    TkTextSegment *segPtr,
    int offset)
{
    for ( ; segPtr; segPtr = segPtr->nextPtr) {
	switch (segPtr->typePtr->group) {
	case SEG_GROUP_CHAR: {
	    const char *p = segPtr->body.chars + offset;
	    const char *e = segPtr->body.chars + segPtr->size;

	    for ( ; p < e; ++p) {
		if (IsDecimalPoint(*p)) {
		    data->lengthOfFractional = 0;
		    data->decimalPointPos.segPtr = segPtr;
		    data->decimalPointPos.offset = p - segPtr->body.chars;
		} else if (*p == '\t' || *p == '\n') {
		    return;
		}
		if (data->decimalPointPos.segPtr) {
		    data->lengthOfFractional += 1;
		}
		data->lastNumericalPos.segPtr = segPtr;
		data->lastNumericalPos.offset = p - segPtr->body.chars + 1;
	    }

	    offset = 0;
	    break;
	}
	case SEG_GROUP_HYPHEN:
	case SEG_GROUP_IMAGE:
	case SEG_GROUP_WINDOW:
	    if (data->decimalPointPos.segPtr) {
		data->lengthOfFractional += segPtr->size;
	    }
	    data->lastNumericalPos.segPtr = segPtr;
	    data->lastNumericalPos.offset = segPtr->size;
	    break;
	case SEG_GROUP_BRANCH:
	    if (segPtr->typePtr == &tkTextBranchType) {
		segPtr = segPtr->body.branch.nextPtr;
	    }
	    break;
	case SEG_GROUP_MARK:
	case SEG_GROUP_PROTECT:
	case SEG_GROUP_TAG:
	    break;
	}
    }
}

static void
ComputeSizeOfTab(
    LayoutData *data,
    TkTextSegment *segPtr,
    int offset)
{
    TkText *textPtr;
    TkTextTabArray *tabArrayPtr;
    unsigned tabWidth;
    int min = 0; /* shut up the compiler */

    textPtr = data->textPtr;
    tabArrayPtr = data->tabArrayPtr;
    data->tabApplied = 0;
    data->tabOverhang = 0;

    if (!tabArrayPtr || tabArrayPtr->numTabs == 0) {
	/*
	 * We're using a default tab spacing of 8 characters.
	 */

	tabWidth = MAX(1, textPtr->charWidth*8);
    } else {
	tabWidth = 0;
    }

    do {
	/*
	 * We were given the count before this tab, so increment it first.
	 */

	data->tabIndex += 1;

	if (!tabArrayPtr || tabArrayPtr->numTabs == 0) {
	    /*
	     * We're using a default tab spacing calculated above.
	     */

	    data->tabX = tabWidth*(data->tabIndex + 1);
	    data->tabAlignment = LEFT;
	} else if (data->tabIndex < tabArrayPtr->numTabs) {
	    data->tabX = tabArrayPtr->tabs[data->tabIndex].location;
	    data->tabAlignment = tabArrayPtr->tabs[data->tabIndex].alignment;
	} else {
	    /*
	     * Ran out of tab stops; compute a tab position by extrapolating.
	     */

	    data->tabX = (int) (tabArrayPtr->lastTab
		    + (data->tabIndex + 1 - tabArrayPtr->numTabs)*tabArrayPtr->tabIncrement
		    + 0.5);
	    data->tabAlignment = tabArrayPtr->tabs[tabArrayPtr->numTabs - 1].alignment;
	}

	/*
	 * If this tab stop is before the current x position, then we have two
	 * cases:
	 *
	 * With 'wordprocessor' style tabs, we must obviously continue until
	 * we reach the text tab stop.
	 *
	 * With 'tabular' style tabs, we always use the data->tabIndex'th tab stop.
	 */
    } while (data->tabX <= data->x && data->tabStyle == TK_TEXT_TABSTYLE_WORDPROCESSOR);

    if (data->displayLineNo > 0 && data->tabStyle != TK_TEXT_TABSTYLE_WORDPROCESSOR) {
	int tabX = data->tabX - ((int) data->displayLineNo)*data->maxX;

	if (data->tabAlignment == LEFT && data->x == 0) {
	    data->tabShift = tabX;
	}

	data->tabX = MAX(0, tabX + data->tabShift);
    }

    /*
     * Inform our caller of how many tab stops we've used up.
     */

    switch (data->tabAlignment) {
    case CENTER:
	if (data->displayLineNo > 0 && data->x == 0) {
	    data->tabSize = 0;
	    return;
	}
	/*
	 * Be very careful in the arithmetic below, because maxX may be the
	 * largest positive number: watch out for integer overflow.
	 */
	if (data->maxX - data->tabX < data->tabX - data->x) {
	    data->tabSize = data->maxX - data->x - 2*(data->maxX - data->tabX);
	    min = textPtr->spaceWidth;
	} else {
	    min = 0;
	}
	break;

    case RIGHT:
	data->isRightTab = 0; /* will only be set when wrapping line */
	data->tabSize = data->maxX - data->tabX - data->x;
	min = (data->x == 0) ? 0 : textPtr->spaceWidth;
	break;

    case NUMERIC:
    	/*
	 * We have to pre-compute the position of the last decimal point, and
	 * the position of the first non-numerical character.
	 */
	data->isNumericTab = 0;
	data->decimalPointPos.segPtr = NULL;
	data->shiftToNextLinePos.segPtr = NULL;
	FindDecimalPoint(data, segPtr, offset);
	if (data->decimalPointPos.segPtr) {
	    data->lastNumericalPos = data->decimalPointPos;
	    data->isNumericTab = 1;
	} else if (!FindDecimalPointBackwards(segPtr, offset)) {
	    data->isNumericTab = 1;
	}
	min = 0;
	/* fallthru */

    case LEFT:
	data->tabSize = data->tabX - data->x;
	assert(textPtr->spaceWidth > 0); /* ensure positive size */
	min = (data->x == 0) ? 0 : textPtr->spaceWidth;
    	break;
    }

    data->tabSize = MAX(min, data->tabSize);
}

/*
 *---------------------------------------------------------------------------
 *
 * NextTabStop --
 *
 *	Given the current position, determine where the next default tab stop
 *	would be located. This function is called when the current chunk in
 *	the text has no tabs defined and so the default tab spacing for the
 *	font should be used, provided we are using wordprocessor style tabs.
 *
 * Results:
 *	The location in pixels of the next tab stop.
 *
 * Side effects:
 *	None.
 *
 *---------------------------------------------------------------------------
 */

static int
NextTabStop(
    unsigned tabWidth,		/* Default tab width of the widget. */
    int x,			/* X-position in pixels where last character was drawn. The next
    				 * tab stop occurs somewhere after this location. */
    int tabOrigin)		/* The origin for tab stops. May be non-zero if text has been
    				 * scrolled. */
{
    int rem;

    assert(tabWidth > 0);

    x += tabWidth;
    if ((rem = (x - tabOrigin) % tabWidth) < 0) {
	rem += tabWidth;
    }
    x -= rem;
    return x;
}

/*
 *---------------------------------------------------------------------------
 *
 * MeasureChars --
 *
 *	Determine the number of characters from the string that will fit in
 *	the given horizontal span. The measurement is done under the
 *	assumption that Tk_DrawChars will be used to actually display the
 *	characters.
 *
 *	If tabs are encountered in the string, they will be ignored (they
 *	should only occur as last character of the string anyway).
 *
 *	If a newline is encountered in the string, the line will be broken at
 *	that point.
 *
 * Results:
 *	The return value is the number of bytes from the range of start to end
 *	in source that fit in the span given by startX and maxX. *nextXPtr is
 *	filled in with the x-coordinate at which the first character that
 *	didn't fit would be drawn, if it were to be drawn.
 *
 * Side effects:
 *	None.
 *
 *--------------------------------------------------------------
 */

#if TK_DRAW_IN_CONTEXT

static int
TkpMeasureChars(
    Tk_Font tkfont,
    const char *source,
    int numBytes,
    int rangeStart,
    int rangeLength,
    int maxLength,
    int flags,
    int *lengthPtr)
{
    return TkpMeasureCharsInContext(tkfont, source, numBytes, rangeStart,
	    rangeLength, maxLength, flags, lengthPtr);
}

#else /* if !TK_DRAW_IN_CONTEXT */

static int
TkpMeasureChars(
    Tk_Font tkfont,
    const char *source,
    int numBytes,
    int rangeStart,
    int rangeLength,
    int maxLength,
    int flags,
    int *lengthPtr)
{
    (void)numBytes;

    return Tk_MeasureChars(tkfont, source + rangeStart, rangeLength, maxLength, flags, lengthPtr);
}

#endif /* TK_DRAW_IN_CONTEXT */

static int
MeasureChars(
    Tk_Font tkfont,		/* Font in which to draw characters. */
    const char *source,		/* Characters to be displayed. Need not be NUL-terminated. */
    int maxBytes,		/* Maximum # of bytes to consider from source. */
    int rangeStart, int rangeLength,
				/* Range of bytes to consider in source.*/
    int startX,			/* X-position at which first character will be drawn. */
    int maxX,			/* Don't consider any character that would cross this x-position. */
    int flags,			/* Flags to pass to Tk_MeasureChars. */
    int *nextXPtr)		/* Return x-position of terminating character here, can be NULL. */
{
    int curX, width, ch;
    const char *special, *end, *start;

    ch = 0;
    curX = startX;
    start = source + rangeStart;
    end = start + rangeLength;
    special = start;

    while (start < end) {
	if (start >= special) {
	    /*
	     * Find the next special character in the string.
	     */

	    for (special = start; special < end; ++special) {
		ch = *special;
		if (ch == '\t' || ch == '\n') {
		    break;
		}
	    }
	}

	/*
	 * Special points at the next special character (or the end of the
	 * string). Process characters between start and special.
	 */

	if (maxX >= 0 && curX >= maxX) {
	    break;
	}
	start += TkpMeasureChars(tkfont, source, maxBytes, start - source, special - start,
		maxX >= 0 ? maxX - curX : -1, flags, &width);
	curX += width;
	if (start < special) {
	    /*
	     * No more chars fit in line.
	     */

	    break;
	}
	if (special < end) {
	    if (ch != '\t') {
		break;
	    }
	    start += 1;
	}
    }

    if (nextXPtr) {
	*nextXPtr = curX;
    }
    return start - (source + rangeStart);
}

/*
 *----------------------------------------------------------------------
 *
 * TextGetScrollInfoObj --
 *
 *	This function is invoked to parse "xview" and "yview" scrolling
 *	commands for text widgets using the new scrolling command syntax
 *	("moveto" or "scroll" options). It extends the public
 *	Tk_GetScrollInfoObj function with the addition of "pixels" as a valid
 *	unit alongside "pages" and "units". It is a shame the core API isn't
 *	more flexible in this regard.
 *
 * Results:
 *	The return value is either SCROLL_MOVETO, SCROLL_PAGES,
 *	SCROLL_UNITS, SCROLL_PIXELS or SCROLL_ERROR. This
 *	indicates whether the command was successfully parsed and what form
 *	the command took. If SCROLL_MOVETO, *dblPtr is filled in with
 *	the desired position; if SCROLL_PAGES, SCROLL_PIXELS or
 *	SCROLL_UNITS, *intPtr is filled in with the number of
 *	pages/pixels/lines to move (may be negative); if SCROLL_ERROR,
 *	the interp's result contains an error message.
 *
 * Side effects:
 *	None.
 *
 *----------------------------------------------------------------------
 */

static ScrollMethod
TextGetScrollInfoObj(
    Tcl_Interp *interp,		/* Used for error reporting. */
    TkText *textPtr,		/* Information about the text widget. */
    int objc,			/* # arguments for command. */
    Tcl_Obj *const objv[],	/* Arguments for command. */
    double *dblPtr,		/* Filled in with argument "moveto" option, if any. */
    int *intPtr)		/* Filled in with number of pages or lines or pixels to scroll,
    				 * if any. */
{
<<<<<<< HEAD
    static const char *const subcommands[] = {
	"moveto", "scroll", NULL
    };
    enum viewSubcmds {
	VIEW_MOVETO, VIEW_SCROLL
    };
    static const char *const units[] = {
	"pages", "pixels", "units", NULL
    };
    enum viewUnits {
	VIEW_SCROLL_PAGES, VIEW_SCROLL_PIXELS, VIEW_SCROLL_UNITS
    };
    int index;
    double d;
=======
    CharInfo *ciPtr = (CharInfo *)chunkPtr->clientData;
    const char *string;
    TextStyle *stylePtr;
    StyleValues *sValuePtr;
    int numBytes, offsetBytes, offsetX;
#ifdef TK_DRAW_IN_CONTEXT
    BaseCharInfo *bciPtr;
#endif /* TK_DRAW_IN_CONTEXT */

    if ((x + chunkPtr->width) <= 0) {
	/*
	 * The chunk is off-screen.
	 */

	return;
    }

#ifdef TK_DRAW_IN_CONTEXT
    bciPtr = (BaseCharInfo *)ciPtr->baseChunkPtr->clientData;
    numBytes = Tcl_DStringLength(&bciPtr->baseChars);
    string = Tcl_DStringValue(&bciPtr->baseChars);

#elif defined(TK_LAYOUT_WITH_BASE_CHUNKS)
    if (ciPtr->baseChunkPtr != chunkPtr) {
	/*
	 * Without context drawing only base chunks display their foreground.
	 */

	return;
    }

    numBytes = Tcl_DStringLength(&((BaseCharInfo *) ciPtr)->baseChars);
    string = ciPtr->chars;

#else /* !TK_LAYOUT_WITH_BASE_CHUNKS */
    numBytes = ciPtr->numBytes;
    string = ciPtr->chars;
#endif /* TK_LAYOUT_WITH_BASE_CHUNKS */

    stylePtr = chunkPtr->stylePtr;
    sValuePtr = stylePtr->sValuePtr;

    /*
     * If the text sticks out way to the left of the window, skip over the
     * characters that aren't in the visible part of the window. This is
     * essential if x is very negative (such as less than 32K); otherwise
     * overflow problems will occur in servers that use 16-bit arithmetic,
     * like X.
     */
>>>>>>> 31181232

    if (Tcl_GetIndexFromObjStruct(interp, objv[2], subcommands, sizeof(char *), "option", 0, &index)
	    != TCL_OK) {
	return SCROLL_ERROR;
    }

    switch ((enum viewSubcmds) index) {
    case VIEW_MOVETO:
	if (objc != 4) {
	    Tcl_WrongNumArgs(interp, 3, objv, "fraction");
	    return SCROLL_ERROR;
	}
	if (Tcl_GetDoubleFromObj(interp, objv[3], dblPtr) != TCL_OK) {
	    return SCROLL_ERROR;
	}
	return SCROLL_MOVETO;
    case VIEW_SCROLL:
	if (objc != 5) {
	    Tcl_WrongNumArgs(interp, 3, objv, "number pages|pixels|units");
	    return SCROLL_ERROR;
	}
	if (Tcl_GetIndexFromObjStruct(interp, objv[4], units, sizeof(char *), "argument", 0, &index)
		!= TCL_OK) {
	    return SCROLL_ERROR;
	}
	switch ((enum viewUnits) index) {
	case VIEW_SCROLL_PAGES:
	    if (Tcl_GetDoubleFromObj(interp, objv[3], &d) != TCL_OK) {
		return SCROLL_ERROR;
	    }
	    *intPtr = (d > 0) ? ceil(d) : floor(d);
	    if (dblPtr) {
		*dblPtr = d;
	    }
	    return SCROLL_PAGES;
	case VIEW_SCROLL_PIXELS:
	    if (Tk_GetPixelsFromObj(interp, textPtr->tkwin, objv[3], intPtr) != TCL_OK) {
		return SCROLL_ERROR;
	    }
	    return SCROLL_PIXELS;
	case VIEW_SCROLL_UNITS:
	    if (Tcl_GetDoubleFromObj(interp, objv[3], &d) != TCL_OK) {
		return SCROLL_ERROR;
	    }
	    *intPtr = (d > 0) ? ceil(d) : floor(d);
	    if (dblPtr) {
		*dblPtr = d;
	    }
	    return SCROLL_UNITS;
	}
    }
    assert(!"unexpected switch fallthrough");
    return SCROLL_ERROR; /* should be never reached */
}

/*
 *----------------------------------------------------------------------
 *
 * AllocCharInfo --
 *
 *	Allocate new char info struct. We are using a pool of char info
 *	structs.
 *
 * Results:
 *	The newly allocated struct, or a free char info struct from
 *	pool.
 *
 * Side effects:
 *	May allocate some memory.
 *
 *----------------------------------------------------------------------
 */

static CharInfo *
AllocCharInfo(
    TkText *textPtr)
{
    TextDInfo *dInfoPtr;
    CharInfo *ciPtr;

    assert(textPtr);

    dInfoPtr = textPtr->dInfoPtr;
    if ((ciPtr = dInfoPtr->charInfoPoolPtr)) {
	dInfoPtr->charInfoPoolPtr = dInfoPtr->charInfoPoolPtr->u.next;
    } else {
	ciPtr = (CharInfo *)malloc(sizeof(CharInfo));
	DEBUG_ALLOC(tkTextCountNewCharInfo++);
    }

    return ciPtr;
}

/*
 *----------------------------------------------------------------------
 *
 * FreeCharInfo --
 *
 *	Put back given char info to pool.
 *
 * Results:
 *	None.
 *
 * Side effects:
 *	None.
 *
 *----------------------------------------------------------------------
 */

static void
FreeCharInfo(
    TkText *textPtr,
    CharInfo *ciPtr)
{
    TextDInfo *dInfoPtr;

    assert(textPtr);
    assert(ciPtr);

    TkBTreeFreeSegment(ciPtr->segPtr);
    dInfoPtr = textPtr->dInfoPtr;
    ciPtr->u.next = dInfoPtr->charInfoPoolPtr;
    dInfoPtr->charInfoPoolPtr = ciPtr;
}

/*
 *----------------------------------------------------------------------
 *
 * ComputeBreakIndex --
 *
 *	Compute a break location. If we're in word wrap mode, a break
 *	can occurr after any space character, or at the end of the chunk
 *	if the the next segment (ignoring those with zero size) is not a
 *	character segment.
 *
 * Results:
 *	The computed break location.
 *
 * Side effects:
 *	None.
 *
 *----------------------------------------------------------------------
 */

static int
ComputeBreakIndex(
    TkText *textPtr,
    const TkTextDispChunk *chunkPtr,
    TkTextSegment *segPtr,
    int byteOffset,
    TkWrapMode wrapMode,
    TkTextSpaceMode spaceMode)
{
    (void)textPtr;

    switch (wrapMode) {
    case TEXT_WRAPMODE_NONE:
	break;
    case TEXT_WRAPMODE_CHAR:
    case TEXT_WRAPMODE_NULL:
	return chunkPtr->numBytes;
    case TEXT_WRAPMODE_WORD:
    case TEXT_WRAPMODE_CODEPOINT: {
	TkTextSegment *nextPtr;
	const char *p;
	int count;

	if (segPtr->typePtr == &tkTextHyphenType) {
	    return 1;
	}

	if ((int) chunkPtr->numBytes + byteOffset == segPtr->size) {
	    for (nextPtr = segPtr->nextPtr; nextPtr; nextPtr = nextPtr->nextPtr) {
		if (nextPtr->size > 0) {
		    if (!(nextPtr->typePtr->group & (SEG_GROUP_CHAR|SEG_GROUP_HYPHEN))) {
			return chunkPtr->numBytes;
		    }
		    break;
		} else if (nextPtr->typePtr == &tkTextBranchType) {
		    nextPtr = nextPtr->body.branch.nextPtr->nextPtr;
		}
	    }
	}

	count = chunkPtr->numBytes;
	if (chunkPtr->endsWithSyllable) {
	    assert(chunkPtr->numBytes > 0);
	    count -= 1;
	}
	p = segPtr->body.chars + byteOffset + count - 1;

	if (wrapMode == TEXT_WRAPMODE_WORD) {
	    /*
	     * Don't use isspace(); effects are unpredictable (because the result
	     * is locale dependent) and can lead to odd word-wrapping problems on
	     * some platforms. Also don't use Tcl_UniCharIsSpace here either, this
	     * can be used when displaying Markup in read-only mode (except the
	     * non-breaking space), but in text data there is a difference between
	     * ASCII spaces and all other spaces, and this difference must be
	     * visible for the user (line break makes the spaces indistinguishable).
	     * Keep in mind that the text widget will also be used for editing
	     * text. What we actually want is only the ASCII space characters, so
	     * use them explicitly...
	     *
	     * NOTE: don't break at HYPHEN-MINUS character (U+002D), because the
	     * meaning of this character is contextual. The user has to use the
	     * "codepoint" wrap mode if he want's line breaking at hard hyphen
	     * characters.
	     */

	    for ( ; count > 0; --count, --p) {
		switch (*p) {
		case ' ':
		    if (spaceMode == TEXT_SPACEMODE_EXACT) {
			return -1;
		    }
		    /* fallthru */
		case '\t': case '\n': case '\v': case '\f': case '\r':
		    return count;
		}
	    }
	} else {
	    const char *brks;
	    int i;

	    if (*p == '\n') {
		return count; /* catch special case end of line */
	    }

	    /*
	     * Note: it may happen that the chunk only contains the end of line/text
	     * symbol, in this case the break info is NULL.
	     */

	    if ((brks = chunkPtr->brks)) {
		i = count - 1;

		for ( ; i >= 0; --i, --p) {
		    assert(brks[i] <= LINEBREAK_INSIDEACHAR);
		    if (brks[i] == LINEBREAK_ALLOWBREAK) {
			return (*p == ' ' && spaceMode == TEXT_SPACEMODE_EXACT) ? -1 : i + 1;
		    }
		}
	    } else {
		assert(chunkPtr->endOfLineSymbol);
	    }
	}
	break;
    }
    }

    return -1;
}

/*
 *----------------------------------------------------------------------
 *
 * TkTextCheckDisplayLineConsistency --
 *
 *	This function is called for consistency checking of display line.
 *
 * Results:
 *	None.
 *
 * Side effects:
 *	If anything suspicious is found in the display lines, the function
 *	panics.
 *
 *----------------------------------------------------------------------
 */

void
TkTextCheckDisplayLineConsistency(
    const TkText *textPtr)
{
    DLine *dlPtr;

    for (dlPtr = textPtr->dInfoPtr->dLinePtr; dlPtr; dlPtr = dlPtr->nextPtr) {
	if (dlPtr->chunkPtr) {
	    const TkTextLine *linePtr = TkTextIndexGetLine(&dlPtr->index);

	    if (!linePtr->parentPtr || linePtr->parentPtr == (void *) 0x61616161) {
		Tcl_Panic("CheckDisplayLineConsisteny: expired index in display line");
	    }
	}
    }

    for (dlPtr = textPtr->dInfoPtr->savedDLinePtr; dlPtr; dlPtr = dlPtr->nextPtr) {
	if (dlPtr->chunkPtr) {
	    const TkTextLine *linePtr = TkTextIndexGetLine(&dlPtr->index);

	    if (!linePtr->parentPtr || linePtr->parentPtr == (void *) 0x61616161) {
		Tcl_Panic("CheckDisplayLineConsisteny: expired index in saved display line");
	    }
	}
    }

    dlPtr = textPtr->dInfoPtr->cachedDLinePtr;
    if (dlPtr && dlPtr->chunkPtr) {
	const TkTextLine *linePtr = TkTextIndexGetLine(&dlPtr->index);

	if (!linePtr->parentPtr || linePtr->parentPtr == (void *) 0x61616161) {
	    Tcl_Panic("CheckDisplayLineConsisteny: expired index in cached display line");
	}
    }
}

/*
 *----------------------------------------------------------------------
 *
 * CheckLineMetricConsistency --
 *
 *	This function is called for consistency checking of display line
 *	metric information. Call this function only if all line metrics
 *	are up-to-date.
 *
 * Results:
 *	None.
 *
 * Side effects:
 *	If anything suspicious is found in the display line metric information,
 *	the function panics.
 *
 *----------------------------------------------------------------------
 */

static void
CheckLineMetricConsistency(
    const TkText *textPtr)
{
    const TkSharedText *sharedTextPtr = textPtr->sharedTextPtr;
    unsigned epoch = textPtr->dInfoPtr->lineMetricUpdateEpoch;
    const TkTextLine *lastLinePtr;
    const TkTextLine *linePtr;
    unsigned lineNum = 0;
    unsigned reference;

    assert(textPtr->pixelReference >= 0);

    linePtr = TkBTreeGetStartLine(textPtr);
    lastLinePtr = TkBTreeGetLastLine(textPtr);

    if (textPtr->dInfoPtr->firstLineNo != TkBTreeLinesTo(sharedTextPtr->tree, NULL, linePtr, NULL)) {
	Tcl_Panic("CheckLineMetricConsistency: firstLineNo is not up-to-date");
    }
    if (textPtr->dInfoPtr->lastLineNo != TkBTreeLinesTo(sharedTextPtr->tree, NULL, lastLinePtr, NULL)) {
	Tcl_Panic("CheckLineMetricConsistency: lastLineNo is not up-to-date");
    }

    reference = textPtr->pixelReference;

    if (!lastLinePtr->nextPtr) {
	const TkTextPixelInfo *pixelInfo = lastLinePtr->pixelInfo + reference;

	if (pixelInfo->epoch & PARTIAL_COMPUTED_BIT) {
	    Tcl_Panic("CheckLineMetricConsistency: partial flag shouldn't be set in last line (%d)",
		    TkBTreeLinesTo(textPtr->sharedTextPtr->tree, NULL, lastLinePtr, NULL));
	}
	if (pixelInfo->dispLineInfo) {
	    Tcl_Panic("CheckLineMetricConsistency: last line (%d) should not have display line info",
		    TkBTreeLinesTo(textPtr->sharedTextPtr->tree, NULL, lastLinePtr, NULL));
	}
	if (pixelInfo->height > 0) {
	    Tcl_Panic("CheckLineMetricConsistency: last line (%d) should not have a height",
		    TkBTreeLinesTo(textPtr->sharedTextPtr->tree, NULL, lastLinePtr, NULL));
	}
    }

    while (linePtr != lastLinePtr) {
	const TkTextPixelInfo *pixelInfo = linePtr->pixelInfo + reference;
	const TkTextDispLineInfo *dispLineInfo = pixelInfo->dispLineInfo;
	const TkTextLine *logicalLinePtr = linePtr;
	unsigned logicalLineNum = lineNum;

	if ((pixelInfo->epoch & EPOCH_MASK) != epoch) {
	    Tcl_Panic("CheckLineMetricConsistency: line metric info (%d) is not up-to-date",
		    TkBTreeLinesTo(textPtr->sharedTextPtr->tree, NULL, linePtr, NULL));
	}
	if (pixelInfo->epoch & PARTIAL_COMPUTED_BIT) {
	    Tcl_Panic("CheckLineMetricConsistency: computation of this line (%d) is not yet complete",
		    TkBTreeLinesTo(textPtr->sharedTextPtr->tree, NULL, linePtr, NULL));
	}

	linePtr = linePtr->nextPtr;
	lineNum += 1;

	while (linePtr != lastLinePtr && !linePtr->logicalLine) {
	    const TkTextPixelInfo *pixelInfo = linePtr->pixelInfo + reference;

	    if ((pixelInfo->epoch & EPOCH_MASK) != epoch) {
		Tcl_Panic("CheckLineMetricConsistency: line metric info (%d) is not up-to-date",
			TkBTreeLinesTo(textPtr->sharedTextPtr->tree, NULL, linePtr, NULL));
	    }
	    if (pixelInfo->epoch & PARTIAL_COMPUTED_BIT) {
		Tcl_Panic("CheckLineMetricConsistency: partial flag shouldn't be set (line %d)",
			TkBTreeLinesTo(textPtr->sharedTextPtr->tree, NULL, linePtr, NULL));
	    }
	    if (pixelInfo->dispLineInfo) {
		Tcl_Panic("CheckLineMetricConsistency: "
			"merged line (%d) should not have display line info",
			TkBTreeLinesTo(textPtr->sharedTextPtr->tree, NULL, linePtr, NULL));
	    }
	    if (pixelInfo->height > 0) {
		Tcl_Panic("CheckLineMetricConsistency: merged line (%d) should not have a height",
			TkBTreeLinesTo(textPtr->sharedTextPtr->tree, NULL, linePtr, NULL));
	    }

	    linePtr = linePtr->nextPtr;
	    lineNum += 1;
	}

	if (dispLineInfo) {
	    unsigned pixels = 0;
	    unsigned k;

	    if (dispLineInfo->numDispLines == 1) {
		Tcl_Panic("CheckLineMetricConsistency: this line should not have display line info");
	    }
	    for (k = 0; k < dispLineInfo->numDispLines; ++k) {
		const TkTextDispLineEntry *entry = dispLineInfo->entry + k;

		if (k == 0
			&& entry->byteOffset != 0
			/* this check does not work if -startindex is set */
			&& textPtr->startMarker == textPtr->sharedTextPtr->startMarker) {
		    Tcl_Panic("CheckLineMetricConsistency: first display line (line %d.%u) should "
			    "have byte offset zero", logicalLineNum, k);
		}
		if ((entry + 1)->byteOffset <= entry->byteOffset) {
		    Tcl_Panic("CheckLineMetricConsistency: display line (line %d.%u) has invalid byte "
			    "offset %d (previous is %d)", logicalLineNum, k, (entry + 1)->byteOffset,
			    entry->byteOffset);
		}
		if (entry->height == 0) {
		    TkTextIndex index;
		    const TkTextDispLine *dlPtr;

		    /*
		     * Zero height is invalid, except in very seldom cases, if the line
		     * only contains unrealized embedded images/windows. We test this
		     * explicitly, the corresponding display line contains this information.
		     */

		    TkTextIndexClear(&index, (TkText *) textPtr);
		    TkTextIndexSetToStartOfLine2(&index, (TkTextLine *) logicalLinePtr);
		    TkrTextIndexForwBytes(textPtr, &index, entry->byteOffset, &index);
		    dlPtr = FindDLine((TkText *) textPtr, textPtr->dInfoPtr->dLinePtr, &index);
		    assert(dlPtr);

		    if (!dlPtr->invisible) {
			Tcl_Panic("CheckLineMetricConsistency: display line (%d.%u) has zero height",
				logicalLineNum, k);
		    }
		}
		pixels += entry->height;
	    }
	    if (pixels != pixelInfo->height) {
		Tcl_Panic("CheckLineMetricConsistency: sum of display line pixels is wrong (line %d)",
			logicalLineNum);
	    }
	}
    }
}

/*
 *----------------------------------------------------------------------
 *
 * TkTextCheckLineMetricUpdate --
 *
 *	This function is called for consistency checking of display line
 *	metric update information.
 *
 * Results:
 *	None.
 *
 * Side effects:
 *	If anything suspicious is found in the display line metric update
 *	information, the function panics.
 *
 *----------------------------------------------------------------------
 */

void
TkTextCheckLineMetricUpdate(
    const TkText *textPtr)
{
    const TkRangeList *ranges;
    const TkRange *range;
    TkTextBTree tree;
    unsigned epoch;
    int n, total;

    assert(textPtr);

    if (!textPtr->sharedTextPtr->allowUpdateLineMetrics) {
	return;
    }
    if (!textPtr->endMarker->sectionPtr || !textPtr->startMarker->sectionPtr) {
	/*
	 * Called inside unlink of start/end marker, in this case we cannot check
	 * (and we don't need a check here).
	 */
	return;
    }

    ranges = textPtr->dInfoPtr->lineMetricUpdateRanges;
    tree = textPtr->sharedTextPtr->tree;
    total = TkrBTreeNumLines(tree, textPtr);

    if (!TkRangeListIsEmpty(ranges) && TkRangeListHigh(ranges) >= total) {
	Tcl_Panic("TkTextCheckLineMetricUpdate: line %d is out of range (max=%d)\n",
		TkRangeListHigh(ranges), total);
    }

    range = TkRangeListFirst(ranges);
    epoch = textPtr->dInfoPtr->lineMetricUpdateEpoch;

    for (n = 0; n < total - 1; ++n) {
	const TkTextPixelInfo *pixelInfo;

	if (range && range->low == n) {
	    n = range->high;
	    range = TkRangeListNext(ranges, range);
	    continue;
	}

	pixelInfo = TkBTreeLinePixelInfo(textPtr, TkBTreeFindLine(tree, textPtr, n));

	if (pixelInfo->epoch && (pixelInfo->epoch & EPOCH_MASK) != epoch) {
	    Tcl_Panic("TkTextCheckLineMetricUpdate: line %d is not up-to-date\n", n);
	}
	if (pixelInfo->epoch & PARTIAL_COMPUTED_BIT) {
	    Tcl_Panic("TkTextCheckLineMetricUpdate: line metric computation (line %d) is not "
		    "yet complete\n", n);
	}
    }
}

/*
 *---------------------------------------------------------------------------
 *
 * CharChunkMeasureChars --
 *
 *	Determine the number of characters from a char chunk that will fit in
 *	the given horizontal span.
 *
 *	This is the same as MeasureChars (which see), but in the context of a
 *	char chunk, i.e. on a higher level of abstraction. Use this function
 *	whereever possible instead of plain MeasureChars, so that the right
 *	context is used automatically.
 *
 * Results:
 *	The return value is the number of bytes from the range of start to end
 *	in source that fit in the span given by startX and maxX. *nextXPtr is
 *	filled in with the x-coordinate at which the first character that
 *	didn't fit would be drawn, if it were to be drawn.
 *
 * Side effects:
 *	None.
 *--------------------------------------------------------------
 */

static int
CharChunkMeasureChars(
    TkTextDispChunk *chunkPtr,	/* Chunk from which to measure. */
    const char *chars,		/* Chars to use, instead of the chunk's own. Used by the layoutproc
    				 * during chunk setup. All other callers use NULL. Not NUL-terminated. */
    int charsLen,		/* Length of the "chars" parameter. */
    int start, int end,		/* The range of chars to measure inside the chunk (or inside the
    				 * additional chars). */
    int startX,			/* Starting x coordinate where the measured span will begin. */
    int maxX,			/* Maximum pixel width of the span. May be -1 for unlimited. */
    TkTextSpaceMode spaceMode,	/* How to handle displaying spaces. Must be TEXT_SPACEMODE_NONE,
    				 * TEXT_SPACEMODE_EXACT, or TEXT_SPACEMODE_TRIM. */
    int flags,			/* Flags to pass to MeasureChars. */
    int *nextXPtr)		/* The function puts the newly calculated right border x-position of
    				 * the span here; can be NULL. */
{
    Tk_Font tkfont = chunkPtr->stylePtr->sValuePtr->tkfont;
    CharInfo *ciPtr = (CharInfo *)chunkPtr->clientData;
    int fit, rangeStart;

#ifdef TK_LAYOUT_WITH_BASE_CHUNKS

    const TkTextDispChunk *baseChunkPtr = chunkPtr->baseChunkPtr;

    assert(baseChunkPtr);

    if (!chars) {
	const Tcl_DString *baseChars = &baseChunkPtr->baseChars;

	chars = Tcl_DStringValue(baseChars);
	charsLen = Tcl_DStringLength(baseChars);
	start += ciPtr->baseOffset;
	if (end == -1) {
	    assert(ciPtr->numBytes >= (TkSizeT)chunkPtr->wrappedAtSpace);
	    end = ciPtr->baseOffset + ciPtr->numBytes - chunkPtr->wrappedAtSpace;
	} else {
	    end += ciPtr->baseOffset;
	}
	if (chunkPtr->wrappedAtSpace) {
	    assert(charsLen >= 1);
	    charsLen -= 1;
	}
    }

    if ((TkSizeT)start == ciPtr->baseOffset) {
	/*
	 * This is a very frequent case, and MeasureChars() is not needed here.
	 */

	startX -= chunkPtr->x - baseChunkPtr->x;
    } else {
	int widthUntilStart;
	MeasureChars(tkfont, chars, charsLen, 0, start, 0, -1, 0, &widthUntilStart);
	startX -= widthUntilStart;
    }

    rangeStart = 0;

#else

    rangeStart = start;

    if (!chars) {
	chars = ciPtr->u.chars;
	charsLen = ciPtr->numBytes;
    }

#endif

    if (end == -1) {
	end = charsLen;
    }

    if (spaceMode == TEXT_SPACEMODE_TRIM && end > rangeStart) {
	/*
	 * Don't measure trimmed spaces.
	 */
	if (chars[end] == '\n') {
	    end -= 1;
	    while (end > rangeStart && IsBlank(chars[end - 1])) {
		end -= 1;
	    }
	} else if (IsBlank(chars[end - 1])) {
	    end -= 1;
	    while (end > rangeStart && IsBlank(chars[end - 1])) {
		end -= 1;
	    }
	    end += 1;
	}
    }

    fit = MeasureChars(tkfont, chars, charsLen, rangeStart, end - rangeStart,
	    startX, maxX, flags, nextXPtr);

    return MAX(0, fit - start);
}

/*
 *--------------------------------------------------------------
 *
 * TkTextCharLayoutProc --
 *
 *	This function is the "layoutProc" for character segments.
 *
 * Results:
 *	If there is something to display for the chunk then a non-zero value
 *	is returned and the fields of chunkPtr will be filled in (see the
 *	declaration of TkTextDispChunk in tkText.h for details). If zero is
 *	returned it means that no characters from this chunk fit in the
 *	window. If -1 is returned it means that this segment just doesn't need
 *	to be displayed (never happens for text).
 *
 * Side effects:
 *	Memory is allocated to hold additional information about the chunk.
 *
 *--------------------------------------------------------------
 */

static int
EndsWithSyllable(
    TkTextSegment *segPtr)
{
    if (segPtr->typePtr->group == SEG_GROUP_CHAR) {
	for (segPtr = segPtr->nextPtr; segPtr; segPtr = segPtr->nextPtr) {
	    switch (segPtr->typePtr->group) {
	    case SEG_GROUP_MARK:
		break;
	    case SEG_GROUP_HYPHEN:
		return 1;
	    case SEG_GROUP_BRANCH:
		if (segPtr->typePtr == &tkTextBranchType) {
		    segPtr = segPtr->body.branch.nextPtr;
		    break;
		}
		/* fallthru */
	    default:
		return 0;
	    }
	}
    }
    return 0;
}

int
TkTextCharLayoutProc(
    const TkTextIndex *indexPtr,/* Index of first character to lay out (corresponds to segPtr and
    				 * offset). */
    TkTextSegment *segPtr,	/* Segment being layed out. */
    int byteOffset,		/* Byte offset within segment of first character to consider. */
    int maxX,			/* Chunk must not occupy pixels at this position or higher. */
    int maxBytes,		/* Chunk must not include more than this many characters. */
    int noCharsYet,		/* 'true' means no characters have been assigned to this display
    				 * line yet. */
    TkWrapMode wrapMode,	/* How to handle line wrapping: TEXT_WRAPMODE_CHAR, TEXT_WRAPMODE_NONE,
    				 * TEXT_WRAPMODE_WORD, or TEXT_WRAPMODE_CODEPOINT. */
    TkTextSpaceMode spaceMode,	/* How to handle displaying spaces. Must be TEXT_SPACEMODE_NONE,
    				 * TEXT_SPACEMODE_EXACT, or TEXT_SPACEMODE_TRIM. */
    TkTextDispChunk *chunkPtr)	/* Structure to fill in with information about this chunk. The x
    				 * field has already been set by the caller. */
{
    Tk_Font tkfont;
    int nextX, bytesThatFit;
    Tk_FontMetrics fm;
    CharInfo *ciPtr;
    char const *p;

    assert(indexPtr->textPtr);
    assert(chunkPtr->clientData);

    /*
     * Figure out how many characters will fit in the space we've got. Include
     * the next character, even though it won't fit completely, if any of the
     * following is true:
     *
     *	 (a) the chunk contains no characters and the display line contains no
     *	     characters yet (i.e. the line isn't wide enough to hold even a
     *	     single character).
     *
     *	 (b) at least one pixel of the character is visible, we have not
     *	     already exceeded the character limit, and the next character is a
     *	     white space character.
     */

    tkfont = chunkPtr->stylePtr->sValuePtr->tkfont;
    ciPtr = (CharInfo *)chunkPtr->clientData;
    chunkPtr->layoutProcs = &layoutCharProcs;
    p = segPtr->body.chars + byteOffset;

    bytesThatFit = CharChunkMeasureChars(chunkPtr, ciPtr->u.chars, ciPtr->baseOffset + maxBytes,
	    ciPtr->baseOffset, -1, chunkPtr->x, maxX, spaceMode, TK_ISOLATE_END, &nextX);

    if (bytesThatFit < maxBytes) {
	if (bytesThatFit == 0 && noCharsYet) {
	    int chLen;

#if 0 && TCL_UTF_MAX > 4
	    /*
	     * HACK: Support of pseudo UTF-8 strings. Needed because of this
	     * bad hack with TCL_UTF_MAX > 4, the whole thing is amateurish.
	     * (See function GetLineBreakFunc() about the very severe problems
	     * with TCL_UTF_MAX > 4).
	     */

	    int ch;
	    chLen = TkUtfToUniChar(p, &ch);
#else
	    /*
	     * Proper implementation for UTF-8 strings:
	     */

	    Tcl_UniChar ch;
	    chLen = Tcl_UtfToUniChar(p, &ch);
#endif

	    /*
	     * At least one character should be contained in current display line.
	     */

	    bytesThatFit = CharChunkMeasureChars(chunkPtr, ciPtr->u.chars, ciPtr->baseOffset + chLen,
		    ciPtr->baseOffset, -1, chunkPtr->x, -1, spaceMode, 0, &nextX);
	}
	if (spaceMode == TEXT_SPACEMODE_TRIM) {
	    while (IsBlank(p[bytesThatFit])) {
		bytesThatFit += 1;
	    }
	}
	if (p[bytesThatFit] == '\n') {
	    /*
	     * A newline character takes up no space, so if the previous
	     * character fits then so does the newline.
	     */

	    bytesThatFit += 1;
	} else if (spaceMode == TEXT_SPACEMODE_NONE
		&& nextX <= maxX
		&& ((1 << wrapMode) & ((1 << TEXT_WRAPMODE_WORD) | (1 << TEXT_WRAPMODE_CODEPOINT)))
		&& IsBlank(p[bytesThatFit])
		&& !(bytesThatFit == 0
		    && chunkPtr->prevCharChunkPtr
		    && chunkPtr->prevCharChunkPtr->wrappedAtSpace)) {
	    /*
	     * Space characters are funny, in that they are considered to fit at the end
	     * of the line. Just give the space character whatever space is left.
	     */

	    nextX = maxX;
	    bytesThatFit += 1;

	    /* Do not wrap next chunk in this line. */
	    chunkPtr->wrappedAtSpace = 1;
	}
	if (bytesThatFit == 0) {
	    return 0;
	}
    }

    Tk_GetFontMetrics(tkfont, &fm);

    /*
     * Fill in the chunk structure and allocate and initialize a CharInfo structure. If the
     * last character is a newline then don't bother to display it.
     */

    chunkPtr->endsWithSyllable =
	    p[bytesThatFit] == '\0' && indexPtr->textPtr->hyphenate && EndsWithSyllable(segPtr);
    chunkPtr->numBytes = bytesThatFit;
    chunkPtr->segByteOffset = byteOffset;
    chunkPtr->minAscent = fm.ascent + chunkPtr->stylePtr->sValuePtr->offset;
    chunkPtr->minDescent = fm.descent - chunkPtr->stylePtr->sValuePtr->offset;
    chunkPtr->minHeight = 0;
    chunkPtr->width = nextX - chunkPtr->x;
    chunkPtr->breakIndex =
	    ComputeBreakIndex(indexPtr->textPtr, chunkPtr, segPtr, byteOffset, wrapMode, spaceMode);

    ciPtr->numBytes = chunkPtr->numBytes;
    return 1;
}

/*
 *--------------------------------------------------------------
 *
 * CharDisplayProc --
 *
 *	This function is called to display a character chunk on the screen or
 *	in an off-screen pixmap.
 *
 * Results:
 *	None.
 *
 * Side effects:
 *	Graphics are drawn.
 *
 *--------------------------------------------------------------
 */

static void
<<<<<<< HEAD
CharDisplayProc(
    TkText *textPtr,
    TkTextDispChunk *chunkPtr,	/* Chunk that is to be drawn. */
    int x,			/* X-position in dst at which to draw this chunk (may differ from
    				 * the x-position in the chunk because of scrolling). */
    int y,			/* Y-position at which to draw this chunk in dst. */
    int height,			/* Total height of line. */
    int baseline,		/* Offset of baseline from y. */
    Display *display,		/* Display to use for drawing. */
    Drawable dst,		/* Pixmap or window in which to draw chunk. */
    int screenY)		/* Y-coordinate in text window that corresponds to y. */
{
    (void)height;
    (void)screenY;
=======
FinalizeBaseChunk(
    TkTextDispChunk *addChunkPtr)
				/* An additional chunk to add to the stretch,
				 * even though it may not be in the linked
				 * list yet. Used by the LayoutProc, otherwise
				 * NULL. */
{
    const char *baseChars;
    TkTextDispChunk *chunkPtr;
    CharInfo *ciPtr;
#ifdef TK_DRAW_IN_CONTEXT
    int widthAdjust = 0;
    int newwidth;
#endif /* TK_DRAW_IN_CONTEXT */

    if (baseCharChunkPtr == NULL) {
	return;
    }

    baseChars = Tcl_DStringValue(
	    &((BaseCharInfo *) baseCharChunkPtr->clientData)->baseChars);

    for (chunkPtr = baseCharChunkPtr; chunkPtr != NULL;
	    chunkPtr = chunkPtr->nextPtr) {
#ifdef TK_DRAW_IN_CONTEXT
	chunkPtr->x += widthAdjust;
#endif /* TK_DRAW_IN_CONTEXT */

	if (chunkPtr->displayProc != CharDisplayProc) {
	    continue;
	}
	ciPtr = (CharInfo *)chunkPtr->clientData;
	if (ciPtr->baseChunkPtr != baseCharChunkPtr) {
	    break;
	}
	ciPtr->chars = baseChars + ciPtr->baseOffset;

#ifdef TK_DRAW_IN_CONTEXT
	newwidth = 0;
	CharChunkMeasureChars(chunkPtr, NULL, 0, 0, -1, 0, -1, 0, &newwidth);
	if (newwidth < chunkPtr->width) {
	    widthAdjust += newwidth - chunkPtr->width;
	    chunkPtr->width = newwidth;
	}
#endif /* TK_DRAW_IN_CONTEXT */
    }

    if (addChunkPtr != NULL) {
	ciPtr = (CharInfo *)addChunkPtr->clientData;
	ciPtr->chars = baseChars + ciPtr->baseOffset;
>>>>>>> 31181232

    if (chunkPtr->width > 0 && x + chunkPtr->width > 0) {
	/* The chunk has displayable content, and is not off-screen. */
	DisplayChars(textPtr, chunkPtr, x, y, baseline, display, dst);
    }
}

/*
 *--------------------------------------------------------------
 *
 * CharUndisplayProc --
 *
 *	This function is called when a character chunk is no longer going to
 *	be displayed. It frees up resources that were allocated to display the
 *	chunk.
 *
 * Results:
 *	None.
 *
 * Side effects:
 *	Memory and other resources get freed.
 *
 *--------------------------------------------------------------
 */

static void
CharUndisplayProc(
    TkText *textPtr,		/* Overall information about text widget. */
    TkTextDispChunk *chunkPtr)	/* Chunk that is about to be freed. */
{
    CharInfo *ciPtr = (CharInfo *)chunkPtr->clientData;

    if (!ciPtr) {
	return;
    }

#ifdef TK_LAYOUT_WITH_BASE_CHUNKS
    {
	TkTextDispChunk *baseChunkPtr = chunkPtr->baseChunkPtr;

	if (chunkPtr == baseChunkPtr) {
	    /*
	     * Base chunks are undisplayed first, when DLines are freed or
	     * partially freed, so this makes sure we don't access their data
	     * any more.
	     */

	    Tcl_DStringFree(&baseChunkPtr->baseChars);
	    DEBUG_ALLOC(tkTextCountDestroyBaseChars++);
	} else if (baseChunkPtr && ciPtr->numBytes > 0) {
	    /*
	     * When other char chunks are undisplayed, drop their characters
	     * from the base chunk. This usually happens, when they are last
	     * in a line and need to be re-layed out.
	     */

	    assert(ciPtr->baseOffset + ciPtr->numBytes == Tcl_DStringLength(&baseChunkPtr->baseChars));
	    Tcl_DStringSetLength(&baseChunkPtr->baseChars, ciPtr->baseOffset);
	    baseChunkPtr->baseWidth = 0;
	}
<<<<<<< HEAD

	if (chunkPtr->prevPtr) {
	    chunkPtr->x -= chunkPtr->prevPtr->xAdjustment;
=======
	ciPtr = (CharInfo *)chunkPtr->clientData;
	if (ciPtr->baseChunkPtr != baseChunkPtr) {
	    break;
>>>>>>> 31181232
	}

	chunkPtr->baseChunkPtr = NULL;
    }
#endif

    FreeCharInfo(textPtr, ciPtr);
    chunkPtr->clientData = NULL;
}

/*
 *--------------------------------------------------------------
 *
 * HyphenUndisplayProc --
 *
 *	This function is called when a hyphen chunk is no longer going to
 *	be displayed. It frees up resources that were allocated to display the
 *	chunk.
 *
 * Results:
 *	None.
 *
 * Side effects:
 *	Memory and other resources get freed.
 *
 *--------------------------------------------------------------
 */

static void
HyphenUndisplayProc(
    TkText *textPtr,		/* Overall information about text widget. */
    TkTextDispChunk *chunkPtr)	/* Chunk that is about to be freed. */
{
    TkTextSegment *hyphenPtr = (TkTextSegment *)chunkPtr->clientData;
    (void)textPtr;

    if (hyphenPtr) {
	TkBTreeFreeSegment(hyphenPtr);
    }
    chunkPtr->clientData = NULL;
}

/*
 *--------------------------------------------------------------
 *
 * DisplayChars --
 *
 *	This function is called to display characters on the screen or
 *	in an off-screen pixmap.
 *
 * Results:
 *	None.
 *
 * Side effects:
 *	Graphics are drawn.
 *
 *--------------------------------------------------------------
 */

static GC
GetForegroundGC(
    const TkText *textPtr,
    const TkTextDispChunk *chunkPtr)
{
    const TkTextSegment *segPtr = ((const CharInfo *) chunkPtr->clientData)->segPtr;

    assert(chunkPtr->stylePtr);
    assert(chunkPtr->stylePtr->refCount > 0);

    if (segPtr->typePtr == &tkTextHyphenType) {
	if (chunkPtr->stylePtr->hyphenGC != NULL) {
	    return chunkPtr->stylePtr->hyphenGC;
	}
    } else if (segPtr == textPtr->dInfoPtr->endOfLineSegPtr) {
	if (chunkPtr->stylePtr->eolGC != NULL) {
	    return chunkPtr->stylePtr->eolGC;
	}
    } else if (segPtr == textPtr->dInfoPtr->endOfTextSegPtr) {
	if (chunkPtr->stylePtr->eotGC != NULL) {
	    return chunkPtr->stylePtr->eotGC;
	}
    }
    return chunkPtr->stylePtr->fgGC;
}

#if TK_DRAW_IN_CONTEXT
# if defined(_WIN32) || defined(__UNIX__)

/*****************************************************************************
 * We need this function for the emulation of context drawing, in this way the
 * context support can be pre-tested on platforms without sub-pixel accuracy.
 *****************************************************************************/

static void
DrawCharsInContext(
    Display *display,	/* Display on which to draw. */
    Drawable drawable,	/* Window or pixmap in which to draw. */
    GC gc,		/* Graphics context for drawing characters. */
    Tk_Font tkfont,	/* Font in which characters will be drawn; must be the same as font used
    			 * in GC. */
    const char *source,	/* UTF-8 string to be displayed. Need not be nul terminated. All Tk
    			 * meta-characters (tabs, control characters, and newlines) should be
			 * stripped out of the string that is passed to this function. If they are
			 * not stripped out, they will be displayed as regular printing characters. */
    int numBytes,	/* Number of bytes in string. */
    int rangeStart,	/* Index of first byte to draw. */
    int rangeLength,	/* Length of range to draw in bytes. */
    int x, int y,	/* Coordinates at which to place origin of the whole (not just the range)
    			 * string when drawing. */
    int xOffset)	/* Offset to x-coordinate, required for emulation of context drawing. */
{
    Tk_DrawChars(display, drawable, gc, tkfont, source + rangeStart, rangeLength, xOffset, y);
}

# else /* if !(defined(_WIN32) || defined(__UNIX__)) */

static void
DrawCharsInContext(
    Display *display,	/* Display on which to draw. */
    Drawable drawable,	/* Window or pixmap in which to draw. */
    GC gc,		/* Graphics context for drawing characters. */
    Tk_Font tkfont,	/* Font in which characters will be drawn; must be the same as font used
    			 * in GC. */
    const char *source,	/* UTF-8 string to be displayed. Need not be nul terminated. All Tk
    			 * meta-characters (tabs, control characters, and newlines) should be
			 * stripped out of the string that is passed to this function. If they are
			 * not stripped out, they will be displayed as regular printing characters. */
    int numBytes,	/* Number of bytes in string. */
    int rangeStart,	/* Index of first byte to draw. */
    int rangeLength,	/* Length of range to draw in bytes. */
    int x, int y,	/* Coordinates at which to place origin of the whole (not just the range)
    			 * string when drawing. */
    TCL_UNUSED(int))	/* Offset to x-coordinate, not needed here. */
{
    TkpDrawCharsInContext(display, drawable, gc, tkfont,
	    source, numBytes, rangeStart, rangeLength, x, y);
}

# endif /* defined(_WIN32) || defined(__UNIX__) */

static void
DrawChars(
    TkText *textPtr,
    TkTextDispChunk *chunkPtr,	/* Display the content of this chunk. */
    int x,			/* X-position in dst at which to draw. */
    int y,			/* Y-position at which to draw. */
    TCL_UNUSED(int),		/* Offset in x-direction. */
    int offsetBytes,		/* Offset in display string. */
    Display *display,		/* Display to use for drawing. */
    Drawable dst)		/* Pixmap or window in which to draw chunk. */
{
    const TkTextDispChunk *baseChunkPtr;
    int numBytes;

    assert(chunkPtr->baseChunkPtr);

    baseChunkPtr = chunkPtr->baseChunkPtr;
    numBytes = Tcl_DStringLength(&baseChunkPtr->baseChars);

    if (numBytes > offsetBytes) {
	const char *string;
	const CharInfo *ciPtr;
	const TextStyle *stylePtr;
	const StyleValues *sValuePtr;
	int xDisplacement, start, len;
	GC fgGC;

	string = Tcl_DStringValue(&baseChunkPtr->baseChars);
	ciPtr = chunkPtr->clientData;
	start = ciPtr->baseOffset + offsetBytes;
	len = ciPtr->numBytes - offsetBytes;

	assert(ciPtr->numBytes >= (TkSizeT)offsetBytes);

	if (len == 0 || (string[start + len - 1] == '\t' && --len == 0)) {
	    return;
	}

	stylePtr = chunkPtr->stylePtr;
	sValuePtr = stylePtr->sValuePtr;
	ciPtr = chunkPtr->clientData;
	xDisplacement = x - chunkPtr->x;
	fgGC = GetForegroundGC(textPtr, chunkPtr);

	/*
	 * Draw the text, underline, and overstrike for this chunk.
	 */

	DrawCharsInContext(display, dst, fgGC, sValuePtr->tkfont, string, numBytes,
		start, len, baseChunkPtr->x + xDisplacement, y - sValuePtr->offset,
		chunkPtr->x + textPtr->dInfoPtr->x);

	if (sValuePtr->underline) {
	    TkUnderlineCharsInContext(display, dst, stylePtr->ulGC, sValuePtr->tkfont, string,
		    numBytes, baseChunkPtr->x + xDisplacement, y - sValuePtr->offset,
		    start, start + len);
	}
	if (sValuePtr->overstrike) {
	    Tk_FontMetrics fm;

	    Tk_GetFontMetrics(sValuePtr->tkfont, &fm);
	    TkUnderlineCharsInContext(display, dst, stylePtr->ovGC, sValuePtr->tkfont, string,
		    numBytes, baseChunkPtr->x + xDisplacement,
		    y - sValuePtr->offset - fm.descent - (fm.ascent*3)/10,
		    start, start + len);
	}
    }
}

#else /* if !TK_DRAW_IN_CONTEXT */

<<<<<<< HEAD
static void
DrawChars(
    TkText *textPtr,
    TkTextDispChunk *chunkPtr,	/* Display the content of this chunk. */
    int x,			/* X-position in dst at which to draw. */
    int y,			/* Y-position at which to draw. */
    int offsetX,		/* Offset from x. */
    int offsetBytes,		/* Offset in display string. */
    Display *display,		/* Display to use for drawing. */
    Drawable dst)		/* Pixmap or window in which to draw chunk. */
{
    const CharInfo *ciPtr;
    int numBytes;
    (void)x;
=======
    ciPtr = (CharInfo *)chunkPtr->clientData;
    baseCharChunkPtr = ciPtr->baseChunkPtr;
>>>>>>> 31181232

    ciPtr = (const CharInfo *)chunkPtr->clientData;
    numBytes = ciPtr->numBytes;

    assert((TkSizeT)offsetBytes >= ciPtr->baseOffset);

    if (numBytes > offsetBytes) {
	const TextStyle *stylePtr = chunkPtr->stylePtr;

	if (stylePtr->fgGC != NULL) {
	    const StyleValues *sValuePtr;
	    const char *string;
	    GC fgGC;

	    string = ciPtr->u.chars + offsetBytes;
	    numBytes -= offsetBytes;

	    if (string[numBytes - 1] == '\t' && --numBytes == 0) {
		return;
	    }

	    sValuePtr = stylePtr->sValuePtr;
	    fgGC = GetForegroundGC(textPtr, chunkPtr);

	    /*
	     * Draw the text, underline, and overstrike for this chunk.
	     */

	    Tk_DrawChars(display, dst, fgGC, sValuePtr->tkfont, string, numBytes,
		    offsetX, y - sValuePtr->offset);
	    if (sValuePtr->underline) {
		Tk_UnderlineChars(display, dst, stylePtr->ulGC, sValuePtr->tkfont,
			string, offsetX, y - sValuePtr->offset, 0, numBytes);

<<<<<<< HEAD
	    }
	    if (sValuePtr->overstrike) {
		Tk_FontMetrics fm;
=======
    bciPtr = (BaseCharInfo *)baseCharChunkPtr->clientData;
>>>>>>> 31181232

		Tk_GetFontMetrics(sValuePtr->tkfont, &fm);
		Tk_UnderlineChars(display, dst, stylePtr->ovGC, sValuePtr->tkfont, string, offsetX,
			y - sValuePtr->offset - fm.descent - (fm.ascent*3)/10, 0, numBytes);
	    }
	}
    }
}

#endif /* TK_DRAW_IN_CONTEXT */

static void
DisplayChars(
    TkText *textPtr,
    TkTextDispChunk *chunkPtr,	/* Display the content of this chunk. */
    int x,			/* X-position in dst at which to draw. */
    int y,			/* Y-position at which to draw. */
    int baseline,		/* Offset of baseline from y. */
    Display *display,		/* Display to use for drawing. */
    Drawable dst)		/* Pixmap or window in which to draw chunk. */
{
    const TextStyle *stylePtr = chunkPtr->stylePtr;
    int offsetBytes, offsetX;

    assert(!stylePtr->sValuePtr->elide);

    if (stylePtr->fgGC == NULL) {
	return;
    }

    /*
     * If the text sticks out way to the left of the window, skip over the
     * characters that aren't in the visible part of the window. This is
     * essential if x is very negative (such as less than 32K); otherwise
     * overflow problems will occur in servers that use 16-bit arithmetic,
     * like X.
     */

    offsetX = x;
    offsetBytes = (x >= 0) ? CharChunkMeasureChars(chunkPtr, NULL, 0, 0, -1, x, 0,
	    textPtr->spaceMode, 0, &offsetX) : 0;
    DrawChars(textPtr, chunkPtr, x, y + baseline, offsetX, offsetBytes, display, dst);
}

#ifndef NDEBUG
/*
 *--------------------------------------------------------------
 *
 * TkpTextPrintDispChunk --
 *
 *	This function is for debugging only, printing the content of
 *	the given tag display chunk.
 *
 * Results:
 *	None.
 *
 * Side effects:
 *	None.
 *
 *--------------------------------------------------------------
 */

void
TkpTextPrintDispChunk(
    const TkText *textPtr,
    const TkTextDispChunk *chunkPtr)
{
    const DLine *dlPtr;
    int x, y, width, height;

    switch (chunkPtr->layoutProcs->type) {
    case TEXT_DISP_CHAR:
	fprintf(stdout, "CHAR=");
	if (chunkPtr->clientData) {
	    const CharInfo *ciPtr = (const CharInfo *) chunkPtr->clientData;
	    TkSizeT i;

	    for (i = 0; i < ciPtr->numBytes; ++i) {
		char c = ciPtr->u.chars[i];

		switch (c) {
		case '\t': fprintf(stdout, "\\t"); break;
		case '\n': fprintf(stdout, "\\n"); break;
		case '\v': fprintf(stdout, "\\v"); break;
		case '\f': fprintf(stdout, "\\f"); break;
		case '\r': fprintf(stdout, "\\r"); break;

		default:
		    if (UCHAR(c) < 0x80 && isprint(c)) {
			fprintf(stdout, "%c", c);
		    } else {
			fprintf(stdout, "\\x%02u", (unsigned) UCHAR(c));
		    }
		    break;
		}
	    }
	} else {
	    fprintf(stdout, "<not yet displayed>");
	}
	break;

    case TEXT_DISP_HYPHEN: fprintf(stdout, "HYPHEN"); break;
    case TEXT_DISP_IMAGE:  fprintf(stdout, "IMAGE"); break;
    case TEXT_DISP_WINDOW: fprintf(stdout, "WINDOW"); break;
    case TEXT_DISP_ELIDED: fprintf(stdout, "ELIDED"); break;
    case TEXT_DISP_CURSOR: fprintf(stdout, "CURSOR"); break;
    }

    dlPtr = chunkPtr->dlPtr;
    x = chunkPtr->x + textPtr->dInfoPtr->x;
    y = dlPtr->y + dlPtr->spaceAbove;
    width = chunkPtr->width;
    height = dlPtr->height - dlPtr->spaceAbove - dlPtr->spaceBelow;
    fprintf(stdout, " [%d,%d-%d,%d]\n", x, y, x + width, y + height);
}
#endif /* !NDEBUG */

/*
 * Local Variables:
 * mode: c
 * c-basic-offset: 4
 * fill-column: 105
 * End:
 * vi:set ts=8 sw=4:
 */<|MERGE_RESOLUTION|>--- conflicted
+++ resolved
@@ -13370,7 +13370,6 @@
 	return; /* may happen with very small size */
     }
 
-<<<<<<< HEAD
     MeasureBackwards(data, firstSegPtr, offset, lastSegPtr, data->lastNumericalPos.offset);
 }
 @@ -13398,39 +13397,6 @@
  *
  *----------------------------------------------------------------------
  */
-=======
-#ifdef TK_LAYOUT_WITH_BASE_CHUNKS
-    if (baseCharChunkPtr == NULL) {
-	baseCharChunkPtr = chunkPtr;
-	bciPtr = (BaseCharInfo *)ckalloc(sizeof(BaseCharInfo));
-	baseString = &bciPtr->baseChars;
-	Tcl_DStringInit(baseString);
-	bciPtr->width = 0;
-
-	ciPtr = &bciPtr->ci;
-    } else {
-	bciPtr = (BaseCharInfo *)baseCharChunkPtr->clientData;
-	ciPtr = (CharInfo *)ckalloc(sizeof(CharInfo));
-	baseString = &bciPtr->baseChars;
-    }
-
-    lineOffset = Tcl_DStringLength(baseString);
-    line = Tcl_DStringAppend(baseString,p,maxBytes);
-
-    chunkPtr->clientData = ciPtr;
-    ciPtr->baseChunkPtr = baseCharChunkPtr;
-    ciPtr->baseOffset = lineOffset;
-    ciPtr->chars = NULL;
-    ciPtr->numBytes = 0;
-
-    bytesThatFit = CharChunkMeasureChars(chunkPtr, line,
-	    lineOffset + maxBytes, lineOffset, -1, chunkPtr->x, maxX,
-	    TK_ISOLATE_END, &nextX);
-#else /* !TK_LAYOUT_WITH_BASE_CHUNKS */
-    bytesThatFit = CharChunkMeasureChars(chunkPtr, p, maxBytes, 0, -1,
-	    chunkPtr->x, maxX, TK_ISOLATE_END, &nextX);
-#endif /* TK_LAYOUT_WITH_BASE_CHUNKS */
->>>>>>> 31181232
 
 static int
 FindDecimalPointBackwards(
@@ -13852,7 +13818,6 @@
     int *intPtr)		/* Filled in with number of pages or lines or pixels to scroll,
     				 * if any. */
 {
-<<<<<<< HEAD
     static const char *const subcommands[] = {
 	"moveto", "scroll", NULL
     };
@@ -13867,57 +13832,6 @@
     };
     int index;
     double d;
-=======
-    CharInfo *ciPtr = (CharInfo *)chunkPtr->clientData;
-    const char *string;
-    TextStyle *stylePtr;
-    StyleValues *sValuePtr;
-    int numBytes, offsetBytes, offsetX;
-#ifdef TK_DRAW_IN_CONTEXT
-    BaseCharInfo *bciPtr;
-#endif /* TK_DRAW_IN_CONTEXT */
-
-    if ((x + chunkPtr->width) <= 0) {
-	/*
-	 * The chunk is off-screen.
-	 */
-
-	return;
-    }
-
-#ifdef TK_DRAW_IN_CONTEXT
-    bciPtr = (BaseCharInfo *)ciPtr->baseChunkPtr->clientData;
-    numBytes = Tcl_DStringLength(&bciPtr->baseChars);
-    string = Tcl_DStringValue(&bciPtr->baseChars);
-
-#elif defined(TK_LAYOUT_WITH_BASE_CHUNKS)
-    if (ciPtr->baseChunkPtr != chunkPtr) {
-	/*
-	 * Without context drawing only base chunks display their foreground.
-	 */
-
-	return;
-    }
-
-    numBytes = Tcl_DStringLength(&((BaseCharInfo *) ciPtr)->baseChars);
-    string = ciPtr->chars;
-
-#else /* !TK_LAYOUT_WITH_BASE_CHUNKS */
-    numBytes = ciPtr->numBytes;
-    string = ciPtr->chars;
-#endif /* TK_LAYOUT_WITH_BASE_CHUNKS */
-
-    stylePtr = chunkPtr->stylePtr;
-    sValuePtr = stylePtr->sValuePtr;
-
-    /*
-     * If the text sticks out way to the left of the window, skip over the
-     * characters that aren't in the visible part of the window. This is
-     * essential if x is very negative (such as less than 32K); otherwise
-     * overflow problems will occur in servers that use 16-bit arithmetic,
-     * like X.
-     */
->>>>>>> 31181232
 
     if (Tcl_GetIndexFromObjStruct(interp, objv[2], subcommands, sizeof(char *), "option", 0, &index)
 	    != TCL_OK) {
@@ -14785,7 +14699,6 @@
  */
 
 static void
-<<<<<<< HEAD
 CharDisplayProc(
     TkText *textPtr,
     TkTextDispChunk *chunkPtr,	/* Chunk that is to be drawn. */
@@ -14800,58 +14713,6 @@
 {
     (void)height;
     (void)screenY;
-=======
-FinalizeBaseChunk(
-    TkTextDispChunk *addChunkPtr)
-				/* An additional chunk to add to the stretch,
-				 * even though it may not be in the linked
-				 * list yet. Used by the LayoutProc, otherwise
-				 * NULL. */
-{
-    const char *baseChars;
-    TkTextDispChunk *chunkPtr;
-    CharInfo *ciPtr;
-#ifdef TK_DRAW_IN_CONTEXT
-    int widthAdjust = 0;
-    int newwidth;
-#endif /* TK_DRAW_IN_CONTEXT */
-
-    if (baseCharChunkPtr == NULL) {
-	return;
-    }
-
-    baseChars = Tcl_DStringValue(
-	    &((BaseCharInfo *) baseCharChunkPtr->clientData)->baseChars);
-
-    for (chunkPtr = baseCharChunkPtr; chunkPtr != NULL;
-	    chunkPtr = chunkPtr->nextPtr) {
-#ifdef TK_DRAW_IN_CONTEXT
-	chunkPtr->x += widthAdjust;
-#endif /* TK_DRAW_IN_CONTEXT */
-
-	if (chunkPtr->displayProc != CharDisplayProc) {
-	    continue;
-	}
-	ciPtr = (CharInfo *)chunkPtr->clientData;
-	if (ciPtr->baseChunkPtr != baseCharChunkPtr) {
-	    break;
-	}
-	ciPtr->chars = baseChars + ciPtr->baseOffset;
-
-#ifdef TK_DRAW_IN_CONTEXT
-	newwidth = 0;
-	CharChunkMeasureChars(chunkPtr, NULL, 0, 0, -1, 0, -1, 0, &newwidth);
-	if (newwidth < chunkPtr->width) {
-	    widthAdjust += newwidth - chunkPtr->width;
-	    chunkPtr->width = newwidth;
-	}
-#endif /* TK_DRAW_IN_CONTEXT */
-    }
-
-    if (addChunkPtr != NULL) {
-	ciPtr = (CharInfo *)addChunkPtr->clientData;
-	ciPtr->chars = baseChars + ciPtr->baseOffset;
->>>>>>> 31181232
 
     if (chunkPtr->width > 0 && x + chunkPtr->width > 0) {
 	/* The chunk has displayable content, and is not off-screen. */
@@ -14913,15 +14774,9 @@
 	    Tcl_DStringSetLength(&baseChunkPtr->baseChars, ciPtr->baseOffset);
 	    baseChunkPtr->baseWidth = 0;
 	}
-<<<<<<< HEAD
 
 	if (chunkPtr->prevPtr) {
 	    chunkPtr->x -= chunkPtr->prevPtr->xAdjustment;
-=======
-	ciPtr = (CharInfo *)chunkPtr->clientData;
-	if (ciPtr->baseChunkPtr != baseChunkPtr) {
-	    break;
->>>>>>> 31181232
 	}
 
 	chunkPtr->baseChunkPtr = NULL;
@@ -15092,7 +14947,7 @@
 	GC fgGC;
 
 	string = Tcl_DStringValue(&baseChunkPtr->baseChars);
-	ciPtr = chunkPtr->clientData;
+	ciPtr = (const CharInfo *)chunkPtr->clientData;
 	start = ciPtr->baseOffset + offsetBytes;
 	len = ciPtr->numBytes - offsetBytes;
 
@@ -15104,7 +14959,7 @@
 
 	stylePtr = chunkPtr->stylePtr;
 	sValuePtr = stylePtr->sValuePtr;
-	ciPtr = chunkPtr->clientData;
+	ciPtr = (const CharInfo *)chunkPtr->clientData;
 	xDisplacement = x - chunkPtr->x;
 	fgGC = GetForegroundGC(textPtr, chunkPtr);
 
@@ -15135,7 +14990,6 @@
 
 #else /* if !TK_DRAW_IN_CONTEXT */
 
-<<<<<<< HEAD
 static void
 DrawChars(
     TkText *textPtr,
@@ -15150,10 +15004,6 @@
     const CharInfo *ciPtr;
     int numBytes;
     (void)x;
-=======
-    ciPtr = (CharInfo *)chunkPtr->clientData;
-    baseCharChunkPtr = ciPtr->baseChunkPtr;
->>>>>>> 31181232
 
     ciPtr = (const CharInfo *)chunkPtr->clientData;
     numBytes = ciPtr->numBytes;
@@ -15188,13 +15038,9 @@
 		Tk_UnderlineChars(display, dst, stylePtr->ulGC, sValuePtr->tkfont,
 			string, offsetX, y - sValuePtr->offset, 0, numBytes);
 
-<<<<<<< HEAD
 	    }
 	    if (sValuePtr->overstrike) {
 		Tk_FontMetrics fm;
-=======
-    bciPtr = (BaseCharInfo *)baseCharChunkPtr->clientData;
->>>>>>> 31181232
 
 		Tk_GetFontMetrics(sValuePtr->tkfont, &fm);
 		Tk_UnderlineChars(display, dst, stylePtr->ovGC, sValuePtr->tkfont, string, offsetX,
