/*
 * tkTextDisp.c --
 *
 *	This module provides facilities to display text widgets. It is the
 *	only place where information is kept about the screen layout of text
 *	widgets. (Well, strictly, each TkTextLine and B-tree node caches its
 *	last observed pixel height, but that information originates here).
 *
 * Copyright (c) 1992-1994 The Regents of the University of California.
 * Copyright (c) 1994-1997 Sun Microsystems, Inc.
 * Copyright (c) 2015-2018 Gregor Cramer
 *
 * See the file "license.terms" for information on usage and redistribution of
 * this file, and for a DISCLAIMER OF ALL WARRANTIES.
 */

#if defined(_MSC_VER ) && _MSC_VER < 1500
/* suppress wrong warnings to support ancient compilers */
#pragma warning (disable : 4305)
#endif

#include "tkText.h"
#include "tkTextTagSet.h"
#include "tkRangeList.h"
#include "tkAlloc.h"
#include "tkInt.h"

#ifdef _WIN32
# include "tkWinInt.h"
#elif defined(__CYGWIN__)
# include "tkUnixInt.h"
#endif

#ifdef MAC_OSX_TK
<<<<<<< HEAD
# include "tkMacOSXInt.h"
/* Version 8.5 has forgotten to define this constant. */
# ifndef TK_DO_NOT_DRAW
#  define TK_DO_NOT_DRAW 0x80
# endif
# ifndef DEF_TEXT_INACTIVE_SELECT_COLOR_DISABLED
#  define DEF_TEXT_INACTIVE_SELECT_COLOR_DISABLED "1"
# endif
#else /* for portability to 8.5/6 */
# ifndef DEF_TEXT_INACTIVE_SELECT_COLOR_DISABLED
#  define DEF_TEXT_INACTIVE_SELECT_COLOR_DISABLED "0"
# endif
#endif

#include <stdlib.h>
#include <assert.h>

#ifndef MIN
# define MIN(a,b) (a < b ? a : b)
#endif
#ifndef MAX
# define MAX(a,b) (a < b ? b : a)
#endif

#ifdef NDEBUG
# define DEBUG(expr)
#else
# define DEBUG(expr) expr
#endif

// Portability to 8.5/8.6
#if TK_MAJOR_VERSION == 8 && TK_MINOR_VERSION < 7
# ifdef MAC_OSX_TK
static int
TkpDrawingIsDisabled(
   Tk_Window tkwin)
{
    MacDrawable *macWin = ((TkWindow *) tkwin)->privatePtr;
    return macWin && !!(macWin->flags & TK_DO_NOT_DRAW);
}
#else
static int TkpDrawingIsDisabled(Tk_Window tkwin) { return 0; }
=======
#include "tkMacOSXInt.h"
#define OK_TO_LOG (!TkpAppIsDrawing())
#define FORCE_DISPLAY(winPtr) TkpDisplayWindow(winPtr)
#else
#define OK_TO_LOG 1
#define FORCE_DISPLAY(winPtr)
>>>>>>> dc9645b5
#endif
#endif /* TCL_MAJOR_VERSION == 8 && TCL_MINOR_VERSION < 7 */

/*
 * "Calculations of line pixel heights and the size of the vertical
 * scrollbar."
 *
 * Given that tag, font and elide changes can happen to large numbers of
 * diverse chunks in a text widget containing megabytes of text, it is not
 * possible to recalculate all affected height information immediately any
 * such change takes place and maintain a responsive user-experience. Yet, for
 * an accurate vertical scrollbar to be drawn, we must know the total number
 * of vertical pixels shown on display versus the number available to be
 * displayed.
 *
 * The way the text widget solves this problem is by maintaining cached line
 * pixel heights (in the BTree for each logical line), and having asynchronous
 * timer callbacks (i) to iterate through the logical lines recalculating
 * their heights, and (ii) to recalculate the vertical scrollbar's position
 * and size.
 *
 * Typically this works well but there are some situations where the overall
 * functional design of this file causes some problems. These problems can
 * only arise because the calculations used to display lines on screen are not
 * connected to those in the iterating-line- recalculation-process.
 *
 * The reason for this disconnect is that the display calculations operate in
 * display lines, and the iteration and cache operates in logical lines.
 * Given that the display calculations both need not contain complete logical
 * lines (at top or bottom of display), and that they do not actually keep
 * track of logical lines (for simplicity of code and historical design), this
 * means a line may be known and drawn with a different pixel height to that
 * which is cached in the BTree, and this might cause some temporary
 * undesirable mismatch between display and the vertical scrollbar.
 *
 * All such mismatches should be temporary, however, since the asynchronous
 * height calculations will always catch up eventually.
 *
 * For further details see the comments before and within the following
 * functions below: LayoutDLine, AsyncUpdateLineMetrics, GetYView,
 * GetYPixelCount, UpdateOneLine, UpdateLineMetrics.
 *
 * For details of the way in which the BTree keeps track of pixel heights, see
 * tkTextBTree.c. Basically the BTree maintains two pieces of information: the
 * logical line indices and the pixel height cache.
 */

/*
 * TK_LAYOUT_WITH_BASE_CHUNKS:
 *
 *	With this macro set, collect all char chunks that have no holes
 *	between them, that are on the same line and use the same font and font
 *	size. Allocate the chars of all these chunks, the so-called "stretch",
 *	in a DString in the first chunk, the so-called "base chunk". Use the
 *	base chunk string for measuring and drawing, so that these actions are
 *	always performed with maximum context.
 *
 *	This is necessary for text rendering engines that provide ligatures
 *	and sub-pixel layout, like ATSU on Mac. If we don't do this, the
 *	measuring will change all the time, leading to an ugly "tremble and
 *	shiver" effect. This is because of the continuous splitting and
 *	re-merging of chunks that goes on in a text widget, when the cursor or
 *	the selection move.
 *
 * Side effects:
 *
 *	Memory management changes. Instead of attaching the character data to
 *	the clientData structures of the char chunks, an additional DString is
 *	used. The collection process will even lead to resizing this DString
 *	for large stretches (> TCL_DSTRING_STATIC_SIZE == 200). We could
 *	reduce the overall memory footprint by copying the result to a plain
 *	char array after the line breaking process, but that would complicate
 *	the code and make performance even worse speedwise.
 */

/*
 * The following macro is used to compare two floating-point numbers to within
 * a certain degree of scale. Direct comparison fails on processors where the
 * processor and memory representations of FP numbers of a particular
 * precision is different (e.g. Intel)
 */

#define FP_EQUAL_SCALE(double1, double2, scaleFactor) \
    (fabs((double1) - (double2))*((scaleFactor) + 1.0) < 0.3)

/*
 * Macro to make debugging/testing logging a little easier.
 */

#define LOG(toVar,what) \
    Tcl_SetVar2(textPtr->interp, toVar, NULL, what, TCL_GLOBAL_ONLY|TCL_APPEND_VALUE|TCL_LIST_ELEMENT)

/*
 * Speed up if the text content only contains monospaced line heights, and line wrapping
 * is disabled.
 *
 * But this speed-up trial seems not to have any effect which is worth the effort,
 * especially because it can be used only if no line wrapping will be done.
 */

#define SPEEDUP_MONOSPACED_LINE_HEIGHTS 0

/*
 * Structure for line break information:
 */

typedef struct TkTextBreakInfo {
    uint32_t refCount;	/* Reference counter, destroy if this counter is going to zero. */
#ifndef NDEBUG
    uint32_t brksSize;	/* Size of break info array, only needed for debugging. */
#endif
    char *brks;		/* Array of break info, has exactly the char length of the logical line,
    			 * each cell is one of LINEBREAK_NOBREAK, LINEBREAK_ALLOWBREAK,
			 * LINEBREAK_MUSTBREAK, or LINEBREAK_INSIDEACHAR. */
    struct TkTextBreakInfo *nextPtr;
    			/* Pointer to break information of successor line. Will only be used
    			 * when caching the break information while redrawing tags. */
} TkTextBreakInfo;

typedef struct TkTextDispLine DLine;

/*
 * Flag bits for DLine structures:
 *
 * HAS_3D_BORDER -		Non-zero means that at least one of the chunks in this line has
 *				a 3D border, so itpotentially interacts with 3D borders in
 *				neighboring lines (see DisplayLineBackground).
 * NEW_LAYOUT -			Non-zero means that the line has been re-layed out since the last
 *				time the display was updated.
 * TOP_LINE -			Non-zero means that this was the top line in in the window the last
 *				time that the window was laid out. This is important because a line
 *				may be displayed differently if its at the top or bottom than if
 *				it's in the middle (e.g. beveled edges aren't displayed for middle
 *				lines if the adjacent line has a similar background).
 * BOTTOM_LINE -		Non-zero means that this was the bottom line in the window the last
 *				time that the window was laid out.
 * OLD_Y_INVALID -		The value of oldY in the structure is not valid or useful and should
 *				not be examined. 'oldY' is only useful when the DLine is currently
 *				displayed at a different position and we wish to re-display it via
 *				scrolling, so this means the DLine needs redrawing.
 * PARAGRAPH_START -		We are on the first line of a paragraph (used to choose between
 *				lmargin1, lmargin2).
 * CURSOR -			This display line is displaying the cursor.
 */

#define HAS_3D_BORDER	(1 << 0)
#define NEW_LAYOUT	(1 << 1)
#define TOP_LINE	(1 << 2)
#define BOTTOM_LINE	(1 << 3)
#define OLD_Y_INVALID	(1 << 4)
#define PARAGRAPH_START	(1 << 5)
#define DELETED		(1 << 6) /* for debugging */
#define LINKED		(1 << 7) /* for debugging */
#define CACHED		(1 << 8) /* for debugging */

/*
 * The following structure describes how to display a range of characters.
 * The information is generated by scanning all of the tags associated with
 * the characters and combining that with default information for the overall
 * widget. These structures form the hash keys for dInfoPtr->styleTable.
 */

typedef struct StyleValues {
    Tk_3DBorder border;		/* Used for drawing background under text.
				 * NULL means use widget background. */
    Pixmap bgStipple;		/* Stipple bitmap for background. None means
				 * draw solid. */
    XColor *fgColor;		/* Foreground color for text. */
    XColor *eolColor;		/* Foreground color for end of line symbol, can be NULL. */
    XColor *eotColor;		/* Foreground color for end of text symbol, can be NULL. */
    XColor *hyphenColor;	/* Foreground color for soft hyphens, can be NULL. */
    Tk_Font tkfont;		/* Font for displaying text. */
    Pixmap fgStipple;		/* Stipple bitmap for text and other foreground stuff. None means
    				 * draw solid.*/
    TkTextTabArray *tabArrayPtr;/* Locations and types of tab stops (may be NULL). */
    Tk_3DBorder lMarginColor;	/* Color of left margins (1 and 2). */
    Tk_3DBorder rMarginColor;	/* Color of right margin. */
    XColor *overstrikeColor;	/* Foreground color for overstrike through text. */
    XColor *underlineColor;	/* Foreground color for underline underneath text. */
    char const *lang;		/* Language support (may be NULL). */
    int hyphenRules;		/* Hyphenation rules for spelling changes. */
    int32_t borderWidth;	/* Width of 3-D border for background. */
    int32_t lMargin1;		/* Left margin, in pixels, for first display line of each text line. */
    int32_t lMargin2;		/* Left margin, in pixels, for second and later display lines of
    				 * each text line. */
    int32_t offset;		/* Offset in pixels of baseline, relative to baseline of line. */
    int32_t rMargin;		/* Right margin, in pixels. */
    int32_t spacing1;		/* Spacing above first dline in text line. */
    int32_t spacing2;		/* Spacing between lines of dline. */
    int32_t spacing3;		/* Spacing below last dline in text line. */
    uint32_t wrapMode:3;	/* How to handle wrap-around for this tag. One of TEXT_WRAPMODE_CHAR,
				 * TEXT_WRAPMODE_NONE, TEXT_WRAPMODE_WORD, or TEXT_WRAPMODE_CODEPOINT.*/
    uint32_t tabStyle:3;	/* One of TABULAR or WORDPROCESSOR. */
    uint32_t justify:3;		/* Justification style for text. */
    uint32_t relief:3;		/* 3-D relief for background. */
    uint32_t indentBg:1;	/* Background will be indented accordingly to the -lmargin1,
    				 * and -lmargin2 options. */
    uint32_t overstrike:1;	/* Non-zero means draw overstrike through text. */
    uint32_t underline:1;	/* Non-zero means draw underline underneath text. */
    uint32_t elide:1;		/* Zero means draw text, otherwise not. */
} StyleValues;

/*
 * The following structure extends the StyleValues structure above with
 * graphics contexts used to actually draw the characters. The entries in
 * dInfoPtr->styleTable point to structures of this type.
 */

typedef struct TextStyle {
    StyleValues *sValuePtr;	/* Raw information from which GCs were derived. */
    Tcl_HashEntry *hPtr;	/* Pointer to entry in styleTable. Used to delete entry. */
    GC bgGC;			/* Graphics context for background. None means use widget background. */
    GC fgGC;			/* Graphics context for foreground. */
    GC ulGC;			/* Graphics context for underline. */
    GC ovGC;			/* Graphics context for overstrike. */
    GC eolGC;			/* Graphics context for end of line symbol. */
    GC eotGC;			/* Graphics context for end of text symbol. */
    GC hyphenGC;		/* Graphics context for soft hyphen character. */
    uint32_t refCount;		/* Number of times this structure is referenced in Chunks. */
} TextStyle;

/*
 * In TkTextDispChunk structures for character segments, the clientData field
 * points to one of the following structures:
 */

<<<<<<< HEAD
typedef struct CharInfo {
    union {
	const char *chars;	/* UTF characters to display. Actually points into the baseChars of
				 * the base chunk. */
	struct CharInfo *next;	/* Pointer to next free info struct. */
    } u;
    TkSizeT numBytes;		/* Number of bytes that belong to this chunk. */
    TkSizeT baseOffset;		/* Starting offset in baseChars of base chunk; always zero if
    				 * context drawing is not used. */
    TkTextSegment *segPtr;	/* Pointer to char segment containing the chars. */
} CharInfo;

typedef struct PixelPos {
    int32_t xFirst, xLast; 	/* Horizontal pixel position. */
    int32_t yFirst, yLast;	/* Vertical pixel position. */
} PixelPos;
=======
#define FP_EQUAL_SCALE(double1, double2, scaleFactor) \
    (fabs((double1)-(double2))*((scaleFactor)+1.0) < 0.3)

/*
 * Macros to make debugging/testing logging a little easier.
 *
 * On OSX 10.14 Drawing procedures are sometimes run because the system has
 * decided to redraw the window.  This can corrupt the data that a test is
 * trying to collect.  So we don't write to the logging variables when the
 * drawing procedure is being run that way.  Other systems can always log.
 */

#define LOG(toVar,what)							\
    if (OK_TO_LOG)							\
        Tcl_SetVar2(textPtr->interp, toVar, NULL, (what),		\
		    TCL_GLOBAL_ONLY|TCL_APPEND_VALUE|TCL_LIST_ELEMENT)	
#define CLEAR(var)							\
    if (OK_TO_LOG)							\
	Tcl_SetVar2(interp, var, NULL, "", TCL_GLOBAL_ONLY)

/*
 * The following structure describes one line of the display, which may be
 * either part or all of one line of the text.
 */

typedef struct DLine {
    TkTextIndex index;		/* Identifies first character in text that is
				 * displayed on this line. */
    int byteCount;		/* Number of bytes accounted for by this
				 * display line, including a trailing space or
				 * newline that isn't actually displayed. */
    int logicalLinesMerged;	/* Number of extra logical lines merged into
				 * this one due to elided newlines. */
    int y;			/* Y-position at which line is supposed to be
				 * drawn (topmost pixel of rectangular area
				 * occupied by line). */
    int oldY;			/* Y-position at which line currently appears
				 * on display. This is used to move lines by
				 * scrolling rather than re-drawing. If
				 * 'flags' have the OLD_Y_INVALID bit set,
				 * then we will never examine this field
				 * (which means line isn't currently visible
				 * on display and must be redrawn). */
    int height;			/* Height of line, in pixels. */
    int baseline;		/* Offset of text baseline from y, in
				 * pixels. */
    int spaceAbove;		/* How much extra space was added to the top
				 * of the line because of spacing options.
				 * This is included in height and baseline. */
    int spaceBelow;		/* How much extra space was added to the
				 * bottom of the line because of spacing
				 * options. This is included in height. */
    Tk_3DBorder lMarginColor;	/* Background color of the area corresponding
				 * to the left margin of the display line. */
    int lMarginWidth;           /* Pixel width of the area corresponding to
                                 * the left margin. */
    Tk_3DBorder rMarginColor;	/* Background color of the area corresponding
				 * to the right margin of the display line. */
    int rMarginWidth;           /* Pixel width of the area corresponding to
                                 * the right margin. */
    int length;			/* Total length of line, in pixels. */
    TkTextDispChunk *chunkPtr;	/* Pointer to first chunk in list of all of
				 * those that are displayed on this line of
				 * the screen. */
    struct DLine *nextPtr;	/* Next in list of all display lines for this
				 * window. The list is sorted in order from
				 * top to bottom. Note: the next DLine doesn't
				 * always correspond to the next line of text:
				 * (a) can have multiple DLines for one text
				 * line (wrapping), (b) can have elided newlines,
				 * and (c) can have gaps where DLine's
				 * have been deleted because they're out of
				 * date. */
    int flags;			/* Various flag bits: see below for values. */
} DLine;
>>>>>>> dc9645b5

typedef struct DRegion {
    int y1;
    int y2;
} DRegion;

/*
 * Overall display information for a text widget:
 */

typedef struct TextDInfo {
    Tcl_HashTable styleTable;	/* Hash table that maps from StyleValues to TextStyles for this
    				 * widget. */
    DLine *dLinePtr;		/* First in list of all display lines for this widget, in order
    				 * from top to bottom. */
    DLine *lastDLinePtr;	/* Pointer to last display line in this widget. */
    TextStyle *defaultStyle;	/* Default style. */
    GC copyGC;			/* Graphics context for copying from off-screen pixmaps onto screen. */
    GC scrollGC;		/* Graphics context for copying from one place in the window to
    				 * another (scrolling): differs from copyGC in that we need to get
				 * GraphicsExpose events. */
    GC insertFgGC;		/* Graphics context for drawing text "behind" the insert cursor. */
    double xScrollFirst, xScrollLast;
				/* Most recent values reported to horizontal scrollbar; used to
				 * eliminate unnecessary reports. */
    double yScrollFirst, yScrollLast;
				/* Most recent values reported to vertical scrollbar; used to
				 * eliminate unnecessary reports. */
    uint32_t firstLineNo;	/* Line number of first line in text widget, needed for re-layout. */
    uint32_t lastLineNo;	/* Line number of last line in text widget, needed for re-layout. */
    int32_t topPixelOffset;	/* Identifies first pixel in top display line to display in window. */
    int32_t newTopPixelOffset;	/* Desired first pixel in top display line to display in window. */
    int32_t x;			/* First x-coordinate that may be used for actually displaying line
    				 * information. Leaves space for border, etc. */
    int32_t y;			/* First y-coordinate that may be used for actually displaying line
    				 * information. Leaves space for border, etc. */
    int32_t maxX;		/* First x-coordinate to right of available space for displaying
    				 * lines. */
    int32_t maxY;		/* First y-coordinate below available space for displaying lines. */
    int32_t topOfEof;		/* Top-most pixel (lowest y-value) that has been drawn in the
    				 * appropriate fashion for the portion of the window after the last
				 * line of the text. This field is used to figure out when to redraw
				 * part or all of the eof field. */
    int32_t curYPixelOffset;	/* Y offset of the current view. */
    TkTextSegment *endOfLineSegPtr;
    				/* Holds the end of line symbol (option -showendOfline). */
    TkTextSegment *endOfTextSegPtr;
    				/* Holds the end of text symbol (option -showendOftext). */
    DRegion invalidRegion;	/* This regions contains the invalidated regions, because these
    				 * regions cannot be scrolled. */

    /*
     * Cache for single lines:
     */

    DLine *cachedDLinePtr;	/* We are caching some computed display lines for speed enhancements. */
    DLine *lastCachedDLinePtr;	/* Pointer to last cached display line. */
    unsigned numCachedLines;	/* Number of cached display lines. */
    DLine *lastMetricDLinePtr;	/* We are caching the last computed display line in metric computation,
    				 * one reason is speed up, but the main reason is to avoid that some
				 * cached data (i.e. brks) will be released to early. */

    /*
     * Storage for saved display lines. These lines has been computed for line metric information,
     * and will be used for displaying afterwards.
     */

    DLine *savedDLinePtr;	/* First in list of saved display lines, in order from top to bottom. */
    DLine *lastSavedDLinePtr;/* Pointer to last saved display line. */
    int32_t savedDisplayLinesHeight;
    				/* Sum of saved display line heights. */

    /*
     * Additional buffers:
     */

    char *strBuffer;		/* We need a string buffer for the line break algorithm. */
    unsigned strBufferSize;	/* Size of the line break string buffer. */

    /*
     * Information used for scrolling:
     */

    int32_t newXPixelOffset;	/* Desired x scroll position, measured as the number of pixels
    				 * off-screen to the left for a line with no left margin. */
    int32_t curXPixelOffset;	/* Actual x scroll position, measured as the number of pixels
    				 * off-screen to the left. */
    uint32_t maxLength;		/* Length in pixels of longest line that's visible in window
    				 * (length may exceed window size). If there's no wrapping, this
				 * will be zero. */
    PixelPos curPixelPos;	/* Most recent pixel position, used for the "watch" command. */
    PixelPos prevPixelPos;	/* Previous pixel position, used for the "watch" command. */

    /*
     * The following information is used to implement scanning:
     */

    int32_t scanMarkXPixel;	/* Pixel index of left edge of the window when the scan started. */
    int32_t scanMarkX;		/* X-position of mouse at time scan started. */
    int32_t scanTotalYScroll;	/* Total scrolling (in screen pixels) that has occurred since
    				 * scanMarkY was set. */
    int32_t scanMarkY;		/* Y-position of mouse at time scan started. */

    /*
     * The following is caching the current chunk information:
     */

    TkTextIndex currChunkIndex;	/* Index position of current chunk. */
    TkTextDispChunk *currChunkPtr;
    				/* This is the chunk currently hovered by mouse. */
    DLine *currDLinePtr;	/* The DLine which contains the current chunk. */

    /*
     * Cache current y-view position:
     */

    int32_t topLineNo;
    int32_t topByteIndex;

    /*
     * Pools for lines, chunks, char infos, and break infos:
     */

    DLine *dLinePoolPtr;	/* Pointer to first free display line. */
    TkTextDispChunk *chunkPoolPtr;
    				/* Pointer to first free chunk. */
    struct TkTextDispChunkSection *sectionPoolPtr;
    				/* Pointer to first free section. */
    CharInfo *charInfoPoolPtr;	/* Pointer to first free char info. */
    unsigned chunkCounter;	/* Used for the unique chunk ID. */

    /*
     * Miscellaneous information:
     */

    bool dLinesInvalidated;	/* This value is set to true whenever something happens that
    				 * invalidates information in DLine structures; if a redisplay
				 * is in progress, it will see this and abort the redisplay. This
				 * is needed because, for example, an embedded window could change
				 * its size when it is first displayed, invalidating the DLine that
				 * is currently being displayed. If redisplay continues, it will
				 * use freed memory and could dump core. */
    bool pendingUpdateLineMetricsFinished;
    				/* Did we add RunUpdateLineMetricsFinished to the idle loop? */
    int32_t flags;		/* Various flag values: see below for definitions. */
    uint32_t countImages;	/* Number of displayed images (currently unused except if
    				 * SPEEDUP_MONOSPACED_LINE_HEIGHTS is set). */
    uint32_t countWindows;	/* Number of displayed windows. */
    bool insideLineMetricUpdate;/* Line metric update is currently in progress. */

    /*
     * Information used to handle the asynchronous updating of the y-scrollbar
     * and the vertical height calculations:
     */

    int lineHeight;		/* TkTextRelayoutWindow is using this value: the line height of
    				 * monospaced lines, is zero of the line heights are not monospaced
				 * in last call of TkTextRelayoutWindow. */
    uint32_t lineMetricUpdateEpoch;
    				/* Stores a number which is incremented each time the text widget
				 * changes in a significant way (e.g. resizing or geometry-influencing
				 * tag changes). */
    uint32_t lineMetricUpdateCounter;
    				/* Count updates of line metric information. */
    TkRangeList *lineMetricUpdateRanges;
    				/* Stores the range of line numbers which are not yet up-to-date. */
    TkTextIndex metricIndex;	/* If the current metric update line wraps into very many display
    				 * lines, then this is used to keep track of what index we've got
				 * to so far... */
    Tcl_TimerToken lineUpdateTimer;
				/* A token pointing to the current line metric update callback. */
    Tcl_TimerToken scrollbarTimer;
				/* A token pointing to the current scrollbar update callback. */
    Tcl_TimerToken repickTimer;
				/* A token pointing to the current repick callback. */
} TextDInfo;

typedef struct TkTextDispChunkSection {
    struct TkTextDispChunkSection *nextPtr;
    				/* Next section in chain of display sections. */
    TkTextDispChunk *chunkPtr;	/* First display chunk in this section. */
    uint32_t numBytes;		/* Number of bytes in this section. */
} TkTextDispChunkSection;

/*
 * Flag values for TextDInfo structures:
 *
 * DINFO_OUT_OF_DATE:	Means that the DLine structures for this window are partially or
 *			completely out of date and need to be recomputed.
 *
 * REDRAW_PENDING:	Means that a when-idle handler has been scheduled to update the display.
 *
 * REDRAW_BORDERS:	Means window border or pad area has potentially been damaged and must
 *			be redrawn.
 *
 * ASYNC_UPDATE:	Means that the asynchronous pixel-height calculation is still working.
 *
 * ASYNC_PENDING:	Means that the asynchronous pixel-height calculation is pending until
 *			the display update (DisplayText) has been finished.
 *
 * REPICK_NEEDED:	Means that the widget has been modified in a way that could change
 *			the current character (a different character might be under the mouse
 *			cursor now). Need to recompute the current character before the next
 *			redisplay.
 */

#define DINFO_OUT_OF_DATE	(1 << 0)
#define REDRAW_PENDING		(1 << 1)
#define REDRAW_BORDERS		(1 << 2)
#define ASYNC_UPDATE		(1 << 3)
#define ASYNC_PENDING		(1 << 4)
#define REPICK_NEEDED		(1 << 5)

typedef struct LayoutPos {
    TkTextSegment *segPtr;
    int offset;
} LayoutPos;

typedef struct LayoutData {
    TkText *textPtr;
    DLine *dlPtr;		/* Current display line. */
    TkTextDispChunk *chunkPtr;	/* Start of chunk chain. */
    TkTextDispChunk *tabChunkPtr;
				/* Pointer to the chunk containing the previous tab stop. */
    TkTextDispChunk *firstChunkPtr;
				/* Pointer to the first chunk. */
    TkTextDispChunk *lastChunkPtr;
				/* Pointer to the current chunk. */
    TkTextDispChunk *firstCharChunkPtr;
				/* Pointer to the first char/hyphen/window/image chunk in chain. */
    TkTextDispChunk *lastCharChunkPtr;
				/* Pointer to the last char/hyphen/window/image chunk in chain. */
    TkTextDispChunk *breakChunkPtr;
				/* Chunk containing best word break point, if any. */
    TkTextDispChunk *cursorChunkPtr;
				/* Pointer to the insert cursor chunk. */
    TkTextLine *logicalLinePtr;	/* Pointer to the logical line. */
    TkTextBreakInfo *breakInfo;	/* Line break information of logical line. */
    LayoutPos decimalPointPos;	/* This character segment contains the decimal point. */
    LayoutPos lastNumericalPos; /* This character segment contains the last part of a numerical tab. */
    LayoutPos shiftToNextLinePos;
    				/* Shift characters starting with this position to next line. */
    const char *brks;		/* Buffer for line break information (for TEXT_WRAPMODE_CODEPOINT). */
    TkTextIndex index;		/* Current index. */
    unsigned countChunks;	/* Number of chunks in current display line. */
    unsigned countVisibleChunks;/* Number of visible (width > 0) chunks in current display line. */
    unsigned numBytesSoFar;	/* The number of processed bytes (so far). */
    unsigned byteOffset;	/* The byte offset to start of logical line. */
    unsigned dispLineOffset;	/* The byte offset to start of display line. */
    int increaseNumBytes;	/* Increase number of consumed bytes to realize spelling changes. */
    unsigned decreaseNumBytes;	/* Decrease number of displayable bytes to realize spelling changes. */
    unsigned displayLineNo;	/* Current display line number. */
    int rMargin;		/* Right margin width for line. */
    int hyphenRule;		/* Hyphenation rule applied to last char chunk (only in hyphenation
    				 * has been applied). */
    TkTextTabArray *tabArrayPtr;/* Tab stops for line; taken from style for the first character
    				 * on line. */
    int tabStyle;		/* One of TABULAR or WORDPROCESSOR. */
    int tabSize;		/* Number of pixels consumed by current tab stop. */
    int tabX;			/* Position of next tab, needed for alignment of numerical tabs. */
    int tabShift;		/* Position of first tab in display line, if first tab is LEFT,
    				 * zero otherwise. */
    int tabIndex;		/* Index of the current tab stop. */
    int tabOverhang;		/* Overhang from computed line break. */
    TkTextTabAlign tabAlignment;/* Alignment of current active tab. */
    unsigned tabWidth;		/* Default tab width of this widget. */
    unsigned numSpaces;		/* Number of expandable space (needed for full justification). */
    unsigned shiftToNextLine;	/* Shift this number of characters to next line for adjustment of
    				 * numeric tabs, starting with shiftToNextLinePos. */
    unsigned lengthOfFractional;/* Length of fractional part in numerical tabs, including decimal
    				 * point. */
    TkTextJustify justify;	/* How to justify line: taken from style for the first character
    				 * in this display line. */
    TkWrapMode wrapMode;	/* Wrap mode to use for this chunk. */
    int maxX;			/* Maximal x coord in current line. */
    int width;			/* Maximal x coord in widget. */
    int x;			/* Current x coord. */
    bool paragraphStart;	/* 'true' means that we are on the first line of a paragraph
    				 * (used to choose between lmargin1, lmargin2). */
    bool skipSpaces;		/* 'true' means that we have to gobble spaces at start of next
    				 * segment. */
    bool trimSpaces;		/* 'true' iff space mode is TEXT_SPACEMODE_TRIM. */
    bool isNumericTab;		/* We are processing the integral part of a numeric tab. */
    bool isRightTab;		/* We are processing a right tab. */
    bool adjustFirstChunk;	/* Start adjustment of chunks with first chunk, needed for line wrapping
    				 * with right tabs. */
    bool tabApplied;		/* Current tab has been already applied? */

#if TK_LAYOUT_WITH_BASE_CHUNKS
    /*
     * Support for context drawing.
     */

    TkTextDispChunk *baseChunkPtr;
    				/* The chunk which contains the actual context data. */
#endif
} LayoutData;

typedef struct DisplayInfo {
    int byteOffset;		/* Byte offset to start of display line (subtract this offset to
    				 * get the index of display line start). */
    int nextByteOffset;		/* Byte offset to start of next display line (add this offset to
    				 * get the index of next display line start). */
    unsigned displayLineNo;	/* Number of display line. */
    unsigned numDispLines;	/* Total number of display lines belonging to corresponding logical
    				 * line (so far). */
    int pixels;			/* Total height of logical line (so far). */
    bool isComplete;		/* The display line metric is complete for this logical line? */
    const TkTextDispLineEntry *entry;
    				/* Pointer to entry in display pixel info for displayLineNo. Note
				 * that the predecessing entries can be accessed, but not the successing
				 * entries. */
    DLine *dLinePtr;		/* Cached display lines, produced while ComputeDisplayLineInfo is
    				 * computing the line metrics. */
    DLine *lastDLinePtr;	/* Pointer to last cached display line. */
    unsigned numCachedLines;	/* Number of cached lines. */
    unsigned heightOfCachedLines;
    				/* Sum of cached display line heights. */
    TkTextIndex index;		/* Index where the computation has finished. */
    TkTextLine *linePtr;	/* Logical line, where computation has started. */
    const TkTextPixelInfo *pixelInfo;
    				/* Pixel information of logical line. */
    TkTextBreakInfo *lineBreakInfo;
    				/* We have to cache the line break information (for
    				 * TEXT_WRAPMODE_CODEPOINT), to avoid repeated computations when
				 * scrolling. */

    /*
     * This attribute is private.
     */

    TkTextDispLineEntry entryBuffer[2];
    				/* This buffer will be used if the logical line has no entries
				 * (single display line). */
} DisplayInfo;

/*
 * Action values for FreeDLines:
 *
 * DLINE_UNLINK:	Free, unlink from current display, and set 'dLinesInvalidated'.
 *
 * DLINE_UNLINK_KEEP_BRKS:
 *			Same as DLINE_UNLINK, but do not destroy break info (except if
 *			now outside of peer).
 *
 * DLINE_FREE_TEMP:	Free, but don't unlink, and also don't set 'dLinesInvalidated'.
 *
 * DLINE_CACHE:		Don't free, don't unlink, cache this line, and don't set 'dLinesInvalidated'.
 *
 * DLINE_METRIC:	Don't free, don't unlink, cache this line temporarily, and don't set
 *			'dLinesInvalidated'.
 *
 * DLINE_SAVE:		Don't free, unlink, and save this line for displaying later.
 */

typedef enum {
    DLINE_UNLINK, DLINE_UNLINK_KEEP_BRKS, DLINE_FREE_TEMP, DLINE_CACHE, DLINE_METRIC, DLINE_SAVE
} FreeDLineAction;

/*
 * Maximal number of cached display lines.
 */

#define MAX_CACHED_DISPLAY_LINES 8

/*
 * Macro that determines how much space to allocate for TkTextDispLineInfo:
 */

#define TEXT_DISPLINEINFO_SIZE(numDispLines) (Tk_Offset(TkTextDispLineInfo, entry) + \
	(numDispLines)*sizeof(((TkTextDispLineInfo *) 0)->entry[0]))

/*
 * We will also mark logical lines with current line metric epoch even if the computation
 * has been done only partial. In this case we add a special bit to mark it as partially
 * computed.
 */

#define EPOCH_MASK		0x7fffffff
#define PARTIAL_COMPUTED_BIT	0x80000000

/*
 * Result values returned by TextGetScrollInfoObj:
 */

typedef enum {
    SCROLL_MOVETO,
    SCROLL_PAGES,
    SCROLL_UNITS,
    SCROLL_ERROR,
    SCROLL_PIXELS
} ScrollMethod;

/*
 * Threshold type for ComputeMissingMetric:
 */

typedef enum {
    THRESHOLD_BYTE_OFFSET,	/* compute until byte offset has been reached */
    THRESHOLD_LINE_OFFSET,	/* compute until display line offset has been reached */
    THRESHOLD_PIXEL_DISTANCE	/* compute until pixel distance has been reached */
} Threshold;

/*
 * We don't want less than 10 chunks per display section.
 */
#define MIN_CHUNKS_PER_SECTION 10u

/*
 * We don't want more than 20 sections per display line.
 */
#define MAX_SECTIONS_PER_LINE 20

/*
 * Use U+2010 for hyphen code point.
 */

#define HYPHEN_LENGTH 3
#define HYPHEN_STRING "\xe2\x80\x90"

/*
 * Forward declarations for functions defined later in this file:
 */

static void		AdjustForTab(LayoutData *data);
static void		ComputeSizeOfTab(LayoutData *data, TkTextSegment *segPtr, int offset);
static void		ComputeShiftForNumericTab(LayoutData *data, TkTextSegment *firstSegPtr,
			    int offset);
static void		ComputeShiftForRightTab(LayoutData *data, TkTextSegment *segPtr, int offset);
static bool		IsStartOfTab(TkTextSegment *segPtr, int offset);
static void		ElideBboxProc(TkText *textPtr, TkTextDispChunk *chunkPtr, int index, int y,
			    int lineHeight, int baseline, int *xPtr, int *yPtr, int *widthPtr,
			    int *heightPtr);
static int		ElideMeasureProc(TkTextDispChunk *chunkPtr, int x);
static void		DisplayDLine(TkText *textPtr, DLine *dlPtr, DLine *prevPtr, Pixmap pixmap);
static void		DisplayLineBackground(TkText *textPtr, DLine *dlPtr, DLine *prevPtr,
			    Pixmap pixmap);
static void		DisplayText(ClientData clientData);
static DLine *		FindCachedDLine(TkText *textPtr, const TkTextIndex *indexPtr);
static DLine *		FindDLine(TkText *textPtr, DLine *dlPtr, const TkTextIndex *indexPtr);
static DLine *		FreeDLines(TkText *textPtr, DLine *firstPtr, DLine *lastPtr,
			    FreeDLineAction action);
static void		FreeStyle(TkText *textPtr, TextStyle *stylePtr);
static TextStyle *	GetStyle(TkText *textPtr, TkTextSegment *segPtr);
static void		UpdateDefaultStyle(TkText *textPtr);
static bool		GetBbox(TkText *textPtr, const DLine *dlPtr, const TkTextIndex *indexPtr,
			    int *xPtr, int *yPtr, int *widthPtr, int *heightPtr, bool *isLastCharInLine,
			    Tcl_UniChar *thisChar);
static void		GetXView(Tcl_Interp *interp, TkText *textPtr, bool report);
static void		GetYView(Tcl_Interp *interp, TkText *textPtr, bool report);
static unsigned		GetYPixelCount(TkText *textPtr, DLine *dlPtr);
static DLine *		LayoutDLine(const TkTextIndex *indexPtr, unsigned displayLineNo);
static int		UpdateOneLine(TkText *textPtr, TkTextLine *linePtr, TkTextIndex *indexPtr,
			    unsigned maxDispLines);
static bool		MeasureUp(TkText *textPtr, const TkTextIndex *srcPtr, int distance,
			    TkTextIndex *dstPtr, int32_t *overlap);
static bool		MeasureDown(TkText *textPtr, TkTextIndex *srcPtr, int distance,
			    int32_t *overlap, bool saveDisplayLines);
static int		NextTabStop(unsigned tabWidth, int x, int tabOrigin);
static void		UpdateDisplayInfo(TkText *textPtr);
static void		YScrollByLines(TkText *textPtr, int offset);
static void		YScrollByPixels(TkText *textPtr, int offset);
static void		TextInvalidateRegion(TkText *textPtr, TkRegion region);
static void		TextInvalidateLineMetrics(TkText *textPtr, TkTextLine *linePtr,
			    unsigned lineCount, TkTextInvalidateAction action);
static int		CalculateDisplayLineHeight(TkText *textPtr, const TkTextIndex *indexPtr,
			    unsigned *byteCountPtr);
static TkTextDispChunk * DLineChunkOfX(TkText *textPtr, DLine *dlPtr, int x, TkTextIndex *indexPtr,
			    bool *nearby);
static void		DLineIndexOfX(TkText *textPtr, TkTextDispChunk *chunkPtr, int x,
			    TkTextIndex *indexPtr);
static int		DLineXOfIndex(TkText *textPtr, DLine *dlPtr, unsigned byteIndex);
static ScrollMethod	TextGetScrollInfoObj(Tcl_Interp *interp, TkText *textPtr, int objc,
			    Tcl_Obj *const objv[], double *dblPtr, int *intPtr);
static void		InvokeAsyncUpdateLineMetrics(TkText *textPtr);
static void		InvokeAsyncUpdateYScrollbar(TkText *textPtr);
static void		AsyncUpdateYScrollbar(ClientData clientData);
static void		AsyncUpdateLineMetrics(ClientData clientData);
static void		UpdateLineMetrics(TkText *textPtr, unsigned doThisMuch);
static bool		TestIfLinesUpToDate(const TkTextIndex *indexPtr);
static void		SaveDisplayLines(TkText *textPtr, DisplayInfo *info, bool append);
static TkTextLine *	ComputeDisplayLineInfo(TkText *textPtr, const TkTextIndex *indexPtr,
			    DisplayInfo *info);
static void		ComputeMissingMetric(TkText *textPtr, DisplayInfo *info,
			    Threshold threshold, int offset);
static unsigned		GetPixelsTo(TkText *textPtr, const TkTextIndex *indexPtr,
			    bool inclusiveLastLine, DisplayInfo *info);
static unsigned		FindDisplayLineOffset(TkText *textPtr, TkTextLine *linePtr, int32_t *distance);
static void		FindDisplayLineStartEnd(TkText *textPtr, TkTextIndex *indexPtr, bool end,
			    int cacheType);
static void		CheckIfLineMetricIsUpToDate(TkText *textPtr);
static void		RunUpdateLineMetricsFinished(ClientData clientData);
static void		CheckLineMetricConsistency(const TkText *textPtr);
static int		ComputeBreakIndex(TkText *textPtr, const TkTextDispChunk *chunkPtr,
			    TkTextSegment *segPtr, int byteOffset, TkWrapMode wrapMode,
			    TkTextSpaceMode spaceMode);
static int		CharChunkMeasureChars(TkTextDispChunk *chunkPtr, const char *chars, int charsLen,
			    int start, int end, int startX, int maxX, TkTextSpaceMode spaceMode,
			    int flags, int *nextXPtr);
static void		CharDisplayProc(TkText *textPtr, TkTextDispChunk *chunkPtr, int x, int y,
			    int height, int baseline, Display *display, Drawable dst, int screenY);
static void		CharUndisplayProc(TkText *textPtr, TkTextDispChunk *chunkPtr);
static void		HyphenUndisplayProc(TkText *textPtr, TkTextDispChunk *chunkPtr);
static void		DisplayChars(TkText *textPtr, TkTextDispChunk *chunkPtr, int x, int y,
			    int baseline, Display *display, Drawable dst);
static int		CharMeasureProc(TkTextDispChunk *chunkPtr, int x);
static void		CharBboxProc(TkText *textPtr, TkTextDispChunk *chunkPtr, int index, int y,
			    int lineHeight, int baseline, int *xPtr, int *yPtr, int *widthPtr,
			    int *heightPtr);
static int		MeasureChars(Tk_Font tkfont, const char *source, int maxBytes, int rangeStart,
			    int rangeLength, int startX, int maxX, int flags, int *nextXPtr);
static CharInfo *	AllocCharInfo(TkText *textPtr);
static void		FreeCharInfo(TkText *textPtr, CharInfo *ciPtr);
#if TK_LAYOUT_WITH_BASE_CHUNKS
static bool		IsSameFGStyle(TextStyle *style1, TextStyle *style2);
#endif /* TK_LAYOUT_WITH_BASE_CHUNKS */

static const TkTextDispChunkProcs layoutCharProcs = {
    TEXT_DISP_CHAR,		/* type */
    CharDisplayProc,		/* displayProc */
    CharUndisplayProc,		/* undisplayProc */
    CharMeasureProc,		/* measureProc */
    CharBboxProc,		/* bboxProc */
};

#define CHAR_CHUNK_GET_SEGMENT(chunkPtr) (((const CharInfo *) chunkPtr->clientData)->segPtr)

static const TkTextDispChunkProcs layoutHyphenProcs = {
    TEXT_DISP_HYPHEN,		/* type */
    CharDisplayProc,		/* displayProc */
    HyphenUndisplayProc,	/* undisplayProc */
    CharMeasureProc,		/* measureProc */
    CharBboxProc,		/* bboxProc */
};


/*
 * Pointer to int, for some portable pointer hacks - it's guaranteed that
 * 'uintptr_'t and 'void *' are convertible in both directions (C99 7.18.1.4).
 */

typedef union {
    void *ptr;
    uintptr_t flag;
} __ptr_to_int;

static void * MarkPointer(void *ptr) { __ptr_to_int p; p.ptr = ptr; p.flag |= 1; return p.ptr; }

static const TkTextDispChunkProcs layoutElideProcs = {
    TEXT_DISP_ELIDED,	/* type */
    NULL,		/* displayProc */
    NULL,		/* undisplayProc */
    ElideMeasureProc,	/* measureProc */
    ElideBboxProc,	/* bboxProc */
};

#ifndef NDEBUG
/*
 * The following counters keep statistics about redisplay that can be checked
 * to see how clever this code is at reducing redisplays.
 */

typedef struct Statistic {
    unsigned numRedisplays;	/* Number of calls to DisplayText. */
    unsigned linesRedrawn;	/* Number of calls to DisplayDLine. */
    unsigned numLayouted;	/* Number of calls to LayoutDLine. */
    unsigned numCopies;		/* Number of calls to XCopyArea to copy part of the screen. */
    unsigned lineHeightsRecalculated;
				/* Number of line layouts purely for height calculation purposes. */
    unsigned breakInfo;		/* Number of line break computations. */
    unsigned numCached;		/* Number of computed cached lines. */
    unsigned numHits;		/* Number of found cached lines. */
    unsigned numReused;		/* Number of re-used display lines. */

    bool perfFuncIsHooked;
} Statistic;

static Statistic stats;

static void
PerfStatistic()
{
    if (!tkBTreeDebug) {
	return;
    }

    fprintf(stderr, "PERFORMANCE -------------------\n");
    fprintf(stderr, "Calls to DisplayText:    %6u\n", stats.numRedisplays);
    fprintf(stderr, "Calls to DisplayDLine:   %6u\n", stats.linesRedrawn);
    fprintf(stderr, "Calls to LayoutDLine:    %6u\n", stats.numLayouted);
    fprintf(stderr, "Calls to XCopyArea:      %6u\n", stats.numCopies);
    fprintf(stderr, "Re-used display lines:   %6u\n", stats.numReused);
    fprintf(stderr, "Cached display lines:    %6u\n", stats.numCached);
    fprintf(stderr, "Found in cache:          %6u\n", stats.numHits);
    fprintf(stderr, "Line metric calculation: %6u\n", stats.lineHeightsRecalculated);
    fprintf(stderr, "Break info computation:  %6u\n", stats.breakInfo);
}
#endif /* NDEBUG */

#if TK_CHECK_ALLOCS

/*
 * Some stuff for memory checks, and allocation statistic.
 */

static unsigned tkTextCountNewStyle = 0;
static unsigned tkTextCountDestroyStyle = 0;
static unsigned tkTextCountNewChunk = 0;
static unsigned tkTextCountDestroyChunk = 0;
static unsigned tkTextCountNewSection = 0;
static unsigned tkTextCountDestroySection = 0;
static unsigned tkTextCountNewCharInfo = 0;
static unsigned tkTextCountDestroyCharInfo = 0;
static unsigned tkTextCountNewBreakInfo = 0;
static unsigned tkTextCountDestroyBreakInfo = 0;
static unsigned tkTextCountNewDLine = 0;
static unsigned tkTextCountDestroyDLine = 0;
static unsigned tkTextCountNewDispInfo = 0;
unsigned tkTextCountDestroyDispInfo = 0; /* referenced in tkTextBTree.c */
#if TK_LAYOUT_WITH_BASE_CHUNKS
unsigned tkTextCountNewBaseChars = 0;
unsigned tkTextCountDestroyBaseChars = 0;
#endif

extern unsigned tkRangeListCountNew;
extern unsigned tkRangeListCountDestroy;

static bool hookStatFunc = true;

static void
AllocStatistic()
{
    if (!tkBTreeDebug) {
	return;
    }

    fprintf(stderr, "--------------------------------\n");
    fprintf(stderr, "ALLOCATION:       new    destroy\n");
    fprintf(stderr, "--------------------------------\n");
    fprintf(stderr, "DLine:       %8u - %8u\n", tkTextCountNewDLine, tkTextCountDestroyDLine);
    fprintf(stderr, "Chunk:       %8u - %8u\n", tkTextCountNewChunk, tkTextCountDestroyChunk);
    fprintf(stderr, "Section:     %8u - %8u\n", tkTextCountNewSection, tkTextCountDestroySection);
    fprintf(stderr, "CharInfo:    %8u - %8u\n", tkTextCountNewCharInfo, tkTextCountDestroyCharInfo);
    fprintf(stderr, "DispInfo:    %8u - %8u\n", tkTextCountNewDispInfo, tkTextCountDestroyDispInfo);
    fprintf(stderr, "BreakInfo:   %8u - %8u\n", tkTextCountNewBreakInfo, tkTextCountDestroyBreakInfo);
#if TK_LAYOUT_WITH_BASE_CHUNKS
    fprintf(stderr, "BaseChars:   %8u - %8u\n", tkTextCountNewBaseChars, tkTextCountDestroyBaseChars);
#endif
    fprintf(stderr, "Style:       %8u - %8u\n", tkTextCountNewStyle, tkTextCountDestroyStyle);
    fprintf(stderr, "RangeList:   %8u - %8u\n", tkRangeListCountNew, tkRangeListCountDestroy);

    if (tkTextCountNewDLine != tkTextCountDestroyDLine
	    || tkTextCountNewChunk != tkTextCountDestroyChunk
	    || tkTextCountNewSection != tkTextCountDestroySection
	    || tkTextCountNewCharInfo != tkTextCountDestroyCharInfo
	    || tkTextCountNewDispInfo != tkTextCountDestroyDispInfo
#if TK_LAYOUT_WITH_BASE_CHUNKS
	    || tkTextCountNewBaseChars != tkTextCountDestroyBaseChars
#endif
	    || tkTextCountNewStyle != tkTextCountDestroyStyle
	    || tkRangeListCountNew != tkRangeListCountDestroy) {
	fprintf(stderr, "*** memory leak detected ***\n");
    }
}
#endif /* TK_CHECK_ALLOCS */

/*
 * Some helpers:
 */

static const char doNotBreakAtAll[8] = {
    LINEBREAK_NOBREAK, LINEBREAK_NOBREAK, LINEBREAK_NOBREAK, LINEBREAK_NOBREAK,
    LINEBREAK_NOBREAK, LINEBREAK_NOBREAK, LINEBREAK_NOBREAK, LINEBREAK_NOBREAK };

/* XRectangle is rectricted to 16 bit, so we need a private rectangle struct. */
typedef struct DRect {
    int x, y;
    int width, height;
} DRect;

static bool RectIsEmpty(const XRectangle *rect) { return rect->width == 0 || rect->height == 0; }

static bool
RectIntersects(
    const XRectangle *rect1,
    const DRect *rect2)
{
    return (int) rect1->x < rect2->x + rect2->width
	&& rect2->x < (int) rect1->x + (int) rect1->width
	&& (int) rect1->y < rect2->y + rect2->height
	&& rect2->y < (int) rect1->y + (int) rect1->height;
}

static bool
RectContainsRect(
    const DRect *rect1,		/* this rectangle */
    const XRectangle *rect2)	/* contains this one? */
{
    return rect1->x <= (int) rect2->x
    	&& (int) rect2->x + (int) rect2->width <= rect1->x + rect1->width
	&& rect1->y <= (int) rect2->y
	&& (int) rect2->y + (int) rect2->height <= rect1->y + rect1->height;
}

static bool RegionIsEmpty(const DRegion *region) { return region->y1 >= region->y2; }

static void
RegionUnion(
    DRegion* region,
    int y1,
    int y2)
{
    if (RegionIsEmpty(region))
    {
	region->y1 = y1;
	region->y2 = y2;
    }
    else
    {
	region->y1 = MIN(region->y1, y1);
	region->y2 = MAX(region->y2, y2);
    }
}

static bool
RegionIntersects(
    const DRegion* region,
    int y1,
    int y2)
{
    return y1 < region->y2 && region->y1 <= y2;
}

static void ClearRegion(DRegion* region) { region->y1 = region->y2 = 0; }

static bool IsPowerOf2(unsigned n) { return !(n & (n - 1)); }

static bool IsBlank(int ch) { return ch == ' ' || ch == '\t'; }
static bool IsDecimalPoint(int ch) { return ch == '.' || ch == ','; }

static unsigned
NextPowerOf2(uint32_t n)
{
    --n;
    n |= n >> 1;
    n |= n >> 2;
    n |= n >> 4;
    n |= n >> 8;
    n |= n >> 16;
    return ++n;
}

static bool
IsExpandableSpace(
    const char *s)
{
    /* Normal space or non-break space? */
    return UCHAR(s[0]) == 0x20 || (UCHAR(s[0]) == 0xc2 && UCHAR(s[1]) == 0x0a);
}

static void
LogTextHeightCalc(
    TkText *textPtr,
    const TkTextIndex *indexPtr)
{
    char string[TK_POS_CHARS];

    assert(tkTextDebug);

    /*
     * Debugging is enabled, so keep a log of all the lines whose
     * height was recalculated. The test suite uses this information.
     */

    TkTextPrintIndex(textPtr, indexPtr, string);
    LOG("tk_textHeightCalc", string);
}

static void
LogTextRelayout(
    TkText *textPtr,
    const TkTextIndex *indexPtr)
{
    char string[TK_POS_CHARS];

    assert(tkTextDebug);

    /*
     * Debugging is enabled, so keep a log of all the lines that
     * were re-layed out. The test suite uses this information.
     */

    TkTextPrintIndex(textPtr, indexPtr, string);
    LOG("tk_textRelayout", string);
}

static void
LogTextInvalidateLine(
    TkText *textPtr,
    unsigned count)
{
    char buffer[4*TCL_INTEGER_SPACE + 3];
    const TkRangeList *ranges = textPtr->dInfoPtr->lineMetricUpdateRanges;
    unsigned totalCount = TkRangeListCount(ranges) - count;
    unsigned totalLines = TkBTreeNumLines(textPtr->sharedTextPtr->tree, textPtr);
    int lineNum = TkRangeListIsEmpty(ranges) ? -1 : TkRangeListLow(ranges);

    assert(tkTextDebug);

    snprintf(buffer, sizeof(buffer), "%d %u - %u %u", lineNum, totalLines, count, totalCount);
    LOG("tk_textInvalidateLine", buffer);
}

static void
DisplayTextWhenIdle(
    TkText *textPtr)
{
    if (textPtr->sharedTextPtr->allowUpdateLineMetrics && !(textPtr->dInfoPtr->flags & REDRAW_PENDING)) {
	textPtr->dInfoPtr->flags |= REDRAW_PENDING;
	Tcl_DoWhenIdle(DisplayText, textPtr);
    }
}

static int
GetLeftLineMargin(
    const DLine *dlPtr,
    const StyleValues *sValuePtr)
{
    assert(dlPtr);
    assert(sValuePtr);
    return (dlPtr->flags & PARAGRAPH_START) ? sValuePtr->lMargin1 : sValuePtr->lMargin2;
}

#if SPEEDUP_MONOSPACED_LINE_HEIGHTS

static bool
TestMonospacedLineHeights(
    const TkText *textPtr)
{
    return textPtr->wrapMode == TEXT_WRAPMODE_NONE
	    && textPtr->dInfoPtr->countImages == 0
	    && textPtr->dInfoPtr->countWindows == 0
	    && TkTextTagSetDisjunctiveBits(TkBTreeRootTagInfo(textPtr->sharedTextPtr->tree),
		textPtr->sharedTextPtr->affectLineHeightTags);
    return false;
}

#endif /* SPEEDUP_MONOSPACED_LINE_HEIGHTS */

static bool
UseMonospacedLineHeights(
    const TkText *textPtr)
{
#if SPEEDUP_MONOSPACED_LINE_HEIGHTS
    return TestMonospacedLineHeights(textPtr)
	    && TkRangeListIsEmpty(textPtr->dInfoPtr->lineMetricUpdateRanges);
#else
    return false;
#endif
}

/*
 * Some helpers for hyphenation support (Latin-1 only):
 */

static const unsigned char isVowel[256] = {
#define _ 0
/*  00 01 02 03 04 05 06 07 08 09 0a 0b 0c 0d 0e 0f */
    _, _, _, _, _, _, _, _, _, _, _, _, _, _, _, _, /* 00 - 0f */
    _, _, _, _, _, _, _, _, _, _, _, _, _, _, _, _, /* 10 - 1f */
    _, _, _, _, _, _, _, _, _, _, _, _, _, _, _, _, /* 20 - 2f */
    _, _, _, _, _, _, _, _, _, _, _, _, _, _, _, _, /* 30 - 3f */
    _, 1, _, _, _, 1, _, _, _, 1, _, _, _, _, _, 1, /* 40 - 4f */
    _, _, _, _, _, 1, _, _, _, _, _, _, _, _, _, _, /* 50 - 5f */
    _, 1, _, _, _, 1, _, _, _, 1, _, _, _, _, _, 1, /* 60 - 6f */
    _, _, _, _, _, 1, _, _, _, _, _, _, _, _, _, _, /* 70 - 7f */
    _, _, _, _, _, _, _, _, _, _, _, _, _, _, _, _, /* 80 - 8f */
    _, _, _, _, _, _, _, _, _, _, _, _, _, _, _, _, /* 90 - 9f */
    _, _, _, _, _, _, _, _, _, _, _, _, _, _, _, _, /* a0 - af */
    _, _, _, _, _, _, _, _, _, _, _, _, _, _, _, _, /* b0 - bf */
    _, _, _, _, _, _, _, _, _, _, _, _, _, _, _, _, /* c0 - cf */
    _, _, _, _, _, _, _, _, _, _, _, _, _, _, _, _, /* d0 - df */
    _, _, _, _, _, _, _, _, _, _, _, _, _, _, _, _, /* e0 - ef */
    _, _, _, _, _, _, _, _, _, _, _, _, _, _, _, _, /* f0 - ff */
/*  00 01 02 03 04 05 06 07 08 09 0a 0b 0c 0d 0e 0f */
#undef _
};

static const unsigned char isConsonant[256] = {
#define _ 0
/*  00 01 02 03 04 05 06 07 08 09 0a 0b 0c 0d 0e 0f */
    _, _, _, _, _, _, _, _, _, _, _, _, _, _, _, _, /* 00 - 0f */
    _, _, _, _, _, _, _, _, _, _, _, _, _, _, _, _, /* 10 - 1f */
    _, _, _, _, _, _, _, _, _, _, _, _, _, _, _, _, /* 20 - 2f */
    _, _, _, _, _, _, _, _, _, _, _, _, _, _, _, _, /* 30 - 3f */
    _, 0, 1, 1, 1, 0, 1, 1, 1, 0, 1, 1, 1, 1, 1, 0, /* 40 - 4f */
    1, 1, 1, 1, 1, 0, 1, 1, 1, 1, 1, _, _, _, _, _, /* 50 - 5f */
    _, 0, 1, 1, 1, 0, 1, 1, 1, 0, 1, 1, 1, 1, 1, 0, /* 60 - 6f */
    1, 1, 1, 1, 1, 0, 1, 1, 1, 1, 1, _, _, _, _, _, /* 70 - 7f */
    _, _, _, _, _, _, _, _, _, _, _, _, _, _, _, _, /* 80 - 8f */
    _, _, _, _, _, _, _, _, _, _, _, _, _, _, _, _, /* 90 - 9f */
    _, _, _, _, _, _, _, _, _, _, _, _, _, _, _, _, /* a0 - af */
    _, _, _, _, _, _, _, _, _, _, _, _, _, _, _, _, /* b0 - bf */
    _, _, _, _, _, _, _, _, _, _, _, _, _, _, _, _, /* c0 - cf */
    _, _, _, _, _, _, _, _, _, _, _, _, _, _, _, _, /* d0 - df */
    _, _, _, _, _, _, _, _, _, _, _, _, _, _, _, _, /* e0 - ef */
    _, _, _, _, _, _, _, _, _, _, _, _, _, _, _, _, /* f0 - ff */
/*  00 01 02 03 04 05 06 07 08 09 0a 0b 0c 0d 0e 0f */
#undef _
};

static const unsigned char isUmlaut[256] = {
#define _ 0
/*  00 01 02 03 04 05 06 07 08 09 0a 0b 0c 0d 0e 0f */
    _, _, _, _, _, _, _, _, _, _, _, _, _, _, _, _, /* 00 - 0f */
    _, _, _, _, _, _, _, _, _, _, _, _, _, _, _, _, /* 10 - 1f */
    _, _, _, _, _, _, _, _, _, _, _, _, _, _, _, _, /* 20 - 2f */
    _, _, _, _, _, _, _, _, _, _, _, _, _, _, _, _, /* 30 - 3f */
    _, _, _, _, _, _, _, _, _, _, _, _, _, _, _, _, /* 40 - 4f */
    _, _, _, _, _, _, _, _, _, _, _, _, _, _, _, _, /* 50 - 5f */
    _, _, _, _, _, _, _, _, _, _, _, _, _, _, _, _, /* 60 - 6f */
    _, _, _, _, _, _, _, _, _, _, _, _, _, _, _, _, /* 70 - 7f */
    _, _, _, _, 1, _, _, _, _, _, _, 1, _, _, _, _, /* 80 - 8f */
    _, _, _, _, _, _, 1, _, _, _, _, _, 1, _, _, _, /* 90 - 9f */
    _, _, _, _, 1, _, _, _, _, _, _, 1, _, _, _, _, /* a0 - af */
    _, _, _, _, _, _, 1, _, _, _, _, _, 1, _, _, _, /* b0 - bf */
    _, _, _, _, _, _, _, _, _, _, _, _, _, _, _, _, /* c0 - cf */
    _, _, _, _, _, _, _, _, _, _, _, _, _, _, _, _, /* d0 - df */
    _, _, _, _, _, _, _, _, _, _, _, _, _, _, _, _, /* e0 - ef */
    _, _, _, _, _, _, _, _, _, _, _, _, _, _, _, _, /* f0 - ff */
/*  00 01 02 03 04 05 06 07 08 09 0a 0b 0c 0d 0e 0f */
#undef _
};

static const unsigned char umlautToVowel[256] = {
#define ___ 0
/*   00   01   02   03   04   05   06   07   08   09   0a   0b   0c   0d   0e   0f */
    ___, ___, ___, ___, ___, ___, ___, ___, ___, ___, ___, ___, ___, ___, ___, ___, /* 00 - 0f */
    ___, ___, ___, ___, ___, ___, ___, ___, ___, ___, ___, ___, ___, ___, ___, ___, /* 10 - 1f */
    ___, ___, ___, ___, ___, ___, ___, ___, ___, ___, ___, ___, ___, ___, ___, ___, /* 20 - 2f */
    ___, ___, ___, ___, ___, ___, ___, ___, ___, ___, ___, ___, ___, ___, ___, ___, /* 30 - 3f */
    ___, ___, ___, ___, ___, ___, ___, ___, ___, ___, ___, ___, ___, ___, ___, ___, /* 40 - 4f */
    ___, ___, ___, ___, ___, ___, ___, ___, ___, ___, ___, ___, ___, ___, ___, ___, /* 50 - 5f */
    ___, ___, ___, ___, ___, ___, ___, ___, ___, ___, ___, ___, ___, ___, ___, ___, /* 60 - 6f */
    ___, ___, ___, ___, ___, ___, ___, ___, ___, ___, ___, ___, ___, ___, ___, ___, /* 70 - 7f */
    ___, ___, ___, ___, ___, ___, ___, ___, ___, ___, ___, ___, ___, ___, ___, ___, /* 80 - 8f */
    ___, ___, ___, ___, ___, ___, ___, ___, ___, ___, ___, ___, ___, ___, ___, ___, /* 90 - 9f */
    ___, ___, ___, ___, ___, ___, ___, ___, ___, ___, ___, ___, ___, ___, ___, ___, /* a0 - af */
    ___, ___, ___, ___, ___, ___, ___, ___, ___, ___, ___, ___, ___, ___, ___, ___, /* b0 - bf */
    ___, ___, ___, ___, 'A', ___, ___, ___, ___, ___, ___, 'E', ___, ___, ___, ___, /* c0 - cf */
    ___, ___, ___, ___, ___, ___, 'O', ___, ___, ___, ___, ___, 'U', ___, ___, ___, /* d0 - df */
    ___, ___, ___, ___, 'a', ___, ___, ___, ___, ___, ___, 'e', ___, ___, ___, ___, /* e0 - ef */
    ___, ___, ___, ___, ___, ___, 'o', ___, ___, ___, ___, ___, 'u', ___, ___, ___, /* f0 - ff */
/*   00   01   02   03   04   05   06   07   08   09   0a   0b   0c   0d   0e   0f */
#undef ___
};

static bool IsVowel(unsigned char c)     { return isVowel[c]; }
static bool IsUmlaut(unsigned char c)    { return umlautToVowel[c] != 0; }
static bool IsConsonant(unsigned char c) { return isConsonant[c]; }

static unsigned char UmlautToVowel(unsigned char c) { return umlautToVowel[c]; }
static unsigned char ConvertC3Next(unsigned char c) { return 0xc0 | (c - 0x80); }

static bool
IsUmlautOrVowel(const char *s)
{
    return UCHAR(s[0]) == 0xc3 ? isUmlaut[UCHAR(s[1])] : UCHAR(s[0]) < 0x80 && isVowel[UCHAR(s[0])];
}

static void
SetupHyphenChars(
    TkTextSegment *segPtr,
    unsigned offset)
{
    assert(offset <= 2); /* don't exceed 5 characters */

    /*
     * NOTE: U+2010 (HYPHEN) always has a visible rendition, but U+00AD
     * (SOFT HYPHEN) is an invisible format character (per definition).
     * And don't use '-' (U+002D = HYPHEN-MINUS), because the meaning of
     * this character is contextual. So we have to use U+2010.
     */

    assert(segPtr->typePtr->group == SEG_GROUP_HYPHEN);
    assert(sizeof(doNotBreakAtAll) >= 6); /* we need this break array for hyphens */

    memcpy(segPtr->body.chars + offset, HYPHEN_STRING, HYPHEN_LENGTH + 1);
    segPtr->body.hyphen.textSize = HYPHEN_LENGTH + offset;
}

static bool
IsDoubleDigraph(
    char c1,
    char c2)
{
    switch (c1) {
	case 'c': /* fallthru */	/* c-cs -> cs-cs */
	case 'z': return c2 == 's';	/* z-zs -> zs-zs */
	case 'g': /* fallthru */	/* g-gy -> gy-gy */
	case 'l': /* fallthru */	/* l-ly -> ly-ly */
	case 'n': /* fallthru */	/* n-ny -> ny-ny */
	case 't': return c2 == 'y';	/* t-ty -> ty-ty */
	case 's': return c2 == 'z';	/* s-sz -> sz-sz */
    }
    return false;
}

static bool
IsHyphenChunk(
    const TkTextDispChunk *chunkPtr)
{
    assert(chunkPtr);
    return chunkPtr->layoutProcs && chunkPtr->layoutProcs->type == TEXT_DISP_HYPHEN;
}

static bool
IsCharChunk(
    const TkTextDispChunk *chunkPtr)
{
    assert(chunkPtr);
    return chunkPtr->layoutProcs && chunkPtr->layoutProcs->type == TEXT_DISP_CHAR;
}

static char
GetLastCharInChunk(
    const TkTextDispChunk *chunkPtr)
{
    const CharInfo *ciPtr;

    if (!chunkPtr) {
	return '\0';
    }

    assert(chunkPtr->layoutProcs);
    assert(chunkPtr->clientData);

    if (!IsCharChunk(chunkPtr)) {
	return '\0';
    }

    ciPtr = chunkPtr->clientData;
    assert(ciPtr->numBytes > 0);
    return ciPtr->u.chars[ciPtr->baseOffset + ciPtr->numBytes - 1];
}

static char
GetSecondLastCharInChunk(
    const TkTextDispChunk *chunkPtr)
{
    const CharInfo *ciPtr;

    if (!chunkPtr || !IsCharChunk(chunkPtr)) {
	return '\0';
    }

    ciPtr = chunkPtr->clientData;
    assert(chunkPtr->clientData);
    assert(ciPtr->numBytes > 0);

    if (ciPtr->numBytes > 1) {
	return ciPtr->u.chars[ciPtr->baseOffset + ciPtr->numBytes - 2];
    }
    if ((chunkPtr = chunkPtr->prevCharChunkPtr) && IsCharChunk(chunkPtr)) {
	ciPtr = chunkPtr->clientData;
	assert(ciPtr->numBytes > 0);
	return ciPtr->u.chars[ciPtr->baseOffset + ciPtr->numBytes - 1];
    }

    return '\0';
}

static int
FilterHyphenRules(
    int hyphenRules,
    const char *lang)
{
    if (lang && hyphenRules) {
	enum {
	    CA_RULES = (1 << TK_TEXT_HYPHEN_GEMINATION),
	    DE_RULES = (1 << TK_TEXT_HYPHEN_CK)|(1 << TK_TEXT_HYPHEN_TRIPLE_CONSONANT),
	    HU_RULES = (1 << TK_TEXT_HYPHEN_DOUBLE_DIGRAPH),
	    NL_RULES = (1 << TK_TEXT_HYPHEN_DOUBLE_VOWEL)|(1 << TK_TEXT_HYPHEN_TREMA),
	    NO_RULES = (1 << TK_TEXT_HYPHEN_TRIPLE_CONSONANT),
	    PL_RULES = (1 << TK_TEXT_HYPHEN_REPEAT),
	    SV_RULES = (1 << TK_TEXT_HYPHEN_TRIPLE_CONSONANT)
	};

	switch (lang[0]) {
	case 'c': if (lang[1] == 'a') { hyphenRules &= CA_RULES; }; break;
	case 'd': if (lang[1] == 'e') { hyphenRules &= DE_RULES; }; break;
	case 'h': if (lang[1] == 'u') { hyphenRules &= HU_RULES; }; break;
	case 'p': if (lang[1] == 'l') { hyphenRules &= PL_RULES; }; break;
	case 's': if (lang[1] == 'v') { hyphenRules &= SV_RULES; }; break;
	case 'n':
	    switch (lang[1]) {
	    case 'b': /* fallthru */
	    case 'n': /* fallthru */
	    case 'o': hyphenRules &= NO_RULES; break;
	    case 'l': hyphenRules &= NL_RULES; break;
	    }
	    break;
	}
    }

    return hyphenRules;
}

/*
 *--------------------------------------------------------------
 *
 * TkTextPendingSync --
 *
 *	This function checks if any line heights are not up-to-date.
 *
 * Results:
 *	Returns boolean 'true' if it is the case, or 'false' if all line
 *      heights are up-to-date.
 *
 * Side effects:
 *	None.
 *
 *--------------------------------------------------------------
 */

bool
TkTextPendingSync(
    const TkText *textPtr)	/* Information about text widget. */
{
    /*
     * NOTE: We cannot use
     *
     *    !TkRangeListIsEmpty(textPtr->dInfoPtr->lineMetricUpdateRanges)
     *
     * because this statement does not guarantee that TkTextRunAfterSyncCmd has
     * been triggered, and we need the state after triggering.
     */

    return !!(textPtr->dInfoPtr->flags & (ASYNC_UPDATE|ASYNC_PENDING));
}

/*
 *--------------------------------------------------------------
 *
 * TestIfLinesUpToDate --
 *
 *	This function checks whether the lines up to given index
 *	position (inclusive) is up-to-date.
 *
 * Results:
 *	Returns boolean 'true' if it is the case, or 'false' if these
 *      line heights aren't up-to-date.
 *
 * Side effects:
 *	None.
 *
 *--------------------------------------------------------------
 */

static bool
TestIfLinesUpToDate(
    const TkTextIndex *indexPtr)	/* last line of range (inclusive) */
{
    const TkRangeList *ranges;

    assert(indexPtr->textPtr);

    ranges = indexPtr->textPtr->dInfoPtr->lineMetricUpdateRanges;

    if (TkRangeListIsEmpty(ranges)) {
	return true;
    }

    return (int) TkTextIndexGetLineNumber(indexPtr, indexPtr->textPtr) < TkRangeListLow(ranges);
}

/*
 *----------------------------------------------------------------------
 *
 * InvokeAsyncUpdateYScrollbar --
 *
 *	This function invokes the update of the vertical scrollbar.
 *
 * Results:
 *	None.
 *
 * Side effects:
 *	None.
 *
 *----------------------------------------------------------------------
 */

static void
InvokeAsyncUpdateYScrollbar(
    TkText *textPtr)
{
    TextDInfo *dInfoPtr = textPtr->dInfoPtr;

    assert(!dInfoPtr->scrollbarTimer);
    textPtr->refCount += 1;

    if (textPtr->syncTime == 0) {
	AsyncUpdateYScrollbar(textPtr);
    } else {
	dInfoPtr->scrollbarTimer = Tcl_CreateTimerHandler(textPtr->syncTime,
		AsyncUpdateYScrollbar, textPtr);
    }
}

/*
 *----------------------------------------------------------------------
 *
 * InvokeAsyncUpdateLineMetrics --
 *
 *	This function invokes the update of the line metric calculation.
 *
 * Results:
 *	None.
 *
 * Side effects:
 *	None.
 *
 *----------------------------------------------------------------------
 */

static void
InvokeAsyncUpdateLineMetrics(
    TkText *textPtr)
{
    assert(textPtr->sharedTextPtr->allowUpdateLineMetrics);

    if (textPtr->syncTime > 0) {
	TextDInfo *dInfoPtr = textPtr->dInfoPtr;

	if (!dInfoPtr->lineUpdateTimer) {
	    textPtr->refCount += 1;
	    dInfoPtr->lineUpdateTimer = Tcl_CreateTimerHandler(1, AsyncUpdateLineMetrics, textPtr);
	}
    }
}

/*
 *----------------------------------------------------------------------
 *
 * TkTextCreateDInfo --
 *
 *	This function is called when a new text widget is created. Its job is
 *	to set up display-related information for the widget.
 *
 * Results:
 *	None.
 *
 * Side effects:
 *	A TextDInfo data structure is allocated and initialized and attached
 *	to textPtr.
 *
 *----------------------------------------------------------------------
 */

static void
SetupEolSegment(
    TkText *textPtr,
    TextDInfo *dInfoPtr)
{
    char eolChar[10];
    Tcl_UniChar uc;
    const char *p = textPtr->eolCharPtr ? Tcl_GetString(textPtr->eolCharPtr) : NULL;
    int len;

    if (!p || !*p) {
	p = "\xc2\xb6"; /* U+00B6 = PILCROW SIGN */
    }
    len = Tcl_UtfToUniChar(p, &uc);
    strcpy(eolChar, p);
    strcpy(eolChar + len, "\n");
    if (dInfoPtr->endOfLineSegPtr) {
	TkBTreeFreeSegment(dInfoPtr->endOfLineSegPtr);
    }
    dInfoPtr->endOfLineSegPtr = TkBTreeMakeCharSegment(
	    eolChar, len + 1, textPtr->sharedTextPtr->emptyTagInfoPtr);
}

static void
SetupEotSegment(
    TkText *textPtr,
    TextDInfo *dInfoPtr)
{
    char eotChar[10];
    Tcl_UniChar uc;
    const char *p = textPtr->eotCharPtr ? Tcl_GetString(textPtr->eotCharPtr) : NULL;
    int len;

    if (!p || !*p) {
	if (textPtr->eolCharPtr) {
	    p = Tcl_GetString(textPtr->eolCharPtr);
	}
	if (!p || !*p) {
	    p = "\xc2\xb6"; /* U+00B6 = PILCROW SIGN */
	}
    }
    len = Tcl_UtfToUniChar(p, &uc);
    strcpy(eotChar, p);
    strcpy(eotChar + len, "\n");
    if (dInfoPtr->endOfTextSegPtr) {
	TkBTreeFreeSegment(dInfoPtr->endOfTextSegPtr);
    }
    dInfoPtr->endOfTextSegPtr = TkBTreeMakeCharSegment(
	    eotChar, len + 1, textPtr->sharedTextPtr->emptyTagInfoPtr);
}

void
TkTextCreateDInfo(
    TkText *textPtr)	/* Overall information for text widget. */
{
    TkSharedText *sharedTextPtr = textPtr->sharedTextPtr;
    TkTextBTree tree = sharedTextPtr->tree;
    TextDInfo *dInfoPtr;
    XGCValues gcValues;
    bool isMonospaced;

    dInfoPtr = calloc(1, sizeof(TextDInfo));
    Tcl_InitHashTable(&dInfoPtr->styleTable, sizeof(StyleValues)/sizeof(int));
    gcValues.graphics_exposures = True;
    dInfoPtr->copyGC = None;
    dInfoPtr->scrollGC = Tk_GetGC(textPtr->tkwin, GCGraphicsExposures, &gcValues);
    dInfoPtr->insertFgGC = None;
    dInfoPtr->xScrollFirst = -1;
    dInfoPtr->xScrollLast = -1;
    dInfoPtr->yScrollFirst = -1;
    dInfoPtr->yScrollLast = -1;
    dInfoPtr->topLineNo = -1;
    dInfoPtr->topByteIndex = -1;
    dInfoPtr->flags = DINFO_OUT_OF_DATE;
    dInfoPtr->lineMetricUpdateRanges = TkRangeListCreate(64);
    dInfoPtr->firstLineNo = TkBTreeLinesTo(tree, NULL, TkBTreeGetStartLine(textPtr), NULL);
    dInfoPtr->lastLineNo = TkBTreeLinesTo(tree, NULL, TkBTreeGetLastLine(textPtr), NULL);
    dInfoPtr->lineMetricUpdateEpoch = 1;
    dInfoPtr->strBufferSize = 512;
    dInfoPtr->strBuffer = malloc(dInfoPtr->strBufferSize);
    ClearRegion(&dInfoPtr->invalidRegion);
    TkTextIndexClear(&dInfoPtr->metricIndex, textPtr);
    TkTextIndexClear(&dInfoPtr->currChunkIndex, textPtr);
    SetupEolSegment(textPtr, dInfoPtr);
    SetupEotSegment(textPtr, dInfoPtr);

    if (textPtr->state == TK_TEXT_STATE_NORMAL
	    && textPtr->blockCursorType
	    && textPtr->showInsertFgColor) {
	XGCValues gcValues;
	gcValues.foreground = textPtr->insertFgColor->pixel;
	dInfoPtr->insertFgGC = Tk_GetGC(textPtr->tkwin, GCForeground, &gcValues);
    }

    /*
     * Note: Setup of defaultStyle must be postponed.
     */

    textPtr->dInfoPtr = dInfoPtr;
    isMonospaced = UseMonospacedLineHeights(textPtr);

    if (isMonospaced) {
	TkBTreeUpdatePixelHeights(textPtr, TkBTreeGetStartLine(textPtr), 1,
		dInfoPtr->lineMetricUpdateEpoch);
    } else {
	dInfoPtr->lineMetricUpdateRanges = TkRangeListAdd(dInfoPtr->lineMetricUpdateRanges, 0, 0);
    }

    if (!sharedTextPtr->breakInfoTableIsInitialized) {
	Tcl_InitHashTable(&sharedTextPtr->breakInfoTable, TCL_ONE_WORD_KEYS);
	sharedTextPtr->breakInfoTableIsInitialized = true;
    }

    if (sharedTextPtr->allowUpdateLineMetrics) {
	if (!isMonospaced) {
	    InvokeAsyncUpdateLineMetrics(textPtr);
	}
	InvokeAsyncUpdateYScrollbar(textPtr);
    }

#if TK_CHECK_ALLOCS
    if (hookStatFunc) {
	atexit(AllocStatistic);
	hookStatFunc = false;
    }
#endif
#ifndef NDEBUG
    if (!stats.perfFuncIsHooked) {
#ifndef _MSC_VER	/* MSVC erroneously triggers warning warning C4113 */
	atexit(PerfStatistic);
#endif
	stats.perfFuncIsHooked = true;
    }
#endif
}
/*
 *----------------------------------------------------------------------
 *
 * TkTextDeleteBreakInfoTableEntries --
 *
 *	Delete all cached break information. Normally this table will
 *	be empty when this function is called, but under some specific
 *	conditions the given table will not be empty - this will only
 *	happen if a tag redraw action has been interrupted, and this
 *	will be seldom the case.
 *
 * Results:
 *	None.
 *
 * Side effects:
 *	Some resources might be freed.
 *
 *----------------------------------------------------------------------
 */

void
TkTextDeleteBreakInfoTableEntries(
    Tcl_HashTable *breakInfoTable)
{
    Tcl_HashSearch search;
    Tcl_HashEntry *hPtr;

    assert(breakInfoTable);

    for (hPtr = Tcl_FirstHashEntry(breakInfoTable, &search); hPtr; hPtr = Tcl_NextHashEntry(&search)) {
	TkTextBreakInfo *breakInfo = Tcl_GetHashValue(hPtr);

	assert(breakInfo->brks);
	DEBUG(memset(breakInfo->brks, 0xff, breakInfo->brksSize));
	free(breakInfo->brks);
	free(breakInfo);
	DEBUG_ALLOC(tkTextCountDestroyBreakInfo++);
    }
}

/*
 *----------------------------------------------------------------------
 *
 * TkTextFreeDInfo --
 *
 *	This function is called to free up all of the private display
 *	information kept by this file for a text widget.
 *
 * Results:
 *	None.
 *
 * Side effects:
 *	Lots of resources get freed.
 *
 *----------------------------------------------------------------------
 */

void
TkTextFreeDInfo(
    TkText *textPtr)		/* Overall information for text widget. */
{
    TextDInfo *dInfoPtr = textPtr->dInfoPtr;
    TkTextDispChunk *chunkPtr;
    TkTextDispChunkSection *sectionPtr;
    DLine *dlPtr;
    CharInfo *ciPtr;

    /*
     * Cancel pending events.
     */

    if (dInfoPtr->pendingUpdateLineMetricsFinished) {
	Tcl_CancelIdleCall(RunUpdateLineMetricsFinished, (ClientData) textPtr);
    }
    if (dInfoPtr->flags & REDRAW_PENDING) {
	Tcl_CancelIdleCall(DisplayText, textPtr);
    }

    /*
     * Be careful to free up styleTable *after* freeing up all the DLines, so
     * that the hash table is still intact to free up the style-related
     * information from the lines. Once the lines are all free then styleTable
     * will be empty.
     */

    FreeDLines(textPtr, dInfoPtr->dLinePtr, NULL, DLINE_UNLINK);
    FreeDLines(textPtr, dInfoPtr->savedDLinePtr, NULL, DLINE_FREE_TEMP);
    FreeDLines(textPtr, NULL, NULL, DLINE_CACHE);  /* release cached lines */
    FreeDLines(textPtr, NULL, NULL, DLINE_METRIC); /* release cached lines */

    if (dInfoPtr->copyGC != None) {
	Tk_FreeGC(textPtr->display, dInfoPtr->copyGC);
    }
    Tk_FreeGC(textPtr->display, dInfoPtr->scrollGC);
    if (dInfoPtr->insertFgGC != None) {
	Tk_FreeGC(textPtr->display, dInfoPtr->insertFgGC);
    }
    if (dInfoPtr->lineUpdateTimer) {
	Tcl_DeleteTimerHandler(dInfoPtr->lineUpdateTimer);
	textPtr->refCount -= 1;
	dInfoPtr->lineUpdateTimer = NULL;
    }
    if (dInfoPtr->scrollbarTimer) {
	Tcl_DeleteTimerHandler(dInfoPtr->scrollbarTimer);
	textPtr->refCount -= 1;
	dInfoPtr->scrollbarTimer = NULL;
    }
    if (dInfoPtr->repickTimer) {
	Tcl_DeleteTimerHandler(dInfoPtr->repickTimer);
	textPtr->refCount -= 1;
	dInfoPtr->repickTimer = NULL;
    }
    ciPtr = dInfoPtr->charInfoPoolPtr;
    while (ciPtr) {
	CharInfo *nextPtr = ciPtr->u.next;
	free(ciPtr);
	DEBUG_ALLOC(tkTextCountDestroyCharInfo++);
	ciPtr = nextPtr;
    }
    sectionPtr = dInfoPtr->sectionPoolPtr;
    while (sectionPtr) {
	TkTextDispChunkSection *nextPtr = sectionPtr->nextPtr;
	free(sectionPtr);
	DEBUG_ALLOC(tkTextCountDestroySection++);
	sectionPtr = nextPtr;
    }
    chunkPtr = dInfoPtr->chunkPoolPtr;
    while (chunkPtr) {
	TkTextDispChunk *nextPtr = chunkPtr->nextPtr;
	free(chunkPtr);
	DEBUG_ALLOC(tkTextCountDestroyChunk++);
	chunkPtr = nextPtr;
    }
    dlPtr = dInfoPtr->dLinePoolPtr;
    while (dlPtr) {
	DLine *nextPtr = dlPtr->nextPtr;
	free(dlPtr);
	DEBUG_ALLOC(tkTextCountDestroyDLine++);
	dlPtr = nextPtr;
    }
    if (dInfoPtr->defaultStyle) {
#if 0
	/*
	 * TODO: The following assertion sometimes fails. Luckily it doesn't matter,
	 * because it will be freed anyway, but why can it fail (and only sometimes)?
	 */
	 DEBUG_ALLOC(assert(dInfoPtr->defaultStyle->refCount == 1));
#endif
	FreeStyle(textPtr, dInfoPtr->defaultStyle);
    }
    Tcl_DeleteHashTable(&dInfoPtr->styleTable);
    TkRangeListDestroy(&dInfoPtr->lineMetricUpdateRanges);
    TkBTreeFreeSegment(dInfoPtr->endOfLineSegPtr);
    TkBTreeFreeSegment(dInfoPtr->endOfTextSegPtr);
    free(dInfoPtr->strBuffer);
    free(dInfoPtr);
}

/*
 *----------------------------------------------------------------------
 *
 * TkTextResetDInfo --
 *
 *	This function will be called when the whole text has been deleted.
 *
 * Results:
 *	None.
 *
 * Side effects:
 *	Line metrics will be updated.
 *
 *----------------------------------------------------------------------
 */

void
TkTextResetDInfo(
    TkText *textPtr)	/* Overall information for text widget. */
{
    TextDInfo *dInfoPtr;
    TkSharedText *sharedTextPtr;
    TkTextIndex index1, index2;
    unsigned lineNo1, lineNo2;

    if (UseMonospacedLineHeights(textPtr)) {
	return; /* already synchronized */
    }

    dInfoPtr = textPtr->dInfoPtr;
    sharedTextPtr = textPtr->sharedTextPtr;

    TkTextIndexSetupToStartOfText(&index1, textPtr, sharedTextPtr->tree);
    TkTextIndexSetupToEndOfText(&index2, textPtr, sharedTextPtr->tree);
    TkTextChanged(sharedTextPtr, NULL, &index1, &index2);

    lineNo1 = TkBTreeLinesTo(sharedTextPtr->tree, textPtr, TkTextIndexGetLine(&index1), NULL);
    lineNo2 = TkBTreeLinesTo(sharedTextPtr->tree, textPtr, TkTextIndexGetLine(&index2), NULL);

    assert(lineNo1 < lineNo2);

    TkRangeListClear(dInfoPtr->lineMetricUpdateRanges);
    dInfoPtr->lineMetricUpdateRanges =
	    TkRangeListAdd(dInfoPtr->lineMetricUpdateRanges, lineNo1, lineNo2 - 1);
    dInfoPtr->lineMetricUpdateEpoch = 1;
    dInfoPtr->topLineNo = -1;
    dInfoPtr->topByteIndex = -1;

    if (textPtr->sharedTextPtr->allowUpdateLineMetrics) {
	TkTextUpdateLineMetrics(textPtr, lineNo1, lineNo2);
    }

    FreeDLines(textPtr, NULL, NULL, DLINE_CACHE);  /* release cached lines */
    FreeDLines(textPtr, NULL, NULL, DLINE_METRIC); /* release cached lines */
}

/*
 *----------------------------------------------------------------------
 *
 * GetStyle --
 *
 *	This function creates all the information needed to display text at a
 *	particular location. We know that the given chain of tags is sorted
 *	in ascending order.
 *
 * Results:
 *	The return value is a pointer to a TextStyle structure that
 *	corresponds to *sValuePtr.
 *
 * Side effects:
 *	A new entry may be created in the style table for the widget.
 *
 *----------------------------------------------------------------------
 */

static int
FillStyle(
    const TkTextTag *tagPtr,
    StyleValues *stylePtr,
    bool haveFocus,
    bool containsSelection)
{
    int selBorderPrio = -1;

    Tk_3DBorder border = tagPtr->attrs.border;
    XColor *fgColor    = tagPtr->attrs.fgColor;

    if (!haveFocus) {
	if (tagPtr->attrs.inactiveBorder)  { border = tagPtr->attrs.inactiveBorder; }
	if (tagPtr->attrs.inactiveFgColor) { fgColor = tagPtr->attrs.inactiveFgColor; }
    }

    if (containsSelection) {
	if (tagPtr->selBorder) {
	    border = tagPtr->selBorder;
	    if (haveFocus) {
		selBorderPrio = tagPtr->priority;
	    }
	}
	if (tagPtr->selFgColor) {
	    fgColor = tagPtr->selFgColor;
	}
	if (!haveFocus) {
	    if (tagPtr->inactiveSelBorder) {
		border = tagPtr->inactiveSelBorder;
		selBorderPrio = tagPtr->priority;
	    }
	    if (tagPtr->inactiveSelFgColor) {
		fgColor = tagPtr->inactiveSelFgColor;
	    }
	}
    }

    if (border)                         { stylePtr->border = border; }
    if (fgColor != None)                { stylePtr->fgColor = fgColor; }
    if (tagPtr->reliefPtr)              { stylePtr->relief = tagPtr->relief; }
    if (tagPtr->bgStipple != None)      { stylePtr->bgStipple = tagPtr->bgStipple; }
    if (tagPtr->indentBgString != None) { stylePtr->indentBg = tagPtr->indentBg; }
    if (tagPtr->tkfont != None)         { stylePtr->tkfont = tagPtr->tkfont; }
    if (tagPtr->fgStipple != None)      { stylePtr->fgStipple = tagPtr->fgStipple; }
    if (tagPtr->justifyString)          { stylePtr->justify = tagPtr->justify; }
    if (tagPtr->lMargin1String)         { stylePtr->lMargin1 = tagPtr->lMargin1; }
    if (tagPtr->lMargin2String)         { stylePtr->lMargin2 = tagPtr->lMargin2; }
    if (tagPtr->lMarginColor)           { stylePtr->lMarginColor = tagPtr->lMarginColor; }
    if (tagPtr->offsetString)           { stylePtr->offset = tagPtr->offset; }
    if (tagPtr->rMarginString)          { stylePtr->rMargin = tagPtr->rMargin; }
    if (tagPtr->rMarginColor)           { stylePtr->rMarginColor = tagPtr->rMarginColor; }
    if (tagPtr->spacing1String)         { stylePtr->spacing1 = tagPtr->spacing1; }
    if (tagPtr->spacing2String)         { stylePtr->spacing2 = tagPtr->spacing2; }
    if (tagPtr->spacing3String)         { stylePtr->spacing3 = tagPtr->spacing3; }
    if (tagPtr->tabStringPtr)           { stylePtr->tabArrayPtr = tagPtr->tabArrayPtr; }
    if (tagPtr->eolColor)               { stylePtr->eolColor = tagPtr->eolColor; }
    if (tagPtr->hyphenColor)            { stylePtr->hyphenColor = tagPtr->hyphenColor; }
    if (tagPtr->elideString)            { stylePtr->elide = tagPtr->elide; }
    if (tagPtr->langPtr)                { stylePtr->lang = tagPtr->lang; }
    if (tagPtr->hyphenRulesPtr)         { stylePtr->hyphenRules = tagPtr->hyphenRules; }

    if (tagPtr->tabStyle != TK_TEXT_TABSTYLE_NONE) { stylePtr->tabStyle = tagPtr->tabStyle; }
    if (tagPtr->wrapMode != TEXT_WRAPMODE_NULL)    { stylePtr->wrapMode = tagPtr->wrapMode; }

    if (tagPtr->attrs.borderWidthPtr && Tcl_GetString(tagPtr->attrs.borderWidthPtr)[0] != '\0') {
	stylePtr->borderWidth = tagPtr->attrs.borderWidth;
    }

    if (tagPtr->overstrikeString) {
	stylePtr->overstrike = tagPtr->overstrike;
	if (tagPtr->overstrikeColor != None) {
	     stylePtr->overstrikeColor = tagPtr->overstrikeColor;
	} else if (tagPtr->attrs.fgColor != None) {
	     stylePtr->overstrikeColor = tagPtr->attrs.fgColor;
	}
    }

    if (tagPtr->underlineString) {
	stylePtr->underline = tagPtr->underline;
	if (tagPtr->underlineColor != None) {
	    stylePtr->underlineColor = tagPtr->underlineColor;
	} else if (tagPtr->attrs.fgColor != None) {
	    stylePtr->underlineColor = tagPtr->attrs.fgColor;
	}
    }

    return selBorderPrio;
}

static TextStyle *
MakeStyle(
    TkText *textPtr,
    TkTextTag *tagPtr,
    bool containsSelection)
{
    StyleValues styleValues;
    TextStyle *stylePtr;
    Tcl_HashEntry *hPtr;
    XGCValues gcValues;
    unsigned long mask;
    int borderPrio;
    bool haveFocus;
    int isNew;

    /*
     * Find out what tags are present for the character, then compute a
     * StyleValues structure corresponding to those tags (scan through all of
     * the tags, saving information for the highest-priority tag).
     */

    memset(&styleValues, 0, sizeof(StyleValues));
    styleValues.relief = TK_RELIEF_FLAT;
    styleValues.fgColor = None;
    styleValues.underlineColor = textPtr->fgColor;
    styleValues.overstrikeColor = textPtr->fgColor;
    styleValues.eolColor = textPtr->eolColor;
    styleValues.eotColor = textPtr->eotColor ? textPtr->eotColor : textPtr->eolColor;
    styleValues.hyphenColor = textPtr->hyphenColor;
    styleValues.tkfont = textPtr->tkfont;
    styleValues.justify = textPtr->justify;
    styleValues.spacing1 = textPtr->spacing1;
    styleValues.spacing2 = textPtr->spacing2;
    styleValues.spacing3 = textPtr->spacing3;
    styleValues.tabArrayPtr = textPtr->tabArrayPtr;
    styleValues.tabStyle = textPtr->tabStyle;
    styleValues.wrapMode = textPtr->wrapMode;
    styleValues.lang = textPtr->lang;
    styleValues.hyphenRules = textPtr->hyphenRules;

    haveFocus = !!(textPtr->flags & HAVE_FOCUS);
    borderPrio = -1;

    for ( ; tagPtr; tagPtr = tagPtr->nextPtr) {
	if (!tagPtr->isSelTag) {
	    borderPrio = MAX(borderPrio, FillStyle(tagPtr, &styleValues, haveFocus, containsSelection));
	}
    }

    /*
     * Setup attributes in case of selected text.
     */

    if (containsSelection) {
	TkTextTag *tagPtr = textPtr->selTagPtr;

	if ((int) tagPtr->priority > borderPrio
		&& (haveFocus
		    /*
		     * If this is the selection tag, and selAttrs.inactiveBorder is NULL
		     * (the default on Windows), then we need to skip it if we don't have
		     * the focus.
		     */
		    || (textPtr->selAttrs.inactiveBorder
			/*
			 * Don't show inactive selection in readonly widgets.
			 */
			&& (textPtr->state == TK_TEXT_STATE_NORMAL
			    || *DEF_TEXT_INACTIVE_SELECT_COLOR_DISABLED == '0')))) {
	    borderPrio = FillStyle(tagPtr, &styleValues, haveFocus, containsSelection);

	    if (borderPrio == -1) {
		if (textPtr->selAttrs.border)  { styleValues.border = textPtr->selAttrs.border; }
		if (textPtr->selAttrs.fgColor) { styleValues.fgColor = textPtr->selAttrs.fgColor; }
	    
		if (!haveFocus) {
		    if (textPtr->selAttrs.inactiveBorder) {
			styleValues.border = textPtr->selAttrs.inactiveBorder;
		    }
		    if (textPtr->selAttrs.inactiveFgColor) {
			styleValues.fgColor = textPtr->selAttrs.inactiveFgColor;
		    }
		}
	    }
	    
	    if (!styleValues.fgColor) {
		styleValues.fgColor = textPtr->selAttrs.fgColor;
		if (!haveFocus && textPtr->selAttrs.inactiveFgColor) {
		    styleValues.fgColor = textPtr->selAttrs.inactiveFgColor;
		}
	    }
	}
    }

    /*
     * Setup with fallback values if needed.
     */

    if (styleValues.fgColor == None) {
	styleValues.fgColor = textPtr->fgColor;
    }
    if (styleValues.relief != TK_RELIEF_FLAT && !styleValues.border) {
	styleValues.border = textPtr->border;
    }

    /*
     * Use an existing style if there's one around that matches.
     */

    hPtr = Tcl_CreateHashEntry(&textPtr->dInfoPtr->styleTable, (char *) &styleValues, &isNew);
    if (!isNew) {
	return Tcl_GetHashValue(hPtr);
    }

    /*
     * No existing style matched. Make a new one.
     */

    stylePtr = malloc(sizeof(TextStyle));
    stylePtr->refCount = 0;
    if (styleValues.border) {
	gcValues.foreground = Tk_3DBorderColor(styleValues.border)->pixel;
	mask = GCForeground;
	if (styleValues.bgStipple != None) {
	    gcValues.stipple = styleValues.bgStipple;
	    gcValues.fill_style = FillStippled;
	    mask |= GCStipple|GCFillStyle;
	}
	stylePtr->bgGC = Tk_GetGC(textPtr->tkwin, mask, &gcValues);
    } else {
	stylePtr->bgGC = None;
    }
    mask = GCFont;
    gcValues.font = Tk_FontId(styleValues.tkfont);
    mask |= GCForeground;
    if (styleValues.eolColor && textPtr->showEndOfLine) {
	gcValues.foreground = styleValues.eolColor->pixel;
	stylePtr->eolGC = Tk_GetGC(textPtr->tkwin, mask, &gcValues);
    } else {
	stylePtr->eolGC = None;
    }
    if (styleValues.eotColor && textPtr->showEndOfText) {
	gcValues.foreground = styleValues.eotColor->pixel;
	stylePtr->eotGC = Tk_GetGC(textPtr->tkwin, mask, &gcValues);
    } else {
	stylePtr->eotGC = None;
    }
    if (styleValues.hyphenColor && textPtr->hyphenate) {
	gcValues.foreground = styleValues.hyphenColor->pixel;
	stylePtr->hyphenGC = Tk_GetGC(textPtr->tkwin, mask, &gcValues);
    } else {
	stylePtr->hyphenGC = None;
    }
    gcValues.foreground = styleValues.fgColor->pixel;
    if (styleValues.fgStipple != None) {
	gcValues.stipple = styleValues.fgStipple;
	gcValues.fill_style = FillStippled;
	mask |= GCStipple|GCFillStyle;
    }
    stylePtr->fgGC = Tk_GetGC(textPtr->tkwin, mask, &gcValues);
    mask = GCForeground;
    gcValues.foreground = styleValues.underlineColor->pixel;
    stylePtr->ulGC = Tk_GetGC(textPtr->tkwin, mask, &gcValues);
    gcValues.foreground = styleValues.overstrikeColor->pixel;
    stylePtr->ovGC = Tk_GetGC(textPtr->tkwin, mask, &gcValues);
    stylePtr->sValuePtr = (StyleValues *) Tcl_GetHashKey(&textPtr->dInfoPtr->styleTable, hPtr);
    stylePtr->hPtr = hPtr;
    Tcl_SetHashValue(hPtr, stylePtr);
    DEBUG_ALLOC(tkTextCountNewStyle++);
    return stylePtr;
}

static TextStyle *
GetStyle(
    TkText *textPtr,		/* Overall information about text widget. */
    TkTextSegment *segPtr)	/* The text for which display information is wanted. */
{
    TextStyle *stylePtr;
    TkTextTag *tagPtr;
    int flags;

    if (segPtr && (tagPtr = TkBTreeGetSegmentTags(
		    textPtr->sharedTextPtr, segPtr, textPtr, TK_TEXT_SORT_ASCENDING, &flags))) {
	stylePtr = MakeStyle(textPtr, tagPtr, !!(flags & TK_TEXT_IS_SELECTED));
    } else {
	/*
	 * Take into account that this function can be called before UpdateDefaultStyle
	 * has been called for the first time.
	 */
	if (!textPtr->dInfoPtr->defaultStyle) {
	    UpdateDefaultStyle(textPtr);
	}
	stylePtr = textPtr->dInfoPtr->defaultStyle;
    }

    stylePtr->refCount += 1;
    return stylePtr;
}

/*
 *----------------------------------------------------------------------
 *
 * UpdateDefaultStyle --
 *
 *	This function is called if something has changed, and some DLines
 *	have to be updated.
 *
 * Results:
 *	None.
 *
 * Side effects:
 *	None.
 *
 *----------------------------------------------------------------------
 */

static void
UpdateDefaultStyle(
    TkText *textPtr)
{
    TextStyle *stylePtr = MakeStyle(textPtr, NULL, false);
    TextDInfo *dInfoPtr = textPtr->dInfoPtr;

    if (stylePtr != dInfoPtr->defaultStyle) {
	if (dInfoPtr->defaultStyle) {
	    FreeStyle(textPtr, dInfoPtr->defaultStyle);
	}
	dInfoPtr->defaultStyle = stylePtr;
	stylePtr->refCount += 1;
    }
}

/*
 *----------------------------------------------------------------------
 *
 * FreeStyle --
 *
 *	This function is called when a TextStyle structure is no longer
 *	needed. It decrements the reference count and frees up the space for
 *	the style structure if the reference count is 0.
 *
 * Results:
 *	None.
 *
 * Side effects:
 *	The storage and other resources associated with the style are freed up
 *	if no-one's still using it.
 *
 *----------------------------------------------------------------------
 */

static void
FreeStyle(
    TkText *textPtr,		/* Information about overall widget. */
    TextStyle *stylePtr)	/* Information about style to free. */
{
    assert(stylePtr);
    assert(stylePtr->refCount > 0);

    if (--stylePtr->refCount == 0) {
	if (stylePtr->bgGC != None) {
	    Tk_FreeGC(textPtr->display, stylePtr->bgGC);
	}
	if (stylePtr->fgGC != None) {
	    Tk_FreeGC(textPtr->display, stylePtr->fgGC);
	}
	if (stylePtr->ulGC != None) {
	    Tk_FreeGC(textPtr->display, stylePtr->ulGC);
	}
	if (stylePtr->ovGC != None) {
	    Tk_FreeGC(textPtr->display, stylePtr->ovGC);
	}
	if (stylePtr->eolGC != None) {
	    Tk_FreeGC(textPtr->display, stylePtr->eolGC);
	}
	if (stylePtr->eotGC != None) {
	    Tk_FreeGC(textPtr->display, stylePtr->eotGC);
	}
	if (stylePtr->hyphenGC != None) {
	    Tk_FreeGC(textPtr->display, stylePtr->hyphenGC);
	}
	Tcl_DeleteHashEntry(stylePtr->hPtr);
	free(stylePtr);
	DEBUG_ALLOC(tkTextCountDestroyStyle++);
    }
}

/*
 *----------------------------------------------------------------------
 *
 * IsStartOfNotMergedLine --
 *
 *	This function checks whether the given index is the start of a
 *      logical line that is not merged with the previous logical line
 *      (due to elision of the eol of the previous line).
 *
 * Results:
 *	Returns whether the given index denotes the first index of a
 *      logical line not merged with its previous line.
 *
 * Side effects:
 *	None.
 *
 *----------------------------------------------------------------------
 */

static bool
IsStartOfNotMergedLine(
      const TkTextIndex *indexPtr)  /* Index to check. */
{
    return TkTextIndexGetLine(indexPtr)->logicalLine
	    ? TkTextIndexIsStartOfLine(indexPtr)
	    : TkTextIndexIsStartOfText(indexPtr);
}

/*
 *----------------------------------------------------------------------
 *
 * IsSameFGStyle --
 *
 *	Compare the foreground attributes of two styles. Specifically must
 *	consider: foreground color, font, font style and font decorations,
 *	elide, "offset" and foreground stipple. Do *not* consider: background
 *	color, border, relief or background stipple.
 *
 *	If we use TkpDrawCharsInContext, we also don't need to check
 *	foreground color, font decorations, elide, offset and foreground
 *	stipple, so all that is left is font (including font size and font
 *	style) and "offset".
 *
 * Results:
 *	'true' if the two styles match, 'false' otherwise.
 *
 * Side effects:
 *	None.
 *
 *----------------------------------------------------------------------
 */

#if TK_LAYOUT_WITH_BASE_CHUNKS

static bool
IsSameFGStyle(
    TextStyle *style1,
    TextStyle *style2)
{
    StyleValues *sv1;
    StyleValues *sv2;

    if (style1 == style2) {
	return true;
    }

    sv1 = style1->sValuePtr;
    sv2 = style2->sValuePtr;

    return sv1->tkfont == sv2->tkfont && sv1->offset == sv2->offset;
}

#endif /* TK_LAYOUT_WITH_BASE_CHUNKS */

/*
 *----------------------------------------------------------------------
 *
 * LayoutDLine --
 *
 *	This function generates a single DLine structure for a display line
 *	whose leftmost character is given by indexPtr.
 *
 * Results:
 *	The return value is a pointer to a DLine structure describing the
 *	display line. All fields are filled in and correct except for y and
 *	nextPtr.
 *
 * Side effects:
 *	Storage is allocated for the new DLine.
 *
 *	See the comments in 'GetYView' for some thoughts on what the side-
 *	effects of this call (or its callers) should be; the synchronisation
 *	of TkTextLine->pixelHeight with the sum of the results of this
 *	function operating on all display lines within each logical line.
 *	Ideally the code should be refactored to ensure the cached pixel
 *	height is never behind what is known when this function is called
 *	elsewhere.
 *
 *----------------------------------------------------------------------
 */

static TkTextSegment *
LayoutGetNextSegment(
    TkTextSegment *segPtr)
{
    assert(segPtr);
    while ((segPtr = segPtr->nextPtr)) {
	if (segPtr->typePtr == &tkTextCharType) {
	    return segPtr;
	}
	if (segPtr->typePtr == &tkTextBranchType) {
	    segPtr = segPtr->body.branch.nextPtr;
	}
    }
    return NULL;
}

static TkTextDispChunk *
LayoutGetNextCharChunk(
    TkTextDispChunk *chunkPtr)
{
    assert(chunkPtr);
    while ((chunkPtr = chunkPtr->nextPtr)) {
	switch (chunkPtr->layoutProcs->type) {
	case TEXT_DISP_CHAR:	return chunkPtr;
	case TEXT_DISP_WINDOW:	/* fallthru */
	case TEXT_DISP_IMAGE:	return NULL;
	case TEXT_DISP_HYPHEN:	/* fallthru */
	case TEXT_DISP_ELIDED:	/* fallthru */
	case TEXT_DISP_CURSOR:	break;
	}
    }
    return NULL;
}

static void
LayoutSetupDispLineInfo(
    TkTextPixelInfo *pixelInfo)
{
    TkTextDispLineInfo *dispLineInfo = pixelInfo->dispLineInfo;
    unsigned oldNumDispLines = TkBTreeGetNumberOfDisplayLines(pixelInfo);

    if (!dispLineInfo) {
	dispLineInfo = malloc(TEXT_DISPLINEINFO_SIZE(2));
	DEBUG(memset(dispLineInfo, 0xff, TEXT_DISPLINEINFO_SIZE(2)));
	DEBUG_ALLOC(tkTextCountNewDispInfo++);
	pixelInfo->dispLineInfo = dispLineInfo;
    }

    dispLineInfo->numDispLines = 1;
    /* remember old display line count, see TkBTreeGetNumberOfDisplayLines */
    dispLineInfo->entry[1].pixels = oldNumDispLines;
}

static void
LayoutUpdateLineHeightInformation(
    const LayoutData *data,
    DLine *dlPtr,
    TkTextLine *linePtr,	/* The corresponding logical line. */
    bool finished,		/* Did we finish the layout of a complete logical line? */
    int hyphenRule,		/* Applied hyphen rule; zero if no rule has been applied. */
    int tabIndex,		/* Tab index of last chunk in line; zero if no tab. */
    bool tabApplied)		/* Tab index of last chunk in line has been already applied? */
{
    TkText *textPtr = data->textPtr;
    unsigned epoch = textPtr->dInfoPtr->lineMetricUpdateEpoch;
    TkTextPixelInfo *pixelInfo = TkBTreeLinePixelInfo(textPtr, linePtr);
    unsigned oldNumDispLines = TkBTreeGetNumberOfDisplayLines(pixelInfo);
    TkTextDispLineInfo *dispLineInfo;
    TkTextLine *nextLogicalLinePtr;

    assert(dlPtr->byteCount > 0);
    assert(linePtr->logicalLine);
    assert(TkTextIndexGetLine(&dlPtr->index));
    assert(linePtr == TkBTreeGetLogicalLine(
	    textPtr->sharedTextPtr, textPtr, TkTextIndexGetLine(&dlPtr->index)));

    if (pixelInfo->epoch == epoch) {
	int lineNo = TkBTreeLinesTo(textPtr->sharedTextPtr->tree, textPtr, linePtr, NULL);

	if (TkRangeListContains(textPtr->dInfoPtr->lineMetricUpdateRanges, lineNo)) {
	    int mergedLines = 1;

	    nextLogicalLinePtr = TkBTreeNextLogicalLine(textPtr->sharedTextPtr, textPtr, linePtr);
	    if (linePtr->nextPtr != nextLogicalLinePtr) {
		mergedLines = TkBTreeCountLines(textPtr->sharedTextPtr->tree, linePtr,
			nextLogicalLinePtr) - 1;
	    }
	    TkRangeListRemove(textPtr->dInfoPtr->lineMetricUpdateRanges, lineNo, lineNo + mergedLines);
	}

	return; /* already up-to-date */
    }

    TK_TEXT_DEBUG(LogTextHeightCalc(textPtr, &dlPtr->index));
    dispLineInfo = pixelInfo->dispLineInfo;
    dlPtr->hyphenRule = hyphenRule;

    if (dlPtr->displayLineNo > 0) {
	TkTextDispLineEntry *dispLineEntry;

	assert(dispLineInfo);
	assert(data->byteOffset == dispLineInfo->entry[dlPtr->displayLineNo].byteOffset);

	if (dlPtr->displayLineNo >= dispLineInfo->numDispLines
		&& !IsPowerOf2(dlPtr->displayLineNo + 2)) {
	    unsigned size = NextPowerOf2(dlPtr->displayLineNo + 2);
	    dispLineInfo = realloc(dispLineInfo, TEXT_DISPLINEINFO_SIZE(size));
	    DEBUG(memset(dispLineInfo->entry + dlPtr->displayLineNo + 1, 0xff,
		    (size - dlPtr->displayLineNo - 1)*sizeof(dispLineInfo->entry[0])));
	    pixelInfo->dispLineInfo = dispLineInfo;
	}
	dispLineInfo->numDispLines = dlPtr->displayLineNo + 1;
	dispLineEntry = dispLineInfo->entry + dlPtr->displayLineNo;
	(dispLineEntry + 1)->byteOffset = data->byteOffset + dlPtr->byteCount;
	(dispLineEntry + 1)->pixels = oldNumDispLines;
	dispLineEntry->height = dlPtr->height;
	dispLineEntry->pixels = (dispLineEntry - 1)->pixels + dlPtr->height;
	dispLineEntry->byteOffset = data->byteOffset;
	dispLineEntry->hyphenRule = hyphenRule;
	dispLineEntry->tabIndex = tabIndex;
	dispLineEntry->tabApplied = tabApplied;
    } else if (!finished) {
	LayoutSetupDispLineInfo(pixelInfo);
	dispLineInfo = pixelInfo->dispLineInfo;
	dispLineInfo->entry[0].height = dlPtr->height;
	dispLineInfo->entry[0].pixels = dlPtr->height;
	dispLineInfo->entry[0].byteOffset = data->byteOffset;
	dispLineInfo->entry[0].hyphenRule = hyphenRule;
	dispLineInfo->entry[0].tabIndex = tabIndex;
	dispLineInfo->entry[0].tabApplied = tabApplied;
	dispLineInfo->entry[1].byteOffset = data->byteOffset + dlPtr->byteCount;
    }

    assert(finished || dispLineInfo);

    if (finished) {
	TkTextLine *nextLogicalLinePtr;
	unsigned lineHeight, mergedLines, lineNo, numDispLines, i;

	if (dlPtr->displayLineNo > 0) {
	    lineHeight = dispLineInfo->entry[dispLineInfo->numDispLines - 1].pixels;
	    numDispLines = dispLineInfo->numDispLines;
	} else {
	    lineHeight = dlPtr->height;
	    numDispLines = lineHeight > 0;
	}
	assert(linePtr->nextPtr);
	nextLogicalLinePtr = TkBTreeNextLogicalLine(textPtr->sharedTextPtr, textPtr, linePtr);
	mergedLines = TkBTreeCountLines(textPtr->sharedTextPtr->tree, linePtr, nextLogicalLinePtr);
	if (mergedLines > 0) {
	    mergedLines -= 1; /* subtract first line */
	}
	if (pixelInfo->height != lineHeight || mergedLines > 0 || numDispLines != oldNumDispLines) {
	    /*
	     * Do this B-Tree update before updating the epoch, because this action
	     * needs the old values.
	     */
	    TkBTreeAdjustPixelHeight(textPtr, linePtr, lineHeight, mergedLines, numDispLines);
	}
	if (dispLineInfo && dlPtr->displayLineNo == 0) {
	    /*
	     * This is the right place to destroy the superfluous dispLineInfo. Don't do
	     * this before TkBTreeAdjustPixelHeight has been called, because the latter
	     * function needs the old display line count.
	     */
	    free(dispLineInfo);
	    DEBUG_ALLOC(tkTextCountDestroyDispInfo++);
	    pixelInfo->dispLineInfo = NULL;
	}
	textPtr->dInfoPtr->lineMetricUpdateCounter += 1;
	pixelInfo->epoch = epoch;
	lineNo = TkBTreeLinesTo(textPtr->sharedTextPtr->tree, textPtr, linePtr, NULL);
	for (i = 0; i < mergedLines; ++i) {
	    pixelInfo = TkBTreeLinePixelInfo(textPtr, linePtr = linePtr->nextPtr);
	    pixelInfo->epoch = epoch;
	    if (pixelInfo->dispLineInfo) {
		free(pixelInfo->dispLineInfo);
		DEBUG_ALLOC(tkTextCountDestroyDispInfo++);
		pixelInfo->dispLineInfo = NULL;
	    }
	}
	TkRangeListRemove(textPtr->dInfoPtr->lineMetricUpdateRanges, lineNo, lineNo + mergedLines);
    } else {
	/*
	 * This line is wrapping into several display lines. We mark it as already
	 * up-to-date, even with a partial computation. This is the right way to
	 * handle very long lines efficiently, because with very long lines the chance
	 * will be high that the lookup into the cache succeeds even with a partial
	 * computation. (If the lookup fails, because the cache for this line is not
	 * yet complete, then the required remaining lines will be computed, and the
	 * result will also be stored in the cache, because all metric computation
	 * will be done with LayoutDLine, and this function is caching any computation.)
	 */

	pixelInfo->epoch = epoch | PARTIAL_COMPUTED_BIT;
    }
}

static unsigned
LayoutComputeBreakLocations(
    LayoutData *data)
{
    unsigned totalSize = 0;
    TkText *textPtr = data->textPtr;
    TextDInfo *dInfoPtr = textPtr->dInfoPtr;
    TkTextSegment *segPtr = data->logicalLinePtr->segPtr;
    bool useUniBreak = data->textPtr->useUniBreak;
    char const *lang = useUniBreak ? textPtr->lang : NULL;
    char const *nextLang = NULL;
    unsigned capacity = dInfoPtr->strBufferSize;
    char *str = dInfoPtr->strBuffer;
    char *brks = textPtr->brksBuffer;

    /*
     * The codepoint line break computation requires the whole logical line (due to a
     * poor design of libunibreak), but separated by languages, because this line break
     * algorithm is in general language dependent.
     */

    while (segPtr) {
	unsigned size = 0;
	unsigned newTotalSize;

	for ( ; segPtr; segPtr = segPtr->nextPtr) {
	    switch ((int) segPtr->typePtr->group) {
	    case SEG_GROUP_CHAR: {
		unsigned newSize;

		if (useUniBreak) {
		    const char *myLang = TkBTreeGetLang(textPtr, segPtr);

		    if (myLang[0] != lang[0] || myLang[1] != lang[1]) {
			nextLang = myLang;
			break;
		    }
		}
		if ((newSize = size + segPtr->size) >= capacity) {
		    capacity = MAX(2*capacity, newSize + 1);
		    str = realloc(str, newSize);
		}
		memcpy(str + size, segPtr->body.chars, segPtr->size);
		size = newSize;
		break;
	    }
	    case SEG_GROUP_HYPHEN:
		if (useUniBreak) {
		    const char *myLang = TkBTreeGetLang(textPtr, segPtr);

		    if (myLang[0] != lang[0] || myLang[1] != lang[1]) {
			nextLang = myLang;
			break;
		    }
		}

		/*
		 * Use TAB (U+0009) instead of SHY (U+00AD), because SHY needs two bytes,
		 * but TAB needs only one byte, and this corresponds to the byte size of
		 * a hyphen segment. The TAB character has the same character class as
		 * the SHY character, so it's a proper substitution.
		 *
		 * NOTE: Do not use '-' (U+002D) for substitution, because the meaning
		 * of this character is contextual.
		 */

		/* FALLTHRU */
	    case SEG_GROUP_IMAGE:
	    case SEG_GROUP_WINDOW:
		/* The language variable doesn't matter here. */
		if (size + 1 >= capacity) {
		    assert(2*capacity > size + 1);
		    str = realloc(str, capacity *= 2);
		}
		/* Substitute with a TAB, so we can break at this point. */
		str[size++] = '\t';
		break;
	    case SEG_GROUP_BRANCH:
		segPtr = segPtr->body.branch.nextPtr;
	    	break;
	    }
	}
	if (size > 0) {
	    newTotalSize = totalSize + size;

	    if (newTotalSize > textPtr->brksBufferSize) {
		/*
		 * Take into account that the buffer must be a bit larger, because we need
		 * one additional byte for trailing NUL (see below).
		 */
		textPtr->brksBufferSize = MAX(newTotalSize, textPtr->brksBufferSize + 512);
		textPtr->brksBuffer = realloc(textPtr->brksBuffer, textPtr->brksBufferSize + 1);
		brks = textPtr->brksBuffer;
	    }

	    str[size] = '\0'; /* TkTextComputeBreakLocations expects traling nul */
	    TkTextComputeBreakLocations(data->textPtr->interp, str, size,
		    lang ? (*lang ? lang : "en") : NULL, brks + totalSize);
	    totalSize = newTotalSize;
	}
	lang = nextLang;
    }

    dInfoPtr->strBuffer = str;
    dInfoPtr->strBufferSize = capacity;

    return totalSize;
}

static void
LayoutLookAheadChars(
    TkTextDispChunk *chunkPtr,
    const char *str,
    unsigned numChars,
    char *buf)
{
    TkTextSegment *segPtr = ((CharInfo *) chunkPtr->clientData)->segPtr;

    for ( ; numChars > 0; --numChars) {
	if (!*str) {
	    segPtr = LayoutGetNextSegment(segPtr);
	    if (!segPtr) {
		memset(buf, '\0', numChars);
		return;
	    }
	    str = segPtr->body.chars;
	}
	*buf++ = *str++;
    }
}

static void
LayoutApplyHyphenRules(
    LayoutData *data,
    TkTextDispChunk *prevCharChunkPtr,
    TkTextDispChunk *hyphenChunkPtr,
    TkTextDispChunk *nextCharChunkPtr)
{
    TkTextSegment *hyphenPtr = hyphenChunkPtr->clientData;
    const StyleValues *sValPtr = hyphenChunkPtr->stylePtr->sValuePtr;
    int hyphenRules = sValPtr->hyphenRules & hyphenChunkPtr->hyphenRules;

    data->increaseNumBytes = 0;
    data->decreaseNumBytes = 0;
    SetupHyphenChars(hyphenPtr, 0);
    hyphenRules = FilterHyphenRules(hyphenRules, sValPtr->lang);

    if (hyphenRules) {
	const CharInfo *prevCiPtr;
	const CharInfo *nextCiPtr;
	const char *prevCharPtr;
	const char *nextCharPtr;
	unsigned char prevChar;
	unsigned char nextChar;
	char lookAhead[3];

	if (hyphenRules & (1 << TK_TEXT_HYPHEN_REPEAT)) {
	    data->increaseNumBytes = -1;
	    data->hyphenRule = TK_TEXT_HYPHEN_REPEAT;
	    return;
	}

	if (!IsCharChunk(prevCharChunkPtr)) {
	    return;
	}

	while ((prevCiPtr = prevCharChunkPtr->clientData)->numBytes == 0) {
	    if (!(prevCharChunkPtr = prevCharChunkPtr->prevCharChunkPtr)
		    || !IsCharChunk(prevCharChunkPtr)) {
		return;
	    }
	}
	prevCharPtr = prevCiPtr->u.chars + prevCiPtr->baseOffset + prevCiPtr->numBytes - 1;

	/*
	 * We know that we have to inspect only Latin-1 characters, either
	 * from ASCII code page (< 0x80), or starting with 0xc3.
	 */

	if (UCHAR(prevCharPtr[0]) < 0x80) {
	    prevChar = UCHAR(prevCharPtr[0]);
	} else if (prevCiPtr->numBytes > 1 && UCHAR(prevCharPtr[-1]) == 0xc3) {
	    prevChar = ConvertC3Next(prevCharPtr[1]);
	} else {
	    return;
	}

	if (hyphenRules & (1 << TK_TEXT_HYPHEN_DOUBLE_VOWEL)) {
	    /* op(aa-)tje  -> op(a-)tje */
	    /* caf(ee-)tje -> caf(é-)tje */
	    if (IsVowel(prevChar)) {
		char secondPrevChar = '\0';

		if (prevCiPtr->numBytes > 1) {
		    secondPrevChar = prevCharPtr[-1];
		} else {
		    const TkTextDispChunk *chunkPtr = prevCharChunkPtr->prevCharChunkPtr;
		    if (chunkPtr && IsCharChunk(chunkPtr)) {
			const TkTextSegment *segPtr = CHAR_CHUNK_GET_SEGMENT(chunkPtr);
			secondPrevChar = segPtr->body.chars[segPtr->size - 1];
		    }
		}
		if (prevChar == secondPrevChar) {
		    if (prevChar == 'e') {
			char *s = hyphenPtr->body.chars; /* this avoids warnings */
			data->decreaseNumBytes = 2;
			s[0] = 0xc3; s[1] = 0xa9; /* 'é' = U+00E9 */
			SetupHyphenChars(hyphenPtr, 2);
		    } else {
			data->decreaseNumBytes = 1;
		    }
		    data->hyphenRule = TK_TEXT_HYPHEN_DOUBLE_VOWEL;
		    return;
		}
	    }
	}

	if (!IsCharChunk(nextCharChunkPtr)) {
	    return;
	}
	if ((nextCiPtr = nextCharChunkPtr->clientData)->numBytes == 0) {
	    TkTextSegment *segPtr = LayoutGetNextSegment(nextCharChunkPtr->clientData);
	    if (!segPtr) {
		return;
	    }
	    nextCharPtr = segPtr->body.chars;
	} else {
	    nextCharPtr = nextCiPtr->u.chars + nextCiPtr->baseOffset;
	}
	if (UCHAR(nextCharPtr[0]) < 0x80) {
	    nextChar = UCHAR(nextCharPtr[0]);
	} else if (UCHAR(nextCharPtr[0]) == 0xc3) {
	    nextChar = ConvertC3Next(nextCharPtr[1]);
	} else {
	    return;
	}

	if (hyphenRules & (1 << TK_TEXT_HYPHEN_CK)) {
	    /* Dru(c-k)er -> Dru(k-k)er */
	    if (prevChar == UCHAR('c') && nextChar == UCHAR('k')) {
		data->decreaseNumBytes = 1;
		hyphenPtr->body.chars[0] = 'k';
		SetupHyphenChars(hyphenPtr, 1);
		data->hyphenRule = TK_TEXT_HYPHEN_CK;
		return;
	    }
	}
	if (hyphenRules & (1 << TK_TEXT_HYPHEN_DOUBLE_DIGRAPH)) {
	    /* vi(s-sz)a -> vi(sz-sz)a */
	    if (prevChar == nextChar) {
		LayoutLookAheadChars(nextCharChunkPtr, nextCharPtr + 1, 1, lookAhead);
		if (lookAhead[0] && IsDoubleDigraph(prevChar, lookAhead[0])) {
		    hyphenPtr->body.chars[0] = lookAhead[0];
		    SetupHyphenChars(hyphenPtr, 1);
		    data->hyphenRule = TK_TEXT_HYPHEN_DOUBLE_DIGRAPH;
		    return;
		}
	    }
	}
	if (hyphenRules & (1 << TK_TEXT_HYPHEN_TREMA)) {
	    /* r(e-ëe)l -> r(e-ee)l */
	    if (IsVowel(prevChar) && IsUmlaut(nextChar)) {
		data->hyphenRule = TK_TEXT_HYPHEN_TREMA;
		return;
	    }
	}
	if (hyphenRules & (1 << TK_TEXT_HYPHEN_GEMINATION)) {
	    /* para(-l·l)el -> para(l-l)el */
	    if (tolower(nextChar) == 'l') {
		LayoutLookAheadChars(nextCharChunkPtr, nextCharPtr + 1, 3, lookAhead);
		/* test for U+00B7 = MIDDOT */
		if (UCHAR(lookAhead[0]) == 0xc2
			&& UCHAR(lookAhead[1]) == 0xb7
			&& lookAhead[2] == nextChar) {
		    data->increaseNumBytes = 3;
		    hyphenPtr->body.chars[0] = nextChar;
		    SetupHyphenChars(hyphenPtr, 1);
		    data->hyphenRule = TK_TEXT_HYPHEN_GEMINATION;
		    return;
		}
	    }
	}
    }
}

static unsigned
LayoutMakeCharInfo(
    LayoutData *data,
    TkTextSegment *segPtr,
    int byteOffset,
    int maxBytes)
{
    char const *p = segPtr->body.chars + byteOffset;
    CharInfo *ciPtr = AllocCharInfo(data->textPtr);

    assert(data->chunkPtr);
    assert(!data->chunkPtr->clientData);

    /*
     * Take into account that maxBytes == 0 is possible.
     */

    if (data->trimSpaces && maxBytes > 0 && p[maxBytes - 1] == ' ') {
	while (maxBytes > 1 && p[maxBytes - 2] == ' ') {
	    maxBytes -= 1;
	}
    }

#if TK_LAYOUT_WITH_BASE_CHUNKS

    if (data->baseChunkPtr
	    && (!IsSameFGStyle(data->baseChunkPtr->stylePtr, data->chunkPtr->stylePtr)
	    	|| (data->lastCharChunkPtr && data->lastCharChunkPtr->numSpaces > 0))) {
	data->baseChunkPtr = NULL;
    }

    if (!data->baseChunkPtr) {
	data->baseChunkPtr = data->chunkPtr;
	Tcl_DStringInit(&data->chunkPtr->baseChars);
	DEBUG_ALLOC(tkTextCountNewBaseChars++);
    }

    data->chunkPtr->baseChunkPtr = data->baseChunkPtr;
    ciPtr->baseOffset = Tcl_DStringLength(&data->baseChunkPtr->baseChars);
    ciPtr->u.chars = Tcl_DStringAppend(&data->baseChunkPtr->baseChars, p, maxBytes);

#else

    ciPtr->baseOffset = 0;
    ciPtr->u.chars = p;

#endif

    /*
     * Keep the char segment, otherwise a split may invalidate our string. This segment
     * is also used for hyphenation support.
     */

    segPtr->refCount += 1;
    ciPtr->segPtr = segPtr;
    ciPtr->numBytes = maxBytes;
    data->chunkPtr->clientData = ciPtr;

    return maxBytes;
}

static void
LayoutFinalizeCharInfo(
    LayoutData *data,
    bool gotTab)
{
    CharInfo *ciPtr = data->chunkPtr->clientData;

    assert(data->trimSpaces ?
	    (TkSizeT)data->chunkPtr->numBytes >= ciPtr->numBytes :
	    (TkSizeT)data->chunkPtr->numBytes == ciPtr->numBytes);

    /*
     * Update the character information. Take into account that we don't want
     * to display the newline character.
     */

    if (ciPtr->u.chars[ciPtr->baseOffset + ciPtr->numBytes - 1] == '\n') {
	ciPtr->numBytes -= 1;
    }

#if TK_LAYOUT_WITH_BASE_CHUNKS

    assert(data->chunkPtr->baseChunkPtr);

    /*
     * Final update for the current base chunk data.
     */

    Tcl_DStringSetLength(&data->baseChunkPtr->baseChars, ciPtr->baseOffset + ciPtr->numBytes);
    data->baseChunkPtr->baseWidth =
	    data->chunkPtr->width + (data->chunkPtr->x - data->baseChunkPtr->x);

    /*
     * Finalize the base chunk if this chunk ends in a tab, which definitly breaks the context.
     */

    if (gotTab) {
	data->baseChunkPtr = NULL;
    }

#endif
}

static void
LayoutUndisplay(
    LayoutData *data,
    TkTextDispChunk *chunkPtr)
{
    assert(chunkPtr->layoutProcs);

    if (chunkPtr->layoutProcs->undisplayProc) {
	chunkPtr->layoutProcs->undisplayProc(data->textPtr, chunkPtr);
    }
#if TK_LAYOUT_WITH_BASE_CHUNKS
    if (chunkPtr == data->baseChunkPtr) {
	data->baseChunkPtr = NULL;
    }
#endif
}

static void
LayoutReleaseChunk(
    TkText *textPtr,
    TkTextDispChunk *chunkPtr)
{
    if (chunkPtr->layoutProcs) {
	if (chunkPtr->layoutProcs->type == TEXT_DISP_IMAGE) {
	    textPtr->dInfoPtr->countImages -= 1;
	} else if (chunkPtr->layoutProcs->type == TEXT_DISP_WINDOW) {
	    textPtr->dInfoPtr->countWindows -= 1;
	}
    }
    FreeStyle(textPtr, chunkPtr->stylePtr);
}

static void
LayoutFreeChunk(
    LayoutData *data)
{
    TextDInfo *dInfoPtr = data->textPtr->dInfoPtr;
    TkTextDispChunk *chunkPtr = data->chunkPtr;

    assert(chunkPtr);
    assert(data->lastChunkPtr != chunkPtr);
    assert(data->lastCharChunkPtr != chunkPtr);
    assert(!chunkPtr->sectionPtr);

    if (chunkPtr->layoutProcs) {
	LayoutUndisplay(data, chunkPtr);
    }

    LayoutReleaseChunk(data->textPtr, chunkPtr);
    DEBUG(chunkPtr->stylePtr = NULL);
    assert(!chunkPtr->clientData);
    data->numBytesSoFar -= chunkPtr->numBytes;
    chunkPtr->nextPtr = dInfoPtr->chunkPoolPtr;
    dInfoPtr->chunkPoolPtr = chunkPtr;
    dInfoPtr->chunkPoolPtr->prevPtr = NULL;
    data->chunkPtr = NULL;
    assert(data->countChunks > 0);
    data->countChunks -= 1;
    if (chunkPtr->width > 0) {
	assert(data->countVisibleChunks > 0);
	data->countVisibleChunks -= 1;
    }
}

static void
LayoutDoWidthAdjustmentForContextDrawing(
    LayoutData *data)
{
#if TK_LAYOUT_WITH_BASE_CHUNKS && TK_DRAW_IN_CONTEXT
    TkTextDispChunk *chunkPtr = data->chunkPtr;

    if (chunkPtr->prevPtr) {
	chunkPtr->x += chunkPtr->prevPtr->xAdjustment;
    }

    if (IsCharChunk(chunkPtr)) {
	int newWidth;

	CharChunkMeasureChars(chunkPtr, NULL, 0, 0, -1, 0, -1, data->textPtr->spaceMode, 0, &newWidth);
	chunkPtr->xAdjustment = newWidth - chunkPtr->width;
	chunkPtr->width = newWidth;
    }
#endif
}

static void
LayoutFinalizeChunk(
    LayoutData *data)
{
    const TkTextDispChunkProcs *layoutProcs;

    if (!data->chunkPtr) {
	return;
    }

    layoutProcs = data->chunkPtr->layoutProcs;

    if (!layoutProcs) {
	assert(data->chunkPtr->numBytes == 0);
	assert(!data->chunkPtr->clientData);
	LayoutFreeChunk(data);
	return;
    }

    if (layoutProcs->type & TEXT_DISP_CONTENT) {
	data->lastCharChunkPtr = data->chunkPtr;
	if (!data->firstCharChunkPtr) {
	    data->firstCharChunkPtr = data->chunkPtr;
	}
	if (layoutProcs->type & TEXT_DISP_TEXT) {
	    LayoutDoWidthAdjustmentForContextDrawing(data);
	}
    }
    if (data->chunkPtr->breakIndex > 0) {
	data->breakChunkPtr = data->chunkPtr;
    }
    if (!data->firstChunkPtr) {
	assert(!data->lastChunkPtr);
	data->firstChunkPtr = data->chunkPtr;
    } else {
	assert(data->lastChunkPtr);
	data->lastChunkPtr->nextPtr = data->chunkPtr;
    }
    data->lastChunkPtr = data->chunkPtr;
    data->dispLineOffset += data->chunkPtr->numBytes;
    data->chunkPtr = NULL;
}

static TkTextDispChunkSection *
LayoutNewSection(
    TextDInfo *dInfoPtr)
{
    TkTextDispChunkSection *sectionPtr = dInfoPtr->sectionPoolPtr;

    if (sectionPtr) {
	dInfoPtr->sectionPoolPtr = dInfoPtr->sectionPoolPtr->nextPtr;
    } else {
	DEBUG_ALLOC(tkTextCountNewSection++);
	sectionPtr = malloc(sizeof(TkTextDispChunkSection));
    }

    memset(sectionPtr, 0, sizeof(TkTextDispChunkSection));
    return sectionPtr;
}

static void
LayoutMakeNewChunk(
    LayoutData *data)
{
    TkTextDispChunk *newChunkPtr;
    TextDInfo *dInfoPtr = data->textPtr->dInfoPtr;

    LayoutFinalizeChunk(data);
    if ((newChunkPtr = dInfoPtr->chunkPoolPtr)) {
	dInfoPtr->chunkPoolPtr = newChunkPtr->nextPtr;
    } else {
	newChunkPtr = malloc(sizeof(TkTextDispChunk));
	DEBUG_ALLOC(tkTextCountNewChunk++);
    }
    memset(newChunkPtr, 0, sizeof(TkTextDispChunk));
    newChunkPtr->dlPtr = data->dlPtr;
    newChunkPtr->uniqID = dInfoPtr->chunkCounter++;
    newChunkPtr->prevPtr = data->lastChunkPtr;
    newChunkPtr->prevCharChunkPtr = data->lastCharChunkPtr;
    newChunkPtr->stylePtr = GetStyle(data->textPtr, NULL);
    newChunkPtr->x = data->x;
    newChunkPtr->byteOffset = data->dispLineOffset;
    data->chunkPtr = newChunkPtr;
    data->countChunks += 1;
}

static void
LayoutSkipBytes(
    LayoutData *data,
    DLine *dlPtr,
    const TkTextIndex *indexPtr1,
    const TkTextIndex *indexPtr2)
{
    LayoutMakeNewChunk(data);
    data->chunkPtr->layoutProcs = &layoutElideProcs;
    data->chunkPtr->numBytes = TkTextIndexCountBytes(indexPtr1, indexPtr2);
}

static void
LayoutSetupChunk(
    LayoutData *data,
    TkTextSegment *segPtr)
{
    TkTextDispChunk *chunkPtr = data->chunkPtr;
    TkText *textPtr = data->textPtr;
    TextStyle *stylePtr;

    assert(segPtr->tagInfoPtr);
    assert(chunkPtr->stylePtr == textPtr->dInfoPtr->defaultStyle);
    assert(chunkPtr->stylePtr->refCount > 1);

    chunkPtr->stylePtr->refCount -= 1;
    chunkPtr->stylePtr = stylePtr = GetStyle(textPtr, segPtr);

    if (data->wrapMode == TEXT_WRAPMODE_CODEPOINT) {
	if (!data->brks) {
	    Tcl_HashEntry *hPtr;
	    TkTextBreakInfo *breakInfo;
	    int new;

	    hPtr = Tcl_CreateHashEntry(&textPtr->sharedTextPtr->breakInfoTable,
		    (void *) data->logicalLinePtr, &new);

	    if (new) {
		breakInfo = malloc(sizeof(TkTextBreakInfo));
		breakInfo->refCount = 1;
		breakInfo->brks = NULL;
		data->logicalLinePtr->changed = false;
		Tcl_SetHashValue(hPtr, breakInfo);
		DEBUG(breakInfo->brksSize = 0);
		DEBUG_ALLOC(tkTextCountNewBreakInfo++);
	    } else {
		breakInfo = Tcl_GetHashValue(hPtr);
		breakInfo->refCount += 1;

		/*
		 * We have to avoid repeated computations of line break information,
		 * so we use the 'changed' flag of the logical line for the determination
		 * whether a recomputation has to be performed. This is the only purpose
		 * of flag 'changed', and required because our current line break
		 * information algorithm has to process the whole logical line. If this
		 * behavior will change - for example a switch to the ICU library - then
		 * flag 'changed' has no use anymore and can be removed. But currently
		 * all line modifications have to update this flag.
		 */

		if (data->logicalLinePtr->changed) {
		    new = true;
		    data->logicalLinePtr->changed = false;
		}
	    }

	    if (new) {
		unsigned brksSize;

		/*
		 * In this case we have to parse the whole logical line for the computation
		 * of the break locations.
		 */

		brksSize = LayoutComputeBreakLocations(data);
		breakInfo->brks = realloc(breakInfo->brks, brksSize);
		memcpy(breakInfo->brks, textPtr->brksBuffer, brksSize);
		DEBUG(breakInfo->brksSize = brksSize);
		DEBUG(stats.breakInfo += 1);
	    }

	    data->breakInfo = breakInfo;
	    data->brks = breakInfo->brks;
	}

	if (segPtr->sectionPtr) {
	    chunkPtr->brks = data->brks + data->byteOffset + chunkPtr->byteOffset;
	} else {
	    /* This is an artificial chunk for the realization of spelling changes. */
	    assert(chunkPtr->numBytes <= sizeof(doNotBreakAtAll));
	    chunkPtr->brks = doNotBreakAtAll;
	}
    }

    if (data->numBytesSoFar == 0) {
	const TextDInfo *dInfoPtr = textPtr->dInfoPtr;
	const StyleValues *sValuePtr = stylePtr->sValuePtr;

	data->tabArrayPtr = sValuePtr->tabArrayPtr;
	data->tabStyle = sValuePtr->tabStyle;
	data->justify = sValuePtr->justify;
	data->rMargin = sValuePtr->rMargin;
	data->wrapMode = sValuePtr->wrapMode;
	data->x = data->paragraphStart ? sValuePtr->lMargin1 : sValuePtr->lMargin2;
	data->width = dInfoPtr->maxX - dInfoPtr->x - data->rMargin;
	data->maxX = (data->wrapMode == TEXT_WRAPMODE_NONE) ? -1 : MAX(data->width, data->x);

	chunkPtr->x = data->x;

	if (data->tabIndex >= 0 && !data->tabApplied) {
	    data->tabChunkPtr = chunkPtr;
	}
	if (data->cursorChunkPtr) {
	    data->cursorChunkPtr->x = data->x;
	}
    }
}

static bool
AtEndOfLine(
    TkTextSegment *segPtr,
    int offset)
{
    assert(segPtr);
    if (offset < segPtr->size) {
	return false;
    }
    while ((segPtr = segPtr->nextPtr)) {
	switch (segPtr->typePtr->group) {
	case SEG_GROUP_CHAR:
	case SEG_GROUP_HYPHEN:
	case SEG_GROUP_IMAGE:
	case SEG_GROUP_WINDOW:
	    return false;
	case SEG_GROUP_BRANCH:
	    if (segPtr->typePtr == &tkTextBranchType) {
		segPtr = segPtr->body.branch.nextPtr;
	    }
	    break;
	case SEG_GROUP_MARK:
	case SEG_GROUP_PROTECT:
	case SEG_GROUP_TAG:
	    break;
	}
    }
    return true;
}

static int
IsDecimalPointPos(
    LayoutData *data,
    const TkTextSegment *segPtr,
    int offset)
{
    return segPtr == data->decimalPointPos.segPtr && offset == data->decimalPointPos.offset;
}

static int
IsNumericalEndPos(
    LayoutData *data,
    const TkTextSegment *segPtr,
    int offset)
{
    return segPtr == data->lastNumericalPos.segPtr && offset == data->lastNumericalPos.offset;
}

static bool
LayoutChars(
    LayoutData *data,
    TkTextSegment *segPtr,
    int size,
    int byteOffset)
{
    const char *base = segPtr->body.chars + byteOffset;
    TkTextDispChunk *chunkPtr;
    bool gotTab = false;
    bool adjustForNumericTab = false;
    unsigned maxBytes;
    unsigned numBytes;
    int maxX;

    assert(size - byteOffset > 0); /* this will ensure maxBytes > 0 */
    assert(byteOffset < size);
    assert(segPtr->typePtr->layoutProc);

    LayoutMakeNewChunk(data);
    LayoutSetupChunk(data, segPtr);

    chunkPtr = data->chunkPtr;
    maxBytes = size - byteOffset;

    if (data->textPtr->showEndOfLine
	    && base[maxBytes - 1] == '\n'
	    && (data->textPtr->showEndOfText
		|| segPtr->sectionPtr->linePtr->nextPtr != TkBTreeGetLastLine(data->textPtr))) {
	maxBytes -= 1; /* now may become zero */
    }

    if (maxBytes == 0) {
	/*
	 * Can only happen if we are at end of logical line.
	 */

	if (segPtr->sectionPtr->linePtr->nextPtr != TkBTreeGetLastLine(data->textPtr)) {
	    segPtr = data->textPtr->dInfoPtr->endOfLineSegPtr;
	} else {
	    segPtr = data->textPtr->dInfoPtr->endOfTextSegPtr;
	}
	base = segPtr->body.chars;
	maxBytes = segPtr->size;
	chunkPtr->endOfLineSymbol = true;
	byteOffset = 0;
    } else if (segPtr->typePtr != &tkTextHyphenType
		&& segPtr->sectionPtr) { /* ignore artifical segments (spelling changes) */
	if (data->wrapMode == TEXT_WRAPMODE_CODEPOINT) {
	    const char *brks = chunkPtr->brks;
	    unsigned i;

	    assert(brks);
	    assert(brks + maxBytes <= data->brks + data->breakInfo->brksSize);

	    for (i = 1; i < maxBytes; ++i) {
		assert(brks[i] <= LINEBREAK_INSIDEACHAR);
		if (brks[i] == LINEBREAK_MUSTBREAK) {
		    if (i < maxBytes - 2 && base[i] != '\n') {
			maxBytes = i + 1;
		    }
		    break;
		}
	    }
	}

	if (data->textPtr->hyphenate) {
	    const char *p = base;

	    /*
	     * Check whether the "tripleconsonant" rule has to be applied. This rule is
	     * very special, because in this case we are virtually doing the opposite.
	     * Instead of doing a spelling change when hyphenating, we are doing a spelling
	     * change when *not* hyphenating.
	     */

	    if (IsConsonant(*p)
		    && data->lastCharChunkPtr
		    && data->lastCharChunkPtr->prevCharChunkPtr
		    && data->lastChunkPtr
		    && data->lastChunkPtr->layoutProcs
		    && data->lastChunkPtr->layoutProcs->type == TEXT_DISP_HYPHEN
		    && *p == GetLastCharInChunk(data->lastCharChunkPtr->prevCharChunkPtr)
		    && *p == GetSecondLastCharInChunk(data->lastCharChunkPtr->prevCharChunkPtr)) {
		const char *nextCharPtr;

		if (maxBytes > 1) {
		    nextCharPtr = p + 1;
		} else {
		    const TkTextSegment *nextCharSegPtr = LayoutGetNextSegment(segPtr);
		    nextCharPtr = nextCharSegPtr ? nextCharSegPtr->body.chars : NULL;
		}

		/* For Norwegian it's required to consider 'j' as a vowel. */
		if (nextCharPtr && (nextCharPtr[0] == 'j' || IsUmlautOrVowel(nextCharPtr))) {
		    /*
		     * Probably we have to apply hyphen rule "tripleconsonant" to the first
		     * character after possible (but unapplied) hyphenation point.
		     */

		    const StyleValues *sValPtr = data->lastChunkPtr->stylePtr->sValuePtr;
		    int hyphenRules = FilterHyphenRules(sValPtr->hyphenRules, sValPtr->lang);

		    if (hyphenRules & (1 << TK_TEXT_HYPHEN_TRIPLE_CONSONANT)) {
			/* Schi(ff-f)ahrt -> Schi(ff)ahrt */
			byteOffset += 1;
			base += 1;
			maxBytes -= 1; /* now may become zero */
			chunkPtr->skipFirstChar = true;
		    }
		}
	    }
	}

	if (data->trimSpaces) {
	    unsigned i;

	    for (i = 0; i < maxBytes; ++i) {
		if (base[i] == ' ' && base[i + 1] == ' ') {
		    while (base[i] == ' ') {
			++i;
		    }
		    maxBytes = i;
		    data->skipSpaces = true;
		    break;
		}
	    }
	}

	/*
	 * See if there is a tab in the current chunk; if so, only layout
	 * characters up to (and including) the tab.
	 */

	if (data->justify == TK_TEXT_JUSTIFY_FULL) {
	    const char *p = base;
	    const char *e = p + maxBytes;

	    for ( ; p < e && !IsExpandableSpace(p); ++p) {
		if (*p == '\t') {
		    chunkPtr->numSpaces = 0;
		    maxBytes = p - base + 1;
		    gotTab = true;
		    break;
		}
	    }
	    if (!gotTab && p < e) {
		assert(IsExpandableSpace(p));

		do {
		    chunkPtr->numSpaces += 1;

		    if (*p == '\t'
			    && (!data->tabArrayPtr || data->tabIndex < data->tabArrayPtr->numTabs)) {
			/*
			 * Don't expand spaces if we have numeric tabs.
			 */
			chunkPtr->numSpaces = 0;
			gotTab = true;
			p += 1;
			break;
		    }

		    p = Tcl_UtfNext(p);
		} while (IsExpandableSpace(p));

		maxBytes = p - base;
	    }
	} else {
	    const char *p = base;
	    unsigned i;

	    /* TODO: direction of tabs should depend on gravity of insert mark?! */

	    for (i = 0; i < maxBytes; ++i, ++p) {
		if (*p == '\t') {
		    maxBytes = i + 1;
		    gotTab = true;
		    break;
		}
	    }
	}
    }

    if (maxBytes == 0) {
	/*
	 * In seldom cases, if hyphenation is activated, we may have an empty
	 * chunk here, caused by the "tripleconsonant" rule. This chunk has to
	 * consume the skipped character.
	 */

	assert(size == 1);
	assert(chunkPtr->skipFirstChar);
	data->chunkPtr->layoutProcs = &layoutElideProcs;
	data->chunkPtr->numBytes = 1; /* must have size 1, see above */
	return true;
    }

    maxX = data->maxX - data->tabSize;

    if (data->isNumericTab) {
	/*
	 * Only compute layout until decimal point, otherwise we cannot determine
	 * the correct line break position.
	 */
	
	const char *p = base;
	unsigned i;

	chunkPtr->integralPart = IsDecimalPointPos(data, segPtr, byteOffset);

	for (i = 0; i < maxBytes; ++i, ++p) {
	    if (IsNumericalEndPos(data, segPtr, byteOffset + i)
		    || IsDecimalPointPos(data, segPtr, byteOffset + i)) {
		adjustForNumericTab = true;
		data->isNumericTab = false;
		data->tabSize = 0;
		if (i > 0) {
		    if (*p == '\n' || *p == '\t') {
			i += 1;
		    }
		    maxBytes = i;
		    gotTab = (*p == '\t');
		}
		break;
	    }
	}

	if (data->shiftToNextLine
	    	&& data->numBytesSoFar > 0
		&& segPtr == data->shiftToNextLinePos.segPtr
		&& (int) (maxBytes + byteOffset) > data->shiftToNextLinePos.offset) {
	    int n = MIN(maxBytes + byteOffset - data->shiftToNextLinePos.offset, data->shiftToNextLine);

	    if (n > 0) {
		n = MIN(n, (int) maxBytes);
		data->shiftToNextLine -= n;
		if ((maxBytes -= n) == 0) {
		    data->isNumericTab = false;
		    return false;
		}
		gotTab = false;
	    }
	    maxX = data->maxX;
	} else {
	    maxX = data->maxX - data->x;
	}
    } else if (data->isRightTab) {
	if (data->shiftToNextLine == 0) {
	    return false;
	}
	if (data->numBytesSoFar > 0
		&& segPtr == data->shiftToNextLinePos.segPtr
		&& (int) (maxBytes + byteOffset) > data->shiftToNextLinePos.offset) {
	    int n = MIN(maxBytes + byteOffset - data->shiftToNextLinePos.offset, data->shiftToNextLine);

	    if (gotTab) {
		n += 1;
	    }
	    if (n > 0) {
		data->shiftToNextLine -= n;
		n = MIN(n, (int) maxBytes);
		if ((maxBytes -= n) == 0) {
		    data->isRightTab = false;
		    return false;
		}
		gotTab = false;
	    }
	}
	maxX = data->maxX;
    }

    numBytes = LayoutMakeCharInfo(data, segPtr, byteOffset, maxBytes);

    if (segPtr->typePtr->layoutProc(&data->index, segPtr, byteOffset, maxX, numBytes,
	    data->countVisibleChunks == 0, data->wrapMode, data->textPtr->spaceMode, chunkPtr) == 0) {
	/*
	 * No characters from this segment fit in the window: this means
	 * we're at the end of the display line.
	 */

	chunkPtr->numSpaces = 0;
	return false;
    }

    if (numBytes == chunkPtr->numBytes) {
	chunkPtr->numBytes = maxBytes;
	assert(maxBytes > 0);

	if (data->trimSpaces && base[maxBytes - 1] == ' ') {
	    data->skipSpaces = true;
	}
    }

    assert(chunkPtr->numBytes + chunkPtr->skipFirstChar > 0);

    LayoutFinalizeCharInfo(data, gotTab);
    data->x += chunkPtr->width;

    if (!segPtr->sectionPtr && segPtr->typePtr != &tkTextHyphenType) {
	assert(segPtr == data->textPtr->dInfoPtr->endOfLineSegPtr
		|| segPtr == data->textPtr->dInfoPtr->endOfTextSegPtr);
	chunkPtr->numBytes = (chunkPtr->numBytes == maxBytes) ? 1 : 0;
	chunkPtr->breakIndex = chunkPtr->numBytes;
	chunkPtr->brks = NULL;
	maxBytes = 1;
    } else {
	chunkPtr->numBytes += chunkPtr->skipFirstChar;
    }

    data->numBytesSoFar += chunkPtr->numBytes;
    data->numSpaces += chunkPtr->numSpaces;
    data->countVisibleChunks += 1;

    if (chunkPtr->numBytes != maxBytes + chunkPtr->skipFirstChar) {
	return AtEndOfLine(segPtr, byteOffset + chunkPtr->numBytes); /* end of line display reached */
    }

    assert(!chunkPtr->brks
	    || (data->brks <= chunkPtr->brks
		&& chunkPtr->brks + chunkPtr->numBytes <= data->brks + data->breakInfo->brksSize));

    if (adjustForNumericTab) {
	if (data->lastChunkPtr) {
	    data->lastChunkPtr->nextPtr = data->chunkPtr; /* we need the complete chain. */
	}
	AdjustForTab(data);
	if (data->lastChunkPtr) {
	    data->lastChunkPtr->nextPtr = NULL; /* restore */
	}
	data->tabChunkPtr = NULL;
	if ((data->x = chunkPtr->x + chunkPtr->width) == data->maxX) {
	    return AtEndOfLine(segPtr, byteOffset + chunkPtr->numBytes);/* end of display line reached */
	}
    }

    /*
     * If we're at a new tab, adjust the layout for all the chunks pertaining to the
     * previous tab. Also adjust the amount of space left in the line to account for
     * space that will be eaten up by the tab.
     */

    if (gotTab) {
	data->isNumericTab = false;

	if (data->tabIndex >= 0) {
	    if (data->lastChunkPtr) {
		data->lastChunkPtr->nextPtr = data->chunkPtr; /* we need the complete chain. */
	    }
	    AdjustForTab(data);
	    if (data->lastChunkPtr) {
		data->lastChunkPtr->nextPtr = NULL; /* restore */
	    }
	    data->tabChunkPtr = NULL;
	    data->x = chunkPtr->x + chunkPtr->width;
	}

	data->tabChunkPtr = chunkPtr;
	ComputeSizeOfTab(data, segPtr, chunkPtr->numBytes + byteOffset);

	if (data->maxX >= 0) {
	    switch (data->tabAlignment) {
	    case LEFT:
	    case CENTER:
		if (data->tabSize >= data->maxX - data->x) {
		    return false; /* end of display line reached */
		}
		break;
	    case RIGHT:
		if (data->tabSize > data->maxX - data->x) {
		    return false; /* end of display line reached */
		}
		if (data->displayLineNo == 0 && data->tabX >= 2*data->maxX) {
		    return false; /* end of display line reached */
		}
		if (data->tabX > data->maxX) {
		    ComputeShiftForRightTab(data, segPtr, chunkPtr->numBytes + byteOffset);
		}
	    	break;
	    case NUMERIC:
		if (data->tabSize - data->maxX + data->x >= data->maxX) {
		    return false; /* end of display line reached */
		}
		if (data->tabSize >= data->maxX - data->x) {
		    ComputeShiftForNumericTab(data, segPtr, chunkPtr->numBytes + byteOffset);
		}
		break;
	    }
	}
    }

    return true;
}

static bool
LayoutHyphen(
    LayoutData *data,
    TkTextSegment *segPtr)
{
    bool rc;

    assert(segPtr->sectionPtr); /* don't works with artificial segments */

    if (data->textPtr->hyphenate) {
	LayoutMakeNewChunk(data);
	LayoutSetupChunk(data, segPtr);
	data->numBytesSoFar += segPtr->size;
	data->countVisibleChunks += 1;
	segPtr->body.hyphen.textSize = 0;
	data->chunkPtr->layoutProcs = &layoutHyphenProcs;
	data->chunkPtr->clientData = segPtr;
	data->chunkPtr->breakIndex = -1;
	data->chunkPtr->numBytes = segPtr->size;
	data->chunkPtr->hyphenRules = segPtr->body.hyphen.rules;
	segPtr->refCount += 1;
	rc = true;
    } else {
	SetupHyphenChars(segPtr, 0);
	rc = LayoutChars(data, segPtr, segPtr->body.hyphen.textSize, 0);
	data->chunkPtr->numBytes = MIN(1u, data->chunkPtr->numBytes);
    }

    data->chunkPtr->breakIndex = data->chunkPtr->numBytes;
    return rc;
}

static bool
LayoutEmbedded(
    LayoutData *data,
    TkTextSegment *segPtr)
{
<<<<<<< HEAD
    TkTextDispChunk *chunkPtr;
    int maxX;

    assert(segPtr->typePtr->layoutProc);

    LayoutMakeNewChunk(data);
    chunkPtr = data->chunkPtr;
    maxX = data->maxX - (data->isNumericTab ? data->x : data->tabSize);

    if (segPtr->typePtr->layoutProc(&data->index, segPtr, 0, maxX, 0, data->countVisibleChunks == 0,
	    data->wrapMode, data->textPtr->spaceMode, chunkPtr) != 1) {
	return false;
    }

#if TK_LAYOUT_WITH_BASE_CHUNKS
    data->baseChunkPtr = NULL;
#endif
    LayoutSetupChunk(data, segPtr);
    data->numBytesSoFar += chunkPtr->numBytes;

    if (chunkPtr->width > 0) {
	data->x += chunkPtr->width;
	data->countVisibleChunks += 1;
	assert(chunkPtr->minHeight + chunkPtr->minAscent + chunkPtr->minDescent > 0);
    } else {
	assert(chunkPtr->minHeight == 0);
	assert(chunkPtr->minAscent == 0);
	assert(chunkPtr->minDescent == 0);
    }

    if (segPtr->typePtr->group == SEG_GROUP_IMAGE) {
	data->textPtr->dInfoPtr->countImages += 1;
    } else {
	data->textPtr->dInfoPtr->countWindows += 1;
    }

    return true;
=======
    /*
     * OSX 10.14 needs to be told to display the window when the Text Widget
     * is in sync.  (That is, to run DisplayText inside of the drawRect
     * method.)  Otherwise the screen might not get updated until an event
     * like a mouse click is received.  But that extra drawing corrupts the
     * data that the test suite is trying to collect.
     */
    
    if (!tkTextDebug) {
	FORCE_DISPLAY(textPtr->tkwin);
    }
    
    TkSendVirtualEvent(textPtr->tkwin, "WidgetViewSync",
        Tcl_NewBooleanObj(InSync));
>>>>>>> dc9645b5
}

static bool
LayoutMark(
    LayoutData *data,
    TkTextSegment *segPtr)
{
    int maxX;

    assert(segPtr->typePtr->layoutProc);

    if (segPtr != data->textPtr->insertMarkPtr) {
	return false;
    }
    LayoutMakeNewChunk(data);

    maxX = data->maxX - (data->isNumericTab ? data->x : data->tabSize);
    segPtr->typePtr->layoutProc(&data->index, segPtr, 0, maxX, 0, data->countVisibleChunks == 0,
	    data->wrapMode, data->textPtr->spaceMode, data->chunkPtr);
    return true;
}

static bool
LayoutLogicalLine(
    LayoutData *data,
    DLine *dlPtr)
{
    const TkTextDispLineInfo *dispLineInfo = NULL;
    TkTextSegment *segPtr, *endPtr;
    int byteIndex, byteOffset;

    assert(!TkTextIsElided(&data->index));

    byteIndex = TkTextIndexGetByteIndex(&data->index);

    if (data->displayLineNo > 0) {
	dispLineInfo = TkBTreeLinePixelInfo(data->textPtr, data->logicalLinePtr)->dispLineInfo;
	/*
	 * It's possible that display line info not exists. But this can only happen if the
	 * content is out of date and will be re-computed later. In such a case the next block
	 * of code can be skipped. This happens only in rare cases, for example when
	 * TextBlinkProc() has been invoked.
	 */
    }

    if (dispLineInfo) {
	const TkTextDispLineEntry *dispLineEntry = dispLineInfo->entry + (data->displayLineNo - 1);

	if (dispLineEntry->tabIndex) {
	    const TextDInfo *dInfoPtr = data->textPtr->dInfoPtr;
	    const StyleValues *sValuePtr;
	    TextStyle *stylePtr;
	    int byteOffset;

	    segPtr = TkTextIndexGetContentSegment(&data->index, &byteOffset);
	    stylePtr = GetStyle(data->textPtr, segPtr);
	    sValuePtr = stylePtr->sValuePtr;
	    data->tabArrayPtr = sValuePtr->tabArrayPtr;
	    data->tabStyle = sValuePtr->tabStyle;
	    data->tabIndex = dispLineEntry->tabIndex - 2;
	    data->width = dInfoPtr->maxX - dInfoPtr->x - data->rMargin;
	    data->x = data->paragraphStart ? sValuePtr->lMargin1 : sValuePtr->lMargin2;
	    data->maxX = MAX(data->width, data->x);
	    FreeStyle(data->textPtr, stylePtr);
	    ComputeSizeOfTab(data, segPtr, byteOffset);
	    data->tabApplied = dispLineEntry->tabApplied;

	    switch (data->tabAlignment) {
	    case LEFT:
		data->tabSize = 0;
		data->tabApplied = true;
		break;
	    case CENTER:
		if (data->tabApplied) {
		    data->tabSize = 0;
		}
		break;
	    case RIGHT:
		data->tabSize = 0;
		if (data->tabApplied) {
		    data->adjustFirstChunk = false;
		}
		break;
	    case NUMERIC:
		if (!data->tabApplied) {
		    if (IsDecimalPointPos(data, segPtr, byteOffset)) {
			data->tabSize = 0;
			data->isNumericTab = false;
		    }
		    if (data->maxX >= 0 && data->tabSize >= data->maxX - data->x) {
			data->tabX += data->maxX;
			ComputeShiftForNumericTab(data, segPtr, byteOffset);
			if (data->lengthOfFractional == data->shiftToNextLine) {
			    data->shiftToNextLine = 0;
			}
		    }
		}
		break;
	    }
	}

	if (data->textPtr->hyphenate) {
	    int byteOffset;
	    int hyphenRule;

	    segPtr = TkTextIndexGetContentSegment(&data->index, &byteOffset);
	    hyphenRule = dispLineEntry->hyphenRule;

	    switch (hyphenRule) {
	    case TK_TEXT_HYPHEN_REPEAT:
	    case TK_TEXT_HYPHEN_TREMA:
	    case TK_TEXT_HYPHEN_DOUBLE_DIGRAPH: {
		int numBytes = 0; /* prevents compiler warning */
		TkTextSegment *nextCharSegPtr;
		char buf[1];
		bool cont;

		/*
		 * We have to realize spelling changes.
		 */

		switch (hyphenRule) {
		case TK_TEXT_HYPHEN_REPEAT:
		    buf[0] = '-';
		    numBytes = 1;
		    break;
		case TK_TEXT_HYPHEN_TREMA:
		    assert(UCHAR(segPtr->body.chars[byteOffset]) == 0xc3);
		    buf[0] = UmlautToVowel(ConvertC3Next(segPtr->body.chars[byteOffset + 1]));
		    numBytes = 2;
		    break;
		case TK_TEXT_HYPHEN_DOUBLE_DIGRAPH:
		    buf[0] = segPtr->body.chars[0];
		    numBytes = 1;
		    break;
		}
		nextCharSegPtr = TkBTreeMakeCharSegment(buf, 1, segPtr->tagInfoPtr);
		cont = LayoutChars(data, nextCharSegPtr, 1, 0);
		TkBTreeFreeSegment(nextCharSegPtr);
		data->chunkPtr->numBytes = numBytes;
		if (!cont) {
		    LayoutFinalizeChunk(data);
		    return false;
		}
		TkTextIndexForwBytes(data->textPtr, &data->index,
			data->chunkPtr->numBytes, &data->index);
		byteIndex += data->chunkPtr->numBytes;
		break;
	    }
	    }
	}
    }

    segPtr = TkTextIndexGetFirstSegment(&data->index, &byteOffset);
    endPtr = data->textPtr->endMarker;

    if (segPtr->typePtr == &tkTextLinkType) {
	segPtr = segPtr->nextPtr;
    }

    /*
     * Each iteration of the loop below creates one TkTextDispChunk for the
     * new display line. The line will always have at least one chunk (for the
     * newline character at the end, if there's nothing else available).
     */

    while (true) {
	if (segPtr->typePtr == &tkTextCharType) {
	    if (data->skipSpaces) {
		if (segPtr->body.chars[byteOffset] == ' ') {
		    TkTextIndex index = data->index;
		    int offset = byteOffset;

		    while (segPtr->body.chars[byteOffset] == ' ') {
			byteOffset += 1;
		    }
		    TkTextIndexForwBytes(data->textPtr, &index, byteOffset - offset, &data->index);
		    LayoutSkipBytes(data, dlPtr, &index, &data->index);
		    byteIndex = TkTextIndexGetByteIndex(&data->index);
		}
		data->skipSpaces = false;
	    }
	    if (segPtr->size > byteOffset) {
		if (!LayoutChars(data, segPtr, segPtr->size, byteOffset)) {
		    /* finished with this display line */
		    LayoutFinalizeChunk(data);
		    return false;
		}
		assert(data->chunkPtr);
		byteIndex += data->chunkPtr->numBytes;
		/* NOTE: byteOffset may become larger than segPtr->size because of end of line symbol. */
		if ((byteOffset += data->chunkPtr->numBytes) >= segPtr->size) {
		    segPtr = segPtr->nextPtr;
		    byteOffset = 0;
		}
	    } else {
		assert(segPtr->size == byteOffset);
		segPtr = segPtr->nextPtr;
		byteOffset = 0;
	    }
	} else {
	    switch (segPtr->typePtr->group) {
	    case SEG_GROUP_HYPHEN:
		if (!LayoutHyphen(data, segPtr)) {
		    /* finished with this display line */
		    LayoutFinalizeChunk(data);
		    return false;
		}
		byteIndex += segPtr->size;
		data->skipSpaces = false;
		break;
	    case SEG_GROUP_IMAGE:
	    case SEG_GROUP_WINDOW:
		if (!LayoutEmbedded(data, segPtr)) {
		    /* finished with this display line */
		    LayoutFinalizeChunk(data);
		    return false;
		}
		byteIndex += segPtr->size;
		data->skipSpaces = false;
		break;
	    case SEG_GROUP_MARK:
		if (segPtr == endPtr) {
		    /*
		     * We need a final chunk containing the final newline, otherwise x position
		     * lookup will not work. Here we will not use LayoutSkipBytes() for the bytes
		     * between current position and last char in line, because this would require
		     * an inconsistent index, and it's easier to avoid this. It's only a single
		     * newline which terminates the line, so no bad things will happen if we omit
		     * this skip-chunk.
		     */
		    segPtr = segPtr->sectionPtr->linePtr->lastPtr;
		    LayoutChars(data, segPtr, segPtr->size, segPtr->size - 1);
		} else {
		    if (LayoutMark(data, segPtr)) {
			data->cursorChunkPtr = data->chunkPtr;
		    }
		    assert(segPtr->size == 0);
		}
		break;
	    case SEG_GROUP_BRANCH: {
		TkTextIndex index = data->index;
		assert(segPtr->typePtr == &tkTextBranchType);
		assert(segPtr->size == 0);
		TkTextIndexSetSegment(&data->index, segPtr = segPtr->body.branch.nextPtr);
		LayoutSkipBytes(data, dlPtr, &index, &data->index);
		byteIndex = TkTextIndexGetByteIndex(&data->index);
		break;
	    }
	    case SEG_GROUP_PROTECT:
	    case SEG_GROUP_TAG:
	    case SEG_GROUP_CHAR:
		assert(!"unexpected segment type");
		break;
	    }
	    segPtr = segPtr->nextPtr;
	    byteOffset = 0;
	}
	if (!segPtr) {
	    LayoutFinalizeChunk(data);
	    return true;
	}
	TkTextIndexSetPosition(&data->index, byteIndex, segPtr);
    }

    return false; /* never reached */
}

static void
LayoutDestroyChunks(
    LayoutData *data)
{
    TkTextDispChunk *chunkPtr = data->lastChunkPtr;
    TextDInfo *dInfoPtr;

    if (chunkPtr == data->breakChunkPtr) {
	return;
    }

    dInfoPtr = data->textPtr->dInfoPtr;

    /*
     * We have to destroy the chunks backward, because the context support
     * is expecting this.
     */

    for ( ; chunkPtr != data->breakChunkPtr; chunkPtr = chunkPtr->prevPtr) {
	assert(chunkPtr != data->firstCharChunkPtr);
	assert(chunkPtr->layoutProcs);
	assert(!chunkPtr->sectionPtr);

	data->numSpaces -= chunkPtr->numSpaces;
	data->dispLineOffset -= chunkPtr->numBytes;
	data->numBytesSoFar -= chunkPtr->numBytes;
	data->countChunks -= 1;
	if (chunkPtr->width > 0) {
	    data->countVisibleChunks -= 1;
	}

	if (chunkPtr == data->cursorChunkPtr) {
	    data->cursorChunkPtr = NULL;
	} else if (chunkPtr == data->lastCharChunkPtr) {
	    data->lastCharChunkPtr = chunkPtr->prevCharChunkPtr;
	}
	if (chunkPtr->layoutProcs->type == TEXT_DISP_IMAGE) {
	    dInfoPtr->countImages -= 1;
	} else if (chunkPtr->layoutProcs->type == TEXT_DISP_WINDOW) {
	    dInfoPtr->countWindows -= 1;
	}
	LayoutUndisplay(data, chunkPtr);
	LayoutReleaseChunk(data->textPtr, chunkPtr);
	DEBUG(chunkPtr->stylePtr = NULL);
    }

    data->lastChunkPtr->nextPtr = dInfoPtr->chunkPoolPtr;
    dInfoPtr->chunkPoolPtr = data->breakChunkPtr->nextPtr;
    dInfoPtr->chunkPoolPtr->prevPtr = NULL;
    data->breakChunkPtr->nextPtr = NULL;
    data->lastChunkPtr = data->breakChunkPtr;
    data->chunkPtr = NULL;
    data->x = data->lastChunkPtr->x + data->lastChunkPtr->width;
#if TK_LAYOUT_WITH_BASE_CHUNKS
    data->baseChunkPtr = data->breakChunkPtr->baseChunkPtr;
#endif
}

static void
LayoutBreakLine(
    LayoutData *data,
    const TkTextIndex *indexPtr)	/* Index of display line start. */
{
    if (!data->breakChunkPtr) {
	/*
	 * This code makes sure that we don't accidentally display chunks with
	 * no characters at the end of the line (such as the insertion
	 * cursor). These chunks belong on the next line. So, throw away
	 * everything after the last chunk that has characters in it.
	 */

	data->breakChunkPtr = data->lastCharChunkPtr;
    }

    while (IsHyphenChunk(data->breakChunkPtr)) {
	TkTextDispChunk *hyphenChunkPtr;
	TkTextDispChunk *prevChunkPtr;
	TkTextDispChunk *nextChunkPtr;

	/*
	 * This can only happen if the breaking chunk is a hyphen segment.
	 * So try to hyphenate at this point. Normally this will succeed,
	 * but in seldom cases the hyphenation does not fit, then we have
	 * to search back for the next breaking chunk.
	 */

	hyphenChunkPtr = data->breakChunkPtr;
	prevChunkPtr = hyphenChunkPtr->prevCharChunkPtr;
	nextChunkPtr = LayoutGetNextCharChunk(hyphenChunkPtr);

	if (prevChunkPtr && nextChunkPtr) {
	    TkTextSegment *hyphenSegPtr = hyphenChunkPtr->clientData;

	    LayoutApplyHyphenRules(data, prevChunkPtr, hyphenChunkPtr, nextChunkPtr);
	    data->breakChunkPtr = prevChunkPtr;
	    LayoutDestroyChunks(data);

	    if (data->decreaseNumBytes > 0) {
		TkTextIndex index = *indexPtr;
		TkTextSegment *segPtr;
		unsigned newNumBytes = 0;
		unsigned numBytes;

		/*
		 * We need a new layout of the preceding char chunk because of possible
		 * spelling changes.
		 */

		while (data->decreaseNumBytes >= prevChunkPtr->numBytes
			&& prevChunkPtr != data->firstCharChunkPtr) {
		    data->decreaseNumBytes -= prevChunkPtr->numBytes;
		    newNumBytes += prevChunkPtr->numBytes;
		    prevChunkPtr = prevChunkPtr->prevPtr;
		}

		data->breakChunkPtr = prevChunkPtr;
		LayoutDestroyChunks(data);
		newNumBytes += prevChunkPtr->numBytes;

		if (data->decreaseNumBytes > 0) {
		    segPtr = CHAR_CHUNK_GET_SEGMENT(prevChunkPtr);
		    prevChunkPtr->numBytes -= data->decreaseNumBytes;
		    numBytes = prevChunkPtr->numBytes;
		    assert(prevChunkPtr->layoutProcs);
		    LayoutUndisplay(data, prevChunkPtr);
		    data->chunkPtr = prevChunkPtr;
		    LayoutMakeCharInfo(data, segPtr, prevChunkPtr->segByteOffset, numBytes);
		    TkTextIndexForwBytes(data->textPtr, &index, prevChunkPtr->byteOffset, &index);
		    segPtr->typePtr->layoutProc(&index, segPtr, prevChunkPtr->segByteOffset,
			    data->maxX, numBytes, 0, data->wrapMode, data->textPtr->spaceMode,
			    prevChunkPtr);
		    LayoutFinalizeCharInfo(data, false); /* second parameter doesn't matter here */

		    if (prevChunkPtr->numBytes != numBytes && prevChunkPtr != data->firstCharChunkPtr) {
			/*
			 * The content doesn't fits into the display line (but it must fit if
			 * this is the first char chunk).
			 */
			hyphenSegPtr = NULL;
		    }
		}

		prevChunkPtr->numBytes = newNumBytes;
		data->chunkPtr = NULL;
	    }

	    if (hyphenSegPtr) {
		int maxX = data->maxX;
		bool fits;

		data->x = prevChunkPtr->x + prevChunkPtr->width;
		if (prevChunkPtr == data->firstCharChunkPtr && prevChunkPtr->breakIndex <= 0) {
		    data->maxX = INT_MAX; /* The hyphen must be shown. */
		}
		fits = LayoutChars(data, hyphenSegPtr, hyphenSegPtr->body.hyphen.textSize, 0);
		assert(!fits || (int) data->chunkPtr->numBytes == hyphenSegPtr->body.hyphen.textSize);
		hyphenChunkPtr = data->chunkPtr;
		data->maxX = maxX;

		if (fits) {
		    /* The hyphen fits, so we're done. */
		    LayoutFinalizeChunk(data);
		    hyphenChunkPtr->numBytes = 1 + data->increaseNumBytes;
		    return;
		}

		LayoutFreeChunk(data);
		data->hyphenRule = 0;
	    }
	}

	/*
	 * We couldn't hyphenate, so search for next candidate for wrapping.
	 */

	if (IsHyphenChunk(data->breakChunkPtr)) {
	    if (!(data->breakChunkPtr = data->breakChunkPtr->prevPtr)) {
		return;
	    }
	}
	if (data->breakChunkPtr->breakIndex <= 0) {
	    do {
		if (!(data->breakChunkPtr = data->breakChunkPtr->prevPtr)) {
		    return;
		}
	    } while (data->breakChunkPtr->breakIndex <= 0 && !IsHyphenChunk(data->breakChunkPtr));
	}

	data->chunkPtr = NULL;
    }

    /*
     * Now check if we must break because the line length have been exceeded. At this point
     * hyphenation is not involved.
     */

    if (data->breakChunkPtr
	    && (data->lastChunkPtr != data->breakChunkPtr
		|| (data->lastChunkPtr->breakIndex > 0
		    && data->lastChunkPtr->breakIndex != (int) data->lastChunkPtr->numBytes))) {
	unsigned addNumBytes = 0;

	LayoutDestroyChunks(data);

	if (data->breakChunkPtr->breakIndex > 0 && data->breakChunkPtr->numSpaces > 0) {
	    const TkTextDispChunk *breakChunkPtr = data->breakChunkPtr;
	    const CharInfo *ciPtr = breakChunkPtr->clientData;
	    const char *p = ciPtr->u.chars + ciPtr->baseOffset + breakChunkPtr->breakIndex;
	    const char *q = Tcl_UtfPrev(p, ciPtr->u.chars + ciPtr->baseOffset);

	    if (IsExpandableSpace(q)
		    && !(breakChunkPtr->wrappedAtSpace
			&& breakChunkPtr->breakIndex == (int) breakChunkPtr->numBytes)) {
		addNumBytes = p - q;
		data->breakChunkPtr->breakIndex -= addNumBytes;
		data->breakChunkPtr->numSpaces -= 1;
		data->numSpaces -= 1;
	    }
	}

	if (data->breakChunkPtr->breakIndex != (int) data->breakChunkPtr->numBytes) {
	    TkTextSegment *segPtr;
	    TkTextDispChunk *chunkPtr = data->breakChunkPtr;
	    TkTextIndex index = *indexPtr;

	    LayoutUndisplay(data, chunkPtr);
	    data->chunkPtr = chunkPtr;
	    TkTextIndexForwBytes(data->textPtr, &index, chunkPtr->byteOffset, &index);
	    segPtr = TkTextIndexGetContentSegment(&index, NULL);
	    LayoutMakeCharInfo(data, segPtr, chunkPtr->segByteOffset, data->breakChunkPtr->breakIndex);
	    segPtr->typePtr->layoutProc(&index, segPtr, chunkPtr->segByteOffset, data->maxX,
		    data->breakChunkPtr->breakIndex, 0, data->wrapMode, data->textPtr->spaceMode,
		    chunkPtr);
	    LayoutFinalizeCharInfo(data, false); /* second parameter doesn't matter here */
	    LayoutDoWidthAdjustmentForContextDrawing(data);
	    chunkPtr->numBytes += addNumBytes;

	    if (chunkPtr->skipFirstChar) {
		chunkPtr->numBytes += 1;
	    }
	}
    }

    /*
     * Remove all the empty chunks at end of line. In this way we avoid to have
     * an insert cursur chunk at end of line, which should belong to the next line.
     */

    if (data->lastChunkPtr->numBytes == 0) {
	data->breakChunkPtr = data->breakChunkPtr->prevPtr;
	assert(data->breakChunkPtr);
	while (data->breakChunkPtr->numBytes == 0) {
	    data->breakChunkPtr = data->breakChunkPtr->prevPtr;
	    assert(data->breakChunkPtr);
	}
	LayoutDestroyChunks(data);
    }
}

static void
LayoutFullJustification(
    LayoutData *data,
    DLine *dlPtr)
{
    TkTextDispChunk *chunkPtr;
    TkTextDispChunk *nextChunkPtr;
    unsigned numSpaces;
    int remainingPixels;
    int shiftX;

    numSpaces = data->numSpaces;
    remainingPixels = data->maxX - dlPtr->length;

    if (numSpaces == 0 || remainingPixels <= 0) {
	return;
    }

    shiftX = 0;
    chunkPtr = dlPtr->chunkPtr;

    while ((nextChunkPtr = chunkPtr->nextPtr)) {
	if (chunkPtr->numSpaces > 0) {
	    unsigned expand = 0;
	    unsigned i;

	    assert(IsCharChunk(chunkPtr));

	    for (i = 0; i < chunkPtr->numSpaces; ++i) {
		unsigned space;

		assert(numSpaces > 0);
		space = (remainingPixels + numSpaces - 1)/numSpaces;
		expand += space;
		remainingPixels -= space;
		numSpaces -= 1;
	    }

	    shiftX += expand;
	    chunkPtr->width += expand;
	    chunkPtr->additionalWidth = expand;
	}

	nextChunkPtr->x += shiftX;
	chunkPtr = nextChunkPtr;
    }
}

static bool
LayoutPrevDispLineEndsWithSpace(
    const TkText *textPtr,
    const TkTextSegment *segPtr,
    int offset)
{
    assert(segPtr);
    assert(offset < segPtr->size);

    if (TkTextSegmentIsElided(textPtr, segPtr)) {
	if (!(segPtr = TkBTreeFindStartOfElidedRange(textPtr->sharedTextPtr, textPtr, segPtr))) {
	    return false;
	}
	offset = -1;
    }

    if (offset == -1) {
	while (true) {
	    if (!(segPtr = segPtr->prevPtr)) {
		return false;
	    }
	    switch ((int) segPtr->typePtr->group) {
	    case SEG_GROUP_CHAR:
		return segPtr->body.chars[segPtr->size - 1] == ' ';
	    case SEG_GROUP_BRANCH:
		if (segPtr->typePtr == &tkTextLinkType) {
		    segPtr = segPtr->body.link.prevPtr;
		}
	    	break;
	    case SEG_GROUP_MARK:
		/* skip */
		break;
	    case SEG_GROUP_HYPHEN:
	    case SEG_GROUP_IMAGE:
	    case SEG_GROUP_WINDOW:
	    	return false;
	    }
	}
    }

    return segPtr->typePtr == &tkTextCharType && segPtr->body.chars[offset] == ' ';
}

static DLine *
LayoutDLine(
    const TkTextIndex *indexPtr,/* Beginning of display line. May not necessarily point to
    				 * a character segment. */
    unsigned displayLineNo)	/* Display line number of logical line, needed for caching. */
{
    TextDInfo *dInfoPtr;
    DLine *dlPtr;
    TkText *textPtr;
    StyleValues *sValPtr;
    TkTextDispChunk *chunkPtr;
    TkTextDispChunkSection *sectionPtr;
    TkTextDispChunkSection *prevSectionPtr;
    TkTextSegment *segPtr;
    LayoutData data;
    bool endOfLogicalLine;
    bool isStartOfLine;
    int ascent, descent, leading, jIndent;
    unsigned countChunks;
    unsigned chunksPerSection;
    int length, offset;

    assert(displayLineNo >= 0);
    assert((displayLineNo == 0) ==
	    (IsStartOfNotMergedLine(indexPtr) || TkTextIndexIsStartOfText(indexPtr)));
    assert(indexPtr);
    assert(TkTextIndexGetLine(indexPtr));

    DEBUG(stats.numLayouted += 1);

    textPtr = indexPtr->textPtr;
    assert(textPtr);
    dInfoPtr = textPtr->dInfoPtr;

    /*
     * Create and initialize a new DLine structure.
     */

    if (dInfoPtr->dLinePoolPtr) {
	dlPtr = dInfoPtr->dLinePoolPtr;
	dInfoPtr->dLinePoolPtr = dlPtr->nextPtr;
    } else {
	dlPtr = malloc(sizeof(DLine));
	DEBUG_ALLOC(tkTextCountNewDLine++);
    }
    dlPtr = memset(dlPtr, 0, sizeof(DLine));
    dlPtr->flags = NEW_LAYOUT|OLD_Y_INVALID;
    dlPtr->index = *indexPtr;
    TkTextIndexMakePersistent(&dlPtr->index);
    dlPtr->displayLineNo = displayLineNo;
    TkTextIndexToByteIndex(&dlPtr->index);
    isStartOfLine = TkTextIndexIsStartOfLine(&dlPtr->index);

    /*
     * Initialize layout data.
     */

    memset(&data, 0, sizeof(data));
    data.dlPtr = dlPtr;
    data.index = dlPtr->index;
    data.justify = textPtr->justify;
    data.tabIndex = -1;
    data.tabStyle = TK_TEXT_TABSTYLE_TABULAR;
    data.wrapMode = textPtr->wrapMode;
    data.paragraphStart = displayLineNo == 0;
    data.trimSpaces = textPtr->spaceMode == TEXT_SPACEMODE_TRIM;
    data.displayLineNo = displayLineNo;
    data.textPtr = textPtr;

    if (data.paragraphStart) {
	dlPtr->flags |= PARAGRAPH_START;
	data.logicalLinePtr = TkTextIndexGetLine(indexPtr);
	data.byteOffset = TkTextIndexGetByteIndex(indexPtr);
    } else {
	TkTextLine *linePtr = TkTextIndexGetLine(indexPtr);
	TkTextIndex index2 = *indexPtr;

	data.logicalLinePtr = TkBTreeGetLogicalLine(textPtr->sharedTextPtr, textPtr, linePtr);
	DEBUG(TkTextIndexSetPeer(&index2, NULL)); /* allow index outside of peer */
	TkTextIndexSetByteIndex2(&index2, data.logicalLinePtr, 0);
	data.byteOffset = TkTextIndexCountBytes(&index2, indexPtr);
    }

    segPtr = TkTextIndexGetContentSegment(indexPtr, &offset);
    data.skipSpaces = data.trimSpaces && LayoutPrevDispLineEndsWithSpace(textPtr, segPtr, offset - 1);

    /*
     * Skip elided region.
     */

    if (TkTextSegmentIsElided(textPtr, segPtr)) {
	segPtr = TkBTreeFindEndOfElidedRange(textPtr->sharedTextPtr, textPtr, segPtr);
	TkTextIndexSetSegment(&data.index, segPtr);
	LayoutSkipBytes(&data, dlPtr, indexPtr, &data.index);

	/*
	 * NOTE: it is possible that we have reached now the end of text. This is
	 * the only case that an empty display line can be produced, which will be
	 * linked into the list of display lines. It's only a single superfluous
	 * line, so we can live with that.
	 */

	if (!textPtr->showEndOfText && TkTextIndexIsEndOfText(&data.index)) {
	    assert(data.chunkPtr);
	    assert(!data.chunkPtr->nextPtr);
	    dlPtr->byteCount = data.chunkPtr->numBytes;
	    LayoutFreeChunk(&data);
	    LayoutUpdateLineHeightInformation(&data, dlPtr, data.logicalLinePtr, true, 0, 0, false);
	    return dlPtr;
	}
    }

    endOfLogicalLine = LayoutLogicalLine(&data, dlPtr);
    assert(data.numBytesSoFar > 0);

    /*
     * We're at the end of the display line. Throw away everything after the
     * most recent word break, if there is one; this may potentially require
     * the last chunk to be layed out again. Also perform hyphenation, if
     * enabled, this probably requires the re-layout of a few chunks at the
     * end of the line.
     */

    if (!endOfLogicalLine) {
	LayoutBreakLine(&data, &dlPtr->index);
    }

    if (data.textPtr->hyphenate) {
	TkTextDispChunk *chunkPtr = data.firstChunkPtr->nextPtr;

	/*
	 * Remove all unused hyphen segments, this will speed up the display process,
	 * because this removal will be done only one time, but the display process
	 * may iterate over the chunks several times.
	 */

	while (chunkPtr) {
	    TkTextDispChunk *nextChunkPtr = chunkPtr->nextPtr;

	    if (nextChunkPtr && chunkPtr->width == 0 && chunkPtr != data.cursorChunkPtr) {
		chunkPtr->prevPtr->numBytes += chunkPtr->numBytes;

		if ((chunkPtr->prevPtr->nextPtr = nextChunkPtr)) {
		    nextChunkPtr->prevPtr = chunkPtr->prevPtr;
		    data.chunkPtr = chunkPtr;
		    LayoutFreeChunk(&data);
		}
	    }

	    chunkPtr = nextChunkPtr;
	}
    }

    /*
     * This has to be done after LayoutBreakLine.
     */

    dlPtr->chunkPtr = data.firstChunkPtr;
    dlPtr->lastChunkPtr = data.lastChunkPtr;
    dlPtr->cursorChunkPtr = data.cursorChunkPtr;
    dlPtr->firstCharChunkPtr = data.firstCharChunkPtr;
    dlPtr->breakInfo = data.breakInfo;
    dlPtr->invisible = data.countVisibleChunks == 0;

    /*
     * Make tab adjustments for the last tab stop, if there is one.
     */

    if (data.tabIndex >= 0) {
	AdjustForTab(&data);
    }

    /*
     * Make one more pass over the line to recompute various things like its
     * height, length, and total number of bytes. Also modify the x-locations
     * of chunks to reflect justification.
     */

    if (data.wrapMode == TEXT_WRAPMODE_NONE) {
	data.maxX = dInfoPtr->maxX - dInfoPtr->x - data.rMargin;
    }
    length = dlPtr->length = data.lastChunkPtr->x + data.lastChunkPtr->width;
    if (data.wrapMode != TEXT_WRAPMODE_NONE) {
	length = MIN(length, data.maxX);
    }

    jIndent = 0;

    switch (data.justify) {
    case TK_TEXT_JUSTIFY_LEFT:
    	/* no action */
	break;
    case TK_TEXT_JUSTIFY_RIGHT:
	jIndent = data.maxX - length;
	break;
    case TK_TEXT_JUSTIFY_FULL:
	if (!endOfLogicalLine) {
	    LayoutFullJustification(&data, dlPtr);
	}
	break;
    case TK_TEXT_JUSTIFY_CENTER:
	jIndent = (data.maxX - length)/2;
	break;
    }

    ascent = descent = 0;
    sectionPtr = prevSectionPtr = NULL;
    chunksPerSection = (data.countChunks + MAX_SECTIONS_PER_LINE - 1)/MAX_SECTIONS_PER_LINE;
    chunksPerSection = MAX(chunksPerSection, MIN_CHUNKS_PER_SECTION);
    countChunks = chunksPerSection - 1;

    for (chunkPtr = dlPtr->chunkPtr; chunkPtr; chunkPtr = chunkPtr->nextPtr) {
	if (++countChunks == chunksPerSection) {
	    /*
	     * Create next section.
	     */
	    sectionPtr = LayoutNewSection(dInfoPtr);
	    if (prevSectionPtr) {
		prevSectionPtr->nextPtr = sectionPtr;
	    }
	    sectionPtr->chunkPtr = chunkPtr;
	    prevSectionPtr = sectionPtr;
	    countChunks = 0;
	}
	chunkPtr->sectionPtr = sectionPtr;
	sectionPtr->numBytes += chunkPtr->numBytes;
	dlPtr->byteCount += chunkPtr->numBytes;
	chunkPtr->x += jIndent;
	ascent = MAX(ascent, chunkPtr->minAscent);
	descent = MAX(descent, chunkPtr->minDescent);
	dlPtr->height = MAX(dlPtr->height, chunkPtr->minHeight);
	dlPtr->width += chunkPtr->width;
	sValPtr = chunkPtr->stylePtr->sValuePtr;
	if (sValPtr->borderWidth > 0 && sValPtr->relief != TK_RELIEF_FLAT) {
	    dlPtr->flags |= HAS_3D_BORDER;
	}
    }

    leading = ascent + descent;

    if (dlPtr->height < leading) {
	dlPtr->height = leading;
	dlPtr->baseline = ascent;
    } else {
	dlPtr->baseline = ascent + (dlPtr->height - leading)/2;
    }

    sValPtr = dlPtr->chunkPtr->stylePtr->sValuePtr;

    dlPtr->spaceAbove = isStartOfLine ? sValPtr->spacing1 : (sValPtr->spacing2 + 1)/2;
    dlPtr->spaceBelow = endOfLogicalLine ? sValPtr->spacing3 : sValPtr->spacing2/2;
    dlPtr->height += dlPtr->spaceAbove + dlPtr->spaceBelow;
    dlPtr->baseline += dlPtr->spaceAbove;
    /* line length may have changed because of justification */
    dlPtr->length = data.lastChunkPtr->x + jIndent + data.lastChunkPtr->width;

    if (data.tabStyle == TK_TEXT_TABSTYLE_WORDPROCESSOR) {
	data.tabIndex = -1;
    }
    LayoutUpdateLineHeightInformation(&data, dlPtr, data.logicalLinePtr,
	    endOfLogicalLine, data.hyphenRule, data.tabIndex + 1, data.tabApplied);

    return dlPtr;
}

/*
 *----------------------------------------------------------------------
 *
 * CheckIfLineMetricIsUpToDate --
 *
 *	This function wil be invoked after update of line metric calculations.
 *	It checks whether the all line metrics are up-to-date, and will
 *	invoke the appropriate actions.
 *
 * Results:
 *	Returns true if the widget has not been deleted by receiver of the
 *	triggered callback.
 *
 * Side effects:
 *	Firing the <<WidgetViewSync>> event, scrollbar update, and resetting
 *	some states.
 *
 *----------------------------------------------------------------------
 */

static bool
TriggerWatchCursor(
    TkText *textPtr)
{
    if (textPtr->watchCmd) {
	TextDInfo *dInfoPtr = textPtr->dInfoPtr;
	char buf[2][2*TK_POS_CHARS + 2];

	if (memcmp(&dInfoPtr->curPixelPos, &dInfoPtr->prevPixelPos, sizeof(PixelPos)) != 0) {
	    textPtr->sharedTextPtr->triggerWatchCmd = false;
	    snprintf(buf[0], sizeof(buf[0]), "@%d,%d",
		    dInfoPtr->curPixelPos.xFirst, dInfoPtr->curPixelPos.yFirst);
	    snprintf(buf[1], sizeof(buf[1]), "@%d,%d",
		    dInfoPtr->curPixelPos.xLast, dInfoPtr->curPixelPos.yLast);
	    TkTextTriggerWatchCmd(textPtr, "view", buf[0], buf[1], NULL, NULL, NULL, false);
	    memcpy(&textPtr->dInfoPtr->prevPixelPos, &textPtr->dInfoPtr->curPixelPos, sizeof(PixelPos));
	    textPtr->sharedTextPtr->triggerWatchCmd = true;
	}
    }

    return !(textPtr->flags & DESTROYED);
}

static void
UpdateLineMetricsFinished(
    TkText *textPtr,
    bool sendImmediately)
{
    assert(TkRangeListIsEmpty(textPtr->dInfoPtr->lineMetricUpdateRanges));

    textPtr->dInfoPtr->flags &= ~(ASYNC_UPDATE|ASYNC_PENDING);
    textPtr->dInfoPtr->pendingUpdateLineMetricsFinished = false;

    TkTextRunAfterSyncCmd(textPtr);

    /*
     * Fire the <<WidgetViewSync>> event since the widget view is in sync
     * with its internal data (actually it will be after the next trip
     * through the event loop, because the widget redraws at idle-time).
     */

    TkTextGenerateWidgetViewSyncEvent(textPtr, sendImmediately);
}

static void
RunUpdateLineMetricsFinished(
    ClientData clientData)
{
    TkText *textPtr = (TkText *) clientData;

    if (!(textPtr->flags & DESTROYED)) {
	textPtr->dInfoPtr->pendingUpdateLineMetricsFinished = false;
	if (TkRangeListIsEmpty(textPtr->dInfoPtr->lineMetricUpdateRanges)) {
	    UpdateLineMetricsFinished(textPtr, true);
	}
    }
}

static void
CheckIfLineMetricIsUpToDate(
    TkText *textPtr)
{
    if (textPtr->sharedTextPtr->allowUpdateLineMetrics
	    && TkRangeListIsEmpty(textPtr->dInfoPtr->lineMetricUpdateRanges)) {
	/*
	 * Remove the async handler.
	 */

	if (textPtr->dInfoPtr->lineUpdateTimer) {
	    Tcl_DeleteTimerHandler(textPtr->dInfoPtr->lineUpdateTimer);
	    textPtr->refCount -= 1;
	    textPtr->dInfoPtr->lineUpdateTimer = NULL;
	}

	/*
	 * If we have a full update, then also update the scrollbar.
	 */

	GetYView(textPtr->interp, textPtr, true);

	if (!(TriggerWatchCursor(textPtr))) {
	    return; /* the widget has been deleted */
	}

	/*
	 * Report finish of full update.
	 */

	if (!textPtr->dInfoPtr->pendingUpdateLineMetricsFinished) {
	    textPtr->dInfoPtr->pendingUpdateLineMetricsFinished = true;
	    Tcl_DoWhenIdle(RunUpdateLineMetricsFinished, (ClientData) textPtr);
	}

	if (tkBTreeDebug) {
	    CheckLineMetricConsistency(textPtr);
	}
    }
}

/*
 *----------------------------------------------------------------------
 *
 * SaveDisplayLines --
 *
 *	Save the display lines, produced during line metric computation,
 *	for displaying. So UpdateDisplayInfo eventually must not re-compute
 *	these lines. This function will only be called if it is sure that
 *	DisplayText will be triggered afterwards, because UpdateDisplayInfo
 *	(called by DisplayText) is responsible for releasing the unused lines.
 *	The caller is responsible that the display will be saved in order from
 *	top to bottom, without gaps.
 *
 *	Saving the produced display lines is an important speed improvement
 *	(especially on Mac). Consider the following use case:
 *
 *	1. The text widget will be created.
 *	2. Content will be inserted.
 *	3. The view will be changed (for example to the end of the file).
 *
 *	In this case MeasureDown will produce display lines for line metric
 *	calculation, needed for the change of the view, and afterwards
 *	UpdateDisplayInfo needs (some of) these lines for displaying.
 *
 *	Note that no more lines will be saved than fitting into the widget,
 *	all surplus lines will be released immediately.
 *
 * Results:
 *	None.
 *
 * Side effects:
 *	The display lines will be saved in TextDInfo. Function UpdateDisplayInfo
 *	is responsible to release the unused lines. The cached lines in
 *	argument 'info' will be taken over, this means that 'info->dLinePtr'
 *	is NULL after this function has done his work.
 *
 *----------------------------------------------------------------------
 */

static void
SaveDisplayLines(
    TkText *textPtr,
    DisplayInfo *info,
    bool append)	/* Append to previously saved lines if 'true', otherwise prepend. */
{
    TextDInfo *dInfoPtr;
    DLine *firstPtr, *lastPtr;
    int height, viewHeight;

    if (!(firstPtr = info->dLinePtr)) {
	return;
    }

    assert(info->lastDLinePtr);
    lastPtr = info->lastDLinePtr;
    dInfoPtr = textPtr->dInfoPtr;
    height = dInfoPtr->savedDisplayLinesHeight + info->heightOfCachedLines;
    viewHeight = Tk_Height(textPtr->tkwin) - 2*textPtr->highlightWidth;
    /* we need some overhead, because the widget may show lines only partially */
    viewHeight += info->dLinePtr->height;

    if (append) {
	if (dInfoPtr->lastSavedDLinePtr) {
	    dInfoPtr->lastSavedDLinePtr->nextPtr = firstPtr;
	    firstPtr->prevPtr = dInfoPtr->lastSavedDLinePtr;
	} else {
	    dInfoPtr->savedDLinePtr = firstPtr;
	}
	dInfoPtr->lastSavedDLinePtr = lastPtr;
	firstPtr = lastPtr = dInfoPtr->savedDLinePtr;
	while (lastPtr->nextPtr && height >= viewHeight - lastPtr->height) {
	    height -= lastPtr->height;
	    lastPtr = lastPtr->nextPtr;
	}
	if (firstPtr != lastPtr) {
	    FreeDLines(textPtr, firstPtr, lastPtr, DLINE_FREE_TEMP);
	    assert(dInfoPtr->savedDLinePtr == lastPtr);
	}
    } else {
	if (dInfoPtr->savedDLinePtr) {
	    lastPtr->nextPtr = dInfoPtr->savedDLinePtr;
	    dInfoPtr->savedDLinePtr->prevPtr = lastPtr;
	} else {
	    dInfoPtr->lastSavedDLinePtr = lastPtr;
	}
	dInfoPtr->savedDLinePtr = firstPtr;
	firstPtr = lastPtr = dInfoPtr->lastSavedDLinePtr;
	while (firstPtr->prevPtr && height >= viewHeight - firstPtr->height) {
	    height -= firstPtr->height;
	    firstPtr = firstPtr->prevPtr;
	}
	if (firstPtr != lastPtr) {
	    FreeDLines(textPtr, firstPtr->nextPtr, NULL, DLINE_FREE_TEMP);
	    assert(!firstPtr->nextPtr);
	    dInfoPtr->lastSavedDLinePtr = firstPtr;
	}
    }

    dInfoPtr->savedDisplayLinesHeight = height;
    info->dLinePtr = info->lastDLinePtr = NULL;
    info->numCachedLines = 0;
    info->heightOfCachedLines = 0;
    assert(!dInfoPtr->savedDLinePtr == !dInfoPtr->lastSavedDLinePtr);
}

/*
 *----------------------------------------------------------------------
 *
 * ComputeDisplayLineInfo --
 *
 *	This functions computes the display line information for struct
 *	DisplayInfo. If the cached information is still incomplete for
 *	this computation then LayoutDLine will be used for the computation
 *	of the missing display lines.
 *
 *	If additional display line computation is required for the line
 *	metric computation, then these lines will ba cached, but only
 *	the last produced lines which can fit into the widget (this means:
 *	no more lines than fitting into the widget will be cached).
 *
 * Results:
 *	The attributes of 'info' will be set. The return value is the
 *	corresponding logical line.
 *
 * Side effects:
 *	The cache may be filled with more line metric information.
 *	Furthermore some of the produced display lines will be cached,
 *	the caller is responsible to release these lines.
 *
 *----------------------------------------------------------------------
 */

static TkTextDispLineEntry *
SearchDispLineEntry(
    TkTextDispLineEntry *first,
    const TkTextDispLineEntry *last,
    unsigned byteOffset)
{
    /*
     * NOTE: here 'last' is the last entry (not the pointer after the last
     * element as usual).
     */

    if (byteOffset >= last->byteOffset) {
	return (TkTextDispLineEntry *) last; /* frequent case */
    }

    while (first != last) {
	TkTextDispLineEntry *mid = first + (last - first)/2;

	if (byteOffset >= (mid + 1)->byteOffset) {
	    first = mid + 1;
	} else {
	    last = mid;
	}
    }

    return first;
}

static void
InsertDLine(
    TkText *textPtr,
    DisplayInfo *info,
    DLine *dlPtr,
    unsigned viewHeight)
{
    DLine *firstPtr = info->dLinePtr;

    assert(!dlPtr->nextPtr);
    assert(!dlPtr->prevPtr);

    info->heightOfCachedLines += dlPtr->height;

    if (firstPtr && info->heightOfCachedLines >= viewHeight + firstPtr->height) {
	info->heightOfCachedLines -= firstPtr->height;
	if ((info->dLinePtr = firstPtr->nextPtr)) {
	    info->dLinePtr->prevPtr = NULL;
	} else {
	    info->lastDLinePtr = NULL;
	}
	firstPtr->nextPtr = NULL;
	FreeDLines(textPtr, firstPtr, NULL, DLINE_FREE_TEMP);
    } else {
	info->numCachedLines += 1;
    }
    if (info->lastDLinePtr) {
	assert(info->dLinePtr);
	info->lastDLinePtr->nextPtr = dlPtr;
	dlPtr->prevPtr = info->lastDLinePtr;
    } else {
	assert(!info->dLinePtr);
	info->dLinePtr = dlPtr;
    }
    info->lastDLinePtr = dlPtr;
}

static TkTextLine *
ComputeDisplayLineInfo(
    TkText *textPtr,
    const TkTextIndex *indexPtr,
    DisplayInfo *info)
{
    TextDInfo *dInfoPtr = textPtr->dInfoPtr;
    TkTextPixelInfo *pixelInfo;
    TkTextDispLineInfo *dispLineInfo;
    TkTextDispLineEntry *entry;
    TkTextLine *logicalLinePtr;
    TkTextLine *linePtr;
    unsigned byteOffset;
    unsigned startByteOffset;
    unsigned viewHeight;

    assert(info);
    assert(TkTextIndexGetLine(indexPtr));

    linePtr = TkTextIndexGetLine(indexPtr);
    logicalLinePtr = TkBTreeGetLogicalLine(textPtr->sharedTextPtr, textPtr, linePtr);
    pixelInfo = TkBTreeLinePixelInfo(textPtr, logicalLinePtr);
    dispLineInfo = pixelInfo->dispLineInfo;
    info->index = *indexPtr;
    TkTextIndexSetToStartOfLine2(&info->index, logicalLinePtr);
    startByteOffset = TkTextIndexGetByteIndex(&info->index);
    byteOffset = TkTextIndexCountBytes(&info->index, indexPtr);
    byteOffset += TkTextIndexGetByteIndex(&info->index);

    info->pixelInfo = pixelInfo;
    info->displayLineNo = 0;
    info->numDispLines = 1;
    info->entry = info->entryBuffer;
    info->dLinePtr = info->lastDLinePtr = NULL;
    info->nextByteOffset = -1;
    info->numCachedLines = 0;
    info->heightOfCachedLines = 0;
    info->linePtr = linePtr;

    if (dInfoPtr->lineMetricUpdateEpoch == (pixelInfo->epoch & EPOCH_MASK)) {
	if (!dispLineInfo) {
	    TkTextLine *nextLogicalLinePtr =
		    TkBTreeNextLogicalLine(textPtr->sharedTextPtr, textPtr, logicalLinePtr);

	    entry = info->entryBuffer;
	    if (logicalLinePtr->nextPtr == nextLogicalLinePtr
		    && TkTextIndexIsStartOfLine(&info->index)) {
		info->nextByteOffset = logicalLinePtr->size - byteOffset;
		entry->byteOffset = 0;
		(entry + 1)->byteOffset = logicalLinePtr->size;
	    } else {
		TkTextIndex index2 = info->index;
		TkTextIndexSetToStartOfLine2(&index2, nextLogicalLinePtr);
		info->nextByteOffset = TkTextIndexCountBytes(&info->index, &index2);
		entry->byteOffset = TkTextIndexGetByteIndex(&info->index);
		(entry + 1)->byteOffset = entry->byteOffset + info->nextByteOffset;
	    }
	    info->byteOffset = byteOffset;
	    info->isComplete = true;
	    info->pixels = pixelInfo->height;
	    entry->height = pixelInfo->height;
	    entry->pixels = pixelInfo->height;
	    byteOffset = (entry + 1)->byteOffset - startByteOffset;
	    TkTextIndexForwBytes(textPtr, &info->index, byteOffset, &info->index);
	    return logicalLinePtr;
	}

	if (dispLineInfo->numDispLines > 0) {
	    const TkTextDispLineEntry *last;
	    unsigned nextByteOffset;

	    last = dispLineInfo->entry + dispLineInfo->numDispLines;
	    entry = SearchDispLineEntry(dispLineInfo->entry, last, byteOffset);

	    if (entry != last) {
		info->entry = entry;
		info->byteOffset = byteOffset - entry->byteOffset;
		info->nextByteOffset = (entry + 1)->byteOffset - byteOffset;
		info->displayLineNo = entry - dispLineInfo->entry;
		info->numDispLines = dispLineInfo->numDispLines;
		info->pixels = (last - 1)->pixels;
		info->isComplete = (dInfoPtr->lineMetricUpdateEpoch == pixelInfo->epoch);
		byteOffset = last->byteOffset - startByteOffset;
		TkTextIndexForwBytes(textPtr, &info->index, byteOffset, &info->index);
		return logicalLinePtr;
	    }

	    /*
	     * If we reach this point, then we need more information than already
	     * computed for this line.
	     */

	    info->displayLineNo = dispLineInfo->numDispLines;
	    nextByteOffset = last->byteOffset - dispLineInfo->entry[0].byteOffset;
	    TkBTreeMoveForward(&info->index, nextByteOffset);
	    byteOffset -= nextByteOffset;
	}
    }

    /*
     * Compute missing line metric information. Don't throw away the produced display
     * lines, probably the caller might use it. But do not cache more than fitting into
     * the widget.
     */

    viewHeight = Tk_Height(textPtr->tkwin) - 2*textPtr->highlightWidth;
    /* we need some overhead, because the widget may show lines only partially */
    viewHeight += dInfoPtr->dLinePtr ? dInfoPtr->dLinePtr->height : 20;

    while (true) {
	DLine *dlPtr;

	if (dInfoPtr->lastMetricDLinePtr
		&& pixelInfo->epoch == dInfoPtr->lineMetricUpdateEpoch
		&& TkTextIndexIsEqual(&info->index, &dInfoPtr->lastMetricDLinePtr->index)) {
	    dlPtr = dInfoPtr->lastMetricDLinePtr;
	    dInfoPtr->lastMetricDLinePtr = NULL;
	    assert(dlPtr->displayLineNo == info->displayLineNo);
	} else {
	    dlPtr = LayoutDLine(&info->index, info->displayLineNo);
	}
	InsertDLine(textPtr, info, dlPtr, viewHeight);
	TkTextIndexForwBytes(textPtr, &info->index, dlPtr->byteCount, &info->index);
	if (dInfoPtr->lineMetricUpdateEpoch == pixelInfo->epoch || byteOffset < dlPtr->byteCount) {
	    info->byteOffset = byteOffset;
	    info->nextByteOffset = dlPtr->byteCount - byteOffset;
	    info->isComplete = (dInfoPtr->lineMetricUpdateEpoch == pixelInfo->epoch);
	    break;
	}
	byteOffset -= dlPtr->byteCount;
	info->displayLineNo += 1;
    }

    /*
     * Note that LayoutDLine may re-allocate 'pixelInfo->dispLineInfo',
     * so variable 'dispLineInfo' is in general not valid anymore.
     */

    dispLineInfo = pixelInfo->dispLineInfo;

    if (dispLineInfo) {
	info->numDispLines = dispLineInfo->numDispLines;
	info->entry = dispLineInfo->entry + info->displayLineNo;
	info->pixels = dispLineInfo->entry[dispLineInfo->numDispLines - 1].pixels;
    } else {
	info->pixels = pixelInfo->height;
	info->entryBuffer[0].height = pixelInfo->height;
	info->entryBuffer[0].pixels = pixelInfo->height;
	info->entryBuffer[0].byteOffset = byteOffset;
	info->entryBuffer[1].byteOffset = info->nextByteOffset + info->byteOffset;
    }

    return logicalLinePtr;
}

/*
 *----------------------------------------------------------------------
 *
 * ComputeMissingMetric --
 *
 *	This functions is continuing the computation of an unfinished
 *	display line metric, which can only happen if a logical line
 *	is wrapping into several display lines. It may not be required
 *	to compute all missing display lines, the computation stops
 *	until the threshold has been reached. But the compuation will
 *	always stop at the end of the logical line.
 *
 *	Possible threshold types are THRESHOLD_BYTE_OFFSET,
 *	THRESHOLD_PIXEL_DISTANCE, and THRESHOLD_LINE_OFFSET. The two
 *	former thresholds will be specified absolute (but relative to
 *	start of logical line), and the latter thresholds will be specified
 *	relative to info->displayLineNo.
 *
 *	If additional display line computation is required for the line
 *	metric computation, then these lines will ba cached, but only
 *	the last produced lines which can fit into the widget (this means:
 *	no more lines than fitting into the widget will be cached).
 *
 *	It is important that this function is only computing the relevant
 *	line metric. It may happen that a logical line may wrap into
 *	thousands of display lines, but if only the first 100 (following
 *	lines) are needed, then only the first 100 should be computed here,
 *	not more.
 *
 * Results:
 *	The attributes of 'info' will be updated.
 *
 * Side effects:
 *	The cache may be filled with more line metric information.
 *	Furthermore some of the produced display lines will be cached,
 *	the caller is responsible to release these lines.
 *
 *----------------------------------------------------------------------
 */

static void
ComputeMissingMetric(
    TkText *textPtr,
    DisplayInfo *info,
    Threshold thresholdType,
    int threshold)
{
    int byteOffset, additionalLines;
    unsigned displayLineNo;
    int *metricPtr = NULL; /* avoids compiler warning */
    unsigned viewHeight;
    TkTextIndex index;

    assert(threshold >= 0);

    if (info->isComplete) {
	return;
    }

    additionalLines = info->numDispLines - info->displayLineNo;
    assert(additionalLines > 0);
    byteOffset = info->entry[additionalLines].byteOffset;
    displayLineNo = info->numDispLines;
    viewHeight = Tk_Height(textPtr->tkwin) - 2*textPtr->highlightWidth;
    /* we need some overhead, because the widget may show lines only partially */
    viewHeight += textPtr->dInfoPtr->dLinePtr ? textPtr->dInfoPtr->dLinePtr->height : 20;
    TkTextIndexForwBytes(textPtr, &info->index,
	    byteOffset - info->entry[additionalLines - 1].byteOffset, &index);

    switch (thresholdType) {
    case THRESHOLD_BYTE_OFFSET:    metricPtr = &byteOffset; break;
    case THRESHOLD_LINE_OFFSET:    metricPtr = &additionalLines; break;
    case THRESHOLD_PIXEL_DISTANCE: metricPtr = &info->pixels; break;
    }

    while (threshold >= *metricPtr) {
	DLine *dlPtr = LayoutDLine(&info->index, displayLineNo++);
	info->pixels += dlPtr->height;
	byteOffset += dlPtr->byteCount;
	info->numDispLines += 1;
	additionalLines -= 1;
	TkTextIndexForwBytes(textPtr, &info->index, dlPtr->byteCount, &info->index);
	InsertDLine(textPtr, info, dlPtr, viewHeight);

	if (IsStartOfNotMergedLine(&info->index)) {
	    info->isComplete = true;
	    break;
	}
    }

    info->entry = info->pixelInfo->dispLineInfo->entry + info->displayLineNo;
}

/*
 *----------------------------------------------------------------------
 *
 * UpdateDisplayInfo --
 *
 *	This function is invoked to recompute some or all of the DLine
 *	structures for a text widget. At the time it is called the DLine
 *	structures still left in the widget are guaranteed to be correct
 *	except that (a) the y-coordinates aren't necessarily correct, (b)
 *	there may be missing structures (the DLine structures get removed as
 *	soon as they are potentially out-of-date), and (c) DLine structures
 *	that don't start at the beginning of a line may be incorrect if
 *	previous information in the same line changed size in a way that moved
 *	a line boundary (DLines for any info that changed will have been
 *	deleted, but not DLines for unchanged info in the same text line).
 *
 * Results:
 *	None.
 *
 * Side effects:
 *	Upon return, the DLine information for textPtr correctly reflects the
 *	positions where characters will be displayed. However, this function
 *	doesn't actually bring the display up-to-date.
 *
 *----------------------------------------------------------------------
 */

static Tk_RestrictAction
UpdateRestrictProc(
    ClientData arg,
    XEvent *eventPtr)
{
    TkText* textPtr = (TkText *) arg;

    /*
     * Defer events which aren't for the specified window.
     */

    if (eventPtr->xany.display == textPtr->display
	    && eventPtr->xany.window == Tk_WindowId(textPtr->tkwin)) {
	if (eventPtr->type == NoExpose) {
	    /*
	     * We handle this case although we do not expect this type of event.
	     */
	    return TK_DISCARD_EVENT;
	}
	if (eventPtr->type == GraphicsExpose) {
	    /*
	     * We handle this case although we do not expect this type of event.
	     */
	    TkTextRedrawRegion(textPtr,
		    eventPtr->xgraphicsexpose.x, eventPtr->xgraphicsexpose.y,
		    eventPtr->xgraphicsexpose.width, eventPtr->xgraphicsexpose.height);
	    return TK_DISCARD_EVENT;
	}
	if (eventPtr->type == Expose) {
	    TkTextRedrawRegion(textPtr,
		    eventPtr->xexpose.x, eventPtr->xexpose.y,
		    eventPtr->xexpose.width, eventPtr->xexpose.height);
	    return TK_DISCARD_EVENT;
	}
    }

    return TK_DEFER_EVENT;
}

<<<<<<< HEAD
static bool
LineIsUpToDate(
    TkText *textPtr,
    DLine *dlPtr,
    unsigned lineMetricUpdateEpoch)
{
    const TkTextPixelInfo *pixelInfo = TkBTreeLinePixelInfo(textPtr, TkTextIndexGetLine(&dlPtr->index));
    const TkTextDispLineInfo *dispLineInfo = pixelInfo->dispLineInfo;
    unsigned epoch = pixelInfo->epoch;

    assert(!(epoch & PARTIAL_COMPUTED_BIT) || dispLineInfo);

    return (epoch & EPOCH_MASK) == lineMetricUpdateEpoch
	    && (!dispLineInfo || dlPtr->displayLineNo < dispLineInfo->numDispLines);
}

static void
UpdateDisplayInfo(
    TkText *textPtr)	/* Text widget to update. */
{
    TextDInfo *dInfoPtr = textPtr->dInfoPtr;
    DLine *dlPtr;
    DLine *topLine;
    DLine *bottomLine;
    DLine *newTopLine;
    DLine *savedDLine;		/* usable saved display lines */
    DLine *prevSavedDLine;	/* last old unfreed display line */
    TkTextIndex index;
    TkTextLine *lastLinePtr;
    TkTextLine *linePtr;
    DisplayInfo info;
    int y, maxY, xPixelOffset, maxOffset;
    unsigned displayLineNo;
    unsigned epoch;
    Tk_RestrictProc* prevRestrictProc;
    ClientData prevRestrictArg;

    if (!(dInfoPtr->flags & DINFO_OUT_OF_DATE)) {
	return;
=======
    if (tkTextDebug) {
	CLEAR("tk_textRelayout");
    }

    if (!Tk_IsMapped(textPtr->tkwin) || (dInfoPtr->maxX <= dInfoPtr->x)
	    || (dInfoPtr->maxY <= dInfoPtr->y)) {
	UpdateDisplayInfo(textPtr);
	dInfoPtr->flags &= ~REDRAW_PENDING;
	goto doScrollbars;
    }
    numRedisplays++;
    if (tkTextDebug) {
	CLEAR("tk_textRedraw");
>>>>>>> dc9645b5
    }
    dInfoPtr->flags &= ~DINFO_OUT_OF_DATE;

    /*
     * Before doing any change in display lines we have to process all the dangling
     * exposure events in event queue for this widget, because these events are
     * belonging to the state before updating the display lines.
     *
     * Consider the following situation:
     * A dialog window is triggering a deletion of a B-Tree line, and concurrently
     * the dialog disappears (closed). The basic graphic layer (e.g. X11) will
     * push exposure events because a region has been unobscured. But a motion
     * event is preceding the exposure events, and this motion events is triggering
     * TkTextPixelIndex() which needs updated display lines, and calls UpdateDisplayInfo()
     * before the exposure events has been processed. When processing the exposure
     * events afterwards function TextInvalidateRegion() will flag the wrong display
     * lines as changed, because of the deletion of display lines the y position of
     * some display lines has changed, but the exposure belongs to the old y positions.
     * Such a situation has to be avoided, especially in combination with tooltips
     * graphical glitches are very likely if we do not process the exposure events
     * at the right time. Currently many widgets in the Tk library are suffering from
     * this problem.
     *
     * TODO:
     * This handling is still a work-around, because we have the problem that other
     * events like motion events eventually are belonging to a different graphical
     * state. But our handling is not worsen the situation. It seems that the whole
     * library needs a clean basic concept how to handle events synchronously, but
     * still efficient. Currently the concepts of the Tk library are a bit simple.
     */

    prevRestrictProc = Tk_RestrictEvents(UpdateRestrictProc, textPtr, &prevRestrictArg);
    while (Tcl_ServiceEvent(TCL_WINDOW_EVENTS)) {}
    Tk_RestrictEvents(prevRestrictProc, prevRestrictArg, &prevRestrictArg);

    /*
     * At first, update the default style, and reset cached chunk.
     */

    UpdateDefaultStyle(textPtr);
    dInfoPtr->currChunkPtr = NULL;

    /*
     * Release the cached display lines.
     */

    FreeDLines(textPtr, NULL, NULL, DLINE_CACHE);

    /*
     * Delete any DLines that are now above the top of the window.
     */

    index = textPtr->topIndex;
    prevSavedDLine = NULL;
    savedDLine = dInfoPtr->savedDLinePtr;

    if ((dlPtr = FindDLine(textPtr, dInfoPtr->dLinePtr, &index))) {
	/*
	 * Don't throw away unused display lines immediately, because it may happen
	 * that we will reuse some of them later.
	 */

	prevSavedDLine = FreeDLines(textPtr, dInfoPtr->dLinePtr, dlPtr, DLINE_SAVE);
    }

    /*
     * Scan through the contents of the window from top to bottom, recomputing
     * information for lines that are missing.
     */

    linePtr = TkTextIndexGetLine(&index);
    lastLinePtr = TkBTreeGetLastLine(textPtr);
    dlPtr = dInfoPtr->dLinePtr;
    topLine = bottomLine = NULL;
    y = dInfoPtr->y - dInfoPtr->newTopPixelOffset;
    maxY = dInfoPtr->maxY;
    newTopLine = NULL;
    epoch = dInfoPtr->lineMetricUpdateEpoch;
    dInfoPtr->maxLength = 0;

    if (IsStartOfNotMergedLine(&index)) {
	displayLineNo = 0;
    } else {
	ComputeDisplayLineInfo(textPtr, &index, &info);
	TkTextIndexBackBytes(textPtr, &index, info.byteOffset, &index);
	displayLineNo = info.displayLineNo;

	if (info.lastDLinePtr) {
	    /*
	     * Keep last produced display line, probably we can re-use it for new top line.
	     */

	    newTopLine = info.lastDLinePtr;
	    if (newTopLine->prevPtr) {
		newTopLine->prevPtr->nextPtr = NULL;
		newTopLine->prevPtr = NULL;
	    } else {
		assert(info.dLinePtr == info.lastDLinePtr);
		info.dLinePtr = info.lastDLinePtr = NULL;
	    }
	    assert(!newTopLine->nextPtr);
	}
	FreeDLines(textPtr, info.dLinePtr, NULL, DLINE_FREE_TEMP);
    }

    /*
     * If we have saved display lines from a previous metric computation,
     * then we will search for the first re-usable line.
     */

    while (savedDLine && TkTextIndexCompare(&savedDLine->index, &index) < 0) {
	savedDLine = savedDLine->nextPtr;
    }

    /*
     * If we have a cached top-line, then insert this line into the list of saved lines.
     */

    if (newTopLine) {
	/*
	 * If we have a cached top-line, then it's not possible that this line
	 * is also in the list of saved lines (because ComputeDisplayLineInfo
	 * cannot produce a display line if the metric of this line is already
	 * known, and the line metric is known as soon as the line has been
	 * computed). This means that we can prepend this top-line to the list
	 * of saved lines.
	 */

	assert(!savedDLine || TkTextIndexCompare(&savedDLine->index, &newTopLine->index) > 0);

	if ((newTopLine->nextPtr = savedDLine)) {
	    newTopLine->prevPtr = savedDLine->prevPtr;
	    savedDLine->prevPtr = newTopLine;
	} else if (dInfoPtr->savedDLinePtr) {
	    dInfoPtr->lastSavedDLinePtr->nextPtr = newTopLine;
	    newTopLine->prevPtr = dInfoPtr->lastSavedDLinePtr;
	    dInfoPtr->lastSavedDLinePtr = newTopLine;
	}
	if (dInfoPtr->savedDLinePtr == savedDLine) {
	    dInfoPtr->savedDLinePtr = newTopLine;
	}
	if (!dInfoPtr->lastSavedDLinePtr) {
	    dInfoPtr->lastSavedDLinePtr = newTopLine;
	}

	savedDLine = newTopLine;
    } else {
	newTopLine = savedDLine;
    }

    if (newTopLine && !prevSavedDLine) {
	prevSavedDLine = newTopLine->prevPtr;
    }

    while (linePtr != lastLinePtr) {
	int cmp;

	/*
	 * There are three possibilities right now:
	 *
	 * (a) the next DLine (dlPtr) corresponds exactly to the next
	 *     information we want to display: just use it as-is.
	 *
	 * (b) the next DLine corresponds to a different line, or to a segment
	 *     that will be coming later in the same line: leave this DLine
	 *     alone in the hopes that we'll be able to use it later, then
	 *     create a new DLine in front of it.
	 *
	 * (c) the next DLine corresponds to a segment in the line we want,
	 *     but it's a segment that has already been processed or will
	 *     never be processed. Delete the DLine and try again.
	 *
	 * One other twist on all this. It's possible for 3D borders to
	 * interact between lines (see DisplayLineBackground) so if a line is
	 * relayed out and has styles with 3D borders, its neighbors have to
	 * be redrawn if they have 3D borders too, since the interactions
	 * could have changed (the neighbors don't have to be relayed out,
	 * just redrawn).
	 */

	if (!dlPtr
		|| TkTextIndexGetLine(&dlPtr->index) != linePtr
		|| !LineIsUpToDate(textPtr, dlPtr, epoch)
		|| (cmp = TkTextIndexCompare(&index, &dlPtr->index)) < 0) {
	    /*
	     * Case (b) -- must make new DLine.
	     */

	    TK_TEXT_DEBUG(LogTextRelayout(textPtr, &index));
	    if (savedDLine && TkTextIndexIsEqual(&index, &savedDLine->index)) {
		dlPtr = savedDLine;
		savedDLine = savedDLine->nextPtr;
		if (dInfoPtr->savedDLinePtr == dlPtr) {
		    dInfoPtr->savedDLinePtr = dlPtr->nextPtr;
		}
		if (dInfoPtr->lastSavedDLinePtr == dlPtr) {
		    dInfoPtr->lastSavedDLinePtr = dlPtr->prevPtr;
		}
		if (dlPtr->prevPtr) {
		    dlPtr->prevPtr->nextPtr = dlPtr->nextPtr;
		}
		if (dlPtr->nextPtr) {
		    dlPtr->nextPtr->prevPtr = dlPtr->prevPtr;
		}
		dlPtr->prevPtr = dlPtr->nextPtr = NULL;
		DEBUG(stats.numReused++);
	    } else {
		dlPtr = LayoutDLine(&index, displayLineNo);
	    }
	    assert(!(dlPtr->flags & (LINKED|CACHED|DELETED)));
	    if (!bottomLine) {
		if ((dlPtr->nextPtr = dInfoPtr->dLinePtr)) {
		    dInfoPtr->dLinePtr->prevPtr = dlPtr;
		}
		dInfoPtr->dLinePtr = dlPtr;
	    } else {
		if ((dlPtr->nextPtr = bottomLine->nextPtr)) {
		    bottomLine->nextPtr->prevPtr = dlPtr;
		}
		bottomLine->nextPtr = dlPtr;
		dlPtr->prevPtr = bottomLine;

		if (bottomLine->flags & HAS_3D_BORDER) {
		    bottomLine->flags |= OLD_Y_INVALID;
		}
	    }
	    DEBUG(dlPtr->flags |= LINKED);
	} else if (cmp == 0) {
	    /*
	     * Case (a) - can use existing display line as-is.
	     */

	    if (bottomLine && (dlPtr->flags & HAS_3D_BORDER) && (bottomLine->flags & NEW_LAYOUT)) {
		dlPtr->flags |= OLD_Y_INVALID;
	    }
	    assert(dlPtr->displayLineNo == displayLineNo);
	} else /* if (cmp > 0) */ {
	    /*
	     * Case (c) - dlPtr is useless. Discard it and start again with the next display line.
	     */

	    DLine *nextPtr = dlPtr->nextPtr;
	    FreeDLines(textPtr, dlPtr, nextPtr, DLINE_UNLINK);
	    dlPtr = nextPtr;
	    continue;
	}

	/*
	 * Advance to the start of the next display line.
	 */

	dlPtr->y = y;
	y += dlPtr->height;
	TkTextIndexForwBytes(textPtr, &index, dlPtr->byteCount, &index);
	linePtr = TkTextIndexGetLine(&index);

	if (linePtr->logicalLine && TkTextIndexIsStartOfLine(&index)) {
	    displayLineNo = 0;
	} else {
	    displayLineNo += 1;
	}

	bottomLine = dlPtr;
	dlPtr = dlPtr->nextPtr;

	/*
	 * It's important to have the following check here rather than in the
	 * while statement for the loop, so that there's always at least one
	 * DLine generated, regardless of how small the window is. This keeps
	 * a lot of other code from breaking.
	 */

	if (y >= maxY) {
	    break;
	}
    }

    /* Delete any DLine structures that don't fit on the screen. */
    FreeDLines(textPtr, dlPtr, NULL, DLINE_UNLINK);
    topLine = dInfoPtr->dLinePtr;

    /*
     * If there is extra space at the bottom of the window (because we've hit
     * the end of the text), then bring in more lines at the top of the
     * window, if there are any, to fill in the view.
     *
     * Since the top line may only be partially visible, we try first to
     * simply show more pixels from that line (newTopPixelOffset). If that
     * isn't enough, we have to layout more lines.
     */

    if (y < maxY) {
	/*
	 * This counts how many vertical pixels we have left to fill by
	 * pulling in more display pixels either from the first currently
	 * displayed, or the lines above it.
	 */

	int spaceLeft = maxY - y;

	if (spaceLeft <= dInfoPtr->newTopPixelOffset) {
	    /*
	     * We can fill up all the needed space just by showing more of the
	     * current top line.
	     */

	    dInfoPtr->newTopPixelOffset -= spaceLeft;
	    y += spaceLeft;
	    spaceLeft = 0;
	} else {
	    TkTextLine *linePtr;
	    TkTextLine *firstLinePtr;

	    /*
	     * Add in all of the current top line, which won't be enough to bring y
	     * up to maxY (if it was we would be in the 'if' block above).
	     */

	    y += dInfoPtr->newTopPixelOffset;
	    dInfoPtr->newTopPixelOffset = 0;
	    spaceLeft = maxY - y;

	    /*
	     * Layout an entire text line (potentially > 1 display line), then
	     * link in as many display lines as fit without moving the bottom
	     * line out of the window. Repeat this until all the extra space
	     * has been used up or we've reached the beginning of the text.
	     */

	    if (spaceLeft > 0) {
		firstLinePtr = TkBTreeGetStartLine(textPtr)->prevPtr;
		index = topLine ? topLine->index : textPtr->topIndex;
		savedDLine = prevSavedDLine;
		if (TkTextIndexBackBytes(textPtr, &index, 1, &index) == 1) {
		    firstLinePtr = linePtr = NULL; /* we are already at start of text */
		} else {
		    linePtr = TkTextIndexGetLine(&index);
		}

		for ( ; linePtr != firstLinePtr && spaceLeft > 0; linePtr = linePtr->prevPtr) {
		    if (linePtr != TkTextIndexGetLine(&index)) {
			TkTextIndexSetToLastChar2(&index, linePtr);
		    }
		    linePtr = ComputeDisplayLineInfo(textPtr, &index, &info);

		    do {
			if (info.lastDLinePtr) {
			    dlPtr = info.lastDLinePtr;
			    if (dlPtr->prevPtr) {
				dlPtr->prevPtr->nextPtr = NULL;
				info.lastDLinePtr = dlPtr->prevPtr;
				dlPtr->prevPtr = NULL;
				assert(dlPtr != info.dLinePtr);
			    } else {
				assert(info.dLinePtr == info.lastDLinePtr);
				info.dLinePtr = info.lastDLinePtr = NULL;
			    }
			} else {
			    TkTextIndexSetToStartOfLine2(&index, linePtr);
			    TkTextIndexForwBytes(textPtr, &index, info.entry->byteOffset, &index);
			    if (savedDLine && TkTextIndexIsEqual(&index, &savedDLine->index)) {
				dlPtr = savedDLine;
				savedDLine = savedDLine->prevPtr;
				if (dlPtr->prevPtr) {
				    dlPtr->prevPtr->nextPtr = dlPtr->nextPtr;
				} else {
				    dInfoPtr->savedDLinePtr = dlPtr->nextPtr;
				}
				if (dlPtr->nextPtr) {
				    dlPtr->nextPtr->prevPtr = dlPtr->prevPtr;
				} else {
				    dInfoPtr->lastSavedDLinePtr = dlPtr->prevPtr;
				}
				dlPtr->prevPtr = dlPtr->nextPtr = NULL;
			    } else {
				dlPtr = LayoutDLine(&index, info.displayLineNo);
			    }
			}
			if ((dlPtr->nextPtr = topLine)) {
			    topLine->prevPtr = dlPtr;
			} else {
			    bottomLine = dlPtr;
			}
			topLine = dlPtr;
			DEBUG(dlPtr->flags |= LINKED);
			TK_TEXT_DEBUG(LogTextRelayout(textPtr, &dlPtr->index));
			spaceLeft -= dlPtr->height;
			if (info.displayLineNo == 0) {
			    break;
			}
			info.displayLineNo -= 1;
			info.entry -= 1;
		    } while (spaceLeft > 0);

		    dInfoPtr->dLinePtr = topLine;
		    /* Delete remaining cached lines. */
		    FreeDLines(textPtr, info.dLinePtr, NULL, DLINE_FREE_TEMP);
		}
	    }

	    /*
	     * We've either filled in the space we wanted to or we've run out
	     * of display lines at the top of the text. Note that we already
	     * set dInfoPtr->newTopPixelOffset to zero above.
	     */

	    if (spaceLeft < 0) {
		/*
		 * We've laid out a few too many vertical pixels at or above
		 * the first line. Therefore we only want to show part of the
		 * first displayed line, so that the last displayed line just
		 * fits in the window.
		 */

		dInfoPtr->newTopPixelOffset = -spaceLeft;

		/*
		 * If the entire first line we laid out is shorter than the new offset:
		 * this should not occur and would indicate a bad problem in the logic above.
		 */

		assert(dInfoPtr->newTopPixelOffset < topLine->height);
	    }
	}

	/*
	 * Now we're all done except that the y-coordinates in all the DLines
	 * are wrong and the top index for the text is wrong. Update them.
	 */

	if (topLine) {
	    dInfoPtr->dLinePtr = topLine;
	    y = dInfoPtr->y - dInfoPtr->newTopPixelOffset;
	    for (dlPtr = topLine; dlPtr; dlPtr = dlPtr->nextPtr) {
		assert(y <= dInfoPtr->maxY);
		dlPtr->y = y;
		y += dlPtr->height;
	    }
	}
    }

    /*
     * If the old top or bottom line has scrolled elsewhere on the screen, we
     * may not be able to re-use its old contents by copying bits (e.g., a
     * beveled edge that was drawn when it was at the top or bottom won't be
     * drawn when the line is in the middle and its neighbor has a matching
     * background). Similarly, if the new top or bottom line came from
     * somewhere else on the screen, we may not be able to copy the old bits.
     *
     * And don't forget to update the top index.
     */

    if (topLine) {
	textPtr->topIndex = topLine->index;
	assert(textPtr->topIndex.textPtr);
	TkTextIndexToByteIndex(&textPtr->topIndex);
	dInfoPtr->maxLength = MAX(dInfoPtr->maxLength, topLine->length);

	if ((topLine->flags & (TOP_LINE|HAS_3D_BORDER)) == HAS_3D_BORDER) {
	    topLine->flags |= OLD_Y_INVALID;
	}
	if ((bottomLine->flags & (BOTTOM_LINE|HAS_3D_BORDER)) == HAS_3D_BORDER) {
	    bottomLine->flags |= OLD_Y_INVALID;
	}

	if (topLine != bottomLine) {
	    topLine->flags &= ~BOTTOM_LINE;
	    bottomLine->flags &= ~TOP_LINE;

	    for (dlPtr = topLine->nextPtr; dlPtr != bottomLine; dlPtr = dlPtr->nextPtr) {
		dInfoPtr->maxLength = MAX(dInfoPtr->maxLength, dlPtr->length);

		if ((topLine->flags & HAS_3D_BORDER) && (dlPtr->flags & (TOP_LINE|BOTTOM_LINE))) {
		    dlPtr->flags |= OLD_Y_INVALID;
		}

		/*
		 * If the old top-line was not completely showing (i.e. the
		 * pixelOffset is non-zero) and is no longer the top-line, then we
		 * must re-draw it.
		 */

		if ((dlPtr->flags & TOP_LINE) && dInfoPtr->topPixelOffset != 0) {
		    dlPtr->flags |= OLD_Y_INVALID;
		}

		dlPtr->flags &= ~(TOP_LINE|BOTTOM_LINE);
	    }

	    dInfoPtr->maxLength = MAX(dInfoPtr->maxLength, bottomLine->length);
	}

	topLine->flags |= TOP_LINE;
	bottomLine->flags |= BOTTOM_LINE;

	dInfoPtr->topPixelOffset = dInfoPtr->newTopPixelOffset;
	dInfoPtr->curYPixelOffset = GetYPixelCount(textPtr, topLine);
	dInfoPtr->curYPixelOffset += dInfoPtr->topPixelOffset;
    } else {
	TkTextIndexSetupToStartOfText(&textPtr->topIndex, textPtr, textPtr->sharedTextPtr->tree);
    }

    dInfoPtr->lastDLinePtr = bottomLine;

    /*
     * Delete remaining saved lines.
     */

    FreeDLines(textPtr, dInfoPtr->savedDLinePtr, NULL, DLINE_FREE_TEMP);

    /*
     * Arrange for scrollbars to be updated.
     */

    textPtr->flags |= UPDATE_SCROLLBARS;

    /*
     * Deal with horizontal scrolling:
     * 1. If there's empty space to the right of the longest line, shift the
     *	  screen to the right to fill in the empty space.
     * 2. If the desired horizontal scroll position has changed, force a full
     *	  redisplay of all the lines in the widget.
     * 3. If the wrap mode isn't "none" then re-scroll to the base position.
     */

    maxOffset = dInfoPtr->maxLength - (dInfoPtr->maxX - dInfoPtr->x);
    xPixelOffset = MAX(0, MIN(dInfoPtr->newXPixelOffset, maxOffset));

    /*
     * Here's a problem: see the tests textDisp-29.2.1-4
     *
     * If the widget is being created, but has not yet been configured it will
     * have a maxY of 1 above, and we won't have examined all the lines
     * (just the first line, in fact), and so maxOffset will not be a true
     * reflection of the widget's lines. Therefore we must not overwrite the
     * original newXPixelOffset in this case.
     */

    if (!(((Tk_FakeWin *) (textPtr->tkwin))->flags & TK_NEED_CONFIG_NOTIFY)) {
	dInfoPtr->newXPixelOffset = xPixelOffset;
    }

    if (xPixelOffset != dInfoPtr->curXPixelOffset) {
	dInfoPtr->curXPixelOffset = xPixelOffset;
	for (dlPtr = topLine; dlPtr; dlPtr = dlPtr->nextPtr) {
	    dlPtr->flags |= OLD_Y_INVALID;
	}
    }
}

/*
 *----------------------------------------------------------------------
 *
 * FreeDLines --
 *
 *	This function is called to free up all of the resources associated
 *	with one or more DLine structures.
 *
 * Results:
 *	Returns the last unfreed line if action is DLINE_SAVE, otherwise
 *	NULL will be returned.
 *
 * Side effects:
 *	Memory gets freed and various other resources are released.
 *
 *----------------------------------------------------------------------
 */

static bool
LineIsOutsideOfPeer(
    const TkText *textPtr,
    const TkTextIndex *indexPtr)
{
    const TkSharedText *sharedTextPtr = textPtr->sharedTextPtr;

    if (textPtr->startMarker != sharedTextPtr->startMarker) {
	const TkTextLine *linePtr = textPtr->startMarker->sectionPtr->linePtr;
	int no1 = TkTextIndexGetLineNumber(indexPtr, NULL);
	int no2 = TkBTreeLinesTo(sharedTextPtr->tree, NULL, linePtr, NULL);

	if (no1 < no2) {
	    return true;
	}
    }
    if (textPtr->endMarker != sharedTextPtr->endMarker) {
	const TkTextLine *linePtr = textPtr->endMarker->sectionPtr->linePtr;
	int no1 = TkTextIndexGetLineNumber(indexPtr, NULL);
	int no2 = TkBTreeLinesTo(sharedTextPtr->tree, NULL, linePtr, NULL);

	if (no1 > no2) {
	    return true;
	}
    }
    return false;
}

static void
ReleaseLines(
    TkText *textPtr,
    DLine *firstPtr,
    DLine *lastPtr,
    FreeDLineAction action)
{
    TextDInfo *dInfoPtr = textPtr->dInfoPtr;
    DLine *dlPtr, *lastDeletedPtr = NULL; /* avoids compiler warning */

    assert(firstPtr);
    assert(firstPtr != lastPtr);

    for (dlPtr = firstPtr; dlPtr != lastPtr; dlPtr = dlPtr->nextPtr) {
	TkTextDispChunk *chunkPtr;

	assert(!(dlPtr->flags & DELETED));
	assert((action == DLINE_UNLINK || action == DLINE_UNLINK_KEEP_BRKS)
		== !!(dlPtr->flags & LINKED));
	assert((action == DLINE_CACHE) == !!(dlPtr->flags & CACHED));
	assert(dlPtr != dInfoPtr->savedDLinePtr || dlPtr == firstPtr);
	assert(dlPtr->chunkPtr || (!dlPtr->lastChunkPtr && !dlPtr->breakInfo));

	if (dlPtr->lastChunkPtr) {
	    TkTextDispChunkSection *sectionPtr = NULL;

	    /*
	     * We have to destroy the chunks backward, because the context support
	     * is expecting this.
	     */

	    for (chunkPtr = dlPtr->lastChunkPtr; chunkPtr; chunkPtr = chunkPtr->prevPtr) {
		if (chunkPtr->layoutProcs->undisplayProc) {
		    chunkPtr->layoutProcs->undisplayProc(textPtr, chunkPtr);
		}
		LayoutReleaseChunk(textPtr, chunkPtr);
		DEBUG(chunkPtr->stylePtr = NULL);

		if (chunkPtr->sectionPtr != sectionPtr) {
		    sectionPtr = chunkPtr->sectionPtr;
		    sectionPtr->nextPtr = dInfoPtr->sectionPoolPtr;
		    dInfoPtr->sectionPoolPtr = sectionPtr;
		}
	    }

	    if (dlPtr->breakInfo
		    && (action != DLINE_UNLINK_KEEP_BRKS || LineIsOutsideOfPeer(textPtr, &dlPtr->index))
		    && --dlPtr->breakInfo->refCount == 0) {
		assert(dlPtr->breakInfo->brks);
		free(dlPtr->breakInfo->brks);
		DEBUG(dlPtr->breakInfo->brks = NULL);
		DEBUG(dlPtr->breakInfo->brksSize = 0);
		free(dlPtr->breakInfo);
		Tcl_DeleteHashEntry(Tcl_FindHashEntry(
			&textPtr->sharedTextPtr->breakInfoTable,
			(void *) TkBTreeGetLogicalLine(textPtr->sharedTextPtr, textPtr,
			    TkTextIndexGetLine(&dlPtr->index))));
		DEBUG_ALLOC(tkTextCountDestroyBreakInfo++);
		DEBUG(dlPtr->breakInfo = NULL);
	    }

	    dlPtr->lastChunkPtr->nextPtr = dInfoPtr->chunkPoolPtr;
	    dInfoPtr->chunkPoolPtr = dlPtr->chunkPtr;
	    assert(!dInfoPtr->chunkPoolPtr->prevPtr);
	}

	lastDeletedPtr = dlPtr;
	DEBUG(dlPtr->flags = DELETED);
    }

    assert(lastDeletedPtr);
    lastDeletedPtr->nextPtr = dInfoPtr->dLinePoolPtr;
    dInfoPtr->dLinePoolPtr = firstPtr;

    if (lastPtr) {
	lastPtr->prevPtr = firstPtr->prevPtr;
    }
    if (firstPtr->prevPtr) {
	firstPtr->prevPtr->nextPtr = lastPtr;
    }
}

static DLine *
FreeDLines(
    TkText *textPtr,		/* Information about overall text widget. */
    DLine *firstPtr,		/* Pointer to first DLine to free up. */
    DLine *lastPtr,		/* Pointer to DLine just after last one to free (NULL means
    				 * everything starting with firstPtr). */
    FreeDLineAction action)	/* DLINE_UNLINK means DLines are currently linked into the list
    				 * rooted at textPtr->dInfoPtr->dLinePtr and they have to be
				 * unlinked. DLINE_FREE_TEMP, and DLINE_CACHE means the DLine given
				 * is just a temporary one and we shouldn't invalidate anything for
				 * the overall widget. */
{
    TextDInfo *dInfoPtr = textPtr->dInfoPtr;

    switch (action) {
    case DLINE_CACHE:
	assert(!lastPtr);
	if (firstPtr) {
	    DLine *prevPtr = firstPtr->prevPtr;

	    assert(!(firstPtr->flags & LINKED));
	    assert(!(firstPtr->flags & CACHED));
	    assert(!(firstPtr->flags & DELETED));
	    assert(firstPtr != dInfoPtr->savedDLinePtr);

	    /*
	     * Firstly unlink this line from chain.
	     */

	    if (firstPtr == dInfoPtr->dLinePtr) {
		dInfoPtr->dLinePtr = firstPtr->nextPtr;
	    }
	    if (firstPtr == dInfoPtr->lastDLinePtr) {
		dInfoPtr->lastDLinePtr = prevPtr;
	    }
	    if (prevPtr) {
		prevPtr->nextPtr = firstPtr->nextPtr;
	    }
	    if (firstPtr->nextPtr) {
		firstPtr->nextPtr->prevPtr = prevPtr;
	    }
	    firstPtr->prevPtr = NULL;

	    /*
	     * Then link into the chain of cached lines.
	     */

	    if ((firstPtr->nextPtr = dInfoPtr->cachedDLinePtr)) {
		dInfoPtr->cachedDLinePtr->prevPtr = firstPtr;
	    } else {
		dInfoPtr->lastCachedDLinePtr = firstPtr;
	    }
	    dInfoPtr->cachedDLinePtr = firstPtr;

	    DEBUG(firstPtr->flags &= ~LINKED);
	    DEBUG(firstPtr->flags |= CACHED);
	    DEBUG(stats.numCached += 1);

	    if (dInfoPtr->numCachedLines < MAX_CACHED_DISPLAY_LINES) {
		dInfoPtr->numCachedLines += 1;
		return NULL;
	    }

	    /*
	     * Release oldest cached display line.
	     */

	    if ((firstPtr = dInfoPtr->lastCachedDLinePtr)) {
		firstPtr->prevPtr->nextPtr = NULL;
	    }
	    dInfoPtr->lastCachedDLinePtr = dInfoPtr->lastCachedDLinePtr->prevPtr;
	} else {
	    if (!(firstPtr = dInfoPtr->cachedDLinePtr)) {
		return NULL;
	    }
	    dInfoPtr->cachedDLinePtr = dInfoPtr->lastCachedDLinePtr = NULL;
	    dInfoPtr->numCachedLines = 0;
	}
	ReleaseLines(textPtr, firstPtr, lastPtr, action);
	break;
    case DLINE_METRIC:
	assert(!lastPtr);
	if (dInfoPtr->lastMetricDLinePtr) {
	    ReleaseLines(textPtr, dInfoPtr->lastMetricDLinePtr, NULL, DLINE_FREE_TEMP);
	    dInfoPtr->lastMetricDLinePtr = NULL;
	}
	if (firstPtr) {
	    assert(!firstPtr->nextPtr);
	    assert(!(firstPtr->flags & (LINKED|CACHED|DELETED)));
	    dInfoPtr->lastMetricDLinePtr = firstPtr;
	    if (firstPtr->prevPtr) {
		firstPtr->prevPtr->nextPtr = NULL;
		firstPtr->prevPtr = NULL;
	    }
	}
    	break;
    case DLINE_FREE_TEMP:
	if (!firstPtr || firstPtr == lastPtr) {
	    return NULL;
	}
	DEBUG(stats.lineHeightsRecalculated += 1);
	assert(!(firstPtr->flags & LINKED));
	assert(!(firstPtr->flags & CACHED));
	if (firstPtr == dInfoPtr->savedDLinePtr) {
	    dInfoPtr->savedDLinePtr = NULL;
	    if (!lastPtr) {
		dInfoPtr->lastSavedDLinePtr = NULL;
	    } else {
		dInfoPtr->savedDLinePtr = lastPtr;
	    }
	} else {
	    assert(!lastPtr || lastPtr != dInfoPtr->lastSavedDLinePtr);
	}
	assert(!dInfoPtr->savedDLinePtr == !dInfoPtr->lastSavedDLinePtr);
	ReleaseLines(textPtr, firstPtr, lastPtr, action);
	break;
    case DLINE_UNLINK:
    case DLINE_UNLINK_KEEP_BRKS:
	if (!firstPtr || firstPtr == lastPtr) {
	    return NULL;
	}
	assert(firstPtr->flags & LINKED);
	assert(firstPtr != dInfoPtr->savedDLinePtr);
	if (dInfoPtr->dLinePtr == firstPtr) {
	    if ((dInfoPtr->dLinePtr = lastPtr)) {
		lastPtr->prevPtr = NULL;
	    }
	} else {
	    DLine *prevPtr = firstPtr->prevPtr;

	    if (prevPtr && (prevPtr->nextPtr = lastPtr)) {
		lastPtr->prevPtr = prevPtr;
	    }
	}
	if (!lastPtr) {
	    dInfoPtr->lastDLinePtr = firstPtr->prevPtr;
	}
	dInfoPtr->dLinesInvalidated = true;
	assert(!dInfoPtr->dLinePtr || !dInfoPtr->dLinePtr->prevPtr);
	ReleaseLines(textPtr, firstPtr, lastPtr, action);
	break;
    case DLINE_SAVE: {
	unsigned epoch;
	DLine *dlPtr;

	if (!firstPtr || firstPtr == lastPtr) {
	    return NULL;
	}
	assert(firstPtr == dInfoPtr->dLinePtr);
	assert(lastPtr);

	epoch = dInfoPtr->lineMetricUpdateEpoch;

	assert(lastPtr->prevPtr);
	dInfoPtr->dLinePtr = lastPtr;

	/*
	 * Free all expired lines, we will only save valid lines.
	 */

	dlPtr = firstPtr;
	while (dlPtr != lastPtr) {
	    DLine *nextPtr = dlPtr->nextPtr;

	    assert(dlPtr->flags & LINKED);

	    if (LineIsUpToDate(textPtr, dlPtr, epoch)) {
		DEBUG(dlPtr->flags &= ~LINKED);
	    } else {
		if (dlPtr == firstPtr) {
		    firstPtr = nextPtr;
		}
		ReleaseLines(textPtr, dlPtr, nextPtr, DLINE_UNLINK);
	    }

	    dlPtr = nextPtr;
	}

	assert(!firstPtr->prevPtr);

	if (firstPtr == lastPtr) {
	    dInfoPtr->savedDLinePtr = NULL;
	    dInfoPtr->lastSavedDLinePtr = NULL;
	    return NULL;
	}

	lastPtr = lastPtr->prevPtr;
	lastPtr->nextPtr->prevPtr = NULL;
	lastPtr->nextPtr = NULL;

	if (!dInfoPtr->savedDLinePtr) {
	    dInfoPtr->savedDLinePtr = firstPtr;
	    dInfoPtr->lastSavedDLinePtr = lastPtr;
	} else if (TkTextIndexCompare(&lastPtr->index, &dInfoPtr->savedDLinePtr->index) < 0) {
	    lastPtr->nextPtr = dInfoPtr->savedDLinePtr;
	    dInfoPtr->savedDLinePtr->prevPtr = lastPtr;
	    dInfoPtr->savedDLinePtr = firstPtr;
	} else {
	    assert(TkTextIndexCompare(&firstPtr->index, &dInfoPtr->lastSavedDLinePtr->index) > 0);
	    firstPtr->prevPtr = dInfoPtr->lastSavedDLinePtr;
	    dInfoPtr->lastSavedDLinePtr->nextPtr = firstPtr;
	    dInfoPtr->lastSavedDLinePtr = lastPtr;
	}

	return lastPtr;
    }
    }

    return NULL;
}

/*
 *----------------------------------------------------------------------
 *
 * DisplayDLine --
 *
 *	This function is invoked to draw a single line on the screen.
 *
 * Results:
 *	None.
 *
 * Side effects:
 *	The line given by dlPtr is drawn at its correct position in textPtr's
 *	window. Note that this is one *display* line, not one *text* line.
 *
 *----------------------------------------------------------------------
 */

static void
ComputeCursorExtents(
    TkText *textPtr,	/* Text widget in which to draw line. */
    int *extent1,	/* extent of left border (leak into padding area) */
    int *extent2)	/* extent of right border (leak into padding area) */
{
    /*
     * TODO: is it possible to set the extents to zero when state=READONLY.
     * We have to test whether the cursor artefacts (in padding area) are
     * already eliminated, otherwise we cannot do this optimization.
     */

    /*
     * NOTE:
     * The cursor disappears (when not using at least value 1 for the extents) if it's at the
     * very left of the first character of display line. But we prefer that the cursor is always
     * visible, thus we allow to overlap the first character in this special case.
     */

    *extent1 = MAX(1, MIN(textPtr->padX, textPtr->insertWidth/2));
    *extent2 = MAX(1, MIN(textPtr->padX, (textPtr->insertWidth + 1)/2));
}


static void
DisplayDLine(
    TkText *textPtr,	/* Text widget in which to draw line. */
    DLine *dlPtr,	/* Information about line to draw. */
    DLine *prevPtr,	/* Line just before one to draw, or NULL if dlPtr is the top line. */
    Pixmap pixmap)	/* Pixmap to use for double-buffering. Caller must make sure
			 * it's large enough to hold line. */
{
    TkTextDispChunk *chunkPtr;
    TextDInfo *dInfoPtr = textPtr->dInfoPtr;
    Display *display;
    StyleValues *sValuePtr;
    int lineHeight, yOffs;
    int yBase, height, baseline, screenY, xOffs;
    int extent1, extent2;
    int xIndent, rMargin;
    bool delayBlockCursorDrawing;

    if (!dlPtr->chunkPtr) {
	return;
    }

    display = Tk_Display(textPtr->tkwin);
    delayBlockCursorDrawing = false;

    lineHeight = dlPtr->height;
    if (lineHeight + dlPtr->y > dInfoPtr->maxY) {
	lineHeight = dInfoPtr->maxY - dlPtr->y;
    }
    if (dlPtr->y < dInfoPtr->y) {
	yOffs = dInfoPtr->y - dlPtr->y;
	lineHeight -= yOffs;
    } else {
	yOffs = 0;
    }

    /*
     * First, clear the area of the line to the background color for the text widget.
     */

    Tk_Fill3DRectangle(textPtr->tkwin, pixmap, textPtr->border, 0, 0,
	    Tk_Width(textPtr->tkwin), dlPtr->height, 0, TK_RELIEF_FLAT);

    /*
     * Second, draw background information for the whole line.
     */

    DisplayLineBackground(textPtr, dlPtr, prevPtr, pixmap);

    /*
     * Third, draw the background color of the left and right margins.
     */

    sValuePtr = dlPtr->firstCharChunkPtr->stylePtr->sValuePtr;
    rMargin = (sValuePtr->wrapMode == TEXT_WRAPMODE_NONE) ? 0 : sValuePtr->rMargin;
    xIndent = GetLeftLineMargin(dlPtr, sValuePtr);

    if (xIndent > 0 && sValuePtr->lMarginColor != NULL) {
	int pad = textPtr->padX ? textPtr->padX + 1 : 0;
        Tk_Fill3DRectangle(textPtr->tkwin, pixmap, sValuePtr->lMarginColor, textPtr->padX, 0,
                xIndent + dInfoPtr->x - dInfoPtr->curXPixelOffset - pad,
		dlPtr->height, 0, TK_RELIEF_FLAT);
    }
    if (rMargin > 0 && sValuePtr->rMarginColor != NULL) {
        Tk_Fill3DRectangle(textPtr->tkwin, pixmap, sValuePtr->rMarginColor,
                dInfoPtr->maxX - rMargin + dInfoPtr->curXPixelOffset,
                0, rMargin, dlPtr->height, 0, TK_RELIEF_FLAT);
    }

    yBase = dlPtr->spaceAbove;
    height = dlPtr->height - dlPtr->spaceAbove - dlPtr->spaceBelow;
    baseline = dlPtr->baseline - dlPtr->spaceAbove;
    screenY = dlPtr->y + dlPtr->spaceAbove;
    xOffs = dInfoPtr->x - dInfoPtr->curXPixelOffset;

    /*
     * Redraw the insertion cursor, if it is visible on this line. Must do it here rather
     * than in the foreground pass below because otherwise a wide insertion cursor will
     * obscure the character to its left.
     *
     * If the user has specified a foreground color for characters "behind" the block cursor,
     * we have to draw the cursor after the text has been drawn, see below.
     */

    if (dlPtr->cursorChunkPtr && textPtr->state == TK_TEXT_STATE_NORMAL) {
	delayBlockCursorDrawing = dInfoPtr->insertFgGC && TkTextDrawBlockCursor(textPtr);

	if (!delayBlockCursorDrawing) {
	    dlPtr->cursorChunkPtr->layoutProcs->displayProc(textPtr, dlPtr->cursorChunkPtr,
		    dlPtr->cursorChunkPtr->x + xOffs, yBase, height, baseline, display, pixmap, screenY);
	}
    }

    /*
     * Iterate through all of the chunks to redraw all of foreground information.
     */

    for (chunkPtr = dlPtr->chunkPtr; chunkPtr; chunkPtr = chunkPtr->nextPtr) {
	if (chunkPtr == dlPtr->cursorChunkPtr) {
	    /* Don't display the insertion cursor, this will be done separately. */
	    continue;
	}

	if (chunkPtr->layoutProcs->displayProc) {
	    int x = chunkPtr->x + xOffs;

	    if (x + chunkPtr->width <= 0 || dInfoPtr->maxX <= x) {
		/*
		 * Note: we have to call the displayProc even for chunks that are off-screen.
		 * This is needed, for example, so that embedded windows can be unmapped in
		 * this case. Display the chunk at a coordinate that can be clearly identified
		 * by the displayProc as being off-screen to the left (the displayProc may not
		 * be able to tell if something is off to the right).
		 */

		x = -chunkPtr->width;
	    }

	    chunkPtr->layoutProcs->displayProc(textPtr, chunkPtr, x, yBase, height,
		    baseline, display, pixmap, screenY);

	    if (dInfoPtr->dLinesInvalidated) {
		/*
		 * The display process has invalidated any display line, so terminate,
		 * because the display process will be repeated with valid display lines.
		 */
		return;
	    }
	}
    }

    if (delayBlockCursorDrawing) {
	/*
	 * Draw the block cursor and redraw the characters "behind" the block cursor.
	 */

	int cxMin, cxMax, cWidth, cOffs;
	GC bgGC;

	assert(dInfoPtr->insertFgGC != None);

	cxMin = dlPtr->cursorChunkPtr->x + xOffs;
	cWidth = TkTextGetCursorWidth(textPtr, &cxMin, &cOffs);

	if (cWidth > 0) {
	    if ((bgGC = dlPtr->cursorChunkPtr->stylePtr->bgGC) == None) {
		Tk_3DBorder border;

		if (!(border = dlPtr->cursorChunkPtr->stylePtr->sValuePtr->border)) {
		    border = textPtr->border;
		}
		bgGC = Tk_GCForColor(Tk_3DBorderColor(border), Tk_WindowId(textPtr->tkwin));
	    }

	    cxMin += cOffs;
	    cxMax = cxMin + cWidth;

#if CLIPPING_IS_WORKING
	    /*
	     * This is the right implementation if XSetClipRectangles would work; still untested.
	     */
	    {
		XRectangle crect;

		crect.x = cxMin;
		crect.y = yBase;
		crect.width = cWidth;
		crect.height = height;

		XFillRectangle(display, pixmap, bgGC, crect.x, crect.y, crect.width, crect.height);
		dlPtr->cursorChunkPtr->layoutProcs->displayProc(textPtr, chunkPtr, cxMin, yBase, height,
			baseline, display, pixmap, screenY);

		/* for any reason this doesn't work with the Tk lib even under X11 */
		XSetClipRectangles(display, dInfoPtr->insertFgGC, 0, 0, &crect, 1, Unsorted);

		for (chunkPtr = dlPtr->chunkPtr; chunkPtr; chunkPtr = chunkPtr->nextPtr) {
		    int x = chunkPtr->x + xOffs;

		    if (x >= cxMax) {
			break;
		    }
		    if (IsCharChunk(chunkPtr) && cxMin <= x + chunkPtr->width) {
			GC fgGC = chunkPtr->stylePtr->fgGC;
			XGCValues gcValues;
			unsigned long mask;

			/* Setup graphic context with font of this chunk. */
			mask = GCFont;
			gcValues.font = Tk_FontId(chunkPtr->stylePtr->sValuePtr->tkfont);
			XChangeGC(Tk_Display(textPtr->tkwin), dInfoPtr->insertFgGC, mask, &gcValues);

			chunkPtr->stylePtr->fgGC = dInfoPtr->insertFgGC;
			chunkPtr->layoutProcs->displayProc(textPtr, chunkPtr, x, yBase, height,
				baseline, display, pixmap, screenY);
			chunkPtr->stylePtr->fgGC = fgGC;
		    }
		}
	    }
#else /* if !CLIPPING_IS_WORKING */
	    /*
	     * We don't have clipping, so we need a different approach.
	     */
	    {
		Pixmap pm = Tk_GetPixmap(display, Tk_WindowId(textPtr->tkwin),
			cWidth, height, Tk_Depth(textPtr->tkwin));

		XFillRectangle(display, pm, bgGC, 0, 0, cWidth, height);
		chunkPtr = dlPtr->cursorChunkPtr;

		/* we are using a (pointer) hack in TkTextInsertDisplayProc */
		chunkPtr->layoutProcs->displayProc(textPtr, MarkPointer(chunkPtr),
			cxMin, yBase, height, baseline, display, pm, screenY);

		while (chunkPtr->prevPtr && chunkPtr->x + xOffs + chunkPtr->width > cxMin) {
		    chunkPtr = chunkPtr->prevPtr;
		}
		for ( ; chunkPtr; chunkPtr = chunkPtr->nextPtr) {
		    int x = chunkPtr->x + xOffs;

		    if (x >= cxMax) {
			break;
		    }
		    if (IsCharChunk(chunkPtr)) {
			GC fgGC = chunkPtr->stylePtr->fgGC;
			GC eolGC = chunkPtr->stylePtr->eolGC;
			GC eotGC = chunkPtr->stylePtr->eotGC;
			XGCValues gcValues;
			unsigned long mask;

			/* Setup graphic context with font of this chunk. */
			mask = GCFont;
			gcValues.font = Tk_FontId(chunkPtr->stylePtr->sValuePtr->tkfont);
			XChangeGC(Tk_Display(textPtr->tkwin), dInfoPtr->insertFgGC, mask, &gcValues);

			chunkPtr->stylePtr->fgGC = dInfoPtr->insertFgGC;
			chunkPtr->stylePtr->eolGC = dInfoPtr->insertFgGC;
			chunkPtr->stylePtr->eotGC = dInfoPtr->insertFgGC;
			chunkPtr->layoutProcs->displayProc(textPtr, chunkPtr, x - cxMin, 0,
				height, baseline, display, pm, screenY);
			chunkPtr->stylePtr->fgGC = fgGC;
			chunkPtr->stylePtr->eolGC = eolGC;
			chunkPtr->stylePtr->eotGC = eotGC;
		    }
		}

		XCopyArea(display, pm, pixmap, dInfoPtr->copyGC, 0, 0, cWidth, height, cxMin, yBase);
		Tk_FreePixmap(display, pm);
	    }
#endif /* CLIPPING_IS_WORKING */
	}
    }

    /*
     * Copy the pixmap onto the screen. If this is the first or last line on
     * the screen then copy a piece of the line, so that it doesn't overflow
     * into the border area.
     *
     * Another special trick: consider the padding area left/right of the line;
     * this is because the insertion cursor sometimes overflows onto that area
     * and we want to get as much of the cursor as possible.
     */

    ComputeCursorExtents(textPtr, &extent1, &extent2);
    xOffs = MAX(0, dInfoPtr->x - extent1);
    XCopyArea(display, pixmap, Tk_WindowId(textPtr->tkwin), dInfoPtr->copyGC,
	    xOffs, yOffs, dInfoPtr->maxX - dInfoPtr->x + extent1 + extent2, lineHeight,
	    xOffs, dlPtr->y + yOffs);

    DEBUG(stats.linesRedrawn += 1);
}

/*
 *--------------------------------------------------------------
 *
 * DisplayLineBackground --
 *
 *	This function is called to fill in the background for a display line.
 *	It draws 3D borders cleverly so that adjacent chunks with the same
 *	style (whether on the same line or different lines) have a single 3D
 *	border around the whole region.
 *
 * Results:
 *	There is no return value. Pixmap is filled in with background
 *	information for dlPtr.
 *
 * Side effects:
 *	None.
 *
 *--------------------------------------------------------------
 */

/*
 * The following function determines whether two styles have the same background
 * so that, for example, no beveled border should be drawn between them.
 */

static bool
SameBackground(
    const TextStyle *s1,
    const TextStyle *s2)
{
    return s1->sValuePtr->border == s2->sValuePtr->border
	&& s1->sValuePtr->borderWidth == s2->sValuePtr->borderWidth
	&& s1->sValuePtr->relief == s2->sValuePtr->relief
	&& s1->sValuePtr->bgStipple == s2->sValuePtr->bgStipple
	&& s1->sValuePtr->indentBg == s2->sValuePtr->indentBg;
}

static void
DisplayLineBackground(
    TkText *textPtr,		/* Text widget containing line. */
    DLine *dlPtr,		/* Information about line to draw. */
    DLine *prevPtr,		/* Line just above dlPtr, or NULL if dlPtr is the top-most line in
    				 * the window. */
    Pixmap pixmap)		/* Pixmap to use for double-buffering. Caller must make sure it's
    				 * large enough to hold line. Caller must also have filled it with
				 * the background color for the widget. */
{
    TextDInfo *dInfoPtr = textPtr->dInfoPtr;
    TkTextDispChunk *chunkPtr;	/* Pointer to chunk in the current line. */
    TkTextDispChunk *chunkPtr2;	/* Pointer to chunk in the line above or below the current one. NULL
    				 * if we're to the left of or to the right of the chunks in the line. */
    TkTextDispChunk *nextPtr2;	/* Next chunk after chunkPtr2 (it's not the same as chunkPtr2->nextPtr
    				 * in the case where chunkPtr2 is NULL because the line is indented). */
    int leftX;			/* The left edge of the region we're currently working on. */
    int leftXIn;		/* 0 means beveled edge at leftX slopes right as it goes down,
    				 * 1 means it slopes left as it goes down. */
    int rightX;			/* Right edge of chunkPtr. */
    int rightX2;		/* Right edge of chunkPtr2. */
    int matchLeft;		/* Does the style of this line match that of its neighbor just to the
    				 * left of the current x coordinate? */
    int matchRight;		/* Does line's style match its neighbor just to the right of the
    				 * current x-coord? */
    int minX, maxX, xOffset, xIndent, borderWidth;
    StyleValues *sValuePtr;
    Display *display;
    const int y = 0;

    /*
     * Pass 1: scan through dlPtr from left to right. For each range of chunks
     * with the same style, draw the main background for the style plus the
     * vertical parts of the 3D borders (the left and right edges).
     */

    display = Tk_Display(textPtr->tkwin);
    minX = dInfoPtr->curXPixelOffset;
    xOffset = dInfoPtr->x - minX;
    maxX = minX + dInfoPtr->maxX - dInfoPtr->x;
    chunkPtr = dlPtr->chunkPtr;
    xIndent = 0;

    /*
     * Note A: in the following statement, and a few others later in this file
     * marked with "See Note A above", the right side of the assignment was
     * replaced with 0 on 6/18/97. This has the effect of highlighting the
     * empty space to the left of a line whenever the leftmost character of
     * the line is highlighted. This way, multi-line highlights always line up
     * along their left edges. However, this may look funny in the case where
     * a single word is highlighted. To undo the change, replace "leftX = 0"
     * with "leftX = chunkPtr->x" and "rightX2 = 0" with "rightX2 =
     * nextPtr2->x" here and at all the marked points below. This restores the
     * old behavior where empty space to the left of a line is not
     * highlighted, leaving a ragged left edge for multi-line highlights.
     */

    for (leftX = 0; leftX < maxX; chunkPtr = chunkPtr->nextPtr) {
	if (chunkPtr->nextPtr && SameBackground(chunkPtr->nextPtr->stylePtr, chunkPtr->stylePtr)) {
	    continue;
	}
	sValuePtr = chunkPtr->stylePtr->sValuePtr;
	rightX = chunkPtr->x + chunkPtr->width;
	if (!chunkPtr->nextPtr && rightX < maxX) {
	    rightX = maxX;
	}
	if (chunkPtr->stylePtr->bgGC != None) {
	    int indent = 0;

	    /*
	     * Not visible - bail out now.
	     */

	    if (rightX + xOffset <= 0) {
		leftX = rightX;
		continue;
	    }

	    /*
	     * Compute additional offset if -indentbackground is set.
	     */

	    if (leftX == 0 && sValuePtr->indentBg) {
		xIndent = GetLeftLineMargin(dlPtr, sValuePtr);
		if (leftX + xIndent > rightX) {
		    xIndent = rightX - leftX;
		}
		indent = xIndent;
	    }

	    /*
	     * Trim the start position for drawing to be no further away than -borderWidth.
	     * The reason is that on many X servers drawing from -32768 (or less) to
	     * +something simply does not display correctly. [Patch #541999]
	     */

	    if (leftX + xOffset + indent < -sValuePtr->borderWidth) {
		leftX = -sValuePtr->borderWidth - xOffset - indent;
	    }
	    if (rightX - leftX - indent > 32767) {
		rightX = leftX + indent + 32767;
	    }

            /*
             * Prevent the borders from leaking on adjacent characters,
             * which would happen for too large border width.
             */

            borderWidth = sValuePtr->borderWidth;
            if (leftX + sValuePtr->borderWidth > rightX) {
                borderWidth = rightX - leftX;
            }

	    XFillRectangle(display, pixmap, chunkPtr->stylePtr->bgGC,
		    leftX + xOffset + indent, y, rightX - leftX - indent, dlPtr->height);
	    if (sValuePtr->relief != TK_RELIEF_FLAT) {
		Tk_3DVerticalBevel(textPtr->tkwin, pixmap, sValuePtr->border,
			leftX + xOffset + indent, y, borderWidth,
			dlPtr->height, 1, sValuePtr->relief);
		Tk_3DVerticalBevel(textPtr->tkwin, pixmap, sValuePtr->border,
			rightX - borderWidth + xOffset, y, borderWidth,
			dlPtr->height, 0, sValuePtr->relief);
	    }
	}
	leftX = rightX;
    }

    /*
     * Pass 2: draw the horizontal bevels along the top of the line. To do
     * this, scan through dlPtr from left to right while simultaneously
     * scanning through the line just above dlPtr. ChunkPtr2 and nextPtr2
     * refer to two adjacent chunks in the line above.
     */

    chunkPtr = dlPtr->chunkPtr;
    leftX = 0;				/* See Note A above. */
    leftXIn = 1;
    rightX = chunkPtr->x + chunkPtr->width;
    if (!chunkPtr->nextPtr && rightX < maxX) {
	rightX = maxX;
    }
    chunkPtr2 = NULL;
    if (prevPtr && prevPtr->chunkPtr) {
	/*
	 * Find the chunk in the previous line that covers leftX.
	 */

	nextPtr2 = prevPtr->chunkPtr;
	rightX2 = 0;			/* See Note A above. */
	while (rightX2 <= leftX) {
	    if (!(chunkPtr2 = nextPtr2)) {
		break;
	    }
	    nextPtr2 = chunkPtr2->nextPtr;
	    rightX2 = chunkPtr2->x + chunkPtr2->width;
	    if (!nextPtr2) {
		rightX2 = INT_MAX;
	    }
	}
    } else {
	nextPtr2 = NULL;
	rightX2 = INT_MAX;
    }

    while (leftX < maxX) {
	matchLeft = chunkPtr2 && SameBackground(chunkPtr2->stylePtr, chunkPtr->stylePtr);
	sValuePtr = chunkPtr->stylePtr->sValuePtr;
	if (rightX <= rightX2) {
	    /*
	     * The chunk in our line is about to end. If its style changes
	     * then draw the bevel for the current style.
	     */

	    if (!chunkPtr->nextPtr
		    || !SameBackground(chunkPtr->stylePtr, chunkPtr->nextPtr->stylePtr)) {
		if (!matchLeft && sValuePtr->relief != TK_RELIEF_FLAT) {
		    int indent = (leftX == 0) ? xIndent : 0;
		    Tk_3DHorizontalBevel(textPtr->tkwin, pixmap,
			    sValuePtr->border, leftX + xOffset + indent, y,
			    rightX - leftX - indent, sValuePtr->borderWidth,
			    leftXIn, 1, 1, sValuePtr->relief);
		}
		leftX = rightX;
		leftXIn = 1;

		/*
		 * If the chunk in the line above is also ending at the same
		 * point then advance to the next chunk in that line.
		 */

		if (rightX == rightX2 && chunkPtr2) {
		    goto nextChunk2;
		}
	    }
	    chunkPtr = chunkPtr->nextPtr;
	    if (!chunkPtr) {
		break;
	    }
	    rightX = chunkPtr->x + chunkPtr->width;
	    if (!chunkPtr->nextPtr && rightX < maxX) {
		rightX = maxX;
	    }
	    continue;
	}

	/*
	 * The chunk in the line above is ending at an x-position where there
	 * is no change in the style of the current line. If the style above
	 * matches the current line on one side of the change but not on the
	 * other, we have to draw an L-shaped piece of bevel.
	 */

	matchRight = nextPtr2 && SameBackground(nextPtr2->stylePtr, chunkPtr->stylePtr);
	if (matchLeft && !matchRight) {
            borderWidth = sValuePtr->borderWidth;
            if (rightX2 - borderWidth < leftX) {
                borderWidth = rightX2 - leftX;
            }
	    if (sValuePtr->relief != TK_RELIEF_FLAT) {
		Tk_3DVerticalBevel(textPtr->tkwin, pixmap, sValuePtr->border,
			rightX2 - borderWidth + xOffset, y, borderWidth,
			sValuePtr->borderWidth, 0, sValuePtr->relief);
	    }
	    leftX = rightX2 - borderWidth;
	    leftXIn = 0;
	} else if (!matchLeft && matchRight && sValuePtr->relief != TK_RELIEF_FLAT) {
	    int indent = (leftX == 0) ? xIndent : 0;
            borderWidth = sValuePtr->borderWidth;
            if (rightX2 + borderWidth > rightX) {
                borderWidth = rightX - rightX2;
            }
	    Tk_3DVerticalBevel(textPtr->tkwin, pixmap, sValuePtr->border, rightX2 + xOffset,
		    y, borderWidth, sValuePtr->borderWidth, 1, sValuePtr->relief);
	    Tk_3DHorizontalBevel(textPtr->tkwin, pixmap, sValuePtr->border,
		    leftX + xOffset + indent, y,
		    rightX2 + borderWidth - leftX - indent,
		    sValuePtr->borderWidth, leftXIn, 0, 1,
		    sValuePtr->relief);
	}

    nextChunk2:
	chunkPtr2 = nextPtr2;
	if (!chunkPtr2) {
	    rightX2 = INT_MAX;
	} else {
	    nextPtr2 = chunkPtr2->nextPtr;
	    rightX2 = chunkPtr2->x + chunkPtr2->width;
	    if (!nextPtr2) {
		rightX2 = INT_MAX;
	    }
	}
    }

    /*
     * Pass 3: draw the horizontal bevels along the bottom of the line. This
     * uses the same approach as pass 2.
     */

    chunkPtr = dlPtr->chunkPtr;
    leftX = 0;				/* See Note A above. */
    leftXIn = 0;
    rightX = chunkPtr->x + chunkPtr->width;
    if (!chunkPtr->nextPtr && rightX < maxX) {
	rightX = maxX;
    }
    chunkPtr2 = NULL;
    if (dlPtr->nextPtr && dlPtr->nextPtr->chunkPtr) {
	/*
	 * Find the chunk in the next line that covers leftX.
	 */

	nextPtr2 = dlPtr->nextPtr->chunkPtr;
	rightX2 = 0;			/* See Note A above. */
	while (rightX2 <= leftX) {
	    chunkPtr2 = nextPtr2;
	    if (!chunkPtr2) {
		break;
	    }
	    nextPtr2 = chunkPtr2->nextPtr;
	    rightX2 = chunkPtr2->x + chunkPtr2->width;
	    if (!nextPtr2) {
		rightX2 = INT_MAX;
	    }
	}
    } else {
	nextPtr2 = NULL;
	rightX2 = INT_MAX;
    }

    while (leftX < maxX) {
	matchLeft = chunkPtr2 && SameBackground(chunkPtr2->stylePtr, chunkPtr->stylePtr);
	sValuePtr = chunkPtr->stylePtr->sValuePtr;
	if (rightX <= rightX2) {
	    if (!chunkPtr->nextPtr
		    || !SameBackground(chunkPtr->stylePtr, chunkPtr->nextPtr->stylePtr)) {
		if (!matchLeft && sValuePtr->relief != TK_RELIEF_FLAT) {
		    int indent = (leftX == 0) ? xIndent : 0;
		    Tk_3DHorizontalBevel(textPtr->tkwin, pixmap,
			    sValuePtr->border, leftX + xOffset + indent,
			    y + dlPtr->height - sValuePtr->borderWidth,
			    rightX - leftX - indent, sValuePtr->borderWidth,
			    leftXIn, 0, 0, sValuePtr->relief);
		}
		leftX = rightX;
		leftXIn = 0;
		if (rightX == rightX2 && chunkPtr2) {
		    goto nextChunk2b;
		}
	    }
	    chunkPtr = chunkPtr->nextPtr;
	    if (!chunkPtr) {
		break;
	    }
	    rightX = chunkPtr->x + chunkPtr->width;
	    if (!chunkPtr->nextPtr && rightX < maxX) {
		rightX = maxX;
	    }
	    continue;
	}

	matchRight = nextPtr2 && SameBackground(nextPtr2->stylePtr, chunkPtr->stylePtr);
	if (matchLeft && !matchRight) {
            borderWidth = sValuePtr->borderWidth;
            if (rightX2 - borderWidth < leftX) {
                borderWidth = rightX2 - leftX;
            }
	    if (sValuePtr->relief != TK_RELIEF_FLAT) {
		Tk_3DVerticalBevel(textPtr->tkwin, pixmap, sValuePtr->border,
			rightX2 - borderWidth + xOffset,
			y + dlPtr->height - sValuePtr->borderWidth,
			borderWidth, sValuePtr->borderWidth, 0,
			sValuePtr->relief);
	    }
	    leftX = rightX2 - borderWidth;
	    leftXIn = 1;
	} else if (!matchLeft && matchRight && sValuePtr->relief != TK_RELIEF_FLAT) {
	    int indent = (leftX == 0) ? xIndent : 0;
            borderWidth = sValuePtr->borderWidth;
            if (rightX2 + borderWidth > rightX) {
                borderWidth = rightX - rightX2;
            }
	    Tk_3DVerticalBevel(textPtr->tkwin, pixmap, sValuePtr->border,
		    rightX2 + xOffset, y + dlPtr->height - sValuePtr->borderWidth,
		    borderWidth, sValuePtr->borderWidth, 1, sValuePtr->relief);
	    Tk_3DHorizontalBevel(textPtr->tkwin, pixmap, sValuePtr->border,
		    leftX + xOffset + indent, y + dlPtr->height - sValuePtr->borderWidth,
		    rightX2 + borderWidth - leftX - indent, sValuePtr->borderWidth,
		    leftXIn, 1, 0, sValuePtr->relief);
	}

    nextChunk2b:
	chunkPtr2 = nextPtr2;
	if (!chunkPtr2) {
	    rightX2 = INT_MAX;
	} else {
	    nextPtr2 = chunkPtr2->nextPtr;
	    rightX2 = chunkPtr2->x + chunkPtr2->width;
	    if (!nextPtr2) {
		rightX2 = INT_MAX;
	    }
	}
    }
}

/*
 *----------------------------------------------------------------------
 *
 * AsyncUpdateLineMetrics --
 *
 *	This function is invoked as a background handler to update the pixel-
 *	height calculations of individual lines in an asychronous manner.
 *
 *	Currently a timer-handler is used for this purpose, which continuously
 *	reschedules itself. It may well be better to use some other approach
 *	(e.g., a background thread). We can't use an idle-callback because of
 *	a known bug in Tcl/Tk in which idle callbacks are not allowed to
 *	re-schedule themselves. This just causes an effective infinite loop.
 *
 * Results:
 *	None.
 *
 * Side effects:
 *	Line heights may be recalculated.
 *
 *----------------------------------------------------------------------
 */

static void
AsyncUpdateLineMetrics(
    ClientData clientData)	/* Information about widget. */
{
    TkText *textPtr = clientData;
    TextDInfo *dInfoPtr = textPtr->dInfoPtr;

    dInfoPtr->lineUpdateTimer = NULL;

    if (TkTextReleaseIfDestroyed(textPtr)) {
	return;
    }

    if (!textPtr->sharedTextPtr->allowUpdateLineMetrics) {
	/* not yet configured */
    } else if (dInfoPtr->flags & REDRAW_PENDING) {
	dInfoPtr->flags |= ASYNC_PENDING|ASYNC_UPDATE;
    } else {
	/*
	 * Update the lines in blocks of about 24 recalculations, or 250+ lines
	 * examined, so we pass in 256 for 'doThisMuch'.
	 */

	UpdateLineMetrics(textPtr, 256);
	TK_TEXT_DEBUG(LogTextInvalidateLine(textPtr, 0));

	if (TkRangeListIsEmpty(dInfoPtr->lineMetricUpdateRanges)) {
	    /*
	     * We have looped over all lines, so we're done. We must release our
	     * refCount on the widget (the timer token was already set to NULL
	     * above). If there is a registered aftersync command, run that first.
	     */

	    if (!dInfoPtr->pendingUpdateLineMetricsFinished) {
		UpdateLineMetricsFinished(textPtr, false);
		GetYView(textPtr->interp, textPtr, true);
	    }
	} else {
	    /*
	     * Re-arm the timer. We already have a refCount on the text widget so no
	     * need to adjust that.
	     */

	    dInfoPtr->lineUpdateTimer = Tcl_CreateTimerHandler(1, AsyncUpdateLineMetrics, textPtr);
	    return;
	}
    }

    TkTextDecrRefCountAndTestIfDestroyed(textPtr);
}

/*
 *----------------------------------------------------------------------
 *
 * UpdateLineMetrics --
 *
 *	This function updates the pixel height calculations of a range of
 *	lines in the widget. The range is from lineNum to endLine, but
 *	this function may return earlier, once a certain number of lines
 *	has been examined. The line counts are from 0.
 *
 * Results:
 *	The index of the last line examined (or zero if we are about to wrap
 *	around from end to beginning of the widget).
 *
 * Side effects:
 *	Line heights may be recalculated.
 *
 *----------------------------------------------------------------------
 */

static unsigned
NextLineNum(
    TkTextLine *linePtr,
    unsigned lineNum,
    const TkTextIndex *indexPtr)
{
    TkText *textPtr;

    assert(indexPtr->textPtr);

    if (linePtr->nextPtr == TkTextIndexGetLine(indexPtr)) {
	return lineNum + 1;
    }

    textPtr = indexPtr->textPtr;
    return TkBTreeLinesTo(textPtr->sharedTextPtr->tree, textPtr, TkTextIndexGetLine(indexPtr), NULL);
}

static void
UpdateLineMetrics(
    TkText *textPtr,		/* Information about widget. */
    unsigned doThisMuch)	/* How many lines to check, or how many 10s of lines to recalculate. */
{
    TextDInfo *dInfoPtr = textPtr->dInfoPtr;
    const TkRange *range = TkRangeListFirst(dInfoPtr->lineMetricUpdateRanges);
    unsigned maxDispLines = UINT_MAX;
    unsigned count = 0;

    assert(textPtr->sharedTextPtr->allowUpdateLineMetrics);

    while (range) {
	TkTextLine *linePtr;
	TkTextLine *logicalLinePtr;
	int lineNum = range->low;
	int high = range->high;

	assert(lineNum < TkBTreeNumLines(textPtr->sharedTextPtr->tree, textPtr));

	linePtr = TkBTreeFindLine(textPtr->sharedTextPtr->tree, textPtr, lineNum);
	logicalLinePtr = TkBTreeGetLogicalLine(textPtr->sharedTextPtr, textPtr, linePtr);

	if (linePtr != logicalLinePtr) {
	    lineNum = TkBTreeLinesTo(textPtr->sharedTextPtr->tree, textPtr, logicalLinePtr, NULL);
	    linePtr = logicalLinePtr;
	}

	while (lineNum <= high) {
	    TkTextPixelInfo *pixelInfo;

	    TK_TEXT_DEBUG(LogTextInvalidateLine(textPtr, count));

	    /*
	     * Now update the line's metrics if necessary.
	     */

	    pixelInfo = TkBTreeLinePixelInfo(textPtr, linePtr);

	    if (pixelInfo->epoch == dInfoPtr->lineMetricUpdateEpoch) {
		int firstLineNum = lineNum;

		/*
		 * This line is already up to date. That means there's nothing to do here.
		 */

		if (linePtr->nextPtr->logicalLine) {
		    linePtr = linePtr->nextPtr;
		    lineNum += 1;
		} else {
		    linePtr = TkBTreeNextLogicalLine(textPtr->sharedTextPtr, textPtr, linePtr);
		    lineNum = TkBTreeLinesTo(textPtr->sharedTextPtr->tree, textPtr, linePtr, NULL);
		}

		TkRangeListRemove(dInfoPtr->lineMetricUpdateRanges, firstLineNum, lineNum - 1);
	    } else {
		TkTextIndex index;

		TkTextIndexClear(&index, textPtr);
		TkTextIndexSetToStartOfLine2(&index, linePtr);

		/*
		 * Update the line and update the counter, counting 8 for each display line
		 * we actually re-layout. But in case of synchronous update we do a full
		 * computation.
		 */

		if (textPtr->syncTime > 0) {
		    maxDispLines = (doThisMuch - count + 7)/8;
		}
		count += 8*UpdateOneLine(textPtr, linePtr, &index, maxDispLines);

		if (pixelInfo->epoch & PARTIAL_COMPUTED_BIT) {
		    /*
		     * We didn't complete the logical line, because it produced very many
		     * display lines - it must be a long line wrapped many times.
		     */
		    return;
		}

		/*
		 * We're done with this line.
		 */

		lineNum = NextLineNum(linePtr, lineNum, &index);
		linePtr = TkTextIndexGetLine(&index);
	    }

	    if ((++count >= doThisMuch)) {
		return;
	    }
	}

	/* The update process has removed the finished lines. */
	range = TkRangeListFirst(dInfoPtr->lineMetricUpdateRanges);
    }
}

/*
 *----------------------------------------------------------------------
 *
 * TkTextUpdateLineMetrics --
 *
 *	This function updates the pixel height calculations of a range of
 *	lines in the widget. The range is from lineNum to endLine. The line
 *	counts are from 0.
 *
 *	All lines in the range will be updated. This will potentially take
 *	quite some time for a large range of lines.
 *
 * Results:
 *	None.
 *
 * Side effects:
 *	Line heights may be recalculated.
 *
 *----------------------------------------------------------------------
 */

void
TkTextUpdateLineMetrics(
    TkText *textPtr,		/* Information about widget. */
    unsigned lineNum,		/* Start at this line. */
    unsigned endLine)		/* Go no further than this line. */
{
    TextDInfo *dInfoPtr = textPtr->dInfoPtr;
    const TkRange *range;

    assert(lineNum <= endLine);
    assert((int) endLine <= TkBTreeNumLines(textPtr->sharedTextPtr->tree, textPtr));
    assert(textPtr->sharedTextPtr->allowUpdateLineMetrics);

    dInfoPtr->insideLineMetricUpdate = true;

    if ((range = TkRangeListFindNearest(dInfoPtr->lineMetricUpdateRanges, lineNum))) {
	TkTextLine *linePtr = NULL;
	unsigned count = 0;
	unsigned high = range->high;

	lineNum = range->low;
	endLine = MIN((int) endLine, TkBTreeNumLines(textPtr->sharedTextPtr->tree, textPtr) - 1);
	assert((int) lineNum < TkBTreeNumLines(textPtr->sharedTextPtr->tree, textPtr));

	while (true) {
	    const TkTextPixelInfo *pixelInfo;
	    int firstLineNum;

	    if (lineNum > high) {
		/*
		 * Note that the update process has removed the finished lines.
		 */

		if (!(range = TkRangeListFindNearest(dInfoPtr->lineMetricUpdateRanges, lineNum))) {
		    break;
		}
		linePtr = NULL;
		lineNum = range->low;
		high = range->high;
	    }

	    if (lineNum > endLine) {
		break;
	    }

	    if (!linePtr) {
		linePtr = TkBTreeFindLine(textPtr->sharedTextPtr->tree, textPtr, lineNum);
		linePtr = TkBTreeGetLogicalLine(textPtr->sharedTextPtr, textPtr, linePtr);
	    }

	    TK_TEXT_DEBUG(LogTextInvalidateLine(textPtr, count));
	    assert(linePtr->nextPtr);

	    pixelInfo = TkBTreeLinePixelInfo(textPtr, linePtr);

	    if (pixelInfo->epoch != dInfoPtr->lineMetricUpdateEpoch) {
		TkTextIndex index;

		/*
		 * This line is not (fully) up-to-date.
		 */

		TkTextIndexClear(&index, textPtr);
		TkTextIndexSetToStartOfLine2(&index, linePtr);
		UpdateOneLine(textPtr, linePtr, &index, UINT_MAX);
		assert(IsStartOfNotMergedLine(&index) || TkTextIndexIsEndOfText(&index));
		firstLineNum = -1; /* the update has removed the line numbers from range list */
	    } else {
		firstLineNum = lineNum;
	    }

	    if (linePtr->nextPtr->logicalLine) {
		linePtr = linePtr->nextPtr;
		lineNum += 1;
	    } else {
		linePtr = TkBTreeNextLogicalLine(textPtr->sharedTextPtr, textPtr, linePtr);
		lineNum = TkBTreeLinesTo(textPtr->sharedTextPtr->tree, textPtr, linePtr, NULL);
	    }

	    if (firstLineNum >= 0) {
		TkRangeListRemove(dInfoPtr->lineMetricUpdateRanges, firstLineNum, lineNum - 1);
	    }
	}
    }

    dInfoPtr->insideLineMetricUpdate = false;
    CheckIfLineMetricIsUpToDate(textPtr);
}

/*
 *----------------------------------------------------------------------
 *
 * TkTextInvalidateLineMetrics, TextInvalidateLineMetrics --
 *
 *	Mark a number of text lines as having invalid line metric
 *	calculations. Depending on 'action' which indicates whether
 *	the given lines are simply invalid or have been inserted or
 *	deleted, the pre-existing asynchronous line update range may
 *	need to be adjusted.
 *
 *	If linePtr is NULL then 'lineCount' and 'action' are ignored
 *	and all lines are invalidated.
 *
 *	If linePtr is the last (artificial) line, then do nothing.
 *
 * Results:
 *	None.
 *
 * Side effects:
 *	May schedule an asychronous callback.
 *
 *----------------------------------------------------------------------
 */

static void
ResetPixelInfo(
    TkTextPixelInfo *pixelInfo)
{
    TkTextDispLineInfo *dispLineInfo = pixelInfo->dispLineInfo;

    if (dispLineInfo) {
	if (pixelInfo->epoch & PARTIAL_COMPUTED_BIT) {
	    dispLineInfo->numDispLines = dispLineInfo->entry[dispLineInfo->numDispLines].pixels;
	}
    }
    pixelInfo->epoch = 0;
}

static void
StartAsyncLineCalculation(
    TkText *textPtr)
{
    TextDInfo *dInfoPtr = textPtr->dInfoPtr;

    if (!textPtr->sharedTextPtr->allowUpdateLineMetrics) {
	return;
    }

    /*
     * Reset cached chunk.
     */

    dInfoPtr->currChunkPtr = NULL;
    InvokeAsyncUpdateLineMetrics(textPtr);

    if (!(dInfoPtr->flags & ASYNC_UPDATE)) {
	dInfoPtr->flags |= ASYNC_UPDATE;
	TkTextGenerateWidgetViewSyncEvent(textPtr, false);
    }
}

static void
TextInvalidateLineMetrics(
    TkText *textPtr,		/* Widget record for text widget. */
    TkTextLine *linePtr,	/* Invalidation starts from this line; can be NULL, but only in
    				 * case of simple invalidation. */
    unsigned lineCount,		/* And includes this amount of following lines. */
    TkTextInvalidateAction action)
				/* Indicates what type of invalidation occurred (insert, delete,
				 * or simple). */
{
    TkRangeList *ranges = textPtr->dInfoPtr->lineMetricUpdateRanges;
    unsigned totalLines = TkBTreeNumLines(textPtr->sharedTextPtr->tree, textPtr);
    unsigned epoch = textPtr->dInfoPtr->lineMetricUpdateEpoch;
    bool isMonospaced = UseMonospacedLineHeights(textPtr);
    unsigned lineNum = 0; /* suppress compiler warning */

    assert(linePtr || action == TK_TEXT_INVALIDATE_ONLY);
    assert(TkBTreeLinesTo(textPtr->sharedTextPtr->tree, textPtr, linePtr, NULL) + lineCount
	    < totalLines + (action == TK_TEXT_INVALIDATE_INSERT
			    || action == TK_TEXT_INVALIDATE_DELETE
			    || action == TK_TEXT_INVALIDATE_REINSERTED));

    if (linePtr) {
	int deviation;

	lineNum = TkBTreeLinesTo(textPtr->sharedTextPtr->tree, textPtr, linePtr, &deviation);

	assert(deviation >= 0);

	if (deviation) {
	    lineCount -= MIN((int) lineCount, deviation);
	}
	if (action == TK_TEXT_INVALIDATE_INSERT
	    	&& !isMonospaced
		&& linePtr == TkBTreeGetStartLine(textPtr)
		&& lineCount + 1 >= totalLines) {
	    linePtr = NULL;
	}
    } else if (isMonospaced) {
	linePtr = TkBTreeGetStartLine(textPtr);
	lineCount = totalLines;
    }

    if (linePtr) {
	if (TkRangeListSize(ranges) >= 200) {
	    /*
	     * The range list is a great data structure for fast management of update
	     * information, but this list is not designed for a large amount of entries.
	     * If this arbitrarily chosen number of entries has been reached we will
	     * compact the list, because in this case the line traversal may be faster
	     * than the management of this list. Note that reaching this point is in
	     * general not expected, especially since the range list is amalgamating
	     * adjacent ranges automatically.
	     */

	    int low = TkRangeListLow(ranges);
	    int high = TkRangeListHigh(ranges);

	    TkRangeListClear(ranges);
	    ranges = TkRangeListAdd(ranges, low, high);
	}

	switch (action) {
	case TK_TEXT_INVALIDATE_REINSERTED: {
	    /*
	     * Special case: the very last line has been re-inserted.
	     */
	    assert(lineNum == totalLines);
	    assert(lineNum > 0);
	    TkRangeListTruncateAtEnd(ranges, lineNum - 1);
	    TkBTreeResetDisplayLineCounts(textPtr, linePtr, 1);
	    break;
	}
	case TK_TEXT_INVALIDATE_ONLY: {
	    int counter = MIN(lineCount, totalLines - lineNum);

	    if (isMonospaced) {
		TkBTreeUpdatePixelHeights(textPtr, linePtr, lineCount, epoch);
	    } else {
		TkTextLine *logicalLinePtr;

		ranges = TkRangeListAdd(ranges, lineNum, lineNum + lineCount);
		logicalLinePtr = TkBTreeGetLogicalLine(textPtr->sharedTextPtr, textPtr, linePtr);
		ResetPixelInfo(TkBTreeLinePixelInfo(textPtr, logicalLinePtr));

		if (!TkRangeListContainsRange(ranges, lineNum + 1, lineNum + counter)) {
		    /*
		     * Invalidate the height calculations of each line in the given range.
		     * Note that normally only a few lines will be invalidated (in current
		     * case with simple invalidation). Also note that the other cases
		     * (insert, delete) do not need invalidation of single lines, because
		     * inserted lines should be invalid per default, and deleted lines don't
		     * need invalidation at all.
		     */

		    for ( ; counter > 0; --counter) {
			linePtr = linePtr->nextPtr;
			if (linePtr->logicalLine) {
			    ResetPixelInfo(TkBTreeLinePixelInfo(textPtr, linePtr));
			}
		    }
		}
	    }
	    break;
	}
	case TK_TEXT_INVALIDATE_ELIDE: {
	    int counter = MIN(lineCount, totalLines - lineNum);

	    if (isMonospaced) {
		TkBTreeUpdatePixelHeights(textPtr, linePtr, lineCount, epoch);
	    } else {
		TkTextLine *mergedLinePtr = NULL;
		unsigned count;

		if (!linePtr->logicalLine) {
#if 1		    /* TODO: is this sufficient? */
		    assert(linePtr->prevPtr);
		    linePtr = linePtr->prevPtr;
		    lineNum -= 1;
		    lineCount += 1;
#else		    /* TODO: this is sufficient anyway! */
		    TkTextLine *logicalLinePtr =
			    TkBTreeGetLogicalLine(textPtr->sharedTextPtr, textPtr, linePtr);

		    count = TkBTreeCountLines(textPtr->sharedTextPtr->tree, logicalLinePtr, linePtr);
		    lineNum -= count;
		    lineCount += count;
#endif
		}

		ranges = TkRangeListAdd(ranges, lineNum, lineNum + lineCount);
		count = 1;

		/*
		 * Invalidate the height calculations of each line in the given range.
		 * For merged lines (any line which is not a logical line) we have to
		 * reset the display line count.
		 */

		for ( ; counter > 0; --counter, linePtr = linePtr->nextPtr) {
		    if (linePtr->logicalLine) {
			if (mergedLinePtr) {
			    TkBTreeResetDisplayLineCounts(textPtr, mergedLinePtr, count);
			    mergedLinePtr = NULL;
			}
			ResetPixelInfo(TkBTreeLinePixelInfo(textPtr, linePtr));
		    } else {
			if (!mergedLinePtr) {
			    mergedLinePtr = linePtr;
			    count = 1;
			} else {
			    count += 1;
			}
		    }
		}
		if (mergedLinePtr) {
		    TkBTreeResetDisplayLineCounts(textPtr, mergedLinePtr, count);
		}
	    }
	    break;
	}
	case TK_TEXT_INVALIDATE_DELETE:
	    textPtr->dInfoPtr->lastLineNo -= lineCount;
	    if (isMonospaced) {
		return;
	    }
	    if (lineCount > 0) {
		TkTextIndex index;
		DLine *dlPtr;

		TkRangeListDelete(ranges, lineNum + 1, lineNum + lineCount);

		/*
		 * Free all display lines in specified range. This is required, otherwise
		 * it may happen that we are accessing deleted (invalid) data (bug in
		 * old implementation).
		 */

		TkTextIndexClear(&index, textPtr);
		TkTextIndexSetToStartOfLine2(&index, linePtr->nextPtr);
		if ((dlPtr = FindDLine(textPtr, textPtr->dInfoPtr->dLinePtr, &index))) {
		    TkTextIndexSetToEndOfLine2(&index,
			    TkBTreeFindLine(textPtr->sharedTextPtr->tree, textPtr, lineNum + lineCount));
		    FreeDLines(textPtr, dlPtr, FindDLine(textPtr, dlPtr, &index), DLINE_UNLINK);
		}
	    }
	    if (lineNum + lineCount < totalLines) {
		ranges = TkRangeListAdd(ranges, lineNum, lineNum);
	    } else {
		TkRangeListTruncateAtEnd(ranges, lineNum - 1);
		ResetPixelInfo(TkBTreeLinePixelInfo(textPtr,
			textPtr->sharedTextPtr->endMarker->sectionPtr->linePtr));
	    }
	    ResetPixelInfo(TkBTreeLinePixelInfo(textPtr,
		    TkBTreeGetLogicalLine(textPtr->sharedTextPtr, textPtr, linePtr)));
	    break;
	case TK_TEXT_INVALIDATE_INSERT:
	    if (lineCount > 0 && lineNum + 1 < totalLines) {
		int lastLine = MIN(lineNum + lineCount, totalLines - 1);
		ranges = TkRangeListInsert(ranges, lineNum + 1, lastLine);
	    }
	    textPtr->dInfoPtr->lastLineNo += lineCount;
	    if (isMonospaced) {
		TkBTreeUpdatePixelHeights(textPtr, linePtr, lineCount, epoch);
	    } else {
		ranges = TkRangeListAdd(ranges, lineNum, lineNum);
		ResetPixelInfo(TkBTreeLinePixelInfo(textPtr,
			TkBTreeGetLogicalLine(textPtr->sharedTextPtr, textPtr, linePtr)));
	    }
	    break;
	}

	assert(TkRangeListIsEmpty(ranges) || TkRangeListHigh(ranges) < (int) totalLines);
    } else {
	/*
	 * This invalidates the height of all lines in the widget.
	 */

	textPtr->dInfoPtr->lineMetricUpdateEpoch += 1;
	textPtr->dInfoPtr->lastLineNo += lineCount;
	if (totalLines > 0) {
	    ranges = TkRangeListAdd(ranges, 0, totalLines - 1);
	}
    }

    FreeDLines(textPtr, NULL, NULL, DLINE_CACHE);  /* clear cache */
    FreeDLines(textPtr, NULL, NULL, DLINE_METRIC); /* clear cache */
    FreeDLines(textPtr, textPtr->dInfoPtr->savedDLinePtr, NULL, DLINE_FREE_TEMP);
    textPtr->dInfoPtr->lineMetricUpdateRanges = ranges;
    textPtr->dInfoPtr->currChunkPtr = NULL;

    if (textPtr->syncTime == 0) {
#if 0 /* TODO: is it required to update 'lastLineNo' at this place? */
	textPtr->dInfoPtr->lastLineNo = TkBTreeNumLines(textPtr->sharedTextPtr->tree, NULL);
#endif
    } else {
	StartAsyncLineCalculation(textPtr);
    }
}

void
TkTextInvalidateLineMetrics(
    TkSharedText *sharedTextPtr,/* Shared widget section for all peers, or NULL. */
    TkText *textPtr,		/* Widget record for text widget. */
    TkTextLine *linePtr,	/* Invalidation starts from this line. */
    unsigned lineCount,		/* And includes this many following lines. */
    TkTextInvalidateAction action)
				/* Indicates what type of invalidation occurred (insert,
    				 * delete, or simple). */
{
    if (!sharedTextPtr) {
	TextInvalidateLineMetrics(textPtr, linePtr, lineCount, action);
    } else {
	textPtr = sharedTextPtr->peers;

	while (textPtr) {
	    int numLines = lineCount;
	    TkTextLine *firstLinePtr = linePtr;

	    if (textPtr->startMarker != sharedTextPtr->startMarker) {
		TkTextLine *startLinePtr = TkBTreeGetStartLine(textPtr);
		unsigned lineNo = TkBTreeLinesTo(sharedTextPtr->tree, NULL, firstLinePtr, NULL);
		unsigned firstLineNo = TkBTreeLinesTo(sharedTextPtr->tree, NULL, startLinePtr, NULL);

		if (firstLineNo > lineNo) {
		    firstLinePtr = startLinePtr;
		    numLines -= firstLineNo - lineNo;
		}
	    }
	    if (textPtr->endMarker != sharedTextPtr->endMarker) {
		TkTextLine *lastLinePtr = TkBTreeGetLastLine(textPtr);
		unsigned lineNo = TkBTreeLinesTo(sharedTextPtr->tree, NULL, firstLinePtr, NULL);
		unsigned endLineNo = TkBTreeLinesTo(sharedTextPtr->tree, NULL, lastLinePtr, NULL);

		if (endLineNo <= lineNo + numLines) {
		    numLines = endLineNo - lineNo - 1;
		}
	    }

	    if (numLines >= 0) {
		TextInvalidateLineMetrics(textPtr, firstLinePtr, numLines, action);
	    }

	    textPtr = textPtr->next;
	}
    }
}

/*
 *----------------------------------------------------------------------
 *
 * TkTextFindDisplayIndex -
 *
 *	This function is computing the index of display line start; the
 *	computation starts at given index, and is searching some display
 *	lines forward or backward, as specified with 'displayLineOffset'.
 *
 * Results:
 *	Modifies indexPtr to point to the wanted display line start.
 *
 *	If xOffset is non-NULL, it is set to the x-pixel offset of the given
 *	original index within the given display line.
 *
 * Side effects:
 *	See 'LayoutDLine' and 'FreeDLines'.
 *
 *----------------------------------------------------------------------
 */

void
TkTextFindDisplayIndex(
    TkText *textPtr,
    TkTextIndex *indexPtr,
    int displayLineOffset,
    int *xOffset)
{
    DisplayInfo info;
    TkTextLine *linePtr;
    TkTextLine *lastLinePtr;
    unsigned byteOffset;
    bool upToDate;
    int myXOffset;

    assert(textPtr);

    if (!xOffset) {
	xOffset = &myXOffset;
    }

    lastLinePtr = TkBTreeGetLastLine(textPtr);
    linePtr = TkTextIndexGetLine(indexPtr);

    if (displayLineOffset >= 0 && linePtr == lastLinePtr) {
	*xOffset = 0;
	return;
    }
    if (displayLineOffset <= 0 && TkTextIndexIsStartOfText(indexPtr)) {
	*xOffset = 0;
	return;
    }

    if (linePtr == lastLinePtr) {
	displayLineOffset += 1;
	*xOffset = 0;
	xOffset = NULL;
	TkTextIndexSetToLastChar2(indexPtr, linePtr->prevPtr);
    }

    if (displayLineOffset > 0) {
	upToDate = TkRangeListIsEmpty(textPtr->dInfoPtr->lineMetricUpdateRanges);
    } else {
	upToDate = TestIfLinesUpToDate(indexPtr);
    }
    linePtr = ComputeDisplayLineInfo(textPtr, indexPtr, &info);

    if (xOffset) {
	if (IsStartOfNotMergedLine(indexPtr)) {
	    *xOffset = 0;
	} else {
	    TextDInfo *dInfoPtr = textPtr->dInfoPtr;
	    DLine *dlPtr = info.lastDLinePtr;
	    TkTextIndex index = *indexPtr;

	    TkTextIndexBackBytes(textPtr, &index, info.byteOffset, &index);

	    if (!dlPtr) {
		dlPtr = FindCachedDLine(textPtr, indexPtr);

		if (!dlPtr
			&& !(dInfoPtr->flags & DINFO_OUT_OF_DATE)
			&& TkTextIndexCompare(indexPtr, &textPtr->topIndex) >= 0) {
		    dlPtr = FindDLine(textPtr, dInfoPtr->dLinePtr, indexPtr);
		}
		if (!dlPtr) {
		    dlPtr = LayoutDLine(&index, info.displayLineNo);
		    FreeDLines(textPtr, dlPtr, NULL, DLINE_CACHE);
		}
	    }

	    *xOffset = DLineXOfIndex(textPtr, dlPtr, TkTextIndexCountBytes(&dlPtr->index, indexPtr));
	}
    }

    if (upToDate) {
	const TkTextDispLineInfo *dispLineInfo;

	assert(!info.dLinePtr);

	/*
	 * The display line information is complete for the required range, so
	 * use it for finding the requested display line.
	 */

	if (displayLineOffset == 0) {
	    byteOffset = info.entry->byteOffset;
	} else {
	    if (displayLineOffset > 0) {
		linePtr = TkBTreeNextDisplayLine(textPtr, linePtr, &info.displayLineNo,
			displayLineOffset);
	    } else {
		linePtr = TkBTreePrevDisplayLine(textPtr, linePtr, &info.displayLineNo,
			-displayLineOffset);
	    }
	    dispLineInfo = TkBTreeLinePixelInfo(textPtr, linePtr)->dispLineInfo;
	    byteOffset = dispLineInfo ? dispLineInfo->entry[info.displayLineNo].byteOffset : 0;
	}
    } else {
	unsigned removedLines;

	/*
	 * We want to cache last produced display line, because it's likely that this
	 * line will be used afterwards.
	 */

	removedLines = 0;
	if (info.lastDLinePtr) {
	    DLine *prevPtr = info.lastDLinePtr->prevPtr;
	    FreeDLines(textPtr, info.lastDLinePtr, NULL, DLINE_CACHE);
	    if (info.dLinePtr == info.lastDLinePtr) { info.dLinePtr = NULL; }
	    info.lastDLinePtr = prevPtr;
	    info.numCachedLines -= 1;
	    removedLines = 1;
	}

	TkTextIndexBackBytes(textPtr, indexPtr, info.byteOffset, indexPtr);

	if (displayLineOffset > 0) {
	    ComputeMissingMetric(textPtr, &info, THRESHOLD_LINE_OFFSET, displayLineOffset);
	    info.numDispLines -= info.displayLineNo;

	    while (true) {
		const TkTextDispLineEntry *last;

		if ((int) info.numDispLines >= displayLineOffset) {
		    last = info.entry + displayLineOffset;
		    byteOffset = last->byteOffset;
		    break;
		}
		last = info.entry + info.numDispLines;
		byteOffset = last->byteOffset;
		displayLineOffset -= info.numDispLines;
		TkTextIndexForwBytes(textPtr, indexPtr, byteOffset, indexPtr);
		linePtr = TkTextIndexGetLine(indexPtr);
		if (linePtr == lastLinePtr) {
		    break;
		}
		FreeDLines(textPtr, info.dLinePtr, NULL, DLINE_FREE_TEMP);
		ComputeDisplayLineInfo(textPtr, indexPtr, &info);
		ComputeMissingMetric(textPtr, &info, THRESHOLD_LINE_OFFSET, displayLineOffset);
		assert(info.displayLineNo == 0);
	    }
	} else if (displayLineOffset < 0) {
	    info.numDispLines = info.displayLineNo + 1;

	    while (true) {
		TkTextLine *prevLine;

		if (-displayLineOffset < (int) info.numDispLines) {
		    int skipBack;

		    byteOffset = (info.entry + displayLineOffset)->byteOffset;
		    skipBack = displayLineOffset;

		    /*
		     * We want to cache this display line, because it's likely that this
		     * line will be used afterwards. Take into account that probably the
		     * last cached line has been removed.
		     */

		    if ((skipBack -= removedLines) >= 0 && (int) info.numCachedLines > skipBack) {
			DLine *dlPtr = info.lastDLinePtr;
			while (dlPtr && skipBack--) {
			    dlPtr = dlPtr->prevPtr;
			}
			if (dlPtr == info.dLinePtr) {
			    info.dLinePtr = dlPtr->nextPtr;
			}
			if (dlPtr == info.lastDLinePtr) {
			    info.lastDLinePtr = dlPtr->prevPtr;
			}
			FreeDLines(textPtr, dlPtr, NULL, DLINE_CACHE);
		    }
		    break;
		}
		displayLineOffset += info.numDispLines;
		if (!(prevLine = TkBTreePrevLine(textPtr, linePtr))) {
		    byteOffset = info.entry[0].byteOffset;
		    break;
		}
		TkTextIndexSetToLastChar2(indexPtr, linePtr = prevLine);
		FreeDLines(textPtr, info.dLinePtr, NULL, DLINE_FREE_TEMP);
		linePtr = ComputeDisplayLineInfo(textPtr, indexPtr, &info);
		removedLines = 0;
	    }
	} else {
	    byteOffset = info.entry[0].byteOffset;
	}

	/*
	 * We want to cache last produced display line, because it's likely that this
	 * line will be used afterwards.
	 */

	if (info.lastDLinePtr) {
	    FreeDLines(textPtr, info.lastDLinePtr, NULL, DLINE_CACHE);
	    if (info.dLinePtr == info.lastDLinePtr) { info.dLinePtr = NULL; }
	}

	FreeDLines(textPtr, info.dLinePtr, NULL, DLINE_FREE_TEMP);
    }

    /* set to first byte, not to start of line */
    DEBUG(indexPtr->discardConsistencyCheck = true);
    TkTextIndexSetByteIndex2(indexPtr, linePtr, 0);
    DEBUG(indexPtr->discardConsistencyCheck = false);
    TkTextIndexForwBytes(textPtr, indexPtr, byteOffset, indexPtr);
}

/*
 *----------------------------------------------------------------------
 *
 * TkTextCountDisplayLines -
 *
 *	This function is counting the number of visible display lines
 *	between given indices. This function will be used for computing
 *	"count -displaylines".
 *
 * Results:
 *	The number of visible display lines inside given range.
 *
 * Side effects:
 *	None.
 *
 *----------------------------------------------------------------------
 */

unsigned
TkTextCountDisplayLines(
    TkText *textPtr,			/* Widget record for text widget. */
    const TkTextIndex *indexFrom,	/* Start counting at this index. */
    const TkTextIndex *indexTo)		/* Stop counting before this index. */
{
    const TkTextPixelInfo *pixelInfo1;
    const TkTextPixelInfo *pixelInfo2;
    TkTextDispLineInfo *dispLineInfo;
    TkTextDispLineEntry *entry;
    TkTextDispLineEntry *lastEntry;
    TkTextLine *linePtr1;
    TkTextLine *linePtr2;
    TkTextIndex index;
    unsigned byteOffset;
    int numLines;

    assert(TkTextIndexCompare(indexFrom, indexTo) <= 0);
    assert(textPtr->sharedTextPtr->allowUpdateLineMetrics);
    assert(TkTextIndexGetLine(indexFrom));
    assert(TkTextIndexGetLine(indexTo));

    TkTextUpdateLineMetrics(textPtr, TkTextIndexGetLineNumber(indexFrom, textPtr),
	    TkTextIndexGetLineNumber(indexTo, textPtr));

    linePtr1 = TkBTreeGetLogicalLine(textPtr->sharedTextPtr, textPtr, TkTextIndexGetLine(indexFrom));
    linePtr2 = TkBTreeGetLogicalLine(textPtr->sharedTextPtr, textPtr, TkTextIndexGetLine(indexTo));
    pixelInfo1 = linePtr1->pixelInfo;
    pixelInfo2 = linePtr2->pixelInfo;

    if (!pixelInfo1->dispLineInfo) {
	numLines = 0;
    } else {
	index = *indexFrom;
	TkTextIndexSetToStartOfLine2(&index, linePtr1);
	byteOffset = TkTextIndexCountBytes(&index, indexFrom);
	dispLineInfo = pixelInfo1->dispLineInfo;
	lastEntry = dispLineInfo->entry + dispLineInfo->numDispLines;
	entry = SearchDispLineEntry(dispLineInfo->entry, lastEntry, byteOffset);
	numLines = -(entry - dispLineInfo->entry);
    }

    while (true) {
	if (pixelInfo1->dispLineInfo) {
	    if (pixelInfo1 == pixelInfo2) {
		index = *indexTo;
		TkTextIndexSetToStartOfLine2(&index, linePtr2);
		byteOffset = TkTextIndexCountBytes(&index, indexTo);
		dispLineInfo = pixelInfo2->dispLineInfo;
		lastEntry = dispLineInfo->entry + dispLineInfo->numDispLines;
		entry = SearchDispLineEntry(dispLineInfo->entry, lastEntry, byteOffset);
		return numLines + (entry - dispLineInfo->entry);
	    }
	    numLines += pixelInfo1->dispLineInfo->numDispLines;
	} else if (pixelInfo1 == pixelInfo2) {
	    return numLines;
	} else {
	    numLines += 1;
	}
	linePtr1 = TkBTreeNextLogicalLine(textPtr->sharedTextPtr, textPtr, linePtr1);
	pixelInfo1 = linePtr1->pixelInfo;
    }

    return 0; /* never reached */
}

/*
 *----------------------------------------------------------------------
 *
 * TkTextFindDisplayLineStartEnd --
 *
 *	This function is invoked to find the index of the beginning or end of
 *	the particular display line on which the given index sits, whether
 *	that line is displayed or not.
 *
 *	If 'end' is 'false', we look for the start, and if 'end' is 'true'
 *	we look for the end.
 *
 *	If the beginning of the current display line is elided, and we are
 *	looking for the start of the line, then the returned index will be the
 *	first elided index on the display line.
 *
 *	Similarly if the end of the current display line is elided and we are
 *	looking for the end, then the returned index will be the last elided
 *	index on the display line.
 *
 * Results:
 *	Modifies indexPtr to point to the given end.
 *
 * Side effects:
 *	See 'LayoutDLine' and 'FreeDLines'.
 *
 *----------------------------------------------------------------------
 */

static void
FindDisplayLineStartEnd(
    TkText *textPtr,		/* Widget record for text widget. */
    TkTextIndex *indexPtr,	/* Index we will adjust to the display line start or end. */
    bool end,			/* 'false' = start, 'true' = end. */
    int cacheType)		/* Argument for FreeDLines, either DLINE_CACHE or DLINE_METRIC. */
{
    DisplayInfo info;
    int byteCount;

    if (TkTextIndexGetLine(indexPtr) == TkBTreeGetLastLine(textPtr)
	    || (!end && IsStartOfNotMergedLine(indexPtr))) {
	/*
	 * Nothing to do, because we are at start/end of a display line.
	 */

	return;
    }

    ComputeDisplayLineInfo(textPtr, indexPtr, &info);
    byteCount = end ? -(info.nextByteOffset - 1) : info.byteOffset;
    TkTextIndexBackBytes(textPtr, indexPtr, byteCount, indexPtr);

    if (end) {
	int offset;
	int skipBack = 0;
	TkTextSegment *segPtr = TkTextIndexGetContentSegment(indexPtr, &offset);
	char const *p = segPtr->body.chars + offset;

	/*
	 * We don't want an offset inside a multi-byte sequence, so find the start
	 * of the current character.
	 */

#if TCL_UTF_MAX > 4
# error "The text widget is designed for UTF-8, this applies also to the legacy code. Undocumented pseudo UTF-8 strings cannot be processed with this function, because it relies on the UTF-8 specification."
#endif

	while (p > segPtr->body.chars && (*p & 0xc0) == 0x80) {
	    p -= 1;
	    skipBack += 1;
	}
	TkTextIndexBackBytes(textPtr, indexPtr, skipBack, indexPtr);
    }

    /*
     * We want to cache last produced display line, because it's likely that this
     * line will be used afterwards.
     */

    if (info.lastDLinePtr) {
	FreeDLines(textPtr, info.lastDLinePtr, NULL, cacheType);
	if (info.dLinePtr == info.lastDLinePtr) {
	    info.dLinePtr = NULL; /* don't release it twice */
	}
    }

    FreeDLines(textPtr, info.dLinePtr, NULL, DLINE_FREE_TEMP);
}

void
TkTextFindDisplayLineStartEnd(
    TkText *textPtr,		/* Widget record for text widget. */
    TkTextIndex *indexPtr,	/* Index we will adjust to the display line start or end. */
    bool end)			/* 'false' = start, 'true' = end. */
{
    FindDisplayLineStartEnd(textPtr, indexPtr, end, DLINE_CACHE);
}

/*
 *----------------------------------------------------------------------
 *
 * CalculateDisplayLineHeight --
 *
 *	This function is invoked to recalculate the height of the particular
 *	display line which starts with the given index, whether that line is
 *	displayed or not.
 *
 *	This function does not, in itself, update any cached information about
 *	line heights. That should be done, where necessary, by its callers.
 *
 *	The behaviour of this function is _undefined_ if indexPtr is not
 *	currently at the beginning of a display line.
 *
 * Results:
 *	The number of vertical pixels used by the display line.
 *
 *	If 'byteCountRef' is non-NULL, then returns in that pointer the number
 *	of byte indices on the given display line (which can be used to update
 *	indexPtr in a loop).
 *
 * Side effects:
 *	The same as LayoutDLine and FreeDLines.
 *
 *----------------------------------------------------------------------
 */

#ifndef NDEBUG
static bool
IsAtStartOfDisplayLine(
    const TkTextIndex *indexPtr)
{
    TkTextIndex index2 = *indexPtr;

    assert(indexPtr->textPtr);

    FindDisplayLineStartEnd(indexPtr->textPtr, &index2, DISP_LINE_START, DLINE_METRIC);
    return TkTextIndexCompare(&index2, indexPtr) == 0;
}
#endif /* NDEBUG */

static int
CalculateDisplayLineHeight(
    TkText *textPtr,		/* Widget record for text widget. */
    const TkTextIndex *indexPtr,/* The index at the beginning of the display line of interest. */
    unsigned *byteCountRef)	/* NULL or used to return the number of byte indices on the given
    				 * display line. */
{
    DisplayInfo info;

    assert(!TkTextIndexIsEndOfText(indexPtr));
    assert(IsAtStartOfDisplayLine(indexPtr));

    /*
     * Special case for artificial last line.
     */

    if (TkTextIndexGetLine(indexPtr) == TkBTreeGetLastLine(textPtr)) {
	if (byteCountRef) { *byteCountRef = 0; }
	return 0;
    }

    ComputeDisplayLineInfo(textPtr, indexPtr, &info);

    /*
     * Last computed line has to be cached temporarily.
     */

    if (info.lastDLinePtr) {
	FreeDLines(textPtr, info.lastDLinePtr, NULL, DLINE_METRIC);
	if (info.dLinePtr == info.lastDLinePtr) {
	    info.dLinePtr = NULL; /* don't release it twice */
	}
    }

    FreeDLines(textPtr, info.dLinePtr, NULL, DLINE_FREE_TEMP);
    if (byteCountRef) { *byteCountRef = info.nextByteOffset + info.byteOffset; }
    assert(info.entry->height != 0xffffffff);
    return info.entry->height;
}

/*
 *----------------------------------------------------------------------
 *
 * TkTextGetViewOffset --
 *
 *	This function returns the x and y offset of the current view.
 *
 * Results:
 *	The pixel offset of the current view.
 *
 * Side effects:
 *	None.
 *
 *----------------------------------------------------------------------
 */

void
TkTextGetViewOffset(
    TkText *textPtr,		/* Widget record for text widget. */
    int *x,			/* X offset */
    int *y)			/* Y offset */
{
    TextDInfo *dInfoPtr = textPtr->dInfoPtr;

    if (dInfoPtr && dInfoPtr->dLinePtr) {
	*x = dInfoPtr->curXPixelOffset;
	*y = dInfoPtr->curYPixelOffset;
    } else {
	*x = 0;
	*y = 0;
    }
}

/*
 *----------------------------------------------------------------------
 *
 * TkTextGetXPixelFromChunk --
 *
 *	Return the left most x pixel index from given chunk.
 *
 * Results:
 *	Returns the left most x pixel index from given chunk.
 *
 * Side effects:
 *	None.
 *
 *----------------------------------------------------------------------
 */

int
TkTextGetXPixelFromChunk(
    const TkText *textPtr,
    const TkTextDispChunk *chunkPtr)
{
    const TextDInfo *dInfoPtr;

    assert(textPtr);
    assert(chunkPtr);

    dInfoPtr = textPtr->dInfoPtr;
    return chunkPtr->x + dInfoPtr->x + dInfoPtr->curXPixelOffset;
}

/*
 *----------------------------------------------------------------------
 *
 * TkTextGetYPixelFromChunk --
 *
 *	Return the top most y pixel index from given chunk.
 *
 * Results:
 *	Returns the top most y pixel index from given chunk.
 *
 * Side effects:
 *	None.
 *
 *----------------------------------------------------------------------
 */

int
TkTextGetYPixelFromChunk(
    const TkText *textPtr,
    const TkTextDispChunk *chunkPtr)
{
    const DLine *dlPtr;

    assert(textPtr);
    assert(chunkPtr);

    dlPtr = chunkPtr->dlPtr;
    /* Note that dInfoPtr->y is already included in dlPtr->y. */
    return dlPtr->y + textPtr->dInfoPtr->curYPixelOffset;
}

/*
 *----------------------------------------------------------------------
 *
 * TkTextGetTagSetFromChunk --
 *
 *	This function returns the tag information from given chunk.
 *	It must be ensured that this chunk contains any content
 *	(character, hyphen, image, window).
 *
 * Results:
 *	The tag information of this chunk.
 *
 * Side effects:
 *	None.
 *
 *----------------------------------------------------------------------
 */

TkTextTagSet *
TkTextGetTagSetFromChunk(
    const TkTextDispChunk *chunkPtr)
{
    assert(chunkPtr);

    switch (chunkPtr->layoutProcs->type) {
    case TEXT_DISP_CHAR:   /* fallthru */
    case TEXT_DISP_HYPHEN: return CHAR_CHUNK_GET_SEGMENT(chunkPtr)->tagInfoPtr;
    case TEXT_DISP_IMAGE:  /* fallthru */
    case TEXT_DISP_WINDOW: return ((TkTextSegment *) chunkPtr->clientData)->tagInfoPtr;
    case TEXT_DISP_ELIDED: /* fallthru */
    case TEXT_DISP_CURSOR: return NULL;
    }

    return NULL;
}

/*
 *----------------------------------------------------------------------
 *
 * GetPixelsTo --
 *
 *	This function computes the pixels between the first display line
 *	of the logical line (belonging to given position), and the display
 *	line at the specified position.
 *
 *	If the line metric computation of the specified logical line is
 *	not yet finished, and 'info' is not NULL, then ComputeMissingMetric
 *	will be used to compute the missing metric compuation.
 *
 * Results:
 *	The pixels from first display line (belonging to given position) to
 *	specified display line.
 *
 * Side effects:
 *	Just the ones of ComputeMissingMetric.
 *
 *----------------------------------------------------------------------
 */

static unsigned
GetPixelsTo(
    TkText *textPtr,
    const TkTextIndex *indexPtr,
    bool inclusiveLastLine,
    DisplayInfo *info)		/* can be NULL */
{
    TkTextLine *logicalLinePtr;
    const TkTextPixelInfo *pixelInfo;
    TkTextDispLineInfo *dispLineInfo;
    const TkTextDispLineEntry *lastEntry;
    const TkTextDispLineEntry *entry;
    TkTextIndex index;
    unsigned byteOffset;

    assert(TkTextIndexGetLine(indexPtr));

    logicalLinePtr = TkBTreeGetLogicalLine(textPtr->sharedTextPtr, textPtr,
	    TkTextIndexGetLine(indexPtr));
    if (logicalLinePtr == TkBTreeGetLastLine(textPtr)) {
	return 0;
    }
    pixelInfo = TkBTreeLinePixelInfo(textPtr, logicalLinePtr);

    if (!info && (pixelInfo->epoch & EPOCH_MASK) != textPtr->dInfoPtr->lineMetricUpdateEpoch) {
	return 0;
    }

    if (!(dispLineInfo = pixelInfo->dispLineInfo)) {
	return inclusiveLastLine ? pixelInfo->height : 0;
    }

    index = *indexPtr;
    TkTextIndexSetToStartOfLine2(&index, logicalLinePtr);
    byteOffset = TkTextIndexCountBytes(&index, indexPtr);
    lastEntry = dispLineInfo->entry + dispLineInfo->numDispLines;
    entry = SearchDispLineEntry(dispLineInfo->entry, lastEntry, byteOffset);

    if (entry == lastEntry) {
	/*
	 * This happens if the line metric calculation for this logical line is not yet complete.
	 */

	if (info) {
	    unsigned numDispLinesSoFar = dispLineInfo->numDispLines;

	    ComputeMissingMetric(textPtr, info, THRESHOLD_BYTE_OFFSET, byteOffset);
	    lastEntry = dispLineInfo->entry + dispLineInfo->numDispLines;
	    entry = SearchDispLineEntry(dispLineInfo->entry + numDispLinesSoFar, lastEntry, byteOffset);
	    if (entry == lastEntry) {
		entry -= 1;
	    }
	} else {
	    assert(dispLineInfo->numDispLines > 0);
	    entry -= 1;
	}
    } else if (!inclusiveLastLine && entry-- == dispLineInfo->entry) {
	return 0;
    }

    return entry->pixels;
}

/*
 *----------------------------------------------------------------------
 *
 * TkTextIndexYPixels --
 *
 *	This function is invoked to calculate the number of vertical pixels
 *	between the first index of the text widget and the given index. The
 *	range from first logical line to given logical line is determined
 *	using the cached values, and the range inside the given logical line
 *	is calculated on the fly.
 *
 * Results:
 *	The pixel distance between first pixel in the widget and the
 *	top of the index's current display line (could be zero).
 *
 * Side effects:
 *	None.
 *
 *----------------------------------------------------------------------
 */

int
TkTextIndexYPixels(
    TkText *textPtr,		/* Widget record for text widget. */
    const TkTextIndex *indexPtr)/* The index of which we want the pixel distance from top of
    				 * text widget to top of index. */
{
    /* Note that TkBTreePixelsTo is computing up to start of the logical line. */
    return TkBTreePixelsTo(textPtr, TkTextIndexGetLine(indexPtr)) +
	    GetPixelsTo(textPtr, indexPtr, false, NULL);
}

/*
 *----------------------------------------------------------------------
 *
 * UpdateOneLine --
 *
 *	This function is invoked to recalculate the height of a particular
 *	logical line, whether that line is displayed or not.
 *
 *	It must NEVER be called for the artificial last TkTextLine which is
 *	used internally for administrative purposes only. That line must
 *	retain its initial height of 0 otherwise the pixel height calculation
 *	maintained by the B-tree will be wrong.
 *
 * Results:
 *	The number of display lines in the logical line. This could be zero if
 *	the line is totally elided.
 *
 * Side effects:
 *	Line heights may be recalculated, and a timer to update the scrollbar
 *	may be installed. Also see the called function CalculateDisplayLineHeight
 *	for its side effects.
 *
 *----------------------------------------------------------------------
 */

static int
UpdateOneLine(
    TkText *textPtr,		/* Widget record for text widget. */
    TkTextLine *linePtr,	/* The line of which to calculate the height. */
    TkTextIndex *indexPtr,	/* Either NULL or an index at the start of a display line belonging
    				 * to linePtr, at which we wish to start (e.g. up to which we have
				 * already calculated). On return this will be set to the first index
				 * on the next line. */
    unsigned maxDispLines)	/* Don't compute more than this number of display lines. */
{
    TkTextIndex index;
    TkTextLine *logicalLinePtr;
    TkTextPixelInfo *pixelInfo;
    unsigned displayLines;
    unsigned updateCounter;
    unsigned pixelHeight;

    assert(linePtr != TkBTreeGetLastLine(textPtr));
    assert(TkTextIndexGetLine(indexPtr));

    if (!indexPtr) {
	TkTextIndexClear(&index, textPtr);
	TkTextIndexSetToStartOfLine2(&index, linePtr);
	indexPtr = &index;
    }

    linePtr = TkTextIndexGetLine(indexPtr);
    logicalLinePtr = TkBTreeGetLogicalLine(textPtr->sharedTextPtr, textPtr, linePtr);
    pixelInfo = TkBTreeLinePixelInfo(textPtr, logicalLinePtr);

    if (pixelInfo->epoch == (textPtr->dInfoPtr->lineMetricUpdateEpoch | PARTIAL_COMPUTED_BIT)) {
	const TkTextDispLineInfo *dispLineInfo = pixelInfo->dispLineInfo;
	unsigned bytes;

	/*
	 * We are inside a partial computation. Continue with next display line.
	 */

	assert(dispLineInfo);
	assert(dispLineInfo->numDispLines > 0);
	bytes = dispLineInfo->entry[dispLineInfo->numDispLines].byteOffset;
	bytes -= dispLineInfo->entry[0].byteOffset;
	TkTextIndexSetToStartOfLine2(indexPtr, logicalLinePtr);
	TkTextIndexForwBytes(textPtr, indexPtr, bytes, indexPtr);
	linePtr = TkTextIndexGetLine(indexPtr);
	assert(!linePtr->logicalLine || !TkTextIndexIsStartOfLine(indexPtr));
    } else if (!linePtr->logicalLine || !TkTextIndexIsStartOfLine(indexPtr)) {
	/*
	 * CalculateDisplayLineHeight must be called with an index at the beginning
	 * of a display line. Force this to happen. This is needed when
	 * UpdateOneLine is called with a line that is merged with its
	 * previous line: the number of merged logical lines in a display line is
	 * calculated correctly only when CalculateDisplayLineHeight receives
	 * an index at the beginning of a display line. In turn this causes the
	 * merged lines to receive their correct zero pixel height in
	 * TkBTreeAdjustPixelHeight.
	 */

	FindDisplayLineStartEnd(textPtr, indexPtr, DISP_LINE_START, DLINE_METRIC);
	linePtr = TkTextIndexGetLine(indexPtr);
    }

    assert(linePtr->nextPtr);
    updateCounter = textPtr->dInfoPtr->lineMetricUpdateCounter;
    pixelHeight = 0;
    displayLines = 0;

    /*
     * Iterate through all display-lines corresponding to the single logical
     * line 'linePtr' (and lines merged into this line due to eol elision),
     * adding up the pixel height of each such display line as we go along.
     * The final total is, therefore, the total height of all display lines
     * made up by the logical line 'linePtr' and subsequent logical lines
     * merged into this line.
     */

    while (true) {
	unsigned bytes, height;
	bool atEnd;

	/*
	 * Currently this call doesn't have many side-effects. However, if in
	 * the future we change the code so there are side-effects (such as
	 * adjusting linePtr->pixelHeight), then the code might not quite work
	 * as intended.
	 */

        height = CalculateDisplayLineHeight(textPtr, indexPtr, &bytes);
	atEnd = TkTextIndexForwBytes(textPtr, indexPtr, bytes, indexPtr) == 1
		|| TkTextIndexIsEndOfText(indexPtr);

	assert(bytes > 0);

	if (height > 0) {
	    pixelHeight += height;
	    displayLines += 1;
	}

	if (atEnd) {
	    break; /* we are at the end */
	}

	if (linePtr != TkTextIndexGetLine(indexPtr)) {
	    if (TkTextIndexGetLine(indexPtr)->logicalLine) {
		break; /* we've reached the end of the logical line */
	    }
	    linePtr = TkTextIndexGetLine(indexPtr);
	} else {
	    /*
	     * We must still be on the same wrapped line, on a new logical
	     * line merged with the logical line 'linePtr'.
	     */
	}

	if (displayLines == maxDispLines) {
	    /*
	     * We are calculating a limited number of display lines at a time, to avoid huge delays.
	     */

	    /* check that LayoutUpdateLineHeightInformation has set this bit */
	    assert(pixelInfo->epoch & PARTIAL_COMPUTED_BIT);
	    break;
	}
    }

    if (updateCounter != textPtr->dInfoPtr->lineMetricUpdateCounter) {
	/*
	 * Otherwise nothing relevant has changed.
	 */

	if (tkTextDebug) {
	    char buffer[2*TCL_INTEGER_SPACE + 1];

	    if (!TkBTreeNextLine(textPtr, linePtr)) {
		Tcl_Panic("Must never ever update line height of last artificial line");
	    }

	    pixelHeight = TkBTreeNumPixels(textPtr);
	    snprintf(buffer, sizeof(buffer), "%u %u",
		    TkBTreeLinesTo(indexPtr->tree, textPtr, linePtr, NULL), pixelHeight);
	    LOG("tk_textNumPixels", buffer);
	}

	if (!textPtr->dInfoPtr->scrollbarTimer) {
	    InvokeAsyncUpdateYScrollbar(textPtr);
	}
    }

    return displayLines;
}

/*
 *----------------------------------------------------------------------
 *
 * DisplayText --
 *
 *	This function is invoked as a when-idle handler to update the display.
 *	It only redisplays the parts of the text widget that are out of date.
 *
 * Results:
 *	None.
 *
 * Side effects:
 *	Information is redrawn on the screen.
 *
 *----------------------------------------------------------------------
 */

static void
DisplayText(
    ClientData clientData)	/* Information about widget. */
{
    TkText *textPtr = clientData;
    TextDInfo *dInfoPtr = textPtr->dInfoPtr;
    DLine *dlPtr;
    Pixmap pixmap;
    int maxHeight, borders;
    int bottomY = 0;		/* Initialization needed only to stop compiler warnings. */
    int extent1, extent2;
    Tcl_Interp *interp;
    DRegion* invalidRegion = &dInfoPtr->invalidRegion;

    if (textPtr->flags & DESTROYED) {
	return; /* the widget has been deleted */
    }

    if (TkpDrawingIsDisabled(textPtr->tkwin)) {
	/*
	 * If drawing is disabled, all we need to do is clear the REDRAW_PENDING flag.
	 */
	dInfoPtr->flags &= ~REDRAW_PENDING;
	ClearRegion(invalidRegion);
	if (dInfoPtr->flags & ASYNC_PENDING) {
	    assert(dInfoPtr->flags & ASYNC_UPDATE);
	    dInfoPtr->flags &= ~ASYNC_PENDING;
	    /* continue with asynchronous pixel-height calculation */
	    InvokeAsyncUpdateLineMetrics(textPtr);
	}
	return;
    }

    interp = textPtr->interp;
    Tcl_Preserve(interp);

    TK_TEXT_DEBUG(Tcl_SetVar2(interp, "tk_textRelayout", NULL, "", TCL_GLOBAL_ONLY));

    if (!Tk_IsMapped(textPtr->tkwin) || dInfoPtr->maxX <= dInfoPtr->x || dInfoPtr->maxY <= dInfoPtr->y) {
	UpdateDisplayInfo(textPtr);
	dInfoPtr->flags &= ~REDRAW_PENDING;
	ClearRegion(invalidRegion);
	goto doScrollbars;
    }
    DEBUG(stats.numRedisplays += 1);
    TK_TEXT_DEBUG(Tcl_SetVar2(interp, "tk_textRedraw", NULL, "", TCL_GLOBAL_ONLY));

    /*
     * Choose a new current item if that is needed (this could cause event
     * handlers to be invoked, hence the preserve/release calls and the loop,
     * since the handlers could conceivably necessitate yet another current
     * item calculation). The textPtr check is because the whole window could go
     * away in the meanwhile.
     */

    if (dInfoPtr->flags & REPICK_NEEDED) {
	/*
	 * TODD XXX
	 * Either this is the wrong place, or a repick should also happen after
	 * the text has been redisplayed, because the repick function is working
	 * on the displayed chunks.
	 */
	textPtr->refCount += 1;
	dInfoPtr->flags &= ~REPICK_NEEDED;
	dInfoPtr->currChunkPtr = NULL;
	TkTextPickCurrent(textPtr, &textPtr->pickEvent);
	if (TkTextDecrRefCountAndTestIfDestroyed(textPtr)) {
	    goto end;
	}
    }

    /*
     * First recompute what's supposed to be displayed.
     */

    UpdateDisplayInfo(textPtr);
    dInfoPtr->dLinesInvalidated = false;

    /*
     * TkScrollWindow must consider the insertion cursor.
     */

    ComputeCursorExtents(textPtr, &extent1, &extent2);

    /*
     * See if it's possible to bring some parts of the screen up-to-date by
     * scrolling (copying from other parts of the screen). We have to be
     * particularly careful with the top and bottom lines of the display,
     * since these may only be partially visible and therefore not helpful for
     * some scrolling purposes.
     */

    for (dlPtr = dInfoPtr->dLinePtr; dlPtr; dlPtr = dlPtr->nextPtr) {
	DLine *dlPtr2;
	int offset, height, y, oldY;
	TkRegion damageRgn;

	/*
	 * These tests are, in order:
	 *
	 * 1. If the line is already marked as invalid
	 * 2. If the line hasn't moved
	 * 3. If the line overlaps the bottom of the window and we are scrolling up.
	 * 4. If the line overlaps the top of the window and we are scrolling down.
	 * 5. If the line overlaps any invalidated region.
	 *
	 * If any of these tests are true, then we can't scroll this line's
	 * part of the display.
	 *
	 * Note that even if tests 3 or 4 aren't true, we may be able to
	 * scroll the line, but we still need to be sure to call embedded
	 * window display procs on top and bottom lines if they have any
	 * portion non-visible (see below).
	 */

	if ((dlPtr->flags & OLD_Y_INVALID)
		|| dlPtr->y == dlPtr->oldY
		|| ((dlPtr->oldY + dlPtr->height) > dInfoPtr->maxY && dlPtr->y < dlPtr->oldY)
		|| (dlPtr->oldY < dInfoPtr->y && dlPtr->y > dlPtr->oldY)
		|| RegionIntersects(invalidRegion, dlPtr->oldY, dlPtr->oldY + dlPtr->height)) {
	    continue;
	}

	/*
	 * This line is already drawn somewhere in the window so it only needs
	 * to be copied to its new location. See if there's a group of lines
	 * that can all be copied together.
	 */

	offset = dlPtr->y - dlPtr->oldY;
	height = dlPtr->height;
	y = dlPtr->y;
	for (dlPtr2 = dlPtr->nextPtr; dlPtr2; dlPtr2 = dlPtr2->nextPtr) {
	    if ((dlPtr2->flags & OLD_Y_INVALID)
		    || dlPtr2->oldY + offset != dlPtr2->y
		    || dlPtr2->oldY + dlPtr2->height > dInfoPtr->maxY
		    || RegionIntersects(invalidRegion, dlPtr2->oldY, dlPtr2->oldY + dlPtr2->height)){
		break;
	    }
	    height += dlPtr2->height;
	}

	/*
	 * Reduce the height of the area being copied if necessary to avoid
	 * overwriting the border area.
	 */

	if (y + height > dInfoPtr->maxY) {
	    height = dInfoPtr->maxY - y;
	}
	oldY = dlPtr->oldY;
	if (y < dInfoPtr->y) {
	    /*
	     * Adjust if the area being copied is going to overwrite the top
	     * border of the window (so the top line is only half onscreen).
	     */

	    int y_off = dInfoPtr->y - dlPtr->y;
	    height -= y_off;
	    oldY += y_off;
	    y = dInfoPtr->y;
	}

#if 0 /* TODO: this can happen in certain situations, but shouldn't happen */
	assert(height > 0); /* otherwise dInfoPtr->topPixelOffset is wrong */
#else
	if (height <= 0) {
	    fprintf(stderr, "DisplayText: height <= 0 is unexpected\n");
	}
#endif

	/*
	 * Update the lines we are going to scroll to show that they have been copied.
	 */

	while (true) {
	    /*
	     * The DLine already has OLD_Y_INVALID cleared.
	     */

	    dlPtr->oldY = dlPtr->y;
	    if (dlPtr->nextPtr == dlPtr2) {
		break;
	    }
	    dlPtr = dlPtr->nextPtr;
	}

	/*
	 * Scan through the lines following the copied ones to see if we are
	 * going to overwrite them with the copy operation. If so, mark them
	 * for redisplay.
	 */

	for ( ; dlPtr2; dlPtr2 = dlPtr2->nextPtr) {
	    if (!(dlPtr2->flags & OLD_Y_INVALID)
		    && dlPtr2->oldY + dlPtr2->height > y
		    && dlPtr2->oldY < y + height) {
		dlPtr2->flags |= OLD_Y_INVALID;
	    }
	}

	/*
	 * Now scroll the lines. This may generate damage which we handle by
	 * calling TextInvalidateRegion to mark the display blocks as stale.
	 */

	damageRgn = TkCreateRegion();
	if (TkScrollWindow(textPtr->tkwin, dInfoPtr->scrollGC, MAX(0, dInfoPtr->x - extent1), oldY,
		dInfoPtr->maxX - dInfoPtr->x + extent1 + extent2, height, 0, y - oldY, damageRgn)) {
	    TextInvalidateRegion(textPtr, damageRgn);
	}
	DEBUG(stats.numCopies += 1);
	TkDestroyRegion(damageRgn);
    }

    /*
     * Clear the REDRAW_PENDING flag here. This is actually pretty tricky. We want to
     * wait until *after* doing the scrolling, since that could generate more areas to
     * redraw and don't want to reschedule a redisplay for them. On the other hand, we
     * can't wait until after all the redisplaying, because the act of redisplaying
     * could actually generate more redisplays (e.g. in the case of a nested window
     * with event bindings triggered by redisplay).
     */

    dInfoPtr->flags &= ~REDRAW_PENDING;

    /*
     * Also clear the region of invalidated lines, no longer needed, scrolling has
     * been done.
     */

    ClearRegion(invalidRegion);

    /*
     * Redraw the borders if that's needed.
     */

    if (dInfoPtr->flags & REDRAW_BORDERS) {
	TK_TEXT_DEBUG(LOG("tk_textRedraw", "borders"));

	if (!textPtr->tkwin) {
	    /*
	     * The widget has been deleted. Don't do anything.
	     */

	    goto end;
	}

	Tk_Draw3DRectangle(textPtr->tkwin, Tk_WindowId(textPtr->tkwin),
		textPtr->border, textPtr->highlightWidth,
		textPtr->highlightWidth,
		Tk_Width(textPtr->tkwin) - 2*textPtr->highlightWidth,
		Tk_Height(textPtr->tkwin) - 2*textPtr->highlightWidth,
		textPtr->borderWidth, textPtr->relief);
	if (textPtr->highlightWidth != 0) {
	    GC fgGC, bgGC;

	    bgGC = Tk_GCForColor(textPtr->highlightBgColorPtr, Tk_WindowId(textPtr->tkwin));
	    if (textPtr->flags & HAVE_FOCUS) {
		fgGC = Tk_GCForColor(textPtr->highlightColorPtr, Tk_WindowId(textPtr->tkwin));
		TkpDrawHighlightBorder(textPtr->tkwin, fgGC, bgGC,
			textPtr->highlightWidth, Tk_WindowId(textPtr->tkwin));
	    } else {
		TkpDrawHighlightBorder(textPtr->tkwin, bgGC, bgGC,
			textPtr->highlightWidth, Tk_WindowId(textPtr->tkwin));
	    }
	}
	borders = textPtr->borderWidth + textPtr->highlightWidth;
	if (textPtr->padY > 0) {
	    Tk_Fill3DRectangle(textPtr->tkwin, Tk_WindowId(textPtr->tkwin),
		    textPtr->border, borders, borders,
		    Tk_Width(textPtr->tkwin) - 2*borders, textPtr->padY,
		    0, TK_RELIEF_FLAT);
	    Tk_Fill3DRectangle(textPtr->tkwin, Tk_WindowId(textPtr->tkwin),
		    textPtr->border, borders,
		    Tk_Height(textPtr->tkwin) - borders - textPtr->padY,
		    Tk_Width(textPtr->tkwin) - 2*borders,
		    textPtr->padY, 0, TK_RELIEF_FLAT);
	}
	if (textPtr->padX > 0) {
	    Tk_Fill3DRectangle(textPtr->tkwin, Tk_WindowId(textPtr->tkwin),
		    textPtr->border, borders, borders + textPtr->padY,
		    textPtr->padX,
		    Tk_Height(textPtr->tkwin) - 2*borders -2*textPtr->padY,
		    0, TK_RELIEF_FLAT);
	    Tk_Fill3DRectangle(textPtr->tkwin, Tk_WindowId(textPtr->tkwin),
		    textPtr->border,
		    Tk_Width(textPtr->tkwin) - borders - textPtr->padX,
		    borders + textPtr->padY, textPtr->padX,
		    Tk_Height(textPtr->tkwin) - 2*borders -2*textPtr->padY,
		    0, TK_RELIEF_FLAT);
	}
	dInfoPtr->flags &= ~REDRAW_BORDERS;
    }

    /*
     * Now we have to redraw the lines that couldn't be updated by scrolling.
     * First, compute the height of the largest line and allocate an off-
     * screen pixmap to use for double-buffered displays.
     */

    maxHeight = -1;
    for (dlPtr = dInfoPtr->dLinePtr; dlPtr; dlPtr = dlPtr->nextPtr) {
	if (dlPtr->height > maxHeight && ((dlPtr->flags & OLD_Y_INVALID) || dlPtr->oldY != dlPtr->y)) {
	    maxHeight = dlPtr->height;
	}
	bottomY = dlPtr->y + dlPtr->height;
    }

    /*
     * There used to be a line here which restricted 'maxHeight' to be no
     * larger than 'dInfoPtr->maxY', but this is incorrect for the case where
     * individual lines may be taller than the widget _and_ we have smooth
     * scrolling. What we can do is restrict maxHeight to be no larger than
     * 'dInfoPtr->maxY + dInfoPtr->topPixelOffset'.
     */

    if (maxHeight > dInfoPtr->maxY + dInfoPtr->topPixelOffset) {
	maxHeight = (dInfoPtr->maxY + dInfoPtr->topPixelOffset);
    }

    if (maxHeight > 0) {
	pixmap = Tk_GetPixmap(Tk_Display(textPtr->tkwin),
		Tk_WindowId(textPtr->tkwin), Tk_Width(textPtr->tkwin),
		maxHeight, Tk_Depth(textPtr->tkwin));

	for (dlPtr = dInfoPtr->dLinePtr; dlPtr && dlPtr->y < dInfoPtr->maxY; dlPtr = dlPtr->nextPtr) {
	    if (!dlPtr->chunkPtr) {
		continue;
	    }
	    if ((dlPtr->flags & OLD_Y_INVALID) || dlPtr->oldY != dlPtr->y) {
		if (tkTextDebug) {
		    char string[TK_POS_CHARS];

		    TkTextPrintIndex(textPtr, &dlPtr->index, string);
		    LOG("tk_textRedraw", string);
		}
		DisplayDLine(textPtr, dlPtr, dlPtr->prevPtr, pixmap);
		if (dInfoPtr->dLinesInvalidated) {
		    Tk_FreePixmap(Tk_Display(textPtr->tkwin), pixmap);
		    goto doScrollbars;
		}
		dlPtr->oldY = dlPtr->y;
		dlPtr->flags &= ~(NEW_LAYOUT | OLD_Y_INVALID);
#ifdef MAC_OSX_TK
	    } else if (dInfoPtr->countWindows > 0 && dlPtr->chunkPtr) {
		/*
		 * On macOS we need to redisplay all embedded windows which
		 * were moved by the call to TkScrollWindows above.  This is
		 * not necessary on Unix or Windows because XScrollWindow will
		 * have included the bounding rectangles of all of these
		 * windows in the damage region.  The macosx implementation of
		 * TkScrollWindow does not do this.  It simply generates a
		 * damage region which is the scroll source rectangle minus
		 * the scroll destination rectangle.  This is because there is
		 * no efficient process available for iterating through the
		 * subwindows which meet the scrolled area.  (On Unix this is
		 * handled by GraphicsExpose events generated by XCopyArea and
		 * on Windows by ScrollWindowEx.  On macOS the low level
		 * scrolling is accomplished by calling [view scrollRect:by:].
		 * This method does not provide any damage information and, in
		 * any case, could not be aware of Tk windows which were not
		 * based on NSView objects.
		 *
		 * On the other hand, this loop is already iterating through
		 * all embedded windows which could possibly have been moved
		 * by the scrolling.  So it is as efficient to redisplay them
		 * here as it would have been if they had been redisplayed by
		 * the call to TextInvalidateRegion above.
		 */
#else
	    } else if (dInfoPtr->countWindows > 0
		    && dlPtr->chunkPtr
		    && (dlPtr->y < 0 || dlPtr->y + dlPtr->height > dInfoPtr->maxY)) {

		/*
		 * On platforms other than the Mac:
		 *
		 * It's the first or last DLine which are also overlapping the
		 * top or bottom of the window, but we decided above it wasn't
		 * necessary to display them (we were able to update them by
		 * scrolling). This is fine, except that if the lines contain
		 * any embedded windows, we must still call the display proc
		 * on them because they might need to be unmapped or they
		 * might need to be moved to reflect their new position.
		 * Otherwise, everything else moves, but the embedded window
		 * doesn't!
		 *
		 * So, we loop through all the chunks, calling the display
		 * proc of embedded windows only.
		 */
#endif
		TkTextDispChunk *chunkPtr;

		for (chunkPtr = dlPtr->chunkPtr; chunkPtr; chunkPtr = chunkPtr->nextPtr) {
		    int x;

		    if (chunkPtr->layoutProcs->type != TEXT_DISP_WINDOW) {
			continue;
		    }
		    x = chunkPtr->x + dInfoPtr->x - dInfoPtr->curXPixelOffset;
		    if (x + chunkPtr->width <= 0 || x >= dInfoPtr->maxX) {
			/*
			 * Note: we have to call the displayProc even for
			 * chunks that are off-screen. This is needed, for
			 * example, so that embedded windows can be unmapped
			 * in this case. Display the chunk at a coordinate
			 * that can be clearly identified by the displayProc
			 * as being off-screen to the left (the displayProc
			 * may not be able to tell if something is off to the
			 * right).
			 */

			x = -chunkPtr->width;
		    }
		    if (tkTextDebug) {
			char string[TK_POS_CHARS];

			TkTextPrintIndex(textPtr, &dlPtr->index, string);
			LOG("tk_textEmbWinDisplay", string);
		    }
		    chunkPtr->layoutProcs->displayProc(textPtr, chunkPtr, x,
			    dlPtr->spaceAbove,
			    dlPtr->height - dlPtr->spaceAbove - dlPtr->spaceBelow,
			    dlPtr->baseline - dlPtr->spaceAbove, NULL,
			    (Drawable) None, dlPtr->y + dlPtr->spaceAbove);
		}
	    }
	}
	Tk_FreePixmap(Tk_Display(textPtr->tkwin), pixmap);
    }

    /*
     * See if we need to refresh the part of the window below the last line of
     * text (if there is any such area). Refresh the padding area on the left
     * too, since the insertion cursor might have been displayed there
     * previously).
     */

    if (dInfoPtr->topOfEof > dInfoPtr->maxY) {
	dInfoPtr->topOfEof = dInfoPtr->maxY;
    }
    if (bottomY < dInfoPtr->topOfEof) {
	TK_TEXT_DEBUG(LOG("tk_textRedraw", "eof"));

	if (textPtr->flags & DESTROYED) {
	    goto end; /* the widget has been deleted */
	}

	Tk_Fill3DRectangle(textPtr->tkwin, Tk_WindowId(textPtr->tkwin),
		textPtr->border, dInfoPtr->x - textPtr->padX, bottomY,
		dInfoPtr->maxX - (dInfoPtr->x - textPtr->padX),
		dInfoPtr->topOfEof - bottomY, 0, TK_RELIEF_FLAT);
    }
    dInfoPtr->topOfEof = bottomY;

    /*
     * Update the vertical scrollbar, if there is one. Note: it's important to
     * clear REDRAW_PENDING here, just in case the scroll function does
     * something that requires redisplay.
     */

  doScrollbars:
    if (textPtr->flags & UPDATE_SCROLLBARS) {

	/*
	 * Update the vertical scrollbar, if any.
	 */

	textPtr->flags &= ~UPDATE_SCROLLBARS;
	if (textPtr->yScrollCmd || textPtr->watchCmd) {
	    GetYView(textPtr->interp, textPtr, true);
	}

	/*
	 * Update the horizontal scrollbar, if any.
	 */

	if (textPtr->xScrollCmd || textPtr->watchCmd) {
	    GetXView(textPtr->interp, textPtr, true);
	}

	if (!(TriggerWatchCursor(textPtr))) {
	    goto end; /* the widget has been deleted */
	}
    }

    if (dInfoPtr->flags & ASYNC_PENDING) {
	assert(dInfoPtr->flags & ASYNC_UPDATE);
	dInfoPtr->flags &= ~ASYNC_PENDING;
	/* continue with asynchronous pixel-height calculation */
	InvokeAsyncUpdateLineMetrics(textPtr);
    }

  end:
    Tcl_Release(interp);
}

/*
 *----------------------------------------------------------------------
 *
 * TkTextEventuallyRepick --
 *
 *	This function is invoked whenever something happens that could change
 *	the current character or the tags associated with it.
 *
 * Results:
 *	None.
 *
 * Side effects:
 *	A repick is scheduled as an idle handler.
 *
 *----------------------------------------------------------------------
 */

void
TkTextEventuallyRepick(
    TkText *textPtr)		/* Widget record for text widget. */
{
    textPtr->dInfoPtr->flags |= REPICK_NEEDED;
    DisplayTextWhenIdle(textPtr);
}

/*
 *----------------------------------------------------------------------
 *
 * TkTextRedrawRegion --
 *
 *	This function is invoked to schedule a redisplay for a given region of
 *	a text widget. The redisplay itself may not occur immediately: it's
 *	scheduled as a when-idle handler.
 *
 * Results:
 *	None.
 *
 * Side effects:
 *	Information will eventually be redrawn on the screen.
 *
 *----------------------------------------------------------------------
 */

void
TkTextRedrawRegion(
    TkText *textPtr,		/* Widget record for text widget. */
    int x, int y,		/* Coordinates of upper-left corner of area to be redrawn, in
    				 * pixels relative to textPtr's window. */
    int width, int height)	/* Width and height of area to be redrawn. */
{
    TkRegion damageRgn = TkCreateRegion();
    XRectangle rect;

    rect.x = x;
    rect.y = y;
    rect.width = width;
    rect.height = height;
    TkUnionRectWithRegion(&rect, damageRgn, damageRgn);
    TextInvalidateRegion(textPtr, damageRgn);
    TkDestroyRegion(damageRgn);

    DisplayTextWhenIdle(textPtr);
}

/*
 *----------------------------------------------------------------------
 *
 * TextInvalidateRegion --
 *
 *	Mark a region of text as invalid.
 *
 * Results:
 *	None.
 *
 * Side effects:
 *	Updates the display information for the text widget.
 *
 *----------------------------------------------------------------------
 */

static void
TextInvalidateRegion(
    TkText *textPtr,		/* Widget record for text widget. */
    TkRegion region)		/* Region of area to redraw. */
{
    DLine *dlPtr;
    TextDInfo *dInfoPtr;
    int inset, extent1, extent2, maxY;
    XRectangle clipRect;
    DRect textRect;	/* includes cursor extents */

    TkClipBox(region, &clipRect);
    if (RectIsEmpty(&clipRect)) {
	return;
    }

    dInfoPtr = textPtr->dInfoPtr;
    ComputeCursorExtents(textPtr, &extent1, &extent2);
    inset = textPtr->borderWidth + textPtr->highlightWidth;

    textRect.x = inset + textPtr->padX - extent1;
    textRect.width = Tk_Width(textPtr->tkwin) + extent1 + extent2;
    textRect.y = inset + textPtr->padY;
    textRect.height = Tk_Height(textPtr->tkwin);

    /*
     * Find all lines that overlap the given region and mark them for redisplay.
     */

    if (RectIntersects(&clipRect, &textRect)) {
	for (dlPtr = dInfoPtr->dLinePtr; dlPtr; dlPtr = dlPtr->nextPtr) {
	    if (!(dlPtr->flags & OLD_Y_INVALID)) {
		int test = TkRectInRegion(region, clipRect.x, dlPtr->y, clipRect.width, dlPtr->height);

		if (test != RectangleOut) {
		    dlPtr->flags |= OLD_Y_INVALID;
		    RegionUnion(&dInfoPtr->invalidRegion, dlPtr->y, dlPtr->y + dlPtr->height);
		}
	    }
	}
    }

    if (dInfoPtr->topOfEof < (maxY = clipRect.y + clipRect.height)) {
	dInfoPtr->topOfEof = maxY;
    }

    /*
     * Also figure out whether the border needs a redraw.
     *
     * TODO: is it really neccessary to refresh the padding area, otherwise
     * we could simply check the border zone. But probably this part has to
     * consider a possible increasement of the padding area.
     */

    if (!RectContainsRect(&textRect, &clipRect)) {
	dInfoPtr->flags |= REDRAW_BORDERS;
    }
}

/*
 *----------------------------------------------------------------------
 *
 * TkTextChanged --
 *
 *	This function is invoked when info in a text widget is about to be
 *	modified in a way that changes how it is displayed (e.g. characters
 *	were inserted or deleted, or tag information was changed). This
 *	function must be called *before* a change is made, so that indexes in
 *	the display information are still valid.
 *
 *	Note: if the range of indices may change geometry as well as simply
 *	requiring redisplay, then the caller should also call
 *	TkTextInvalidateLineMetrics.
 *
 * Results:
 *	None.
 *
 * Side effects:
 *	The range of character between index1Ptr (inclusive) and index2Ptr
 *	(exclusive) will be redisplayed at some point in the future (the
 *	actual redisplay is scheduled as a when-idle handler).
 *
 *----------------------------------------------------------------------
 */

static void
TextChanged(
    TkText *textPtr,			/* Widget record for text widget, or NULL. */
    const TkTextIndex *index1Ptr,	/* Index of first character to redisplay. */
    const TkTextIndex *index2Ptr)	/* Index of character just after last one to redisplay. */
{
    TextDInfo *dInfoPtr = textPtr->dInfoPtr;
    TkTextLine *lastLinePtr = TkBTreeGetLastLine(textPtr);
    DLine *firstPtr = NULL;
    DLine *lastPtr= NULL;
    TkTextIndex rounded;
    TkTextLine *linePtr;

    assert(TkTextIndexGetLine(index1Ptr));

    /*
     * Find the DLines corresponding to index1Ptr and index2Ptr. There is one
     * tricky thing here, which is that we have to relayout in units of whole
     * text lines: This is necessary because the indices stored in the display
     * lines will no longer be valid. It's also needed because any edit could
     * change the way lines wrap.
     * To relayout in units of whole text (logical) lines, round index1Ptr
     * back to the beginning of its text line (or, if this line start is
     * elided, to the beginning of the text line that starts the display line
     * it is included in), and include all the display lines after index2Ptr,
     * up to the end of its text line (or, if this line end is elided, up to
     * the end of the first non elided text line after this line end).
     */

    if ((linePtr = TkTextIndexGetLine(index1Ptr)) != lastLinePtr) {
	rounded = *index1Ptr;
	TkTextIndexSetLine(&rounded, TkBTreeGetLogicalLine(textPtr->sharedTextPtr, textPtr, linePtr));

	if (!(firstPtr = FindDLine(textPtr, dInfoPtr->dLinePtr, &rounded))) {
	    /*
	     * index1Ptr pertains to no display line, i.e this index is after
	     * the last display line. Since index2Ptr is after index1Ptr, there
	     * is no display line to free/redisplay and we can return early.
	     */
	} else {
	    rounded = *index2Ptr;
	    linePtr = TkTextIndexGetLine(index2Ptr);
	    if (linePtr == lastLinePtr) {
		linePtr = NULL;
	    } else {
		linePtr = TkBTreeNextLogicalLine(textPtr->sharedTextPtr, textPtr, linePtr);
		TkTextIndexSetLine(&rounded, linePtr);
	    }

	    if (!linePtr) {
		lastPtr = NULL;
	    } else {
		/*
		 * 'rounded' now points to the start of a display line as well as the
		 * start of a logical line not merged with its previous line, and
		 * this index is the closest after index2Ptr.
		 */

		lastPtr = FindDLine(textPtr, dInfoPtr->dLinePtr, &rounded);

#if 0
		/*
		 * NOTE: In revised implementation this seems not to be useful,
		 * it is only causing superfluous redrawings.
		 */

		/*
		 * At least one display line is supposed to change. This makes the
		 * redisplay OK in case the display line we expect to get here was
		 * unlinked by a previous call to TkTextChanged and the text widget
		 * did not update before reaching this point. This happens for
		 * instance when moving the cursor up one line.
		 * Note that lastPtr != NULL here, otherwise we would have returned
		 * earlier when we tested for firstPtr being NULL.
		 */

		if (lastPtr && lastPtr == firstPtr) {
		    lastPtr = lastPtr->nextPtr;
		}
#endif
	    }
	}
    }

    /*
     * Schedule both a redisplay and a recomputation of display information.
     * It's done here rather than the end of the function for two reasons:
     *
     * 1. If there are no display lines to update we'll want to return
     *	  immediately, well before the end of the function.
     *
     * 2. It's important to arrange for the redisplay BEFORE calling
     *	  FreeDLines. The reason for this is subtle and has to do with
     *	  embedded windows. The chunk delete function for an embedded window
     *	  will schedule an idle handler to unmap the window. However, we want
     *	  the idle handler for redisplay to be called first, so that it can
     *	  put the embedded window back on the screen again (if appropriate).
     *	  This will prevent the window from ever being unmapped, and thereby
     *	  avoid flashing.
     */

    DisplayTextWhenIdle(textPtr);
    dInfoPtr->flags |= DINFO_OUT_OF_DATE|REPICK_NEEDED;
    dInfoPtr->currChunkPtr = NULL;

    /*
     * Delete all the DLines from firstPtr up to but not including lastPtr.
     */

    FreeDLines(textPtr, firstPtr, lastPtr, DLINE_UNLINK_KEEP_BRKS);
}

void
TkTextChanged(
    TkSharedText *sharedTextPtr,	/* Shared widget section, or NULL. */
    TkText *textPtr,			/* Widget record for text widget, or NULL. */
    const TkTextIndex *index1Ptr,	/* Index of first character to redisplay. */
    const TkTextIndex *index2Ptr)	/* Index of character just after last one to redisplay. */
{
    assert(!sharedTextPtr != !textPtr);

    if (!sharedTextPtr) {
	TextChanged(textPtr, index1Ptr, index2Ptr);
    } else {
	TkTextIndex index1 = *index1Ptr;
	TkTextIndex index2 = *index2Ptr;

	for (textPtr = sharedTextPtr->peers; textPtr; textPtr = textPtr->next) {
	    DEBUG(index1.discardConsistencyCheck = true);
	    DEBUG(index2.discardConsistencyCheck = true);
	    TkTextIndexSetPeer(&index1, textPtr);
	    TkTextIndexSetPeer(&index2, textPtr);
	    TextChanged(textPtr, &index1, &index2);
	}
    }
}

/*
 *----------------------------------------------------------------------
 *
 * TkTextRedrawTag --
 *
 *	This function is invoked to request a redraw of all characters in a
 *	given range that have a particular tag on or off. It's called, for
 *	example, when tag options change.
 *
 * Results:
 *	Return whether any redraw will happen.
 *
 * Side effects:
 *	Information on the screen may be redrawn, and the layout of the screen
 *	may change.
 *
 *----------------------------------------------------------------------
 */

static void
TextRedrawTag(
    TkText *textPtr,		/* Widget record for text widget. */
    const TkTextIndex *index1Ptr,
    				/* First character in range to consider for redisplay. NULL
				 * means start at beginning of text. */
    const TkTextIndex *index2Ptr,
    				/* Character just after last one to consider for redisplay.
				 * NULL means process all the characters in the text. */
    bool affectsDisplayGeometry)/* Whether the display geometry is affected. */
{
    TextDInfo *dInfoPtr;
    DLine *dlPtr;
    DLine *endPtr;

    if (textPtr->flags & DESTROYED) {
	return;
    }

    assert(index1Ptr);
    assert(index2Ptr);
    assert(textPtr);

    dInfoPtr = textPtr->dInfoPtr;
    dlPtr = dInfoPtr->dLinePtr;

    if (!dlPtr) {
	return;
    }

    /*
     * Invalidate the pixel calculation of all lines in the given range.
     */

    if (affectsDisplayGeometry) {
	TkTextLine *startLine, *endLine;
	unsigned lineCount;

	dInfoPtr->currChunkPtr = NULL; /* reset cached chunk */
	endLine = TkTextIndexGetLine(index2Ptr);
	if (endLine == textPtr->endMarker->sectionPtr->linePtr) {
	    assert(endLine->prevPtr);
	    endLine = endLine->prevPtr;
	}
	lineCount = TkBTreeLinesTo(textPtr->sharedTextPtr->tree, textPtr, endLine, NULL);
	startLine = TkTextIndexGetLine(index1Ptr);
	lineCount -= TkBTreeLinesTo(textPtr->sharedTextPtr->tree, textPtr, startLine, NULL);
	TkTextInvalidateLineMetrics(NULL, textPtr, startLine, lineCount, TK_TEXT_INVALIDATE_ONLY);
    }

    /*
     * Round up the starting position if it's before the first line visible on
     * the screen (we only care about what's on the screen).
     */

    if (TkTextIndexCompare(&dlPtr->index, index1Ptr) > 0) {
	index1Ptr = &dlPtr->index;
    }

    /*
     * Schedule a redisplay and layout recalculation if they aren't already
     * pending. This has to be done before calling FreeDLines, for the reason
     * given in TkTextChanged.
     */

    DisplayTextWhenIdle(textPtr);
    dInfoPtr->flags |= DINFO_OUT_OF_DATE|REPICK_NEEDED;

    /*
     * Each loop through the loop below is for one range of characters where
     * the tag's current state is different than its eventual state. At the
     * top of the loop, search contains information about the first character
     * in the range.
     */

    dlPtr = FindDLine(textPtr, dlPtr, index1Ptr);

    if (dlPtr) {
	/*
	 * Find the first DLine structure that's past the end of the range.
	 */

	endPtr = FindDLine(textPtr, dlPtr, index2Ptr);
	if (endPtr && TkTextIndexCompare(&endPtr->index, index2Ptr) < 0) {
	    endPtr = endPtr->nextPtr;
	}

	/*
	 * Delete all of the display lines in the range, so that they'll be
	 * re-layed out and redrawn.
	 */

	FreeDLines(textPtr, dlPtr, endPtr, DLINE_UNLINK);
    }
}

static void
RedrawTagsInPeer(
    const TkSharedText *sharedTextPtr,
    TkText *textPtr,
    TkTextIndex *indexPtr1,
    TkTextIndex *indexPtr2,
    bool affectsDisplayGeometry)
{
    TkTextIndex start, end;

    if (!textPtr->dInfoPtr || !textPtr->dInfoPtr->dLinePtr) {
	return;
    }

    if (textPtr->startMarker != sharedTextPtr->startMarker) {
	TkTextIndexSetupToStartOfText(&start, textPtr, sharedTextPtr->tree);
	if (TkTextIndexCompare(indexPtr1, &start) <= 0) {
	    indexPtr1 = &start;
	}
    }

    if (textPtr->endMarker != sharedTextPtr->endMarker) {
	TkTextIndexSetupToEndOfText(&end, textPtr, sharedTextPtr->tree);
	if (TkTextIndexCompare(indexPtr2, &end) <= 0) {
	    indexPtr2 = &end;
	}
    }

    TkTextIndexSetPeer(indexPtr1, textPtr);
    TkTextIndexSetPeer(indexPtr2, textPtr);
    TextRedrawTag(textPtr, indexPtr1, indexPtr2, affectsDisplayGeometry);
}

bool
TkTextRedrawTag(
    const TkSharedText *sharedTextPtr,
    				/* Shared widget section, or NULL if textPtr is not NULL. */
    TkText *textPtr,		/* Widget record for text widget, or NULL if sharedTextPtr is not
    				 * NULL. */
    const TkTextIndex *index1Ptr,
    				/* First character in range to consider for redisplay. NULL means
				 * start at beginning of text. */
    const TkTextIndex *index2Ptr,
    				/* Character just after last one to consider for redisplay. NULL
				 * means process all the characters in the text. Note that either
				 * both indices are NULL, or both are non-Null. */
    const TkTextTag *tagPtr,	/* Information about tag, can be NULL, but only if the indices are
    				 * non-NULL*/
    bool affectsDisplayGeometry)/* Whether the display geometry is affected. If argument tagPtr is
    				 * given, then also this tag will be tested if the display geometry
				 * is affected. */
{
    assert(!index1Ptr == !index2Ptr);
    assert(index1Ptr || tagPtr);
    assert(sharedTextPtr || textPtr);

    if (!sharedTextPtr && !textPtr->dInfoPtr->dLinePtr) {
	return false;
    }

    if (tagPtr && tagPtr->affectsDisplayGeometry) {
	affectsDisplayGeometry = true;
    }

    if (!index1Ptr) {
	TkTextSegment *endMarker;
	TkTextSearch search;
	TkTextIndex startIndex, endIndex;

	if (!sharedTextPtr) {
	    TkTextIndexClear2(&startIndex, NULL, textPtr->sharedTextPtr->tree);
	    TkTextIndexClear2(&endIndex, NULL, textPtr->sharedTextPtr->tree);
	    TkTextIndexSetSegment(&startIndex, textPtr->startMarker);
	    TkTextIndexSetSegment(&endIndex, textPtr->endMarker);
	    endMarker = textPtr->endMarker;
	} else {
	    TkTextIndexClear2(&startIndex, NULL, sharedTextPtr->tree);
	    TkTextIndexClear2(&endIndex, NULL, sharedTextPtr->tree);
	    TkTextIndexSetSegment(&startIndex, sharedTextPtr->startMarker);
	    TkTextIndexSetSegment(&endIndex, sharedTextPtr->endMarker);
	    endMarker = sharedTextPtr->endMarker;
	}

	/*
	 * Now we try to restrict the range, because redrawing is in general an expensive
	 * operation.
	 */

	if (tagPtr) {
	    bool found = false;

	    TkBTreeStartSearch(&startIndex, &endIndex, tagPtr, &search, SEARCH_EITHER_TAGON_TAGOFF);

	    while (true) {
		if (!TkBTreeNextTag(&search)) {
		    return found;
		}
		if (search.tagon) {
		    /* we need end of range */
		    startIndex = search.curIndex;
		    TkBTreeNextTag(&search);
		    assert(search.segPtr); /* search must not fail */
		} else {
		    assert(!found);
		}
		found = true;
		assert(!search.tagon);
		if (!sharedTextPtr) {
		    TextRedrawTag(textPtr, &startIndex, &search.curIndex, affectsDisplayGeometry);
		} else {
		    for (textPtr = sharedTextPtr->peers; textPtr; textPtr = textPtr->next) {
			RedrawTagsInPeer(sharedTextPtr, textPtr, &startIndex, &search.curIndex,
				affectsDisplayGeometry);
		    }
		}
	    }
	} else {
	    const TkBitField *discardTags = NULL;
	    TkTextSegment *segPtr;
	    TkTextIndex index2;

	    if (affectsDisplayGeometry) {
		if (sharedTextPtr) {
		    discardTags = sharedTextPtr->notAffectDisplayTags;
		} else {
		    discardTags = textPtr->sharedTextPtr->notAffectDisplayTags;
		}
	    }
	    if (!(segPtr = TkBTreeFindNextTagged(&startIndex, &endIndex, discardTags))) {
		return false;
	    }
	    index2 = endIndex;

	    while (segPtr) {
		TkTextSegment *endPtr;

		TkTextIndexSetSegment(&startIndex, segPtr);
		endPtr = TkBTreeFindNextUntagged(&startIndex, &endIndex, discardTags);

		if (!endPtr) {
		    endPtr = endMarker;
		}

		TkTextIndexSetSegment(&index2, endPtr);

		if (!sharedTextPtr) {
		    TextRedrawTag(textPtr, &startIndex, &index2, affectsDisplayGeometry);
		} else {
		    for (textPtr = sharedTextPtr->peers; textPtr; textPtr = textPtr->next) {
			RedrawTagsInPeer(sharedTextPtr, textPtr, &startIndex, &index2,
				affectsDisplayGeometry);
		    }
		}
	    }
	}
    } else if (!sharedTextPtr) {
	TextRedrawTag(textPtr, index1Ptr, index2Ptr, affectsDisplayGeometry);
    } else {
	TkTextIndex index1 = *index1Ptr;
	TkTextIndex index2 = *index2Ptr;

	for (textPtr = sharedTextPtr->peers; textPtr; textPtr = textPtr->next) {
	    RedrawTagsInPeer(sharedTextPtr, textPtr, &index1, &index2, affectsDisplayGeometry);
	}
    }

    return true;
}

/*
 *----------------------------------------------------------------------
 *
 * TkTextRelayoutWindow --
 *
 *	This function is called when something has happened that invalidates
 *	the whole layout of characters on the screen, such as a change in a
 *	configuration option for the overall text widget or a change in the
 *	window size. It causes all display information to be recomputed and
 *	the window to be redrawn.
 *
 * Results:
 *	None.
 *
 * Side effects:
 *	All the display information will be recomputed for the window and the
 *	window will be redrawn.
 *
 *----------------------------------------------------------------------
 */

void
TkTextRelayoutWindow(
    TkText *textPtr,		/* Widget record for text widget. */
    int mask)			/* OR'd collection of bits showing what has changed. */
{
    TkSharedText *sharedTextPtr = textPtr->sharedTextPtr;
    TextDInfo *dInfoPtr = textPtr->dInfoPtr;
    XGCValues gcValues;
    GC newGC;
    bool recomputeGeometry;
    bool asyncLineCalculation;
    unsigned firstLineNo;
    unsigned lastLineNo;
    int maxX;

    if ((mask & TK_TEXT_LINE_REDRAW_BOTTOM_LINE) && dInfoPtr->lastDLinePtr) {
	dInfoPtr->lastDLinePtr->flags |= OLD_Y_INVALID;
    }

    /*
     * Schedule the window redisplay. See TkTextChanged for the reason why
     * this has to be done before any calls to FreeDLines.
     */

    DisplayTextWhenIdle(textPtr);
    dInfoPtr->flags |= REDRAW_BORDERS|DINFO_OUT_OF_DATE|REPICK_NEEDED;

    /*
     * (Re-)create the graphics context for drawing the traversal highlight.
     */

    gcValues.graphics_exposures = False;
    newGC = Tk_GetGC(textPtr->tkwin, GCGraphicsExposures, &gcValues);
    if (dInfoPtr->copyGC != None) {
	Tk_FreeGC(textPtr->display, dInfoPtr->copyGC);
    }
    dInfoPtr->copyGC = newGC;

    /*
     * (Re-)create the graphics context for drawing the characters "behind" the block cursor.
     */

    if (dInfoPtr->insertFgGC != None) {
	Tk_FreeGC(textPtr->display, dInfoPtr->insertFgGC);
	dInfoPtr->insertFgGC = None;
    }
    if (textPtr->state == TK_TEXT_STATE_NORMAL
	    && textPtr->blockCursorType
	    && textPtr->showInsertFgColor) {
	gcValues.foreground = textPtr->insertFgColor->pixel;
	dInfoPtr->insertFgGC = Tk_GetGC(textPtr->tkwin, GCForeground, &gcValues);
    }

    maxX = MAX(Tk_Width(textPtr->tkwin) - dInfoPtr->x, dInfoPtr->x + 1);
    firstLineNo = TkBTreeLinesTo(sharedTextPtr->tree, NULL, TkBTreeGetStartLine(textPtr), NULL);
    lastLineNo = TkBTreeLinesTo(sharedTextPtr->tree, NULL, TkBTreeGetLastLine(textPtr), NULL);
    recomputeGeometry = (maxX != dInfoPtr->maxX) || (mask & TK_TEXT_LINE_GEOMETRY);

    /*
     * Throw away all the current display lines, except the visible ones if
     * they will not change.
     */

    if (recomputeGeometry || (mask & TK_TEXT_LINE_REDRAW)) {
	FreeDLines(textPtr, dInfoPtr->dLinePtr, NULL, DLINE_UNLINK_KEEP_BRKS);
    }

    FreeDLines(textPtr, NULL, NULL, DLINE_CACHE);  /* release cached display lines */
    FreeDLines(textPtr, NULL, NULL, DLINE_METRIC); /* release cached lines */
    FreeDLines(textPtr, dInfoPtr->savedDLinePtr, NULL, DLINE_FREE_TEMP);

    /*
     * Recompute some overall things for the layout. Even if the window gets very small,
     * pretend that there's at least one pixel of drawing space in it.
     */

    assert(textPtr->highlightWidth >= 0);
    assert(textPtr->borderWidth >= 0);

    dInfoPtr->x = textPtr->highlightWidth + textPtr->borderWidth + textPtr->padX;
    dInfoPtr->y = textPtr->highlightWidth + textPtr->borderWidth + textPtr->padY;

    dInfoPtr->maxX = MAX(Tk_Width(textPtr->tkwin) - dInfoPtr->x, dInfoPtr->x + 1);

    /*
     * This is the only place where dInfoPtr->maxY is set.
     */

    dInfoPtr->maxY = MAX(Tk_Height(textPtr->tkwin) - dInfoPtr->y, dInfoPtr->y + 1);
    dInfoPtr->topOfEof = dInfoPtr->maxY;

    /*
     * If the upper-left character isn't the first in a line, recompute it.
     * This is necessary because a change in the window's size or options
     * could change the way lines wrap.
     */

    if (!IsStartOfNotMergedLine(&textPtr->topIndex)) {
	TkTextFindDisplayLineStartEnd(textPtr, &textPtr->topIndex, DISP_LINE_START);
    }

    /*
     * Invalidate cached scrollbar positions, so that scrollbars sliders will be udpated.
     */

    dInfoPtr->xScrollFirst = dInfoPtr->xScrollLast = -1;
    dInfoPtr->yScrollFirst = dInfoPtr->yScrollLast = -1;

    /*
     * Invalidate cached cursor chunk.
     */

    dInfoPtr->currChunkPtr = NULL;

    if (mask & TK_TEXT_LINE_GEOMETRY) {
	/* Setup end of line segment. */
	SetupEolSegment(textPtr, dInfoPtr);
	SetupEotSegment(textPtr, dInfoPtr);
    }

    asyncLineCalculation = false;

#if SPEEDUP_MONOSPACED_LINE_HEIGHTS
    if (TestMonospacedLineHeights(textPtr)) {
	TkRangeList *ranges = textPtr->dInfoPtr->lineMetricUpdateRanges;

	if (!TkRangeListIsEmpty(ranges)) {
	    TkBTreeUpdatePixelHeights(textPtr,
		    TkBTreeFindLine(sharedTextPtr->tree, textPtr, TkRangeListLow(ranges)),
		    TkRangeListSpan(ranges), dInfoPtr->lineMetricUpdateEpoch);
	    TkRangeListClear(ranges);
	}
	if (dInfoPtr->lineHeight != textPtr->lineHeight) {
	    TkBTreeUpdatePixelHeights(textPtr, TkBTreeGetStartLine(textPtr), lastLineNo - firstLineNo,
		    dInfoPtr->lineMetricUpdateEpoch);
	    dInfoPtr->lineHeight = textPtr->lineHeight;
	}
    } else
#endif
    if (recomputeGeometry) {
	/*
	 * Set up line metric recalculation.
	 */

	dInfoPtr->lineHeight = 0;
	TkRangeListClear(dInfoPtr->lineMetricUpdateRanges);
	if (lastLineNo > firstLineNo) {
	    dInfoPtr->lineMetricUpdateRanges =
		    TkRangeListAdd(dInfoPtr->lineMetricUpdateRanges, 0, lastLineNo - firstLineNo - 1);
	    dInfoPtr->lineMetricUpdateEpoch += 1;
	    asyncLineCalculation = true;
	}
    } else {
	TkTextIndex index;
	DLine *dlPtr;
	int numLines;

	dInfoPtr->lineHeight = 0;

	/*
	 * We have to handle -startindex, -endIndex.
	 */

	if (lastLineNo == firstLineNo) {
	    FreeDLines(textPtr, dInfoPtr->dLinePtr, NULL, DLINE_UNLINK);
	    TkRangeListClear(dInfoPtr->lineMetricUpdateRanges);
	} else if (dInfoPtr->lastLineNo <= firstLineNo || lastLineNo <= dInfoPtr->firstLineNo) {
	    FreeDLines(textPtr, dInfoPtr->dLinePtr, NULL, DLINE_UNLINK);
	    TkRangeListClear(dInfoPtr->lineMetricUpdateRanges);
	    dInfoPtr->lineMetricUpdateRanges = TkRangeListAdd(
		    dInfoPtr->lineMetricUpdateRanges, 0, lastLineNo - firstLineNo - 1);
	    asyncLineCalculation = true;
	} else {
	    if (firstLineNo < dInfoPtr->firstLineNo) {
		dInfoPtr->lineMetricUpdateRanges = TkRangeListInsert(
			dInfoPtr->lineMetricUpdateRanges, 0, dInfoPtr->firstLineNo - firstLineNo - 1);
		asyncLineCalculation = true;
	    } else if (dInfoPtr->firstLineNo < firstLineNo) {
		TkTextIndexSetupToStartOfText(&index, textPtr, sharedTextPtr->tree);
		dlPtr = FindDLine(textPtr, dInfoPtr->dLinePtr, &index);
		FreeDLines(textPtr, dInfoPtr->dLinePtr, dlPtr, DLINE_UNLINK);
		numLines = firstLineNo - dInfoPtr->firstLineNo;
		TkRangeListDelete(dInfoPtr->lineMetricUpdateRanges, 0, numLines - 1);
	    }
	    if (dInfoPtr->lastLineNo < lastLineNo) {
		dInfoPtr->lineMetricUpdateRanges = TkRangeListAdd(
			dInfoPtr->lineMetricUpdateRanges,
			dInfoPtr->lastLineNo - dInfoPtr->firstLineNo,
			lastLineNo - firstLineNo - 1);
		asyncLineCalculation = true;
	    } else if (lastLineNo < dInfoPtr->lastLineNo) {
		TkTextIndexSetupToEndOfText(&index, textPtr, sharedTextPtr->tree);
		dlPtr = FindDLine(textPtr, dInfoPtr->dLinePtr, &index);
		FreeDLines(textPtr, dlPtr, NULL, DLINE_UNLINK);
		TkRangeListTruncateAtEnd(dInfoPtr->lineMetricUpdateRanges, lastLineNo - firstLineNo - 1);
	    }
	}
    }

    dInfoPtr->firstLineNo = firstLineNo;
    dInfoPtr->lastLineNo = lastLineNo;

    if (asyncLineCalculation) {
	StartAsyncLineCalculation(textPtr);
    }
}

/*
 *----------------------------------------------------------------------
 *
 * TkTextSetYView --
 *
 *	This function is called to specify what lines are to be displayed in a
 *	text widget.
 *
 * Results:
 *	None.
 *
 * Side effects:
 *	The display will (eventually) be updated so that the position given by
 *	"indexPtr" is visible on the screen at the position determined by
 *	"pickPlace".
 *
 *----------------------------------------------------------------------
 */

void
TkTextSetYView(
    TkText *textPtr,		/* Widget record for text widget. */
    TkTextIndex *indexPtr,	/* Position that is to appear somewhere in the view. */
    int pickPlace)		/* 0 means the given index must appear exactly at the top of the
    				 * screen. TK_TEXT_PICKPLACE (-1) means we get to pick where it
				 * appears: minimize screen motion or else display line at center
				 * of screen. TK_TEXT_NOPIXELADJUST (-2) indicates to make the
				 * given index the top line, but if it is already the top line,
				 * don't nudge it up or down by a few pixels just to make sure
				 * it is entirely displayed. Positive numbers indicate the number
				 * of pixels of the index's line which are to be off the top of
				 * the screen. */
{
    TextDInfo *dInfoPtr = textPtr->dInfoPtr;
    DLine *dlPtr;
    int bottomY, close;
    TkTextIndex tmpIndex;
    TkTextLine *linePtr;
    int lineHeight;
    int topLineNo;
    int topByteIndex;
    int32_t overlap;

    if (TkTextIsDeadPeer(textPtr)) {
	textPtr->topIndex = *indexPtr;
	TkTextIndexMakePersistent(&textPtr->topIndex);
	TkTextIndexSetPeer(&textPtr->topIndex, textPtr);
	return;
    }

    /*
     * If the specified position is the extra line at the end of the text,
     * round it back to the last real line.
     */

    linePtr = TkTextIndexGetLine(indexPtr);

    if (linePtr == TkBTreeGetLastLine(textPtr) && TkTextIndexGetByteIndex(indexPtr) == 0) {
	assert(linePtr->prevPtr);
	assert(TkBTreeGetStartLine(textPtr) != linePtr);
	TkTextIndexSetToEndOfLine2(indexPtr, linePtr->prevPtr);
    }

    if (pickPlace == TK_TEXT_NOPIXELADJUST) {
	pickPlace = TkTextIndexIsEqual(&textPtr->topIndex, indexPtr) ? dInfoPtr->topPixelOffset : 0;
    }

    if (pickPlace != TK_TEXT_PICKPLACE) {
	/*
	 * The specified position must go at the top of the screen. Just leave
	 * all the DLine's alone: we may be able to reuse some of the information
	 * that's currently on the screen without redisplaying it all.
	 */

	textPtr->topIndex = *indexPtr;
	TkTextIndexMakePersistent(&textPtr->topIndex);
	TkTextIndexSetPeer(&textPtr->topIndex, textPtr);
        if (!IsStartOfNotMergedLine(indexPtr)) {
            TkTextFindDisplayLineStartEnd(textPtr, &textPtr->topIndex, DISP_LINE_START);
        }
	dInfoPtr->newTopPixelOffset = pickPlace;
	goto scheduleUpdate;
    }

    /*
     * We have to pick where to display the index. First, bring the display
     * information up to date and see if the index will be completely visible
     * in the current screen configuration. If so then there's nothing to do.
     */

    if (dInfoPtr->flags & DINFO_OUT_OF_DATE) {
	UpdateDisplayInfo(textPtr);
    }

    if ((dlPtr = FindDLine(textPtr, dInfoPtr->dLinePtr, indexPtr))) {
	int x, y, width, height;

	if (TkTextIndexCompare(&dlPtr->index, indexPtr) <= 0
		&& GetBbox(textPtr, dlPtr, indexPtr, &x, &y, &width, &height, NULL, NULL)) {
	    assert(TkTextIndexCountBytes(&dlPtr->index, indexPtr) <= dlPtr->byteCount);
	    if (dInfoPtr->y <= y && y + height <= dInfoPtr->maxY - dInfoPtr->y) {
		return; /* this character is fully visible, so we don't need to scroll */
	    }
	    if (dlPtr->height > dInfoPtr->maxY - dInfoPtr->y) {
		/*
		 * This line has more height than the view, so either center the char,
		 * or position at top of view.
		 */
		textPtr->topIndex = *indexPtr;
		TkTextIndexMakePersistent(&textPtr->topIndex);
		dInfoPtr->newTopPixelOffset = MAX(0, y - dlPtr->y - (dInfoPtr->maxY - height)/2);
		goto scheduleUpdate;
	    }
	}
	if (dlPtr->y + dlPtr->height > dInfoPtr->maxY) {
	    /*
	     * Part of the line hangs off the bottom of the screen; pretend
	     * the whole line is off-screen.
	     */
	    dlPtr = NULL;
	} else {
	    if (TkTextIndexCompare(&dlPtr->index, indexPtr) <= 0) {
		if (dInfoPtr->dLinePtr == dlPtr && dInfoPtr->topPixelOffset != 0) {
		    /*
		     * It is on the top line, but that line is hanging off the top
		     * of the screen. Change the top overlap to zero and update.
		     */
		    dInfoPtr->newTopPixelOffset = 0;
		    goto scheduleUpdate;
		}
		return; /* the line is already on screen, with no need to scroll */
	    }
	}
    }

    /*
     * The desired line isn't already on-screen. Figure out what it means to
     * be "close" to the top or bottom of the screen. Close means within 1/3
     * of the screen height or within three lines, whichever is greater.
     *
     * If the line is not close, place it in the center of the window.
     */

    tmpIndex = *indexPtr;
    FindDisplayLineStartEnd(textPtr, &tmpIndex, DISP_LINE_START, DLINE_METRIC);
    lineHeight = CalculateDisplayLineHeight(textPtr, &tmpIndex, NULL);

    if (lineHeight > dInfoPtr->maxY - dInfoPtr->y) {
	int x, y, width, height;
	DisplayInfo info;

	/*
	 * In this case we have either to center the char, or to bring it to
	 * the top position, otherwise it may happen that it will not be visible.
	 */

	FreeDLines(textPtr, dInfoPtr->dLinePtr, NULL, DLINE_UNLINK); /* not needed anymore */
	ComputeDisplayLineInfo(textPtr, indexPtr, &info);
	if (!info.dLinePtr) {
	    tmpIndex = *indexPtr;
	    TkTextIndexBackBytes(textPtr, &tmpIndex, info.byteOffset, &tmpIndex);
	    dlPtr = info.dLinePtr = info.lastDLinePtr = LayoutDLine(&tmpIndex, info.displayLineNo);
	    SaveDisplayLines(textPtr, &info, true);
	}
	GetBbox(textPtr, dlPtr, indexPtr, &x, &y, &width, &height, NULL, NULL);
	dInfoPtr->newTopPixelOffset = MAX(0, y - dlPtr->y - (dInfoPtr->maxY - height)/2);
	textPtr->topIndex = *indexPtr;
	TkTextIndexMakePersistent(&textPtr->topIndex);
    } else {
	/*
	 * It would be better if 'bottomY' were calculated using the actual height
	 * of the given line, not 'textPtr->lineHeight'.
	 */

	bottomY = (dInfoPtr->y + dInfoPtr->maxY + lineHeight)/2;
	close = (dInfoPtr->maxY - dInfoPtr->y)/3;
	if (close < 3*textPtr->lineHeight) {
	    close = 3*textPtr->lineHeight;
	}
	if (dlPtr) {

	    /*
	     * The desired line is above the top of screen. If it is "close" to
	     * the top of the window then make it the top line on the screen.
	     * MeasureUp counts from the bottom of the given index upwards, so we
	     * add an extra half line to be sure we count far enough.
	     */

	    MeasureUp(textPtr, &textPtr->topIndex, close + textPtr->lineHeight/2, &tmpIndex, &overlap);
	    if (TkTextIndexCompare(&tmpIndex, indexPtr) <= 0) {
		textPtr->topIndex = *indexPtr;
		TkTextIndexMakePersistent(&textPtr->topIndex);
		TkTextIndexSetPeer(&textPtr->topIndex, textPtr);
		TkTextFindDisplayLineStartEnd(textPtr, &textPtr->topIndex, DISP_LINE_START);
		dInfoPtr->newTopPixelOffset = 0;
		goto scheduleUpdate;
	    }
	} else {
	    /*
	     * The desired line is below the bottom of the screen. If it is
	     * "close" to the bottom of the screen then position it at the bottom
	     * of the screen.
	     */

	    MeasureUp(textPtr, indexPtr, close + lineHeight - textPtr->lineHeight/2, &tmpIndex,
		    &overlap);
	    if (FindDLine(textPtr, dInfoPtr->dLinePtr, &tmpIndex)) {
		bottomY = dInfoPtr->maxY - dInfoPtr->y;
	    }
	}

	/*
	 * If the window height is smaller than the line height, prefer to make
	 * the top of the line visible.
	 */

	if (dInfoPtr->maxY - dInfoPtr->y < lineHeight) {
	    bottomY = lineHeight;
	}

	/*
	 * Our job now is to arrange the display so that indexPtr appears as low
	 * on the screen as possible but with its bottom no lower than bottomY.
	 * BottomY is the bottom of the window if the desired line is just below
	 * the current screen, otherwise it is a half-line lower than the center
	 * of the window.
	 */

	MeasureUp(textPtr, indexPtr, bottomY, &textPtr->topIndex, &dInfoPtr->newTopPixelOffset);
    }

  scheduleUpdate:
    topLineNo = TkTextIndexGetLineNumber(&textPtr->topIndex, NULL);
    topByteIndex = TkTextIndexGetByteIndex(&textPtr->topIndex);

    if (dInfoPtr->newTopPixelOffset != dInfoPtr->topPixelOffset
	    || dInfoPtr->topLineNo != topLineNo
	    || dInfoPtr->topByteIndex != topByteIndex) {
	DisplayTextWhenIdle(textPtr);
	dInfoPtr->flags |= DINFO_OUT_OF_DATE|REPICK_NEEDED;
	dInfoPtr->topLineNo = topLineNo;
	dInfoPtr->topByteIndex = topByteIndex;
    }
}

/*
 *--------------------------------------------------------------
 *
 * FindDisplayLineOffset --
 *
 *	Given a line pointer to a logical line, and a distance in
 *	pixels, find the byte offset of the corresponding display
 *	line. If only one display line belongs to the given logical
 *	line, then the offset is always zero.
 *
 * Results:
 *	Returns the offset to the display line at specified pixel
 *	position, relative to the given logical line. 'distance'
 *	will be set to the vertical distance in pixels measured
 *	from the top pixel in specified display line (this means,
 *	that all the display lines pixels between the top of the
 *	logical line and the corresponding display line will be
 *	subtracted).
 *
 * Side effects:
 *	None.
 *
 *--------------------------------------------------------------
 */

static const TkTextDispLineEntry *
SearchPixelEntry(
    const TkTextDispLineEntry *first,
    const TkTextDispLineEntry *last,
    unsigned pixels)
{
    assert(first != last);

    if ((last - 1)->pixels < pixels) {
	return last - 1; /* catch a frequent case */
    }

    do {
	const TkTextDispLineEntry *mid = first + (last - first)/2;

	if (mid->pixels <= pixels) {
	    first = mid + 1;
	} else {
	    last = mid;
	}
    } while (first != last);

    return first;
}

static unsigned
FindDisplayLineOffset(
    TkText *textPtr,
    TkTextLine *linePtr,
    int32_t *distance)	/* IN:  distance in pixels to logical line
    			 * OUT: distance in pixels of specified display line. */
{
    const TkTextPixelInfo *pixelInfo = TkBTreeLinePixelInfo(textPtr, linePtr);
    const TkTextDispLineInfo *dispLineInfo = pixelInfo->dispLineInfo;
    const TkTextDispLineEntry *lastEntry;
    const TkTextDispLineEntry *entry;

    assert(distance);
    assert(*distance >= 0);
    assert(linePtr->logicalLine);

    if (!dispLineInfo) {
	return 0;
    }

    lastEntry = dispLineInfo->entry + dispLineInfo->numDispLines;
    entry = SearchPixelEntry(dispLineInfo->entry, lastEntry, *distance);
    assert(entry != lastEntry);
    if (entry == dispLineInfo->entry) {
	return 0;
    }

    *distance -= (entry - 1)->pixels;
    return entry->byteOffset;
}

/*
 *--------------------------------------------------------------
 *
 * MeasureDown --
 *
 *	Given one index, find the index of the first character on the highest
 *	display line that would be displayed no more than "distance" pixels
 *	below the top of the given index.
 *
 * Results:
 *	The srcPtr is manipulated in place to reflect the new position. We
 *	return the number of pixels by which 'distance' overlaps the srcPtr
 *	in 'overlap'. The return valus is 'false' if we are already at top
 *	of view, otherwise the return valus is 'true'.
 *
 * Side effects:
 *	None.
 *
 *--------------------------------------------------------------
 */

static bool
AlreadyAtBottom(
    const TkText *textPtr)
{
    const TextDInfo *dInfoPtr = textPtr->dInfoPtr;
    DLine *dlPtr = dInfoPtr->lastDLinePtr;
    TkTextIndex index;

    if (!dlPtr) {
	return true;
    }
    if (dlPtr->y + dlPtr->height != dInfoPtr->maxY) {
	return false;
    }

    index = dlPtr->index;
    TkTextIndexForwBytes(textPtr, &index, dlPtr->byteCount, &index);
    return TkTextIndexIsEndOfText(&index);
}

static bool
MeasureDown(
    TkText *textPtr,		/* Text widget in which to measure. */
    TkTextIndex *srcPtr,	/* Index of character from which to start measuring. */
    int distance,		/* Vertical distance in pixels measured from the top pixel in
    				 * srcPtr's logical line. */
    int32_t *overlap,		/* The number of pixels by which 'distance' overlaps the srcPtr. */
    bool saveDisplayLines)	/* Save produced display line for re-use in UpdateDisplayInfo? */
{
    const TkTextLine *lastLinePtr;
    TkTextLine *linePtr;
    TkTextIndex index;
    int byteOffset;
    int32_t myOverlap;

    if (AlreadyAtBottom(textPtr)) {
	return false;
    }

    if (!overlap) {
	overlap = &myOverlap;
    }

    linePtr = TkTextIndexGetLine(srcPtr);
    lastLinePtr = TkBTreeGetLastLine(textPtr);

    if (TkRangeListIsEmpty(textPtr->dInfoPtr->lineMetricUpdateRanges)) {
	int pixelHeight;

	/*
	 * No display line metric calculation is pending, this is fine,
	 * now we can use the B-Tree for the measurement.
	 *
	 * Note that TkBTreePixelsTo is measuring up to the logical line.
	 */

	pixelHeight = TkBTreePixelsTo(textPtr, linePtr);
	pixelHeight += GetPixelsTo(textPtr, srcPtr, false, NULL);
	pixelHeight += distance;
	linePtr = TkBTreeFindPixelLine(srcPtr->tree, textPtr, pixelHeight, overlap);

	if (linePtr == lastLinePtr) {
	    TkTextLine *prevLinePtr = TkBTreePrevLine(textPtr, linePtr);
	    if (prevLinePtr) {
		linePtr = prevLinePtr;
	    }
	}

	/*
	 * We have the logical line, and the overlap, now search for the display line.
	 */

	byteOffset = FindDisplayLineOffset(textPtr, linePtr, overlap);
    } else {
	DisplayInfo info;

	/*
	 * Search down line by line until we'e found the bottom line for given distance.
	 */

	linePtr = ComputeDisplayLineInfo(textPtr, srcPtr, &info);
	distance += GetPixelsTo(textPtr, srcPtr, false, &info);
	index = *srcPtr;

	while (true) {
	    ComputeMissingMetric(textPtr, &info, THRESHOLD_PIXEL_DISTANCE, distance);
	    if (saveDisplayLines) {
		SaveDisplayLines(textPtr, &info, true);
	    } else {
		FreeDLines(textPtr, info.dLinePtr, NULL, DLINE_FREE_TEMP);
	    }

	    if (distance < info.pixels) {
		const TkTextDispLineInfo *dispLineInfo = info.pixelInfo->dispLineInfo;

		if (dispLineInfo) {
		    const TkTextDispLineEntry *entry, *last;

		    last = dispLineInfo->entry + dispLineInfo->numDispLines;
		    entry = SearchPixelEntry(dispLineInfo->entry, last, distance);
		    assert(entry < last);
		    byteOffset = entry->byteOffset;
		    if (entry != dispLineInfo->entry) {
			distance -= (entry - 1)->pixels;
		    }
		} else {
		    byteOffset = 0;
		}
		break;
	    }

	    if (TkTextIndexGetLine(&info.index) == lastLinePtr) {
		byteOffset = 0;
		distance = *overlap;
		break;
	    }
	    linePtr = TkTextIndexGetLine(&info.index);
	    if ((distance -= info.pixels) == 0) {
		byteOffset = 0;
		break;
	    }
	    TkTextIndexSetToStartOfLine2(&index, linePtr);
	    linePtr = ComputeDisplayLineInfo(textPtr, &index, &info);
	}

	*overlap = distance;
    }

    assert(linePtr != lastLinePtr);

    TkTextIndexSetToStartOfLine2(srcPtr, linePtr);
    TkTextIndexForwBytes(textPtr, srcPtr, byteOffset, srcPtr);

    return true;
}

/*
 *--------------------------------------------------------------
 *
 * MeasureUp --
 *
 *	Given one index, find the index of the first character on the highest
 *	display line that would be displayed no more than "distance" pixels
 *	above the given index.
 *
 *	If this function is called with distance=0, it simply finds the first
 *	index on the same display line as srcPtr. However, there is a another
 *	function TkTextFindDisplayLineStartEnd designed just for that task
 *	which is probably better to use.
 *
 * Results:
 *	*dstPtr is filled in with the index of the first character on a
 *	display line. The display line is found by measuring up "distance"
 *	pixels above the pixel just below an imaginary display line that
 *	contains srcPtr. If the display line that covers this coordinate
 *	actually extends above the coordinate, then return any excess pixels
 *	in *overlap. The return valus is 'false' if we are already at top
 *	of view, otherwise the return valus is 'false'.
 *
 * Side effects:
 *	None.
 *
 *--------------------------------------------------------------
 */

static bool
AlreadyAtTop(
    const TkText *textPtr)
{
    const TextDInfo *dInfoPtr = textPtr->dInfoPtr;

    if (!dInfoPtr->dLinePtr) {
	return true;
    }
    return dInfoPtr->topPixelOffset == 0 && TkTextIndexIsStartOfText(&dInfoPtr->dLinePtr->index);
}

static bool
MeasureUp(
    TkText *textPtr,		/* Text widget in which to measure. */
    const TkTextIndex *srcPtr,	/* Index of character from which to start measuring. */
    int distance,		/* Vertical distance in pixels measured from the pixel just below
    				 * the lowest one in srcPtr's line. */
    TkTextIndex *dstPtr,	/* Index to fill in with result. */
    int32_t *overlap)		/* Used to store how much of the final index returned was not covered
    				 * by 'distance'. */
{
    TkTextLine *linePtr;
    TkTextLine *startLinePtr;
    unsigned byteOffset;

    assert(overlap);
    assert(dstPtr);

    if (TkTextIndexIsStartOfText(srcPtr) && AlreadyAtTop(textPtr)) {
	return false;
    }

    if (dstPtr != srcPtr) {
	*dstPtr = *srcPtr;
    }
    startLinePtr = TkBTreeGetStartLine(textPtr);
    linePtr = TkTextIndexGetLine(srcPtr);

    if (TestIfLinesUpToDate(srcPtr)) {
	int pixelHeight;

	/*
	 * No display line height calculation is pending (not in required range),
	 * this is fine, now we can use the B-Tree for the measurement.
	 *
	 * Note that TkBTreePixelsTo is measuring up to the logical line.
	 */

	pixelHeight  = TkBTreePixelsTo(textPtr, linePtr);
	pixelHeight += GetPixelsTo(textPtr, srcPtr, true, NULL);
	pixelHeight -= distance;

	if (pixelHeight <= 0) {
	    linePtr = startLinePtr;
	    byteOffset = *overlap = 0;
	} else {
	    linePtr = TkBTreeFindPixelLine(srcPtr->tree, textPtr, pixelHeight, overlap);
	    byteOffset = FindDisplayLineOffset(textPtr, linePtr, overlap);
	}
    } else {
	DisplayInfo info;

	/*
	 * Search up line by line until we have found the start line for given distance.
	 */

	linePtr = ComputeDisplayLineInfo(textPtr, srcPtr, &info);
	SaveDisplayLines(textPtr, &info, false);
	distance -= GetPixelsTo(textPtr, srcPtr, true, &info);

	while (linePtr != startLinePtr && distance > 0) {
	    TkTextIndexSetToLastChar2(dstPtr, linePtr->prevPtr);
	    linePtr = ComputeDisplayLineInfo(textPtr, dstPtr, &info);
	    SaveDisplayLines(textPtr, &info, false);
	    distance -= info.pixels;
	}

	if (distance < 0) {
	    *overlap = -distance;
	    byteOffset = FindDisplayLineOffset(textPtr, linePtr, overlap);
	} else {
	    byteOffset = *overlap = 0;
	}
    }

    TkTextIndexSetToStartOfLine2(dstPtr, linePtr);
    TkTextIndexForwBytes(textPtr, dstPtr, byteOffset, dstPtr);
    return true;
}
/*
 *--------------------------------------------------------------
 *
 * GetBbox --
 *
 *	Given an index, find the bounding box of the screen area occupied by
 *	the entity (character, window, image) at that index.
 *
 * Results:
 *	The byte count inside the chunk is returned if the index is on the screen.
 *	'false' means the index is not on the screen. If the return value is true,
 *	then the bounding box of the part of the index that's visible on the screen
 *	is returned to *xPtr, *yPtr, *widthPtr, and *heightPtr.
 *
 * Side effects:
 *	None.
 *
 *--------------------------------------------------------------
 */

static bool
GetBbox(
    TkText *textPtr,		/* Information about text widget. */
    const DLine *dlPtr,		/* Display line for given index. */
    const TkTextIndex *indexPtr,/* Index whose bounding box is desired. */
    int *xPtr, int *yPtr,	/* Filled with index's upper-left coordinate. */
    int *widthPtr, int *heightPtr,
				/* Filled in with index's dimensions. */
    bool *isLastCharInLine,	/* Last char in display line? Can be NULL. */
    Tcl_UniChar *thisChar)	/* The character at specified position, can be NULL. Will be zero if
    				 * this is not a char chunk. */
{
    TkTextDispChunkSection *sectionPtr;
    TkTextDispChunk *chunkPtr;
    unsigned byteCount;

    assert(xPtr);
    assert(yPtr);
    assert(widthPtr);
    assert(heightPtr);
    assert(dlPtr);
    assert(TkTextIndexCompare(&dlPtr->index, indexPtr) <= 0);

    /*
     * Find the chunk within the display line that contains the desired
     * index. The chunks making the display line are skipped up to but not
     * including the one crossing indexPtr. Skipping is done based on
     * a byteCount offset possibly spanning several logical lines in case
     * they are elided.
     */

    byteCount = TkTextIndexCountBytes(&dlPtr->index, indexPtr);
    sectionPtr = dlPtr->chunkPtr->sectionPtr;

    while (byteCount >= sectionPtr->numBytes) {
	byteCount -= sectionPtr->numBytes;
	if (!(sectionPtr = sectionPtr->nextPtr)) {
	    if (thisChar) { *thisChar = 0; }
	    return false;
	}
    }

    chunkPtr = sectionPtr->chunkPtr;

    while (byteCount >= chunkPtr->numBytes) {
	byteCount -= chunkPtr->numBytes;
	if (!(chunkPtr = chunkPtr->nextPtr)) {
	    if (thisChar) { *thisChar = 0; }
	    return false;
	}
    }

    /*
     * Call a chunk-specific function to find the horizontal range of the
     * character within the chunk, then fill in the vertical range. The
     * x-coordinate returned by bboxProc is a coordinate within a line, not a
     * coordinate on the screen. Translate it to reflect horizontal scrolling.
     */

    chunkPtr->layoutProcs->bboxProc(
	    textPtr, chunkPtr, byteCount,
	    dlPtr->y + dlPtr->spaceAbove,
	    dlPtr->height - dlPtr->spaceAbove - dlPtr->spaceBelow,
	    dlPtr->baseline - dlPtr->spaceAbove,
	    xPtr, yPtr, widthPtr, heightPtr);

    if (isLastCharInLine) {
	*isLastCharInLine = (byteCount == chunkPtr->numBytes - 1 && !chunkPtr->nextPtr);
    }

    if (thisChar) {
	if (IsCharChunk(chunkPtr)) {
	    const TkTextSegment *segPtr = CHAR_CHUNK_GET_SEGMENT(chunkPtr);
	    assert((int) byteCount < segPtr->size);
	    Tcl_UtfToUniChar(segPtr->body.chars + byteCount, thisChar);
	} else {
	    *thisChar = 0;
	}
    }

    return true;
}

/*
 *--------------------------------------------------------------
 *
 * TkTextSeeCmd --
 *
 *	This function is invoked to process the "see" option for the widget
 *	command for text widgets. See the user documentation for details on
 *	what it does.
 *
 *	TODO: the current implementation does not consider that the position
 *	has to be fully visible.
 *
 * Results:
 *	A standard Tcl result.
 *
 * Side effects:
 *	See the user documentation.
 *
 *--------------------------------------------------------------
 */

int
TkTextSeeCmd(
    TkText *textPtr,		/* Information about text widget. */
    Tcl_Interp *interp,		/* Current interpreter. */
    int objc,			/* Number of arguments. */
    Tcl_Obj *const objv[])	/* Argument objects. Someone else has already parsed this command
    				 * enough to know that objv[1] is "see". */
{
    TextDInfo *dInfoPtr = textPtr->dInfoPtr;
    TkTextIndex index;
    int x, y, width, height, oneThird, delta;
    unsigned lineWidth;
    DLine *dlPtr;

    if (objc != 3) {
	Tcl_WrongNumArgs(interp, 2, objv, "index");
	return TCL_ERROR;
    }
    if (!TkTextGetIndexFromObj(interp, textPtr, objv[2], &index)) {
	return TCL_ERROR;
    }
    if (TkTextIsDeadPeer(textPtr)) {
	return TCL_OK;
    }

    /*
     * If the specified position is the extra line at the end of the text,
     * round it back to the last real line.
     */

    if (TkTextIndexGetLine(&index) == TkBTreeGetLastLine(textPtr)) {
	TkTextIndexSetToLastChar2(&index, TkTextIndexGetLine(&index)->prevPtr);
    }

    /*
     * First get the desired position into the vertical range of the window.
     */

    TkTextSetYView(textPtr, &index, TK_TEXT_PICKPLACE);

    /*
     * Now make sure that the character is in view horizontally.
     */

    if (dInfoPtr->flags & DINFO_OUT_OF_DATE) {
	UpdateDisplayInfo(textPtr);
    }

    assert(dInfoPtr->maxX >= dInfoPtr->x);
    lineWidth = dInfoPtr->maxX - dInfoPtr->x;

    if (dInfoPtr->maxLength < lineWidth) {
	return TCL_OK;
    }

    /*
     * Take into account that the desired index is past the visible text.
     * It's also possible that the widget is not yet mapped.
     */

    if (!(dlPtr = FindDLine(textPtr, dInfoPtr->dLinePtr, &index))
	    || TkTextIndexCompare(&dInfoPtr->dLinePtr->index, &index) > 0) {
	return TCL_OK;
    }

    if (GetBbox(textPtr, dlPtr, &index, &x, &y, &width, &height, NULL, NULL)) {
        delta = x - dInfoPtr->curXPixelOffset;
        oneThird = lineWidth/3;
        if (delta < 0) {
            if (delta < -oneThird) {
                dInfoPtr->newXPixelOffset = x - lineWidth/2;
            } else {
                dInfoPtr->newXPixelOffset += delta;
            }
        } else {
            delta -= lineWidth - width;
            if (delta <= 0) {
                return TCL_OK;
            }
            if (delta > oneThird) {
                dInfoPtr->newXPixelOffset = x - lineWidth/2;
            } else {
                dInfoPtr->newXPixelOffset += delta;
            }
        }
    }

    dInfoPtr->flags |= DINFO_OUT_OF_DATE;
    DisplayTextWhenIdle(textPtr);
    return TCL_OK;
}

/*
 *--------------------------------------------------------------
 *
 * TkTextXviewCmd --
 *
 *	This function is invoked to process the "xview" option for the widget
 *	command for text widgets. See the user documentation for details on
 *	what it does.
 *
 * Results:
 *	A standard Tcl result.
 *
 * Side effects:
 *	See the user documentation.
 *
 *--------------------------------------------------------------
 */

int
TkTextXviewCmd(
    TkText *textPtr,		/* Information about text widget. */
    Tcl_Interp *interp,		/* Current interpreter. */
    int objc,			/* Number of arguments. */
    Tcl_Obj *const objv[])	/* Argument objects. Someone else has already parsed this command
    				 * enough to know that objv[1] is "xview". */
{
    TextDInfo *dInfoPtr = textPtr->dInfoPtr;
    int count;
    double fraction;

    if (dInfoPtr->flags & DINFO_OUT_OF_DATE) {
	UpdateDisplayInfo(textPtr);
    }

    if (objc == 2) {
	GetXView(interp, textPtr, false);
	return TCL_OK;
    }

    switch (TextGetScrollInfoObj(interp, textPtr, objc, objv, &fraction, &count)) {
    case SCROLL_ERROR:
	return TCL_ERROR;
    case SCROLL_MOVETO:
	dInfoPtr->newXPixelOffset = (int) (MIN(1.0, MAX(0.0, fraction))*dInfoPtr->maxLength + 0.5);
	break;
    case SCROLL_PAGES: {
	int pixelsPerPage;

	pixelsPerPage = dInfoPtr->maxX - dInfoPtr->x - 2*textPtr->charWidth;
	dInfoPtr->newXPixelOffset += count*MAX(1, pixelsPerPage);
	break;
    }
    case SCROLL_UNITS:
	dInfoPtr->newXPixelOffset += count*textPtr->charWidth;
	break;
    case SCROLL_PIXELS:
	dInfoPtr->newXPixelOffset += count;
	break;
    }

    dInfoPtr->flags |= DINFO_OUT_OF_DATE;
    DisplayTextWhenIdle(textPtr);
    return TCL_OK;
}

/*
 *----------------------------------------------------------------------
 *
 * YScrollByPixels --
 *
 *	This function is called to scroll a text widget up or down by a given
 *	number of pixels.
 *
 * Results:
 *	None.
 *
 * Side effects:
 *	The view in textPtr's window changes to reflect the value of "offset".
 *
 *----------------------------------------------------------------------
 */

static void
YScrollByPixels(
    TkText *textPtr,	/* Widget to scroll. */
    int offset)		/* Amount by which to scroll, in pixels. Positive means that
    			 * information later in text becomes visible, negative means
			 * that information earlier in the text becomes visible. */
{
    TextDInfo *dInfoPtr = textPtr->dInfoPtr;

    if (offset < 0) {
	/*
	 * Now we want to measure up this number of pixels from the top of the
	 * screen. But the top line may not be totally visible.
	 */

	offset -= CalculateDisplayLineHeight(textPtr, &textPtr->topIndex, NULL);
	offset += dInfoPtr->topPixelOffset;

	if (!MeasureUp(textPtr, &textPtr->topIndex, -offset,
		&textPtr->topIndex, &dInfoPtr->newTopPixelOffset)) {
	    return; /* already at top, we cannot scroll */
	}
    } else if (offset > 0) {
	/*
	 * Scrolling down by pixels. Layout lines starting at the top index
	 * and count through the desired vertical distance.
	 */

	offset += dInfoPtr->topPixelOffset;
	if (!MeasureDown(textPtr, &textPtr->topIndex, offset, &dInfoPtr->newTopPixelOffset, true)) {
	    return; /* already at end, we cannot scroll */
	}
	TkTextIndexToByteIndex(&textPtr->topIndex);
    } else {
	/*
	 * offset = 0, so no scrolling required.
	 */
	return;
    }

    assert(dInfoPtr->newTopPixelOffset < CalculateDisplayLineHeight(textPtr, &textPtr->topIndex, NULL));

    DisplayTextWhenIdle(textPtr);
    dInfoPtr->flags |= DINFO_OUT_OF_DATE|REPICK_NEEDED;
}

/*
 *----------------------------------------------------------------------
 *
 * YScrollByLines --
 *
 *	This function is called to scroll a text widget up or down by a given
 *	number of lines.
 *
 * Results:
 *	None.
 *
 * Side effects:
 *	The view in textPtr's window changes to reflect the value of "offset".
 *
 *----------------------------------------------------------------------
 */

static bool
ScrollUp(
    TkText *textPtr,	/* Widget to scroll. */
    unsigned offset)	/* Amount by which to scroll, in display lines. */
{
    TkTextLine *linePtr;
    unsigned byteOffset;
    DisplayInfo info;
    bool upToDate;

    assert(offset > 0);

    /*
     * Scrolling up, to show earlier information in the text.
     */

    if (AlreadyAtTop(textPtr)) {
	return false;
    }

    if (TkTextIndexIsStartOfText(&textPtr->dInfoPtr->dLinePtr->index)) {
	textPtr->dInfoPtr->newTopPixelOffset = 0;
	return true;
    }

    upToDate = TestIfLinesUpToDate(&textPtr->topIndex);
    linePtr = ComputeDisplayLineInfo(textPtr, &textPtr->topIndex, &info);

    if (upToDate) {
	const TkTextDispLineInfo *dispLineInfo;

	assert(!info.dLinePtr);

	/*
	 * The display line information is complete for the required range, so
	 * use it for finding the requested display line.
	 */

	linePtr = TkBTreePrevDisplayLine(textPtr, linePtr, &info.displayLineNo, offset);
	dispLineInfo = TkBTreeLinePixelInfo(textPtr, linePtr)->dispLineInfo;
	byteOffset = dispLineInfo ? dispLineInfo->entry[info.displayLineNo].byteOffset : 0;
    } else {
	TkTextLine *firstLinePtr;
	TkTextIndex index;

	/*
	 * The display line information is incomplete, so we do a search line by line.
	 * The computed display lines will be saved for displaying.
	 */

	firstLinePtr = TkBTreeGetStartLine(textPtr);
	index = textPtr->topIndex;
	SaveDisplayLines(textPtr, &info, false);
	info.numDispLines = info.displayLineNo + 1;

	while (true) {
	    if (info.numDispLines > offset) {
		byteOffset = (info.entry - offset)->byteOffset;
		break;
	    }
	    offset -= info.numDispLines;
	    if (linePtr == firstLinePtr) {
		byteOffset = 0;
		break;
	    }
	    TkTextIndexSetToLastChar2(&index, linePtr->prevPtr);
	    linePtr = ComputeDisplayLineInfo(textPtr, &index, &info);
	    SaveDisplayLines(textPtr, &info, false);
	    assert(!TkBTreeLinePixelInfo(textPtr, linePtr)->dispLineInfo
		    || info.entry == TkBTreeLinePixelInfo(textPtr, linePtr)->dispLineInfo->entry +
			    info.numDispLines - 1);
	}
    }

    TkTextIndexSetToStartOfLine2(&textPtr->topIndex, linePtr);
    TkTextIndexForwBytes(textPtr, &textPtr->topIndex, byteOffset, &textPtr->topIndex);

    return true;
}

static bool
ScrollDown(
    TkText *textPtr,	/* Widget to scroll. */
    unsigned offset)	/* Amount by which to scroll, in display lines. */
{
    TkTextLine *linePtr;
    unsigned byteOffset;
    DisplayInfo info;
    bool upToDate;

    assert(offset > 0);

    /*
     * Scrolling down, to show later information in the text.
     */

    if (AlreadyAtBottom(textPtr)) {
	return false;
    }

    upToDate = TkRangeListIsEmpty(textPtr->dInfoPtr->lineMetricUpdateRanges);
    linePtr = ComputeDisplayLineInfo(textPtr, &textPtr->topIndex, &info);

    if (upToDate) {
	const TkTextDispLineInfo *dispLineInfo;

	assert(!info.dLinePtr);

	/*
	 * The display line information is complete for the required range, so
	 * use it for finding the requested display line.
	 */

	linePtr = TkBTreeNextDisplayLine(textPtr, linePtr, &info.displayLineNo, offset);
	dispLineInfo = TkBTreeLinePixelInfo(textPtr, linePtr)->dispLineInfo;
	byteOffset = dispLineInfo ? dispLineInfo->entry[info.displayLineNo].byteOffset : 0;
    } else {
	TkTextLine *lastLinePtr;

	/*
	 * The display line information is incomplete, so we do a search line by line.
	 * The computed display lines will be saved for displaying.
	 */

	lastLinePtr = TkBTreeGetLastLine(textPtr);
	ComputeMissingMetric(textPtr, &info, THRESHOLD_LINE_OFFSET, offset);
	SaveDisplayLines(textPtr, &info, true);
	info.numDispLines -= info.displayLineNo;

	while (true) {
	    if (info.numDispLines == offset) {
		byteOffset = 0;
		linePtr = linePtr->nextPtr;
		break;
	    }
	    if (info.numDispLines > offset) {
		byteOffset = (info.entry + offset)->byteOffset;
		break;
	    }
	    offset -= info.numDispLines;
	    if (TkTextIndexGetLine(&info.index) == lastLinePtr) {
		byteOffset = (info.entry + info.numDispLines - 1)->byteOffset;
		break;
	    }
	    linePtr = ComputeDisplayLineInfo(textPtr, &info.index, &info);
	    ComputeMissingMetric(textPtr, &info, THRESHOLD_LINE_OFFSET, offset);
	    SaveDisplayLines(textPtr, &info, true);
	}
    }

    TkTextIndexSetToStartOfLine2(&textPtr->topIndex, linePtr);
    TkTextIndexForwBytes(textPtr, &textPtr->topIndex, byteOffset, &textPtr->topIndex);
    return true;
}

static void
YScrollByLines(
    TkText *textPtr,	/* Widget to scroll. */
    int offset)		/* Amount by which to scroll, in display lines. Positive means
    			 * that information later in text becomes visible, negative
			 * means that information earlier in the text becomes visible. */
{
    assert(textPtr);

    if (offset < 0) {
	if (!ScrollUp(textPtr, -offset)) {
	    return;
	}
    } else if (offset > 0) {
	if (!ScrollDown(textPtr, offset)) {
	    return;
	}
    } else {
	return;
    }

    DisplayTextWhenIdle(textPtr);
    textPtr->dInfoPtr->flags |= DINFO_OUT_OF_DATE|REPICK_NEEDED;
}

/*
 *--------------------------------------------------------------
 *
 * TkTextYviewCmd --
 *
 *	This function is invoked to process the "yview" option for the widget
 *	command for text widgets. See the user documentation for details on
 *	what it does.
 *
 * Results:
 *	A standard Tcl result.
 *
 * Side effects:
 *	See the user documentation.
 *
 *--------------------------------------------------------------
 */

static int
MakePixelIndex(
    TkText *textPtr,		/* The text widget. */
    unsigned pixelIndex,	/* Pixel-index of desired line (0 means first pixel of first
    				 * line of text). */
    TkTextIndex *indexPtr)	/* Structure to fill in. */
{
<<<<<<< HEAD
    TkTextLine *linePtr;
    TkTextLine *lastLinePtr;
    int32_t pixelOffset;
=======
    TextDInfo *dInfoPtr = textPtr->dInfoPtr;
    GC newGC;
    XGCValues gcValues;
    Bool inSync = 1;
>>>>>>> dc9645b5

    assert(!TkTextIsDeadPeer(textPtr));

<<<<<<< HEAD
    TkTextIndexClear(indexPtr, textPtr);
    linePtr = TkBTreeFindPixelLine(textPtr->sharedTextPtr->tree, textPtr, pixelIndex, &pixelOffset);
    lastLinePtr = TkBTreeGetLastLine(textPtr);

    if (linePtr != lastLinePtr) {
	int byteOffset = FindDisplayLineOffset(textPtr, linePtr, &pixelOffset);
	TkTextIndexSetByteIndex2(indexPtr, linePtr, byteOffset);
    } else {
	assert(lastLinePtr->prevPtr); /* MakePixelIndex will not be called if peer is empty */
	assert(linePtr->prevPtr);
	linePtr = TkBTreeGetLogicalLine(textPtr->sharedTextPtr, textPtr, linePtr->prevPtr);
	TkTextIndexSetToLastChar2(indexPtr, linePtr);
	FindDisplayLineStartEnd(textPtr, indexPtr, DISP_LINE_START, DLINE_CACHE);
	pixelOffset = CalculateDisplayLineHeight(textPtr, indexPtr, NULL) - 1;
=======
    if (!(dInfoPtr->flags & REDRAW_PENDING)) {
	Tcl_DoWhenIdle(DisplayText, textPtr);
	inSync = 0;
>>>>>>> dc9645b5
    }

    return MAX(0, pixelOffset);
}

static void
Repick(
    ClientData clientData)	/* Information about widget. */
{
    TkText *textPtr = (TkText *) clientData;

    if (!TkTextDecrRefCountAndTestIfDestroyed(textPtr)) {
	textPtr->dInfoPtr->flags &= ~REPICK_NEEDED;
	textPtr->dInfoPtr->currChunkPtr = NULL;
	textPtr->dInfoPtr->repickTimer = NULL;
	textPtr->dontRepick = false;
	TkTextPickCurrent(textPtr, &textPtr->pickEvent);
    }
}

static void
DelayRepick(
    TkText *textPtr)
{
    assert(textPtr->dInfoPtr->flags & REPICK_NEEDED);

    if (textPtr->responsiveness > 0) {
	TextDInfo *dInfoPtr = textPtr->dInfoPtr;

	if (dInfoPtr->repickTimer) {
	    Tcl_DeleteTimerHandler(dInfoPtr->repickTimer);
	} else {
	    textPtr->refCount += 1;
	}
	textPtr->dontRepick = true;
	dInfoPtr->flags &= ~REPICK_NEEDED;
	dInfoPtr->repickTimer = Tcl_CreateTimerHandler(textPtr->responsiveness, Repick, textPtr);
    }
}

int
TkTextYviewCmd(
    TkText *textPtr,		/* Information about text widget. */
    Tcl_Interp *interp,		/* Current interpreter. */
    int objc,			/* Number of arguments. */
    Tcl_Obj *const objv[])	/* Argument objects. Someone else has already parsed this command
    				 * enough to know that objv[1] is "yview". */
{
    TextDInfo *dInfoPtr = textPtr->dInfoPtr;
    int pickPlace;
    int pixels, count;
    int switchLength;
    double fraction;
    TkTextIndex index;

    if (dInfoPtr->flags & DINFO_OUT_OF_DATE) {
	UpdateDisplayInfo(textPtr);
    }

    if (objc == 2) {
	GetYView(interp, textPtr, false);
	return TCL_OK;
    }

    /*
     * Next, handle the old syntax: "pathName yview ?-pickplace? where"
     */

    pickPlace = 0;
    if (Tcl_GetString(objv[2])[0] == '-') {
	const char *switchStr = Tcl_GetStringFromObj(objv[2], &switchLength);

	if (switchLength >= 2 && strncmp(switchStr, "-pickplace", switchLength) == 0) {
	    pickPlace = 1;
	    if (objc != 4) {
		Tcl_WrongNumArgs(interp, 3, objv, "lineNum|index");
		return TCL_ERROR;
	    }
	}
    }

    if (objc == 3 || pickPlace) {
	int lineNum;

	if (Tcl_GetIntFromObj(interp, objv[2 + pickPlace], &lineNum) == TCL_OK) {
	    TkTextMakeByteIndex(textPtr->sharedTextPtr->tree, textPtr, lineNum, 0, &index);
	    TkTextSetYView(textPtr, &index, 0);
	} else {
	    /*
	     * The argument must be a regular text index.
	     */

<<<<<<< HEAD
	    Tcl_ResetResult(interp);
	    if (!TkTextGetIndexFromObj(interp, textPtr, objv[2 + pickPlace], &index)) {
		return TCL_ERROR;
	    }
	    TkTextSetYView(textPtr, &index, pickPlace ? TK_TEXT_PICKPLACE : 0);
	}
    } else {
=======
    if (mask & TK_TEXT_LINE_GEOMETRY) {

>>>>>>> dc9645b5
	/*
	 * New syntax: dispatch based on objv[2].
	 */

	switch (TextGetScrollInfoObj(interp, textPtr, objc, objv, &fraction, &count)) {
	case SCROLL_ERROR:
	    return TCL_ERROR;
	case SCROLL_MOVETO: {
	    int numPixels = TkBTreeNumPixels(textPtr);
	    int topMostPixel;

	    if (numPixels == 0 || TkTextIsDeadPeer(textPtr)) {
		/*
		 * If the window is totally empty no scrolling is needed, and the
		 * MakePixelIndex call below will fail.
		 */
		break;
	    }
	    if (fraction > 1.0) {
		fraction = 1.0;
	    } else if (fraction < 0.0) {
		fraction = 0.0;
	    }

	    /*
	     * Calculate the pixel count for the new topmost pixel in the topmost
	     * line of the window. Note that the interpretation of 'fraction' is
	     * that it counts from 0 (top pixel in buffer) to 1.0 (one pixel past
	     * the last pixel in buffer).
	     */

	    topMostPixel = MAX(0, MIN((int) (fraction*numPixels + 0.5), numPixels - 1));

	    /*
	     * This function returns the number of pixels by which the given line
	     * should overlap the top of the visible screen.
	     *
	     * This is then used to provide smooth scrolling.
	     */

	    pixels = MakePixelIndex(textPtr, topMostPixel, &index);
	    TkTextSetYView(textPtr, &index, pixels);
	    break;
	}
	case SCROLL_PAGES: {
	    /*
	     * Scroll up or down by screenfuls. Actually, use the window height
	     * minus two lines, so that there's some overlap between adjacent
	     * pages.
	     */

	    int height = dInfoPtr->maxY - dInfoPtr->y;

	    if (textPtr->lineHeight*4 >= height) {
		/*
		 * A single line is more than a quarter of the display. We choose
		 * to scroll by 3/4 of the height instead.
		 */

		pixels = 3*height/4;
		if (pixels < textPtr->lineHeight) {
		    /*
		     * But, if 3/4 of the height is actually less than a single
		     * typical character height, then scroll by the minimum of the
		     * linespace or the total height.
		     */

<<<<<<< HEAD
		    if (textPtr->lineHeight < height) {
			pixels = textPtr->lineHeight;
		    } else {
			pixels = height;
		    }
		}
		pixels *= count;
	    } else {
		pixels = (height - 2*textPtr->lineHeight)*count;
	    }
	    YScrollByPixels(textPtr, pixels);
	    break;
=======
	if (dInfoPtr->lineUpdateTimer == NULL) {
	    textPtr->refCount++;
	    dInfoPtr->lineUpdateTimer = Tcl_CreateTimerHandler(1,
		    AsyncUpdateLineMetrics, textPtr);
	    inSync = 0;
	}
	
	if (!inSync) {
	    GenerateWidgetViewSyncEvent(textPtr, 0);
>>>>>>> dc9645b5
	}
	case SCROLL_PIXELS:
	    YScrollByPixels(textPtr, count);
	    break;
	case SCROLL_UNITS:
	    YScrollByLines(textPtr, count);
	    break;
	}
    }

    if (dInfoPtr->flags & REPICK_NEEDED) {
	DelayRepick(textPtr);
    }
    return TCL_OK;
}

/*
 *--------------------------------------------------------------
 *
 * TkTextScanCmd --
 *
 *	This function is invoked to process the "scan" option for the widget
 *	command for text widgets. See the user documentation for details on
 *	what it does.
 *
 * Results:
 *	A standard Tcl result.
 *
 * Side effects:
 *	See the user documentation.
 *
 *--------------------------------------------------------------
 */

int
TkTextScanCmd(
    TkText *textPtr,		/* Information about text widget. */
    Tcl_Interp *interp,		/* Current interpreter. */
    int objc,			/* Number of arguments. */
    Tcl_Obj *const objv[])	/* Argument objects. Someone else has already parsed this command
    				 * enough to know that objv[1] is "scan". */
{
    TextDInfo *dInfoPtr = textPtr->dInfoPtr;
    TkTextIndex index;
    int c, x, y, totalScroll, gain=10;
    size_t length;

    if (objc != 5 && objc != 6) {
	Tcl_WrongNumArgs(interp, 2, objv, "mark x y");
	Tcl_AppendResult(interp, " or \"", Tcl_GetString(objv[0]), " scan dragto x y ?gain?\"", NULL);
	/*
	 * Ought to be: Tcl_WrongNumArgs(interp, 2, objc, "dragto x y ?gain?");
	 */
	return TCL_ERROR;
    }
    if (Tcl_GetIntFromObj(interp, objv[3], &x) != TCL_OK) {
	return TCL_ERROR;
    }
    if (Tcl_GetIntFromObj(interp, objv[4], &y) != TCL_OK) {
	return TCL_ERROR;
    }
    if (objc == 6 && Tcl_GetIntFromObj(interp, objv[5], &gain) != TCL_OK) {
	return TCL_ERROR;
    }
    c = Tcl_GetString(objv[2])[0];
    length = strlen(Tcl_GetString(objv[2]));
    if (c == 'd' && strncmp(Tcl_GetString(objv[2]), "dragto", length) == 0) {
	int newX, maxX;

	/*
	 * Amplify the difference between the current position and the mark
	 * position to compute how much the view should shift, then update the
	 * mark position to correspond to the new view. If we run off the edge
	 * of the text, reset the mark point so that the current position
	 * continues to correspond to the edge of the window. This means that
	 * the picture will start dragging as soon as the mouse reverses
	 * direction (without this reset, might have to slide mouse a long
	 * ways back before the picture starts moving again).
	 */

	newX = dInfoPtr->scanMarkXPixel + gain*(dInfoPtr->scanMarkX - x);
	maxX = 1 + dInfoPtr->maxLength - (dInfoPtr->maxX - dInfoPtr->x);
	if (newX < 0) {
	    newX = 0;
	    dInfoPtr->scanMarkXPixel = 0;
	    dInfoPtr->scanMarkX = x;
	} else if (newX > maxX) {
	    newX = maxX;
	    dInfoPtr->scanMarkXPixel = maxX;
	    dInfoPtr->scanMarkX = x;
	}
	dInfoPtr->newXPixelOffset = newX;

	totalScroll = gain*(dInfoPtr->scanMarkY - y);
	if (totalScroll != dInfoPtr->scanTotalYScroll) {
	    index = textPtr->topIndex;
	    YScrollByPixels(textPtr, totalScroll - dInfoPtr->scanTotalYScroll);
	    dInfoPtr->scanTotalYScroll = totalScroll;
	    if (TkTextIndexIsEqual(&index, &textPtr->topIndex)) {
		dInfoPtr->scanTotalYScroll = 0;
		dInfoPtr->scanMarkY = y;
	    }
	}
	dInfoPtr->flags |= DINFO_OUT_OF_DATE;
	DisplayTextWhenIdle(textPtr);
    } else if (c == 'm' && strncmp(Tcl_GetString(objv[2]), "mark", length) == 0) {
	dInfoPtr->scanMarkXPixel = dInfoPtr->newXPixelOffset;
	dInfoPtr->scanMarkX = x;
	dInfoPtr->scanTotalYScroll = 0;
	dInfoPtr->scanMarkY = y;
    } else {
	Tcl_SetObjResult(interp, Tcl_ObjPrintf(
		"bad scan option \"%s\": must be mark or dragto", Tcl_GetString(objv[2])));
	Tcl_SetErrorCode(interp, "TCL", "LOOKUP", "INDEX", "scan option", Tcl_GetString(objv[2]), NULL);
	return TCL_ERROR;
    }
    return TCL_OK;
}

/*
 *----------------------------------------------------------------------
 *
 * GetXView --
 *
 *	This function computes the fractions that indicate what's visible in a
 *	text window and, optionally, evaluates a Tcl script to report them to
 *	the text's associated scrollbar.
 *
 * Results:
 *	If report is zero, then the interp's result is filled in with two real
 *	numbers separated by a space, giving the position of the left and
 *	right edges of the window as fractions from 0 to 1, where 0 means the
 *	left edge of the text and 1 means the right edge. If report is
 *	non-zero, then the interp's result isn't modified directly, but
 *	instead a script is evaluated in interp to report the new horizontal
 *	scroll position to the scrollbar (if the scroll position hasn't
 *	changed then no script is invoked).
 *
 * Side effects:
 *	None.
 *
 *----------------------------------------------------------------------
 */

static void
GetXView(
    Tcl_Interp *interp,		/* If "report" is FALSE, string describing visible range gets stored
    				 * in the interp's result. */
    TkText *textPtr,		/* Information about text widget. */
    bool report)		/* 'true' means report info to scrollbar if it has changed. */
{
    TextDInfo *dInfoPtr = textPtr->dInfoPtr;
    double first, last;
    int xMin, xMax;
    int code;
    Tcl_Obj *listObj;

    if (dInfoPtr->maxLength > 0) {
	first = ((double) dInfoPtr->curXPixelOffset)/dInfoPtr->maxLength;
	last = ((double) (dInfoPtr->curXPixelOffset + dInfoPtr->maxX - dInfoPtr->x))/dInfoPtr->maxLength;
	if (last > 1.0) {
	    last = 1.0;
	}
	xMin = dInfoPtr->curXPixelOffset;
	xMax = xMin + dInfoPtr->maxX - dInfoPtr->x;
    } else {
	first = 0.0;
	last = 1.0;
	xMin = xMax = dInfoPtr->curXPixelOffset;
    }
    if (!report) {
	listObj = Tcl_NewObj();
	Tcl_ListObjAppendElement(interp, listObj, Tcl_NewDoubleObj(first));
	Tcl_ListObjAppendElement(interp, listObj, Tcl_NewDoubleObj(last));
	Tcl_SetObjResult(interp, listObj);
	return;
    }
    if (FP_EQUAL_SCALE(first, dInfoPtr->xScrollFirst, dInfoPtr->maxLength) &&
	    FP_EQUAL_SCALE(last, dInfoPtr->xScrollLast, dInfoPtr->maxLength)) {
	return;
    }

    dInfoPtr->xScrollFirst = first;
    dInfoPtr->xScrollLast = last;
    dInfoPtr->curPixelPos.xFirst = xMin;
    dInfoPtr->curPixelPos.xLast = xMax;

    if (textPtr->xScrollCmd) {
	char buf1[TCL_DOUBLE_SPACE + 1];
	char buf2[TCL_DOUBLE_SPACE + 1];
	Tcl_DString buf;

	buf1[0] = ' ';
	buf2[0] = ' ';
	Tcl_PrintDouble(NULL, first, buf1 + 1);
	Tcl_PrintDouble(NULL, last, buf2 + 1);
	Tcl_DStringInit(&buf);
	Tcl_DStringAppend(&buf, textPtr->xScrollCmd, -1);
	Tcl_DStringAppend(&buf, buf1, -1);
	Tcl_DStringAppend(&buf, buf2, -1);
	code = Tcl_EvalEx(interp, Tcl_DStringValue(&buf), -1, 0);
	Tcl_DStringFree(&buf);
	if (code != TCL_OK) {
	    Tcl_AddErrorInfo(interp,
		    "\n    (horizontal scrolling command executed by text)");
	    Tcl_BackgroundException(interp, code);
	}
    }
}

/*
 *----------------------------------------------------------------------
 *
 * GetYPixelCount --
 *
 *	How many pixels are there between the absolute top of the widget and
 *	the top of the given DLine.
 *
 *	While this function will work for any valid DLine, it is only ever
 *	called when dlPtr is the first display line in the widget (by
 *	'GetYView'). This means that usually this function is a very quick
 *	calculation, since it can use the pre-calculated linked-list of DLines
 *	for height information.
 *
 *	The only situation where this breaks down is if dlPtr's logical line
 *	wraps enough times to fill the text widget's current view - in this
 *	case we won't have enough dlPtrs in the linked list to be able to
 *	subtract off what we want.
 *
 * Results:
 *	The number of pixels.
 *
 *	This value has a valid range between '0' (the very top of the widget)
 *	and the number of pixels in the total widget minus the pixel-height of
 *	the last line.
 *
 * Side effects:
 *	None.
 *
 *----------------------------------------------------------------------
 */

static unsigned
GetYPixelCount(
    TkText *textPtr,	/* Information about text widget. */
    DLine *dlPtr)	/* Information about the layout of a given index. */
{
    TkTextLine *linePtr;
    DisplayInfo info;

    linePtr = ComputeDisplayLineInfo(textPtr, &dlPtr->index, &info);
    FreeDLines(textPtr, info.dLinePtr, NULL, DLINE_FREE_TEMP);
    return TkBTreePixelsTo(textPtr, linePtr) + info.entry->pixels - info.entry->height;
}

/*
 *----------------------------------------------------------------------
 *
 * GetYView --
 *
 *	This function computes the fractions that indicate what's visible in a
 *	text window and, optionally, evaluates a Tcl script to report them to
 *	the text's associated scrollbar.
 *
 * Results:
 *	If report is zero, then the interp's result is filled in with two real
 *	numbers separated by a space, giving the position of the top and
 *	bottom of the window as fractions from 0 to 1, where 0 means the
 *	beginning of the text and 1 means the end. If report is non-zero, then
 *	the interp's result isn't modified directly, but a script is evaluated
 *	in interp to report the new scroll position to the scrollbar (if the
 *	scroll position hasn't changed then no script is invoked).
 *
 * Side effects:
 *	None.
 *
 *----------------------------------------------------------------------
 */

static void
GetYView(
    Tcl_Interp *interp,		/* If "report" is 'false', string describing visible range gets
    				 * stored in the interp's result. */
    TkText *textPtr,		/* Information about text widget. */
    bool report)		/* 'true' means report info to scrollbar if it has changed. */
{
    TextDInfo *dInfoPtr = textPtr->dInfoPtr;
    double first, last;
    DLine *dlPtr;
    int totalPixels, code, count;
    int yMin, yMax;
    Tcl_Obj *listObj;

    dlPtr = dInfoPtr->dLinePtr;

    if (!dlPtr) {
	return;
    }

    totalPixels = TkBTreeNumPixels(textPtr);

    if (totalPixels == 0) {
	first = 0.0;
	last = 1.0;
	yMin = yMax = dInfoPtr->topPixelOffset;
    } else {
	/*
	 * Get the pixel count for the first visible pixel of the first
	 * visible line. If the first visible line is only partially visible,
	 * then we use 'topPixelOffset' to get the difference.
	 */

	count = yMin = GetYPixelCount(textPtr, dlPtr);
	first = (count + dInfoPtr->topPixelOffset) / (double) totalPixels;

	/*
	 * Add on the total number of visible pixels to get the count to one
	 * pixel _past_ the last visible pixel. This is how the 'yview'
	 * command is documented, and also explains why we are dividing by
	 * 'totalPixels' and not 'totalPixels-1'.
	 */

	while (dlPtr) {
	    int extra;

	    count += dlPtr->height;
	    extra = dlPtr->y + dlPtr->height - dInfoPtr->maxY;
	    if (extra > 0) {
		/*
		 * This much of the last line is not visible, so don't count
		 * these pixels. Since we've reached the bottom of the window,
		 * we break out of the loop.
		 */

		count -= extra;
		break;
	    }
	    dlPtr = dlPtr->nextPtr;
	}

	if (count > totalPixels) {
	    /*
	     * It can be possible, if we do not update each line's pixelHeight
	     * cache when we lay out individual DLines that the count
	     * generated here is more up-to-date than that maintained by the
	     * BTree. In such a case, the best we can do here is to fix up
	     * 'count' and continue, which might result in small, temporary
	     * perturbations to the size of the scrollbar. This is basically
	     * harmless, but in a perfect world we would not have this
	     * problem.
	     *
	     * For debugging purposes, if anyone wishes to improve the text
	     * widget further, the following 'panic' can be activated. In
	     * principle it should be possible to ensure the BTree is always
	     * at least as up to date as the display, so in the future we
	     * might be able to leave the 'panic' in permanently when we
	     * believe we have resolved the cache synchronisation issue.
	     *
	     * However, to achieve that goal would, I think, require a fairly
	     * substantial refactorisation of the code in this file so that
	     * there is much more obvious and explicit coordination between
	     * calls to LayoutDLine and updating of each TkTextLine's
	     * pixelHeight. The complicated bit is that LayoutDLine deals with
	     * individual display lines, but pixelHeight is for a logical
	     * line.
	     */

#if 0
	    Tcl_Panic("Counted more pixels (%d) than expected (%d) total "
		    "pixels in text widget scroll bar calculation.", count,
		    totalPixels);
#elif 0 /* TODO: still happens sometimes, why? */
	    fprintf(stderr, "warning: Counted more pixels (%d) than expected (%d)\n",
		    count, totalPixels);
#endif

	    count = totalPixels;
	}

	yMax = count;
	last = ((double) count)/((double) totalPixels);
    }

    if (!report) {
	listObj = Tcl_NewObj();
	Tcl_ListObjAppendElement(interp, listObj, Tcl_NewDoubleObj(first));
	Tcl_ListObjAppendElement(interp, listObj, Tcl_NewDoubleObj(last));
	Tcl_SetObjResult(interp, listObj);
    } else {
	dInfoPtr->curPixelPos.yFirst = yMin + dInfoPtr->topPixelOffset;
	dInfoPtr->curPixelPos.yLast = yMax + dInfoPtr->topPixelOffset;

	if (!FP_EQUAL_SCALE(first, dInfoPtr->yScrollFirst, totalPixels) ||
		!FP_EQUAL_SCALE(last, dInfoPtr->yScrollLast, totalPixels)) {
	    dInfoPtr->yScrollFirst = first;
	    dInfoPtr->yScrollLast = last;

	    if (textPtr->yScrollCmd) {
		char buf1[TCL_DOUBLE_SPACE + 1];
		char buf2[TCL_DOUBLE_SPACE + 1];
		Tcl_DString buf;

		buf1[0] = ' ';
		buf2[0] = ' ';
		Tcl_PrintDouble(NULL, first, buf1 + 1);
		Tcl_PrintDouble(NULL, last, buf2 + 1);
		Tcl_DStringInit(&buf);
		Tcl_DStringAppend(&buf, textPtr->yScrollCmd, -1);
		Tcl_DStringAppend(&buf, buf1, -1);
		Tcl_DStringAppend(&buf, buf2, -1);
		code = Tcl_EvalEx(interp, Tcl_DStringValue(&buf), -1, 0);
		Tcl_DStringFree(&buf);
		if (code != TCL_OK) {
		    Tcl_AddErrorInfo(interp,
			    "\n    (vertical scrolling command executed by text)");
		    Tcl_BackgroundException(interp, code);
		}
	    }
	}
    }
}

/*
 *----------------------------------------------------------------------
 *
 * AsyncUpdateYScrollbar --
 *
 *	This function is called to update the vertical scrollbar asychronously
 *	as the pixel height calculations progress for lines in the widget.
 *
 * Results:
 *	None.
 *
 * Side effects:
 *	See 'GetYView'. In particular the scrollbar position and size may be
 *	changed.
 *
 *----------------------------------------------------------------------
 */

static void
AsyncUpdateYScrollbar(
    ClientData clientData)	/* Information about widget. */
{
    TkText *textPtr = clientData;
    TextDInfo *dInfoPtr = textPtr->dInfoPtr;

    dInfoPtr->scrollbarTimer = NULL;

    if (!TkTextDecrRefCountAndTestIfDestroyed(textPtr) && !dInfoPtr->insideLineMetricUpdate) {
	GetYView(textPtr->interp, textPtr, true);
    }
}

/*
 *----------------------------------------------------------------------
 *
 * FindCachedDLine --
 *
 *	This function is called to find the cached line for given text
 *	index.
 *
 * Results:
 *	The return value is a pointer to the cached DLine found, or NULL
 *	if not available.
 *
 * Side effects:
 *	None.
 *
 *----------------------------------------------------------------------
 */

static DLine *
FindCachedDLine(
    TkText *textPtr,
    const TkTextIndex *indexPtr)
{
    TextDInfo *dInfoPtr = textPtr->dInfoPtr;
    DLine *dlPtr;

    for (dlPtr = dInfoPtr->cachedDLinePtr; dlPtr; dlPtr = dlPtr->nextPtr) {
	if (TkBTreeLinePixelInfo(textPtr, TkTextIndexGetLine(&dlPtr->index))->epoch
		    == dInfoPtr->lineMetricUpdateEpoch
		&& TkTextIndexCompare(indexPtr, &dlPtr->index) >= 0) {
	    TkTextIndex index = dlPtr->index;

	    TkTextIndexForwBytes(textPtr, &index, dlPtr->byteCount, &index);
	    if (TkTextIndexCompare(indexPtr, &index) < 0) {
		DEBUG(stats.numHits++);
		return dlPtr;
	    }
	}
    }

    return NULL;
}

/*
 *----------------------------------------------------------------------
 *
 * FindDLine --
 *
 *	This function is called to find the DLine corresponding to a given
 *	text index.
 *
 * Results:
 *	The return value is a pointer to the first DLine found in the list
 *	headed by dlPtr that displays information at or after the specified
 *	position. If there is no such line in the list then NULL is returned.
 *
 * Side effects:
 *	None.
 *
 *----------------------------------------------------------------------
 */

static DLine *
FindDLine(
    TkText *textPtr,		/* Widget record for text widget. */
    DLine *dlPtr,		/* Pointer to first in list of DLines to search. */
    const TkTextIndex *indexPtr)/* Index of desired character. */
{
    DLine *lastDlPtr;

    if (!dlPtr) {
	return NULL;
    }

    if (TkTextIndexGetLineNumber(indexPtr, NULL) < TkTextIndexGetLineNumber(&dlPtr->index, NULL)) {
	/*
	 * The first display line is already past the desired line.
	 */
	return dlPtr;
    }

    /*
     * The display line containing the desired index is such that the index
     * of the first character of this display line is at or before the
     * desired index, and the index of the first character of the next
     * display line is after the desired index.
     */

    while (TkTextIndexCompare(&dlPtr->index, indexPtr) < 0) {
        lastDlPtr = dlPtr;
        dlPtr = dlPtr->nextPtr;
        if (!dlPtr) {
            TkTextIndex index2;
            /*
             * We're past the last display line, either because the desired
             * index lies past the visible text, or because the desired index
             * is on the last display line showing the last logical line.
             */
            index2 = lastDlPtr->index;
            TkTextIndexForwBytes(textPtr, &index2, lastDlPtr->byteCount, &index2);
            if (TkTextIndexCompare(&index2, indexPtr) > 0) {
                /*
                 * The desired index is on the last display line, hence return this display line.
                 */
                dlPtr = lastDlPtr;
                break;
            } else {
                /*
                 * The desired index is past the visible text. There is no display line
		 * displaying something at the desired index, hence return NULL.
                 */
                return NULL;
            }
        }
        if (TkTextIndexCompare(&dlPtr->index, indexPtr) > 0) {
            /*
             * If we're here then we would normally expect that:
             *   lastDlPtr->index <= indexPtr < dlPtr->index
             * i.e. we have found the searched display line being dlPtr.
             * However it is possible that some DLines were unlinked
             * previously, leading to a situation where going through
             * the list of display lines skips display lines that did
             * exist just a moment ago.
             */

	    TkTextIndex index;
            TkTextIndexForwBytes(textPtr, &lastDlPtr->index, lastDlPtr->byteCount, &index);
            if (TkTextIndexCompare(&index, indexPtr) > 0) {
                /*
                 * Confirmed: lastDlPtr->index <= indexPtr < dlPtr->index
                 */
                dlPtr = lastDlPtr;
            } else {
                /*
                 * The last (rightmost) index shown by dlPtrPrev is still before the desired
		 * index. This may be because there was previously a display line between
		 * dlPtrPrev and dlPtr and this display line has been unlinked.
                 */
            }
            break;
        }
    }

    return dlPtr;
}

/*
 *----------------------------------------------------------------------
 *
 * TkTextGetFirstXPixel --
 *
 *	Get first x-pixel position in current widget.
 *
 * Results:
 *	Returns first x-pixel.
 *
 * Side effects:
 *	None.
 *
 *----------------------------------------------------------------------
 */

int
TkTextGetFirstXPixel(
    const TkText *textPtr)	/* Widget record for text widget. */
{
    assert(textPtr);
    return textPtr->dInfoPtr->x;
}

/*
 *----------------------------------------------------------------------
 *
 * TkTextGetFirstYPixel --
 *
 *	Get first y-pixel position in current widget.
 *
 * Results:
 *	Returns first y-pixel.
 *
 * Side effects:
 *	None.
 *
 *----------------------------------------------------------------------
 */

int
TkTextGetFirstYPixel(
    const TkText *textPtr)	/* Widget record for text widget. */
{
    assert(textPtr);
    return textPtr->dInfoPtr->y;
}

/*
 *----------------------------------------------------------------------
 *
 * TkTextGetLastXPixel --
 *
 *	Get last x-pixel position in current widget.
 *
 * Results:
 *	Returns last x-pixel.
 *
 * Side effects:
 *	None.
 *
 *----------------------------------------------------------------------
 */

int
TkTextGetLastXPixel(
    const TkText *textPtr)	/* Widget record for text widget. */
{
    assert(textPtr);
    return textPtr->dInfoPtr->maxX - 1;
}

/*
 *----------------------------------------------------------------------
 *
 * TkTextGetLastYPixel --
 *
 *	Get last y-pixel position in current widget.
 *
 * Results:
 *	Returns last y-pixel.
 *
 * Side effects:
 *	None.
 *
 *----------------------------------------------------------------------
 */

int
TkTextGetLastYPixel(
    const TkText *textPtr)	/* Widget record for text widget. */
{
    assert(textPtr);
    return textPtr->dInfoPtr->maxY - 1;
}

/*
 *----------------------------------------------------------------------
 *
 * TkTextCountVisibleImages --
 *
 *	Return the number of visible embedded images.
 *
 * Results:
 *	Returns number of visible embedded images.
 *
 * Side effects:
 *	None.
 *
 *----------------------------------------------------------------------
 */

unsigned
TkTextCountVisibleImages(
    const TkText *textPtr)	/* Widget record for text widget. */
{
    assert(textPtr);
    return textPtr->dInfoPtr->countImages;
}

/*
 *----------------------------------------------------------------------
 *
 * TkTextCountVisibleWindows --
 *
 *	Return the number of visible embedded windows.
 *
 * Results:
 *	Returns number of visible embedded windows.
 *
 * Side effects:
 *	None.
 *
 *----------------------------------------------------------------------
 */

unsigned
TkTextCountVisibleWindows(
    const TkText *textPtr)	/* Widget record for text widget. */
{
    assert(textPtr);
    return textPtr->dInfoPtr->countWindows;
}

/*
 *----------------------------------------------------------------------
 *
 * TkTextPixelIndex --
 *
 *	Given an (x,y) coordinate on the screen, find the location of the
 *	character closest to that location.
 *
 * Results:
 *	The index at *indexPtr is modified to refer to the character on the
 *	display that is closest to (x,y). It returns the affected display
 *	chunk.
 *
 * Side effects:
 *	None.
 *
 *----------------------------------------------------------------------
 */

static TkTextDispChunk *
FindNextTagInfoChunk(
    TkTextDispChunk *chunkPtr)
{
    assert(chunkPtr);

    for ( ; chunkPtr->nextPtr; chunkPtr = chunkPtr->nextPtr) {
	switch (chunkPtr->layoutProcs->type) {
	case TEXT_DISP_CHAR:   /* fallthru */
	case TEXT_DISP_HYPHEN: /* fallthru */
	case TEXT_DISP_IMAGE:  /* fallthru */
	case TEXT_DISP_WINDOW: return chunkPtr;
	case TEXT_DISP_ELIDED: /* fallthru */
	case TEXT_DISP_CURSOR: break;
	}
    }

    return chunkPtr;
}

const TkTextDispChunk *
TkTextPixelIndex(
    TkText *textPtr,		/* Widget record for text widget. */
    int x, int y,		/* Pixel coordinates of point in widget's window. */
    TkTextIndex *indexPtr,	/* This index gets filled in with the index of the character
    				 * nearest to (x,y). */
    bool *nearest)		/* If non-NULL then gets set to false if (x,y) is actually over the
    				 * returned index, and true if it is just nearby (e.g. if x,y is on
				 * the border of the widget). */
{
    TextDInfo *dInfoPtr = textPtr->dInfoPtr;
    DLine *dlPtr = NULL;
    DLine *currDLinePtr;
    TkTextDispChunk *currChunkPtr;
    bool nearby = false;
    TkSizeT epoch;

    /*
     * Make sure that all of the layout information about what's displayed
     * where on the screen is up-to-date.
     */

    if (dInfoPtr->flags & DINFO_OUT_OF_DATE) {
	UpdateDisplayInfo(textPtr);
    }

    /*
     * If the coordinates are above the top of the window, then adjust them to
     * refer to the upper-right corner of the window. If they're off to one
     * side or the other, then adjust to the closest side.
     */

    if (y < dInfoPtr->y) {
	y = dInfoPtr->y;
	x = dInfoPtr->x; /* we want a line-based result, not a geometrical result */
	nearby = true;
    }
    if (x >= dInfoPtr->maxX) {
	x = dInfoPtr->maxX - 1;
	nearby = true;
    }
    if (x < dInfoPtr->x) {
	x = dInfoPtr->x;
	nearby = true;
    }

    /*
     * Find the display line containing the desired y-coordinate.
     */

    if (!dInfoPtr->dLinePtr) {
	if (nearest) {
	    *nearest = true;
	}
	*indexPtr = textPtr->topIndex;
	return NULL;
    }

    epoch = TkBTreeEpoch(textPtr->sharedTextPtr->tree);
    currChunkPtr = dInfoPtr->currChunkPtr;

    if (currChunkPtr && dInfoPtr->currChunkIndex.stateEpoch == epoch) {
	currDLinePtr = dInfoPtr->currDLinePtr;

	assert(currChunkPtr->stylePtr); /* otherwise the chunk has been expired */

	if (currDLinePtr->y <= y && y < currDLinePtr->y + currDLinePtr->height) {
	    int rx = x - dInfoPtr->x + dInfoPtr->curXPixelOffset;

	    if (currChunkPtr->x <= rx && rx < currChunkPtr->x + currChunkPtr->width) {
		/*
		 * We have luck, it's inside the cache.
		 */

		*indexPtr = dInfoPtr->currChunkIndex;
		DLineIndexOfX(textPtr, currChunkPtr, x, indexPtr);
		if (nearest) {
		    *nearest = nearby;
		}
		return FindNextTagInfoChunk(currChunkPtr);
	    }

	    dlPtr = currDLinePtr;
	}
    }

    if (!dlPtr) {
	DLine *validDlPtr = dInfoPtr->dLinePtr;

	for (dlPtr = validDlPtr; y >= dlPtr->y + dlPtr->height; dlPtr = dlPtr->nextPtr) {
	    if (dlPtr->chunkPtr) {
		validDlPtr = dlPtr;
	    }
	    if (!dlPtr->nextPtr) {
		/*
		 * Y-coordinate is off the bottom of the displayed text. Use the
		 * last character on the last line.
		 */

		if (nearest) {
		    *nearest = true;
		}
		dInfoPtr->currChunkPtr = NULL;
		*indexPtr = dlPtr->index;
		assert(dlPtr->byteCount > 0);
		TkTextIndexForwBytes(textPtr, indexPtr, dlPtr->byteCount - 1, indexPtr);
		return NULL;
	    }
	}
	if (!dlPtr->chunkPtr) {
	    dlPtr = validDlPtr;
	}
    }

    currChunkPtr = DLineChunkOfX(textPtr, dlPtr, x, indexPtr, &nearby);

    if (nearest) {
	*nearest = nearby;
    }

    if (!nearby) {
	/*
	 * Cache the result.
	 */

	dInfoPtr->currChunkIndex = *indexPtr;
	TkTextIndexSetEpoch(&dInfoPtr->currChunkIndex, epoch); /* price it as actual */
	dInfoPtr->currChunkPtr = currChunkPtr;
	dInfoPtr->currDLinePtr = dlPtr;
    } else {
	dInfoPtr->currChunkPtr = NULL;
    }

    DLineIndexOfX(textPtr, currChunkPtr, x, indexPtr);
    return FindNextTagInfoChunk(currChunkPtr);
}

/*
 *----------------------------------------------------------------------
 *
 * DLineIndexOfX --
 *
 *	Given an x coordinate in a display line, increase the byte position
 *	of the index according to the character closest to that location.
 *
 *	Together with DLineChunkOfX this is effectively the opposite of
 *	DLineXOfIndex.
 *
 *	Note: use DLineChunkOfX for the computation of the chunk.
 *
 * Results:
 *	The index at *indexPtr is modified to refer to the character on the
 *	display line that is closest to x.
 *
 * Side effects:
 *	None.
 *
 *----------------------------------------------------------------------
 */

static void
DLineIndexOfX(
    TkText *textPtr,		/* Widget record for text widget. */
    TkTextDispChunk *chunkPtr,	/* Chunk which contains the character. */
    int x,			/* Pixel x coordinate of point in widget's window. */
    TkTextIndex *indexPtr)	/* This byte offset of this index will be increased according
    				 * to the character position. */
{
    /*
     * If the chunk has more than one byte in it, ask it which character is at
     * the desired location. In this case we can manipulate
     * 'indexPtr->byteIndex' directly, because we know we're staying inside a
     * single logical line.
     */

    if (chunkPtr && chunkPtr->numBytes > 1) {
	x -= textPtr->dInfoPtr->x - textPtr->dInfoPtr->curXPixelOffset;
	TkTextIndexAddToByteIndex(indexPtr, chunkPtr->layoutProcs->measureProc(chunkPtr, x));
    }
}

/*
 *----------------------------------------------------------------------
 *
 * DLineChunkOfX --
 *
 *	Given an x coordinate in a display line, find the index of the
 *	character closest to that location.
 *
 *	This is effectively the opposite of DLineXOfIndex.
 *
 * Results:
 *	The index at *indexPtr is modified to refer to the character on the
 *	display line that is closest to x.
 *
 * Side effects:
 *	None.
 *
 *----------------------------------------------------------------------
 */

static TkTextDispChunk *
DLineChunkOfX(
    TkText *textPtr,		/* Widget record for text widget. */
    DLine *dlPtr,		/* Display information for this display line. */
    int x,			/* Pixel x coordinate of point in widget's window. */
    TkTextIndex *indexPtr,	/* This index gets filled in with the index of the character
    				 * nearest to x. */
    bool *nearby)		/* If non-NULL then gets set to true if (x,y) is not actually over the
    				 * returned index, but never set to false. */
{
    TextDInfo *dInfoPtr = textPtr->dInfoPtr;
    TkTextDispChunk *chunkPtr;
    TkTextDispChunkSection *sectionPtr;
    unsigned countBytes;

    /*
     * Scan through the line's chunks to find the one that contains the desired x-coordinate.
     * Before doing this, translate the x-coordinate from the coordinate system of the window
     * to the coordinate system of the line (to take account of x-scrolling).
     */

    chunkPtr = dlPtr->chunkPtr;
    *indexPtr = dlPtr->index;

    if (!chunkPtr) {
	/* this may happen if everything is elided */
	if (nearby) {
	    *nearby = true;
	}
	return chunkPtr;
    }

    x -= dInfoPtr->x - dInfoPtr->curXPixelOffset;

    if (x < chunkPtr->x) {
	if (chunkPtr->stylePtr->sValuePtr->indentBg) {
	    /* if -indentbackground is enabled, then do not trigger when hovering the margin */
	    *nearby = true;
	}
	return chunkPtr;
    }

    sectionPtr = chunkPtr->sectionPtr;
    countBytes = chunkPtr->byteOffset;

    while (sectionPtr->nextPtr && x >= sectionPtr->nextPtr->chunkPtr->x) {
	countBytes += sectionPtr->numBytes;
	sectionPtr = sectionPtr->nextPtr;
    }

    chunkPtr = sectionPtr->chunkPtr;

    while (chunkPtr->nextPtr && x >= chunkPtr->x + chunkPtr->width) {
	countBytes += chunkPtr->numBytes;
	chunkPtr = chunkPtr->nextPtr;
    }

    TkTextIndexForwBytes(textPtr, indexPtr, countBytes, indexPtr);
    return chunkPtr;
}

/*
 *----------------------------------------------------------------------
 *
 * TkTextIndexOfX --
 *
 *	Given a logical x coordinate (i.e. distance in pixels from the
 *	beginning of the display line, not taking into account any information
 *	about the window, scrolling etc.) on the display line starting with
 *	the given index, adjust that index to refer to the object under the x
 *	coordinate.
 *
 * Results:
 *	None.
 *
 * Side effects:
 *	None.
 *
 *----------------------------------------------------------------------
 */

void
TkTextIndexOfX(
    TkText *textPtr,		/* Widget record for text widget. */
    int x,			/* The x coordinate for which we want the index. */
    TkTextIndex *indexPtr)	/* Index of display line start, which will be adjusted to the
    				 * index under the given x coordinate. */
{
    TextDInfo *dInfoPtr;
    DLine *dlPtr;

    assert(textPtr);

    if (TkTextIndexGetLine(indexPtr) == TkBTreeGetLastLine(textPtr)) {
	return;
    }

    dInfoPtr = textPtr->dInfoPtr;
    dlPtr = FindCachedDLine(textPtr, indexPtr);

    if (!dlPtr
	    && !(dInfoPtr->flags & DINFO_OUT_OF_DATE)
	    && TkTextIndexCompare(indexPtr, &textPtr->topIndex) >= 0) {
	dlPtr = FindDLine(textPtr, dInfoPtr->dLinePtr, indexPtr);
    }
    if (!dlPtr) {
	DisplayInfo info;

	ComputeDisplayLineInfo(textPtr, indexPtr, &info);
	if (!(dlPtr = info.lastDLinePtr)) {
	    TkTextIndex index = *indexPtr;

	    /* we need display line start */
	    TkTextIndexBackBytes(textPtr, &index, info.byteOffset, &index);
	    dlPtr = LayoutDLine(&index, info.displayLineNo);
	} else if ((info.lastDLinePtr = info.lastDLinePtr->prevPtr)) {
	    dlPtr->prevPtr = info.lastDLinePtr->nextPtr = NULL;
	} else {
	    info.dLinePtr = NULL;
	}
	FreeDLines(textPtr, dlPtr, NULL, DLINE_CACHE);
	FreeDLines(textPtr, info.dLinePtr, NULL, DLINE_FREE_TEMP);
    }
    x += dInfoPtr->x - dInfoPtr->curXPixelOffset;
    DLineIndexOfX(textPtr, DLineChunkOfX(textPtr, dlPtr, x, indexPtr, NULL), x, indexPtr);
}

/*
 *----------------------------------------------------------------------
 *
 * DLineXOfIndex --
 *
 *	Given a relative byte index on a given display line (i.e. the number
 *	of byte indices from the beginning of the given display line), find
 *	the x coordinate of that index within the abstract display line,
 *	without adjusting for the x-scroll state of the line.
 *
 *	This is effectively the opposite of DLineIndexOfX.
 *
 *	NB. The 'byteIndex' is relative to the display line, NOT the logical
 *	line.
 *
 * Results:
 *	The x coordinate.
 *
 * Side effects:
 *	None.
 *
 *----------------------------------------------------------------------
 */

static int
DLineXOfIndex(
    TkText *textPtr,		/* Widget record for text widget. */
    DLine *dlPtr,		/* Display information for this display line. */
    unsigned byteIndex)		/* The byte index for which we want the coordinate. */
{
    TkTextDispChunkSection *sectionPtr, *nextPtr;
    TkTextDispChunk *chunkPtr;
    int x;

    if (byteIndex == 0 || !(sectionPtr = dlPtr->chunkPtr->sectionPtr)) {
	return 0;
    }

    while (byteIndex >= sectionPtr->numBytes && (nextPtr = sectionPtr->nextPtr)) {
	byteIndex -= sectionPtr->numBytes;
	sectionPtr = nextPtr;
    }

    chunkPtr = sectionPtr->chunkPtr;
    assert(chunkPtr);

    /*
     * Scan through the line's chunks to find the one that contains the desired byte index.
     */

    x = 0;

    while (true) {
	if (byteIndex < chunkPtr->numBytes) {
	    int unused;

	    x = chunkPtr->x;
	    chunkPtr->layoutProcs->bboxProc(textPtr, chunkPtr, byteIndex,
		    dlPtr->y + dlPtr->spaceAbove,
		    dlPtr->height - dlPtr->spaceAbove - dlPtr->spaceBelow,
		    dlPtr->baseline - dlPtr->spaceAbove, &x, &unused, &unused,
		    &unused);
	    break;
	}
	if (!chunkPtr->nextPtr || byteIndex == chunkPtr->numBytes) {
	    x = chunkPtr->x + chunkPtr->width;
	    break;
	}
	byteIndex -= chunkPtr->numBytes;
	chunkPtr = chunkPtr->nextPtr;
    }

    return x;
}

/*
 *----------------------------------------------------------------------
 *
 * TkTextIndexBbox --
 *
 *	Given an index, find the bounding box of the screen area occupied by
 *	the entity (character, window, image) at that index.
 *
 * Results:
 *	'True' is returned if the index is on the screen. 'False' means the index
 *	is not on the screen. If the return value is 'true', then the bounding box
 *	of the part of the index that's visible on the screen is returned to
 *	*xPtr, *yPtr, *widthPtr, and *heightPtr.
 *
 * Side effects:
 *	None.
 *
 *----------------------------------------------------------------------
 */

bool
TkTextIndexBbox(
    TkText *textPtr,		/* Widget record for text widget. */
    const TkTextIndex *indexPtr,/* Index whose bounding box is desired. */
    bool extents,		/* Return the extents of the bbox (the overflow, not visible on
    				 * screen). */
    int *xPtr, int *yPtr,	/* Filled with index's upper-left coordinate. */
    int *widthPtr, int *heightPtr,
				/* Filled in with index's dimensions. */
    int *charWidthPtr,		/* If the 'index' is at the end of a display line and therefore
    				 * takes up a very large width, this is used to return the smaller
				 * width actually desired by the index. */
    Tcl_UniChar *thisChar)	/* Character at given position, can be NULL. Zero will be returned
    				 * if this is not a char chunk, or if outside of screen. */
{
    TextDInfo *dInfoPtr = textPtr->dInfoPtr;
    bool isLastCharInLine;
    DLine *dlPtr;

    /*
     * Make sure that all of the screen layout information is up to date.
     */

    if (dInfoPtr->flags & DINFO_OUT_OF_DATE) {
	UpdateDisplayInfo(textPtr);
    }

    /*
     * Find the display line containing the desired index.
     */

    dlPtr = FindDLine(textPtr, dInfoPtr->dLinePtr, indexPtr);

    /*
     * Two cases shall be trapped here because the logic later really
     * needs dlPtr to be the display line containing indexPtr:
     *   1. if no display line contains the desired index (NULL dlPtr or no chunk)
     *   2. if indexPtr is before the first display line, in which case
     *      dlPtr currently points to the first display line
     */

    if (!dlPtr || !dlPtr->chunkPtr || TkTextIndexCompare(&dlPtr->index, indexPtr) > 0) {
	if (thisChar) { *thisChar = 0; }
	return false;
    }

    if (!GetBbox(textPtr, dlPtr, indexPtr, xPtr, yPtr, widthPtr, heightPtr,
	    &isLastCharInLine, thisChar)) {
	return false;
    }

    *xPtr -= dInfoPtr->curXPixelOffset;

    if (extents) {
	*widthPtr = MAX(0, *xPtr + *widthPtr - dInfoPtr->maxX);
	*heightPtr = MAX(0, *yPtr + *heightPtr - dInfoPtr->maxY);
	*xPtr = MAX(0, -*xPtr);
	*yPtr = MAX(0, -*yPtr);
    } else {
	*xPtr = *xPtr + dInfoPtr->x;

	if (isLastCharInLine) {
	    /*
	     * Last character in display line. Give it all the space up to the line.
	     */

	    if (charWidthPtr) {
		*charWidthPtr = dInfoPtr->maxX - *xPtr;
		if (*charWidthPtr > textPtr->charWidth) {
		    *charWidthPtr = textPtr->charWidth;
		}
	    }
	    if (*xPtr > dInfoPtr->maxX) {
		*xPtr = dInfoPtr->maxX;
	    }
	    *widthPtr = dInfoPtr->maxX - *xPtr;
	} else {
	    if (charWidthPtr) {
		*charWidthPtr = *widthPtr;
	    }
	}

	if (*widthPtr == 0) {
	    /*
	     * With zero width (e.g. elided text) we just need to make sure it is
	     * onscreen, where the '=' case here is ok.
	     */

	    if (*xPtr < dInfoPtr->x) {
		return false;
	    }
	} else if (*xPtr + *widthPtr <= dInfoPtr->x) {
	    return false;
	}

	if (*xPtr + *widthPtr > dInfoPtr->maxX) {
	    if ((*widthPtr = dInfoPtr->maxX - *xPtr) <= 0) {
		return false;
	    }
	}

	if (*yPtr + *heightPtr > dInfoPtr->maxY) {
	    if ((*heightPtr = dInfoPtr->maxY - *yPtr) <= 0) {
		return false;
	    }
	}
    }

    return true;
}

/*
 *----------------------------------------------------------------------
 *
 * TkTextDLineInfo --
 *
 *	Given an index, return information about the display line containing
 *	that character.
 *
 * Results:
 *	'true' is returned if the character is on the screen. 'false' means
 *	the character isn't on the screen. If the return value is 'true', then
 *	information is returned in the variables pointed to by xPtr, yPtr,
 *	widthPtr, heightPtr, and basePtr.
 *
 * Side effects:
 *	None.
 *
 *----------------------------------------------------------------------
 */

bool
TkTextGetDLineInfo(
    TkText *textPtr,		/* Widget record for text widget. */
    const TkTextIndex *indexPtr,/* Index of character whose bounding box is desired. */
    bool extents,		/* Return the extents of the bbox (the overflow, not visible on
    				 * screen). */
    int *xPtr, int *yPtr,	/* Filled with line's upper-left coordinate. */
    int *widthPtr, int *heightPtr,
				/* Filled in with line's dimensions. */
    int *basePtr)		/* Filled in with the baseline position, measured as an offset down
    				 * from *yPtr. */
{
    TextDInfo *dInfoPtr = textPtr->dInfoPtr;
    DLine *dlPtr;
    int dlx;

    /*
     * Make sure that all of the screen layout information is up to date.
     */

    if (dInfoPtr->flags & DINFO_OUT_OF_DATE) {
	UpdateDisplayInfo(textPtr);
    }

    /*
     * Find the display line containing the desired index.
     */

    dlPtr = FindDLine(textPtr, dInfoPtr->dLinePtr, indexPtr);

    /*
     * Two cases shall be trapped here because the logic later really
     * needs dlPtr to be the display line containing indexPtr:
     *   1. if no display line contains the desired index (NULL dlPtr)
     *   2. if indexPtr is before the first display line, in which case
     *      dlPtr currently points to the first display line
     */

    if (!dlPtr || TkTextIndexCompare(&dlPtr->index, indexPtr) > 0) {
	return false;
    }

    dlx = dlPtr->chunkPtr ? dlPtr->chunkPtr->x : 0;
    *xPtr = dInfoPtr->x - dInfoPtr->curXPixelOffset + dlx;
    *widthPtr = dlPtr->width;
    *yPtr = dlPtr->y;
    *heightPtr = dlPtr->height;

    if (extents) {
	*widthPtr = MAX(0, *xPtr + (int) dlPtr->length - dInfoPtr->maxX);
	*heightPtr = MAX(0, *yPtr + *heightPtr - dInfoPtr->maxY);
	*xPtr = MAX(0, -*xPtr);
	*yPtr = MAX(0, -*yPtr);
    } else {
	if (dlPtr->y + dlPtr->height > dInfoPtr->maxY) {
	    *heightPtr = dInfoPtr->maxY - dlPtr->y;
	}
    }

    *basePtr = dlPtr->baseline;
    return true;
}

/*
 * Get bounding-box information about an elided chunk.
 */

static void
ElideBboxProc(
    TkText *textPtr,
    TkTextDispChunk *chunkPtr,	/* Chunk containing desired char. */
    int index,			/* Index of desired character within the chunk. */
    int y,			/* Topmost pixel in area allocated for this line. */
    int lineHeight,		/* Height of line, in pixels. */
    int baseline,		/* Location of line's baseline, in pixels measured down from y. */
    int *xPtr, int *yPtr,	/* Gets filled in with coords of character's upper-left pixel.
    				 * X-coord is in same coordinate system as chunkPtr->x. */
    int *widthPtr,		/* Gets filled in with width of character, in pixels. */
    int *heightPtr)		/* Gets filled in with height of character, in pixels. */
{
    *xPtr = chunkPtr->x;
    *yPtr = y;
    *widthPtr = *heightPtr = 0;
}

/*
 * Measure an elided chunk.
 */

static int
ElideMeasureProc(
    TkTextDispChunk *chunkPtr,	/* Chunk containing desired coord. */
    int x)			/* X-coordinate, in same coordinate system as chunkPtr->x. */
{
    return 0;
}

/*
 *--------------------------------------------------------------
 *
 * CharMeasureProc --
 *
 *	This function is called to determine which character in a character
 *	chunk lies over a given x-coordinate.
 *
 * Results:
 *	The return value is the index *within the chunk* of the character that
 *	covers the position given by "x".
 *
 * Side effects:
 *	None.
 *
 *--------------------------------------------------------------
 */

static int
CharMeasureProc(
    TkTextDispChunk *chunkPtr,	/* Chunk containing desired coord. */
    int x)			/* X-coordinate, in same coordinate system as chunkPtr->x. */
{
    if (chunkPtr->endOfLineSymbol) {
	return 0;
    }
    assert(chunkPtr->dlPtr->index.textPtr);
    return CharChunkMeasureChars(chunkPtr, NULL, 0, 0, chunkPtr->numBytes - 1, chunkPtr->x, x,
	    chunkPtr->dlPtr->index.textPtr->spaceMode, 0, NULL);
}

/*
 *--------------------------------------------------------------
 *
 * CharBboxProc --
 *
 *	This function is called to compute the bounding box of the area
 *	occupied by a single character.
 *
 * Results:
 *	There is no return value. *xPtr and *yPtr are filled in with the
 *	coordinates of the upper left corner of the character, and *widthPtr
 *	and *heightPtr are filled in with the dimensions of the character in
 *	pixels. Note: not all of the returned bbox is necessarily visible on
 *	the screen (the rightmost part might be off-screen to the right, and
 *	the bottommost part might be off-screen to the bottom).
 *
 * Side effects:
 *	None.
 *
 *--------------------------------------------------------------
 */

static void
CharBboxProc(
    TkText *textPtr,
    TkTextDispChunk *chunkPtr,	/* Chunk containing desired char. */
    int byteIndex,		/* Byte offset of desired character within the chunk */
    int y,			/* Topmost pixel in area allocated for this line. */
    int lineHeight,		/* Height of line, in pixels. */
    int baseline,		/* Location of line's baseline, in pixels measured down from y. */
    int *xPtr, int *yPtr,	/* Gets filled in with coords of character's upper-left pixel.
    				 * X-coord is in same coordinate system as chunkPtr->x. */
    int *widthPtr,		/* Gets filled in with width of character, in pixels. */
    int *heightPtr)		/* Gets filled in with height of character, in pixels. */
{
    CharInfo *ciPtr = chunkPtr->clientData;
    int offset = ciPtr->baseOffset + byteIndex;
    int maxX = chunkPtr->width + chunkPtr->x;
    int nextX;

    CharChunkMeasureChars(chunkPtr, NULL, 0, 0, byteIndex, chunkPtr->x, -1, textPtr->spaceMode, 0, xPtr);

    if (byteIndex >= (int)ciPtr->numBytes) {
	/*
	 * This situation only happens if the last character in a line is a
	 * space character, in which case it absorbs all of the extra space in
	 * the line (see TkTextCharLayoutProc).
	 */

	*widthPtr = maxX - *xPtr;
    } else if (ciPtr->u.chars[offset] == '\t' && byteIndex == (int)ciPtr->numBytes - 1) {
	/*
	 * The desired character is a tab character that terminates a chunk;
	 * give it all the space left in the chunk.
	 */

	*widthPtr = maxX - *xPtr;
    } else {
	CharChunkMeasureChars(chunkPtr, NULL, 0, byteIndex, byteIndex + 1, *xPtr, -1,
		textPtr->spaceMode, 0, &nextX);

	if (nextX >= maxX) {
	    *widthPtr = maxX - *xPtr;
	} else {
	    *widthPtr = nextX - *xPtr;

	    if (chunkPtr->additionalWidth && IsExpandableSpace(ciPtr->u.chars + offset)) {
		/*
		 * We've expanded some spaces for full line justification. Compute the
		 * width of this specific space character.
		 */

		const char *base = ciPtr->u.chars + ciPtr->baseOffset;
		const char *q = ciPtr->u.chars + offset;
		unsigned numSpaces = chunkPtr->numSpaces;
		unsigned remaining = chunkPtr->additionalWidth;

		do {
		    unsigned space;

		    assert(numSpaces > 0);
		    space = (remaining + numSpaces - 1)/numSpaces;
		    *widthPtr += space;
		    remaining -= space;
		    numSpaces -= 1;
		    if (base == q) {
			break;
		    }
		    q = Tcl_UtfPrev(q, ciPtr->u.chars);
		} while (IsExpandableSpace(q));
	    }
	}
    }

    *yPtr = y + baseline - chunkPtr->minAscent;
    *heightPtr = chunkPtr->minAscent + chunkPtr->minDescent;
}

/*
 *----------------------------------------------------------------------
 *
 * AdjustForTab --
 *
 *	This function is called to move a series of chunks right in order to
 *	align them with a tab stop.
 *
 * Results:
 *	None.
 *
 * Side effects:
 *	The width of chunkPtr gets adjusted so that it absorbs the extra space
 *	due to the tab. The x locations in all the chunks after chunkPtr are
 *	adjusted rightward to align with the tab stop given by tabArrayPtr and
 *	index.
 *
 *----------------------------------------------------------------------
 */

static void
AdjustForTab(
    LayoutData *data)
{
    int x, desired = 0, delta, width;
    TkTextDispChunk *chunkPtr, *nextChunkPtr, *chPtr;
    TkTextTabArray *tabArrayPtr;
    TkText *textPtr;
    int tabX, tabIndex;

    assert(data->tabIndex >= 0);

    if (!(chunkPtr = data->tabChunkPtr)) {
	/* Part after decimal point, no action required. */
	return;
    }

    if (data->adjustFirstChunk) {
	nextChunkPtr = chunkPtr;
    } else if (!(nextChunkPtr = chunkPtr->nextPtr) && data->lastChunkPtr) {
	/* Nothing after the actual tab; just return. */
	return;
    }

    data->tabApplied = true;
    tabX = data->tabX;
    tabIndex = data->tabIndex;
    textPtr = data->textPtr;
    tabArrayPtr = data->tabArrayPtr;
    x = nextChunkPtr ? nextChunkPtr->x : 0;

    /*
     * If no tab information has been given, assuming tab stops are at 8
     * average-sized characters. Still ensure we respect the tabular versus
     * wordprocessor tab style.
     */

    if (!tabArrayPtr || tabArrayPtr->numTabs == 0) {
	/*
	 * No tab information has been given, so use the default
	 * interpretation of tabs.
	 */

	unsigned tabWidth = textPtr->charWidth*8;

	tabWidth = MAX(1u, tabWidth);

	if (textPtr->tabStyle == TK_TEXT_TABSTYLE_TABULAR) {
	    desired = tabWidth*(tabIndex + 1);
	} else {
	    desired = NextTabStop(tabWidth, x, 0);
	}

	desired %= data->maxX;
    } else {
	switch (data->tabAlignment) {
	case LEFT:
	    desired = tabX;
	    break;

	case CENTER:
	    /*
	     * Compute the width of all the information in the tab group, then use
	     * it to pick a desired location.
	     */

	    width = 0;
	    for (chPtr = nextChunkPtr; chPtr; chPtr = chPtr->nextPtr) {
		width += chPtr->width;
	    }
	    if (data->maxX >= 0) {
		desired = MIN(tabX, data->maxX) - width/2;
	    } else {
		desired = tabX - width/2;
	    }
	    break;

	case RIGHT:
	    /*
	     * Compute the width of all the information in the tab group, then use
	     * it to pick a desired location.
	     */

	    width = 0;
	    for (chPtr = nextChunkPtr; chPtr; chPtr = chPtr->nextPtr) {
		width += chPtr->width;
	    }
	    if (data->maxX - data->tabOverhang >= 0) {
		desired = MIN(tabX, data->maxX - data->tabOverhang) - width;
	    } else {
		desired = tabX - width;
	    }
	    break;

	case NUMERIC:
	    /*
	     * Right justify before decimal point.
	     */

	    width = 0;
	    for (chPtr = nextChunkPtr; chPtr && !chPtr->integralPart; chPtr = chPtr->nextPtr) {
		width += chPtr->width;
	    }
	    if (data->maxX - data->tabOverhang >= 0) {
		desired = MIN(tabX, data->maxX - data->tabOverhang) - width;
	    } else {
		desired = data->maxX - data->tabOverhang - width;
	    }
	    data->tabApplied = false;
	    break;
	}
    }

    desired += data->tabShift;

    /*
     * Shift all of the chunks to the right so that the left edge is at the
     * desired location, then expand the chunk containing the tab. Be sure
     * that the tab occupies at least the width of a space character.
     */

    delta = MAX(textPtr->spaceWidth, desired - x);

    if (nextChunkPtr) {
	for (chPtr = nextChunkPtr; chPtr; chPtr = chPtr->nextPtr) {
	    chPtr->x += delta;
	}
	chunkPtr->width += delta;
    } else {
	chunkPtr->x = MAX(0, delta - chunkPtr->width);
    }
}

/*
 *----------------------------------------------------------------------
 *
 * ComputeShiftForRightTab --
 *
 *	This estimates the amount of characters we have to shift to next
 *	line for adjustment of right tabs. The computation is a bit tricky,
 *	because we have to measure backwards.
 *
 * Results:
 *	Store the number of characters for next line in 'data->shiftToNextLine'.
 *
 * Side effects:
 *	None.
 *
 *----------------------------------------------------------------------
 */

static void
MeasureBackwards(
    LayoutData *data,
    TkTextSegment *firstSegPtr,
    int offset,
    TkTextSegment *lastSegPtr,
    int lastOffset)
{
    TkTextSegment *segPtr;
    int maxX = data->tabX % data->maxX;

    data->shiftToNextLine = 0;
    data->shiftToNextLinePos.segPtr = NULL;

    for (segPtr = lastSegPtr; segPtr != firstSegPtr->prevPtr; segPtr = segPtr->prevPtr) {
	switch (segPtr->typePtr->group) {
	case SEG_GROUP_CHAR: {
	    const char *p = segPtr->body.chars + (segPtr == firstSegPtr ? offset : 0);
	    const char *e = segPtr->body.chars + (segPtr == lastSegPtr ? lastOffset : segPtr->size);
	    unsigned length = e - p;

	    if (e > p && e[-1] == '\n') {
		e -= 1;
		length -= 1;
	    }

	    if (length > 0) {
		TextStyle *stylePtr = GetStyle(data->textPtr, segPtr);
		char buffer[512];
		char *str = buffer;
		char *first;
		char *last;
		int nextX;
		int fit;

		if ((size_t) length > sizeof(buffer)) {
		    str = malloc(length);
		}
		memcpy(str, p, length);

		first = str;
		last = str + length;
		for (--last ; first < last; ++first, --last)
		{
		    char c = *first;
		    *first = *last;
		    *last = c;
		}

		fit = MeasureChars(stylePtr->sValuePtr->tkfont,
			str, length, 0, length, 0, maxX, 0, &nextX);
		FreeStyle(data->textPtr, stylePtr);

		if (fit < (int) length && maxX - nextX > 0)
		{
		    int x;
		    MeasureChars(stylePtr->sValuePtr->tkfont, str + fit, 1, 0, 1, 0, -1, 0, &x);
		    data->tabOverhang = MAX(0, x - (maxX - nextX));
		}
		if (fit) {
		    if (*e == '\n') {
			fit += 1;
			length += 1;
		    }
		    data->shiftToNextLine += fit;
		    data->shiftToNextLinePos.segPtr = segPtr;
		    data->shiftToNextLinePos.offset = (p - segPtr->body.chars) + length - fit;
		    maxX -= nextX;
		}
		if (str != buffer) {
		    free(str);
		}
		if (maxX <= 0) {
		    return;
		}
	    }
	    break;
	}
	case SEG_GROUP_HYPHEN:
	    if (!data->textPtr->hyphenate) {
		TextStyle *stylePtr;
		int nextX, fit;

		stylePtr = GetStyle(data->textPtr, segPtr);
		fit = MeasureChars(stylePtr->sValuePtr->tkfont,
			HYPHEN_STRING, HYPHEN_LENGTH, 0, HYPHEN_LENGTH, 0, maxX, 0, &nextX);
		if (!fit) {
		    return;
		}
		data->shiftToNextLine += fit;
		data->shiftToNextLinePos.segPtr = segPtr;
		data->shiftToNextLinePos.offset = 0;
		maxX -= nextX;
	    }
	    break;
	case SEG_GROUP_IMAGE:
	case SEG_GROUP_WINDOW: {
	    TkTextIndex index;

	    TkTextIndexClear(&index, data->textPtr);
	    TkTextIndexSetSegment(&index, segPtr);

	    if (segPtr->typePtr->layoutProc(&index, segPtr, 0, maxX, 1, false, data->wrapMode,
		    data->textPtr->spaceMode, NULL) == 0) {
		return;
	    }
	    data->shiftToNextLine += 1;
	    data->shiftToNextLinePos.segPtr = segPtr;
	    data->shiftToNextLinePos.offset = 0;
	    break;
	}
	case SEG_GROUP_BRANCH:
	    if (segPtr->typePtr == &tkTextLinkType) {
		segPtr = segPtr->body.link.prevPtr;
	    }
	    break;
	case SEG_GROUP_MARK:
	case SEG_GROUP_PROTECT:
	case SEG_GROUP_TAG:
	    break;
	}
    }
}

static TkTextSegment *
FindEndOfTab(
    LayoutData *data,
    TkTextSegment *segPtr,
    int offset,
    int *lastOffset)
{
    TkTextSegment *firstSegPtr = segPtr;
    TkTextSegment *lastSegPtr = segPtr;

    *lastOffset = offset;

    for ( ; segPtr; segPtr = segPtr->nextPtr) {
	switch (segPtr->typePtr->group) {
	case SEG_GROUP_CHAR: {
	    const char *p = segPtr->body.chars + (segPtr == firstSegPtr ? offset : 0);
	    const char *e = segPtr->body.chars + segPtr->size;

	    for ( ; p < e; ++p) {
		if (*p == '\t') {
		    *lastOffset = p - segPtr->body.chars;
		    return segPtr;
		}
	    }

	    lastSegPtr = segPtr;
	    *lastOffset = e - segPtr->body.chars;
	    break;
	}
	case SEG_GROUP_HYPHEN: {
	    if (data->textPtr->hyphenate) {
		return lastSegPtr;
	    }
	    lastSegPtr = segPtr;
	    *lastOffset = HYPHEN_LENGTH;
	    break;
	}
	case SEG_GROUP_BRANCH:
	    if (segPtr->typePtr == &tkTextBranchType) {
		segPtr = segPtr->body.branch.nextPtr;
	    }
	    break;
	case SEG_GROUP_IMAGE:
	case SEG_GROUP_WINDOW:
	    lastSegPtr = segPtr;
	    *lastOffset = 1;
	    break;
	case SEG_GROUP_MARK:
	case SEG_GROUP_PROTECT:
	case SEG_GROUP_TAG:
	    break;
	}
    }

    return lastSegPtr;
}

static void
ComputeShiftForRightTab(
    LayoutData *data,
    TkTextSegment *segPtr,
    int offset)
{
    int lastOffset;
    TkTextSegment *lastSegPtr = FindEndOfTab(data, segPtr, offset, &lastOffset);

    assert(data->tabX > data->maxX);
    MeasureBackwards(data, segPtr, offset, lastSegPtr, lastOffset);
    if (data->shiftToNextLine) {
	data->isRightTab = true;
    }
}

/*
 *----------------------------------------------------------------------
 *
 * IsStartOfTab --
 *
 *	Determine whether the given offset in segment is immediately after
 *	tab character.
 *
 * Results:
 *	Whether given offset in segment is immediately after tab character.
 *
 * Side effects:
 *	None.
 *
 *----------------------------------------------------------------------
 */

static bool
IsStartOfTab(
    TkTextSegment *segPtr,
    int offset)
{
    if (offset > 0) {
	return segPtr->body.chars[offset - 1] == '\t';
    }
    for ( ; segPtr; segPtr = segPtr->prevPtr) {
	switch (segPtr->typePtr->group) {
	case SEG_GROUP_CHAR:
	    return segPtr->body.chars[segPtr->size - 1] == '\t';
	case SEG_GROUP_HYPHEN:
	case SEG_GROUP_IMAGE:
	case SEG_GROUP_WINDOW:
	    return false;
	case SEG_GROUP_BRANCH:
	    if (segPtr->typePtr == &tkTextLinkType) {
		segPtr = segPtr->body.link.prevPtr;
	    }
	    break;
	case SEG_GROUP_MARK:
	case SEG_GROUP_PROTECT:
	case SEG_GROUP_TAG:
	    break;
	}
    }
    return true;
}

/*
 *----------------------------------------------------------------------
 *
 * ComputeShiftForNumericTab --
 *
 *	This estimates the amount of characters we have to shift to next
 *	line for adjustment of numeric tabs. The computation is a bit tricky,
 *	because we have to measure backwards.
 *
 * Results:
 *	Store the number of characters for next line in 'data->shiftToNextLine'.
 *
 * Side effects:
 *	None.
 *
 *----------------------------------------------------------------------
 */


static void
ComputeShiftForNumericTab(
    LayoutData *data,
    TkTextSegment *firstSegPtr,
    int offset)
{
    TkTextSegment *lastSegPtr = data->lastNumericalPos.segPtr;

    if (!lastSegPtr || !IsStartOfTab(firstSegPtr, offset)) {
	return;
    }

    if (data->tabX < data->maxX) {
	return; /* may happen with very small size */
    }

    MeasureBackwards(data, firstSegPtr, offset, lastSegPtr, data->lastNumericalPos.offset);
}

/*
 *----------------------------------------------------------------------
 *
 * ComputeSizeOfTab --
 *
 *	This estimates the amount of white space that will be consumed by
 *	a tab.
 *
 * Results:
 *	The 'current tab' is the minimum number of pixels that will be occupied
 *	by the next tab of tabArrayPtr, assuming that the current position on the
 *	line is x and the end of the line is maxX. The 'next tab' is determined
 *	by a combination of the current position (x) which it must be equal to or
 *	beyond, and the tab count in indexPtr.
 *
 *	For numeric tabs, this is a conservative estimate. The 'current tab' is
 *	always >= 0.
 *
 * Side effects:
 *	None.
 *
 *----------------------------------------------------------------------
 */

static bool
FindDecimalPointBackwards(
    TkTextSegment *segPtr,
    int offset)
{
    TkTextSegment *startSegPtr = segPtr;

    for ( ; segPtr; segPtr = segPtr->prevPtr) {
	if (segPtr->typePtr->group == SEG_GROUP_CHAR) {
	    const char *p = segPtr->body.chars + (segPtr == startSegPtr ? offset : segPtr->size);

	    for (--p; p >= segPtr->body.chars; --p) {
		if (IsDecimalPoint(*p)) {
		    return true;
		}
	    }
	} else if (segPtr->typePtr->group == SEG_GROUP_BRANCH) {
	    if (segPtr->typePtr == &tkTextLinkType) {
		segPtr = segPtr->body.link.prevPtr;
	    }
	}
    }
    return false;
}

static void
FindDecimalPoint(
    LayoutData *data,
    TkTextSegment *segPtr,
    int offset)
{
    for ( ; segPtr; segPtr = segPtr->nextPtr) {
	switch (segPtr->typePtr->group) {
	case SEG_GROUP_CHAR: {
	    const char *p = segPtr->body.chars + offset;
	    const char *e = segPtr->body.chars + segPtr->size;

	    for ( ; p < e; ++p) {
		if (IsDecimalPoint(*p)) {
		    data->lengthOfFractional = 0;
		    data->decimalPointPos.segPtr = segPtr;
		    data->decimalPointPos.offset = p - segPtr->body.chars;
		} else if (*p == '\t' || *p == '\n') {
		    return;
		}
		if (data->decimalPointPos.segPtr) {
		    data->lengthOfFractional += 1;
		}
		data->lastNumericalPos.segPtr = segPtr;
		data->lastNumericalPos.offset = p - segPtr->body.chars + 1;
	    }

	    offset = 0;
	    break;
	}
	case SEG_GROUP_HYPHEN:
	case SEG_GROUP_IMAGE:
	case SEG_GROUP_WINDOW:
	    if (data->decimalPointPos.segPtr) {
		data->lengthOfFractional += segPtr->size;
	    }
	    data->lastNumericalPos.segPtr = segPtr;
	    data->lastNumericalPos.offset = segPtr->size;
	    break;
	case SEG_GROUP_BRANCH:
	    if (segPtr->typePtr == &tkTextBranchType) {
		segPtr = segPtr->body.branch.nextPtr;
	    }
	    break;
	case SEG_GROUP_MARK:
	case SEG_GROUP_PROTECT:
	case SEG_GROUP_TAG:
	    break;
	}
    }
}

static void
ComputeSizeOfTab(
    LayoutData *data,
    TkTextSegment *segPtr,
    int offset)
{
    TkText *textPtr;
    TkTextTabArray *tabArrayPtr;
    unsigned tabWidth;
    int min = 0; /* shut up the compiler */

    textPtr = data->textPtr;
    tabArrayPtr = data->tabArrayPtr;
    data->tabApplied = false;
    data->tabOverhang = 0;

    if (!tabArrayPtr || tabArrayPtr->numTabs == 0) {
	/*
	 * We're using a default tab spacing of 8 characters.
	 */

	tabWidth = MAX(1, textPtr->charWidth*8);
    } else {
	tabWidth = 0;
    }

    do {
	/*
	 * We were given the count before this tab, so increment it first.
	 */

	data->tabIndex += 1;

	if (!tabArrayPtr || tabArrayPtr->numTabs == 0) {
	    /*
	     * We're using a default tab spacing calculated above.
	     */

	    data->tabX = tabWidth*(data->tabIndex + 1);
	    data->tabAlignment = LEFT;
	} else if (data->tabIndex < tabArrayPtr->numTabs) {
	    data->tabX = tabArrayPtr->tabs[data->tabIndex].location;
	    data->tabAlignment = tabArrayPtr->tabs[data->tabIndex].alignment;
	} else {
	    /*
	     * Ran out of tab stops; compute a tab position by extrapolating.
	     */

	    data->tabX = (int) (tabArrayPtr->lastTab
		    + (data->tabIndex + 1 - tabArrayPtr->numTabs)*tabArrayPtr->tabIncrement
		    + 0.5);
	    data->tabAlignment = tabArrayPtr->tabs[tabArrayPtr->numTabs - 1].alignment;
	}

	/*
	 * If this tab stop is before the current x position, then we have two
	 * cases:
	 *
	 * With 'wordprocessor' style tabs, we must obviously continue until
	 * we reach the text tab stop.
	 *
	 * With 'tabular' style tabs, we always use the data->tabIndex'th tab stop.
	 */
    } while (data->tabX <= data->x && data->tabStyle == TK_TEXT_TABSTYLE_WORDPROCESSOR);

    if (data->displayLineNo > 0 && data->tabStyle != TK_TEXT_TABSTYLE_WORDPROCESSOR) {
	int tabX = data->tabX - ((int) data->displayLineNo)*data->maxX;

	if (data->tabAlignment == LEFT && data->x == 0) {
	    data->tabShift = tabX;
	}

	data->tabX = MAX(0, tabX + data->tabShift);
    }

    /*
     * Inform our caller of how many tab stops we've used up.
     */

    switch (data->tabAlignment) {
    case CENTER:
	if (data->displayLineNo > 0 && data->x == 0) {
	    data->tabSize = 0;
	    return;
	}
	/*
	 * Be very careful in the arithmetic below, because maxX may be the
	 * largest positive number: watch out for integer overflow.
	 */
	if (data->maxX - data->tabX < data->tabX - data->x) {
	    data->tabSize = data->maxX - data->x - 2*(data->maxX - data->tabX);
	    min = textPtr->spaceWidth;
	} else {
	    min = 0;
	}
	break;

    case RIGHT:
	data->isRightTab = false; /* will only be set when wrapping line */
	data->tabSize = data->maxX - data->tabX - data->x;
	min = (data->x == 0) ? 0 : textPtr->spaceWidth;
	break;

    case NUMERIC:
    	/*
	 * We have to pre-compute the position of the last decimal point, and
	 * the position of the first non-numerical character.
	 */
	data->isNumericTab = false;
	data->decimalPointPos.segPtr = NULL;
	data->shiftToNextLinePos.segPtr = NULL;
	FindDecimalPoint(data, segPtr, offset);
	if (data->decimalPointPos.segPtr) {
	    data->lastNumericalPos = data->decimalPointPos;
	    data->isNumericTab = true;
	} else if (!FindDecimalPointBackwards(segPtr, offset)) {
	    data->isNumericTab = true;
	}
	min = 0;
	/* fallthru */

    case LEFT:
	data->tabSize = data->tabX - data->x;
	assert(textPtr->spaceWidth > 0); /* ensure positive size */
	min = (data->x == 0) ? 0 : textPtr->spaceWidth;
    	break;
    }

    data->tabSize = MAX(min, data->tabSize);
}

/*
 *---------------------------------------------------------------------------
 *
 * NextTabStop --
 *
 *	Given the current position, determine where the next default tab stop
 *	would be located. This function is called when the current chunk in
 *	the text has no tabs defined and so the default tab spacing for the
 *	font should be used, provided we are using wordprocessor style tabs.
 *
 * Results:
 *	The location in pixels of the next tab stop.
 *
 * Side effects:
 *	None.
 *
 *---------------------------------------------------------------------------
 */

static int
NextTabStop(
    unsigned tabWidth,		/* Default tab width of the widget. */
    int x,			/* X-position in pixels where last character was drawn. The next
    				 * tab stop occurs somewhere after this location. */
    int tabOrigin)		/* The origin for tab stops. May be non-zero if text has been
    				 * scrolled. */
{
    int rem;

    assert(tabWidth > 0);

    x += tabWidth;
    if ((rem = (x - tabOrigin) % tabWidth) < 0) {
	rem += tabWidth;
    }
    x -= rem;
    return x;
}

/*
 *---------------------------------------------------------------------------
 *
 * MeasureChars --
 *
 *	Determine the number of characters from the string that will fit in
 *	the given horizontal span. The measurement is done under the
 *	assumption that Tk_DrawChars will be used to actually display the
 *	characters.
 *
 *	If tabs are encountered in the string, they will be ignored (they
 *	should only occur as last character of the string anyway).
 *
 *	If a newline is encountered in the string, the line will be broken at
 *	that point.
 *
 * Results:
 *	The return value is the number of bytes from the range of start to end
 *	in source that fit in the span given by startX and maxX. *nextXPtr is
 *	filled in with the x-coordinate at which the first character that
 *	didn't fit would be drawn, if it were to be drawn.
 *
 * Side effects:
 *	None.
 *
 *--------------------------------------------------------------
 */

#if TK_DRAW_IN_CONTEXT

static int
TkpMeasureChars(
    Tk_Font tkfont,
    const char *source,
    int numBytes,
    int rangeStart,
    int rangeLength,
    int maxLength,
    int flags,
    int *lengthPtr)
{
    return TkpMeasureCharsInContext(tkfont, source, numBytes, rangeStart,
	    rangeLength, maxLength, flags, lengthPtr);
}

#else /* if !TK_DRAW_IN_CONTEXT */

static int
TkpMeasureChars(
    Tk_Font tkfont,
    const char *source,
    int numBytes,
    int rangeStart,
    int rangeLength,
    int maxLength,
    int flags,
    int *lengthPtr)
{
    return Tk_MeasureChars(tkfont, source + rangeStart, rangeLength, maxLength, flags, lengthPtr);
}

#endif /* TK_DRAW_IN_CONTEXT */

static int
MeasureChars(
    Tk_Font tkfont,		/* Font in which to draw characters. */
    const char *source,		/* Characters to be displayed. Need not be NUL-terminated. */
    int maxBytes,		/* Maximum # of bytes to consider from source. */
    int rangeStart, int rangeLength,
				/* Range of bytes to consider in source.*/
    int startX,			/* X-position at which first character will be drawn. */
    int maxX,			/* Don't consider any character that would cross this x-position. */
    int flags,			/* Flags to pass to Tk_MeasureChars. */
    int *nextXPtr)		/* Return x-position of terminating character here, can be NULL. */
{
    int curX, width, ch;
    const char *special, *end, *start;

    ch = 0;
    curX = startX;
    start = source + rangeStart;
    end = start + rangeLength;
    special = start;

    while (start < end) {
	if (start >= special) {
	    /*
	     * Find the next special character in the string.
	     */

	    for (special = start; special < end; ++special) {
		ch = *special;
		if (ch == '\t' || ch == '\n') {
		    break;
		}
	    }
	}

	/*
	 * Special points at the next special character (or the end of the
	 * string). Process characters between start and special.
	 */

	if (maxX >= 0 && curX >= maxX) {
	    break;
	}
	start += TkpMeasureChars(tkfont, source, maxBytes, start - source, special - start,
		maxX >= 0 ? maxX - curX : -1, flags, &width);
	curX += width;
	if (start < special) {
	    /*
	     * No more chars fit in line.
	     */

	    break;
	}
	if (special < end) {
	    if (ch != '\t') {
		break;
	    }
	    start += 1;
	}
    }

    if (nextXPtr) {
	*nextXPtr = curX;
    }
    return start - (source + rangeStart);
}

/*
 *----------------------------------------------------------------------
 *
 * TextGetScrollInfoObj --
 *
 *	This function is invoked to parse "xview" and "yview" scrolling
 *	commands for text widgets using the new scrolling command syntax
 *	("moveto" or "scroll" options). It extends the public
 *	Tk_GetScrollInfoObj function with the addition of "pixels" as a valid
 *	unit alongside "pages" and "units". It is a shame the core API isn't
 *	more flexible in this regard.
 *
 * Results:
 *	The return value is either SCROLL_MOVETO, SCROLL_PAGES,
 *	SCROLL_UNITS, SCROLL_PIXELS or SCROLL_ERROR. This
 *	indicates whether the command was successfully parsed and what form
 *	the command took. If SCROLL_MOVETO, *dblPtr is filled in with
 *	the desired position; if SCROLL_PAGES, SCROLL_PIXELS or
 *	SCROLL_UNITS, *intPtr is filled in with the number of
 *	pages/pixels/lines to move (may be negative); if SCROLL_ERROR,
 *	the interp's result contains an error message.
 *
 * Side effects:
 *	None.
 *
 *----------------------------------------------------------------------
 */

static ScrollMethod
TextGetScrollInfoObj(
    Tcl_Interp *interp,		/* Used for error reporting. */
    TkText *textPtr,		/* Information about the text widget. */
    int objc,			/* # arguments for command. */
    Tcl_Obj *const objv[],	/* Arguments for command. */
    double *dblPtr,		/* Filled in with argument "moveto" option, if any. */
    int *intPtr)		/* Filled in with number of pages or lines or pixels to scroll,
    				 * if any. */
{
    static const char *const subcommands[] = {
	"moveto", "scroll", NULL
    };
    enum viewSubcmds {
	VIEW_MOVETO, VIEW_SCROLL
    };
    static const char *const units[] = {
	"units", "pages", "pixels", NULL
    };
    enum viewUnits {
	VIEW_SCROLL_UNITS, VIEW_SCROLL_PAGES, VIEW_SCROLL_PIXELS
    };
    int index;

    if (Tcl_GetIndexFromObjStruct(interp, objv[2], subcommands, sizeof(char *), "option", 0, &index)
	    != TCL_OK) {
	return SCROLL_ERROR;
    }

    switch ((enum viewSubcmds) index) {
    case VIEW_MOVETO:
	if (objc != 4) {
	    Tcl_WrongNumArgs(interp, 3, objv, "fraction");
	    return SCROLL_ERROR;
	}
	if (Tcl_GetDoubleFromObj(interp, objv[3], dblPtr) != TCL_OK) {
	    return SCROLL_ERROR;
	}
	return SCROLL_MOVETO;
    case VIEW_SCROLL:
	if (objc != 5) {
	    Tcl_WrongNumArgs(interp, 3, objv, "number units|pages|pixels");
	    return SCROLL_ERROR;
	}
	if (Tcl_GetIndexFromObjStruct(interp, objv[4], units, sizeof(char *), "argument", 0, &index)
		!= TCL_OK) {
	    return SCROLL_ERROR;
	}
	switch ((enum viewUnits) index) {
	case VIEW_SCROLL_PAGES:
	    if (Tcl_GetIntFromObj(interp, objv[3], intPtr) != TCL_OK) {
		return SCROLL_ERROR;
	    }
	    return SCROLL_PAGES;
	case VIEW_SCROLL_PIXELS:
	    if (Tk_GetPixelsFromObj(interp, textPtr->tkwin, objv[3], intPtr) != TCL_OK) {
		return SCROLL_ERROR;
	    }
	    return SCROLL_PIXELS;
	case VIEW_SCROLL_UNITS:
	    if (Tcl_GetIntFromObj(interp, objv[3], intPtr) != TCL_OK) {
		return SCROLL_ERROR;
	    }
	    return SCROLL_UNITS;
	}
    }
    assert(!"unexpected switch fallthrough");
    return SCROLL_ERROR; /* should be never reached */
}

/*
 *----------------------------------------------------------------------
 *
 * AllocCharInfo --
 *
 *	Allocate new char info struct. We are using a pool of char info
 *	structs.
 *
 * Results:
 *	The newly allocated struct, or a free char info struct from
 *	pool.
 *
 * Side effects:
 *	May allocate some memory.
 *
 *----------------------------------------------------------------------
 */

static CharInfo *
AllocCharInfo(
    TkText *textPtr)
{
    TextDInfo *dInfoPtr;
    CharInfo *ciPtr;

    assert(textPtr);

    dInfoPtr = textPtr->dInfoPtr;
    if ((ciPtr = dInfoPtr->charInfoPoolPtr)) {
	dInfoPtr->charInfoPoolPtr = dInfoPtr->charInfoPoolPtr->u.next;
    } else {
	ciPtr = malloc(sizeof(CharInfo));
	DEBUG_ALLOC(tkTextCountNewCharInfo++);
    }

    return ciPtr;
}

/*
 *----------------------------------------------------------------------
 *
 * FreeCharInfo --
 *
 *	Put back given char info to pool.
 *
 * Results:
 *	None.
 *
 * Side effects:
 *	None.
 *
 *----------------------------------------------------------------------
 */

static void
FreeCharInfo(
    TkText *textPtr,
    CharInfo *ciPtr)
{
    TextDInfo *dInfoPtr;

    assert(textPtr);
    assert(ciPtr);

    TkBTreeFreeSegment(ciPtr->segPtr);
    dInfoPtr = textPtr->dInfoPtr;
    ciPtr->u.next = dInfoPtr->charInfoPoolPtr;
    dInfoPtr->charInfoPoolPtr = ciPtr;
}

/*
 *----------------------------------------------------------------------
 *
 * ComputeBreakIndex --
 *
 *	Compute a break location. If we're in word wrap mode, a break
 *	can occurr after any space character, or at the end of the chunk
 *	if the the next segment (ignoring those with zero size) is not a
 *	character segment.
 *
 * Results:
 *	The computed break location.
 *
 * Side effects:
 *	None.
 *
 *----------------------------------------------------------------------
 */

static int
ComputeBreakIndex(
    TkText *textPtr,
    const TkTextDispChunk *chunkPtr,
    TkTextSegment *segPtr,
    int byteOffset,
    TkWrapMode wrapMode,
    TkTextSpaceMode spaceMode)
{
    switch (wrapMode) {
    case TEXT_WRAPMODE_NONE:
	break;
    case TEXT_WRAPMODE_CHAR:
    case TEXT_WRAPMODE_NULL:
	return chunkPtr->numBytes;
    case TEXT_WRAPMODE_WORD:
    case TEXT_WRAPMODE_CODEPOINT: {
	TkTextSegment *nextPtr;
	const char *p;
	int count;

	if (segPtr->typePtr == &tkTextHyphenType) {
	    return 1;
	}

	if ((int) chunkPtr->numBytes + byteOffset == segPtr->size) {
	    for (nextPtr = segPtr->nextPtr; nextPtr; nextPtr = nextPtr->nextPtr) {
		if (nextPtr->size > 0) {
		    if (!(nextPtr->typePtr->group & (SEG_GROUP_CHAR|SEG_GROUP_HYPHEN))) {
			return chunkPtr->numBytes;
		    }
		    break;
		} else if (nextPtr->typePtr == &tkTextBranchType) {
		    nextPtr = nextPtr->body.branch.nextPtr->nextPtr;
		}
	    }
	}

	count = chunkPtr->numBytes;
	if (chunkPtr->endsWithSyllable) {
	    assert(chunkPtr->numBytes > 0);
	    count -= 1;
	}
	p = segPtr->body.chars + byteOffset + count - 1;

	if (wrapMode == TEXT_WRAPMODE_WORD) {
	    /*
	     * Don't use isspace(); effects are unpredictable (because the result
	     * is locale dependent) and can lead to odd word-wrapping problems on
	     * some platforms. Also don't use Tcl_UniCharIsSpace here either, this
	     * can be used when displaying Markup in read-only mode (except the
	     * non-breaking space), but in text data there is a difference between
	     * ASCII spaces and all other spaces, and this difference must be
	     * visible for the user (line break makes the spaces indistinguishable).
	     * Keep in mind that the text widget will also be used for editing
	     * text. What we actually want is only the ASCII space characters, so
	     * use them explicitly...
	     *
	     * NOTE: don't break at HYPHEN-MINUS character (U+002D), because the
	     * meaning of this character is contextual. The user has to use the
	     * "codepoint" wrap mode if he want's line breaking at hard hyphen
	     * characters.
	     */

	    for ( ; count > 0; --count, --p) {
		switch (*p) {
		case ' ':
		    if (spaceMode == TEXT_SPACEMODE_EXACT) {
			return -1;
		    }
		    /* fallthru */
		case '\t': case '\n': case '\v': case '\f': case '\r':
		    return count;
		}
	    }
	} else {
	    const char *brks;
	    int i;

	    if (*p == '\n') {
		return count; /* catch special case end of line */
	    }

	    /*
	     * Note: it may happen that the chunk only contains the end of line/text
	     * symbol, in this case the break info is NULL.
	     */

	    if ((brks = chunkPtr->brks)) {
		i = count - 1;

		for ( ; i >= 0; --i, --p) {
		    assert(brks[i] <= LINEBREAK_INSIDEACHAR);
		    if (brks[i] == LINEBREAK_ALLOWBREAK) {
			return (*p == ' ' && spaceMode == TEXT_SPACEMODE_EXACT) ? -1 : i + 1;
		    }
		}
	    } else {
		assert(chunkPtr->endOfLineSymbol);
	    }
	}
	break;
    }
    }

    return -1;
}

/*
 *----------------------------------------------------------------------
 *
 * TkTextCheckDisplayLineConsistency --
 *
 *	This function is called for consistency checking of display line.
 *
 * Results:
 *	None.
 *
 * Side effects:
 *	If anything suspicious is found in the display lines, the function
 *	panics.
 *
 *----------------------------------------------------------------------
 */

void
TkTextCheckDisplayLineConsistency(
    const TkText *textPtr)
{
    DLine *dlPtr;

    for (dlPtr = textPtr->dInfoPtr->dLinePtr; dlPtr; dlPtr = dlPtr->nextPtr) {
	if (dlPtr->chunkPtr) {
	    const TkTextLine *linePtr = TkTextIndexGetLine(&dlPtr->index);

	    if (!linePtr->parentPtr || linePtr->parentPtr == (void *) 0x61616161) {
		Tcl_Panic("CheckDisplayLineConsisteny: expired index in display line");
	    }
	}
    }

    for (dlPtr = textPtr->dInfoPtr->savedDLinePtr; dlPtr; dlPtr = dlPtr->nextPtr) {
	if (dlPtr->chunkPtr) {
	    const TkTextLine *linePtr = TkTextIndexGetLine(&dlPtr->index);

	    if (!linePtr->parentPtr || linePtr->parentPtr == (void *) 0x61616161) {
		Tcl_Panic("CheckDisplayLineConsisteny: expired index in saved display line");
	    }
	}
    }

    dlPtr = textPtr->dInfoPtr->cachedDLinePtr;
    if (dlPtr && dlPtr->chunkPtr) {
	const TkTextLine *linePtr = TkTextIndexGetLine(&dlPtr->index);

	if (!linePtr->parentPtr || linePtr->parentPtr == (void *) 0x61616161) {
	    Tcl_Panic("CheckDisplayLineConsisteny: expired index in cached display line");
	}
    }
}

/*
 *----------------------------------------------------------------------
 *
 * CheckLineMetricConsistency --
 *
 *	This function is called for consistency checking of display line
 *	metric information. Call this function only if all line metrics
 *	are up-to-date.
 *
 * Results:
 *	None.
 *
 * Side effects:
 *	If anything suspicious is found in the display line metric information,
 *	the function panics.
 *
 *----------------------------------------------------------------------
 */

static void
CheckLineMetricConsistency(
    const TkText *textPtr)
{
    const TkSharedText *sharedTextPtr = textPtr->sharedTextPtr;
    unsigned epoch = textPtr->dInfoPtr->lineMetricUpdateEpoch;
    const TkTextLine *lastLinePtr;
    const TkTextLine *linePtr;
    unsigned lineNum = 0;
    unsigned reference;

    assert(textPtr->pixelReference >= 0);

    linePtr = TkBTreeGetStartLine(textPtr);
    lastLinePtr = TkBTreeGetLastLine(textPtr);

    if (textPtr->dInfoPtr->firstLineNo != TkBTreeLinesTo(sharedTextPtr->tree, NULL, linePtr, NULL)) {
	Tcl_Panic("CheckLineMetricConsistency: firstLineNo is not up-to-date");
    }
    if (textPtr->dInfoPtr->lastLineNo != TkBTreeLinesTo(sharedTextPtr->tree, NULL, lastLinePtr, NULL)) {
	Tcl_Panic("CheckLineMetricConsistency: lastLineNo is not up-to-date");
    }

    reference = textPtr->pixelReference;

    if (!lastLinePtr->nextPtr) {
	const TkTextPixelInfo *pixelInfo = lastLinePtr->pixelInfo + reference;

	if (pixelInfo->epoch & PARTIAL_COMPUTED_BIT) {
	    Tcl_Panic("CheckLineMetricConsistency: partial flag shouldn't be set in last line (%d)",
		    TkBTreeLinesTo(textPtr->sharedTextPtr->tree, NULL, lastLinePtr, NULL));
	}
	if (pixelInfo->dispLineInfo) {
	    Tcl_Panic("CheckLineMetricConsistency: last line (%d) should not have display line info",
		    TkBTreeLinesTo(textPtr->sharedTextPtr->tree, NULL, lastLinePtr, NULL));
	}
	if (pixelInfo->height > 0) {
	    Tcl_Panic("CheckLineMetricConsistency: last line (%d) should not have a height",
		    TkBTreeLinesTo(textPtr->sharedTextPtr->tree, NULL, lastLinePtr, NULL));
	}
    }

    while (linePtr != lastLinePtr) {
	const TkTextPixelInfo *pixelInfo = linePtr->pixelInfo + reference;
	const TkTextDispLineInfo *dispLineInfo = pixelInfo->dispLineInfo;
	const TkTextLine *logicalLinePtr = linePtr;
	unsigned logicalLineNum = lineNum;

	if ((pixelInfo->epoch & EPOCH_MASK) != epoch) {
	    Tcl_Panic("CheckLineMetricConsistency: line metric info (%d) is not up-to-date",
		    TkBTreeLinesTo(textPtr->sharedTextPtr->tree, NULL, linePtr, NULL));
	}
	if (pixelInfo->epoch & PARTIAL_COMPUTED_BIT) {
	    Tcl_Panic("CheckLineMetricConsistency: computation of this line (%d) is not yet complete",
		    TkBTreeLinesTo(textPtr->sharedTextPtr->tree, NULL, linePtr, NULL));
	}

	linePtr = linePtr->nextPtr;
	lineNum += 1;

	while (linePtr != lastLinePtr && !linePtr->logicalLine) {
	    const TkTextPixelInfo *pixelInfo = linePtr->pixelInfo + reference;

	    if ((pixelInfo->epoch & EPOCH_MASK) != epoch) {
		Tcl_Panic("CheckLineMetricConsistency: line metric info (%d) is not up-to-date",
			TkBTreeLinesTo(textPtr->sharedTextPtr->tree, NULL, linePtr, NULL));
	    }
	    if (pixelInfo->epoch & PARTIAL_COMPUTED_BIT) {
		Tcl_Panic("CheckLineMetricConsistency: partial flag shouldn't be set (line %d)",
			TkBTreeLinesTo(textPtr->sharedTextPtr->tree, NULL, linePtr, NULL));
	    }
	    if (pixelInfo->dispLineInfo) {
		Tcl_Panic("CheckLineMetricConsistency: "
			"merged line (%d) should not have display line info",
			TkBTreeLinesTo(textPtr->sharedTextPtr->tree, NULL, linePtr, NULL));
	    }
	    if (pixelInfo->height > 0) {
		Tcl_Panic("CheckLineMetricConsistency: merged line (%d) should not have a height",
			TkBTreeLinesTo(textPtr->sharedTextPtr->tree, NULL, linePtr, NULL));
	    }

	    linePtr = linePtr->nextPtr;
	    lineNum += 1;
	}

	if (dispLineInfo) {
	    unsigned pixels = 0;
	    unsigned k;

	    if (dispLineInfo->numDispLines == 1) {
		Tcl_Panic("CheckLineMetricConsistency: this line should not have display line info");
	    }
	    for (k = 0; k < dispLineInfo->numDispLines; ++k) {
		const TkTextDispLineEntry *entry = dispLineInfo->entry + k;

		if (k == 0
			&& entry->byteOffset != 0
			/* this check does not work if -startindex is set */
			&& textPtr->startMarker == textPtr->sharedTextPtr->startMarker) {
		    Tcl_Panic("CheckLineMetricConsistency: first display line (line %d.%u) should "
			    "have byte offset zero", logicalLineNum, k);
		}
		if ((entry + 1)->byteOffset <= entry->byteOffset) {
		    Tcl_Panic("CheckLineMetricConsistency: display line (line %d.%u) has invalid byte "
			    "offset %d (previous is %d)", logicalLineNum, k, (entry + 1)->byteOffset,
			    entry->byteOffset);
		}
		if (entry->height == 0) {
		    TkTextIndex index;
		    const TkTextDispLine *dlPtr;

		    /*
		     * Zero height is invalid, except in very seldom cases, if the line
		     * only contains unrealized embedded images/windows. We test this
		     * explicitly, the corresponding display line contains this information.
		     */

		    TkTextIndexClear(&index, (TkText *) textPtr);
		    TkTextIndexSetToStartOfLine2(&index, (TkTextLine *) logicalLinePtr);
		    TkTextIndexForwBytes(textPtr, &index, entry->byteOffset, &index);
		    dlPtr = FindDLine((TkText *) textPtr, textPtr->dInfoPtr->dLinePtr, &index);
		    assert(dlPtr);

		    if (!dlPtr->invisible) {
			Tcl_Panic("CheckLineMetricConsistency: display line (%d.%u) has zero height",
				logicalLineNum, k);
		    }
		}
		pixels += entry->height;
	    }
	    if (pixels != pixelInfo->height) {
		Tcl_Panic("CheckLineMetricConsistency: sum of display line pixels is wrong (line %d)",
			logicalLineNum);
	    }
	}
    }
}

/*
 *----------------------------------------------------------------------
 *
 * TkTextCheckLineMetricUpdate --
 *
 *	This function is called for consistency checking of display line
 *	metric update information.
 *
 * Results:
 *	None.
 *
 * Side effects:
 *	If anything suspicious is found in the display line metric update
 *	information, the function panics.
 *
 *----------------------------------------------------------------------
 */

void
TkTextCheckLineMetricUpdate(
    const TkText *textPtr)
{
    const TkRangeList *ranges;
    const TkRange *range;
    TkTextBTree tree;
    unsigned epoch;
    int n, total;

    assert(textPtr);

    if (!textPtr->sharedTextPtr->allowUpdateLineMetrics) {
	return;
    }
    if (!textPtr->endMarker->sectionPtr || !textPtr->startMarker->sectionPtr) {
	/*
	 * Called inside unlink of start/end marker, in this case we cannot check
	 * (and we don't need a check here).
	 */
	return;
    }

    ranges = textPtr->dInfoPtr->lineMetricUpdateRanges;
    tree = textPtr->sharedTextPtr->tree;
    total = TkBTreeNumLines(tree, textPtr);

    if (!TkRangeListIsEmpty(ranges) && TkRangeListHigh(ranges) >= total) {
	Tcl_Panic("TkTextCheckLineMetricUpdate: line %d is out of range (max=%d)\n",
		TkRangeListHigh(ranges), total);
    }

    range = TkRangeListFirst(ranges);
    epoch = textPtr->dInfoPtr->lineMetricUpdateEpoch;

    for (n = 0; n < total - 1; ++n) {
	const TkTextPixelInfo *pixelInfo;

	if (range && range->low == n) {
	    n = range->high;
	    range = TkRangeListNext(ranges, range);
	    continue;
	}

	pixelInfo = TkBTreeLinePixelInfo(textPtr, TkBTreeFindLine(tree, textPtr, n));

	if (pixelInfo->epoch && (pixelInfo->epoch & EPOCH_MASK) != epoch) {
	    Tcl_Panic("TkTextCheckLineMetricUpdate: line %d is not up-to-date\n", n);
	}
	if (pixelInfo->epoch & PARTIAL_COMPUTED_BIT) {
	    Tcl_Panic("TkTextCheckLineMetricUpdate: line metric computation (line %d) is not "
		    "yet complete\n", n);
	}
    }
}

/*
 *---------------------------------------------------------------------------
 *
 * CharChunkMeasureChars --
 *
 *	Determine the number of characters from a char chunk that will fit in
 *	the given horizontal span.
 *
 *	This is the same as MeasureChars (which see), but in the context of a
 *	char chunk, i.e. on a higher level of abstraction. Use this function
 *	whereever possible instead of plain MeasureChars, so that the right
 *	context is used automatically.
 *
 * Results:
 *	The return value is the number of bytes from the range of start to end
 *	in source that fit in the span given by startX and maxX. *nextXPtr is
 *	filled in with the x-coordinate at which the first character that
 *	didn't fit would be drawn, if it were to be drawn.
 *
 * Side effects:
 *	None.
 *--------------------------------------------------------------
 */

static int
CharChunkMeasureChars(
    TkTextDispChunk *chunkPtr,	/* Chunk from which to measure. */
    const char *chars,		/* Chars to use, instead of the chunk's own. Used by the layoutproc
    				 * during chunk setup. All other callers use NULL. Not NUL-terminated. */
    int charsLen,		/* Length of the "chars" parameter. */
    int start, int end,		/* The range of chars to measure inside the chunk (or inside the
    				 * additional chars). */
    int startX,			/* Starting x coordinate where the measured span will begin. */
    int maxX,			/* Maximum pixel width of the span. May be -1 for unlimited. */
    TkTextSpaceMode spaceMode,	/* How to handle displaying spaces. Must be TEXT_SPACEMODE_NONE,
    				 * TEXT_SPACEMODE_EXACT, or TEXT_SPACEMODE_TRIM. */
    int flags,			/* Flags to pass to MeasureChars. */
    int *nextXPtr)		/* The function puts the newly calculated right border x-position of
    				 * the span here; can be NULL. */
{
    Tk_Font tkfont = chunkPtr->stylePtr->sValuePtr->tkfont;
    CharInfo *ciPtr = chunkPtr->clientData;
    int fit, rangeStart;

#if TK_LAYOUT_WITH_BASE_CHUNKS

    const TkTextDispChunk *baseChunkPtr = chunkPtr->baseChunkPtr;

    assert(baseChunkPtr);

    if (!chars) {
	const Tcl_DString *baseChars = &baseChunkPtr->baseChars;

	chars = Tcl_DStringValue(baseChars);
	charsLen = Tcl_DStringLength(baseChars);
	start += ciPtr->baseOffset;
	if (end == -1) {
	    assert(ciPtr->numBytes >= chunkPtr->wrappedAtSpace);
	    end = ciPtr->baseOffset + ciPtr->numBytes - chunkPtr->wrappedAtSpace;
	} else {
	    end += ciPtr->baseOffset;
	}
	if (chunkPtr->wrappedAtSpace) {
	    assert(charsLen >= 1);
	    charsLen -= 1;
	}
    }

    if ((TkSizeT)start == ciPtr->baseOffset) {
	/*
	 * This is a very frequent case, and MeasureChars() is not needed here.
	 */

	startX -= chunkPtr->x - baseChunkPtr->x;
    } else {
	int widthUntilStart;
	MeasureChars(tkfont, chars, charsLen, 0, start, 0, -1, 0, &widthUntilStart);
	startX -= widthUntilStart;
    }

    rangeStart = 0;

#else

    rangeStart = start;

    if (!chars) {
	chars = ciPtr->u.chars;
	charsLen = ciPtr->numBytes;
    }

#endif

    if (end == -1) {
	end = charsLen;
    }

    if (spaceMode == TEXT_SPACEMODE_TRIM && end > rangeStart) {
	/*
	 * Don't measure trimmed spaces.
	 */
	if (chars[end] == '\n') {
	    end -= 1;
	    while (end > rangeStart && IsBlank(chars[end - 1])) {
		end -= 1;
	    }
	} else if (IsBlank(chars[end - 1])) {
	    end -= 1;
	    while (end > rangeStart && IsBlank(chars[end - 1])) {
		end -= 1;
	    }
	    end += 1;
	}
    }

    fit = MeasureChars(tkfont, chars, charsLen, rangeStart, end - rangeStart,
	    startX, maxX, flags, nextXPtr);

    return MAX(0, fit - start);
}

/*
 *--------------------------------------------------------------
 *
 * TkTextCharLayoutProc --
 *
 *	This function is the "layoutProc" for character segments.
 *
 * Results:
 *	If there is something to display for the chunk then a non-zero value
 *	is returned and the fields of chunkPtr will be filled in (see the
 *	declaration of TkTextDispChunk in tkText.h for details). If zero is
 *	returned it means that no characters from this chunk fit in the
 *	window. If -1 is returned it means that this segment just doesn't need
 *	to be displayed (never happens for text).
 *
 * Side effects:
 *	Memory is allocated to hold additional information about the chunk.
 *
 *--------------------------------------------------------------
 */

static bool
EndsWithSyllable(
    TkTextSegment *segPtr)
{
    if (segPtr->typePtr->group == SEG_GROUP_CHAR) {
	for (segPtr = segPtr->nextPtr; segPtr; segPtr = segPtr->nextPtr) {
	    switch (segPtr->typePtr->group) {
	    case SEG_GROUP_MARK:
		break;
	    case SEG_GROUP_HYPHEN:
		return true;
	    case SEG_GROUP_BRANCH:
		if (segPtr->typePtr == &tkTextBranchType) {
		    segPtr = segPtr->body.branch.nextPtr;
		    break;
		}
		/* fallthru */
	    default:
		return false;
	    }
	}
    }
    return false;
}

int
TkTextCharLayoutProc(
    const TkTextIndex *indexPtr,/* Index of first character to lay out (corresponds to segPtr and
    				 * offset). */
    TkTextSegment *segPtr,	/* Segment being layed out. */
    int byteOffset,		/* Byte offset within segment of first character to consider. */
    int maxX,			/* Chunk must not occupy pixels at this position or higher. */
    int maxBytes,		/* Chunk must not include more than this many characters. */
    bool noCharsYet,		/* 'true' means no characters have been assigned to this display
    				 * line yet. */
    TkWrapMode wrapMode,	/* How to handle line wrapping: TEXT_WRAPMODE_CHAR, TEXT_WRAPMODE_NONE,
    				 * TEXT_WRAPMODE_WORD, or TEXT_WRAPMODE_CODEPOINT. */
    TkTextSpaceMode spaceMode,	/* How to handle displaying spaces. Must be TEXT_SPACEMODE_NONE,
    				 * TEXT_SPACEMODE_EXACT, or TEXT_SPACEMODE_TRIM. */
    TkTextDispChunk *chunkPtr)	/* Structure to fill in with information about this chunk. The x
    				 * field has already been set by the caller. */
{
    Tk_Font tkfont;
    int nextX, bytesThatFit;
    Tk_FontMetrics fm;
    CharInfo *ciPtr;
    char const *p;

    assert(indexPtr->textPtr);
    assert(chunkPtr->clientData);

    /*
     * Figure out how many characters will fit in the space we've got. Include
     * the next character, even though it won't fit completely, if any of the
     * following is true:
     *
     *	 (a) the chunk contains no characters and the display line contains no
     *	     characters yet (i.e. the line isn't wide enough to hold even a
     *	     single character).
     *
     *	 (b) at least one pixel of the character is visible, we have not
     *	     already exceeded the character limit, and the next character is a
     *	     white space character.
     */

    tkfont = chunkPtr->stylePtr->sValuePtr->tkfont;
    ciPtr = chunkPtr->clientData;
    chunkPtr->layoutProcs = &layoutCharProcs;
    p = segPtr->body.chars + byteOffset;

    bytesThatFit = CharChunkMeasureChars(chunkPtr, ciPtr->u.chars, ciPtr->baseOffset + maxBytes,
	    ciPtr->baseOffset, -1, chunkPtr->x, maxX, spaceMode, TK_ISOLATE_END, &nextX);

    if (bytesThatFit < maxBytes) {
	if (bytesThatFit == 0 && noCharsYet) {
	    int chLen;

#if TCL_UTF_MAX > 4
	    /*
	     * HACK: Support of pseudo UTF-8 strings. Needed because of this
	     * bad hack with TCL_UTF_MAX > 4, the whole thing is amateurish.
	     * (See function GetLineBreakFunc() about the very severe problems
	     * with TCL_UTF_MAX > 4).
	     */

	    int ch;
	    chLen = TkUtfToUniChar(p, &ch);
#else
	    /*
	     * Proper implementation for UTF-8 strings:
	     */

	    Tcl_UniChar ch;
	    chLen = Tcl_UtfToUniChar(p, &ch);
#endif

	    /*
	     * At least one character should be contained in current display line.
	     */

	    bytesThatFit = CharChunkMeasureChars(chunkPtr, ciPtr->u.chars, ciPtr->baseOffset + chLen,
		    ciPtr->baseOffset, -1, chunkPtr->x, -1, spaceMode, 0, &nextX);
	}
	if (spaceMode == TEXT_SPACEMODE_TRIM) {
	    while (IsBlank(p[bytesThatFit])) {
		bytesThatFit += 1;
	    }
	}
	if (p[bytesThatFit] == '\n') {
	    /*
	     * A newline character takes up no space, so if the previous
	     * character fits then so does the newline.
	     */

	    bytesThatFit += 1;
	} else if (spaceMode == TEXT_SPACEMODE_NONE
		&& nextX <= maxX
		&& ((1 << wrapMode) & ((1 << TEXT_WRAPMODE_WORD) | (1 << TEXT_WRAPMODE_CODEPOINT)))
		&& IsBlank(p[bytesThatFit])
		&& !(bytesThatFit == 0
		    && chunkPtr->prevCharChunkPtr
		    && chunkPtr->prevCharChunkPtr->wrappedAtSpace)) {
	    /*
	     * Space characters are funny, in that they are considered to fit at the end
	     * of the line. Just give the space character whatever space is left.
	     */

	    nextX = maxX;
	    bytesThatFit += 1;

	    /* Do not wrap next chunk in this line. */
	    chunkPtr->wrappedAtSpace = true;
	}
	if (bytesThatFit == 0) {
	    return 0;
	}
    }

    Tk_GetFontMetrics(tkfont, &fm);

    /*
     * Fill in the chunk structure and allocate and initialize a CharInfo structure. If the
     * last character is a newline then don't bother to display it.
     */

    chunkPtr->endsWithSyllable =
	    p[bytesThatFit] == '\0' && indexPtr->textPtr->hyphenate && EndsWithSyllable(segPtr);
    chunkPtr->numBytes = bytesThatFit;
    chunkPtr->segByteOffset = byteOffset;
    chunkPtr->minAscent = fm.ascent + chunkPtr->stylePtr->sValuePtr->offset;
    chunkPtr->minDescent = fm.descent - chunkPtr->stylePtr->sValuePtr->offset;
    chunkPtr->minHeight = 0;
    chunkPtr->width = nextX - chunkPtr->x;
    chunkPtr->breakIndex =
	    ComputeBreakIndex(indexPtr->textPtr, chunkPtr, segPtr, byteOffset, wrapMode, spaceMode);

    ciPtr->numBytes = chunkPtr->numBytes;
    return 1;
}

/*
 *--------------------------------------------------------------
 *
 * CharDisplayProc --
 *
 *	This function is called to display a character chunk on the screen or
 *	in an off-screen pixmap.
 *
 * Results:
 *	None.
 *
 * Side effects:
 *	Graphics are drawn.
 *
 *--------------------------------------------------------------
 */

static void
CharDisplayProc(
    TkText *textPtr,
    TkTextDispChunk *chunkPtr,	/* Chunk that is to be drawn. */
    int x,			/* X-position in dst at which to draw this chunk (may differ from
    				 * the x-position in the chunk because of scrolling). */
    int y,			/* Y-position at which to draw this chunk in dst. */
    int height,			/* Total height of line. */
    int baseline,		/* Offset of baseline from y. */
    Display *display,		/* Display to use for drawing. */
    Drawable dst,		/* Pixmap or window in which to draw chunk. */
    int screenY)		/* Y-coordinate in text window that corresponds to y. */
{
    if (chunkPtr->width > 0 && x + chunkPtr->width > 0) {
	/* The chunk has displayable content, and is not off-screen. */
	DisplayChars(textPtr, chunkPtr, x, y, baseline, display, dst);
    }
}

/*
 *--------------------------------------------------------------
 *
 * CharUndisplayProc --
 *
 *	This function is called when a character chunk is no longer going to
 *	be displayed. It frees up resources that were allocated to display the
 *	chunk.
 *
 * Results:
 *	None.
 *
 * Side effects:
 *	Memory and other resources get freed.
 *
 *--------------------------------------------------------------
 */

static void
CharUndisplayProc(
    TkText *textPtr,		/* Overall information about text widget. */
    TkTextDispChunk *chunkPtr)	/* Chunk that is about to be freed. */
{
    CharInfo *ciPtr = chunkPtr->clientData;

    if (!ciPtr) {
	return;
    }

#if TK_LAYOUT_WITH_BASE_CHUNKS
    {
	TkTextDispChunk *baseChunkPtr = chunkPtr->baseChunkPtr;

	if (chunkPtr == baseChunkPtr) {
	    /*
	     * Base chunks are undisplayed first, when DLines are freed or
	     * partially freed, so this makes sure we don't access their data
	     * any more.
	     */

	    Tcl_DStringFree(&baseChunkPtr->baseChars);
	    DEBUG_ALLOC(tkTextCountDestroyBaseChars++);
	} else if (baseChunkPtr && ciPtr->numBytes > 0) {
	    /*
	     * When other char chunks are undisplayed, drop their characters
	     * from the base chunk. This usually happens, when they are last
	     * in a line and need to be re-layed out.
	     */

	    assert(ciPtr->baseOffset + ciPtr->numBytes == Tcl_DStringLength(&baseChunkPtr->baseChars));
	    Tcl_DStringSetLength(&baseChunkPtr->baseChars, ciPtr->baseOffset);
	    baseChunkPtr->baseWidth = 0;
	}

	if (chunkPtr->prevPtr) {
	    chunkPtr->x -= chunkPtr->prevPtr->xAdjustment;
	}

	chunkPtr->baseChunkPtr = NULL;
    }
#endif

    FreeCharInfo(textPtr, ciPtr);
    chunkPtr->clientData = NULL;
}

/*
 *--------------------------------------------------------------
 *
 * HyphenUndisplayProc --
 *
 *	This function is called when a hyphen chunk is no longer going to
 *	be displayed. It frees up resources that were allocated to display the
 *	chunk.
 *
 * Results:
 *	None.
 *
 * Side effects:
 *	Memory and other resources get freed.
 *
 *--------------------------------------------------------------
 */

static void
HyphenUndisplayProc(
    TkText *textPtr,		/* Overall information about text widget. */
    TkTextDispChunk *chunkPtr)	/* Chunk that is about to be freed. */
{
    TkTextSegment *hyphenPtr = chunkPtr->clientData;

    if (hyphenPtr) {
	TkBTreeFreeSegment(hyphenPtr);
    }
    chunkPtr->clientData = NULL;
}

/*
 *--------------------------------------------------------------
 *
 * DisplayChars --
 *
 *	This function is called to display characters on the screen or
 *	in an off-screen pixmap.
 *
 * Results:
 *	None.
 *
 * Side effects:
 *	Graphics are drawn.
 *
 *--------------------------------------------------------------
 */

static GC
GetForegroundGC(
    const TkText *textPtr,
    const TkTextDispChunk *chunkPtr)
{
    const TkTextSegment *segPtr = ((const CharInfo *) chunkPtr->clientData)->segPtr;

    assert(chunkPtr->stylePtr);
    assert(chunkPtr->stylePtr->refCount > 0);

    if (segPtr->typePtr == &tkTextHyphenType) {
	if (chunkPtr->stylePtr->hyphenGC != None) {
	    return chunkPtr->stylePtr->hyphenGC;
	}
    } else if (segPtr == textPtr->dInfoPtr->endOfLineSegPtr) {
	if (chunkPtr->stylePtr->eolGC != None) {
	    return chunkPtr->stylePtr->eolGC;
	}
    } else if (segPtr == textPtr->dInfoPtr->endOfTextSegPtr) {
	if (chunkPtr->stylePtr->eotGC != None) {
	    return chunkPtr->stylePtr->eotGC;
	}
    }
    return chunkPtr->stylePtr->fgGC;
}

#if TK_DRAW_IN_CONTEXT
# if defined(_WIN32) || defined(__UNIX__)

/*****************************************************************************
 * We need this function for the emulation of context drawing, in this way the
 * context support can be pre-tested on platforms without sub-pixel accuracy.
 *****************************************************************************/

static void
DrawCharsInContext(
    Display *display,	/* Display on which to draw. */
    Drawable drawable,	/* Window or pixmap in which to draw. */
    GC gc,		/* Graphics context for drawing characters. */
    Tk_Font tkfont,	/* Font in which characters will be drawn; must be the same as font used
    			 * in GC. */
    const char *source,	/* UTF-8 string to be displayed. Need not be nul terminated. All Tk
    			 * meta-characters (tabs, control characters, and newlines) should be
			 * stripped out of the string that is passed to this function. If they are
			 * not stripped out, they will be displayed as regular printing characters. */
    int numBytes,	/* Number of bytes in string. */
    int rangeStart,	/* Index of first byte to draw. */
    int rangeLength,	/* Length of range to draw in bytes. */
    int x, int y,	/* Coordinates at which to place origin of the whole (not just the range)
    			 * string when drawing. */
    int xOffset)	/* Offset to x-coordinate, required for emulation of context drawing. */
{
    Tk_DrawChars(display, drawable, gc, tkfont, source + rangeStart, rangeLength, xOffset, y);
}

# else /* if !(defined(_WIN32) || defined(__UNIX__)) */

static void
DrawCharsInContext(
    Display *display,	/* Display on which to draw. */
    Drawable drawable,	/* Window or pixmap in which to draw. */
    GC gc,		/* Graphics context for drawing characters. */
    Tk_Font tkfont,	/* Font in which characters will be drawn; must be the same as font used
    			 * in GC. */
    const char *source,	/* UTF-8 string to be displayed. Need not be nul terminated. All Tk
    			 * meta-characters (tabs, control characters, and newlines) should be
			 * stripped out of the string that is passed to this function. If they are
			 * not stripped out, they will be displayed as regular printing characters. */
    int numBytes,	/* Number of bytes in string. */
    int rangeStart,	/* Index of first byte to draw. */
    int rangeLength,	/* Length of range to draw in bytes. */
    int x, int y,	/* Coordinates at which to place origin of the whole (not just the range)
    			 * string when drawing. */
    int xOffset)	/* Offset to x-coordinate, not needed here. */
{
    TkpDrawCharsInContext(display, drawable, gc, tkfont,
	    source, numBytes, rangeStart, rangeLength, x, y);
}

# endif /* defined(_WIN32) || defined(__UNIX__) */

static void
DrawChars(
    TkText *textPtr,
    TkTextDispChunk *chunkPtr,	/* Display the content of this chunk. */
    int x,			/* X-position in dst at which to draw. */
    int y,			/* Y-position at which to draw. */
    int offsetX,		/* Offset in x-direction. */
    int offsetBytes,		/* Offset in display string. */
    Display *display,		/* Display to use for drawing. */
    Drawable dst)		/* Pixmap or window in which to draw chunk. */
{
    const TkTextDispChunk *baseChunkPtr;
    int numBytes;

    assert(chunkPtr->baseChunkPtr);

    baseChunkPtr = chunkPtr->baseChunkPtr;
    numBytes = Tcl_DStringLength(&baseChunkPtr->baseChars);

    if (numBytes > offsetBytes) {
	const char *string;
	const CharInfo *ciPtr;
	const TextStyle *stylePtr;
	const StyleValues *sValuePtr;
	int xDisplacement, start, len;
	GC fgGC;

	string = Tcl_DStringValue(&baseChunkPtr->baseChars);
	ciPtr = chunkPtr->clientData;
	start = ciPtr->baseOffset + offsetBytes;
	len = ciPtr->numBytes - offsetBytes;

	assert(ciPtr->numBytes >= (TkSizeT)offsetBytes);

	if (len == 0 || (string[start + len - 1] == '\t' && --len == 0)) {
	    return;
	}

	stylePtr = chunkPtr->stylePtr;
	sValuePtr = stylePtr->sValuePtr;
	ciPtr = chunkPtr->clientData;
	xDisplacement = x - chunkPtr->x;
	fgGC = GetForegroundGC(textPtr, chunkPtr);

	/*
	 * Draw the text, underline, and overstrike for this chunk.
	 */

	DrawCharsInContext(display, dst, fgGC, sValuePtr->tkfont, string, numBytes,
		start, len, baseChunkPtr->x + xDisplacement, y - sValuePtr->offset,
		chunkPtr->x + textPtr->dInfoPtr->x);

	if (sValuePtr->underline) {
	    TkUnderlineCharsInContext(display, dst, stylePtr->ulGC, sValuePtr->tkfont, string,
		    numBytes, baseChunkPtr->x + xDisplacement, y - sValuePtr->offset,
		    start, start + len);
	}
	if (sValuePtr->overstrike) {
	    Tk_FontMetrics fm;

	    Tk_GetFontMetrics(sValuePtr->tkfont, &fm);
	    TkUnderlineCharsInContext(display, dst, stylePtr->ovGC, sValuePtr->tkfont, string,
		    numBytes, baseChunkPtr->x + xDisplacement,
		    y - sValuePtr->offset - fm.descent - (fm.ascent*3)/10,
		    start, start + len);
	}
    }
}

#else /* if !TK_DRAW_IN_CONTEXT */

static void
DrawChars(
    TkText *textPtr,
    TkTextDispChunk *chunkPtr,	/* Display the content of this chunk. */
    int x,			/* X-position in dst at which to draw. */
    int y,			/* Y-position at which to draw. */
    int offsetX,		/* Offset from x. */
    int offsetBytes,		/* Offset in display string. */
    Display *display,		/* Display to use for drawing. */
    Drawable dst)		/* Pixmap or window in which to draw chunk. */
{
    const CharInfo *ciPtr;
    int numBytes;

    ciPtr = chunkPtr->clientData;
    numBytes = ciPtr->numBytes;

    assert(offsetBytes >= ciPtr->baseOffset);

    if (numBytes > offsetBytes) {
	const TextStyle *stylePtr = chunkPtr->stylePtr;

	if (stylePtr->fgGC != None) {
	    const StyleValues *sValuePtr;
	    const char *string;
	    GC fgGC;

	    string = ciPtr->u.chars + offsetBytes;
	    numBytes -= offsetBytes;

	    if (string[numBytes - 1] == '\t' && --numBytes == 0) {
		return;
	    }

	    sValuePtr = stylePtr->sValuePtr;
	    fgGC = GetForegroundGC(textPtr, chunkPtr);

	    /*
	     * Draw the text, underline, and overstrike for this chunk.
	     */

	    Tk_DrawChars(display, dst, fgGC, sValuePtr->tkfont, string, numBytes,
		    offsetX, y - sValuePtr->offset);
	    if (sValuePtr->underline) {
		Tk_UnderlineChars(display, dst, stylePtr->ulGC, sValuePtr->tkfont,
			string, offsetX, y - sValuePtr->offset, 0, numBytes);

	    }
	    if (sValuePtr->overstrike) {
		Tk_FontMetrics fm;

		Tk_GetFontMetrics(sValuePtr->tkfont, &fm);
		Tk_UnderlineChars(display, dst, stylePtr->ovGC, sValuePtr->tkfont, string, offsetX,
			y - sValuePtr->offset - fm.descent - (fm.ascent*3)/10, 0, numBytes);
	    }
	}
    }
}

#endif /* TK_DRAW_IN_CONTEXT */

static void
DisplayChars(
    TkText *textPtr,
    TkTextDispChunk *chunkPtr,	/* Display the content of this chunk. */
    int x,			/* X-position in dst at which to draw. */
    int y,			/* Y-position at which to draw. */
    int baseline,		/* Offset of baseline from y. */
    Display *display,		/* Display to use for drawing. */
    Drawable dst)		/* Pixmap or window in which to draw chunk. */
{
    const TextStyle *stylePtr = chunkPtr->stylePtr;
    int offsetBytes, offsetX;

    assert(!stylePtr->sValuePtr->elide);

    if (stylePtr->fgGC == None) {
	return;
    }

    /*
     * If the text sticks out way to the left of the window, skip over the
     * characters that aren't in the visible part of the window. This is
     * essential if x is very negative (such as less than 32K); otherwise
     * overflow problems will occur in servers that use 16-bit arithmetic,
     * like X.
     */

    offsetX = x;
    offsetBytes = (x >= 0) ? CharChunkMeasureChars(chunkPtr, NULL, 0, 0, -1, x, 0,
	    textPtr->spaceMode, 0, &offsetX) : 0;
    DrawChars(textPtr, chunkPtr, x, y + baseline, offsetX, offsetBytes, display, dst);
}

#ifndef NDEBUG
/*
 *--------------------------------------------------------------
 *
 * TkpTextPrintDispChunk --
 *
 *	This function is for debugging only, printing the content of
 *	the given tag display chunk.
 *
 * Results:
 *	None.
 *
 * Side effects:
 *	None.
 *
 *--------------------------------------------------------------
 */

void
TkpTextPrintDispChunk(
    const TkText *textPtr,
    const TkTextDispChunk *chunkPtr)
{
    const DLine *dlPtr;
    int x, y, width, height;

    switch (chunkPtr->layoutProcs->type) {
    case TEXT_DISP_CHAR:
	fprintf(stdout, "CHAR=");
	if (chunkPtr->clientData) {
	    const CharInfo *ciPtr = (const CharInfo *) chunkPtr->clientData;
	    TkSizeT i;

	    for (i = 0; i < ciPtr->numBytes; ++i) {
		char c = ciPtr->u.chars[i];

		switch (c) {
		case '\t': fprintf(stdout, "\\t"); break;
		case '\n': fprintf(stdout, "\\n"); break;
		case '\v': fprintf(stdout, "\\v"); break;
		case '\f': fprintf(stdout, "\\f"); break;
		case '\r': fprintf(stdout, "\\r"); break;

		default:
		    if (UCHAR(c) < 0x80 && isprint(c)) {
			fprintf(stdout, "%c", c);
		    } else {
			fprintf(stdout, "\\x%02u", (unsigned) UCHAR(c));
		    }
		    break;
		}
	    }
	} else {
	    fprintf(stdout, "<not yet displayed>");
	}
	break;

    case TEXT_DISP_HYPHEN: fprintf(stdout, "HYPHEN"); break;
    case TEXT_DISP_IMAGE:  fprintf(stdout, "IMAGE"); break;
    case TEXT_DISP_WINDOW: fprintf(stdout, "WINDOW"); break;
    case TEXT_DISP_ELIDED: fprintf(stdout, "ELIDED"); break;
    case TEXT_DISP_CURSOR: fprintf(stdout, "CURSOR"); break;
    }

    dlPtr = chunkPtr->dlPtr;
    x = chunkPtr->x + textPtr->dInfoPtr->x;
    y = dlPtr->y + dlPtr->spaceAbove;
    width = chunkPtr->width;
    height = dlPtr->height - dlPtr->spaceAbove - dlPtr->spaceBelow;
    fprintf(stdout, " [%d,%d-%d,%d]\n", x, y, x + width, y + height);
}
#endif /* !NDEBUG */

/*
 * Local Variables:
 * mode: c
 * c-basic-offset: 4
 * fill-column: 105
 * End:
 * vi:set ts=8 sw=4:
 */<|MERGE_RESOLUTION|>--- conflicted
+++ resolved
@@ -32,8 +32,9 @@
 #endif
 
 #ifdef MAC_OSX_TK
-<<<<<<< HEAD
 # include "tkMacOSXInt.h"
+#define OK_TO_LOG (!TkpAppIsDrawing())
+#define FORCE_DISPLAY(winPtr) TkpDisplayWindow(winPtr)
 /* Version 8.5 has forgotten to define this constant. */
 # ifndef TK_DO_NOT_DRAW
 #  define TK_DO_NOT_DRAW 0x80
@@ -42,6 +43,8 @@
 #  define DEF_TEXT_INACTIVE_SELECT_COLOR_DISABLED "1"
 # endif
 #else /* for portability to 8.5/6 */
+#define OK_TO_LOG 1
+#define FORCE_DISPLAY(winPtr)
 # ifndef DEF_TEXT_INACTIVE_SELECT_COLOR_DISABLED
 #  define DEF_TEXT_INACTIVE_SELECT_COLOR_DISABLED "0"
 # endif
@@ -75,14 +78,6 @@
 }
 #else
 static int TkpDrawingIsDisabled(Tk_Window tkwin) { return 0; }
-=======
-#include "tkMacOSXInt.h"
-#define OK_TO_LOG (!TkpAppIsDrawing())
-#define FORCE_DISPLAY(winPtr) TkpDisplayWindow(winPtr)
-#else
-#define OK_TO_LOG 1
-#define FORCE_DISPLAY(winPtr)
->>>>>>> dc9645b5
 #endif
 #endif /* TCL_MAJOR_VERSION == 8 && TCL_MINOR_VERSION < 7 */
 
@@ -309,7 +304,6 @@
  * points to one of the following structures:
  */
 
-<<<<<<< HEAD
 typedef struct CharInfo {
     union {
 	const char *chars;	/* UTF characters to display. Actually points into the baseChars of
@@ -326,83 +320,6 @@
     int32_t xFirst, xLast; 	/* Horizontal pixel position. */
     int32_t yFirst, yLast;	/* Vertical pixel position. */
 } PixelPos;
-=======
-#define FP_EQUAL_SCALE(double1, double2, scaleFactor) \
-    (fabs((double1)-(double2))*((scaleFactor)+1.0) < 0.3)
-
-/*
- * Macros to make debugging/testing logging a little easier.
- *
- * On OSX 10.14 Drawing procedures are sometimes run because the system has
- * decided to redraw the window.  This can corrupt the data that a test is
- * trying to collect.  So we don't write to the logging variables when the
- * drawing procedure is being run that way.  Other systems can always log.
- */
-
-#define LOG(toVar,what)							\
-    if (OK_TO_LOG)							\
-        Tcl_SetVar2(textPtr->interp, toVar, NULL, (what),		\
-		    TCL_GLOBAL_ONLY|TCL_APPEND_VALUE|TCL_LIST_ELEMENT)	
-#define CLEAR(var)							\
-    if (OK_TO_LOG)							\
-	Tcl_SetVar2(interp, var, NULL, "", TCL_GLOBAL_ONLY)
-
-/*
- * The following structure describes one line of the display, which may be
- * either part or all of one line of the text.
- */
-
-typedef struct DLine {
-    TkTextIndex index;		/* Identifies first character in text that is
-				 * displayed on this line. */
-    int byteCount;		/* Number of bytes accounted for by this
-				 * display line, including a trailing space or
-				 * newline that isn't actually displayed. */
-    int logicalLinesMerged;	/* Number of extra logical lines merged into
-				 * this one due to elided newlines. */
-    int y;			/* Y-position at which line is supposed to be
-				 * drawn (topmost pixel of rectangular area
-				 * occupied by line). */
-    int oldY;			/* Y-position at which line currently appears
-				 * on display. This is used to move lines by
-				 * scrolling rather than re-drawing. If
-				 * 'flags' have the OLD_Y_INVALID bit set,
-				 * then we will never examine this field
-				 * (which means line isn't currently visible
-				 * on display and must be redrawn). */
-    int height;			/* Height of line, in pixels. */
-    int baseline;		/* Offset of text baseline from y, in
-				 * pixels. */
-    int spaceAbove;		/* How much extra space was added to the top
-				 * of the line because of spacing options.
-				 * This is included in height and baseline. */
-    int spaceBelow;		/* How much extra space was added to the
-				 * bottom of the line because of spacing
-				 * options. This is included in height. */
-    Tk_3DBorder lMarginColor;	/* Background color of the area corresponding
-				 * to the left margin of the display line. */
-    int lMarginWidth;           /* Pixel width of the area corresponding to
-                                 * the left margin. */
-    Tk_3DBorder rMarginColor;	/* Background color of the area corresponding
-				 * to the right margin of the display line. */
-    int rMarginWidth;           /* Pixel width of the area corresponding to
-                                 * the right margin. */
-    int length;			/* Total length of line, in pixels. */
-    TkTextDispChunk *chunkPtr;	/* Pointer to first chunk in list of all of
-				 * those that are displayed on this line of
-				 * the screen. */
-    struct DLine *nextPtr;	/* Next in list of all display lines for this
-				 * window. The list is sorted in order from
-				 * top to bottom. Note: the next DLine doesn't
-				 * always correspond to the next line of text:
-				 * (a) can have multiple DLines for one text
-				 * line (wrapping), (b) can have elided newlines,
-				 * and (c) can have gaps where DLine's
-				 * have been deleted because they're out of
-				 * date. */
-    int flags;			/* Various flag bits: see below for values. */
-} DLine;
->>>>>>> dc9645b5
 
 typedef struct DRegion {
     int y1;
@@ -3881,7 +3798,6 @@
     LayoutData *data,
     TkTextSegment *segPtr)
 {
-<<<<<<< HEAD
     TkTextDispChunk *chunkPtr;
     int maxX;
 
@@ -3919,22 +3835,6 @@
     }
 
     return true;
-=======
-    /*
-     * OSX 10.14 needs to be told to display the window when the Text Widget
-     * is in sync.  (That is, to run DisplayText inside of the drawRect
-     * method.)  Otherwise the screen might not get updated until an event
-     * like a mouse click is received.  But that extra drawing corrupts the
-     * data that the test suite is trying to collect.
-     */
-    
-    if (!tkTextDebug) {
-	FORCE_DISPLAY(textPtr->tkwin);
-    }
-    
-    TkSendVirtualEvent(textPtr->tkwin, "WidgetViewSync",
-        Tcl_NewBooleanObj(InSync));
->>>>>>> dc9645b5
 }
 
 static bool
@@ -5453,7 +5353,6 @@
     return TK_DEFER_EVENT;
 }
 
-<<<<<<< HEAD
 static bool
 LineIsUpToDate(
     TkText *textPtr,
@@ -5493,21 +5392,6 @@
 
     if (!(dInfoPtr->flags & DINFO_OUT_OF_DATE)) {
 	return;
-=======
-    if (tkTextDebug) {
-	CLEAR("tk_textRelayout");
-    }
-
-    if (!Tk_IsMapped(textPtr->tkwin) || (dInfoPtr->maxX <= dInfoPtr->x)
-	    || (dInfoPtr->maxY <= dInfoPtr->y)) {
-	UpdateDisplayInfo(textPtr);
-	dInfoPtr->flags &= ~REDRAW_PENDING;
-	goto doScrollbars;
-    }
-    numRedisplays++;
-    if (tkTextDebug) {
-	CLEAR("tk_textRedraw");
->>>>>>> dc9645b5
     }
     dInfoPtr->flags &= ~DINFO_OUT_OF_DATE;
 
@@ -7330,6 +7214,49 @@
 /*
  *----------------------------------------------------------------------
  *
+ * GenerateWidgetViewSyncEvent --
+ *
+ *      Send the <<WidgetViewSync>> event related to the text widget
+ *      line metrics asynchronous update.
+ *      This is equivalent to:
+ *         event generate $textWidget <<WidgetViewSync>> -data $s
+ *      where $s is the sync status: true (when the widget view is in
+ *      sync with its internal data) or false (when it is not).
+ *
+ * Results:
+ *      None
+ *
+ * Side effects:
+ *      If corresponding bindings are present, they will trigger.
+ *
+ *----------------------------------------------------------------------
+ */
+
+static void
+GenerateWidgetViewSyncEvent(
+    TkText *textPtr,		/* Information about text widget. */
+    Bool InSync)                /* true if in sync, false otherwise */
+{
+    /*
+     * OSX 10.14 needs to be told to display the window when the Text Widget
+     * is in sync.  (That is, to run DisplayText inside of the drawRect
+     * method.)  Otherwise the screen might not get updated until an event
+     * like a mouse click is received.  But that extra drawing corrupts the
+     * data that the test suite is trying to collect.
+     */
+    
+    if (!tkTextDebug) {
+	FORCE_DISPLAY(textPtr->tkwin);
+    }
+    
+    TkSendVirtualEvent(textPtr->tkwin, "WidgetViewSync",
+        Tcl_NewBooleanObj(InSync));
+}
++
+/*
+ *----------------------------------------------------------------------
+ *
  * TkTextUpdateLineMetrics --
  *
  *	This function updates the pixel height calculations of a range of
@@ -11230,20 +11157,12 @@
     				 * line of text). */
     TkTextIndex *indexPtr)	/* Structure to fill in. */
 {
-<<<<<<< HEAD
     TkTextLine *linePtr;
     TkTextLine *lastLinePtr;
     int32_t pixelOffset;
-=======
-    TextDInfo *dInfoPtr = textPtr->dInfoPtr;
-    GC newGC;
-    XGCValues gcValues;
-    Bool inSync = 1;
->>>>>>> dc9645b5
 
     assert(!TkTextIsDeadPeer(textPtr));
 
-<<<<<<< HEAD
     TkTextIndexClear(indexPtr, textPtr);
     linePtr = TkBTreeFindPixelLine(textPtr->sharedTextPtr->tree, textPtr, pixelIndex, &pixelOffset);
     lastLinePtr = TkBTreeGetLastLine(textPtr);
@@ -11258,11 +11177,6 @@
 	TkTextIndexSetToLastChar2(indexPtr, linePtr);
 	FindDisplayLineStartEnd(textPtr, indexPtr, DISP_LINE_START, DLINE_CACHE);
 	pixelOffset = CalculateDisplayLineHeight(textPtr, indexPtr, NULL) - 1;
-=======
-    if (!(dInfoPtr->flags & REDRAW_PENDING)) {
-	Tcl_DoWhenIdle(DisplayText, textPtr);
-	inSync = 0;
->>>>>>> dc9645b5
     }
 
     return MAX(0, pixelOffset);
@@ -11355,7 +11269,6 @@
 	     * The argument must be a regular text index.
 	     */
 
-<<<<<<< HEAD
 	    Tcl_ResetResult(interp);
 	    if (!TkTextGetIndexFromObj(interp, textPtr, objv[2 + pickPlace], &index)) {
 		return TCL_ERROR;
@@ -11363,10 +11276,6 @@
 	    TkTextSetYView(textPtr, &index, pickPlace ? TK_TEXT_PICKPLACE : 0);
 	}
     } else {
-=======
-    if (mask & TK_TEXT_LINE_GEOMETRY) {
-
->>>>>>> dc9645b5
 	/*
 	 * New syntax: dispatch based on objv[2].
 	 */
@@ -11434,7 +11343,6 @@
 		     * linespace or the total height.
 		     */
 
-<<<<<<< HEAD
 		    if (textPtr->lineHeight < height) {
 			pixels = textPtr->lineHeight;
 		    } else {
@@ -11447,17 +11355,6 @@
 	    }
 	    YScrollByPixels(textPtr, pixels);
 	    break;
-=======
-	if (dInfoPtr->lineUpdateTimer == NULL) {
-	    textPtr->refCount++;
-	    dInfoPtr->lineUpdateTimer = Tcl_CreateTimerHandler(1,
-		    AsyncUpdateLineMetrics, textPtr);
-	    inSync = 0;
-	}
-	
-	if (!inSync) {
-	    GenerateWidgetViewSyncEvent(textPtr, 0);
->>>>>>> dc9645b5
 	}
 	case SCROLL_PIXELS:
 	    YScrollByPixels(textPtr, count);
