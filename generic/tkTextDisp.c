--- conflicted
+++ resolved
@@ -198,7 +198,7 @@
  *				time the display was updated.
  * TOP_LINE -			Non-zero means that this was the top line in in the window the last
  *				time that the window was laid out. This is important because a line
- *				may be displayed differently if its at the top or bottom than if
+ *				may be displayed differently if it's at the top or bottom than if
  *				it's in the middle (e.g. beveled edges aren't displayed for middle
  *				lines if the adjacent line has a similar background).
  * BOTTOM_LINE -		Non-zero means that this was the bottom line in the window the last
@@ -371,41 +371,10 @@
     				 * one reason is speed up, but the main reason is to avoid that some
 				 * cached data (i.e. brks) will be released to early. */
 
-<<<<<<< HEAD
     /*
      * Storage for saved display lines. These lines has been computed for line metric information,
      * and will be used for displaying afterwards.
      */
-=======
-/*
- * Flag bits for DLine structures:
- *
- * HAS_3D_BORDER -		Non-zero means that at least one of the chunks
- *				in this line has a 3D border, so it
- *				potentially interacts with 3D borders in
- *				neighboring lines (see DisplayLineBackground).
- * NEW_LAYOUT -			Non-zero means that the line has been
- *				re-layed out since the last time the display
- *				was updated.
- * TOP_LINE -			Non-zero means that this was the top line in
- *				in the window the last time that the window
- *				was laid out. This is important because a line
- *				may be displayed differently if it's at the top
- *				or bottom than if it's in the middle
- *				(e.g. beveled edges aren't displayed for
- *				middle lines if the adjacent line has a
- *				similar background).
- * BOTTOM_LINE -		Non-zero means that this was the bottom line
- *				in the window the last time that the window
- *				was laid out.
- * OLD_Y_INVALID -		The value of oldY in the structure is not
- *				valid or useful and should not be examined.
- *				'oldY' is only useful when the DLine is
- *				currently displayed at a different position
- *				and we wish to re-display it via scrolling, so
- *				this means the DLine needs redrawing.
- */
->>>>>>> b3b5fbd5
 
     DLine *savedDLinePtr;	/* First in list of saved display lines, in order from top to bottom. */
     DLine *lastSavedDLinePtr;/* Pointer to last saved display line. */
