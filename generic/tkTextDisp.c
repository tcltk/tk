--- conflicted
+++ resolved
@@ -25,14 +25,10 @@
 # include "tkUnixInt.h"
 #endif
 
-<<<<<<< HEAD
 #ifdef MAC_OSX_TK
 # include "tkMacOSXInt.h"
 #endif
-#define OK_TO_LOG (!TkpWillDrawWidget(textPtr->tkwin))
-=======
 #define OK_TO_LOG 1
->>>>>>> ea23ef50
 
 #include <stdlib.h>
 #include <assert.h>
