--- conflicted
+++ resolved
@@ -25,11 +25,9 @@
 # include "tkUnixInt.h"
 #endif
 
-<<<<<<< HEAD
 #ifdef MAC_OSX_TK
 # include "tkMacOSXInt.h"
 #endif
-#define OK_TO_LOG 1
 
 #include <stdlib.h>
 #include <assert.h>
@@ -62,8 +60,6 @@
 #endif
 #endif /* TCL_MAJOR_VERSION == 8 && TCL_MINOR_VERSION < 7 */
 
-=======
->>>>>>> 67ce89c4
 /*
  * "Calculations of line pixel heights and the size of the vertical
  * scrollbar."
@@ -148,19 +144,12 @@
 
 /*
  * Macros to make debugging/testing logging a little easier.
- *
- * On OSX 10.14 Drawing procedures are sometimes run because the system has
- * decided to redraw the window.  This can corrupt the data that a test is
- * trying to collect.  So we don't write to the logging variables when the
- * drawing procedure is being run that way.  Other systems can always log.
  */
 
 #define LOG(toVar,what) \
-    if (OK_TO_LOG) \
-	Tcl_SetVar2(textPtr->interp, toVar, NULL, what, TCL_GLOBAL_ONLY|TCL_APPEND_VALUE|TCL_LIST_ELEMENT)
+    Tcl_SetVar2(textPtr->interp, toVar, NULL, what, TCL_GLOBAL_ONLY|TCL_APPEND_VALUE|TCL_LIST_ELEMENT)
 #define CLEAR(var) \
-    if (OK_TO_LOG) \
-	Tcl_SetVar2(interp, var, NULL, "", TCL_GLOBAL_ONLY)
+    Tcl_SetVar2(interp, var, NULL, "", TCL_GLOBAL_ONLY)
 
 /*
  * Speed up if the text content only contains monospaced line heights, and line wrapping
@@ -319,7 +308,6 @@
 } DRegion;
 
 /*
-<<<<<<< HEAD
  * Overall display information for a text widget:
  */
 
@@ -363,16 +351,6 @@
     				/* Holds the end of text symbol (option -showendOftext). */
     DRegion invalidRegion;	/* This regions contains the invalidated regions, because these
     				 * regions cannot be scrolled. */
-=======
- * Macros to make debugging/testing logging a little easier.
- */
-
-#define LOG(toVar,what)							\
-    Tcl_SetVar2(textPtr->interp, toVar, NULL, (what),			\
-		TCL_GLOBAL_ONLY|TCL_APPEND_VALUE|TCL_LIST_ELEMENT)
-#define CLEAR(var)							\
-    Tcl_SetVar2(interp, var, NULL, "", TCL_GLOBAL_ONLY)
->>>>>>> 67ce89c4
 
     /*
      * Cache for single lines:
