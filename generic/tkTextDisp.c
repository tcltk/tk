--- conflicted
+++ resolved
@@ -8997,9 +8997,9 @@
 		     * background of the line will not contain artifacts left
 		     * by the scrolling.
 		     */
-		    
+
 		    DisplayDLine(textPtr, dlPtr, NULL, pixmap);
-#else		   
+#else
 		    chunkPtr->layoutProcs->displayProc(textPtr, chunkPtr, x,
 			    dlPtr->spaceAbove,
 			    dlPtr->height - dlPtr->spaceAbove - dlPtr->spaceBelow,
@@ -9731,7 +9731,6 @@
     }
     dInfoPtr->copyGC = newGC;
 
-<<<<<<< HEAD
     /*
      * (Re-)create the graphics context for drawing the characters "behind" the block cursor.
      */
@@ -9745,33 +9744,6 @@
 	    && textPtr->showInsertFgColor) {
 	gcValues.foreground = textPtr->insertFgColor->pixel;
 	dInfoPtr->insertFgGC = Tk_GetGC(textPtr->tkwin, GCForeground, &gcValues);
-=======
-			TkTextPrintIndex(textPtr, &dlPtr->index, string);
-			LOG("tk_textEmbWinDisplay", string);
-		    }
-#ifdef MAC_OSX_TK
-		    /* We need to redisplay the entire DLine so that the
-		     * background of the line will not contain artifacts left
-		     * by the scrolling.
-		     */
-
-		    DisplayDLine(textPtr, dlPtr, NULL, pixmap);
-#else
-		    TkTextEmbWinDisplayProc(textPtr, chunkPtr, x,
-			    0,
-			    dlPtr->height-dlPtr->spaceAbove-dlPtr->spaceBelow,
-			    dlPtr->baseline - dlPtr->spaceAbove,
-			    NULL,
-			    None,
-			    dlPtr->y + dlPtr->spaceAbove);
-#endif
-		}
-	    }
-	}
-#ifndef TK_NO_DOUBLE_BUFFERING
-	Tk_FreePixmap(Tk_Display(textPtr->tkwin), pixmap);
-#endif /* TK_NO_DOUBLE_BUFFERING */
->>>>>>> b9abd8af
     }
 
     maxX = MAX(Tk_Width(textPtr->tkwin) - dInfoPtr->x, dInfoPtr->x + 1);
