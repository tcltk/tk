--- conflicted
+++ resolved
@@ -3163,18 +3163,11 @@
     data->chunkPtr = NULL;
 }
 
-<<<<<<< HEAD
 static TkTextDispChunkSection *
 LayoutNewSection(
     TextDInfo *dInfoPtr)
 {
     TkTextDispChunkSection *sectionPtr = dInfoPtr->sectionPoolPtr;
-=======
-#ifdef TK_NO_DOUBLE_BUFFERING
-    Tk_ClipDrawableToRect(display, pixmap, dInfoPtr->x, y + y_off,
-	    dInfoPtr->maxX - dInfoPtr->x, height);
-#endif /* TK_NO_DOUBLE_BUFFERING */
->>>>>>> d04037e2
 
     if (sectionPtr) {
 	dInfoPtr->sectionPoolPtr = dInfoPtr->sectionPoolPtr->nextPtr;
@@ -3361,7 +3354,6 @@
     return 1;
 }
 
-<<<<<<< HEAD
 static int
 IsDecimalPointPos(
     LayoutData *data,
@@ -3369,15 +3361,6 @@
     int offset)
 {
     return segPtr == data->decimalPointPos.segPtr && offset == data->decimalPointPos.offset;
-=======
-    XCopyArea(display, pixmap, Tk_WindowId(textPtr->tkwin), dInfoPtr->copyGC,
-	    dInfoPtr->x, y + y_off, (unsigned) (dInfoPtr->maxX - dInfoPtr->x),
-	    (unsigned) height, dInfoPtr->x, dlPtr->y + y_off);
-#else
-    Tk_ClipDrawableToRect(display, pixmap, 0, 0, -1, -1);
-#endif /* TK_NO_DOUBLE_BUFFERING */
-    linesRedrawn++;
->>>>>>> d04037e2
 }
 
 static int
@@ -5742,7 +5725,6 @@
 	     * has been used up or we've reached the beginning of the text.
 	     */
 
-<<<<<<< HEAD
 	    if (spaceLeft > 0) {
 		firstLinePtr = TkBTreeGetStartLine(textPtr)->prevPtr;
 		index = topLine ? topLine->index : textPtr->topIndex;
@@ -5836,18 +5818,6 @@
 		 */
 
 		assert(dInfoPtr->newTopPixelOffset < topLine->height);
-=======
-	    bgGC = Tk_GCForColor(textPtr->highlightBgColorPtr,
-		    Tk_WindowId(textPtr->tkwin));
-	    if (textPtr->flags & GOT_FOCUS) {
-		fgGC = Tk_GCForColor(textPtr->highlightColorPtr,
-			Tk_WindowId(textPtr->tkwin));
-		Tk_DrawHighlightBorder(textPtr->tkwin, fgGC, bgGC,
-			textPtr->highlightWidth, Tk_WindowId(textPtr->tkwin));
-	    } else {
-		Tk_DrawHighlightBorder(textPtr->tkwin, bgGC, bgGC,
-			textPtr->highlightWidth, Tk_WindowId(textPtr->tkwin));
->>>>>>> d04037e2
 	    }
 	}
 
@@ -8932,10 +8902,10 @@
 	    bgGC = Tk_GCForColor(textPtr->highlightBgColorPtr, Tk_WindowId(textPtr->tkwin));
 	    if (textPtr->flags & GOT_FOCUS) {
 		fgGC = Tk_GCForColor(textPtr->highlightColorPtr, Tk_WindowId(textPtr->tkwin));
-		TkpDrawHighlightBorder(textPtr->tkwin, fgGC, bgGC,
+		Tk_DrawHighlightBorder(textPtr->tkwin, fgGC, bgGC,
 			textPtr->highlightWidth, Tk_WindowId(textPtr->tkwin));
 	    } else {
-		TkpDrawHighlightBorder(textPtr->tkwin, bgGC, bgGC,
+		Tk_DrawHighlightBorder(textPtr->tkwin, bgGC, bgGC,
 			textPtr->highlightWidth, Tk_WindowId(textPtr->tkwin));
 	    }
 	}
