--- conflicted
+++ resolved
@@ -11212,7 +11212,7 @@
     pickPlace = 0;
     if (Tcl_GetString(objv[2])[0] == '-') {
 	const char *switchStr =
-		TkGetStringFromObj(objv[2], &switchLength);
+		Tcl_GetStringFromObj(objv[2], &switchLength);
 
 	if (switchLength >= 2 && strncmp(switchStr, "-pickplace", switchLength) == 0) {
 	    pickPlace = 1;
@@ -11806,18 +11806,11 @@
     TextDInfo *dInfoPtr = textPtr->dInfoPtr;
     DLine *dlPtr;
 
-<<<<<<< HEAD
     for (dlPtr = dInfoPtr->cachedDLinePtr; dlPtr; dlPtr = dlPtr->nextPtr) {
 	if (TkBTreeLinePixelInfo(textPtr, TkTextIndexGetLine(&dlPtr->index))->epoch
 		    == dInfoPtr->lineMetricUpdateEpoch
 		&& TkTextIndexCompare(indexPtr, &dlPtr->index) >= 0) {
 	    TkTextIndex index = dlPtr->index;
-=======
-    pickPlace = 0;
-    if (Tcl_GetString(objv[2])[0] == '-') {
-	const char *switchStr =
-		Tcl_GetStringFromObj(objv[2], &switchLength);
->>>>>>> 34fbe043
 
 	    TkrTextIndexForwBytes(textPtr, &index, dlPtr->byteCount, &index);
 	    if (TkTextIndexCompare(indexPtr, &index) < 0) {
