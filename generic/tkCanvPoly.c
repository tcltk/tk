--- conflicted
+++ resolved
@@ -1044,12 +1044,8 @@
     }
     oriNumPoints = polyPtr->numPoints - polyPtr->autoClosed;
     length = 2*(polyPtr->numPoints - polyPtr->autoClosed);
-<<<<<<< HEAD
+    nbInsPoints = objc / 2;
     while ((int)beforeThis > length) {
-=======
-    nbInsPoints = objc / 2;
-    while (beforeThis > length) {
->>>>>>> e47562da
 	beforeThis -= length;
     }
     while ((int)beforeThis < 0) {
@@ -1150,7 +1146,7 @@
 
 		    itemPtr->redraw_flags &= ~TK_ITEM_DONT_REDRAW;
 		} else {
-		    beforeThis -= abs(beforeThis) % 6;
+		    beforeThis -= abs((int)beforeThis) % 6;
 		    objc += 4;
 		}
 
@@ -1159,16 +1155,7 @@
 		 * Custom smoothing method. No optimization is possible.
 		 */
 
-<<<<<<< HEAD
-	for (i=beforeThis; i<(int)beforeThis+objc; i+=2) {
-	    j = i;
-	    if (j < 0) {
-		j += length;
-	    } else if (j >= length) {
-		j -= length;
-=======
 		itemPtr->redraw_flags &= ~TK_ITEM_DONT_REDRAW;
->>>>>>> e47562da
 	    }
 	}
 
@@ -1177,7 +1164,7 @@
 	     * Be careful; beforeThis could now be negative
 	     */
 
-	    for (i=beforeThis; i<beforeThis+objc; i+=2) {
+	    for (i=(int)beforeThis; i<(int)beforeThis+objc; i+=2) {
 		j = i;
 		if (j < 0) {
 		    j += length;
