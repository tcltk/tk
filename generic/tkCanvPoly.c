--- conflicted
+++ resolved
@@ -883,19 +883,10 @@
     Tk_Item *itemPtr,		/* Item to be displayed. */
     Display *display,		/* Display on which to draw item. */
     Drawable drawable,		/* Pixmap or window in which to draw item. */
-<<<<<<< HEAD
-    TCL_UNUSED(int),
-    TCL_UNUSED(int),
-    TCL_UNUSED(int),
-    TCL_UNUSED(int))
-				/* Describes region of canvas that must be
-				 * redisplayed (not used). */
-=======
     TCL_UNUSED(int),	/* Describes region of canvas that must be */
     TCL_UNUSED(int),	/* redisplayed (not used). */
     TCL_UNUSED(int),
     TCL_UNUSED(int))
->>>>>>> 121af720
 {
     PolygonItem *polyPtr = (PolygonItem *) itemPtr;
     Tk_State state = itemPtr->state;
@@ -1059,11 +1050,7 @@
 	beforeThis += length;
     }
     newCoordPtr = (double *)ckalloc(sizeof(double) * (length + 2 + objc));
-<<<<<<< HEAD
     for (i=0; i<(int)beforeThis; i++) {
-=======
-    for (i=0; i<beforeThis; i++) {
->>>>>>> 121af720
 	newCoordPtr[i] = polyPtr->coordPtr[i];
     }
     for (i=0; i<objc; i++) {
