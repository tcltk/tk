/*
 * tkCanvPoly.c --
 *
 *	This file implements polygon items for canvas widgets.
 *
 * Copyright (c) 1991-1994 The Regents of the University of California.
 * Copyright (c) 1994-1997 Sun Microsystems, Inc.
 * Copyright (c) 1998-2000 Ajuba Solutions.
 *
 * See the file "license.terms" for information on usage and redistribution of
 * this file, and for a DISCLAIMER OF ALL WARRANTIES.
 *
 * RCS: @(#) $Id: tkCanvPoly.c,v 1.28 2010/11/19 14:48:00 nijtmans Exp $
 */

#include "tkInt.h"
#include "tkCanvas.h"

/*
 * The structure below defines the record for each polygon item.
 */

typedef struct PolygonItem  {
    Tk_Item header;		/* Generic stuff that's the same for all
				 * types. MUST BE FIRST IN STRUCTURE. */
    Tk_Outline outline;		/* Outline structure */
    int numPoints;		/* Number of points in polygon. Polygon is
				 * always closed. */
    int pointsAllocated;	/* Number of points for which space is
				 * allocated at *coordPtr. */
    double *coordPtr;		/* Pointer to malloc-ed array containing x-
				 * and y-coords of all points in polygon.
				 * X-coords are even-valued indices, y-coords
				 * are corresponding odd-valued indices. */
    int joinStyle;		/* Join style for outline */
    Tk_TSOffset tsoffset;
    XColor *fillColor;		/* Foreground color for polygon. */
    XColor *activeFillColor;	/* Foreground color for polygon if state is
				 * active. */
    XColor *disabledFillColor;	/* Foreground color for polygon if state is
				 * disabled. */
    Pixmap fillStipple;		/* Stipple bitmap for filling polygon. */
    Pixmap activeFillStipple;	/* Stipple bitmap for filling polygon if state
				 * is active. */
    Pixmap disabledFillStipple;	/* Stipple bitmap for filling polygon if state
				 * is disabled. */
    GC fillGC;			/* Graphics context for filling polygon. */
    const Tk_SmoothMethod *smooth; /* Non-zero means draw shape smoothed (i.e.
				 * with Bezier splines). */
    int splineSteps;		/* Number of steps in each spline segment. */
    int autoClosed;		/* Zero means the given polygon was closed,
				   one means that we auto closed it. */
} PolygonItem;

/*
 * Information used for parsing configuration specs:
 */

static const Tk_CustomOption smoothOption = {
    TkSmoothParseProc, TkSmoothPrintProc, NULL
};
static const Tk_CustomOption stateOption = {
    TkStateParseProc, TkStatePrintProc, INT2PTR(2)
};
static const Tk_CustomOption tagsOption = {
    Tk_CanvasTagsParseProc, Tk_CanvasTagsPrintProc, NULL
};
static const Tk_CustomOption dashOption = {
    TkCanvasDashParseProc, TkCanvasDashPrintProc, NULL
};
static const Tk_CustomOption offsetOption = {
    TkOffsetParseProc, TkOffsetPrintProc,
    INT2PTR(TK_OFFSET_RELATIVE|TK_OFFSET_INDEX)
};
static const Tk_CustomOption pixelOption = {
    TkPixelParseProc, TkPixelPrintProc, NULL
};

static const Tk_ConfigSpec configSpecs[] = {
    {TK_CONFIG_CUSTOM, "-activedash", NULL, NULL,
	NULL, Tk_Offset(PolygonItem, outline.activeDash),
	TK_CONFIG_NULL_OK, &dashOption},
    {TK_CONFIG_COLOR, "-activefill", NULL, NULL,
	NULL, Tk_Offset(PolygonItem, activeFillColor), TK_CONFIG_NULL_OK, NULL},
    {TK_CONFIG_COLOR, "-activeoutline", NULL, NULL,
	NULL, Tk_Offset(PolygonItem, outline.activeColor), TK_CONFIG_NULL_OK, NULL},
    {TK_CONFIG_BITMAP, "-activeoutlinestipple", NULL, NULL,
	NULL, Tk_Offset(PolygonItem, outline.activeStipple),
	TK_CONFIG_NULL_OK, NULL},
    {TK_CONFIG_BITMAP, "-activestipple", NULL, NULL,
	NULL, Tk_Offset(PolygonItem, activeFillStipple), TK_CONFIG_NULL_OK, NULL},
    {TK_CONFIG_CUSTOM, "-activewidth", NULL, NULL,
	"0.0", Tk_Offset(PolygonItem, outline.activeWidth),
	TK_CONFIG_DONT_SET_DEFAULT, &pixelOption},
    {TK_CONFIG_CUSTOM, "-dash", NULL, NULL,
	NULL, Tk_Offset(PolygonItem, outline.dash),
	TK_CONFIG_NULL_OK, &dashOption},
    {TK_CONFIG_PIXELS, "-dashoffset", NULL, NULL,
	"0", Tk_Offset(PolygonItem, outline.offset),
	TK_CONFIG_DONT_SET_DEFAULT, NULL},
    {TK_CONFIG_CUSTOM, "-disableddash", NULL, NULL,
	NULL, Tk_Offset(PolygonItem, outline.disabledDash),
	TK_CONFIG_NULL_OK, &dashOption},
    {TK_CONFIG_COLOR, "-disabledfill", NULL, NULL,
	NULL, Tk_Offset(PolygonItem, disabledFillColor), TK_CONFIG_NULL_OK, NULL},
    {TK_CONFIG_COLOR, "-disabledoutline", NULL, NULL,
	NULL, Tk_Offset(PolygonItem, outline.disabledColor),
	TK_CONFIG_NULL_OK, NULL},
    {TK_CONFIG_BITMAP, "-disabledoutlinestipple", NULL, NULL,
	NULL, Tk_Offset(PolygonItem, outline.disabledStipple),
	TK_CONFIG_NULL_OK, NULL},
    {TK_CONFIG_BITMAP, "-disabledstipple", NULL, NULL,
	NULL, Tk_Offset(PolygonItem, disabledFillStipple), TK_CONFIG_NULL_OK, NULL},
    {TK_CONFIG_CUSTOM, "-disabledwidth", NULL, NULL,
	"0.0", Tk_Offset(PolygonItem, outline.disabledWidth),
	TK_CONFIG_DONT_SET_DEFAULT, &pixelOption},
    {TK_CONFIG_COLOR, "-fill", NULL, NULL,
	"black", Tk_Offset(PolygonItem, fillColor), TK_CONFIG_NULL_OK, NULL},
    {TK_CONFIG_JOIN_STYLE, "-joinstyle", NULL, NULL,
	"round", Tk_Offset(PolygonItem, joinStyle), TK_CONFIG_DONT_SET_DEFAULT, NULL},
    {TK_CONFIG_CUSTOM, "-offset", NULL, NULL,
	"0,0", Tk_Offset(PolygonItem, tsoffset),
	TK_CONFIG_NULL_OK, &offsetOption},
    {TK_CONFIG_COLOR, "-outline", NULL, NULL,
	NULL, Tk_Offset(PolygonItem, outline.color), TK_CONFIG_NULL_OK, NULL},
    {TK_CONFIG_CUSTOM, "-outlineoffset", NULL, NULL,
	"0,0", Tk_Offset(PolygonItem, outline.tsoffset),
	TK_CONFIG_NULL_OK, &offsetOption},
    {TK_CONFIG_BITMAP, "-outlinestipple", NULL, NULL,
	NULL, Tk_Offset(PolygonItem, outline.stipple), TK_CONFIG_NULL_OK, NULL},
    {TK_CONFIG_CUSTOM, "-smooth", NULL, NULL,
	"0", Tk_Offset(PolygonItem, smooth),
	TK_CONFIG_DONT_SET_DEFAULT, &smoothOption},
    {TK_CONFIG_INT, "-splinesteps", NULL, NULL,
	"12", Tk_Offset(PolygonItem, splineSteps), TK_CONFIG_DONT_SET_DEFAULT, NULL},
    {TK_CONFIG_CUSTOM, "-state", NULL, NULL,
	NULL, Tk_Offset(Tk_Item, state), TK_CONFIG_NULL_OK, &stateOption},
    {TK_CONFIG_BITMAP, "-stipple", NULL, NULL,
	NULL, Tk_Offset(PolygonItem, fillStipple), TK_CONFIG_NULL_OK, NULL},
    {TK_CONFIG_CUSTOM, "-tags", NULL, NULL,
	NULL, 0, TK_CONFIG_NULL_OK, &tagsOption},
    {TK_CONFIG_CUSTOM, "-width", NULL, NULL,
	"1.0", Tk_Offset(PolygonItem, outline.width),
	TK_CONFIG_DONT_SET_DEFAULT, &pixelOption},
    {TK_CONFIG_END, NULL, NULL, NULL, NULL, 0, 0, NULL}
};

/*
 * Prototypes for functions defined in this file:
 */

static void		ComputePolygonBbox(Tk_Canvas canvas,
			    PolygonItem *polyPtr);
static int		ConfigurePolygon(Tcl_Interp *interp,
			    Tk_Canvas canvas, Tk_Item *itemPtr, int objc,
			    Tcl_Obj *const objv[], int flags);
static int		CreatePolygon(Tcl_Interp *interp,
			    Tk_Canvas canvas, struct Tk_Item *itemPtr,
			    int objc, Tcl_Obj *const objv[]);
static void		DeletePolygon(Tk_Canvas canvas,
			    Tk_Item *itemPtr,  Display *display);
static void		DisplayPolygon(Tk_Canvas canvas,
			    Tk_Item *itemPtr, Display *display, Drawable dst,
			    int x, int y, int width, int height);
static int		GetPolygonIndex(Tcl_Interp *interp,
			    Tk_Canvas canvas, Tk_Item *itemPtr,
			    Tcl_Obj *obj, int *indexPtr);
static int		PolygonCoords(Tcl_Interp *interp,
			    Tk_Canvas canvas, Tk_Item *itemPtr,
			    int objc, Tcl_Obj *const objv[]);
static void		PolygonDeleteCoords(Tk_Canvas canvas,
			    Tk_Item *itemPtr, int first, int last);
static void		PolygonInsert(Tk_Canvas canvas,
			    Tk_Item *itemPtr, int beforeThis, Tcl_Obj *obj);
static int		PolygonToArea(Tk_Canvas canvas,
			    Tk_Item *itemPtr, double *rectPtr);
static double		PolygonToPoint(Tk_Canvas canvas,
			    Tk_Item *itemPtr, double *pointPtr);
static int		PolygonToPostscript(Tcl_Interp *interp,
			    Tk_Canvas canvas, Tk_Item *itemPtr, int prepass);
static void		ScalePolygon(Tk_Canvas canvas,
			    Tk_Item *itemPtr, double originX, double originY,
			    double scaleX, double scaleY);
static void		TranslatePolygon(Tk_Canvas canvas,
			    Tk_Item *itemPtr, double deltaX, double deltaY);

/*
 * The structures below defines the polygon item type by means of functions
 * that can be invoked by generic item code.
 */

Tk_ItemType tkPolygonType = {
    "polygon",				/* name */
    sizeof(PolygonItem),		/* itemSize */
    CreatePolygon,			/* createProc */
    configSpecs,			/* configSpecs */
    ConfigurePolygon,			/* configureProc */
    PolygonCoords,			/* coordProc */
    DeletePolygon,			/* deleteProc */
    DisplayPolygon,			/* displayProc */
    TK_CONFIG_OBJS | TK_MOVABLE_POINTS,	/* flags */
    PolygonToPoint,			/* pointProc */
    PolygonToArea,			/* areaProc */
    PolygonToPostscript,		/* postscriptProc */
    ScalePolygon,			/* scaleProc */
    TranslatePolygon,			/* translateProc */
    GetPolygonIndex,	/* indexProc */
    NULL,				/* icursorProc */
    NULL,				/* selectionProc */
    PolygonInsert,		/* insertProc */
    PolygonDeleteCoords,		/* dTextProc */
    NULL,				/* nextPtr */
    NULL, 0, NULL, NULL
};

/*
 * The definition below determines how large are static arrays used to hold
 * spline points (splines larger than this have to have their arrays
 * malloc-ed).
 */

#define MAX_STATIC_POINTS 200

/*
 *--------------------------------------------------------------
 *
 * CreatePolygon --
 *
 *	This function is invoked to create a new polygon item in a canvas.
 *
 * Results:
 *	A standard Tcl return value. If an error occurred in creating the
 *	item, then an error message is left in the interp's result; in this
 *	case itemPtr is left uninitialized, so it can be safely freed by the
 *	caller.
 *
 * Side effects:
 *	A new polygon item is created.
 *
 *--------------------------------------------------------------
 */

static int
CreatePolygon(
    Tcl_Interp *interp,		/* Interpreter for error reporting. */
    Tk_Canvas canvas,		/* Canvas to hold new item. */
    Tk_Item *itemPtr,		/* Record to hold new item; header has been
				 * initialized by caller. */
    int objc,			/* Number of arguments in objv. */
    Tcl_Obj *const objv[])	/* Arguments describing polygon. */
{
    PolygonItem *polyPtr = (PolygonItem *) itemPtr;
    int i;

    if (objc == 0) {
	Tcl_Panic("canvas did not pass any coords");
    }

    /*
     * Carry out initialization that is needed in order to clean up after
     * errors during the the remainder of this function.
     */

    Tk_CreateOutline(&polyPtr->outline);
    polyPtr->numPoints = 0;
    polyPtr->pointsAllocated = 0;
    polyPtr->coordPtr = NULL;
    polyPtr->joinStyle = JoinRound;
    polyPtr->tsoffset.flags = 0;
    polyPtr->tsoffset.xoffset = 0;
    polyPtr->tsoffset.yoffset = 0;
    polyPtr->fillColor = NULL;
    polyPtr->activeFillColor = NULL;
    polyPtr->disabledFillColor = NULL;
    polyPtr->fillStipple = None;
    polyPtr->activeFillStipple = None;
    polyPtr->disabledFillStipple = None;
    polyPtr->fillGC = None;
    polyPtr->smooth = NULL;
    polyPtr->splineSteps = 12;
    polyPtr->autoClosed = 0;

    /*
     * Count the number of points and then parse them into a point array.
     * Leading arguments are assumed to be points if they start with a digit
     * or a minus sign followed by a digit.
     */

    for (i = 0; i < objc; i++) {
	const char *arg = Tcl_GetString(objv[i]);

	if ((arg[0] == '-') && (arg[1] >= 'a') && (arg[1] <= 'z')) {
	    break;
	}
    }
    if (i && PolygonCoords(interp, canvas, itemPtr, i, objv) != TCL_OK) {
	goto error;
    }

    if (ConfigurePolygon(interp, canvas, itemPtr, objc-i, objv+i, 0)
	    == TCL_OK) {
	return TCL_OK;
    }

  error:
    DeletePolygon(canvas, itemPtr, Tk_Display(Tk_CanvasTkwin(canvas)));
    return TCL_ERROR;
}

/*
 *--------------------------------------------------------------
 *
 * PolygonCoords --
 *
 *	This function is invoked to process the "coords" widget command on
 *	polygons. See the user documentation for details on what it does.
 *
 * Results:
 *	Returns TCL_OK or TCL_ERROR, and sets the interp's result.
 *
 * Side effects:
 *	The coordinates for the given item may be changed.
 *
 *--------------------------------------------------------------
 */

static int
PolygonCoords(
    Tcl_Interp *interp,		/* Used for error reporting. */
    Tk_Canvas canvas,		/* Canvas containing item. */
    Tk_Item *itemPtr,		/* Item whose coordinates are to be read or
				 * modified. */
    int objc,			/* Number of coordinates supplied in objv. */
    Tcl_Obj *const objv[])	/* Array of coordinates: x1, y1, x2, y2, ... */
{
    PolygonItem *polyPtr = (PolygonItem *) itemPtr;
    int i, numPoints;

    if (objc == 0) {
	/*
	 * Print the coords used to create the polygon. If we auto closed the
	 * polygon then we don't report the last point.
	 */

	Tcl_Obj *subobj, *obj = Tcl_NewObj();

	for (i = 0; i < 2*(polyPtr->numPoints - polyPtr->autoClosed); i++) {
	    subobj = Tcl_NewDoubleObj(polyPtr->coordPtr[i]);
	    Tcl_ListObjAppendElement(interp, obj, subobj);
	}
	Tcl_SetObjResult(interp, obj);
	return TCL_OK;
    }
    if (objc == 1) {
	if (Tcl_ListObjGetElements(interp, objv[0], &objc,
		(Tcl_Obj ***) &objv) != TCL_OK) {
	    return TCL_ERROR;
	}
    }
    if (objc & 1) {
	Tcl_SetObjResult(interp, Tcl_ObjPrintf(
		"wrong # coordinates: expected an even number, got %d",
		objc));
	return TCL_ERROR;
    }

    numPoints = objc/2;
    if (polyPtr->pointsAllocated <= numPoints) {
	if (polyPtr->coordPtr != NULL) {
	    ckfree(polyPtr->coordPtr);
	}

	/*
	 * One extra point gets allocated here, because we always add
	 * another point to close the polygon.
	 */

	polyPtr->coordPtr = ckalloc(sizeof(double) * (objc+2));
	polyPtr->pointsAllocated = numPoints+1;
    }
    for (i = objc-1; i >= 0; i--) {
	if (Tk_CanvasGetCoordFromObj(interp, canvas, objv[i],
		&polyPtr->coordPtr[i]) != TCL_OK) {
	    return TCL_ERROR;
	}
    }
    polyPtr->numPoints = numPoints;
    polyPtr->autoClosed = 0;

    /*
     * Close the polygon if it isn't already closed.
     */

    if (objc>2 && ((polyPtr->coordPtr[objc-2] != polyPtr->coordPtr[0])
	    || (polyPtr->coordPtr[objc-1] != polyPtr->coordPtr[1]))) {
	polyPtr->autoClosed = 1;
	polyPtr->numPoints++;
	polyPtr->coordPtr[objc] = polyPtr->coordPtr[0];
	polyPtr->coordPtr[objc+1] = polyPtr->coordPtr[1];
    }

    ComputePolygonBbox(canvas, polyPtr);
    return TCL_OK;
}

/*
 *--------------------------------------------------------------
 *
 * ConfigurePolygon --
 *
 *	This function is invoked to configure various aspects of a polygon
 *	item such as its background color.
 *
 * Results:
 *	A standard Tcl result code. If an error occurs, then an error message
 *	is left in the interp's result.
 *
 * Side effects:
 *	Configuration information, such as colors and stipple patterns, may be
 *	set for itemPtr.
 *
 *--------------------------------------------------------------
 */

static int
ConfigurePolygon(
    Tcl_Interp *interp,		/* Interpreter for error reporting. */
    Tk_Canvas canvas,		/* Canvas containing itemPtr. */
    Tk_Item *itemPtr,		/* Polygon item to reconfigure. */
    int objc,			/* Number of elements in objv.  */
    Tcl_Obj *const objv[],	/* Arguments describing things to configure. */
    int flags)			/* Flags to pass to Tk_ConfigureWidget. */
{
    PolygonItem *polyPtr = (PolygonItem *) itemPtr;
    XGCValues gcValues;
    GC newGC;
    unsigned long mask;
    Tk_Window tkwin;
    XColor *color;
    Pixmap stipple;
    Tk_State state;

    tkwin = Tk_CanvasTkwin(canvas);
    if (TCL_OK != Tk_ConfigureWidget(interp, tkwin, configSpecs, objc,
	    (const char **) objv, (char *) polyPtr, flags|TK_CONFIG_OBJS)) {
	return TCL_ERROR;
    }

    /*
     * A few of the options require additional processing, such as graphics
     * contexts.
     */

    state = itemPtr->state;

    if (polyPtr->outline.activeWidth > polyPtr->outline.width ||
	    polyPtr->outline.activeDash.number != 0 ||
	    polyPtr->outline.activeColor != NULL ||
	    polyPtr->outline.activeStipple != None ||
	    polyPtr->activeFillColor != NULL ||
	    polyPtr->activeFillStipple != None) {
	itemPtr->redraw_flags |= TK_ITEM_STATE_DEPENDANT;
    } else {
	itemPtr->redraw_flags &= ~TK_ITEM_STATE_DEPENDANT;
    }

    if (state == TK_STATE_NULL) {
	state = Canvas(canvas)->canvas_state;
    }
    if (state == TK_STATE_HIDDEN) {
	ComputePolygonBbox(canvas, polyPtr);
	return TCL_OK;
    }

    mask = Tk_ConfigOutlineGC(&gcValues, canvas, itemPtr, &polyPtr->outline);
    if (mask) {
	gcValues.cap_style = CapRound;
	gcValues.join_style = polyPtr->joinStyle;
	mask |= GCCapStyle|GCJoinStyle;
	newGC = Tk_GetGC(tkwin, mask, &gcValues);
    } else {
	newGC = None;
    }
    if (polyPtr->outline.gc != None) {
	Tk_FreeGC(Tk_Display(tkwin), polyPtr->outline.gc);
    }
    polyPtr->outline.gc = newGC;

    color = polyPtr->fillColor;
    stipple = polyPtr->fillStipple;
    if (Canvas(canvas)->currentItemPtr == itemPtr) {
	if (polyPtr->activeFillColor != NULL) {
	    color = polyPtr->activeFillColor;
	}
	if (polyPtr->activeFillStipple != None) {
	    stipple = polyPtr->activeFillStipple;
	}
    } else if (state == TK_STATE_DISABLED) {
	if (polyPtr->disabledFillColor != NULL) {
	    color = polyPtr->disabledFillColor;
	}
	if (polyPtr->disabledFillStipple != None) {
	    stipple = polyPtr->disabledFillStipple;
	}
    }

    if (color == NULL) {
	newGC = None;
    } else {
	gcValues.foreground = color->pixel;
	mask = GCForeground;
	if (stipple != None) {
	    gcValues.stipple = stipple;
	    gcValues.fill_style = FillStippled;
	    mask |= GCStipple|GCFillStyle;
	}
#ifdef MAC_OSX_TK
	/*
	 * Mac OS X CG drawing needs access to the outline linewidth
	 * even for fills (as linewidth controls antialiasing).
	 */
	gcValues.line_width = polyPtr->outline.gc != None ?
		polyPtr->outline.gc->line_width : 0;
	mask |= GCLineWidth;
#endif
	newGC = Tk_GetGC(tkwin, mask, &gcValues);
    }
    if (polyPtr->fillGC != None) {
	Tk_FreeGC(Tk_Display(tkwin), polyPtr->fillGC);
    }
    polyPtr->fillGC = newGC;

    /*
     * Keep spline parameters within reasonable limits.
     */

    if (polyPtr->splineSteps < 1) {
	polyPtr->splineSteps = 1;
    } else if (polyPtr->splineSteps > 100) {
	polyPtr->splineSteps = 100;
    }

    ComputePolygonBbox(canvas, polyPtr);
    return TCL_OK;
}

/*
 *--------------------------------------------------------------
 *
 * DeletePolygon --
 *
 *	This function is called to clean up the data structure associated with
 *	a polygon item.
 *
 * Results:
 *	None.
 *
 * Side effects:
 *	Resources associated with itemPtr are released.
 *
 *--------------------------------------------------------------
 */

static void
DeletePolygon(
    Tk_Canvas canvas,		/* Info about overall canvas widget. */
    Tk_Item *itemPtr,		/* Item that is being deleted. */
    Display *display)		/* Display containing window for canvas. */
{
    PolygonItem *polyPtr = (PolygonItem *) itemPtr;

    Tk_DeleteOutline(display, &polyPtr->outline);
    if (polyPtr->coordPtr != NULL) {
	ckfree(polyPtr->coordPtr);
    }
    if (polyPtr->fillColor != NULL) {
	Tk_FreeColor(polyPtr->fillColor);
    }
    if (polyPtr->activeFillColor != NULL) {
	Tk_FreeColor(polyPtr->activeFillColor);
    }
    if (polyPtr->disabledFillColor != NULL) {
	Tk_FreeColor(polyPtr->disabledFillColor);
    }
    if (polyPtr->fillStipple != None) {
	Tk_FreeBitmap(display, polyPtr->fillStipple);
    }
    if (polyPtr->activeFillStipple != None) {
	Tk_FreeBitmap(display, polyPtr->activeFillStipple);
    }
    if (polyPtr->disabledFillStipple != None) {
	Tk_FreeBitmap(display, polyPtr->disabledFillStipple);
    }
    if (polyPtr->fillGC != None) {
	Tk_FreeGC(display, polyPtr->fillGC);
    }
}

/*
 *--------------------------------------------------------------
 *
 * ComputePolygonBbox --
 *
 *	This function is invoked to compute the bounding box of all the pixels
 *	that may be drawn as part of a polygon.
 *
 * Results:
 *	None.
 *
 * Side effects:
 *	The fields x1, y1, x2, and y2 are updated in the header for itemPtr.
 *
 *--------------------------------------------------------------
 */

static void
ComputePolygonBbox(
    Tk_Canvas canvas,		/* Canvas that contains item. */
    PolygonItem *polyPtr)	/* Item whose bbox is to be recomputed. */
{
    double *coordPtr;
    int i;
    double width;
    Tk_State state = polyPtr->header.state;
    Tk_TSOffset *tsoffset;

    if (state == TK_STATE_NULL) {
	state = Canvas(canvas)->canvas_state;
    }
    width = polyPtr->outline.width;
    if (polyPtr->coordPtr == NULL || (polyPtr->numPoints < 1)
	    || (state == TK_STATE_HIDDEN)) {
	polyPtr->header.x1 = polyPtr->header.x2 =
		polyPtr->header.y1 = polyPtr->header.y2 = -1;
	return;
    }
    if (Canvas(canvas)->currentItemPtr == (Tk_Item *) polyPtr) {
	if (polyPtr->outline.activeWidth > width) {
	    width = polyPtr->outline.activeWidth;
	}
    } else if (state == TK_STATE_DISABLED) {
	if (polyPtr->outline.disabledWidth > 0.0) {
	    width = polyPtr->outline.disabledWidth;
	}
    }

    coordPtr = polyPtr->coordPtr;
    polyPtr->header.x1 = polyPtr->header.x2 = (int) *coordPtr;
    polyPtr->header.y1 = polyPtr->header.y2 = (int) coordPtr[1];

    /*
     * Compute the bounding box of all the points in the polygon, then expand
     * in all directions by the outline's width to take care of butting or
     * rounded corners and projecting or rounded caps. This expansion is an
     * overestimate (worst-case is square root of two over two) but it's
     * simple. Don't do anything special for curves. This causes an additional
     * overestimate in the bounding box, but is faster.
     */

    for (i = 1, coordPtr = polyPtr->coordPtr+2; i < polyPtr->numPoints-1;
	    i++, coordPtr += 2) {
	TkIncludePoint((Tk_Item *) polyPtr, coordPtr);
    }

    tsoffset = &polyPtr->tsoffset;
    if (tsoffset->flags & TK_OFFSET_INDEX) {
	int index = tsoffset->flags & ~TK_OFFSET_INDEX;

	if (tsoffset->flags == INT_MAX) {
	    index = (polyPtr->numPoints - polyPtr->autoClosed) * 2;
	    if (index < 0) {
		index = 0;
	    }
	}
	index %= (polyPtr->numPoints - polyPtr->autoClosed) * 2;
	if (index < 0) {
	    index += (polyPtr->numPoints - polyPtr->autoClosed) * 2;
	}
 	tsoffset->xoffset = (int) (polyPtr->coordPtr[index] + 0.5);
	tsoffset->yoffset = (int) (polyPtr->coordPtr[index+1] + 0.5);
    } else {
	if (tsoffset->flags & TK_OFFSET_LEFT) {
	    tsoffset->xoffset = polyPtr->header.x1;
	} else if (tsoffset->flags & TK_OFFSET_CENTER) {
	    tsoffset->xoffset = (polyPtr->header.x1 + polyPtr->header.x2)/2;
	} else if (tsoffset->flags & TK_OFFSET_RIGHT) {
	    tsoffset->xoffset = polyPtr->header.x2;
	}
	if (tsoffset->flags & TK_OFFSET_TOP) {
	    tsoffset->yoffset = polyPtr->header.y1;
	} else if (tsoffset->flags & TK_OFFSET_MIDDLE) {
	    tsoffset->yoffset = (polyPtr->header.y1 + polyPtr->header.y2)/2;
	} else if (tsoffset->flags & TK_OFFSET_BOTTOM) {
	    tsoffset->yoffset = polyPtr->header.y2;
	}
    }

    if (polyPtr->outline.gc != None) {
	tsoffset = &polyPtr->outline.tsoffset;
	if (tsoffset) {
	    if (tsoffset->flags & TK_OFFSET_INDEX) {
		int index = tsoffset->flags & ~TK_OFFSET_INDEX;

		if (tsoffset->flags == INT_MAX) {
		    index = (polyPtr->numPoints - 1) * 2;
		}
		index %= (polyPtr->numPoints - 1) * 2;
		if (index < 0) {
		    index += (polyPtr->numPoints - 1) * 2;
		}
		tsoffset->xoffset = (int) (polyPtr->coordPtr[index] + 0.5);
		tsoffset->yoffset = (int) (polyPtr->coordPtr[index+1] + 0.5);
	    } else {
		if (tsoffset->flags & TK_OFFSET_LEFT) {
		    tsoffset->xoffset = polyPtr->header.x1;
		} else if (tsoffset->flags & TK_OFFSET_CENTER) {
		    tsoffset->xoffset =
			    (polyPtr->header.x1 + polyPtr->header.x2) / 2;
		} else if (tsoffset->flags & TK_OFFSET_RIGHT) {
		    tsoffset->xoffset = polyPtr->header.x2;
		}
		if (tsoffset->flags & TK_OFFSET_TOP) {
		    tsoffset->yoffset = polyPtr->header.y1;
		} else if (tsoffset->flags & TK_OFFSET_MIDDLE) {
		    tsoffset->yoffset =
			    (polyPtr->header.y1 + polyPtr->header.y2) / 2;
		} else if (tsoffset->flags & TK_OFFSET_BOTTOM) {
		    tsoffset->yoffset = polyPtr->header.y2;
		}
	    }
	}

	i = (int) ((width+1.5) / 2.0);
	polyPtr->header.x1 -= i;
	polyPtr->header.x2 += i;
	polyPtr->header.y1 -= i;
	polyPtr->header.y2 += i;

	/*
	 * For mitered lines, make a second pass through all the points.
	 * Compute the locations of the two miter vertex points and add those
	 * into the bounding box.
	 */

	if (polyPtr->joinStyle == JoinMiter) {
	    double miter[4];
	    int j;

	    coordPtr = polyPtr->coordPtr;
	    if (polyPtr->numPoints > 3) {
		if (TkGetMiterPoints(coordPtr+2*(polyPtr->numPoints-2),
			coordPtr, coordPtr+2, width, miter, miter+2)) {
		    for (j = 0; j < 4; j += 2) {
			TkIncludePoint((Tk_Item *) polyPtr, miter+j);
		    }
		}
	    }
	    for (i = polyPtr->numPoints ; i >= 3; i--, coordPtr += 2) {
		if (TkGetMiterPoints(coordPtr, coordPtr+2, coordPtr+4, width,
			miter, miter+2)) {
		    for (j = 0; j < 4; j += 2) {
			TkIncludePoint((Tk_Item *) polyPtr, miter+j);
		    }
		}
	    }
	}
    }

    /*
     * Add one more pixel of fudge factor just to be safe (e.g. X may round
     * differently than we do).
     */

    polyPtr->header.x1 -= 1;
    polyPtr->header.x2 += 1;
    polyPtr->header.y1 -= 1;
    polyPtr->header.y2 += 1;
}

/*
 *--------------------------------------------------------------
 *
 * TkFillPolygon --
 *
 *	This function is invoked to convert a polygon to screen coordinates
 *	and display it using a particular GC.
 *
 * Results:
 *	None.
 *
 * Side effects:
 *	ItemPtr is drawn in drawable using the transformation information in
 *	canvas.
 *
 *--------------------------------------------------------------
 */

void
TkFillPolygon(
    Tk_Canvas canvas,		/* Canvas whose coordinate system is to be
				 * used for drawing. */
    double *coordPtr,		/* Array of coordinates for polygon: x1, y1,
				 * x2, y2, .... */
    int numPoints,		/* Twice this many coordinates are present at
				 * *coordPtr. */
    Display *display,		/* Display on which to draw polygon. */
    Drawable drawable,		/* Pixmap or window in which to draw
				 * polygon. */
    GC gc,			/* Graphics context for drawing. */
    GC outlineGC)		/* If not None, use this to draw an outline
				 * around the polygon after filling it. */
{
    XPoint staticPoints[MAX_STATIC_POINTS];
    XPoint *pointPtr;
    XPoint *pPtr;
    int i;

    /*
     * Build up an array of points in screen coordinates. Use a static array
     * unless the polygon has an enormous number of points; in this case,
     * dynamically allocate an array.
     */

    if (numPoints <= MAX_STATIC_POINTS) {
	pointPtr = staticPoints;
    } else {
	pointPtr = ckalloc(numPoints * sizeof(XPoint));
    }

    for (i=0, pPtr=pointPtr ; i<numPoints; i+=1, coordPtr+=2, pPtr++) {
	Tk_CanvasDrawableCoords(canvas, coordPtr[0], coordPtr[1], &pPtr->x,
		&pPtr->y);
    }

    /*
     * Display polygon, then free up polygon storage if it was dynamically
     * allocated.
     */

    if (gc != None && numPoints > 3) {
	XFillPolygon(display, drawable, gc, pointPtr, numPoints, Complex,
		CoordModeOrigin);
    }
    if (outlineGC != None) {
	XDrawLines(display, drawable, outlineGC, pointPtr, numPoints,
		CoordModeOrigin);
    }
    if (pointPtr != staticPoints) {
	ckfree(pointPtr);
    }
}

/*
 *--------------------------------------------------------------
 *
 * DisplayPolygon --
 *
 *	This function is invoked to draw a polygon item in a given drawable.
 *
 * Results:
 *	None.
 *
 * Side effects:
 *	ItemPtr is drawn in drawable using the transformation information in
 *	canvas.
 *
 *--------------------------------------------------------------
 */

static void
DisplayPolygon(
    Tk_Canvas canvas,		/* Canvas that contains item. */
    Tk_Item *itemPtr,		/* Item to be displayed. */
    Display *display,		/* Display on which to draw item. */
    Drawable drawable,		/* Pixmap or window in which to draw item. */
    int x, int y, int width, int height)
				/* Describes region of canvas that must be
				 * redisplayed (not used). */
{
    PolygonItem *polyPtr = (PolygonItem *) itemPtr;
    Tk_State state = itemPtr->state;
    Pixmap stipple = polyPtr->fillStipple;
    double linewidth = polyPtr->outline.width;

    if (((polyPtr->fillGC == None) && (polyPtr->outline.gc == None)) ||
	    (polyPtr->numPoints < 1) ||
	    (polyPtr->numPoints < 3 && polyPtr->outline.gc == None)) {
	return;
    }

    if (state == TK_STATE_NULL) {
	state = Canvas(canvas)->canvas_state;
    }
    if (Canvas(canvas)->currentItemPtr == itemPtr) {
	if (polyPtr->outline.activeWidth > linewidth) {
	    linewidth = polyPtr->outline.activeWidth;
	}
	if (polyPtr->activeFillStipple != None) {
	    stipple = polyPtr->activeFillStipple;
	}
    } else if (state == TK_STATE_DISABLED) {
	if (polyPtr->outline.disabledWidth > 0.0) {
	    linewidth = polyPtr->outline.disabledWidth;
	}
	if (polyPtr->disabledFillStipple != None) {
	    stipple = polyPtr->disabledFillStipple;
	}
    }

    /*
     * If we're stippling then modify the stipple offset in the GC. Be sure to
     * reset the offset when done, since the GC is supposed to be read-only.
     */

    if ((stipple != None) && (polyPtr->fillGC != None)) {
	Tk_TSOffset *tsoffset = &polyPtr->tsoffset;
	int w = 0, h = 0;
	int flags = tsoffset->flags;

	if (!(flags & TK_OFFSET_INDEX)
		&& (flags & (TK_OFFSET_CENTER|TK_OFFSET_MIDDLE))) {
	    Tk_SizeOfBitmap(display, stipple, &w, &h);
	    if (flags & TK_OFFSET_CENTER) {
		w /= 2;
	    } else {
		w = 0;
	    }
	    if (flags & TK_OFFSET_MIDDLE) {
		h /= 2;
	    } else {
		h = 0;
	    }
	}
	tsoffset->xoffset -= w;
	tsoffset->yoffset -= h;
	Tk_CanvasSetOffset(canvas, polyPtr->fillGC, tsoffset);
	tsoffset->xoffset += w;
	tsoffset->yoffset += h;
    }
    Tk_ChangeOutlineGC(canvas, itemPtr, &polyPtr->outline);

    if (polyPtr->numPoints < 3) {
	short x, y;
	int intLineWidth = (int) (linewidth + 0.5);

	if (intLineWidth < 1) {
	    intLineWidth = 1;
	}
	Tk_CanvasDrawableCoords(canvas, polyPtr->coordPtr[0],
		polyPtr->coordPtr[1], &x, &y);
	XFillArc(display, drawable, polyPtr->outline.gc,
		x - intLineWidth/2, y - intLineWidth/2,
		(unsigned) intLineWidth+1, (unsigned) intLineWidth+1,
		0, 64*360);
    } else if (!polyPtr->smooth || polyPtr->numPoints < 4) {
	TkFillPolygon(canvas, polyPtr->coordPtr, polyPtr->numPoints,
		    display, drawable, polyPtr->fillGC, polyPtr->outline.gc);
    } else {
	int numPoints;
	XPoint staticPoints[MAX_STATIC_POINTS];
	XPoint *pointPtr;

	/*
	 * This is a smoothed polygon. Display using a set of generated spline
	 * points rather than the original points.
	 */

	numPoints = polyPtr->smooth->coordProc(canvas, NULL,
		polyPtr->numPoints, polyPtr->splineSteps, NULL, NULL);
	if (numPoints <= MAX_STATIC_POINTS) {
	    pointPtr = staticPoints;
	} else {
	    pointPtr = ckalloc(numPoints * sizeof(XPoint));
	}
	numPoints = polyPtr->smooth->coordProc(canvas, polyPtr->coordPtr,
		polyPtr->numPoints, polyPtr->splineSteps, pointPtr, NULL);
	if (polyPtr->fillGC != None) {
	    XFillPolygon(display, drawable, polyPtr->fillGC, pointPtr,
		    numPoints, Complex, CoordModeOrigin);
	}
	if (polyPtr->outline.gc != None) {
	    XDrawLines(display, drawable, polyPtr->outline.gc, pointPtr,
		    numPoints, CoordModeOrigin);
	}
	if (pointPtr != staticPoints) {
	    ckfree(pointPtr);
	}
    }
    Tk_ResetOutlineGC(canvas, itemPtr, &polyPtr->outline);
    if ((stipple != None) && (polyPtr->fillGC != None)) {
	XSetTSOrigin(display, polyPtr->fillGC, 0, 0);
    }
}

/*
 *--------------------------------------------------------------
 *
 * PolygonInsert --
 *
 *	Insert coords into a polugon item at a given index.
 *
 * Results:
 *	None.
 *
 * Side effects:
 *	The coords in the given item is modified.
 *
 *--------------------------------------------------------------
 */

static void
PolygonInsert(
    Tk_Canvas canvas,		/* Canvas containing text item. */
    Tk_Item *itemPtr,		/* Line item to be modified. */
    int beforeThis,		/* Index before which new coordinates are to
				 * be inserted. */
    Tcl_Obj *obj)		/* New coordinates to be inserted. */
{
    PolygonItem *polyPtr = (PolygonItem *) itemPtr;
    int length, objc, i;
    Tcl_Obj **objv;
    double *newCoordPtr;
    Tk_State state = itemPtr->state;

    if (state == TK_STATE_NULL) {
	state = Canvas(canvas)->canvas_state;
    }

    if (!obj || (Tcl_ListObjGetElements(NULL, obj, &objc, &objv) != TCL_OK)
	    || !objc || objc&1) {
	return;
    }
    length = 2*(polyPtr->numPoints - polyPtr->autoClosed);
    while (beforeThis > length) {
	beforeThis -= length;
    }
    while (beforeThis < 0) {
	beforeThis += length;
    }
    newCoordPtr = ckalloc(sizeof(double) * (length + 2 + objc));
    for (i=0; i<beforeThis; i++) {
	newCoordPtr[i] = polyPtr->coordPtr[i];
    }
    for (i=0; i<objc; i++) {
	if (Tcl_GetDoubleFromObj(NULL, objv[i],
		&newCoordPtr[i+beforeThis]) != TCL_OK){
	    ckfree(newCoordPtr);
	    return;
	}
    }

    for (i=beforeThis; i<length; i++) {
	newCoordPtr[i+objc] = polyPtr->coordPtr[i];
    }
    if (polyPtr->coordPtr) {
	ckfree(polyPtr->coordPtr);
    }
    length += objc;
    polyPtr->coordPtr = newCoordPtr;
    polyPtr->numPoints = (length/2) + polyPtr->autoClosed;

    /*
     * Close the polygon if it isn't already closed, or remove autoclosing if
     * the user's coordinates are now closed.
     */

    if (polyPtr->autoClosed) {
	if ((newCoordPtr[length-2] == newCoordPtr[0])
		&& (newCoordPtr[length-1] == newCoordPtr[1])) {
	    polyPtr->autoClosed = 0;
	    polyPtr->numPoints--;
	}
    } else {
	if ((newCoordPtr[length-2] != newCoordPtr[0])
		|| (newCoordPtr[length-1] != newCoordPtr[1])) {
	    polyPtr->autoClosed = 1;
	    polyPtr->numPoints++;
	}
    }

    newCoordPtr[length] = newCoordPtr[0];
    newCoordPtr[length+1] = newCoordPtr[1];
    if ((length-objc > 3) && (state != TK_STATE_HIDDEN)) {
	/*
	 * This is some optimizing code that will result that only the part of
	 * the polygon that changed (and the objects that are overlapping with
	 * that part) need to be redrawn. A special flag is set that instructs
	 * the general canvas code not to redraw the whole object. If this
	 * flag is not set, the canvas will do the redrawing, otherwise I have
	 * to do it here.
	 */

    	double width;
	int j;

	itemPtr->redraw_flags |= TK_ITEM_DONT_REDRAW;

	/*
	 * The header elements that normally are used for the bounding box,
	 * are now used to calculate the bounding box for only the part that
	 * has to be redrawn. That doesn't matter, because afterwards the
	 * bounding box has to be re-calculated anyway.
	 */

	itemPtr->x1 = itemPtr->x2 = (int) polyPtr->coordPtr[beforeThis];
	itemPtr->y1 = itemPtr->y2 = (int) polyPtr->coordPtr[beforeThis+1];
	beforeThis -= 2;
	objc += 4;
	if (polyPtr->smooth) {
	    beforeThis -= 2;
	    objc += 4;
	}

	/*
	 * Be careful; beforeThis could now be negative
	 */

	for (i=beforeThis; i<beforeThis+objc; i+=2) {
	    j = i;
	    if (j < 0) {
		j += length;
	    } else if (j >= length) {
		j -= length;
	    }
	    TkIncludePoint(itemPtr, polyPtr->coordPtr+j);
	}
	width = polyPtr->outline.width;
	if (Canvas(canvas)->currentItemPtr == itemPtr) {
	    if (polyPtr->outline.activeWidth > width) {
		width = polyPtr->outline.activeWidth;
	    }
	} else if (state == TK_STATE_DISABLED) {
	    if (polyPtr->outline.disabledWidth > 0.0) {
		width = polyPtr->outline.disabledWidth;
	    }
	}
	itemPtr->x1 -= (int) width;
	itemPtr->y1 -= (int) width;
	itemPtr->x2 += (int) width;
	itemPtr->y2 += (int) width;
	Tk_CanvasEventuallyRedraw(canvas,
		itemPtr->x1, itemPtr->y1, itemPtr->x2, itemPtr->y2);
    }

    ComputePolygonBbox(canvas, polyPtr);
}

/*
 *--------------------------------------------------------------
 *
 * PolygonDeleteCoords --
 *
 *	Delete one or more coordinates from a polygon item.
 *
 * Results:
 *	None.
 *
 * Side effects:
 *	Characters between "first" and "last", inclusive, get deleted from
 *	itemPtr.
 *
 *--------------------------------------------------------------
 */

static void
PolygonDeleteCoords(
    Tk_Canvas canvas,		/* Canvas containing itemPtr. */
    Tk_Item *itemPtr,		/* Item in which to delete characters. */
    int first,			/* Index of first character to delete. */
    int last)			/* Index of last character to delete. */
{
    PolygonItem *polyPtr = (PolygonItem *) itemPtr;
    int count, i;
    int length = 2*(polyPtr->numPoints - polyPtr->autoClosed);

    while (first >= length) {
	first -= length;
    }
    while (first < 0) {
	first += length;
    }
    while (last >= length) {
	last -= length;
    }
    while (last < 0) {
	last += length;
    }

    first &= -2;
    last &= -2;

    count = last + 2 - first;
    if (count <= 0) {
	count += length;
    }

    if (count >= length) {
	polyPtr->numPoints = 0;
	if (polyPtr->coordPtr != NULL) {
<<<<<<< HEAD
	    ckfree(polyPtr->coordPtr);
=======
	    ckfree((char *) polyPtr->coordPtr);
	    polyPtr->coordPtr = NULL;
>>>>>>> 1726fe58
	}
	ComputePolygonBbox(canvas, polyPtr);
	return;
    }

    if (last >= first) {
	for (i=last+2; i<length; i++) {
	    polyPtr->coordPtr[i-count] = polyPtr->coordPtr[i];
	}
    } else {
	for (i=last; i<=first; i++) {
	    polyPtr->coordPtr[i-last] = polyPtr->coordPtr[i];
	}
    }
    polyPtr->coordPtr[length-count] = polyPtr->coordPtr[0];
    polyPtr->coordPtr[length-count+1] = polyPtr->coordPtr[1];
    polyPtr->numPoints -= count/2;
    ComputePolygonBbox(canvas, polyPtr);
}

/*
 *--------------------------------------------------------------
 *
 * PolygonToPoint --
 *
 *	Computes the distance from a given point to a given polygon, in canvas
 *	units.
 *
 * Results:
 *	The return value is 0 if the point whose x and y coordinates are
 *	pointPtr[0] and pointPtr[1] is inside the polygon. If the point isn't
 *	inside the polygon then the return value is the distance from the
 *	point to the polygon.
 *
 * Side effects:
 *	None.
 *
 *--------------------------------------------------------------
 */

	/* ARGSUSED */
static double
PolygonToPoint(
    Tk_Canvas canvas,		/* Canvas containing item. */
    Tk_Item *itemPtr,		/* Item to check against point. */
    double *pointPtr)		/* Pointer to x and y coordinates. */
{
    PolygonItem *polyPtr = (PolygonItem *) itemPtr;
    double *coordPtr, *polyPoints;
    double staticSpace[2*MAX_STATIC_POINTS];
    double poly[10];
    double radius;
    double bestDist, dist;
    int numPoints, count;
    int changedMiterToBevel;	/* Non-zero means that a mitered corner had to
				 * be treated as beveled after all because the
				 * angle was < 11 degrees. */
    double width;
    Tk_State state = itemPtr->state;

    bestDist = 1.0e36;

    if (state == TK_STATE_NULL) {
	state = Canvas(canvas)->canvas_state;
    }
    width = polyPtr->outline.width;
    if (Canvas(canvas)->currentItemPtr == itemPtr) {
	if (polyPtr->outline.activeWidth > width) {
	    width = polyPtr->outline.activeWidth;
	}
    } else if (state == TK_STATE_DISABLED) {
	if (polyPtr->outline.disabledWidth > 0.0) {
	    width = polyPtr->outline.disabledWidth;
	}
    }
    radius = width/2.0;

    /*
     * Handle smoothed polygons by generating an expanded set of points
     * against which to do the check.
     */

    if ((polyPtr->smooth) && (polyPtr->numPoints > 2)) {
	numPoints = polyPtr->smooth->coordProc(canvas, NULL,
		polyPtr->numPoints, polyPtr->splineSteps, NULL, NULL);
	if (numPoints <= MAX_STATIC_POINTS) {
	    polyPoints = staticSpace;
	} else {
	    polyPoints = ckalloc(2 * numPoints * sizeof(double));
	}
	numPoints = polyPtr->smooth->coordProc(canvas, polyPtr->coordPtr,
		polyPtr->numPoints, polyPtr->splineSteps, NULL, polyPoints);
    } else {
	numPoints = polyPtr->numPoints;
	polyPoints = polyPtr->coordPtr;
    }

    bestDist = TkPolygonToPoint(polyPoints, numPoints, pointPtr);
    if (bestDist <= 0.0) {
	goto donepoint;
    }
    if ((polyPtr->outline.gc != None) && (polyPtr->joinStyle == JoinRound)) {
	dist = bestDist - radius;
	if (dist <= 0.0) {
	    bestDist = 0.0;
	    goto donepoint;
	} else {
	    bestDist = dist;
	}
    }

    if ((polyPtr->outline.gc == None) || (width <= 1)) {
	goto donepoint;
    }

    /*
     * The overall idea is to iterate through all of the edges of the line,
     * computing a polygon for each edge and testing the point against that
     * polygon. In addition, there are additional tests to deal with rounded
     * joints and caps.
     */

    changedMiterToBevel = 0;
    for (count = numPoints, coordPtr = polyPoints; count >= 2;
	    count--, coordPtr += 2) {
	/*
	 * If rounding is done around the first point then compute the
	 * distance between the point and the point.
	 */

	if (polyPtr->joinStyle == JoinRound) {
	    dist = hypot(coordPtr[0] - pointPtr[0], coordPtr[1] - pointPtr[1])
		    - radius;
	    if (dist <= 0.0) {
		bestDist = 0.0;
		goto donepoint;
	    } else if (dist < bestDist) {
		bestDist = dist;
	    }
	}

	/*
	 * Compute the polygonal shape corresponding to this edge, consisting
	 * of two points for the first point of the edge and two points for
	 * the last point of the edge.
	 */

	if (count == numPoints) {
	    TkGetButtPoints(coordPtr+2, coordPtr, (double) width, 0, poly,
		    poly+2);
	} else if ((polyPtr->joinStyle == JoinMiter) && !changedMiterToBevel) {
	    poly[0] = poly[6];
	    poly[1] = poly[7];
	    poly[2] = poly[4];
	    poly[3] = poly[5];
	} else {
	    TkGetButtPoints(coordPtr+2, coordPtr, (double) width, 0, poly,
		    poly+2);

	    /*
	     * If this line uses beveled joints, then check the distance to a
	     * polygon comprising the last two points of the previous polygon
	     * and the first two from this polygon; this checks the wedges
	     * that fill the mitered joint.
	     */

	    if ((polyPtr->joinStyle == JoinBevel) || changedMiterToBevel) {
		poly[8] = poly[0];
		poly[9] = poly[1];
		dist = TkPolygonToPoint(poly, 5, pointPtr);
		if (dist <= 0.0) {
		    bestDist = 0.0;
		    goto donepoint;
		} else if (dist < bestDist) {
		    bestDist = dist;
		}
		changedMiterToBevel = 0;
	    }
	}
	if (count == 2) {
	    TkGetButtPoints(coordPtr, coordPtr+2, (double) width, 0, poly+4,
		    poly+6);
	} else if (polyPtr->joinStyle == JoinMiter) {
	    if (TkGetMiterPoints(coordPtr, coordPtr+2, coordPtr+4,
		    (double) width, poly+4, poly+6) == 0) {
		changedMiterToBevel = 1;
		TkGetButtPoints(coordPtr, coordPtr+2, (double) width, 0,
			poly+4, poly+6);
	    }
	} else {
	    TkGetButtPoints(coordPtr, coordPtr+2, (double) width, 0, poly+4,
		    poly+6);
	}
	poly[8] = poly[0];
	poly[9] = poly[1];
	dist = TkPolygonToPoint(poly, 5, pointPtr);
	if (dist <= 0.0) {
	    bestDist = 0.0;
	    goto donepoint;
	} else if (dist < bestDist) {
	    bestDist = dist;
	}
    }

  donepoint:
    if (polyPoints != staticSpace && polyPoints != polyPtr->coordPtr) {
	ckfree(polyPoints);
    }
    return bestDist;
}

/*
 *--------------------------------------------------------------
 *
 * PolygonToArea --
 *
 *	This function is called to determine whether an item lies entirely
 *	inside, entirely outside, or overlapping a given rectangular area.
 *
 * Results:
 *	-1 is returned if the item is entirely outside the area given by
 *	rectPtr, 0 if it overlaps, and 1 if it is entirely inside the given
 *	area.
 *
 * Side effects:
 *	None.
 *
 *--------------------------------------------------------------
 */

	/* ARGSUSED */
static int
PolygonToArea(
    Tk_Canvas canvas,		/* Canvas containing item. */
    Tk_Item *itemPtr,		/* Item to check against polygon. */
    double *rectPtr)		/* Pointer to array of four coordinates
				 * (x1,y1,x2,y2) describing rectangular
				 * area. */
{
    PolygonItem *polyPtr = (PolygonItem *) itemPtr;
    double *coordPtr;
    double staticSpace[2*MAX_STATIC_POINTS];
    double *polyPoints, poly[10];
    double radius;
    int numPoints, count;
    int changedMiterToBevel;	/* Non-zero means that a mitered corner had to
				 * be treated as beveled after all because the
				 * angle was < 11 degrees. */
    int inside;			/* Tentative guess about what to return, based
				 * on all points seen so far: one means
				 * everything seen so far was inside the area;
				 * -1 means everything was outside the area. 0
				 * means overlap has been found. */
    double width;
    Tk_State state = itemPtr->state;

    if (state == TK_STATE_NULL) {
	state = Canvas(canvas)->canvas_state;
    }

    width = polyPtr->outline.width;
    if (Canvas(canvas)->currentItemPtr == itemPtr) {
	if (polyPtr->outline.activeWidth > width) {
	    width = polyPtr->outline.activeWidth;
	}
    } else if (state == TK_STATE_DISABLED) {
	if (polyPtr->outline.disabledWidth > 0.0) {
	    width = polyPtr->outline.disabledWidth;
	}
    }

    radius = width/2.0;
    inside = -1;

    if ((state == TK_STATE_HIDDEN) || polyPtr->numPoints < 2) {
	return -1;
    } else if (polyPtr->numPoints < 3) {
	double oval[4];

	oval[0] = polyPtr->coordPtr[0]-radius;
	oval[1] = polyPtr->coordPtr[1]-radius;
	oval[2] = polyPtr->coordPtr[0]+radius;
	oval[3] = polyPtr->coordPtr[1]+radius;
	return TkOvalToArea(oval, rectPtr);
    }

    /*
     * Handle smoothed polygons by generating an expanded set of points
     * against which to do the check.
     */

    if (polyPtr->smooth) {
	numPoints = polyPtr->smooth->coordProc(canvas, NULL,
		polyPtr->numPoints, polyPtr->splineSteps, NULL, NULL);
	if (numPoints <= MAX_STATIC_POINTS) {
	    polyPoints = staticSpace;
	} else {
	    polyPoints = ckalloc(2 * numPoints * sizeof(double));
	}
	numPoints = polyPtr->smooth->coordProc(canvas, polyPtr->coordPtr,
		polyPtr->numPoints, polyPtr->splineSteps, NULL, polyPoints);
    } else {
	numPoints = polyPtr->numPoints;
	polyPoints = polyPtr->coordPtr;
    }

    /*
     * Simple test to see if we are in the polygon. Polygons are different
     * from othe canvas items in that they register points being inside even
     * if it isn't filled.
     */

    inside = TkPolygonToArea(polyPoints, numPoints, rectPtr);
    if (inside == 0) {
	goto donearea;
    }

    if (polyPtr->outline.gc == None) {
	goto donearea;
    }

    /*
     * Iterate through all of the edges of the line, computing a polygon for
     * each edge and testing the area against that polygon. In addition, there
     * are additional tests to deal with rounded joints and caps.
     */

    changedMiterToBevel = 0;
    for (count = numPoints, coordPtr = polyPoints; count >= 2;
	    count--, coordPtr += 2) {
	/*
	 * If rounding is done around the first point of the edge then test a
	 * circular region around the point with the area.
	 */

	if (polyPtr->joinStyle == JoinRound) {
	    poly[0] = coordPtr[0] - radius;
	    poly[1] = coordPtr[1] - radius;
	    poly[2] = coordPtr[0] + radius;
	    poly[3] = coordPtr[1] + radius;
	    if (TkOvalToArea(poly, rectPtr) != inside) {
		inside = 0;
		goto donearea;
	    }
	}

	/*
	 * Compute the polygonal shape corresponding to this edge, consisting
	 * of two points for the first point of the edge and two points for
	 * the last point of the edge.
	 */

	if (count == numPoints) {
	    TkGetButtPoints(coordPtr+2, coordPtr, width, 0, poly, poly+2);
	} else if ((polyPtr->joinStyle == JoinMiter) && !changedMiterToBevel) {
	    poly[0] = poly[6];
	    poly[1] = poly[7];
	    poly[2] = poly[4];
	    poly[3] = poly[5];
	} else {
	    TkGetButtPoints(coordPtr+2, coordPtr, width, 0, poly, poly+2);

	    /*
	     * If the last joint was beveled, then also check a polygon
	     * comprising the last two points of the previous polygon and the
	     * first two from this polygon; this checks the wedges that fill
	     * the beveled joint.
	     */

	    if ((polyPtr->joinStyle == JoinBevel) || changedMiterToBevel) {
		poly[8] = poly[0];
		poly[9] = poly[1];
		if (TkPolygonToArea(poly, 5, rectPtr) != inside) {
		    inside = 0;
		    goto donearea;
		}
		changedMiterToBevel = 0;
	    }
	}
	if (count == 2) {
	    TkGetButtPoints(coordPtr, coordPtr+2, width, 0, poly+4, poly+6);
	} else if (polyPtr->joinStyle == JoinMiter) {
	    if (TkGetMiterPoints(coordPtr, coordPtr+2, coordPtr+4, width,
		    poly+4, poly+6) == 0) {
		changedMiterToBevel = 1;
		TkGetButtPoints(coordPtr, coordPtr+2, width,0, poly+4, poly+6);
	    }
	} else {
	    TkGetButtPoints(coordPtr, coordPtr+2, width, 0, poly+4, poly+6);
	}
	poly[8] = poly[0];
	poly[9] = poly[1];
	if (TkPolygonToArea(poly, 5, rectPtr) != inside) {
	    inside = 0;
	    goto donearea;
	}
    }

  donearea:
    if ((polyPoints != staticSpace) && (polyPoints != polyPtr->coordPtr)) {
	ckfree(polyPoints);
    }
    return inside;
}

/*
 *--------------------------------------------------------------
 *
 * ScalePolygon --
 *
 *	This function is invoked to rescale a polygon item.
 *
 * Results:
 *	None.
 *
 * Side effects:
 *	The polygon referred to by itemPtr is rescaled so that the following
 *	transformation is applied to all point coordinates:
 *		x' = originX + scaleX*(x-originX)
 *		y' = originY + scaleY*(y-originY)
 *
 *--------------------------------------------------------------
 */

static void
ScalePolygon(
    Tk_Canvas canvas,		/* Canvas containing polygon. */
    Tk_Item *itemPtr,		/* Polygon to be scaled. */
    double originX, double originY,
				/* Origin about which to scale rect. */
    double scaleX,		/* Amount to scale in X direction. */
    double scaleY)		/* Amount to scale in Y direction. */
{
    PolygonItem *polyPtr = (PolygonItem *) itemPtr;
    double *coordPtr;
    int i;

    for (i = 0, coordPtr = polyPtr->coordPtr; i < polyPtr->numPoints;
	    i++, coordPtr += 2) {
	*coordPtr = originX + scaleX*(*coordPtr - originX);
	coordPtr[1] = originY + scaleY*(coordPtr[1] - originY);
    }
    ComputePolygonBbox(canvas, polyPtr);
}

/*
 *--------------------------------------------------------------
 *
 * GetPolygonIndex --
 *
 *	Parse an index into a polygon item and return either its value or an
 *	error.
 *
 * Results:
 *	A standard Tcl result. If all went well, then *indexPtr is filled in
 *	with the index (into itemPtr) corresponding to string. Otherwise an
 *	error message is left in interp->result.
 *
 * Side effects:
 *	None.
 *
 *--------------------------------------------------------------
 */

static int
GetPolygonIndex(
    Tcl_Interp *interp,		/* Used for error reporting. */
    Tk_Canvas canvas,		/* Canvas containing item. */
    Tk_Item *itemPtr,		/* Item for which the index is being
				 * specified. */
    Tcl_Obj *obj,		/* Specification of a particular coord in
				 * itemPtr's line. */
    int *indexPtr)		/* Where to store converted index. */
{
    PolygonItem *polyPtr = (PolygonItem *) itemPtr;
    int length;
    const char *string = Tcl_GetStringFromObj(obj, &length);

    if (string[0] == 'e') {
	if (strncmp(string, "end", (unsigned)length) != 0) {
	    goto badIndex;
	}
	*indexPtr = 2*(polyPtr->numPoints - polyPtr->autoClosed);
    } else if (string[0] == '@') {
	int i;
	double x, y, bestDist, dist, *coordPtr;
	char *end;
	const char *p;

	p = string+1;
	x = strtod(p, &end);
	if ((end == p) || (*end != ',')) {
	    goto badIndex;
	}
	p = end+1;
	y = strtod(p, &end);
	if ((end == p) || (*end != 0)) {
	    goto badIndex;
	}
	bestDist = 1.0e36;
	coordPtr = polyPtr->coordPtr;
	*indexPtr = 0;
	for (i=0; i<polyPtr->numPoints-1; i++) {
	    dist = hypot(coordPtr[0] - x, coordPtr[1] - y);
	    if (dist < bestDist) {
		bestDist = dist;
		*indexPtr = 2*i;
	    }
	    coordPtr += 2;
	}
    } else {
	int count = 2*(polyPtr->numPoints - polyPtr->autoClosed);

	if (Tcl_GetIntFromObj(interp, obj, indexPtr) != TCL_OK) {
	    goto badIndex;
	}
	*indexPtr &= -2; /* if odd, make it even */
	if (!count) {
	    *indexPtr = 0;
	} else if (*indexPtr > 0) {
	    *indexPtr = ((*indexPtr - 2) % count) + 2;
	} else {
	    *indexPtr = -((-(*indexPtr)) % count);
	}
    }
    return TCL_OK;

    /*
     * Some of the paths here leave messages in interp->result, so we have to
     * clear it out before storing our own message.
     */

  badIndex:
    Tcl_SetObjResult(interp, Tcl_ObjPrintf("bad index \"%s\"", string));
    return TCL_ERROR;
}

/*
 *--------------------------------------------------------------
 *
 * TranslatePolygon --
 *
 *	This function is called to move a polygon by a given amount.
 *
 * Results:
 *	None.
 *
 * Side effects:
 *	The position of the polygon is offset by (xDelta, yDelta), and the
 *	bounding box is updated in the generic part of the item structure.
 *
 *--------------------------------------------------------------
 */

static void
TranslatePolygon(
    Tk_Canvas canvas,		/* Canvas containing item. */
    Tk_Item *itemPtr,		/* Item that is being moved. */
    double deltaX, double deltaY)
				/* Amount by which item is to be moved. */
{
    PolygonItem *polyPtr = (PolygonItem *) itemPtr;
    double *coordPtr;
    int i;

    for (i = 0, coordPtr = polyPtr->coordPtr; i < polyPtr->numPoints;
	    i++, coordPtr += 2) {
	*coordPtr += deltaX;
	coordPtr[1] += deltaY;
    }
    ComputePolygonBbox(canvas, polyPtr);
}

/*
 *--------------------------------------------------------------
 *
 * PolygonToPostscript --
 *
 *	This function is called to generate Postscript for polygon items.
 *
 * Results:
 *	The return value is a standard Tcl result. If an error occurs in
 *	generating Postscript then an error message is left in the interp's
 *	result, replacing whatever used to be there. If no error occurs, then
 *	Postscript for the item is appended to the result.
 *
 * Side effects:
 *	None.
 *
 *--------------------------------------------------------------
 */

static int
PolygonToPostscript(
    Tcl_Interp *interp,		/* Leave Postscript or error message here. */
    Tk_Canvas canvas,		/* Information about overall canvas. */
    Tk_Item *itemPtr,		/* Item for which Postscript is wanted. */
    int prepass)		/* 1 means this is a prepass to collect font
				 * information; 0 means final Postscript is
				 * being created. */
{
    PolygonItem *polyPtr = (PolygonItem *) itemPtr;
    const char *style;
    XColor *color;
    XColor *fillColor;
    Pixmap stipple;
    Pixmap fillStipple;
    Tk_State state = itemPtr->state;
    double width;

    if (polyPtr->numPoints < 2 || polyPtr->coordPtr == NULL) {
	return TCL_OK;
    }

    if (state == TK_STATE_NULL) {
	state = Canvas(canvas)->canvas_state;
    }
    width = polyPtr->outline.width;
    color = polyPtr->outline.color;
    stipple = polyPtr->fillStipple;
    fillColor = polyPtr->fillColor;
    fillStipple = polyPtr->fillStipple;
    if (Canvas(canvas)->currentItemPtr == itemPtr) {
	if (polyPtr->outline.activeWidth > width) {
	    width = polyPtr->outline.activeWidth;
	}
	if (polyPtr->outline.activeColor != NULL) {
	    color = polyPtr->outline.activeColor;
	}
	if (polyPtr->outline.activeStipple != None) {
	    stipple = polyPtr->outline.activeStipple;
	}
	if (polyPtr->activeFillColor != NULL) {
	    fillColor = polyPtr->activeFillColor;
	}
	if (polyPtr->activeFillStipple != None) {
	    fillStipple = polyPtr->activeFillStipple;
	}
    } else if (state == TK_STATE_DISABLED) {
	if (polyPtr->outline.disabledWidth > 0.0) {
	    width = polyPtr->outline.disabledWidth;
	}
	if (polyPtr->outline.disabledColor != NULL) {
	    color = polyPtr->outline.disabledColor;
	}
	if (polyPtr->outline.disabledStipple != None) {
	    stipple = polyPtr->outline.disabledStipple;
	}
	if (polyPtr->disabledFillColor != NULL) {
	    fillColor = polyPtr->disabledFillColor;
	}
	if (polyPtr->disabledFillStipple != None) {
	    fillStipple = polyPtr->disabledFillStipple;
	}
    }
    if (polyPtr->numPoints == 2) {
	if (color == NULL) {
	    return TCL_OK;
	}

	/*
	 * Create a point by using a small circle. (Printer pixels are too
	 * tiny to be used directly...)
	 */

	Tcl_SetObjResult(interp, Tcl_ObjPrintf(
		"matrix currentmatrix\n"	/* save state */
		"%.15g %.15g translate "	/* go to drawing location */
		"%.15g %.15g scale "		/* scale the drawing */
		"1 0 moveto "			/* correct for origin */
		"0 0 1 0 360 arc\n"		/* make the circle */
		"setmatrix\n",			/* restore state */
		polyPtr->coordPtr[0],
		Tk_CanvasPsY(canvas, polyPtr->coordPtr[1]),
		width/2.0, width/2.0));

	/*
	 * Color it in.
	 */

	if (Tk_CanvasPsColor(interp, canvas, color) != TCL_OK) {
	    return TCL_ERROR;
	}
	if (stipple != None) {
	    Tcl_AppendResult(interp, "clip ", NULL);
	    if (Tk_CanvasPsStipple(interp, canvas, stipple) != TCL_OK) {
		return TCL_ERROR;
	    }
	} else {
	    Tcl_AppendResult(interp, "fill\n", NULL);
	}
	return TCL_OK;
    }

    /*
     * Fill the area of the polygon.
     */

    if (fillColor != NULL && polyPtr->numPoints > 3) {
	if (!polyPtr->smooth || !polyPtr->smooth->postscriptProc) {
	    Tk_CanvasPsPath(interp, canvas, polyPtr->coordPtr,
		    polyPtr->numPoints);
	} else {
	    polyPtr->smooth->postscriptProc(interp, canvas, polyPtr->coordPtr,
		    polyPtr->numPoints, polyPtr->splineSteps);
	}
	if (Tk_CanvasPsColor(interp, canvas, fillColor) != TCL_OK) {
	    return TCL_ERROR;
	}
	if (fillStipple != None) {
	    Tcl_AppendResult(interp, "eoclip ", NULL);
	    if (Tk_CanvasPsStipple(interp, canvas, fillStipple) != TCL_OK) {
		return TCL_ERROR;
	    }
	    if (color != NULL) {
		Tcl_AppendResult(interp, "grestore gsave\n", NULL);
	    }
	} else {
	    Tcl_AppendResult(interp, "eofill\n", NULL);
	}
    }

    /*
     * Now draw the outline, if there is one.
     */

    if (color != NULL) {
	if (!polyPtr->smooth || !polyPtr->smooth->postscriptProc) {
	    Tk_CanvasPsPath(interp, canvas, polyPtr->coordPtr,
		    polyPtr->numPoints);
	} else {
	    polyPtr->smooth->postscriptProc(interp, canvas, polyPtr->coordPtr,
		    polyPtr->numPoints, polyPtr->splineSteps);
	}

	if (polyPtr->joinStyle == JoinRound) {
	    style = "1";
	} else if (polyPtr->joinStyle == JoinBevel) {
	    style = "2";
	} else {
	    style = "0";
	}
	Tcl_AppendResult(interp, style, " setlinejoin 1 setlinecap\n", NULL);
	if (Tk_CanvasPsOutline(canvas, itemPtr, &polyPtr->outline) != TCL_OK){
	    return TCL_ERROR;
	}
    }
    return TCL_OK;
}

/*
 * Local Variables:
 * mode: c
 * c-basic-offset: 4
 * fill-column: 78
 * End:
 */<|MERGE_RESOLUTION|>--- conflicted
+++ resolved
@@ -1206,12 +1206,8 @@
     if (count >= length) {
 	polyPtr->numPoints = 0;
 	if (polyPtr->coordPtr != NULL) {
-<<<<<<< HEAD
 	    ckfree(polyPtr->coordPtr);
-=======
-	    ckfree((char *) polyPtr->coordPtr);
 	    polyPtr->coordPtr = NULL;
->>>>>>> 1726fe58
 	}
 	ComputePolygonBbox(canvas, polyPtr);
 	return;
