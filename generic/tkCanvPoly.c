--- conflicted
+++ resolved
@@ -113,23 +113,14 @@
     {TK_CONFIG_CUSTOM, "-disabledwidth", NULL, NULL,
 	"0.0", offsetof(PolygonItem, outline.disabledWidth),
 	TK_CONFIG_DONT_SET_DEFAULT, &pixelOption},
-    {TK_CONFIG_COLOR, "-fill", NULL, NULL,
-<<<<<<< HEAD
-	"black", offsetof(PolygonItem, fillColor), TK_CONFIG_NULL_OK, NULL},
-=======
-	NULL, Tk_Offset(PolygonItem, fillColor), TK_CONFIG_NULL_OK, NULL},
->>>>>>> 81701297
+    {TK_CONFIG_COLOR, "-fill", NULL, NULL, Tk_Offset(PolygonItem, fillColor), TK_CONFIG_NULL_OK, NULL},
     {TK_CONFIG_JOIN_STYLE, "-joinstyle", NULL, NULL,
 	"round", offsetof(PolygonItem, joinStyle), TK_CONFIG_DONT_SET_DEFAULT, NULL},
     {TK_CONFIG_CUSTOM, "-offset", NULL, NULL,
 	"0,0", offsetof(PolygonItem, tsoffset),
 	TK_CONFIG_NULL_OK, &offsetOption},
     {TK_CONFIG_COLOR, "-outline", NULL, NULL,
-<<<<<<< HEAD
-	NULL, offsetof(PolygonItem, outline.color), TK_CONFIG_NULL_OK, NULL},
-=======
 	DEF_CANVITEM_OUTLINE, Tk_Offset(PolygonItem, outline.color), TK_CONFIG_NULL_OK, NULL},
->>>>>>> 81701297
     {TK_CONFIG_CUSTOM, "-outlineoffset", NULL, NULL,
 	"0,0", offsetof(PolygonItem, outline.tsoffset),
 	TK_CONFIG_NULL_OK, &offsetOption},
