/*
 * tkListbox.c --
 *
 *	This module implements listbox widgets for the Tk toolkit. A listbox
 *	displays a collection of strings, one per line, and provides scrolling
 *	and selection.
 *
 * Copyright © 1990-1994 The Regents of the University of California.
 * Copyright © 1994-1997 Sun Microsystems, Inc.
 *
 * See the file "license.terms" for information on usage and redistribution of
 * this file, and for a DISCLAIMER OF ALL WARRANTIES.
 */

#include "tkInt.h"
#include "default.h"

#ifdef _WIN32
#include "tkWinInt.h"
#endif

typedef struct {
    Tk_OptionTable listboxOptionTable;
				/* Table defining configuration options
				 * available for the listbox. */
    Tk_OptionTable itemAttrOptionTable;
				/* Table defining configuration options
				 * available for listbox items. */
} ListboxOptionTables;

/*
 * A data structure of the following type is kept for each listbox widget
 * managed by this file:
 */

typedef struct {
    Tk_Window tkwin;		/* Window that embodies the listbox. NULL
				 * means that the window has been destroyed
				 * but the data structures haven't yet been
				 * cleaned up. */
    Display *display;		/* Display containing widget. Used, among
				 * other things, so that resources can be
				 * freed even after tkwin has gone away. */
    Tcl_Interp *interp;		/* Interpreter associated with listbox. */
    Tcl_Command widgetCmd;	/* Token for listbox's widget command. */
    Tk_OptionTable optionTable;	/* Table that defines configuration options
				 * available for this widget. */
    Tk_OptionTable itemAttrOptionTable;
				/* Table that defines configuration options
				 * available for listbox items. */
    char *listVarName;		/* List variable name */
    Tcl_Obj *listObj;		/* Pointer to the list object being used */
    Tcl_Size nElements;		/* Holds the current count of elements */
    Tcl_HashTable *selection;	/* Tracks selection */
    Tcl_HashTable *itemAttrTable;
				/* Tracks item attributes */

    /*
     * Information used when displaying widget:
     */

    Tk_3DBorder normalBorder;	/* Used for drawing border around whole
				 * window, plus used for background. */
    int borderWidth;		/* Width of 3-D border around window. */
    int relief;			/* 3-D effect: TK_RELIEF_RAISED, etc. */
    int highlightWidth;		/* Width in pixels of highlight to draw around
				 * widget when it has the focus. <= 0 means
				 * don't draw a highlight. */
    XColor *highlightBgColorPtr;
				/* Color for drawing traversal highlight area
				 * when highlight is off. */
    XColor *highlightColorPtr;	/* Color for drawing traversal highlight. */
    int inset;			/* Total width of all borders, including
				 * traversal highlight and 3-D border.
				 * Indicates how much interior stuff must be
				 * offset from outside edges to leave room for
				 * borders. */
    Tk_Font tkfont;		/* Information about text font, or NULL. */
    XColor *fgColorPtr;		/* Text color in normal mode. */
    XColor *dfgColorPtr;	/* Text color in disabled mode. */
    GC textGC;			/* For drawing normal text. */
    Tk_3DBorder selBorder;	/* Borders and backgrounds for selected
				 * elements. */
    int selBorderWidth;		/* Width of border around selection. */
    XColor *selFgColorPtr;	/* Foreground color for selected elements. */
    GC selTextGC;		/* For drawing selected text. */
    int width;			/* Desired width of window, in characters. */
    int height;			/* Desired height of window, in lines. */
    int lineHeight;		/* Number of pixels allocated for each line in
				 * display. */
    int topIndex;		/* Index of top-most element visible in
				 * window. */
    int fullLines;		/* Number of lines that are completely
				 * visible in window. There may be one
				 * additional line at the bottom that is
				 * partially visible. */
    int partialLine;		/* 0 means that the window holds exactly
				 * fullLines lines. 1 means that there is one
				 * additional line that is partially
				 * visible. */
    int setGrid;		/* Non-zero means pass gridding information to
				 * window manager. */

    /*
     * Information to support horizontal scrolling:
     */

    int maxWidth;		/* Width (in pixels) of widest string in
				 * listbox. */
    int xScrollUnit;		/* Number of pixels in one "unit" for
				 * horizontal scrolling (window scrolls
				 * horizontally in increments of this size).
				 * This is an average character size. */
    int xOffset;		/* The left edge of each string in the listbox
				 * is offset to the left by this many pixels
				 * (0 means no offset, positive means there is
				 * an offset). This is x scrolling information
                                 * is not linked to justification. */

    /*
     * Information about what's selected or active, if any.
     */

    Tk_Uid selectMode;		/* Selection style: single, browse, multiple,
				 * or extended. This value isn't used in C
				 * code, but the Tcl bindings use it. */
    int numSelected;		/* Number of elements currently selected. */
    int selectAnchor;		/* Fixed end of selection (i.e. element at
				 * which selection was started.) */
    int exportSelection;	/* Non-zero means tie internal listbox to X
				 * selection. */
    int active;			/* Index of "active" element (the one that has
				 * been selected by keyboard traversal). -1
				 * means none. */
    int activeStyle;		/* Style in which to draw the active element.
				 * One of: underline, none, dotbox */

    /*
     * Information for scanning:
     */

    int scanMarkX;		/* X-position at which scan started (e.g.
				 * button was pressed here). */
    int scanMarkY;		/* Y-position at which scan started (e.g.
				 * button was pressed here). */
    int scanMarkXOffset;	/* Value of "xOffset" field when scan
				 * started. */
    int scanMarkYIndex;		/* Index of line that was at top of window
				 * when scan started. */

    /*
     * Miscellaneous information:
     */

    Tk_Cursor cursor;		/* Current cursor for window, or None. */
    char *takeFocus;		/* Value of -takefocus option; not used in the
				 * C code, but used by keyboard traversal
				 * scripts. Malloc'ed, but may be NULL. */
    char *yScrollCmd;		/* Command prefix for communicating with
				 * vertical scrollbar. NULL means no command
				 * to issue. Malloc'ed. */
    char *xScrollCmd;		/* Command prefix for communicating with
				 * horizontal scrollbar. NULL means no command
				 * to issue. Malloc'ed. */
    int state;			/* Listbox state. */
    Pixmap gray;		/* Pixmap for displaying disabled text. */
    int flags;			/* Various flag bits: see below for
				 * definitions. */
    Tk_Justify justify;         /* Justification. */
} Listbox;

/*
 * How to encode the keys for the hash tables used to store what items are
 * selected and what the attributes are.
 */

#define KEY(i)		((char *) INT2PTR(i))

/*
 * ItemAttr structures are used to store item configuration information for
 * the items in a listbox
 */

typedef struct {
    Tk_3DBorder border;		/* Used for drawing background around text */
    Tk_3DBorder selBorder;	/* Used for selected text */
    XColor *fgColor;		/* Text color in normal mode. */
    XColor *selFgColor;		/* Text color in selected mode. */
} ItemAttr;

/*
 * Flag bits for listboxes:
 *
 * REDRAW_PENDING:		Non-zero means a DoWhenIdle handler has
 *				already been queued to redraw this window.
 * UPDATE_V_SCROLLBAR:		Non-zero means vertical scrollbar needs to be
 *				updated.
 * UPDATE_H_SCROLLBAR:		Non-zero means horizontal scrollbar needs to
 *				be updated.
 * GOT_FOCUS:			Non-zero means this widget currently has the
 *				input focus.
 * MAXWIDTH_IS_STALE:		Stored maxWidth may be out-of-date.
 * LISTBOX_DELETED:		This listbox has been effectively destroyed.
 */

#define REDRAW_PENDING		1
#define UPDATE_V_SCROLLBAR	2
#define UPDATE_H_SCROLLBAR	4
#define GOT_FOCUS		8
#define MAXWIDTH_IS_STALE	16
#define LISTBOX_DELETED		32

/*
 * The following enum is used to define a type for the -state option of the
 * Listbox widget. These values are used as indices into the string table
 * below.
 */

enum state {
    STATE_DISABLED, STATE_NORMAL
};

enum activeStyle {
    ACTIVE_STYLE_DOTBOX, ACTIVE_STYLE_NONE, ACTIVE_STYLE_UNDERLINE
};

static const char *const activeStyleStrings[] = {
    "dotbox", "none", "underline", NULL
};

/*
 * The optionSpecs table defines the valid configuration options for the
 * listbox widget.
 */

static const Tk_OptionSpec optionSpecs[] = {
    {TK_OPTION_STRING_TABLE, "-activestyle", "activeStyle", "ActiveStyle",
	DEF_LISTBOX_ACTIVE_STYLE, TCL_INDEX_NONE, offsetof(Listbox, activeStyle),
	0, activeStyleStrings, 0},
    {TK_OPTION_BORDER, "-background", "background", "Background",
	 DEF_LISTBOX_BG_COLOR, TCL_INDEX_NONE, offsetof(Listbox, normalBorder),
	 0, DEF_LISTBOX_BG_MONO, 0},
    {TK_OPTION_SYNONYM, "-bd", NULL, NULL,
	 NULL, 0, TCL_INDEX_NONE, 0, "-borderwidth", 0},
    {TK_OPTION_SYNONYM, "-bg", NULL, NULL,
	 NULL, 0, TCL_INDEX_NONE, 0, "-background", 0},
    {TK_OPTION_PIXELS, "-borderwidth", "borderWidth", "BorderWidth",
	 DEF_LISTBOX_BORDER_WIDTH, TCL_INDEX_NONE, offsetof(Listbox, borderWidth),
	 0, 0, 0},
    {TK_OPTION_CURSOR, "-cursor", "cursor", "Cursor",
	 DEF_LISTBOX_CURSOR, TCL_INDEX_NONE, offsetof(Listbox, cursor),
	 TK_OPTION_NULL_OK, 0, 0},
    {TK_OPTION_COLOR, "-disabledforeground", "disabledForeground",
	 "DisabledForeground", DEF_LISTBOX_DISABLED_FG, TCL_INDEX_NONE,
	 offsetof(Listbox, dfgColorPtr), TK_OPTION_NULL_OK, 0, 0},
    {TK_OPTION_BOOLEAN, "-exportselection", "exportSelection",
	 "ExportSelection", DEF_LISTBOX_EXPORT_SELECTION, TCL_INDEX_NONE,
	 offsetof(Listbox, exportSelection), 0, 0, 0},
    {TK_OPTION_SYNONYM, "-fg", "foreground", NULL,
	 NULL, 0, TCL_INDEX_NONE, 0, "-foreground", 0},
    {TK_OPTION_FONT, "-font", "font", "Font",
	 DEF_LISTBOX_FONT, TCL_INDEX_NONE, offsetof(Listbox, tkfont), 0, 0, 0},
    {TK_OPTION_COLOR, "-foreground", "foreground", "Foreground",
	 DEF_LISTBOX_FG, TCL_INDEX_NONE, offsetof(Listbox, fgColorPtr), 0, 0, 0},
    {TK_OPTION_INT, "-height", "height", "Height",
	 DEF_LISTBOX_HEIGHT, TCL_INDEX_NONE, offsetof(Listbox, height), 0, 0, 0},
    {TK_OPTION_COLOR, "-highlightbackground", "highlightBackground",
	 "HighlightBackground", DEF_LISTBOX_HIGHLIGHT_BG, TCL_INDEX_NONE,
	 offsetof(Listbox, highlightBgColorPtr), 0, 0, 0},
    {TK_OPTION_COLOR, "-highlightcolor", "highlightColor", "HighlightColor",
	 DEF_LISTBOX_HIGHLIGHT, TCL_INDEX_NONE, offsetof(Listbox, highlightColorPtr),
	 0, 0, 0},
    {TK_OPTION_PIXELS, "-highlightthickness", "highlightThickness",
	 "HighlightThickness", DEF_LISTBOX_HIGHLIGHT_WIDTH, TCL_INDEX_NONE,
	 offsetof(Listbox, highlightWidth), 0, 0, 0},
    {TK_OPTION_JUSTIFY, "-justify", "justify", "Justify",
	DEF_LISTBOX_JUSTIFY, TCL_INDEX_NONE, offsetof(Listbox, justify), TK_OPTION_ENUM_VAR, 0, 0},
    {TK_OPTION_RELIEF, "-relief", "relief", "Relief",
	 DEF_LISTBOX_RELIEF, TCL_INDEX_NONE, offsetof(Listbox, relief), 0, 0, 0},
    {TK_OPTION_BORDER, "-selectbackground", "selectBackground", "Foreground",
	 DEF_LISTBOX_SELECT_COLOR, TCL_INDEX_NONE, offsetof(Listbox, selBorder),
	 0, DEF_LISTBOX_SELECT_MONO, 0},
    {TK_OPTION_PIXELS, "-selectborderwidth", "selectBorderWidth",
	 "BorderWidth", DEF_LISTBOX_SELECT_BD, TCL_INDEX_NONE,
	 offsetof(Listbox, selBorderWidth), 0, 0, 0},
    {TK_OPTION_COLOR, "-selectforeground", "selectForeground", "Background",
	 DEF_LISTBOX_SELECT_FG_COLOR, TCL_INDEX_NONE, offsetof(Listbox, selFgColorPtr),
	 TK_OPTION_NULL_OK, DEF_LISTBOX_SELECT_FG_MONO, 0},
    {TK_OPTION_STRING, "-selectmode", "selectMode", "SelectMode",
	 DEF_LISTBOX_SELECT_MODE, TCL_INDEX_NONE, offsetof(Listbox, selectMode),
	 TK_OPTION_NULL_OK, 0, 0},
    {TK_OPTION_BOOLEAN, "-setgrid", "setGrid", "SetGrid",
	 DEF_LISTBOX_SET_GRID, TCL_INDEX_NONE, offsetof(Listbox, setGrid), 0, 0, 0},
    {TK_OPTION_STRING_TABLE, "-state", "state", "State",
	DEF_LISTBOX_STATE, TCL_INDEX_NONE, offsetof(Listbox, state),
	0, &tkStateStrings[1], 0},
    {TK_OPTION_STRING, "-takefocus", "takeFocus", "TakeFocus",
	 DEF_LISTBOX_TAKE_FOCUS, TCL_INDEX_NONE, offsetof(Listbox, takeFocus),
	 TK_OPTION_NULL_OK, 0, 0},
    {TK_OPTION_INT, "-width", "width", "Width",
	 DEF_LISTBOX_WIDTH, TCL_INDEX_NONE, offsetof(Listbox, width), 0, 0, 0},
    {TK_OPTION_STRING, "-xscrollcommand", "xScrollCommand", "ScrollCommand",
	 DEF_LISTBOX_SCROLL_COMMAND, TCL_INDEX_NONE, offsetof(Listbox, xScrollCmd),
	 TK_OPTION_NULL_OK, 0, 0},
    {TK_OPTION_STRING, "-yscrollcommand", "yScrollCommand", "ScrollCommand",
	 DEF_LISTBOX_SCROLL_COMMAND, TCL_INDEX_NONE, offsetof(Listbox, yScrollCmd),
	 TK_OPTION_NULL_OK, 0, 0},
    {TK_OPTION_STRING, "-listvariable", "listVariable", "Variable",
	 DEF_LISTBOX_LIST_VARIABLE, TCL_INDEX_NONE, offsetof(Listbox, listVarName),
	 TK_OPTION_NULL_OK, 0, 0},
    {TK_OPTION_END, NULL, NULL, NULL, NULL, 0, TCL_INDEX_NONE, 0, 0, 0}
};

/*
 * The itemAttrOptionSpecs table defines the valid configuration options for
 * listbox items.
 */

static const Tk_OptionSpec itemAttrOptionSpecs[] = {
    {TK_OPTION_BORDER, "-background", NULL, NULL,
     NULL, TCL_INDEX_NONE, offsetof(ItemAttr, border),
     TK_OPTION_NULL_OK, NULL, 0},
    {TK_OPTION_SYNONYM, "-bg", NULL, NULL,
     NULL, 0, TCL_INDEX_NONE, 0, "-background", 0},
    {TK_OPTION_SYNONYM, "-fg", "foreground", NULL,
     NULL, 0, TCL_INDEX_NONE, 0, "-foreground", 0},
    {TK_OPTION_COLOR, "-foreground", NULL, NULL,
     NULL, TCL_INDEX_NONE, offsetof(ItemAttr, fgColor),
     TK_OPTION_NULL_OK, NULL, 0},
    {TK_OPTION_BORDER, "-selectbackground", NULL, NULL,
     NULL, TCL_INDEX_NONE, offsetof(ItemAttr, selBorder),
     TK_OPTION_NULL_OK, NULL, 0},
    {TK_OPTION_COLOR, "-selectforeground", NULL, NULL,
     NULL, TCL_INDEX_NONE, offsetof(ItemAttr, selFgColor),
     TK_OPTION_NULL_OK, NULL, 0},
    {TK_OPTION_END, NULL, NULL, NULL, NULL, 0, TCL_INDEX_NONE, 0, NULL, 0}
};

/*
 * The following tables define the listbox widget commands (and sub-commands)
 * and map the indexes into the string tables into enumerated types used to
 * dispatch the listbox widget command.
 */

static const char *const commandNames[] = {
    "activate", "bbox", "cget", "configure", "curselection", "delete", "get",
    "index", "insert", "itemcget", "itemconfigure", "nearest", "scan",
    "see", "selection", "size", "xview", "yview", NULL
};
enum command {
    COMMAND_ACTIVATE, COMMAND_BBOX, COMMAND_CGET, COMMAND_CONFIGURE,
    COMMAND_CURSELECTION, COMMAND_DELETE, COMMAND_GET, COMMAND_INDEX,
    COMMAND_INSERT, COMMAND_ITEMCGET, COMMAND_ITEMCONFIGURE,
    COMMAND_NEAREST, COMMAND_SCAN, COMMAND_SEE, COMMAND_SELECTION,
    COMMAND_SIZE, COMMAND_XVIEW, COMMAND_YVIEW
};

static const char *const selCommandNames[] = {
    "anchor", "clear", "includes", "set", NULL
};
enum selcommand {
    SELECTION_ANCHOR, SELECTION_CLEAR, SELECTION_INCLUDES, SELECTION_SET
};

static const char *const scanCommandNames[] = {
    "dragto", "mark", NULL
};
enum scancommand {
    SCAN_DRAGTO, SCAN_MARK
};

static const char *const indexNames[] = {
    "active", "anchor", NULL
};
enum indices {
    INDEX_ACTIVE, INDEX_ANCHOR
};

/*
 * Declarations for procedures defined later in this file.
 */

static void		ChangeListboxOffset(Listbox *listPtr, int offset);
static void		ChangeListboxView(Listbox *listPtr, int index);
static int		ConfigureListbox(Tcl_Interp *interp, Listbox *listPtr,
			    Tcl_Size objc, Tcl_Obj *const objv[]);
static int		ConfigureListboxItem(Tcl_Interp *interp,
			    Listbox *listPtr, ItemAttr *attrs, Tcl_Size objc,
			    Tcl_Obj *const objv[], Tcl_Size index);
static int		ListboxDeleteSubCmd(Listbox *listPtr,
			    int first, int last);
static Tcl_FreeProc	DestroyListbox;
static void		DestroyListboxOptionTables(void *clientData,
			    Tcl_Interp *interp);
static void		DisplayListbox(void *clientData);
static int		GetListboxIndex(Tcl_Interp *interp, Listbox *listPtr,
			    Tcl_Obj *index, int endIsSize, Tcl_Size *indexPtr);
static int		ListboxInsertSubCmd(Listbox *listPtr,
			    Tcl_Size index, Tcl_Size objc, Tcl_Obj *const objv[]);
static void		ListboxCmdDeletedProc(void *clientData);
static void		ListboxComputeGeometry(Listbox *listPtr,
			    int fontChanged, int maxIsStale, int updateGrid);
static void		ListboxEventProc(void *clientData,
			    XEvent *eventPtr);
static Tcl_Size	ListboxFetchSelection(void *clientData,
			    Tcl_Size offset, char *buffer, Tcl_Size maxBytes);
static void		ListboxLostSelection(void *clientData);
static void		GenerateListboxSelectEvent(Listbox *listPtr);
static void		EventuallyRedrawRange(Listbox *listPtr,
			    Tcl_Size first, Tcl_Size last);
static void		ListboxScanTo(Listbox *listPtr, int x, int y);
static int		ListboxSelect(Listbox *listPtr,
			    int first, int last, int select);
static void		ListboxUpdateHScrollbar(Listbox *listPtr);
static void		ListboxUpdateVScrollbar(Listbox *listPtr);
<<<<<<< HEAD
static int		ListboxWidgetObjCmd(void *clientData,
			    Tcl_Interp *interp, Tcl_Size objc,
			    Tcl_Obj *const objv[]);
=======
static Tcl_ObjCmdProc ListboxWidgetObjCmd;
>>>>>>> 8403bafe
static int		ListboxBboxSubCmd(Tcl_Interp *interp,
			    Listbox *listPtr, int index);
static int		ListboxSelectionSubCmd(Tcl_Interp *interp,
			    Listbox *listPtr, Tcl_Size objc, Tcl_Obj *const objv[]);
static int		ListboxXviewSubCmd(Tcl_Interp *interp,
			    Listbox *listPtr, Tcl_Size objc, Tcl_Obj *const objv[]);
static int		ListboxYviewSubCmd(Tcl_Interp *interp,
			    Listbox *listPtr, Tcl_Size objc, Tcl_Obj *const objv[]);
static ItemAttr *	ListboxGetItemAttributes(Tcl_Interp *interp,
			    Listbox *listPtr, int index);
static void		ListboxWorldChanged(void *instanceData);
static int		NearestListboxElement(Listbox *listPtr, int y);
static char *		ListboxListVarProc(void *clientData,
			    Tcl_Interp *interp, const char *name1,
			    const char *name2, int flags);
static void		MigrateHashEntries(Tcl_HashTable *table,
			    Tcl_Size first, Tcl_Size last, Tcl_Size offset);
static int		GetMaxOffset(Listbox *listPtr);

/*
 * The structure below defines button class behavior by means of procedures
 * that can be invoked from generic window code.
 */

static const Tk_ClassProcs listboxClass = {
    sizeof(Tk_ClassProcs),	/* size */
    ListboxWorldChanged,	/* worldChangedProc */
    NULL,			/* createProc */
    NULL			/* modalProc */
};

/*
 *--------------------------------------------------------------
 *
 * Tk_ListboxObjCmd --
 *
 *	This procedure is invoked to process the "listbox" Tcl command. See
 *	the user documentation for details on what it does.
 *
 * Results:
 *	A standard Tcl result.
 *
 * Side effects:
 *	See the user documentation.
 *
 *--------------------------------------------------------------
 */

int
Tk_ListboxObjCmd(
    TCL_UNUSED(void *),
    Tcl_Interp *interp,		/* Current interpreter. */
    Tcl_Size objc,			/* Number of arguments. */
    Tcl_Obj *const objv[])	/* Argument objects. */
{
    Listbox *listPtr;
    Tk_Window tkwin;
    ListboxOptionTables *optionTables;

    if (objc < 2) {
	Tcl_WrongNumArgs(interp, 1, objv, "pathName ?-option value ...?");
	return TCL_ERROR;
    }

    tkwin = Tk_CreateWindowFromPath(interp, Tk_MainWindow(interp),
	    Tcl_GetString(objv[1]), NULL);
    if (tkwin == NULL) {
	return TCL_ERROR;
    }

    optionTables = (ListboxOptionTables *)Tcl_GetAssocData(interp, "ListboxOptionTables", NULL);
    if (optionTables == NULL) {
	/*
	 * We haven't created the option tables for this widget class yet. Do
	 * it now and save the a pointer to them as the void *for the
	 * command, so future invocations will have access to it.
	 */

	optionTables = (ListboxOptionTables *)ckalloc(sizeof(ListboxOptionTables));

	/*
	 * Set up an exit handler to free the optionTables struct.
	 */

	Tcl_SetAssocData(interp, "ListboxOptionTables",
		DestroyListboxOptionTables, optionTables);

	/*
	 * Create the listbox option table and the listbox item option table.
	 */

	optionTables->listboxOptionTable =
		Tk_CreateOptionTable(interp, optionSpecs);
	optionTables->itemAttrOptionTable =
		Tk_CreateOptionTable(interp, itemAttrOptionSpecs);
    }

    /*
     * Initialize the fields of the structure that won't be initialized by
     * ConfigureListbox, or that ConfigureListbox requires to be initialized
     * already (e.g. resource pointers).
     */

    listPtr			 = (Listbox *)ckalloc(sizeof(Listbox));
    memset(listPtr, 0, sizeof(Listbox));

    listPtr->tkwin		 = tkwin;
    listPtr->display		 = Tk_Display(tkwin);
    listPtr->interp		 = interp;
    listPtr->widgetCmd		 = Tcl_CreateObjCommand2(interp,
	    Tk_PathName(listPtr->tkwin), ListboxWidgetObjCmd, listPtr,
	    ListboxCmdDeletedProc);
    listPtr->optionTable	 = optionTables->listboxOptionTable;
    listPtr->itemAttrOptionTable = optionTables->itemAttrOptionTable;
    listPtr->selection		 = (Tcl_HashTable *)ckalloc(sizeof(Tcl_HashTable));
    Tcl_InitHashTable(listPtr->selection, TCL_ONE_WORD_KEYS);
    listPtr->itemAttrTable	 = (Tcl_HashTable *)ckalloc(sizeof(Tcl_HashTable));
    Tcl_InitHashTable(listPtr->itemAttrTable, TCL_ONE_WORD_KEYS);
    listPtr->relief		 = TK_RELIEF_RAISED;
    listPtr->textGC		 = NULL;
    listPtr->selFgColorPtr	 = NULL;
    listPtr->selTextGC		 = NULL;
    listPtr->fullLines		 = 1;
    listPtr->xScrollUnit	 = 1;
    listPtr->exportSelection	 = 1;
    listPtr->cursor		 = NULL;
    listPtr->state		 = STATE_NORMAL;
    listPtr->gray		 = None;
    listPtr->justify             = TK_JUSTIFY_LEFT;

    /*
     * Keep a hold of the associated tkwin until we destroy the listbox,
     * otherwise Tk might free it while we still need it.
     */

    Tcl_Preserve(listPtr->tkwin);

    Tk_SetClass(listPtr->tkwin, "Listbox");
    Tk_SetClassProcs(listPtr->tkwin, &listboxClass, listPtr);
    Tk_CreateEventHandler(listPtr->tkwin,
	    ExposureMask|StructureNotifyMask|FocusChangeMask,
	    ListboxEventProc, listPtr);
    Tk_CreateSelHandler(listPtr->tkwin, XA_PRIMARY, XA_STRING,
	    ListboxFetchSelection, listPtr, XA_STRING);
    if (Tk_InitOptions(interp, listPtr,
	    optionTables->listboxOptionTable, tkwin) != TCL_OK) {
	Tk_DestroyWindow(listPtr->tkwin);
	return TCL_ERROR;
    }

    if (ConfigureListbox(interp, listPtr, objc-2, objv+2) != TCL_OK) {
	Tk_DestroyWindow(listPtr->tkwin);
	return TCL_ERROR;
    }

    Tcl_SetObjResult(interp, Tk_NewWindowObj(listPtr->tkwin));
    return TCL_OK;
}

/*
 *----------------------------------------------------------------------
 *
 * ListboxWidgetObjCmd --
 *
 *	This Tcl_Obj based procedure is invoked to process the Tcl command
 *	that corresponds to a widget managed by this module. See the user
 *	documentation for details on what it does.
 *
 * Results:
 *	A standard Tcl result.
 *
 * Side effects:
 *	See the user documentation.
 *
 *----------------------------------------------------------------------
 */

static int
ListboxWidgetObjCmd(
    void *clientData,	/* Information about listbox widget. */
    Tcl_Interp *interp,		/* Current interpreter. */
    Tcl_Size objc,			/* Number of arguments. */
    Tcl_Obj *const objv[])	/* Arguments as Tcl_Obj's. */
{
    Listbox *listPtr = (Listbox *)clientData;
    int cmdIndex;
    Tcl_Size index;
    int result = TCL_OK;
    Tcl_Obj *objPtr;

    if (objc < 2) {
	Tcl_WrongNumArgs(interp, 1, objv, "option ?arg ...?");
	return TCL_ERROR;
    }

    /*
     * Parse the command by looking up the second argument in the list of
     * valid subcommand names.
     */

    result = Tcl_GetIndexFromObj(interp, objv[1], commandNames,
	    "option", 0, &cmdIndex);
    if (result != TCL_OK) {
	return result;
    }

    Tcl_Preserve(listPtr);

    /*
     * The subcommand was valid, so continue processing.
     */

    switch (cmdIndex) {
    case COMMAND_ACTIVATE:
	if (objc != 3) {
	    Tcl_WrongNumArgs(interp, 2, objv, "index");
	    result = TCL_ERROR;
	    break;
	}
	result = GetListboxIndex(interp, listPtr, objv[2], 0, &index);
	if (result != TCL_OK) {
	    break;
	}

	if (!(listPtr->state & STATE_NORMAL)) {
	    break;
	}

	if (index >= listPtr->nElements) {
	    index = listPtr->nElements-1;
	}
	if (index < 0) {
	    index = 0;
	}
	listPtr->active = index;
	EventuallyRedrawRange(listPtr, listPtr->active, listPtr->active);
	result = TCL_OK;
	break;

    case COMMAND_BBOX:
	if (objc != 3) {
	    Tcl_WrongNumArgs(interp, 2, objv, "index");
	    result = TCL_ERROR;
	    break;
	}
	result = GetListboxIndex(interp, listPtr, objv[2], 0, &index);
	if (result != TCL_OK) {
	    break;
	}

	result = ListboxBboxSubCmd(interp, listPtr, index);
	break;

    case COMMAND_CGET:
	if (objc != 3) {
	    Tcl_WrongNumArgs(interp, 2, objv, "option");
	    result = TCL_ERROR;
	    break;
	}

	objPtr = Tk_GetOptionValue(interp, listPtr,
		listPtr->optionTable, objv[2], listPtr->tkwin);
	if (objPtr == NULL) {
	    result = TCL_ERROR;
	    break;
	}
	Tcl_SetObjResult(interp, objPtr);
	result = TCL_OK;
	break;

    case COMMAND_CONFIGURE:
	if (objc <= 3) {
	    objPtr = Tk_GetOptionInfo(interp, listPtr,
		    listPtr->optionTable,
		    (objc == 3) ? objv[2] : NULL, listPtr->tkwin);
	    if (objPtr == NULL) {
		result = TCL_ERROR;
		break;
	    }
	    Tcl_SetObjResult(interp, objPtr);
	    result = TCL_OK;
	} else {
	    result = ConfigureListbox(interp, listPtr, objc-2, objv+2);
	}
	break;

    case COMMAND_CURSELECTION: {
	int i;

	if (objc != 2) {
	    Tcl_WrongNumArgs(interp, 2, objv, NULL);
	    result = TCL_ERROR;
	    break;
	}

	/*
	 * Of course, it would be more efficient to use the Tcl_HashTable
	 * search functions (Tcl_FirstHashEntry, Tcl_NextHashEntry), but then
	 * the result wouldn't be in sorted order. So instead we loop through
	 * the indices in order, adding them to the result if they are
	 * selected.
	 */

	objPtr = Tcl_NewObj();
	for (i = 0; i < (int)listPtr->nElements; i++) {
	    if (Tcl_FindHashEntry(listPtr->selection, KEY(i))) {
		Tcl_ListObjAppendElement(NULL, objPtr, Tcl_NewWideIntObj(i));
	    }
	}
	Tcl_SetObjResult(interp, objPtr);
	result = TCL_OK;
	break;
    }

    case COMMAND_DELETE: {
	Tcl_Size first, last;

	if ((objc < 3) || (objc > 4)) {
	    Tcl_WrongNumArgs(interp, 2, objv, "firstIndex ?lastIndex?");
	    result = TCL_ERROR;
	    break;
	}

	result = GetListboxIndex(interp, listPtr, objv[2], 0, &first);
	if (result != TCL_OK) {
	    break;
	}

	if (!(listPtr->state & STATE_NORMAL)) {
	    break;
	}

	if (first < (int)listPtr->nElements) {
	    /*
	     * if a "last index" was given, get it now; otherwise, use the
	     * first index as the last index.
	     */

	    if (objc == 4) {
		result = GetListboxIndex(interp, listPtr, objv[3], 0, &last);
		if (result != TCL_OK) {
		    break;
		}
	    } else {
		last = first;
	    }
	    if (last >= (int)listPtr->nElements) {
		last = listPtr->nElements - 1;
	    }
	    result = ListboxDeleteSubCmd(listPtr, first, last);
	} else {
	    result = TCL_OK;
	}
	break;
    }

    case COMMAND_GET: {
	Tcl_Size listLen, first, last;
	Tcl_Obj **elemPtrs;

	if (objc != 3 && objc != 4) {
	    Tcl_WrongNumArgs(interp, 2, objv, "firstIndex ?lastIndex?");
	    result = TCL_ERROR;
	    break;
	}
	result = GetListboxIndex(interp, listPtr, objv[2], 0, &first);
	if (result != TCL_OK) {
	    break;
	}
	last = first;
	if (objc == 4) {
	    result = GetListboxIndex(interp, listPtr, objv[3], 0, &last);
	    if (result != TCL_OK) {
		break;
	    }
	}
	if (first >= (int)listPtr->nElements) {
	    result = TCL_OK;
	    break;
	}
	if (last >= (int)listPtr->nElements) {
	    last = listPtr->nElements - 1;
	}
	if (first < 0) {
	    first = 0;
	}
	if (first > last) {
	    result = TCL_OK;
	    break;
	}
	result = Tcl_ListObjGetElements(interp, listPtr->listObj, &listLen,
		&elemPtrs);
	if (result != TCL_OK) {
	    break;
	}
	if (objc == 3) {
	    /*
	     * One element request - we return a string
	     */

	    Tcl_SetObjResult(interp, elemPtrs[first]);
	} else {
	    Tcl_SetObjResult(interp,
		    Tcl_NewListObj(last-first+1, elemPtrs+first));
	}
	result = TCL_OK;
	break;
    }

    case COMMAND_INDEX:
	if (objc != 3) {
	    Tcl_WrongNumArgs(interp, 2, objv, "index");
	    result = TCL_ERROR;
	    break;
	}
	result = GetListboxIndex(interp, listPtr, objv[2], 1, &index);
	if (result != TCL_OK) {
	    break;
	}
	Tcl_SetObjResult(interp, TkNewIndexObj(index));
	result = TCL_OK;
	break;

    case COMMAND_INSERT:
	if (objc < 3) {
	    Tcl_WrongNumArgs(interp, 2, objv, "index ?element ...?");
	    result = TCL_ERROR;
	    break;
	}

	result = GetListboxIndex(interp, listPtr, objv[2], 1, &index);
	if (result != TCL_OK) {
	    break;
	}

	if (!(listPtr->state & STATE_NORMAL)) {
	    break;
	}

	result = ListboxInsertSubCmd(listPtr, index, objc-3, objv+3);
	break;

    case COMMAND_ITEMCGET: {
	ItemAttr *attrPtr;

	if (objc != 4) {
	    Tcl_WrongNumArgs(interp, 2, objv, "index option");
	    result = TCL_ERROR;
	    break;
	}

	result = GetListboxIndex(interp, listPtr, objv[2], 0, &index);
	if (result != TCL_OK) {
	    break;
	}

	if (index < 0 || index >= (int)listPtr->nElements) {
	    Tcl_SetObjResult(interp, Tcl_ObjPrintf(
		    "item number \"%s\" out of range",
		    Tcl_GetString(objv[2])));
	    Tcl_SetErrorCode(interp, "TK", "LISTBOX", "ITEM_INDEX", NULL);
	    result = TCL_ERROR;
	    break;
	}

	attrPtr = ListboxGetItemAttributes(interp, listPtr, index);

	objPtr = Tk_GetOptionValue(interp, (char *) attrPtr,
		listPtr->itemAttrOptionTable, objv[3], listPtr->tkwin);
	if (objPtr == NULL) {
	    result = TCL_ERROR;
	    break;
	}
	Tcl_SetObjResult(interp, objPtr);
	result = TCL_OK;
	break;
    }

    case COMMAND_ITEMCONFIGURE: {
	ItemAttr *attrPtr;

	if (objc < 3) {
	    Tcl_WrongNumArgs(interp, 2, objv,
		    "index ?-option value ...?");
	    result = TCL_ERROR;
	    break;
	}

	result = GetListboxIndex(interp, listPtr, objv[2], 0, &index);
	if (result != TCL_OK) {
	    break;
	}

	if (index < 0 || index >= (int)listPtr->nElements) {
	    Tcl_SetObjResult(interp, Tcl_ObjPrintf(
		    "item number \"%s\" out of range",
		    Tcl_GetString(objv[2])));
	    Tcl_SetErrorCode(interp, "TK", "LISTBOX", "ITEM_INDEX", NULL);
	    result = TCL_ERROR;
	    break;
	}

	attrPtr = ListboxGetItemAttributes(interp, listPtr, index);
	if (objc <= 4) {
	    objPtr = Tk_GetOptionInfo(interp, attrPtr,
		    listPtr->itemAttrOptionTable,
		    (objc == 4) ? objv[3] : NULL, listPtr->tkwin);
	    if (objPtr == NULL) {
		result = TCL_ERROR;
		break;
	    }
	    Tcl_SetObjResult(interp, objPtr);
	    result = TCL_OK;
	} else {
	    result = ConfigureListboxItem(interp, listPtr, attrPtr,
		    objc-3, objv+3, index);
	}
	break;
    }

    case COMMAND_NEAREST: {
	int y;

	if (objc != 3) {
	    Tcl_WrongNumArgs(interp, 2, objv, "y");
	    result = TCL_ERROR;
	    break;
	}

	result = Tcl_GetIntFromObj(interp, objv[2], &y);
	if (result != TCL_OK) {
	    break;
	}
	index = NearestListboxElement(listPtr, y);
	Tcl_SetObjResult(interp, Tcl_NewWideIntObj(index));
	result = TCL_OK;
	break;
    }

    case COMMAND_SCAN: {
	int x, y, scanCmdIndex;

	if (objc != 5) {
	    Tcl_WrongNumArgs(interp, 2, objv, "mark|dragto x y");
	    result = TCL_ERROR;
	    break;
	}

	if (Tcl_GetIntFromObj(interp, objv[3], &x) != TCL_OK
		|| Tcl_GetIntFromObj(interp, objv[4], &y) != TCL_OK) {
	    result = TCL_ERROR;
	    break;
	}

	result = Tcl_GetIndexFromObj(interp, objv[2], scanCommandNames,
		"option", 0, &scanCmdIndex);
	if (result != TCL_OK) {
	    break;
	}
	switch (scanCmdIndex) {
	case SCAN_MARK:
	    listPtr->scanMarkX = x;
	    listPtr->scanMarkY = y;
	    listPtr->scanMarkXOffset = listPtr->xOffset;
	    listPtr->scanMarkYIndex = listPtr->topIndex;
	    break;
	case SCAN_DRAGTO:
	    ListboxScanTo(listPtr, x, y);
	    break;
	}
	result = TCL_OK;
	break;
    }

    case COMMAND_SEE: {
	int diff;

	if (objc != 3) {
	    Tcl_WrongNumArgs(interp, 2, objv, "index");
	    result = TCL_ERROR;
	    break;
	}
	result = GetListboxIndex(interp, listPtr, objv[2], 0, &index);
	if (result != TCL_OK) {
	    break;
	}
	if (index >= (int)listPtr->nElements) {
	    index = listPtr->nElements - 1;
	}
	if (index < 0) {
	    index = 0;
	}
	diff = listPtr->topIndex - index;
	if (diff > 0) {
	    if (diff <= listPtr->fullLines / 3) {
		ChangeListboxView(listPtr, index);
	    } else {
		ChangeListboxView(listPtr, index - (listPtr->fullLines-1)/2);
	    }
	} else {
	    diff = index - (listPtr->topIndex + listPtr->fullLines - 1);
	    if (diff > 0) {
		if (diff <= listPtr->fullLines / 3) {
		    ChangeListboxView(listPtr, listPtr->topIndex + diff);
		} else {
		    ChangeListboxView(listPtr, index-(listPtr->fullLines-1)/2);
		}
	    }
	}
	result = TCL_OK;
	break;
    }

    case COMMAND_SELECTION:
	result = ListboxSelectionSubCmd(interp, listPtr, objc, objv);
	break;
    case COMMAND_SIZE:
	if (objc != 2) {
	    Tcl_WrongNumArgs(interp, 2, objv, NULL);
	    result = TCL_ERROR;
	    break;
	}
	Tcl_SetObjResult(interp, Tcl_NewWideIntObj(listPtr->nElements));
	result = TCL_OK;
	break;
    case COMMAND_XVIEW:
	result = ListboxXviewSubCmd(interp, listPtr, objc, objv);
	break;
    case COMMAND_YVIEW:
	result = ListboxYviewSubCmd(interp, listPtr, objc, objv);
	break;
    }
    Tcl_Release(listPtr);
    return result;
}

/*
 *----------------------------------------------------------------------
 *
 * ListboxBboxSubCmd --
 *
 *	This procedure is invoked to process a listbox bbox request. See the
 *	user documentation for more information.
 *
 * Results:
 *	A standard Tcl result.
 *
 * Side effects:
 *	For valid indices, places the bbox of the requested element in the
 *	interpreter's result.
 *
 *----------------------------------------------------------------------
 */

static int
ListboxBboxSubCmd(
    Tcl_Interp *interp,		/* Pointer to the calling Tcl interpreter */
    Listbox *listPtr,		/* Information about the listbox */
    int index)			/* Index of the element to get bbox info on */
{
    Tk_Window tkwin = listPtr->tkwin;
    int lastVisibleIndex;

    /*
     * Determine the index of the last visible item in the listbox.
     */

    lastVisibleIndex = listPtr->topIndex + listPtr->fullLines
	    + listPtr->partialLine;
    if ((int)listPtr->nElements < lastVisibleIndex) {
	lastVisibleIndex = listPtr->nElements;
    }

    /*
     * Only allow bbox requests for indices that are visible.
     */

    if ((listPtr->topIndex <= index) && (index < lastVisibleIndex)) {
	Tcl_Obj *el, *results[4];
	const char *stringRep;
	int pixelWidth, x, y, result;
	Tcl_Size stringLen;
	Tk_FontMetrics fm;

	/*
	 * Compute the pixel width of the requested element.
	 */

	result = Tcl_ListObjIndex(interp, listPtr->listObj, index, &el);
	if (result != TCL_OK) {
	    return result;
	}

	stringRep = Tcl_GetStringFromObj(el, &stringLen);
	Tk_GetFontMetrics(listPtr->tkfont, &fm);
	pixelWidth = Tk_TextWidth(listPtr->tkfont, stringRep, stringLen);

        if (listPtr->justify == TK_JUSTIFY_LEFT) {
            x = (listPtr->inset + listPtr->selBorderWidth) - listPtr->xOffset;
        } else if (listPtr->justify == TK_JUSTIFY_RIGHT) {
            x = Tk_Width(tkwin) - (listPtr->inset + listPtr->selBorderWidth)
                    - pixelWidth - listPtr->xOffset + GetMaxOffset(listPtr);
        } else {
            x = (Tk_Width(tkwin) - pixelWidth)/2
                    - listPtr->xOffset + GetMaxOffset(listPtr)/2;
        }
	y = ((index - listPtr->topIndex)*listPtr->lineHeight)
		+ listPtr->inset + listPtr->selBorderWidth;
	results[0] = Tcl_NewWideIntObj(x);
	results[1] = Tcl_NewWideIntObj(y);
	results[2] = Tcl_NewWideIntObj(pixelWidth);
	results[3] = Tcl_NewWideIntObj(fm.linespace);
	Tcl_SetObjResult(interp, Tcl_NewListObj(4, results));
    }
    return TCL_OK;
}

/*
 *----------------------------------------------------------------------
 *
 * ListboxSelectionSubCmd --
 *
 *	This procedure is invoked to process the selection sub command for
 *	listbox widgets.
 *
 * Results:
 *	Standard Tcl result.
 *
 * Side effects:
 *	May set the interpreter's result field.
 *
 *----------------------------------------------------------------------
 */

static int
ListboxSelectionSubCmd(
    Tcl_Interp *interp,		/* Pointer to the calling Tcl interpreter */
    Listbox *listPtr,		/* Information about the listbox */
    Tcl_Size objc,			/* Number of arguments in the objv array */
    Tcl_Obj *const objv[])	/* Array of arguments to the procedure */
{
    int selCmdIndex;
    Tcl_Size first, last;
    int result = TCL_OK;

    if (objc != 4 && objc != 5) {
	Tcl_WrongNumArgs(interp, 2, objv, "option index ?index?");
	return TCL_ERROR;
    }
    result = GetListboxIndex(interp, listPtr, objv[3], 0, &first);
    if (result != TCL_OK) {
	return result;
    }
    last = first;
    if (objc == 5) {
	result = GetListboxIndex(interp, listPtr, objv[4], 0, &last);
	if (result != TCL_OK) {
	    return result;
	}
    }
    result = Tcl_GetIndexFromObj(interp, objv[2], selCommandNames,
	    "option", 0, &selCmdIndex);
    if (result != TCL_OK) {
	return result;
    }

    /*
     * Only allow 'selection includes' to respond if disabled. [Bug #632514]
     */

    if ((listPtr->state == STATE_DISABLED)
	    && (selCmdIndex != SELECTION_INCLUDES)) {
	return TCL_OK;
    }

    switch (selCmdIndex) {
    case SELECTION_ANCHOR:
	if (objc != 4) {
	    Tcl_WrongNumArgs(interp, 3, objv, "index");
	    return TCL_ERROR;
	}
	if (first >= (int)listPtr->nElements) {
	    first = listPtr->nElements - 1;
	}
	if (first < 0) {
	    first = 0;
	}
	listPtr->selectAnchor = first;
	result = TCL_OK;
	break;
    case SELECTION_CLEAR:
	result = ListboxSelect(listPtr, first, last, 0);
	break;
    case SELECTION_INCLUDES:
	if (objc != 4) {
	    Tcl_WrongNumArgs(interp, 3, objv, "index");
	    return TCL_ERROR;
	}
	Tcl_SetObjResult(interp, Tcl_NewBooleanObj(
		Tcl_FindHashEntry(listPtr->selection, KEY(first)) != NULL));
	result = TCL_OK;
	break;
    case SELECTION_SET:
	result = ListboxSelect(listPtr, first, last, 1);
	break;
    }
    return result;
}

/*
 *----------------------------------------------------------------------
 *
 * ListboxXviewSubCmd --
 *
 *	Process the listbox "xview" subcommand.
 *
 * Results:
 *	Standard Tcl result.
 *
 * Side effects:
 *	May change the listbox viewing area; may set the interpreter's result.
 *
 *----------------------------------------------------------------------
 */

static int
ListboxXviewSubCmd(
    Tcl_Interp *interp,		/* Pointer to the calling Tcl interpreter */
    Listbox *listPtr,		/* Information about the listbox */
    Tcl_Size objc,			/* Number of arguments in the objv array */
    Tcl_Obj *const objv[])	/* Array of arguments to the procedure */
{
    int index, count, windowWidth, windowUnits;
    int offset = 0;		/* Initialized to stop gcc warnings. */
    double fraction;

    windowWidth = Tk_Width(listPtr->tkwin)
	    - 2*(listPtr->inset + listPtr->selBorderWidth);
    if (objc == 2) {
	Tcl_Obj *results[2];

	if (listPtr->maxWidth == 0) {
	    results[0] = Tcl_NewDoubleObj(0.0);
	    results[1] = Tcl_NewDoubleObj(1.0);
	} else {
	    double fraction2;

	    fraction = listPtr->xOffset / (double) listPtr->maxWidth;
	    fraction2 = (listPtr->xOffset + windowWidth)
		    / (double) listPtr->maxWidth;
	    if (fraction2 > 1.0) {
		fraction2 = 1.0;
	    }
	    results[0] = Tcl_NewDoubleObj(fraction);
	    results[1] = Tcl_NewDoubleObj(fraction2);
	}
	Tcl_SetObjResult(interp, Tcl_NewListObj(2, results));
    } else if (objc == 3) {
	if (Tcl_GetIntFromObj(interp, objv[2], &index) != TCL_OK) {
	    return TCL_ERROR;
	}
	ChangeListboxOffset(listPtr, index*listPtr->xScrollUnit);
    } else {
	switch (Tk_GetScrollInfoObj(interp, objc, objv, &fraction, &count)) {
	case TK_SCROLL_MOVETO:
	    offset = (int) (fraction*listPtr->maxWidth + 0.5);
	    break;
	case TK_SCROLL_PAGES:
	    windowUnits = windowWidth / listPtr->xScrollUnit;
	    if (windowUnits > 2) {
		offset = listPtr->xOffset
			+ count*listPtr->xScrollUnit*(windowUnits-2);
	    } else {
		offset = listPtr->xOffset + count*listPtr->xScrollUnit;
	    }
	    break;
	case TK_SCROLL_UNITS:
	    offset = listPtr->xOffset + count*listPtr->xScrollUnit;
	    break;
	default:
	    return TCL_ERROR;
	}
	ChangeListboxOffset(listPtr, offset);
    }
    return TCL_OK;
}

/*
 *----------------------------------------------------------------------
 *
 * ListboxYviewSubCmd --
 *
 *	Process the listbox "yview" subcommand.
 *
 * Results:
 *	Standard Tcl result.
 *
 * Side effects:
 *	May change the listbox viewing area; may set the interpreter's result.
 *
 *----------------------------------------------------------------------
 */

static int
ListboxYviewSubCmd(
    Tcl_Interp *interp,		/* Pointer to the calling Tcl interpreter */
    Listbox *listPtr,		/* Information about the listbox */
    Tcl_Size objc,			/* Number of arguments in the objv array */
    Tcl_Obj *const objv[])	/* Array of arguments to the procedure */
{
    Tcl_Size index;
    int count;
    double fraction;

    if (objc == 2) {
	Tcl_Obj *results[2];

	if (listPtr->nElements == 0) {
	    results[0] = Tcl_NewDoubleObj(0.0);
	    results[1] = Tcl_NewDoubleObj(1.0);
	} else {
	    double fraction2, numEls = (double) listPtr->nElements;

	    fraction = listPtr->topIndex / numEls;
	    fraction2 = (listPtr->topIndex+listPtr->fullLines) / numEls;
	    if (fraction2 > 1.0) {
		fraction2 = 1.0;
	    }
	    results[0] = Tcl_NewDoubleObj(fraction);
	    results[1] = Tcl_NewDoubleObj(fraction2);
	}
	Tcl_SetObjResult(interp, Tcl_NewListObj(2, results));
    } else if (objc == 3) {
	if (GetListboxIndex(interp, listPtr, objv[2], 0, &index) != TCL_OK) {
	    return TCL_ERROR;
	}
	ChangeListboxView(listPtr, index);
    } else {
	switch (Tk_GetScrollInfoObj(interp, objc, objv, &fraction, &count)) {
	case TK_SCROLL_MOVETO:
	    index = (Tcl_Size)(listPtr->nElements*fraction + 0.5);
	    break;
	case TK_SCROLL_PAGES:
	    if (listPtr->fullLines > 2) {
		index = listPtr->topIndex + count*(listPtr->fullLines-2);
	    } else {
		index = listPtr->topIndex + count;
	    }
	    break;
	case TK_SCROLL_UNITS:
	    index = listPtr->topIndex + count;
	    break;
	default:
	    return TCL_ERROR;
	}
	ChangeListboxView(listPtr, index);
    }
    return TCL_OK;
}

/*
 *----------------------------------------------------------------------
 *
 * ListboxGetItemAttributes --
 *
 *	Returns a pointer to the ItemAttr record for a given index, creating
 *	one if it does not already exist.
 *
 * Results:
 *	Pointer to an ItemAttr record.
 *
 * Side effects:
 *	Memory may be allocated for the ItemAttr record.
 *
 *----------------------------------------------------------------------
 */

static ItemAttr *
ListboxGetItemAttributes(
    Tcl_Interp *interp,		/* Pointer to the calling Tcl interpreter */
    Listbox *listPtr,		/* Information about the listbox */
    int index)			/* Index of the item to retrieve attributes
				 * for. */
{
    int isNew;
    Tcl_HashEntry *entry;
    ItemAttr *attrs;

    entry = Tcl_CreateHashEntry(listPtr->itemAttrTable, KEY(index), &isNew);
    if (isNew) {
	attrs = (ItemAttr *)ckalloc(sizeof(ItemAttr));
	attrs->border = NULL;
	attrs->selBorder = NULL;
	attrs->fgColor = NULL;
	attrs->selFgColor = NULL;
	Tk_InitOptions(interp, attrs, listPtr->itemAttrOptionTable,
		listPtr->tkwin);
	Tcl_SetHashValue(entry, attrs);
    } else {
	attrs = (ItemAttr *)Tcl_GetHashValue(entry);
    }
    return attrs;
}

/*
 *----------------------------------------------------------------------
 *
 * DestroyListbox --
 *
 *	This procedure is invoked by Tcl_EventuallyFree or Tcl_Release to
 *	clean up the internal structure of a listbox at a safe time (when
 *	no-one is using it anymore).
 *
 * Results:
 *	None.
 *
 * Side effects:
 *	Everything associated with the listbox is freed up.
 *
 *----------------------------------------------------------------------
 */

static void
DestroyListbox(
#if TCL_MAJOR_VERSION > 8
    void *memPtr)		/* Info about listbox widget. */
#else
    char *memPtr)
#endif
{
    Listbox *listPtr = (Listbox *)memPtr;
    Tcl_HashEntry *entry;
    Tcl_HashSearch search;

    /*
     * If we have an internal list object, free it.
     */

    if (listPtr->listObj != NULL) {
	Tcl_DecrRefCount(listPtr->listObj);
	listPtr->listObj = NULL;
    }

    if (listPtr->listVarName != NULL) {
	Tcl_UntraceVar2(listPtr->interp, listPtr->listVarName, NULL,
		TCL_GLOBAL_ONLY|TCL_TRACE_WRITES|TCL_TRACE_UNSETS,
		ListboxListVarProc, listPtr);
    }

    /*
     * Free the selection hash table.
     */

    Tcl_DeleteHashTable(listPtr->selection);
    ckfree(listPtr->selection);

    /*
     * Free the item attribute hash table.
     */

    for (entry = Tcl_FirstHashEntry(listPtr->itemAttrTable, &search);
	    entry != NULL; entry = Tcl_NextHashEntry(&search)) {
	ckfree(Tcl_GetHashValue(entry));
    }
    Tcl_DeleteHashTable(listPtr->itemAttrTable);
    ckfree(listPtr->itemAttrTable);

    /*
     * Free up all the stuff that requires special handling, then let
     * Tk_FreeOptions handle all the standard option-related stuff.
     */

    if (listPtr->textGC != NULL) {
	Tk_FreeGC(listPtr->display, listPtr->textGC);
    }
    if (listPtr->selTextGC != NULL) {
	Tk_FreeGC(listPtr->display, listPtr->selTextGC);
    }
    if (listPtr->gray != None) {
	Tk_FreeBitmap(Tk_Display(listPtr->tkwin), listPtr->gray);
    }

    Tk_FreeConfigOptions(listPtr, listPtr->optionTable,
	    listPtr->tkwin);
    Tcl_Release(listPtr->tkwin);
    listPtr->tkwin = NULL;
    ckfree(listPtr);
}

/*
 *----------------------------------------------------------------------
 *
 * DestroyListboxOptionTables --
 *
 *	This procedure is registered as an exit callback when the listbox
 *	command is first called. It cleans up the OptionTables structure
 *	allocated by that command.
 *
 * Results:
 *	None.
 *
 * Side effects:
 *	Frees memory.
 *
 *----------------------------------------------------------------------
 */

static void
DestroyListboxOptionTables(
    void *clientData,	/* Pointer to the OptionTables struct */
    TCL_UNUSED(Tcl_Interp *))		/* Pointer to the calling interp */
{
    ckfree(clientData);
    return;
}

/*
 *----------------------------------------------------------------------
 *
 * ConfigureListbox --
 *
 *	This procedure is called to process an objv/objc list, plus the Tk
 *	option database, in order to configure (or reconfigure) a listbox
 *	widget.
 *
 * Results:
 *	The return value is a standard Tcl result. If TCL_ERROR is returned,
 *	then the interp's result contains an error message.
 *
 * Side effects:
 *	Configuration information, such as colors, border width, etc. get set
 *	for listPtr; old resources get freed, if there were any.
 *
 *----------------------------------------------------------------------
 */

static int
ConfigureListbox(
    Tcl_Interp *interp,		/* Used for error reporting. */
    Listbox *listPtr,	/* Information about widget; may or may not
				 * already have values for some fields. */
    Tcl_Size objc,			/* Number of valid entries in argv. */
    Tcl_Obj *const objv[])	/* Arguments. */
{
    Tk_SavedOptions savedOptions;
    Tcl_Obj *oldListObj = NULL;
    Tcl_Obj *errorResult = NULL;
    int oldExport, error;

    oldExport = (listPtr->exportSelection) && (!Tcl_IsSafe(listPtr->interp));
    if (listPtr->listVarName != NULL) {
	Tcl_UntraceVar2(interp, listPtr->listVarName, NULL,
		TCL_GLOBAL_ONLY|TCL_TRACE_WRITES|TCL_TRACE_UNSETS,
		ListboxListVarProc, listPtr);
    }

    for (error = 0; error <= 1; error++) {
	if (!error) {
	    /*
	     * First pass: set options to new values.
	     */

	    if (Tk_SetOptions(interp, listPtr,
		    listPtr->optionTable, objc, objv,
		    listPtr->tkwin, &savedOptions, NULL) != TCL_OK) {
		continue;
	    }
	} else {
	    /*
	     * Second pass: restore options to old values.
	     */

	    errorResult = Tcl_GetObjResult(interp);
	    Tcl_IncrRefCount(errorResult);
	    Tk_RestoreSavedOptions(&savedOptions);
	}

	/*
	 * A few options need special processing, such as setting the
	 * background from a 3-D border.
	 */

	Tk_SetBackgroundFromBorder(listPtr->tkwin, listPtr->normalBorder);

	if (listPtr->highlightWidth < 0) {
	    listPtr->highlightWidth = 0;
	}
	listPtr->inset = listPtr->highlightWidth + listPtr->borderWidth;

	/*
	 * Claim the selection if we've suddenly started exporting it and
	 * there is a selection to export and this interp is unsafe.
	 */

	if (listPtr->exportSelection && (!oldExport)
		&& (!Tcl_IsSafe(listPtr->interp))
		&& (listPtr->numSelected != 0)) {
	    Tk_OwnSelection(listPtr->tkwin, XA_PRIMARY,
		    ListboxLostSelection, listPtr);
	}

	/*
	 * Verify the current status of the list var.
	 * PREVIOUS STATE | NEW STATE  | ACTION
	 * ---------------+------------+----------------------------------
	 * no listvar     | listvar    | If listvar does not exist, create it
	 *				 and copy the internal list obj's
	 *				 content to the new var. If it does
	 *				 exist, toss the internal list obj.
	 *
	 * listvar	  | no listvar | Copy old listvar content to the
	 *				 internal list obj
	 *
	 * listvar	  | listvar    | no special action
	 *
	 * no listvar     | no listvar | no special action
	 */

	oldListObj = listPtr->listObj;
	if (listPtr->listVarName != NULL) {
	    Tcl_Obj *listVarObj = Tcl_GetVar2Ex(interp, listPtr->listVarName,
		    NULL, TCL_GLOBAL_ONLY);
	    Tcl_Size dummy;

	    if (listVarObj == NULL) {
		listVarObj = (oldListObj ? oldListObj : Tcl_NewObj());
		if (Tcl_SetVar2Ex(interp, listPtr->listVarName, NULL,
			listVarObj, TCL_GLOBAL_ONLY|TCL_LEAVE_ERR_MSG)
			== NULL) {
		    continue;
		}
	    }

	    /*
	     * Make sure the object is a good list object.
	     */

	    if (Tcl_ListObjLength(listPtr->interp, listVarObj, &dummy)
		    != TCL_OK) {
		Tcl_AppendResult(listPtr->interp,
			": invalid -listvariable value", NULL);
		continue;
	    }

	    listPtr->listObj = listVarObj;
	    Tcl_TraceVar2(listPtr->interp, listPtr->listVarName,
		    NULL, TCL_GLOBAL_ONLY|TCL_TRACE_WRITES|TCL_TRACE_UNSETS,
		    ListboxListVarProc, listPtr);
	} else if (listPtr->listObj == NULL) {
	    listPtr->listObj = Tcl_NewObj();
	}
	Tcl_IncrRefCount(listPtr->listObj);
	if (oldListObj != NULL) {
	    Tcl_DecrRefCount(oldListObj);
	}
	break;
    }
    if (!error) {
	Tk_FreeSavedOptions(&savedOptions);
    }

    /*
     * Make sure that the list length is correct.
     */

    Tcl_ListObjLength(listPtr->interp, listPtr->listObj, &listPtr->nElements);

    if (error) {
	Tcl_SetObjResult(interp, errorResult);
	Tcl_DecrRefCount(errorResult);
	return TCL_ERROR;
    }
    ListboxWorldChanged(listPtr);
    return TCL_OK;
}

/*
 *----------------------------------------------------------------------
 *
 * ConfigureListboxItem --
 *
 *	This procedure is called to process an objv/objc list, plus the Tk
 *	option database, in order to configure (or reconfigure) a listbox
 *	item.
 *
 * Results:
 *	The return value is a standard Tcl result. If TCL_ERROR is returned,
 *	then the interp's result contains an error message.
 *
 * Side effects:
 *	Configuration information, such as colors, border width, etc. get set
 *	for a listbox item; old resources get freed, if there were any.
 *
 *----------------------------------------------------------------------
 */

static int
ConfigureListboxItem(
    Tcl_Interp *interp,		/* Used for error reporting. */
    Listbox *listPtr,	/* Information about widget; may or may not
				 * already have values for some fields. */
    ItemAttr *attrs,		/* Information about the item to configure */
    Tcl_Size objc,			/* Number of valid entries in argv. */
    Tcl_Obj *const objv[],	/* Arguments. */
    Tcl_Size index)			/* Index of the listbox item being configure */
{
    Tk_SavedOptions savedOptions;

    if (Tk_SetOptions(interp, attrs,
	    listPtr->itemAttrOptionTable, objc, objv, listPtr->tkwin,
	    &savedOptions, NULL) != TCL_OK) {
	Tk_RestoreSavedOptions(&savedOptions);
	return TCL_ERROR;
    }
    Tk_FreeSavedOptions(&savedOptions);

    /*
     * Redraw this index - ListboxWorldChanged would need to be called if item
     * attributes were checked in the "world".
     */

    EventuallyRedrawRange(listPtr, index, index);
    return TCL_OK;
}

/*
 *---------------------------------------------------------------------------
 *
 * ListboxWorldChanged --
 *
 *	This procedure is called when the world has changed in some way and
 *	the widget needs to recompute all its graphics contexts and determine
 *	its new geometry.
 *
 * Results:
 *	None.
 *
 * Side effects:
 *	Listbox will be relayed out and redisplayed.
 *
 *---------------------------------------------------------------------------
 */

static void
ListboxWorldChanged(
    void *instanceData)	/* Information about widget. */
{
    XGCValues gcValues;
    GC gc;
    unsigned long mask;
    Listbox *listPtr = (Listbox *)instanceData;

    if (listPtr->state & STATE_NORMAL) {
	gcValues.foreground = listPtr->fgColorPtr->pixel;
	gcValues.graphics_exposures = False;
	mask = GCForeground | GCFont | GCGraphicsExposures;
    } else if (listPtr->dfgColorPtr != NULL) {
	gcValues.foreground = listPtr->dfgColorPtr->pixel;
	gcValues.graphics_exposures = False;
	mask = GCForeground | GCFont | GCGraphicsExposures;
    } else {
	gcValues.foreground = listPtr->fgColorPtr->pixel;
	mask = GCForeground | GCFont;
	if (listPtr->gray == None) {
	    listPtr->gray = Tk_GetBitmap(NULL, listPtr->tkwin, "gray50");
	}
	if (listPtr->gray != None) {
	    gcValues.fill_style = FillStippled;
	    gcValues.stipple = listPtr->gray;
	    mask |= GCFillStyle | GCStipple;
	}
    }

    gcValues.font = Tk_FontId(listPtr->tkfont);
    gc = Tk_GetGC(listPtr->tkwin, mask, &gcValues);
    if (listPtr->textGC != NULL) {
	Tk_FreeGC(listPtr->display, listPtr->textGC);
    }
    listPtr->textGC = gc;

    if (listPtr->selFgColorPtr != NULL) {
	gcValues.foreground = listPtr->selFgColorPtr->pixel;
    }
    gcValues.font = Tk_FontId(listPtr->tkfont);
    mask = GCForeground | GCFont;
    gc = Tk_GetGC(listPtr->tkwin, mask, &gcValues);
    if (listPtr->selTextGC != NULL) {
	Tk_FreeGC(listPtr->display, listPtr->selTextGC);
    }
    listPtr->selTextGC = gc;

    /*
     * Register the desired geometry for the window and arrange for the window
     * to be redisplayed.
     */

    ListboxComputeGeometry(listPtr, 1, 1, 1);
    listPtr->flags |= UPDATE_V_SCROLLBAR|UPDATE_H_SCROLLBAR;
    EventuallyRedrawRange(listPtr, 0, listPtr->nElements-1);
}

/*
 *--------------------------------------------------------------
 *
 * DisplayListbox --
 *
 *	This procedure redraws the contents of a listbox window.
 *
 * Results:
 *	None.
 *
 * Side effects:
 *	Information appears on the screen.
 *
 *--------------------------------------------------------------
 */

static void
DisplayListbox(
    void *clientData)	/* Information about window. */
{
    Listbox *listPtr = (Listbox *)clientData;
    Tk_Window tkwin = listPtr->tkwin;
    GC gc;
    int i, limit, x, y, prevSelected, freeGC;
    Tcl_Size stringLen;
    Tk_FontMetrics fm;
    Tcl_Obj *curElement;
    Tcl_HashEntry *entry;
    const char *stringRep;
    ItemAttr *attrs;
    Tk_3DBorder selectedBg;
    XGCValues gcValues;
    unsigned long mask;
    int left, right;		/* Non-zero values here indicate that the left
				 * or right edge of the listbox is
				 * off-screen. */
    Pixmap pixmap;
    int textWidth;

    listPtr->flags &= ~REDRAW_PENDING;
    if (listPtr->flags & LISTBOX_DELETED) {
	return;
    }

    if (listPtr->flags & MAXWIDTH_IS_STALE) {
	ListboxComputeGeometry(listPtr, 0, 1, 0);
	listPtr->flags &= ~MAXWIDTH_IS_STALE;
	listPtr->flags |= UPDATE_H_SCROLLBAR;
    }

    Tcl_Preserve(listPtr);
    if (listPtr->flags & UPDATE_V_SCROLLBAR) {
	ListboxUpdateVScrollbar(listPtr);
	if ((listPtr->flags & LISTBOX_DELETED) || !Tk_IsMapped(tkwin)) {
	    Tcl_Release(listPtr);
	    return;
	}
    }
    if (listPtr->flags & UPDATE_H_SCROLLBAR) {
	ListboxUpdateHScrollbar(listPtr);
	if ((listPtr->flags & LISTBOX_DELETED) || !Tk_IsMapped(tkwin)) {
	    Tcl_Release(listPtr);
	    return;
	}
    }
    listPtr->flags &= ~(REDRAW_PENDING|UPDATE_V_SCROLLBAR|UPDATE_H_SCROLLBAR);
    Tcl_Release(listPtr);

#ifndef TK_NO_DOUBLE_BUFFERING
    /*
     * Redrawing is done in a temporary pixmap that is allocated here and
     * freed at the end of the procedure. All drawing is done to the pixmap,
     * and the pixmap is copied to the screen at the end of the procedure.
     * This provides the smoothest possible visual effects (no flashing on the
     * screen).
     */

    pixmap = Tk_GetPixmap(listPtr->display, Tk_WindowId(tkwin),
	    Tk_Width(tkwin), Tk_Height(tkwin), Tk_Depth(tkwin));
#else
    pixmap = Tk_WindowId(tkwin);
#endif /* TK_NO_DOUBLE_BUFFERING */
    Tk_Fill3DRectangle(tkwin, pixmap, listPtr->normalBorder, 0, 0,
	    Tk_Width(tkwin), Tk_Height(tkwin), 0, TK_RELIEF_FLAT);

    /*
     * Display each item in the listbox.
     */

    limit = listPtr->topIndex + listPtr->fullLines + listPtr->partialLine - 1;
    if (limit >= (int)listPtr->nElements) {
	limit = listPtr->nElements-1;
    }
    left = right = 0;
    if (listPtr->xOffset > 0) {
	left = listPtr->selBorderWidth+1;
    }
    if ((listPtr->maxWidth - listPtr->xOffset) > (Tk_Width(listPtr->tkwin)
	    - 2*(listPtr->inset + listPtr->selBorderWidth))) {
	right = listPtr->selBorderWidth+1;
    }
    prevSelected = 0;

    for (i = listPtr->topIndex; i <= limit; i++) {
	int width = Tk_Width(tkwin);	/* zeroth approx to silence warning */

	x = listPtr->inset;
	y = ((i - listPtr->topIndex) * listPtr->lineHeight) + listPtr->inset;
	gc = listPtr->textGC;
	freeGC = 0;

	/*
	 * Lookup this item in the item attributes table, to see if it has
	 * special foreground/background colors.
	 */

	entry = Tcl_FindHashEntry(listPtr->itemAttrTable, KEY(i));

	/*
	 * If the listbox is enabled, items may be drawn differently; they may
	 * be drawn selected, or they may have special foreground or
	 * background colors.
	 */

	if (listPtr->state & STATE_NORMAL) {
	    if (Tcl_FindHashEntry(listPtr->selection, KEY(i))) {
		/*
		 * Selected items are drawn differently.
		 */

		gc = listPtr->selTextGC;
		width = Tk_Width(tkwin) - 2*listPtr->inset;
		selectedBg = listPtr->selBorder;

		/*
		 * If there is attribute information for this item, adjust the
		 * drawing accordingly.
		 */

		if (entry != NULL) {
		    attrs = (ItemAttr *)Tcl_GetHashValue(entry);

		    /*
		     * Default GC has the values from the widget at large.
		     */

		    if (listPtr->selFgColorPtr) {
			gcValues.foreground = listPtr->selFgColorPtr->pixel;
		    } else {
			gcValues.foreground = listPtr->fgColorPtr->pixel;
		    }
		    gcValues.font = Tk_FontId(listPtr->tkfont);
		    gcValues.graphics_exposures = False;
		    mask = GCForeground | GCFont | GCGraphicsExposures;

		    if (attrs->selBorder != NULL) {
			selectedBg = attrs->selBorder;
		    }

		    if (attrs->selFgColor != NULL) {
			gcValues.foreground = attrs->selFgColor->pixel;
			gc = Tk_GetGC(listPtr->tkwin, mask, &gcValues);
			freeGC = 1;
		    }
		}

		Tk_Fill3DRectangle(tkwin, pixmap, selectedBg, x, y,
			width, listPtr->lineHeight, 0, TK_RELIEF_FLAT);

		/*
		 * Draw beveled edges around the selection, if there are
		 * visible edges next to this element. Special considerations:
		 *
		 * 1. The left and right bevels may not be visible if
		 *	horizontal scrolling is enabled (the "left" & "right"
		 *	variables are zero to indicate that the corresponding
		 *	bevel is visible).
		 * 2. Top and bottom bevels are only drawn if this is the
		 *	first or last seleted item.
		 * 3. If the left or right bevel isn't visible, then the
		 *	"left" & "right" vars, computed above, have non-zero
		 *	values that extend the top and bottom bevels so that
		 *	the mitered corners are off-screen.
		 */

		/* Draw left bevel */
		if (left == 0) {
		    Tk_3DVerticalBevel(tkwin, pixmap, selectedBg,
			    x, y, listPtr->selBorderWidth, listPtr->lineHeight,
			    1, TK_RELIEF_RAISED);
		}
		/* Draw right bevel */
		if (right == 0) {
		    Tk_3DVerticalBevel(tkwin, pixmap, selectedBg,
			    x + width - listPtr->selBorderWidth, y,
			    listPtr->selBorderWidth, listPtr->lineHeight,
			    0, TK_RELIEF_RAISED);
		}
		/* Draw top bevel */
		if (!prevSelected) {
		    Tk_3DHorizontalBevel(tkwin, pixmap, selectedBg,
			    x-left, y, width+left+right,
			    listPtr->selBorderWidth,
			    1, 1, 1, TK_RELIEF_RAISED);
		}
		/* Draw bottom bevel */
		if (i + 1 == (int)listPtr->nElements ||
			!Tcl_FindHashEntry(listPtr->selection, KEY(i + 1))) {
		    Tk_3DHorizontalBevel(tkwin, pixmap, selectedBg, x-left,
			    y + listPtr->lineHeight - listPtr->selBorderWidth,
			    width+left+right, listPtr->selBorderWidth, 0, 0, 0,
			    TK_RELIEF_RAISED);
		}
		prevSelected = 1;
	    } else {
		/*
		 * If there is an item attributes record for this item, draw
		 * the background box and set the foreground color accordingly.
		 */

		if (entry != NULL) {
		    attrs = (ItemAttr *)Tcl_GetHashValue(entry);
		    gcValues.foreground = listPtr->fgColorPtr->pixel;
		    gcValues.font = Tk_FontId(listPtr->tkfont);
		    gcValues.graphics_exposures = False;
		    mask = GCForeground | GCFont | GCGraphicsExposures;

		    /*
		     * If the item has its own background color, draw it now.
		     */

		    if (attrs->border != NULL) {
			width = Tk_Width(tkwin) - 2*listPtr->inset;
			Tk_Fill3DRectangle(tkwin, pixmap, attrs->border, x, y,
				width, listPtr->lineHeight, 0, TK_RELIEF_FLAT);
		    }

		    /*
		     * If the item has its own foreground, use it to override
		     * the value in the gcValues structure.
		     */

		    if ((listPtr->state & STATE_NORMAL)
			    && attrs->fgColor != NULL) {
			gcValues.foreground = attrs->fgColor->pixel;
			gc = Tk_GetGC(listPtr->tkwin, mask, &gcValues);
			freeGC = 1;
		    }
		}
		prevSelected = 0;
	    }
	}

	/*
	 * Draw the actual text of this item.
	 */

        Tcl_ListObjIndex(listPtr->interp, listPtr->listObj, i, &curElement);
        stringRep = Tcl_GetStringFromObj(curElement, &stringLen);
        textWidth = Tk_TextWidth(listPtr->tkfont, stringRep, stringLen);

	Tk_GetFontMetrics(listPtr->tkfont, &fm);
	y += fm.ascent + listPtr->selBorderWidth;

        if (listPtr->justify == TK_JUSTIFY_LEFT) {
            x = (listPtr->inset + listPtr->selBorderWidth) - listPtr->xOffset;
        } else if (listPtr->justify == TK_JUSTIFY_RIGHT) {
            x = Tk_Width(tkwin) - (listPtr->inset + listPtr->selBorderWidth)
                    - textWidth - listPtr->xOffset + GetMaxOffset(listPtr);
        } else {
            x = (Tk_Width(tkwin) - textWidth)/2
                    - listPtr->xOffset + GetMaxOffset(listPtr)/2;
        }

        Tk_DrawChars(listPtr->display, pixmap, gc, listPtr->tkfont,
		stringRep, stringLen, x, y);

	/*
	 * If this is the active element, apply the activestyle to it.
	 */

	if ((i == listPtr->active) && (listPtr->flags & GOT_FOCUS)) {
	    if (listPtr->activeStyle == ACTIVE_STYLE_UNDERLINE) {
		/*
		 * Underline the text.
		 */

		Tk_UnderlineChars(listPtr->display, pixmap, gc,
			listPtr->tkfont, stringRep, x, y, 0, stringLen);
	    } else if (listPtr->activeStyle == ACTIVE_STYLE_DOTBOX) {
#ifdef _WIN32
		/*
		 * This provides for exact default look and feel on Windows.
		 */

		TkWinDCState state;
		HDC dc;
		RECT rect;

		dc = TkWinGetDrawableDC(listPtr->display, pixmap, &state);
		rect.left = listPtr->inset;
		rect.top = ((i - listPtr->topIndex) * listPtr->lineHeight)
			+ listPtr->inset;
		rect.right = rect.left + width;
		rect.bottom = rect.top + listPtr->lineHeight;
		DrawFocusRect(dc, &rect);
		TkWinReleaseDrawableDC(pixmap, dc, &state);
#else /* !_WIN32 */
		/*
		 * Draw a dotted box around the text.
		 */

		x = listPtr->inset;
		y = ((i - listPtr->topIndex) * listPtr->lineHeight)
			+ listPtr->inset;
		width = Tk_Width(tkwin) - 2*listPtr->inset - 1;

		gcValues.line_style = LineOnOffDash;
		gcValues.line_width = listPtr->selBorderWidth;
		if (gcValues.line_width <= 0) {
		    gcValues.line_width  = 1;
		}
		gcValues.dash_offset = 0;
		gcValues.dashes = 1;

		/*
		 * You would think the XSetDashes was necessary, but it
		 * appears that the default dotting for just saying we want
		 * dashes appears to work correctly.
		 static char dashList[] = { 1 };
		 static int dashLen = sizeof(dashList);
		 XSetDashes(listPtr->display, gc, 0, dashList, dashLen);
		 */

		mask = GCLineWidth | GCLineStyle | GCDashList | GCDashOffset;
		XChangeGC(listPtr->display, gc, mask, &gcValues);
		XDrawRectangle(listPtr->display, pixmap, gc, x, y,
			(unsigned) width, (unsigned) listPtr->lineHeight - 1);
		if (!freeGC) {
		    /*
		     * Don't bother changing if it is about to be freed.
		     */

		    gcValues.line_style = LineSolid;
		    XChangeGC(listPtr->display, gc, GCLineStyle, &gcValues);
		}
#endif /* _WIN32 */
	    }
	}

	if (freeGC) {
	    Tk_FreeGC(listPtr->display, gc);
	}
    }

    /*
     * Redraw the border for the listbox to make sure that it's on top of any
     * of the text of the listbox entries.
     */

    Tk_Draw3DRectangle(tkwin, pixmap, listPtr->normalBorder,
	    listPtr->highlightWidth, listPtr->highlightWidth,
	    Tk_Width(tkwin) - 2*listPtr->highlightWidth,
	    Tk_Height(tkwin) - 2*listPtr->highlightWidth,
	    listPtr->borderWidth, listPtr->relief);
    if (listPtr->highlightWidth > 0) {
	GC fgGC, bgGC;

	bgGC = Tk_GCForColor(listPtr->highlightBgColorPtr, pixmap);
	if (listPtr->flags & GOT_FOCUS) {
	    fgGC = Tk_GCForColor(listPtr->highlightColorPtr, pixmap);
	    Tk_DrawHighlightBorder(tkwin, fgGC, bgGC,
		    listPtr->highlightWidth, pixmap);
	} else {
	    Tk_DrawHighlightBorder(tkwin, bgGC, bgGC,
		    listPtr->highlightWidth, pixmap);
	}
    }
#ifndef TK_NO_DOUBLE_BUFFERING
    XCopyArea(listPtr->display, pixmap, Tk_WindowId(tkwin),
	    listPtr->textGC, 0, 0, (unsigned) Tk_Width(tkwin),
	    (unsigned) Tk_Height(tkwin), 0, 0);
    Tk_FreePixmap(listPtr->display, pixmap);
#endif /* TK_NO_DOUBLE_BUFFERING */
}

/*
 *----------------------------------------------------------------------
 *
 * ListboxComputeGeometry --
 *
 *	This procedure is invoked to recompute geometry information such as
 *	the sizes of the elements and the overall dimensions desired for the
 *	listbox.
 *
 * Results:
 *	None.
 *
 * Side effects:
 *	Geometry information is updated and a new requested size is registered
 *	for the widget. Internal border and gridding information is also set.
 *
 *----------------------------------------------------------------------
 */

static void
ListboxComputeGeometry(
    Listbox *listPtr,		/* Listbox whose geometry is to be
				 * recomputed. */
    int fontChanged,		/* Non-zero means the font may have changed so
				 * per-element width information also has to
				 * be computed. */
    int maxIsStale,		/* Non-zero means the "maxWidth" field may no
				 * longer be up-to-date and must be
				 * recomputed. If fontChanged is 1 then this
				 * must be 1. */
    int updateGrid)		/* Non-zero means call Tk_SetGrid or
				 * Tk_UnsetGrid to update gridding for the
				 * window. */
{
    int width, height, pixelWidth, pixelHeight, i, result;
    Tcl_Size textLength;
    Tk_FontMetrics fm;
    Tcl_Obj *element;
    const char *text;

    if (fontChanged || maxIsStale) {
	listPtr->xScrollUnit = Tk_TextWidth(listPtr->tkfont, "0", 1);
	if (listPtr->xScrollUnit == 0) {
	    listPtr->xScrollUnit = 1;
	}
	listPtr->maxWidth = 0;
	for (i = 0; i < (int)listPtr->nElements; i++) {
	    /*
	     * Compute the pixel width of the current element.
	     */

	    result = Tcl_ListObjIndex(listPtr->interp, listPtr->listObj, i,
		    &element);
	    if (result != TCL_OK) {
		continue;
	    }
	    text = Tcl_GetStringFromObj(element, &textLength);
	    Tk_GetFontMetrics(listPtr->tkfont, &fm);
	    pixelWidth = Tk_TextWidth(listPtr->tkfont, text, textLength);
	    if (pixelWidth > listPtr->maxWidth) {
		listPtr->maxWidth = pixelWidth;
	    }
	}
    }

    Tk_GetFontMetrics(listPtr->tkfont, &fm);
    listPtr->lineHeight = fm.linespace + 1 + 2*listPtr->selBorderWidth;
    width = listPtr->width;
    if (width <= 0) {
	width = (listPtr->maxWidth + listPtr->xScrollUnit - 1)
		/ listPtr->xScrollUnit;
	if (width < 1) {
	    width = 1;
	}
    }
    pixelWidth = width*listPtr->xScrollUnit + 2*listPtr->inset
	    + 2*listPtr->selBorderWidth;
    height = listPtr->height;
    if (listPtr->height <= 0) {
	height = (int)listPtr->nElements;
	if (height < 1) {
	    height = 1;
	}
    }
    pixelHeight = height*listPtr->lineHeight + 2*listPtr->inset;
    Tk_GeometryRequest(listPtr->tkwin, pixelWidth, pixelHeight);
    Tk_SetInternalBorder(listPtr->tkwin, listPtr->inset);
    if (updateGrid) {
	if (listPtr->setGrid) {
	    Tk_SetGrid(listPtr->tkwin, width, height, listPtr->xScrollUnit,
		    listPtr->lineHeight);
	} else {
	    Tk_UnsetGrid(listPtr->tkwin);
	}
    }
}

/*
 *----------------------------------------------------------------------
 *
 * ListboxInsertSubCmd --
 *
 *	This procedure is invoked to handle the listbox "insert" subcommand.
 *
 * Results:
 *	Standard Tcl result.
 *
 * Side effects:
 *	New elements are added to the listbox pointed to by listPtr; a refresh
 *	callback is registered for the listbox.
 *
 *----------------------------------------------------------------------
 */

static int
ListboxInsertSubCmd(
    Listbox *listPtr,	/* Listbox that is to get the new elements. */
    Tcl_Size index,		/* Add the new elements before this
				 * element. */
    Tcl_Size objc,			/* Number of new elements to add. */
    Tcl_Obj *const objv[])	/* New elements (one per entry). */
{
    int oldMaxWidth, pixelWidth, result;
    Tcl_Size i, length;
    Tcl_Obj *newListObj;
    const char *stringRep;

    oldMaxWidth = listPtr->maxWidth;
    for (i = 0; i < objc; i++) {
	/*
	 * Check if any of the new elements are wider than the current widest;
	 * if so, update our notion of "widest."
	 */

	stringRep = Tcl_GetStringFromObj(objv[i], &length);
	pixelWidth = Tk_TextWidth(listPtr->tkfont, stringRep, length);
	if (pixelWidth > listPtr->maxWidth) {
	    listPtr->maxWidth = pixelWidth;
	}
    }

    /*
     * Adjust selection and attribute information for every index after the
     * first index.
     */

    MigrateHashEntries(listPtr->selection, index, listPtr->nElements-1, objc);
    MigrateHashEntries(listPtr->itemAttrTable, index, listPtr->nElements-1,
	    objc);

    /*
     * If the object is shared, duplicate it before writing to it.
     */

    if (Tcl_IsShared(listPtr->listObj)) {
	newListObj = Tcl_DuplicateObj(listPtr->listObj);
    } else {
	newListObj = listPtr->listObj;
    }
    result = Tcl_ListObjReplace(listPtr->interp, newListObj, index, 0,
	    objc, objv);
    if (result != TCL_OK) {
	return result;
    }

    /*
     * Replace the current object and set attached listvar, if any. This may
     * error if listvar points to a var in a deleted namespace, but we ignore
     * those errors. If the namespace is recreated, it will auto-sync with the
     * current value. [Bug 1424513]
     */

    Tcl_IncrRefCount(newListObj);
    Tcl_DecrRefCount(listPtr->listObj);
    listPtr->listObj = newListObj;
    if (listPtr->listVarName != NULL) {
	Tcl_SetVar2Ex(listPtr->interp, listPtr->listVarName, NULL,
		listPtr->listObj, TCL_GLOBAL_ONLY);
    }

    /*
     * Get the new list length.
     */

    Tcl_ListObjLength(listPtr->interp, listPtr->listObj, &listPtr->nElements);

    /*
     * Update the "special" indices (anchor, topIndex, active) to account for
     * the renumbering that just occurred. Then arrange for the new
     * information to be displayed.
     */

    if (index <= listPtr->selectAnchor) {
	listPtr->selectAnchor += objc;
    }
    if (index < listPtr->topIndex) {
	listPtr->topIndex += objc;
    }
    if (index <= listPtr->active) {
	listPtr->active += objc;
	if ((listPtr->active >= (int)listPtr->nElements) &&
		((int)listPtr->nElements > 0)) {
	    listPtr->active = listPtr->nElements-1;
	}
    }
    listPtr->flags |= UPDATE_V_SCROLLBAR;
    if (listPtr->maxWidth != oldMaxWidth) {
	listPtr->flags |= UPDATE_H_SCROLLBAR;
    }
    ListboxComputeGeometry(listPtr, 0, 0, 0);
    EventuallyRedrawRange(listPtr, index, listPtr->nElements-1);
    return TCL_OK;
}

/*
 *----------------------------------------------------------------------
 *
 * ListboxDeleteSubCmd --
 *
 *	Process a listbox "delete" subcommand by removing one or more elements
 *	from a listbox widget.
 *
 * Results:
 *	Standard Tcl result.
 *
 * Side effects:
 *	The listbox will be modified and (eventually) redisplayed.
 *
 *----------------------------------------------------------------------
 */

static int
ListboxDeleteSubCmd(
    Listbox *listPtr,	/* Listbox widget to modify. */
    int first,			/* Index of first element to delete. */
    int last)			/* Index of last element to delete. */
{
    int count, i, widthChanged, result, pixelWidth;
    Tcl_Size length;
    Tcl_Obj *newListObj, *element;
    const char *stringRep;
    Tcl_HashEntry *entry;

    /*
     * Adjust the range to fit within the existing elements of the listbox,
     * and make sure there's something to delete.
     */

    if (first < 0) {
	first = 0;
    }
    if (last >= (int)listPtr->nElements) {
	last = listPtr->nElements-1;
    }
    count = last + 1 - first;
    if (count <= 0) {
	return TCL_OK;
    }

    /*
     * Foreach deleted index we must:
     * a) remove selection information,
     * b) check the width of the element; if it is equal to the max, set
     *    widthChanged to 1, because it may be the only element with that
     *    width.
     */

    widthChanged = 0;
    for (i = first; i <= last; i++) {
	/*
	 * Remove selection information.
	 */

	entry = Tcl_FindHashEntry(listPtr->selection, KEY(i));
	if (entry != NULL) {
	    listPtr->numSelected--;
	    Tcl_DeleteHashEntry(entry);
	}

	entry = Tcl_FindHashEntry(listPtr->itemAttrTable, KEY(i));
	if (entry != NULL) {
	    ckfree(Tcl_GetHashValue(entry));
	    Tcl_DeleteHashEntry(entry);
	}

	/*
	 * Check width of the element. We only have to check if widthChanged
	 * has not already been set to 1, because we only need one maxWidth
	 * element to disappear for us to have to recompute the width.
	 */

	if (widthChanged == 0) {
	    Tcl_ListObjIndex(listPtr->interp, listPtr->listObj, i, &element);
	    stringRep = Tcl_GetStringFromObj(element, &length);
	    pixelWidth = Tk_TextWidth(listPtr->tkfont, stringRep, length);
	    if (pixelWidth == listPtr->maxWidth) {
		widthChanged = 1;
	    }
	}
    }

    /*
     * Adjust selection and attribute info for indices after lastIndex.
     */

    MigrateHashEntries(listPtr->selection, last+1,
	    listPtr->nElements-1, count*-1);
    MigrateHashEntries(listPtr->itemAttrTable, last+1,
	    listPtr->nElements-1, count*-1);

    /*
     * Delete the requested elements.
     */

    if (Tcl_IsShared(listPtr->listObj)) {
	newListObj = Tcl_DuplicateObj(listPtr->listObj);
    } else {
	newListObj = listPtr->listObj;
    }
    result = Tcl_ListObjReplace(listPtr->interp,
	    newListObj, first, count, 0, NULL);
    if (result != TCL_OK) {
	return result;
    }

    /*
     * Replace the current object and set attached listvar, if any. This may
     * error if listvar points to a var in a deleted namespace, but we ignore
     * those errors. If the namespace is recreated, it will auto-sync with the
     * current value. [Bug 1424513]
     */

    Tcl_IncrRefCount(newListObj);
    Tcl_DecrRefCount(listPtr->listObj);
    listPtr->listObj = newListObj;
    if (listPtr->listVarName != NULL) {
	Tcl_SetVar2Ex(listPtr->interp, listPtr->listVarName, NULL,
		listPtr->listObj, TCL_GLOBAL_ONLY);
    }

    /*
     * Get the new list length.
     */

    Tcl_ListObjLength(listPtr->interp, listPtr->listObj, &listPtr->nElements);

    /*
     * Update the selection and viewing information to reflect the change in
     * the element numbering, and redisplay to slide information up over the
     * elements that were deleted.
     */

    if (first <= listPtr->selectAnchor) {
	listPtr->selectAnchor -= count;
	if (listPtr->selectAnchor < first) {
	    listPtr->selectAnchor = first;
	}
    }
    if (first <= listPtr->topIndex) {
	listPtr->topIndex -= count;
	if (listPtr->topIndex < first) {
	    listPtr->topIndex = first;
	}
    }
    if (listPtr->topIndex > ((int)listPtr->nElements - listPtr->fullLines)) {
	listPtr->topIndex = listPtr->nElements - listPtr->fullLines;
	if (listPtr->topIndex < 0) {
	    listPtr->topIndex = 0;
	}
    }
    if (listPtr->active > last) {
	listPtr->active -= count;
    } else if (listPtr->active >= first) {
	listPtr->active = first;
	if ((listPtr->active >= (int)listPtr->nElements) &&
		((int)listPtr->nElements > 0)) {
	    listPtr->active = listPtr->nElements-1;
	}
    }
    listPtr->flags |= UPDATE_V_SCROLLBAR;
    ListboxComputeGeometry(listPtr, 0, widthChanged, 0);
    if (widthChanged) {
	listPtr->flags |= UPDATE_H_SCROLLBAR;
    }
    EventuallyRedrawRange(listPtr, first, listPtr->nElements-1);
    return TCL_OK;
}

/*
 *--------------------------------------------------------------
 *
 * ListboxEventProc --
 *
 *	This procedure is invoked by the Tk dispatcher for various events on
 *	listboxes.
 *
 * Results:
 *	None.
 *
 * Side effects:
 *	When the window gets deleted, internal structures get cleaned up. When
 *	it gets exposed, it is redisplayed.
 *
 *--------------------------------------------------------------
 */

static void
ListboxEventProc(
    void *clientData,	/* Information about window. */
    XEvent *eventPtr)		/* Information about event. */
{
    Listbox *listPtr = (Listbox *)clientData;

    if (eventPtr->type == Expose) {
	EventuallyRedrawRange(listPtr,
		NearestListboxElement(listPtr, eventPtr->xexpose.y),
		NearestListboxElement(listPtr, eventPtr->xexpose.y
		+ eventPtr->xexpose.height));
    } else if (eventPtr->type == DestroyNotify) {
	if (!(listPtr->flags & LISTBOX_DELETED)) {
	    listPtr->flags |= LISTBOX_DELETED;
	    Tcl_DeleteCommandFromToken(listPtr->interp, listPtr->widgetCmd);
	    if (listPtr->setGrid) {
		Tk_UnsetGrid(listPtr->tkwin);
	    }
	    if (listPtr->flags & REDRAW_PENDING) {
		Tcl_CancelIdleCall(DisplayListbox, clientData);
	    }
	    Tcl_EventuallyFree(clientData, DestroyListbox);
	}
    } else if (eventPtr->type == ConfigureNotify) {
	int vertSpace;

	vertSpace = Tk_Height(listPtr->tkwin) - 2*listPtr->inset;
	listPtr->fullLines = vertSpace / listPtr->lineHeight;
	if ((listPtr->fullLines*listPtr->lineHeight) < vertSpace) {
	    listPtr->partialLine = 1;
	} else {
	    listPtr->partialLine = 0;
	}
	listPtr->flags |= UPDATE_V_SCROLLBAR|UPDATE_H_SCROLLBAR;
	ChangeListboxView(listPtr, listPtr->topIndex);
	ChangeListboxOffset(listPtr, listPtr->xOffset);

	/*
	 * Redraw the whole listbox. It's hard to tell what needs to be
	 * redrawn (e.g. if the listbox has shrunk then we may only need to
	 * redraw the borders), so just redraw everything for safety.
	 */

	EventuallyRedrawRange(listPtr, 0, listPtr->nElements-1);
    } else if (eventPtr->type == FocusIn) {
	if (eventPtr->xfocus.detail != NotifyInferior) {
	    listPtr->flags |= GOT_FOCUS;
	    EventuallyRedrawRange(listPtr, 0, listPtr->nElements-1);
	}
    } else if (eventPtr->type == FocusOut) {
	if (eventPtr->xfocus.detail != NotifyInferior) {
	    listPtr->flags &= ~GOT_FOCUS;
	    EventuallyRedrawRange(listPtr, 0, listPtr->nElements-1);
	}
    }
}

/*
 *----------------------------------------------------------------------
 *
 * ListboxCmdDeletedProc --
 *
 *	This procedure is invoked when a widget command is deleted. If the
 *	widget isn't already in the process of being destroyed, this command
 *	destroys it.
 *
 * Results:
 *	None.
 *
 * Side effects:
 *	The widget is destroyed.
 *
 *----------------------------------------------------------------------
 */

static void
ListboxCmdDeletedProc(
    void *clientData)	/* Pointer to widget record for widget. */
{
    Listbox *listPtr = (Listbox *)clientData;

    /*
     * This procedure could be invoked either because the window was destroyed
     * and the command was then deleted (in which case tkwin is NULL) or
     * because the command was deleted, and then this procedure destroys the
     * widget.
     */

    if (!(listPtr->flags & LISTBOX_DELETED)) {
	Tk_DestroyWindow(listPtr->tkwin);
    }
}

/*
 *--------------------------------------------------------------
 *
 * GetListboxIndex --
 *
 *	Parse an index into a listbox and return either its value or an error.
 *
 * Results:
 *	A standard Tcl result. If all went well, then *indexPtr is filled in
 *	with the index (into listPtr) corresponding to string. Otherwise an
 *	error message is left in the interp's result.
 *
 * Side effects:
 *	None.
 *
 *--------------------------------------------------------------
 */

static int
GetListboxIndex(
    Tcl_Interp *interp,		/* For error messages. */
    Listbox *listPtr,		/* Listbox for which the index is being
				 * specified. */
    Tcl_Obj *indexObj,		/* Specifies an element in the listbox. */
    int lastOK,		/* If 1, "end" refers to the number of entries
				 * in the listbox. If 0, "end" refers to 1
				 * less than the number of entries. */
    Tcl_Size *indexPtr)		/* Where to store converted index. */
{
    int result;
    Tcl_Size idx, index;
    char *stringRep;

    result = TkGetIntForIndex(indexObj, listPtr->nElements - 1, lastOK, &idx);
    if (result == TCL_OK) {
    	if ((idx != TCL_INDEX_NONE) && (idx > listPtr->nElements)) {
    	    idx = listPtr->nElements;
    	}
    	*indexPtr = idx;
    	return TCL_OK;
    }

    /*
     * First see if the index is one of the named indices.
     */

    result = Tcl_GetIndexFromObj(NULL, indexObj, indexNames, "", 0, &index);
    if (result == TCL_OK) {
	switch (index) {
	case INDEX_ACTIVE:
	    /* "active" index */
	    *indexPtr = listPtr->active;
	    break;
	case INDEX_ANCHOR:
	    /* "anchor" index */
	    *indexPtr = listPtr->selectAnchor;
	    break;
	}
	return TCL_OK;
    }

    /*
     * The index didn't match any of the named indices; maybe it's an @x,y
     */

    stringRep = Tcl_GetString(indexObj);
    if (stringRep[0] == '@') {

        /*
         * @x,y index
         */

	int y;
	char *start;
	char *rest;

	start = stringRep + 1;
	rest = strchr(start, ',');
	if (!rest) {
	    goto badIndex;
	}
	*rest = '\0';
	if (Tcl_GetInt(NULL, start, &y) != TCL_OK) {
	    *rest = ',';
	    goto badIndex;
	}
	*rest = ',';
	start = rest+1;
	if (Tcl_GetInt(NULL, start, &y) != TCL_OK) {
	    goto badIndex;
	}
	*indexPtr = NearestListboxElement(listPtr, y);
	return TCL_OK;
    }

    /*
     * Everything failed, nothing matched. Throw up an error message.
     */

  badIndex:
    Tcl_SetObjResult(interp, Tcl_ObjPrintf(
	    "bad listbox index \"%s\": must be active, anchor, end, @x,y,"
	    " or an index", Tcl_GetString(indexObj)));
    Tcl_SetErrorCode(interp, "TK", "VALUE", "LISTBOX_INDEX", NULL);
    return TCL_ERROR;
}

/*
 *----------------------------------------------------------------------
 *
 * ChangeListboxView --
 *
 *	Change the view on a listbox widget so that a given element is
 *	displayed at the top.
 *
 * Results:
 *	None.
 *
 * Side effects:
 *	What's displayed on the screen is changed. If there is a scrollbar
 *	associated with this widget, then the scrollbar is instructed to
 *	change its display too.
 *
 *----------------------------------------------------------------------
 */

static void
ChangeListboxView(
    Listbox *listPtr,	/* Information about widget. */
    int index)			/* Index of element in listPtr that should now
				 * appear at the top of the listbox. */
{
    if (index >= ((int)listPtr->nElements - listPtr->fullLines)) {
	index = listPtr->nElements - listPtr->fullLines;
    }
    if (index < 0) {
	index = 0;
    }
    if (listPtr->topIndex != index) {
	listPtr->topIndex = index;
	EventuallyRedrawRange(listPtr, 0, listPtr->nElements-1);
	listPtr->flags |= UPDATE_V_SCROLLBAR;
    }
}

/*
 *----------------------------------------------------------------------
 *
 * ChangListboxOffset --
 *
 *	Change the horizontal offset for a listbox.
 *
 * Results:
 *	None.
 *
 * Side effects:
 *	The listbox may be redrawn to reflect its new horizontal offset.
 *
 *----------------------------------------------------------------------
 */

static void
ChangeListboxOffset(
    Listbox *listPtr,	/* Information about widget. */
    int offset)			/* Desired new "xOffset" for listbox. */
{
    int maxOffset;

    /*
     * Make sure that the new offset is within the allowable range, and round
     * it off to an even multiple of xScrollUnit.
     *
     * Add half a scroll unit to do entry/text-like synchronization. [Bug
     * #225025]
     */

    offset += listPtr->xScrollUnit / 2;
    maxOffset = GetMaxOffset(listPtr);
    if (offset > maxOffset) {
	offset = maxOffset;
    }
    if (offset < 0) {
	offset = 0;
    }
    offset -= offset % listPtr->xScrollUnit;
    if (offset != listPtr->xOffset) {
	listPtr->xOffset = offset;
	listPtr->flags |= UPDATE_H_SCROLLBAR;
	EventuallyRedrawRange(listPtr, 0, listPtr->nElements-1);
    }
}

/*
 *----------------------------------------------------------------------
 *
 * ListboxScanTo --
 *
 *	Given a point (presumably of the curent mouse location) drag the view
 *	in the window to implement the scan operation.
 *
 * Results:
 *	None.
 *
 * Side effects:
 *	The view in the window may change.
 *
 *----------------------------------------------------------------------
 */

static void
ListboxScanTo(
    Listbox *listPtr,	/* Information about widget. */
    int x,			/* X-coordinate to use for scan operation. */
    int y)			/* Y-coordinate to use for scan operation. */
{
    int newTopIndex, newOffset, maxIndex, maxOffset;

    maxIndex = listPtr->nElements - listPtr->fullLines;
    maxOffset = GetMaxOffset(listPtr);

    /*
     * Compute new top line for screen by amplifying the difference between
     * the current position and the place where the scan started (the "mark"
     * position). If we run off the top or bottom of the list, then reset the
     * mark point so that the current position continues to correspond to the
     * edge of the window. This means that the picture will start dragging as
     * soon as the mouse reverses direction (without this reset, might have to
     * slide mouse a long ways back before the picture starts moving again).
     */

    newTopIndex = listPtr->scanMarkYIndex
	    - (10*(y - listPtr->scanMarkY)) / listPtr->lineHeight;
    if (newTopIndex > maxIndex) {
	newTopIndex = listPtr->scanMarkYIndex = maxIndex;
	listPtr->scanMarkY = y;
    } else if (newTopIndex < 0) {
	newTopIndex = listPtr->scanMarkYIndex = 0;
	listPtr->scanMarkY = y;
    }
    ChangeListboxView(listPtr, newTopIndex);

    /*
     * Compute new left edge for display in a similar fashion by amplifying
     * the difference between the current position and the place where the
     * scan started.
     */

    newOffset = listPtr->scanMarkXOffset - 10*(x - listPtr->scanMarkX);
    if (newOffset > maxOffset) {
	newOffset = listPtr->scanMarkXOffset = maxOffset;
	listPtr->scanMarkX = x;
    } else if (newOffset < 0) {
	newOffset = listPtr->scanMarkXOffset = 0;
	listPtr->scanMarkX = x;
    }
    ChangeListboxOffset(listPtr, newOffset);
}

/*
 *----------------------------------------------------------------------
 *
 * NearestListboxElement --
 *
 *	Given a y-coordinate inside a listbox, compute the index of the
 *	element under that y-coordinate (or closest to that y-coordinate).
 *
 * Results:
 *	The return value is an index of an element of listPtr. If listPtr has
 *	no elements, then 0 is always returned.
 *
 * Side effects:
 *	None.
 *
 *----------------------------------------------------------------------
 */

static int
NearestListboxElement(
    Listbox *listPtr,	/* Information about widget. */
    int y)			/* Y-coordinate in listPtr's window. */
{
    int index;

    index = (y - listPtr->inset) / listPtr->lineHeight;
    if (index >= (listPtr->fullLines + listPtr->partialLine)) {
	index = listPtr->fullLines + listPtr->partialLine - 1;
    }
    if (index < 0) {
	index = 0;
    }
    index += listPtr->topIndex;
    if (index >= (int)listPtr->nElements) {
	index = listPtr->nElements-1;
    }
    return index;
}

/*
 *----------------------------------------------------------------------
 *
 * ListboxSelect --
 *
 *	Select or deselect one or more elements in a listbox..
 *
 * Results:
 *	Standard Tcl result.
 *
 * Side effects:
 *	All of the elements in the range between first and last are marked as
 *	either selected or deselected, depending on the "select" argument. Any
 *	items whose state changes are redisplayed. The selection is claimed
 *	from X when the number of selected elements changes from zero to
 *	non-zero.
 *
 *----------------------------------------------------------------------
 */

static int
ListboxSelect(
    Listbox *listPtr,	/* Information about widget. */
    int first,			/* Index of first element to select or
				 * deselect. */
    int last,			/* Index of last element to select or
				 * deselect. */
    int select)			/* 1 means select items, 0 means deselect
				 * them. */
{
    int i, firstRedisplay, oldCount, isNew;
    Tcl_HashEntry *entry;

    if (last < first) {
	i = first;
	first = last;
	last = i;
    }
    if ((last < 0) || (first >= (int)listPtr->nElements)) {
	return TCL_OK;
    }
    if (first < 0) {
	first = 0;
    }
    if (last >= (int)listPtr->nElements) {
	last = listPtr->nElements - 1;
    }
    oldCount = listPtr->numSelected;
    firstRedisplay = -1;

    /*
     * For each index in the range, find it in our selection hash table. If
     * it's not there but should be, add it. If it's there but shouldn't be,
     * remove it.
     */

    for (i = first; i <= last; i++) {
	entry = Tcl_FindHashEntry(listPtr->selection, KEY(i));
	if (entry != NULL) {
	    if (!select) {
		Tcl_DeleteHashEntry(entry);
		listPtr->numSelected--;
		if (firstRedisplay < 0) {
		    firstRedisplay = i;
		}
	    }
	} else {
	    if (select) {
		entry = Tcl_CreateHashEntry(listPtr->selection, KEY(i),
			&isNew);
		Tcl_SetHashValue(entry, NULL);
		listPtr->numSelected++;
		if (firstRedisplay < 0) {
		    firstRedisplay = i;
		}
	    }
	}
    }

    if (firstRedisplay >= 0) {
	EventuallyRedrawRange(listPtr, first, last);
    }
    if ((oldCount == 0) && (listPtr->numSelected > 0)
	    && (listPtr->exportSelection)
	    && (!Tcl_IsSafe(listPtr->interp))) {
	Tk_OwnSelection(listPtr->tkwin, XA_PRIMARY,
		ListboxLostSelection, listPtr);
    }
    return TCL_OK;
}

/*
 *----------------------------------------------------------------------
 *
 * ListboxFetchSelection --
 *
 *	This procedure is called back by Tk when the selection is requested by
 *	someone. It returns part or all of the selection in a buffer provided
 *	by the caller.
 *
 * Results:
 *	The return value is the number of non-NULL bytes stored at buffer.
 *	Buffer is filled (or partially filled) with a NULL-terminated string
 *	containing part or all of the selection, as given by offset and
 *	maxBytes. The selection is returned as a Tcl list with one list
 *	element for each element in the listbox.
 *
 * Side effects:
 *	None.
 *
 *----------------------------------------------------------------------
 */

static Tcl_Size
ListboxFetchSelection(
    void *clientData,	/* Information about listbox widget. */
    Tcl_Size offset,			/* Offset within selection of first byte to be
				 * returned. */
    char *buffer,		/* Location in which to place selection. */
    Tcl_Size maxBytes)		/* Maximum number of bytes to place at buffer,
				 * not including terminating NULL
				 * character. */
{
    Listbox *listPtr = (Listbox *)clientData;
    Tcl_DString selection;
    int count, needNewline, i;
    Tcl_Size length, stringLen;
    Tcl_Obj *curElement;
    const char *stringRep;
    Tcl_HashEntry *entry;

    if ((!listPtr->exportSelection) || Tcl_IsSafe(listPtr->interp)) {
	return -1;
    }

    /*
     * Use a dynamic string to accumulate the contents of the selection.
     */

    needNewline = 0;
    Tcl_DStringInit(&selection);
    for (i = 0; i < (int)listPtr->nElements; i++) {
	entry = Tcl_FindHashEntry(listPtr->selection, KEY(i));
	if (entry != NULL) {
	    if (needNewline) {
		Tcl_DStringAppend(&selection, "\n", 1);
	    }
	    Tcl_ListObjIndex(listPtr->interp, listPtr->listObj, i,
		    &curElement);
	    stringRep = Tcl_GetStringFromObj(curElement, &stringLen);
	    Tcl_DStringAppend(&selection, stringRep, stringLen);
	    needNewline = 1;
	}
    }

    length = Tcl_DStringLength(&selection);
    if (length == 0) {
	return -1;
    }

    /*
     * Copy the requested portion of the selection to the buffer.
     */

    if (length <= offset) {
	count = 0;
    } else {
	count = length - offset;
	if (count > (int)maxBytes) {
	    count = (int)maxBytes;
	}
	memcpy(buffer, Tcl_DStringValue(&selection) + offset, count);
    }
    buffer[count] = '\0';
    Tcl_DStringFree(&selection);
    return count;
}

/*
 *----------------------------------------------------------------------
 *
 * ListboxLostSelection --
 *
 *	This procedure is called back by Tk when the selection is grabbed away
 *	from a listbox widget.
 *
 * Results:
 *	None.
 *
 * Side effects:
 *	The existing selection is unhighlighted, and the window is marked as
 *	not containing a selection.
 *
 *----------------------------------------------------------------------
 */

static void
ListboxLostSelection(
    void *clientData)	/* Information about listbox widget. */
{
    Listbox *listPtr = (Listbox *)clientData;

    if ((listPtr->exportSelection) && (!Tcl_IsSafe(listPtr->interp))
	    && (listPtr->nElements > 0)) {
	ListboxSelect(listPtr, 0, listPtr->nElements-1, 0);
        GenerateListboxSelectEvent(listPtr);
    }
}

/*
 *----------------------------------------------------------------------
 *
 * GenerateListboxSelectEvent --
 *
 *	Send an event that the listbox selection was updated. This is
 *	equivalent to event generate $listboxWidget <<ListboxSelect>>
 *
 * Results:
 *	None
 *
 * Side effects:
 *	Any side effect possible, depending on bindings to this event.
 *
 *----------------------------------------------------------------------
 */

static void
GenerateListboxSelectEvent(
    Listbox *listPtr)		/* Information about widget. */
{
    Tk_SendVirtualEvent(listPtr->tkwin, "ListboxSelect", NULL);
}

/*
 *----------------------------------------------------------------------
 *
 * EventuallyRedrawRange --
 *
 *	Ensure that a given range of elements is eventually redrawn on the
 *	display (if those elements in fact appear on the display).
 *
 * Results:
 *	None.
 *
 * Side effects:
 *	Information gets redisplayed.
 *
 *----------------------------------------------------------------------
 */

static void
EventuallyRedrawRange(
    Listbox *listPtr,	/* Information about widget. */
    TCL_UNUSED(Tcl_Size),			/* Index of first element in list that needs
				 * to be redrawn. */
    TCL_UNUSED(Tcl_Size))			/* Index of last element in list that needs to
				 * be redrawn. May be less than first; these
				 * just bracket a range. */
{
    /*
     * We don't have to register a redraw callback if one is already pending,
     * or if the window doesn't exist, or if the window isn't mapped.
     */

    if ((listPtr->flags & REDRAW_PENDING)
	    || (listPtr->flags & LISTBOX_DELETED)
	    || !Tk_IsMapped(listPtr->tkwin)) {
	return;
    }
    listPtr->flags |= REDRAW_PENDING;
    Tcl_DoWhenIdle(DisplayListbox, listPtr);
}

/*
 *----------------------------------------------------------------------
 *
 * ListboxUpdateVScrollbar --
 *
 *	This procedure is invoked whenever information has changed in a
 *	listbox in a way that would invalidate a vertical scrollbar display.
 *	If there is an associated scrollbar, then this command updates it by
 *	invoking a Tcl command.
 *
 * Results:
 *	None.
 *
 * Side effects:
 *	A Tcl command is invoked, and an additional command may be invoked to
 *	process errors in the command.
 *
 *----------------------------------------------------------------------
 */

static void
ListboxUpdateVScrollbar(
    Listbox *listPtr)	/* Information about widget. */
{
    char firstStr[TCL_DOUBLE_SPACE], lastStr[TCL_DOUBLE_SPACE];
    double first, last;
    int result;
    Tcl_Interp *interp;
    Tcl_DString buf;

    if (listPtr->yScrollCmd == NULL) {
	return;
    }
    if (listPtr->nElements == 0) {
	first = 0.0;
	last = 1.0;
    } else {
	first = listPtr->topIndex / (double) listPtr->nElements;
	last = (listPtr->topIndex + listPtr->fullLines)
		/ (double) listPtr->nElements;
	if (last > 1.0) {
	    last = 1.0;
	}
    }
    Tcl_PrintDouble(NULL, first, firstStr);
    Tcl_PrintDouble(NULL, last, lastStr);

    /*
     * We must hold onto the interpreter from the listPtr because the data at
     * listPtr might be freed as a result of the Tcl_EvalEx.
     */

    interp = listPtr->interp;
    Tcl_Preserve(interp);
    Tcl_DStringInit(&buf);
    Tcl_DStringAppend(&buf, listPtr->yScrollCmd, TCL_INDEX_NONE);
    Tcl_DStringAppend(&buf, " ", TCL_INDEX_NONE);
    Tcl_DStringAppend(&buf, firstStr, TCL_INDEX_NONE);
    Tcl_DStringAppend(&buf, " ", TCL_INDEX_NONE);
    Tcl_DStringAppend(&buf, lastStr, TCL_INDEX_NONE);
    result = Tcl_EvalEx(interp, Tcl_DStringValue(&buf), TCL_INDEX_NONE, TCL_EVAL_GLOBAL);
    Tcl_DStringFree(&buf);
    if (result != TCL_OK) {
	Tcl_AddErrorInfo(interp,
		"\n    (vertical scrolling command executed by listbox)");
	Tcl_BackgroundException(interp, result);
    }
    Tcl_Release(interp);
}

/*
 *----------------------------------------------------------------------
 *
 * ListboxUpdateHScrollbar --
 *
 *	This procedure is invoked whenever information has changed in a
 *	listbox in a way that would invalidate a horizontal scrollbar display.
 *	If there is an associated horizontal scrollbar, then this command
 *	updates it by invoking a Tcl command.
 *
 * Results:
 *	None.
 *
 * Side effects:
 *	A Tcl command is invoked, and an additional command may be invoked to
 *	process errors in the command.
 *
 *----------------------------------------------------------------------
 */

static void
ListboxUpdateHScrollbar(
    Listbox *listPtr)	/* Information about widget. */
{
    char firstStr[TCL_DOUBLE_SPACE], lastStr[TCL_DOUBLE_SPACE];
    int result, windowWidth;
    double first, last;
    Tcl_Interp *interp;
    Tcl_DString buf;

    if (listPtr->xScrollCmd == NULL) {
	return;
    }

    windowWidth = Tk_Width(listPtr->tkwin)
	    - 2*(listPtr->inset + listPtr->selBorderWidth);
    if (listPtr->maxWidth == 0) {
	first = 0;
	last = 1.0;
    } else {
	first = listPtr->xOffset / (double) listPtr->maxWidth;
	last = (listPtr->xOffset + windowWidth) / (double) listPtr->maxWidth;
	if (last > 1.0) {
	    last = 1.0;
	}
    }
    Tcl_PrintDouble(NULL, first, firstStr);
    Tcl_PrintDouble(NULL, last, lastStr);

    /*
     * We must hold onto the interpreter because the data referred to at
     * listPtr might be freed as a result of the call to Tcl_EvalEx.
     */

    interp = listPtr->interp;
    Tcl_Preserve(interp);
    Tcl_DStringInit(&buf);
    Tcl_DStringAppend(&buf, listPtr->xScrollCmd, TCL_INDEX_NONE);
    Tcl_DStringAppend(&buf, " ", TCL_INDEX_NONE);
    Tcl_DStringAppend(&buf, firstStr, TCL_INDEX_NONE);
    Tcl_DStringAppend(&buf, " ", TCL_INDEX_NONE);
    Tcl_DStringAppend(&buf, lastStr, TCL_INDEX_NONE);
    result = Tcl_EvalEx(interp, Tcl_DStringValue(&buf), TCL_INDEX_NONE, TCL_EVAL_GLOBAL);
    Tcl_DStringFree(&buf);
    if (result != TCL_OK) {
	Tcl_AddErrorInfo(interp,
		"\n    (horizontal scrolling command executed by listbox)");
	Tcl_BackgroundException(interp, result);
    }
    Tcl_Release(interp);
}

/*
 *----------------------------------------------------------------------
 *
 * ListboxListVarProc --
 *
 *	Called whenever the trace on the listbox list var fires.
 *
 * Results:
 *	None.
 *
 * Side effects:
 *	None.
 *
 *----------------------------------------------------------------------
 */

static char *
ListboxListVarProc(
    void *clientData,	/* Information about button. */
    Tcl_Interp *interp,		/* Interpreter containing variable. */
    TCL_UNUSED(const char *),
    TCL_UNUSED(const char *),
    int flags)			/* Information about what happened. */
{
    Listbox *listPtr = (Listbox *)clientData;
    Tcl_Obj *oldListObj, *varListObj;
    Tcl_Size oldLength, i;
    Tcl_HashEntry *entry;

    /*
     * Bwah hahahaha! Puny mortal, you can't unset a -listvar'd variable!
     */

    if (flags & TCL_TRACE_UNSETS) {

        if (!Tcl_InterpDeleted(interp) && listPtr->listVarName) {
            void *probe = NULL;

            do {
                probe = Tcl_VarTraceInfo(interp,
                        listPtr->listVarName,
                        TCL_GLOBAL_ONLY|TCL_TRACE_WRITES|TCL_TRACE_UNSETS,
                        ListboxListVarProc, probe);
                if (probe == (void *)listPtr) {
                    break;
                }
            } while (probe);
            if (probe) {
                /*
                 * We were able to fetch the unset trace for our
                 * listVarName, which means it is not unset and not
                 * the cause of this unset trace. Instead some outdated
                 * former variable must be, and we should ignore it.
                 */
                return NULL;
            }
	    Tcl_SetVar2Ex(interp, listPtr->listVarName, NULL,
		    listPtr->listObj, TCL_GLOBAL_ONLY);
	    Tcl_TraceVar2(interp, listPtr->listVarName,
		    NULL, TCL_GLOBAL_ONLY|TCL_TRACE_WRITES|TCL_TRACE_UNSETS,
		    ListboxListVarProc, clientData);
	    return NULL;
	}
    } else {
	oldListObj = listPtr->listObj;
	varListObj = Tcl_GetVar2Ex(listPtr->interp, listPtr->listVarName,
		NULL, TCL_GLOBAL_ONLY);

	/*
	 * Make sure the new value is a good list; if it's not, disallow the
	 * change - the fact that it is a listvar means that it must always be
	 * a valid list - and return an error message.
	 */

	if (Tcl_ListObjLength(listPtr->interp, varListObj, &i) != TCL_OK) {
	    Tcl_SetVar2Ex(interp, listPtr->listVarName, NULL, oldListObj,
		    TCL_GLOBAL_ONLY);
	    return (char *) "invalid listvar value";
	}

	listPtr->listObj = varListObj;

	/*
	 * Incr the obj ref count so it doesn't vanish if the var is unset.
	 */

	Tcl_IncrRefCount(listPtr->listObj);

	/*
	 * Clean up the ref to our old list obj.
	 */

	Tcl_DecrRefCount(oldListObj);
    }

    /*
     * If the list length has decreased, then we should clean up selection and
     * attributes information for elements past the end of the new list.
     */

    oldLength = listPtr->nElements;
    Tcl_ListObjLength(listPtr->interp, listPtr->listObj, &listPtr->nElements);
    if (listPtr->nElements < oldLength) {
	for (i = listPtr->nElements; i < oldLength; i++) {
	    /*
	     * Clean up selection.
	     */

	    entry = Tcl_FindHashEntry(listPtr->selection, KEY(i));
	    if (entry != NULL) {
		listPtr->numSelected--;
		Tcl_DeleteHashEntry(entry);
	    }

	    /*
	     * Clean up attributes.
	     */

	    entry = Tcl_FindHashEntry(listPtr->itemAttrTable, KEY(i));
	    if (entry != NULL) {
		ckfree(Tcl_GetHashValue(entry));
		Tcl_DeleteHashEntry(entry);
	    }
	}
    }

    if (oldLength != listPtr->nElements) {
	listPtr->flags |= UPDATE_V_SCROLLBAR;
	if (listPtr->topIndex > ((int)listPtr->nElements - listPtr->fullLines)) {
	    listPtr->topIndex = listPtr->nElements - listPtr->fullLines;
	    if (listPtr->topIndex < 0) {
		listPtr->topIndex = 0;
	    }
	}
    }

    /*
     * The computed maxWidth may have changed as a result of this operation.
     * However, we don't want to recompute it every time this trace fires
     * (imagine the user doing 1000 lappends to the listvar). Therefore, set
     * the MAXWIDTH_IS_STALE flag, which will cause the width to be recomputed
     * next time the list is redrawn.
     */

    listPtr->flags |= MAXWIDTH_IS_STALE;

    EventuallyRedrawRange(listPtr, 0, listPtr->nElements-1);
    return NULL;
}

/*
 *----------------------------------------------------------------------
 *
 * MigrateHashEntries --
 *
 *	Given a hash table with entries keyed by a single integer value, move
 *	all entries in a given range by a fixed amount, so that if in the
 *	original table there was an entry with key n and the offset was i, in
 *	the new table that entry would have key n + i.
 *
 * Results:
 *	None.
 *
 * Side effects:
 *	Rekeys some hash table entries.
 *
 *----------------------------------------------------------------------
 */

static void
MigrateHashEntries(
    Tcl_HashTable *table,
    Tcl_Size first,
    Tcl_Size last,
    Tcl_Size offset)
{
    Tcl_Size i;
    int isNew;
    Tcl_HashEntry *entry;
    void *clientData;

    if (offset == 0) {
	return;
    }

    /*
     * It's more efficient to do one if/else and nest the for loops inside,
     * although we could avoid some code duplication if we nested the if/else
     * inside the for loops.
     */

    if (offset > 0) {
	for (i = last; i >= first; i--) {
	    entry = Tcl_FindHashEntry(table, KEY(i));
	    if (entry != NULL) {
		clientData = Tcl_GetHashValue(entry);
		Tcl_DeleteHashEntry(entry);
		entry = Tcl_CreateHashEntry(table, KEY(i + offset), &isNew);
		Tcl_SetHashValue(entry, clientData);
	    }
	}
    } else {
	for (i = first; i <= last; i++) {
	    entry = Tcl_FindHashEntry(table, KEY(i));
	    if (entry != NULL) {
		clientData = Tcl_GetHashValue(entry);
		Tcl_DeleteHashEntry(entry);
		entry = Tcl_CreateHashEntry(table, KEY(i + offset), &isNew);
		Tcl_SetHashValue(entry, clientData);
	    }
	}
    }
    return;
}

/*
 *----------------------------------------------------------------------
 *
 * GetMaxOffset --
 *
 *	Passing in a listbox pointer, returns the maximum offset for the box,
 *	i.e. the maximum possible horizontal scrolling value (in pixels).
 *
 * Results:
 *	Listbox's maxOffset.
 *
 * Side effects:
 *	None.
 *
 *----------------------------------------------------------------------
*/
static int GetMaxOffset(
    Listbox *listPtr)
{
    int maxOffset;

    maxOffset = listPtr->maxWidth -
            (Tk_Width(listPtr->tkwin) - 2*listPtr->inset -
            2*listPtr->selBorderWidth) + listPtr->xScrollUnit - 1;
    if (maxOffset < 0) {

        /*
         * Listbox is larger in width than its largest width item.
         */

        maxOffset = 0;
    }
    maxOffset -= maxOffset % listPtr->xScrollUnit;

    return maxOffset;
}
/*
 * Local Variables:
 * mode: c
 * c-basic-offset: 4
 * fill-column: 78
 * End:
 */<|MERGE_RESOLUTION|>--- conflicted
+++ resolved
@@ -413,13 +413,7 @@
 			    int first, int last, int select);
 static void		ListboxUpdateHScrollbar(Listbox *listPtr);
 static void		ListboxUpdateVScrollbar(Listbox *listPtr);
-<<<<<<< HEAD
-static int		ListboxWidgetObjCmd(void *clientData,
-			    Tcl_Interp *interp, Tcl_Size objc,
-			    Tcl_Obj *const objv[]);
-=======
-static Tcl_ObjCmdProc ListboxWidgetObjCmd;
->>>>>>> 8403bafe
+static Tcl_ObjCmdProc2 ListboxWidgetObjCmd;
 static int		ListboxBboxSubCmd(Tcl_Interp *interp,
 			    Listbox *listPtr, int index);
 static int		ListboxSelectionSubCmd(Tcl_Interp *interp,
