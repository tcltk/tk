/*
 * tkListbox.c --
 *
 *	This module implements listbox widgets for the Tk toolkit. A listbox
 *	displays a collection of strings, one per line, and provides scrolling
 *	and selection.
 *
 * Copyright © 1990-1994 The Regents of the University of California.
 * Copyright © 1994-1997 Sun Microsystems, Inc.
 *
 * See the file "license.terms" for information on usage and redistribution of
 * this file, and for a DISCLAIMER OF ALL WARRANTIES.
 */

#include "tkInt.h"
#include "default.h"

typedef struct {
    Tk_OptionTable listboxOptionTable;
				/* Table defining configuration options
				 * available for the listbox. */
    Tk_OptionTable itemAttrOptionTable;
				/* Table defining configuration options
				 * available for listbox items. */
} ListboxOptionTables;

/*
 * A data structure of the following type is kept for each listbox widget
 * managed by this file:
 */

typedef struct {
    Tk_Window tkwin;		/* Window that embodies the listbox. NULL
				 * means that the window has been destroyed
				 * but the data structures haven't yet been
				 * cleaned up. */
    Display *display;		/* Display containing widget. Used, among
				 * other things, so that resources can be
				 * freed even after tkwin has gone away. */
    Tcl_Interp *interp;		/* Interpreter associated with listbox. */
    Tcl_Command widgetCmd;	/* Token for listbox's widget command. */
    Tk_OptionTable optionTable;	/* Table that defines configuration options
				 * available for this widget. */
    Tk_OptionTable itemAttrOptionTable;
				/* Table that defines configuration options
				 * available for listbox items. */
    Tcl_Obj *listVarNameObj;	/* List variable name */
    Tcl_Obj *listObj;		/* Pointer to the list object being used */
    Tcl_Size nElements;		/* Holds the current count of elements */
    Tcl_HashTable *selection;	/* Tracks selection */
    Tcl_HashTable *itemAttrTable;
				/* Tracks item attributes */

    /*
     * Information used when displaying widget:
     */

    Tk_3DBorder normalBorder;	/* Used for drawing border around whole
				 * window, plus used for background. */
    Tcl_Obj *borderWidthObj;	/* Width of 3-D border around window. */
    int relief;			/* 3-D effect: TK_RELIEF_RAISED, etc. */
    Tcl_Obj *highlightWidthObj;		/* Width in pixels of highlight to draw around
				 * widget when it has the focus. <= 0 means
				 * don't draw a highlight. */
    XColor *highlightBgColorPtr;
				/* Color for drawing traversal highlight area
				 * when highlight is off. */
    XColor *highlightColorPtr;	/* Color for drawing traversal highlight. */
    int inset;			/* Total width of all borders, including
				 * traversal highlight and 3-D border.
				 * Indicates how much interior stuff must be
				 * offset from outside edges to leave room for
				 * borders. */
    Tk_Font tkfont;		/* Information about text font, or NULL. */
    XColor *fgColorPtr;		/* Text color in normal mode. */
    XColor *dfgColorPtr;	/* Text color in disabled mode. */
    GC textGC;			/* For drawing normal text. */
    Tk_3DBorder selBorder;	/* Borders and backgrounds for selected
				 * elements. */
    Tcl_Obj *selBorderWidthObj;	/* Width of border around selection. */
    XColor *selFgColorPtr;	/* Foreground color for selected elements. */
    GC selTextGC;		/* For drawing selected text. */
    int width;			/* Desired width of window, in characters. */
    int height;			/* Desired height of window, in lines. */
    int lineHeight;		/* Number of pixels allocated for each line in
				 * display. */
    int topIndex;		/* Index of top-most element visible in
				 * window. */
    int fullLines;		/* Number of lines that are completely
				 * visible in window. There may be one
				 * additional line at the bottom that is
				 * partially visible. */
    int partialLine;		/* 0 means that the window holds exactly
				 * fullLines lines. 1 means that there is one
				 * additional line that is partially
				 * visible. */
    int setGrid;		/* Non-zero means pass gridding information to
				 * window manager. */

    /*
     * Information to support horizontal scrolling:
     */

    int maxWidth;		/* Width (in pixels) of widest string in
				 * listbox. */
    int xScrollUnit;		/* Number of pixels in one "unit" for
				 * horizontal scrolling (window scrolls
				 * horizontally in increments of this size).
				 * This is an average character size. */
    int xOffset;		/* The left edge of each string in the listbox
				 * is offset to the left by this many pixels
				 * (0 means no offset, positive means there is
				 * an offset). This is x scrolling information
				 * is not linked to justification. */

    /*
     * Information about what's selected or active, if any.
     */

    Tcl_Obj *selectModeObj;		/* Selection style: single, browse, multiple,
				 * or extended. This value isn't used in C
				 * code, but the Tcl bindings use it. */
    int numSelected;		/* Number of elements currently selected. */
    int selectAnchor;		/* Fixed end of selection (i.e. element at
				 * which selection was started.) */
    int exportSelection;	/* Non-zero means tie internal listbox to X
				 * selection. */
    int active;			/* Index of "active" element (the one that has
				 * been selected by keyboard traversal). -1
				 * means none. */
    int activeStyle;		/* Style in which to draw the active element.
				 * One of: underline, none, dotbox */

    /*
     * Information for scanning:
     */

    int scanMarkX;		/* X-position at which scan started (e.g.
				 * button was pressed here). */
    int scanMarkY;		/* Y-position at which scan started (e.g.
				 * button was pressed here). */
    int scanMarkXOffset;	/* Value of "xOffset" field when scan
				 * started. */
    int scanMarkYIndex;		/* Index of line that was at top of window
				 * when scan started. */

    /*
     * Miscellaneous information:
     */

    Tk_Cursor cursor;		/* Current cursor for window, or None. */
    Tcl_Obj *takeFocusObj;	/* Value of -takefocus option; not used in the
				 * C code, but used by keyboard traversal
<<<<<<< HEAD
				 * scripts. Malloc'ed, but may be NULL. */
    Tcl_Obj *yScrollCmdObj;	/* Command prefix for communicating with
				 * vertical scrollbar. NULL means no command
				 * to issue. Malloc'ed. */
=======
				 * scripts. May be NULL. */
    Tcl_Obj *yScrollCmdObj;	/* Command prefix for communicating with
				 * vertical scrollbar. NULL means no command
				 * to issue. May be NULL. */
>>>>>>> ad6691fa
    Tcl_Obj *xScrollCmdObj;	/* Command prefix for communicating with
				 * horizontal scrollbar. NULL means no command
				 * to issue. May be NULL. */
    int state;			/* Listbox state. */
    Pixmap gray;		/* Pixmap for displaying disabled text. */
    int flags;			/* Various flag bits: see below for
				 * definitions. */
    Tk_Justify justify;         /* Justification. */
#ifdef BUILD_tk
    int borderWidth, selBorderWidth, highlightWidth;
#endif
} Listbox;

/*
 * How to encode the keys for the hash tables used to store what items are
 * selected and what the attributes are.
 */

#define KEY(i)		((char *) INT2PTR(i))

/*
 * ItemAttr structures are used to store item configuration information for
 * the items in a listbox
 */

typedef struct {
    Tk_3DBorder border;		/* Used for drawing background around text */
    Tk_3DBorder selBorder;	/* Used for selected text */
    XColor *fgColor;		/* Text color in normal mode. */
    XColor *selFgColor;		/* Text color in selected mode. */
} ItemAttr;

/*
 * Flag bits for listboxes:
 *
 * REDRAW_PENDING:		Non-zero means a DoWhenIdle handler has
 *				already been queued to redraw this window.
 * UPDATE_V_SCROLLBAR:		Non-zero means vertical scrollbar needs to be
 *				updated.
 * UPDATE_H_SCROLLBAR:		Non-zero means horizontal scrollbar needs to
 *				be updated.
 * GOT_FOCUS:			Non-zero means this widget currently has the
 *				input focus.
 * MAXWIDTH_IS_STALE:		Stored maxWidth may be out-of-date.
 * LISTBOX_DELETED:		This listbox has been effectively destroyed.
 */

#define REDRAW_PENDING		1
#define UPDATE_V_SCROLLBAR	2
#define UPDATE_H_SCROLLBAR	4
#define GOT_FOCUS		8
#define MAXWIDTH_IS_STALE	16
#define LISTBOX_DELETED		32

/*
 * The following enum is used to define a type for the -state option of the
 * Listbox widget. These values are used as indices into the string table
 * below.
 */

enum state {
    STATE_DISABLED, STATE_NORMAL
};

enum activeStyle {
    ACTIVE_STYLE_DOTBOX, ACTIVE_STYLE_NONE, ACTIVE_STYLE_UNDERLINE
};

static const char *const activeStyleStrings[] = {
    "dotbox", "none", "underline", NULL
};

/*
 * The optionSpecs table defines the valid configuration options for the
 * listbox widget.
 */

static const Tk_OptionSpec optionSpecs[] = {
    {TK_OPTION_STRING_TABLE, "-activestyle", "activeStyle", "ActiveStyle",
	DEF_LISTBOX_ACTIVE_STYLE, TCL_INDEX_NONE, offsetof(Listbox, activeStyle),
	0, activeStyleStrings, 0},
    {TK_OPTION_BORDER, "-background", "background", "Background",
	 DEF_LISTBOX_BG_COLOR, TCL_INDEX_NONE, offsetof(Listbox, normalBorder),
	 0, DEF_LISTBOX_BG_MONO, 0},
    {TK_OPTION_SYNONYM, "-bd", NULL, NULL,
	 NULL, 0, TCL_INDEX_NONE, 0, "-borderwidth", 0},
    {TK_OPTION_SYNONYM, "-bg", NULL, NULL,
	 NULL, 0, TCL_INDEX_NONE, 0, "-background", 0},
    {TK_OPTION_PIXELS, "-borderwidth", "borderWidth", "BorderWidth",
<<<<<<< HEAD
	 DEF_LISTBOX_BORDER_WIDTH, offsetof(Listbox, borderWidthObj), offsetof(Listbox, borderWidth),
=======
	 DEF_LISTBOX_BORDER_WIDTH, offsetof(Listbox, borderWidthObj), TCL_INDEX_NONE,
>>>>>>> ad6691fa
	 0, 0, 0},
    {TK_OPTION_CURSOR, "-cursor", "cursor", "Cursor",
	 DEF_LISTBOX_CURSOR, TCL_INDEX_NONE, offsetof(Listbox, cursor),
	 TK_OPTION_NULL_OK, 0, 0},
    {TK_OPTION_COLOR, "-disabledforeground", "disabledForeground",
	 "DisabledForeground", DEF_LISTBOX_DISABLED_FG, TCL_INDEX_NONE,
	 offsetof(Listbox, dfgColorPtr), TK_OPTION_NULL_OK, 0, 0},
    {TK_OPTION_BOOLEAN, "-exportselection", "exportSelection",
	 "ExportSelection", DEF_LISTBOX_EXPORT_SELECTION, TCL_INDEX_NONE,
	 offsetof(Listbox, exportSelection), 0, 0, 0},
    {TK_OPTION_SYNONYM, "-fg", "foreground", NULL,
	 NULL, 0, TCL_INDEX_NONE, 0, "-foreground", 0},
    {TK_OPTION_FONT, "-font", "font", "Font",
	 DEF_LISTBOX_FONT, TCL_INDEX_NONE, offsetof(Listbox, tkfont), 0, 0, 0},
    {TK_OPTION_COLOR, "-foreground", "foreground", "Foreground",
	 DEF_LISTBOX_FG, TCL_INDEX_NONE, offsetof(Listbox, fgColorPtr), 0, 0, 0},
    {TK_OPTION_INT, "-height", "height", "Height",
	 DEF_LISTBOX_HEIGHT, TCL_INDEX_NONE, offsetof(Listbox, height), 0, 0, 0},
    {TK_OPTION_COLOR, "-highlightbackground", "highlightBackground",
	 "HighlightBackground", DEF_LISTBOX_HIGHLIGHT_BG, TCL_INDEX_NONE,
	 offsetof(Listbox, highlightBgColorPtr), 0, 0, 0},
    {TK_OPTION_COLOR, "-highlightcolor", "highlightColor", "HighlightColor",
	 DEF_LISTBOX_HIGHLIGHT, TCL_INDEX_NONE, offsetof(Listbox, highlightColorPtr),
	 0, 0, 0},
    {TK_OPTION_PIXELS, "-highlightthickness", "highlightThickness",
<<<<<<< HEAD
	 "HighlightThickness", DEF_LISTBOX_HIGHLIGHT_WIDTH, offsetof(Listbox, highlightWidthObj),
	 offsetof(Listbox, highlightWidth), 0, 0, 0},
=======
	 "HighlightThickness", DEF_LISTBOX_HIGHLIGHT_WIDTH,
	 offsetof(Listbox, highlightWidthObj), TCL_INDEX_NONE, 0, 0, 0},
>>>>>>> ad6691fa
    {TK_OPTION_JUSTIFY, "-justify", "justify", "Justify",
	DEF_LISTBOX_JUSTIFY, TCL_INDEX_NONE, offsetof(Listbox, justify), TK_OPTION_ENUM_VAR, 0, 0},
    {TK_OPTION_RELIEF, "-relief", "relief", "Relief",
	 DEF_LISTBOX_RELIEF, TCL_INDEX_NONE, offsetof(Listbox, relief), 0, 0, 0},
    {TK_OPTION_BORDER, "-selectbackground", "selectBackground", "Foreground",
	 DEF_LISTBOX_SELECT_COLOR, TCL_INDEX_NONE, offsetof(Listbox, selBorder),
	 0, DEF_LISTBOX_SELECT_MONO, 0},
    {TK_OPTION_PIXELS, "-selectborderwidth", "selectBorderWidth",
	 "BorderWidth", DEF_LISTBOX_SELECT_BD, offsetof(Listbox, selBorderWidthObj),
<<<<<<< HEAD
	 offsetof(Listbox, selBorderWidth), 0, 0, 0},
=======
	 TCL_INDEX_NONE, 0, 0, 0},
>>>>>>> ad6691fa
    {TK_OPTION_COLOR, "-selectforeground", "selectForeground", "Background",
	 DEF_LISTBOX_SELECT_FG_COLOR, TCL_INDEX_NONE, offsetof(Listbox, selFgColorPtr),
	 TK_OPTION_NULL_OK, DEF_LISTBOX_SELECT_FG_MONO, 0},
    {TK_OPTION_STRING, "-selectmode", "selectMode", "SelectMode",
	 DEF_LISTBOX_SELECT_MODE, offsetof(Listbox, selectModeObj), TCL_INDEX_NONE,
	 TK_OPTION_NULL_OK, 0, 0},
    {TK_OPTION_BOOLEAN, "-setgrid", "setGrid", "SetGrid",
	 DEF_LISTBOX_SET_GRID, TCL_INDEX_NONE, offsetof(Listbox, setGrid), 0, 0, 0},
    {TK_OPTION_STRING_TABLE, "-state", "state", "State",
	DEF_LISTBOX_STATE, TCL_INDEX_NONE, offsetof(Listbox, state),
	0, &tkStateStrings[1], 0},
    {TK_OPTION_STRING, "-takefocus", "takeFocus", "TakeFocus",
	 DEF_LISTBOX_TAKE_FOCUS, offsetof(Listbox, takeFocusObj), TCL_INDEX_NONE,
	 TK_OPTION_NULL_OK, 0, 0},
    {TK_OPTION_INT, "-width", "width", "Width",
	 DEF_LISTBOX_WIDTH, TCL_INDEX_NONE, offsetof(Listbox, width), 0, 0, 0},
    {TK_OPTION_STRING, "-xscrollcommand", "xScrollCommand", "ScrollCommand",
	 DEF_LISTBOX_SCROLL_COMMAND, offsetof(Listbox, xScrollCmdObj), TCL_INDEX_NONE,
	 TK_OPTION_NULL_OK, 0, 0},
    {TK_OPTION_STRING, "-yscrollcommand", "yScrollCommand", "ScrollCommand",
	 DEF_LISTBOX_SCROLL_COMMAND, offsetof(Listbox, yScrollCmdObj), TCL_INDEX_NONE,
	 TK_OPTION_NULL_OK, 0, 0},
    {TK_OPTION_STRING, "-listvariable", "listVariable", "Variable",
	 DEF_LISTBOX_LIST_VARIABLE, offsetof(Listbox, listVarNameObj), TCL_INDEX_NONE,
	 TK_OPTION_NULL_OK, 0, 0},
    {TK_OPTION_END, NULL, NULL, NULL, NULL, 0, TCL_INDEX_NONE, 0, 0, 0}
};

/*
 * The itemAttrOptionSpecs table defines the valid configuration options for
 * listbox items.
 */

static const Tk_OptionSpec itemAttrOptionSpecs[] = {
    {TK_OPTION_BORDER, "-background", NULL, NULL,
     NULL, TCL_INDEX_NONE, offsetof(ItemAttr, border),
     TK_OPTION_NULL_OK, NULL, 0},
    {TK_OPTION_SYNONYM, "-bg", NULL, NULL,
     NULL, 0, TCL_INDEX_NONE, 0, "-background", 0},
    {TK_OPTION_SYNONYM, "-fg", "foreground", NULL,
     NULL, 0, TCL_INDEX_NONE, 0, "-foreground", 0},
    {TK_OPTION_COLOR, "-foreground", NULL, NULL,
     NULL, TCL_INDEX_NONE, offsetof(ItemAttr, fgColor),
     TK_OPTION_NULL_OK, NULL, 0},
    {TK_OPTION_BORDER, "-selectbackground", NULL, NULL,
     NULL, TCL_INDEX_NONE, offsetof(ItemAttr, selBorder),
     TK_OPTION_NULL_OK, NULL, 0},
    {TK_OPTION_COLOR, "-selectforeground", NULL, NULL,
     NULL, TCL_INDEX_NONE, offsetof(ItemAttr, selFgColor),
     TK_OPTION_NULL_OK, NULL, 0},
    {TK_OPTION_END, NULL, NULL, NULL, NULL, 0, TCL_INDEX_NONE, 0, NULL, 0}
};

/*
 * The following tables define the listbox widget commands (and sub-commands)
 * and map the indexes into the string tables into enumerated types used to
 * dispatch the listbox widget command.
 */

static const char *const commandNames[] = {
    "activate", "bbox", "cget", "configure", "curselection", "delete", "get",
    "index", "insert", "itemcget", "itemconfigure", "nearest", "scan",
    "see", "selection", "size", "xview", "yview", NULL
};
enum command {
    COMMAND_ACTIVATE, COMMAND_BBOX, COMMAND_CGET, COMMAND_CONFIGURE,
    COMMAND_CURSELECTION, COMMAND_DELETE, COMMAND_GET, COMMAND_INDEX,
    COMMAND_INSERT, COMMAND_ITEMCGET, COMMAND_ITEMCONFIGURE,
    COMMAND_NEAREST, COMMAND_SCAN, COMMAND_SEE, COMMAND_SELECTION,
    COMMAND_SIZE, COMMAND_XVIEW, COMMAND_YVIEW
};

static const char *const selCommandNames[] = {
    "anchor", "clear", "includes", "set", NULL
};
enum selcommand {
    SELECTION_ANCHOR, SELECTION_CLEAR, SELECTION_INCLUDES, SELECTION_SET
};

static const char *const scanCommandNames[] = {
    "dragto", "mark", NULL
};
enum scancommand {
    SCAN_DRAGTO, SCAN_MARK
};

static const char *const indexNames[] = {
    "active", "anchor", NULL
};
enum indices {
    INDEX_ACTIVE, INDEX_ANCHOR
};

/*
 * Declarations for procedures defined later in this file.
 */

static void		ChangeListboxOffset(Listbox *listPtr, int offset);
static void		ChangeListboxView(Listbox *listPtr, int index);
static int		ConfigureListbox(Tcl_Interp *interp, Listbox *listPtr,
			    Tcl_Size objc, Tcl_Obj *const objv[]);
static int		ConfigureListboxItem(Tcl_Interp *interp,
			    Listbox *listPtr, ItemAttr *attrs, Tcl_Size objc,
			    Tcl_Obj *const objv[], Tcl_Size index);
static int		ListboxDeleteSubCmd(Listbox *listPtr,
			    int first, int last);
static Tcl_FreeProc	DestroyListbox;
static void		DestroyListboxOptionTables(void *clientData,
			    Tcl_Interp *interp);
static void		DisplayListbox(void *clientData);
static int		GetListboxIndex(Tcl_Interp *interp, Listbox *listPtr,
			    Tcl_Obj *index, int endIsSize, Tcl_Size *indexPtr);
static int		ListboxInsertSubCmd(Listbox *listPtr,
			    Tcl_Size index, Tcl_Size objc, Tcl_Obj *const objv[]);
static void		ListboxCmdDeletedProc(void *clientData);
static void		ListboxComputeGeometry(Listbox *listPtr,
			    int fontChanged, int maxIsStale, int updateGrid);
static void		ListboxEventProc(void *clientData,
			    XEvent *eventPtr);
static Tcl_Size	ListboxFetchSelection(void *clientData,
			    Tcl_Size offset, char *buffer, Tcl_Size maxBytes);
static void		ListboxLostSelection(void *clientData);
static void		GenerateListboxSelectEvent(Listbox *listPtr);
static void		EventuallyRedrawRange(Listbox *listPtr,
			    Tcl_Size first, Tcl_Size last);
static void		ListboxScanTo(Listbox *listPtr, int x, int y);
static int		ListboxSelect(Listbox *listPtr,
			    int first, int last, int select);
static void		ListboxUpdateHScrollbar(Listbox *listPtr);
static void		ListboxUpdateVScrollbar(Listbox *listPtr);
static Tcl_ObjCmdProc ListboxWidgetObjCmd;
static int		ListboxBboxSubCmd(Tcl_Interp *interp,
			    Listbox *listPtr, int index);
static int		ListboxSelectionSubCmd(Tcl_Interp *interp,
			    Listbox *listPtr, Tcl_Size objc, Tcl_Obj *const objv[]);
static int		ListboxXviewSubCmd(Tcl_Interp *interp,
			    Listbox *listPtr, Tcl_Size objc, Tcl_Obj *const objv[]);
static int		ListboxYviewSubCmd(Tcl_Interp *interp,
			    Listbox *listPtr, Tcl_Size objc, Tcl_Obj *const objv[]);
static ItemAttr *	ListboxGetItemAttributes(Tcl_Interp *interp,
			    Listbox *listPtr, int index);
static void		ListboxWorldChanged(void *instanceData);
static int		NearestListboxElement(Listbox *listPtr, int y);
static char *		ListboxListVarProc(void *clientData,
			    Tcl_Interp *interp, const char *name1,
			    const char *name2, int flags);
static void		MigrateHashEntries(Tcl_HashTable *table,
			    Tcl_Size first, Tcl_Size last, Tcl_Size offset);
static int		GetMaxOffset(Listbox *listPtr);

/*
 * The structure below defines button class behavior by means of procedures
 * that can be invoked from generic window code.
 */

static const Tk_ClassProcs listboxClass = {
    sizeof(Tk_ClassProcs),	/* size */
    ListboxWorldChanged,	/* worldChangedProc */
    NULL,			/* createProc */
    NULL			/* modalProc */
};

/*
 *--------------------------------------------------------------
 *
 * Tk_ListboxObjCmd --
 *
 *	This procedure is invoked to process the "listbox" Tcl command. See
 *	the user documentation for details on what it does.
 *
 * Results:
 *	A standard Tcl result.
 *
 * Side effects:
 *	See the user documentation.
 *
 *--------------------------------------------------------------
 */

int
Tk_ListboxObjCmd(
    TCL_UNUSED(void *),
    Tcl_Interp *interp,		/* Current interpreter. */
    int objc,			/* Number of arguments. */
    Tcl_Obj *const objv[])	/* Argument objects. */
{
    Listbox *listPtr;
    Tk_Window tkwin;
    ListboxOptionTables *optionTables;

    if (objc < 2) {
	Tcl_WrongNumArgs(interp, 1, objv, "pathName ?-option value ...?");
	return TCL_ERROR;
    }

    tkwin = Tk_CreateWindowFromPath(interp, Tk_MainWindow(interp),
	    Tcl_GetString(objv[1]), NULL);
    if (tkwin == NULL) {
	return TCL_ERROR;
    }

    optionTables = (ListboxOptionTables *)Tcl_GetAssocData(interp, "ListboxOptionTables", NULL);
    if (optionTables == NULL) {
	/*
	 * We haven't created the option tables for this widget class yet. Do
	 * it now and save the a pointer to them as the void *for the
	 * command, so future invocations will have access to it.
	 */

	optionTables = (ListboxOptionTables *)ckalloc(sizeof(ListboxOptionTables));

	/*
	 * Set up an exit handler to free the optionTables struct.
	 */

	Tcl_SetAssocData(interp, "ListboxOptionTables",
		DestroyListboxOptionTables, optionTables);

	/*
	 * Create the listbox option table and the listbox item option table.
	 */

	optionTables->listboxOptionTable =
		Tk_CreateOptionTable(interp, optionSpecs);
	optionTables->itemAttrOptionTable =
		Tk_CreateOptionTable(interp, itemAttrOptionSpecs);
    }

    /*
     * Initialize the fields of the structure that won't be initialized by
     * ConfigureListbox, or that ConfigureListbox requires to be initialized
     * already (e.g. resource pointers).
     */

    listPtr			 = (Listbox *)ckalloc(sizeof(Listbox));
    memset(listPtr, 0, sizeof(Listbox));

    listPtr->tkwin		 = tkwin;
    listPtr->display		 = Tk_Display(tkwin);
    listPtr->interp		 = interp;
    listPtr->widgetCmd		 = Tcl_CreateObjCommand(interp,
	    Tk_PathName(listPtr->tkwin), ListboxWidgetObjCmd, listPtr,
	    ListboxCmdDeletedProc);
    listPtr->optionTable	 = optionTables->listboxOptionTable;
    listPtr->itemAttrOptionTable = optionTables->itemAttrOptionTable;
    listPtr->selection		 = (Tcl_HashTable *)ckalloc(sizeof(Tcl_HashTable));
    Tcl_InitHashTable(listPtr->selection, TCL_ONE_WORD_KEYS);
    listPtr->itemAttrTable	 = (Tcl_HashTable *)ckalloc(sizeof(Tcl_HashTable));
    Tcl_InitHashTable(listPtr->itemAttrTable, TCL_ONE_WORD_KEYS);
    listPtr->relief		 = TK_RELIEF_RAISED;
    listPtr->textGC		 = NULL;
    listPtr->selFgColorPtr	 = NULL;
    listPtr->selTextGC		 = NULL;
    listPtr->fullLines		 = 1;
    listPtr->xScrollUnit	 = 1;
    listPtr->exportSelection	 = 1;
    listPtr->cursor		 = NULL;
    listPtr->state		 = STATE_NORMAL;
    listPtr->gray		 = None;
    listPtr->justify             = TK_JUSTIFY_LEFT;

    /*
     * Keep a hold of the associated tkwin until we destroy the listbox,
     * otherwise Tk might free it while we still need it.
     */

    Tcl_Preserve(listPtr->tkwin);

    Tk_SetClass(listPtr->tkwin, "Listbox");
    Tk_SetClassProcs(listPtr->tkwin, &listboxClass, listPtr);
    Tk_CreateEventHandler(listPtr->tkwin,
	    ExposureMask|StructureNotifyMask|FocusChangeMask,
	    ListboxEventProc, listPtr);
    Tk_CreateSelHandler(listPtr->tkwin, XA_PRIMARY, XA_STRING,
	    ListboxFetchSelection, listPtr, XA_STRING);
    if (Tk_InitOptions(interp, listPtr,
	    optionTables->listboxOptionTable, tkwin) != TCL_OK) {
	Tk_DestroyWindow(listPtr->tkwin);
	return TCL_ERROR;
    }

    if (ConfigureListbox(interp, listPtr, objc-2, objv+2) != TCL_OK) {
	Tk_DestroyWindow(listPtr->tkwin);
	return TCL_ERROR;
    }

    Tcl_SetObjResult(interp, Tk_NewWindowObj(listPtr->tkwin));
    return TCL_OK;
}

/*
 *----------------------------------------------------------------------
 *
 * ListboxWidgetObjCmd --
 *
 *	This Tcl_Obj based procedure is invoked to process the Tcl command
 *	that corresponds to a widget managed by this module. See the user
 *	documentation for details on what it does.
 *
 * Results:
 *	A standard Tcl result.
 *
 * Side effects:
 *	See the user documentation.
 *
 *----------------------------------------------------------------------
 */

static int
ListboxWidgetObjCmd(
    void *clientData,	/* Information about listbox widget. */
    Tcl_Interp *interp,		/* Current interpreter. */
    int objc,			/* Number of arguments. */
    Tcl_Obj *const objv[])	/* Arguments as Tcl_Obj's. */
{
    Listbox *listPtr = (Listbox *)clientData;
    int cmdIndex;
    Tcl_Size index;
    int result = TCL_OK;
    Tcl_Obj *objPtr;

    if (objc < 2) {
	Tcl_WrongNumArgs(interp, 1, objv, "option ?arg ...?");
	return TCL_ERROR;
    }

    /*
     * Parse the command by looking up the second argument in the list of
     * valid subcommand names.
     */

    result = Tcl_GetIndexFromObj(interp, objv[1], commandNames,
	    "option", 0, &cmdIndex);
    if (result != TCL_OK) {
	return result;
    }

    Tcl_Preserve(listPtr);

    /*
     * The subcommand was valid, so continue processing.
     */

    switch (cmdIndex) {
    case COMMAND_ACTIVATE:
	if (objc != 3) {
	    Tcl_WrongNumArgs(interp, 2, objv, "index");
	    result = TCL_ERROR;
	    break;
	}
	result = GetListboxIndex(interp, listPtr, objv[2], 0, &index);
	if (result != TCL_OK) {
	    break;
	}

	if (!(listPtr->state & STATE_NORMAL)) {
	    break;
	}

	if (index >= listPtr->nElements) {
	    index = listPtr->nElements-1;
	}
	if (index < 0) {
	    index = 0;
	}
	listPtr->active = index;
	EventuallyRedrawRange(listPtr, listPtr->active, listPtr->active);
	result = TCL_OK;
	break;

    case COMMAND_BBOX:
	if (objc != 3) {
	    Tcl_WrongNumArgs(interp, 2, objv, "index");
	    result = TCL_ERROR;
	    break;
	}
	result = GetListboxIndex(interp, listPtr, objv[2], 0, &index);
	if (result != TCL_OK) {
	    break;
	}

	result = ListboxBboxSubCmd(interp, listPtr, index);
	break;

    case COMMAND_CGET:
	if (objc != 3) {
	    Tcl_WrongNumArgs(interp, 2, objv, "option");
	    result = TCL_ERROR;
	    break;
	}

	objPtr = Tk_GetOptionValue(interp, listPtr,
		listPtr->optionTable, objv[2], listPtr->tkwin);
	if (objPtr == NULL) {
	    result = TCL_ERROR;
	    break;
	}
	Tcl_SetObjResult(interp, objPtr);
	result = TCL_OK;
	break;

    case COMMAND_CONFIGURE:
	if (objc <= 3) {
	    objPtr = Tk_GetOptionInfo(interp, listPtr,
		    listPtr->optionTable,
		    (objc == 3) ? objv[2] : NULL, listPtr->tkwin);
	    if (objPtr == NULL) {
		result = TCL_ERROR;
		break;
	    }
	    Tcl_SetObjResult(interp, objPtr);
	    result = TCL_OK;
	} else {
	    result = ConfigureListbox(interp, listPtr, objc-2, objv+2);
	}
	break;

    case COMMAND_CURSELECTION: {
	int i;

	if (objc != 2) {
	    Tcl_WrongNumArgs(interp, 2, objv, NULL);
	    result = TCL_ERROR;
	    break;
	}

	/*
	 * Of course, it would be more efficient to use the Tcl_HashTable
	 * search functions (Tcl_FirstHashEntry, Tcl_NextHashEntry), but then
	 * the result wouldn't be in sorted order. So instead we loop through
	 * the indices in order, adding them to the result if they are
	 * selected.
	 */

	objPtr = Tcl_NewObj();
	for (i = 0; i < (int)listPtr->nElements; i++) {
	    if (Tcl_FindHashEntry(listPtr->selection, KEY(i))) {
		Tcl_ListObjAppendElement(NULL, objPtr, Tcl_NewWideIntObj(i));
	    }
	}
	Tcl_SetObjResult(interp, objPtr);
	result = TCL_OK;
	break;
    }

    case COMMAND_DELETE: {
	Tcl_Size first, last;

	if ((objc < 3) || (objc > 4)) {
	    Tcl_WrongNumArgs(interp, 2, objv, "firstIndex ?lastIndex?");
	    result = TCL_ERROR;
	    break;
	}

	result = GetListboxIndex(interp, listPtr, objv[2], 0, &first);
	if (result != TCL_OK) {
	    break;
	}

	if (!(listPtr->state & STATE_NORMAL)) {
	    break;
	}

	if (first < (int)listPtr->nElements) {
	    /*
	     * if a "last index" was given, get it now; otherwise, use the
	     * first index as the last index.
	     */

	    if (objc == 4) {
		result = GetListboxIndex(interp, listPtr, objv[3], 0, &last);
		if (result != TCL_OK) {
		    break;
		}
	    } else {
		last = first;
	    }
	    if (last >= (int)listPtr->nElements) {
		last = listPtr->nElements - 1;
	    }
	    result = ListboxDeleteSubCmd(listPtr, first, last);
	} else {
	    result = TCL_OK;
	}
	break;
    }

    case COMMAND_GET: {
	Tcl_Size listLen, first, last;
	Tcl_Obj **elemPtrs;

	if (objc != 3 && objc != 4) {
	    Tcl_WrongNumArgs(interp, 2, objv, "firstIndex ?lastIndex?");
	    result = TCL_ERROR;
	    break;
	}
	result = GetListboxIndex(interp, listPtr, objv[2], 0, &first);
	if (result != TCL_OK) {
	    break;
	}
	last = first;
	if (objc == 4) {
	    result = GetListboxIndex(interp, listPtr, objv[3], 0, &last);
	    if (result != TCL_OK) {
		break;
	    }
	}
	if (first >= (int)listPtr->nElements) {
	    result = TCL_OK;
	    break;
	}
	if (last >= (int)listPtr->nElements) {
	    last = listPtr->nElements - 1;
	}
	if (first < 0) {
	    first = 0;
	}
	if (first > last) {
	    result = TCL_OK;
	    break;
	}
	result = Tcl_ListObjGetElements(interp, listPtr->listObj, &listLen,
		&elemPtrs);
	if (result != TCL_OK) {
	    break;
	}
	if (objc == 3) {
	    /*
	     * One element request - we return a string
	     */

	    Tcl_SetObjResult(interp, elemPtrs[first]);
	} else {
	    Tcl_SetObjResult(interp,
		    Tcl_NewListObj(last-first+1, elemPtrs+first));
	}
	result = TCL_OK;
	break;
    }

    case COMMAND_INDEX:
	if (objc != 3) {
	    Tcl_WrongNumArgs(interp, 2, objv, "index");
	    result = TCL_ERROR;
	    break;
	}
	result = GetListboxIndex(interp, listPtr, objv[2], 1, &index);
	if (result != TCL_OK) {
	    break;
	}
	Tcl_SetObjResult(interp, TkNewIndexObj(index));
	result = TCL_OK;
	break;

    case COMMAND_INSERT:
	if (objc < 3) {
	    Tcl_WrongNumArgs(interp, 2, objv, "index ?element ...?");
	    result = TCL_ERROR;
	    break;
	}

	result = GetListboxIndex(interp, listPtr, objv[2], 1, &index);
	if (result != TCL_OK) {
	    break;
	}

	if (!(listPtr->state & STATE_NORMAL)) {
	    break;
	}

	result = ListboxInsertSubCmd(listPtr, index, objc-3, objv+3);
	break;

    case COMMAND_ITEMCGET: {
	ItemAttr *attrPtr;

	if (objc != 4) {
	    Tcl_WrongNumArgs(interp, 2, objv, "index option");
	    result = TCL_ERROR;
	    break;
	}

	result = GetListboxIndex(interp, listPtr, objv[2], 0, &index);
	if (result != TCL_OK) {
	    break;
	}

	if (index < 0 || index >= (int)listPtr->nElements) {
	    Tcl_SetObjResult(interp, Tcl_ObjPrintf(
		    "item number \"%s\" out of range",
		    Tcl_GetString(objv[2])));
	    Tcl_SetErrorCode(interp, "TK", "LISTBOX", "ITEM_INDEX", (char *)NULL);
	    result = TCL_ERROR;
	    break;
	}

	attrPtr = ListboxGetItemAttributes(interp, listPtr, index);

	objPtr = Tk_GetOptionValue(interp, (char *) attrPtr,
		listPtr->itemAttrOptionTable, objv[3], listPtr->tkwin);
	if (objPtr == NULL) {
	    result = TCL_ERROR;
	    break;
	}
	Tcl_SetObjResult(interp, objPtr);
	result = TCL_OK;
	break;
    }

    case COMMAND_ITEMCONFIGURE: {
	ItemAttr *attrPtr;

	if (objc < 3) {
	    Tcl_WrongNumArgs(interp, 2, objv,
		    "index ?-option value ...?");
	    result = TCL_ERROR;
	    break;
	}

	result = GetListboxIndex(interp, listPtr, objv[2], 0, &index);
	if (result != TCL_OK) {
	    break;
	}

	if (index < 0 || index >= (int)listPtr->nElements) {
	    Tcl_SetObjResult(interp, Tcl_ObjPrintf(
		    "item number \"%s\" out of range",
		    Tcl_GetString(objv[2])));
	    Tcl_SetErrorCode(interp, "TK", "LISTBOX", "ITEM_INDEX", (char *)NULL);
	    result = TCL_ERROR;
	    break;
	}

	attrPtr = ListboxGetItemAttributes(interp, listPtr, index);
	if (objc <= 4) {
	    objPtr = Tk_GetOptionInfo(interp, attrPtr,
		    listPtr->itemAttrOptionTable,
		    (objc == 4) ? objv[3] : NULL, listPtr->tkwin);
	    if (objPtr == NULL) {
		result = TCL_ERROR;
		break;
	    }
	    Tcl_SetObjResult(interp, objPtr);
	    result = TCL_OK;
	} else {
	    result = ConfigureListboxItem(interp, listPtr, attrPtr,
		    objc-3, objv+3, index);
	}
	break;
    }

    case COMMAND_NEAREST: {
	int y;

	if (objc != 3) {
	    Tcl_WrongNumArgs(interp, 2, objv, "y");
	    result = TCL_ERROR;
	    break;
	}

	result = Tcl_GetIntFromObj(interp, objv[2], &y);
	if (result != TCL_OK) {
	    break;
	}
	index = NearestListboxElement(listPtr, y);
	Tcl_SetObjResult(interp, Tcl_NewWideIntObj(index));
	result = TCL_OK;
	break;
    }

    case COMMAND_SCAN: {
	int x, y, scanCmdIndex;

	if (objc != 5) {
	    Tcl_WrongNumArgs(interp, 2, objv, "mark|dragto x y");
	    result = TCL_ERROR;
	    break;
	}

	if (Tcl_GetIntFromObj(interp, objv[3], &x) != TCL_OK
		|| Tcl_GetIntFromObj(interp, objv[4], &y) != TCL_OK) {
	    result = TCL_ERROR;
	    break;
	}

	result = Tcl_GetIndexFromObj(interp, objv[2], scanCommandNames,
		"option", 0, &scanCmdIndex);
	if (result != TCL_OK) {
	    break;
	}
	switch (scanCmdIndex) {
	case SCAN_MARK:
	    listPtr->scanMarkX = x;
	    listPtr->scanMarkY = y;
	    listPtr->scanMarkXOffset = listPtr->xOffset;
	    listPtr->scanMarkYIndex = listPtr->topIndex;
	    break;
	case SCAN_DRAGTO:
	    ListboxScanTo(listPtr, x, y);
	    break;
	}
	result = TCL_OK;
	break;
    }

    case COMMAND_SEE: {
	int diff;

	if (objc != 3) {
	    Tcl_WrongNumArgs(interp, 2, objv, "index");
	    result = TCL_ERROR;
	    break;
	}
	result = GetListboxIndex(interp, listPtr, objv[2], 0, &index);
	if (result != TCL_OK) {
	    break;
	}
	if (index >= (int)listPtr->nElements) {
	    index = listPtr->nElements - 1;
	}
	if (index < 0) {
	    index = 0;
	}
	diff = listPtr->topIndex - index;
	if (diff > 0) {
	    if (diff <= listPtr->fullLines / 3) {
		ChangeListboxView(listPtr, index);
	    } else {
		ChangeListboxView(listPtr, index - (listPtr->fullLines - 1)/2);
	    }
	} else {
	    diff = index - (listPtr->topIndex + listPtr->fullLines - 1);
	    if (diff > 0) {
		if (diff <= listPtr->fullLines / 3) {
		    ChangeListboxView(listPtr, listPtr->topIndex + diff);
		} else {
		    ChangeListboxView(listPtr, index-(listPtr->fullLines - 1)/2);
		}
	    }
	}
	result = TCL_OK;
	break;
    }

    case COMMAND_SELECTION:
	result = ListboxSelectionSubCmd(interp, listPtr, objc, objv);
	break;
    case COMMAND_SIZE:
	if (objc != 2) {
	    Tcl_WrongNumArgs(interp, 2, objv, NULL);
	    result = TCL_ERROR;
	    break;
	}
	Tcl_SetObjResult(interp, Tcl_NewWideIntObj(listPtr->nElements));
	result = TCL_OK;
	break;
    case COMMAND_XVIEW:
	result = ListboxXviewSubCmd(interp, listPtr, objc, objv);
	break;
    case COMMAND_YVIEW:
	result = ListboxYviewSubCmd(interp, listPtr, objc, objv);
	break;
    }
    Tcl_Release(listPtr);
    return result;
}

/*
 *----------------------------------------------------------------------
 *
 * ListboxBboxSubCmd --
 *
 *	This procedure is invoked to process a listbox bbox request. See the
 *	user documentation for more information.
 *
 * Results:
 *	A standard Tcl result.
 *
 * Side effects:
 *	For valid indices, places the bbox of the requested element in the
 *	interpreter's result.
 *
 *----------------------------------------------------------------------
 */

static int
ListboxBboxSubCmd(
    Tcl_Interp *interp,		/* Pointer to the calling Tcl interpreter */
    Listbox *listPtr,		/* Information about the listbox */
    int index)			/* Index of the element to get bbox info on */
{
    Tk_Window tkwin = listPtr->tkwin;
    int lastVisibleIndex;

    /*
     * Determine the index of the last visible item in the listbox.
     */

    lastVisibleIndex = listPtr->topIndex + listPtr->fullLines
	    + listPtr->partialLine;
    if ((int)listPtr->nElements < lastVisibleIndex) {
	lastVisibleIndex = listPtr->nElements;
    }

    /*
     * Only allow bbox requests for indices that are visible.
     */

    if ((listPtr->topIndex <= index) && (index < lastVisibleIndex)) {
	Tcl_Obj *el, *results[4];
	const char *stringRep;
	int pixelWidth, x, y, result;
	Tcl_Size stringLen;
	Tk_FontMetrics fm;
	int selBorderWidth;

	/*
	 * Compute the pixel width of the requested element.
	 */

	result = Tcl_ListObjIndex(interp, listPtr->listObj, index, &el);
	if (result != TCL_OK) {
	    return result;
	}

	stringRep = Tcl_GetStringFromObj(el, &stringLen);
	Tk_GetFontMetrics(listPtr->tkfont, &fm);
	pixelWidth = Tk_TextWidth(listPtr->tkfont, stringRep, stringLen);

	Tk_GetPixelsFromObj(NULL, listPtr->tkwin, listPtr->selBorderWidthObj, &selBorderWidth);
	if (listPtr->justify == TK_JUSTIFY_LEFT) {
	    x = (listPtr->inset + selBorderWidth) - listPtr->xOffset;
	} else if (listPtr->justify == TK_JUSTIFY_RIGHT) {
	    x = Tk_Width(tkwin) - (listPtr->inset + selBorderWidth)
		    - pixelWidth - listPtr->xOffset + GetMaxOffset(listPtr);
	} else {
	    x = (Tk_Width(tkwin) - pixelWidth) / 2
		    - listPtr->xOffset + GetMaxOffset(listPtr) / 2;
	}
	y = ((index - listPtr->topIndex)*listPtr->lineHeight)
		+ listPtr->inset + selBorderWidth;
	results[0] = Tcl_NewWideIntObj(x);
	results[1] = Tcl_NewWideIntObj(y);
	results[2] = Tcl_NewWideIntObj(pixelWidth);
	results[3] = Tcl_NewWideIntObj(fm.linespace);
	Tcl_SetObjResult(interp, Tcl_NewListObj(4, results));
    }
    return TCL_OK;
}

/*
 *----------------------------------------------------------------------
 *
 * ListboxSelectionSubCmd --
 *
 *	This procedure is invoked to process the selection sub command for
 *	listbox widgets.
 *
 * Results:
 *	Standard Tcl result.
 *
 * Side effects:
 *	May set the interpreter's result field.
 *
 *----------------------------------------------------------------------
 */

static int
ListboxSelectionSubCmd(
    Tcl_Interp *interp,		/* Pointer to the calling Tcl interpreter */
    Listbox *listPtr,		/* Information about the listbox */
    Tcl_Size objc,			/* Number of arguments in the objv array */
    Tcl_Obj *const objv[])	/* Array of arguments to the procedure */
{
    int selCmdIndex;
    Tcl_Size first, last;
    int result = TCL_OK;

    if (objc != 4 && objc != 5) {
	Tcl_WrongNumArgs(interp, 2, objv, "option index ?index?");
	return TCL_ERROR;
    }
    result = GetListboxIndex(interp, listPtr, objv[3], 0, &first);
    if (result != TCL_OK) {
	return result;
    }
    last = first;
    if (objc == 5) {
	result = GetListboxIndex(interp, listPtr, objv[4], 0, &last);
	if (result != TCL_OK) {
	    return result;
	}
    }
    result = Tcl_GetIndexFromObj(interp, objv[2], selCommandNames,
	    "option", 0, &selCmdIndex);
    if (result != TCL_OK) {
	return result;
    }

    /*
     * Only allow 'selection includes' to respond if disabled. [Bug #632514]
     */

    if ((listPtr->state == STATE_DISABLED)
	    && (selCmdIndex != SELECTION_INCLUDES)) {
	return TCL_OK;
    }

    switch (selCmdIndex) {
    case SELECTION_ANCHOR:
	if (objc != 4) {
	    Tcl_WrongNumArgs(interp, 3, objv, "index");
	    return TCL_ERROR;
	}
	if (first >= (int)listPtr->nElements) {
	    first = listPtr->nElements - 1;
	}
	if (first < 0) {
	    first = 0;
	}
	listPtr->selectAnchor = first;
	result = TCL_OK;
	break;
    case SELECTION_CLEAR:
	result = ListboxSelect(listPtr, first, last, 0);
	break;
    case SELECTION_INCLUDES:
	if (objc != 4) {
	    Tcl_WrongNumArgs(interp, 3, objv, "index");
	    return TCL_ERROR;
	}
	Tcl_SetObjResult(interp, Tcl_NewBooleanObj(
		Tcl_FindHashEntry(listPtr->selection, KEY(first)) != NULL));
	result = TCL_OK;
	break;
    case SELECTION_SET:
	result = ListboxSelect(listPtr, first, last, 1);
	break;
    }
    return result;
}

/*
 *----------------------------------------------------------------------
 *
 * ListboxXviewSubCmd --
 *
 *	Process the listbox "xview" subcommand.
 *
 * Results:
 *	Standard Tcl result.
 *
 * Side effects:
 *	May change the listbox viewing area; may set the interpreter's result.
 *
 *----------------------------------------------------------------------
 */

static int
ListboxXviewSubCmd(
    Tcl_Interp *interp,		/* Pointer to the calling Tcl interpreter */
    Listbox *listPtr,		/* Information about the listbox */
    Tcl_Size objc,			/* Number of arguments in the objv array */
    Tcl_Obj *const objv[])	/* Array of arguments to the procedure */
{
    int index, count, windowWidth, windowUnits;
    int offset = 0;		/* Initialized to stop gcc warnings. */
    double fraction;
    int selBorderWidth;

	Tk_GetPixelsFromObj(NULL, listPtr->tkwin, listPtr->selBorderWidthObj, &selBorderWidth);
    windowWidth = Tk_Width(listPtr->tkwin)
	    - 2 * (listPtr->inset + selBorderWidth);
    if (objc == 2) {
	Tcl_Obj *results[2];

	if (listPtr->maxWidth == 0) {
	    results[0] = Tcl_NewDoubleObj(0.0);
	    results[1] = Tcl_NewDoubleObj(1.0);
	} else {
	    double fraction2;

	    fraction = listPtr->xOffset / (double) listPtr->maxWidth;
	    fraction2 = (listPtr->xOffset + windowWidth)
		    / (double) listPtr->maxWidth;
	    if (fraction2 > 1.0) {
		fraction2 = 1.0;
	    }
	    results[0] = Tcl_NewDoubleObj(fraction);
	    results[1] = Tcl_NewDoubleObj(fraction2);
	}
	Tcl_SetObjResult(interp, Tcl_NewListObj(2, results));
    } else if (objc == 3) {
	if (Tcl_GetIntFromObj(interp, objv[2], &index) != TCL_OK) {
	    return TCL_ERROR;
	}
	ChangeListboxOffset(listPtr, index*listPtr->xScrollUnit);
    } else {
	switch (Tk_GetScrollInfoObj(interp, objc, objv, &fraction, &count)) {
	case TK_SCROLL_MOVETO:
	    offset = (int) (fraction*listPtr->maxWidth + 0.5);
	    break;
	case TK_SCROLL_PAGES:
	    windowUnits = windowWidth / listPtr->xScrollUnit;
	    if (windowUnits > 2) {
		offset = listPtr->xOffset
			+ count*listPtr->xScrollUnit*(windowUnits-2);
	    } else {
		offset = listPtr->xOffset + count*listPtr->xScrollUnit;
	    }
	    break;
	case TK_SCROLL_UNITS:
	    offset = listPtr->xOffset + count*listPtr->xScrollUnit;
	    break;
	default:
	    return TCL_ERROR;
	}
	ChangeListboxOffset(listPtr, offset);
    }
    return TCL_OK;
}

/*
 *----------------------------------------------------------------------
 *
 * ListboxYviewSubCmd --
 *
 *	Process the listbox "yview" subcommand.
 *
 * Results:
 *	Standard Tcl result.
 *
 * Side effects:
 *	May change the listbox viewing area; may set the interpreter's result.
 *
 *----------------------------------------------------------------------
 */

static int
ListboxYviewSubCmd(
    Tcl_Interp *interp,		/* Pointer to the calling Tcl interpreter */
    Listbox *listPtr,		/* Information about the listbox */
    Tcl_Size objc,			/* Number of arguments in the objv array */
    Tcl_Obj *const objv[])	/* Array of arguments to the procedure */
{
    Tcl_Size index;
    int count;
    double fraction;

    if (objc == 2) {
	Tcl_Obj *results[2];

	if (listPtr->nElements == 0) {
	    results[0] = Tcl_NewDoubleObj(0.0);
	    results[1] = Tcl_NewDoubleObj(1.0);
	} else {
	    double fraction2, numEls = (double) listPtr->nElements;

	    fraction = listPtr->topIndex / numEls;
	    fraction2 = (listPtr->topIndex+listPtr->fullLines) / numEls;
	    if (fraction2 > 1.0) {
		fraction2 = 1.0;
	    }
	    results[0] = Tcl_NewDoubleObj(fraction);
	    results[1] = Tcl_NewDoubleObj(fraction2);
	}
	Tcl_SetObjResult(interp, Tcl_NewListObj(2, results));
    } else if (objc == 3) {
	if (GetListboxIndex(interp, listPtr, objv[2], 0, &index) != TCL_OK) {
	    return TCL_ERROR;
	}
	ChangeListboxView(listPtr, index);
    } else {
	switch (Tk_GetScrollInfoObj(interp, objc, objv, &fraction, &count)) {
	case TK_SCROLL_MOVETO:
	    index = (Tcl_Size)(listPtr->nElements*fraction + 0.5);
	    break;
	case TK_SCROLL_PAGES:
	    if (listPtr->fullLines > 2) {
		index = listPtr->topIndex + count*(listPtr->fullLines-2);
	    } else {
		index = listPtr->topIndex + count;
	    }
	    break;
	case TK_SCROLL_UNITS:
	    index = listPtr->topIndex + count;
	    break;
	default:
	    return TCL_ERROR;
	}
	ChangeListboxView(listPtr, index);
    }
    return TCL_OK;
}

/*
 *----------------------------------------------------------------------
 *
 * ListboxGetItemAttributes --
 *
 *	Returns a pointer to the ItemAttr record for a given index, creating
 *	one if it does not already exist.
 *
 * Results:
 *	Pointer to an ItemAttr record.
 *
 * Side effects:
 *	Memory may be allocated for the ItemAttr record.
 *
 *----------------------------------------------------------------------
 */

static ItemAttr *
ListboxGetItemAttributes(
    Tcl_Interp *interp,		/* Pointer to the calling Tcl interpreter */
    Listbox *listPtr,		/* Information about the listbox */
    int index)			/* Index of the item to retrieve attributes
				 * for. */
{
    int isNew;
    Tcl_HashEntry *entry;
    ItemAttr *attrs;

    entry = Tcl_CreateHashEntry(listPtr->itemAttrTable, KEY(index), &isNew);
    if (isNew) {
	attrs = (ItemAttr *)ckalloc(sizeof(ItemAttr));
	attrs->border = NULL;
	attrs->selBorder = NULL;
	attrs->fgColor = NULL;
	attrs->selFgColor = NULL;
	Tk_InitOptions(interp, attrs, listPtr->itemAttrOptionTable,
		listPtr->tkwin);
	Tcl_SetHashValue(entry, attrs);
    } else {
	attrs = (ItemAttr *)Tcl_GetHashValue(entry);
    }
    return attrs;
}

/*
 *----------------------------------------------------------------------
 *
 * DestroyListbox --
 *
 *	This procedure is invoked by Tcl_EventuallyFree or Tcl_Release to
 *	clean up the internal structure of a listbox at a safe time (when
 *	no-one is using it anymore).
 *
 * Results:
 *	None.
 *
 * Side effects:
 *	Everything associated with the listbox is freed up.
 *
 *----------------------------------------------------------------------
 */

static void
DestroyListbox(
#if TCL_MAJOR_VERSION > 8
    void *memPtr)		/* Info about listbox widget. */
#else
    char *memPtr)
#endif
{
    Listbox *listPtr = (Listbox *)memPtr;
    Tcl_HashEntry *entry;
    Tcl_HashSearch search;

    /*
     * If we have an internal list object, free it.
     */

    if (listPtr->listObj != NULL) {
	Tcl_DecrRefCount(listPtr->listObj);
	listPtr->listObj = NULL;
    }

    if (listPtr->listVarNameObj != NULL) {
	Tcl_UntraceVar2(listPtr->interp, Tcl_GetString(listPtr->listVarNameObj), NULL,
		TCL_GLOBAL_ONLY|TCL_TRACE_WRITES|TCL_TRACE_UNSETS,
		ListboxListVarProc, listPtr);
    }

    /*
     * Free the selection hash table.
     */

    Tcl_DeleteHashTable(listPtr->selection);
    ckfree(listPtr->selection);

    /*
     * Free the item attribute hash table.
     */

    for (entry = Tcl_FirstHashEntry(listPtr->itemAttrTable, &search);
	    entry != NULL; entry = Tcl_NextHashEntry(&search)) {
	ckfree(Tcl_GetHashValue(entry));
    }
    Tcl_DeleteHashTable(listPtr->itemAttrTable);
    ckfree(listPtr->itemAttrTable);

    /*
     * Free up all the stuff that requires special handling, then let
     * Tk_FreeOptions handle all the standard option-related stuff.
     */

    if (listPtr->textGC != NULL) {
	Tk_FreeGC(listPtr->display, listPtr->textGC);
    }
    if (listPtr->selTextGC != NULL) {
	Tk_FreeGC(listPtr->display, listPtr->selTextGC);
    }
    if (listPtr->gray != None) {
	Tk_FreeBitmap(Tk_Display(listPtr->tkwin), listPtr->gray);
    }

    Tk_FreeConfigOptions(listPtr, listPtr->optionTable,
	    listPtr->tkwin);
    Tcl_Release(listPtr->tkwin);
    listPtr->tkwin = NULL;
    ckfree(listPtr);
}

/*
 *----------------------------------------------------------------------
 *
 * DestroyListboxOptionTables --
 *
 *	This procedure is registered as an exit callback when the listbox
 *	command is first called. It cleans up the OptionTables structure
 *	allocated by that command.
 *
 * Results:
 *	None.
 *
 * Side effects:
 *	Frees memory.
 *
 *----------------------------------------------------------------------
 */

static void
DestroyListboxOptionTables(
    void *clientData,	/* Pointer to the OptionTables struct */
    TCL_UNUSED(Tcl_Interp *))		/* Pointer to the calling interp */
{
    ckfree(clientData);
    return;
}

/*
 *----------------------------------------------------------------------
 *
 * ConfigureListbox --
 *
 *	This procedure is called to process an objv/objc list, plus the Tk
 *	option database, in order to configure (or reconfigure) a listbox
 *	widget.
 *
 * Results:
 *	The return value is a standard Tcl result. If TCL_ERROR is returned,
 *	then the interp's result contains an error message.
 *
 * Side effects:
 *	Configuration information, such as colors, border width, etc. get set
 *	for listPtr; old resources get freed, if there were any.
 *
 *----------------------------------------------------------------------
 */

static int
ConfigureListbox(
    Tcl_Interp *interp,		/* Used for error reporting. */
    Listbox *listPtr,	/* Information about widget; may or may not
				 * already have values for some fields. */
    Tcl_Size objc,			/* Number of valid entries in argv. */
    Tcl_Obj *const objv[])	/* Arguments. */
{
    Tk_SavedOptions savedOptions;
    Tcl_Obj *oldListObj = NULL;
    Tcl_Obj *errorResult = NULL;
    int oldExport, error;
    int borderWidth, selBorderWidth, highlightWidth;

    oldExport = (listPtr->exportSelection) && (!Tcl_IsSafe(listPtr->interp));
    if (listPtr->listVarNameObj != NULL) {
	Tcl_UntraceVar2(interp, Tcl_GetString(listPtr->listVarNameObj), NULL,
		TCL_GLOBAL_ONLY|TCL_TRACE_WRITES|TCL_TRACE_UNSETS,
		ListboxListVarProc, listPtr);
    }

    for (error = 0; error <= 1; error++) {
	if (!error) {
	    /*
	     * First pass: set options to new values.
	     */

	    if (Tk_SetOptions(interp, listPtr,
		    listPtr->optionTable, objc, objv,
		    listPtr->tkwin, &savedOptions, NULL) != TCL_OK) {
		continue;
	    }
	} else {
	    /*
	     * Second pass: restore options to old values.
	     */

	    errorResult = Tcl_GetObjResult(interp);
	    Tcl_IncrRefCount(errorResult);
	    Tk_RestoreSavedOptions(&savedOptions);
	}

	/*
	 * A few options need special processing, such as setting the
	 * background from a 3-D border.
	 */

	Tk_SetBackgroundFromBorder(listPtr->tkwin, listPtr->normalBorder);

<<<<<<< HEAD
	if (listPtr->borderWidth < 0) {
	    listPtr->borderWidth = 0;
		Tcl_DecrRefCount(listPtr->borderWidthObj);
		listPtr->borderWidthObj = Tcl_NewIntObj(0);
		Tcl_IncrRefCount(listPtr->borderWidthObj);
	}
	if (listPtr->highlightWidth < 0) {
	    listPtr->highlightWidth = 0;
		Tcl_DecrRefCount(listPtr->highlightWidthObj);
		listPtr->highlightWidthObj = Tcl_NewIntObj(0);
		Tcl_IncrRefCount(listPtr->highlightWidthObj);
	}
	if (listPtr->selBorderWidth < 0) {
	    listPtr->selBorderWidth = 0;
		Tcl_DecrRefCount(listPtr->selBorderWidthObj);
		listPtr->selBorderWidthObj = Tcl_NewIntObj(0);
		Tcl_IncrRefCount(listPtr->selBorderWidthObj);
	}
	listPtr->inset = listPtr->highlightWidth + listPtr->borderWidth;
=======
	Tk_GetPixelsFromObj(NULL, listPtr->tkwin, listPtr->borderWidthObj, &borderWidth);
	if (borderWidth < 0) {
	    borderWidth = 0;
	    Tcl_DecrRefCount(listPtr->borderWidthObj);
	    listPtr->borderWidthObj = Tcl_NewIntObj(0);
	    Tcl_IncrRefCount(listPtr->borderWidthObj);
	}
	Tk_GetPixelsFromObj(NULL, listPtr->tkwin, listPtr->highlightWidthObj, &highlightWidth);
	if (highlightWidth < 0) {
	    highlightWidth = 0;
	    Tcl_DecrRefCount(listPtr->highlightWidthObj);
	    listPtr->highlightWidthObj = Tcl_NewIntObj(0);
	    Tcl_IncrRefCount(listPtr->highlightWidthObj);
	}
	Tk_GetPixelsFromObj(NULL, listPtr->tkwin, listPtr->selBorderWidthObj, &selBorderWidth);
	if (selBorderWidth < 0) {
	    selBorderWidth = 0;
	    Tcl_DecrRefCount(listPtr->selBorderWidthObj);
	    listPtr->selBorderWidthObj = Tcl_NewIntObj(0);
	    Tcl_IncrRefCount(listPtr->selBorderWidthObj);
	}
	listPtr->inset = highlightWidth + borderWidth;
>>>>>>> ad6691fa

	/*
	 * Claim the selection if we've suddenly started exporting it and
	 * there is a selection to export and this interp is unsafe.
	 */

	if (listPtr->exportSelection && (!oldExport)
		&& (!Tcl_IsSafe(listPtr->interp))
		&& (listPtr->numSelected != 0)) {
	    Tk_OwnSelection(listPtr->tkwin, XA_PRIMARY,
		    ListboxLostSelection, listPtr);
	}

	/*
	 * Verify the current status of the list var.
	 * PREVIOUS STATE | NEW STATE  | ACTION
	 * ---------------+------------+----------------------------------
	 * no listvar     | listvar    | If listvar does not exist, create it
	 *				 and copy the internal list obj's
	 *				 content to the new var. If it does
	 *				 exist, toss the internal list obj.
	 *
	 * listvar	  | no listvar | Copy old listvar content to the
	 *				 internal list obj
	 *
	 * listvar	  | listvar    | no special action
	 *
	 * no listvar     | no listvar | no special action
	 */

	oldListObj = listPtr->listObj;
	if (listPtr->listVarNameObj != NULL) {
	    Tcl_Obj *listVarObj = Tcl_GetVar2Ex(interp, Tcl_GetString(listPtr->listVarNameObj),
		    NULL, TCL_GLOBAL_ONLY);
	    Tcl_Size dummy;

	    if (listVarObj == NULL) {
		listVarObj = (oldListObj ? oldListObj : Tcl_NewObj());
		if (Tcl_SetVar2Ex(interp, Tcl_GetString(listPtr->listVarNameObj), NULL,
			listVarObj, TCL_GLOBAL_ONLY|TCL_LEAVE_ERR_MSG)
			== NULL) {
		    continue;
		}
	    }

	    /*
	     * Make sure the object is a good list object.
	     */

	    if (Tcl_ListObjLength(listPtr->interp, listVarObj, &dummy)
		    != TCL_OK) {
		Tcl_AppendResult(listPtr->interp,
			": invalid -listvariable value", NULL);
		continue;
	    }

	    listPtr->listObj = listVarObj;
	    Tcl_TraceVar2(listPtr->interp, Tcl_GetString(listPtr->listVarNameObj),
		    NULL, TCL_GLOBAL_ONLY|TCL_TRACE_WRITES|TCL_TRACE_UNSETS,
		    ListboxListVarProc, listPtr);
	} else if (listPtr->listObj == NULL) {
	    listPtr->listObj = Tcl_NewObj();
	}
	Tcl_IncrRefCount(listPtr->listObj);
	if (oldListObj != NULL) {
	    Tcl_DecrRefCount(oldListObj);
	}
	break;
    }
    if (!error) {
	Tk_FreeSavedOptions(&savedOptions);
    }

    /*
     * Make sure that the list length is correct.
     */

    Tcl_ListObjLength(listPtr->interp, listPtr->listObj, &listPtr->nElements);

    if (error) {
	Tcl_SetObjResult(interp, errorResult);
	Tcl_DecrRefCount(errorResult);
	return TCL_ERROR;
    }
    ListboxWorldChanged(listPtr);
    return TCL_OK;
}

/*
 *----------------------------------------------------------------------
 *
 * ConfigureListboxItem --
 *
 *	This procedure is called to process an objv/objc list, plus the Tk
 *	option database, in order to configure (or reconfigure) a listbox
 *	item.
 *
 * Results:
 *	The return value is a standard Tcl result. If TCL_ERROR is returned,
 *	then the interp's result contains an error message.
 *
 * Side effects:
 *	Configuration information, such as colors, border width, etc. get set
 *	for a listbox item; old resources get freed, if there were any.
 *
 *----------------------------------------------------------------------
 */

static int
ConfigureListboxItem(
    Tcl_Interp *interp,		/* Used for error reporting. */
    Listbox *listPtr,	/* Information about widget; may or may not
				 * already have values for some fields. */
    ItemAttr *attrs,		/* Information about the item to configure */
    Tcl_Size objc,			/* Number of valid entries in argv. */
    Tcl_Obj *const objv[],	/* Arguments. */
    Tcl_Size index)			/* Index of the listbox item being configure */
{
    Tk_SavedOptions savedOptions;

    if (Tk_SetOptions(interp, attrs,
	    listPtr->itemAttrOptionTable, objc, objv, listPtr->tkwin,
	    &savedOptions, NULL) != TCL_OK) {
	Tk_RestoreSavedOptions(&savedOptions);
	return TCL_ERROR;
    }
    Tk_FreeSavedOptions(&savedOptions);

    /*
     * Redraw this index - ListboxWorldChanged would need to be called if item
     * attributes were checked in the "world".
     */

    EventuallyRedrawRange(listPtr, index, index);
    return TCL_OK;
}

/*
 *---------------------------------------------------------------------------
 *
 * ListboxWorldChanged --
 *
 *	This procedure is called when the world has changed in some way and
 *	the widget needs to recompute all its graphics contexts and determine
 *	its new geometry.
 *
 * Results:
 *	None.
 *
 * Side effects:
 *	Listbox will be relayed out and redisplayed.
 *
 *---------------------------------------------------------------------------
 */

static void
ListboxWorldChanged(
    void *instanceData)	/* Information about widget. */
{
    XGCValues gcValues;
    GC gc;
    unsigned long mask;
    Listbox *listPtr = (Listbox *)instanceData;

    if (listPtr->state & STATE_NORMAL) {
	gcValues.foreground = listPtr->fgColorPtr->pixel;
	gcValues.graphics_exposures = False;
	mask = GCForeground | GCFont | GCGraphicsExposures;
    } else if (listPtr->dfgColorPtr != NULL) {
	gcValues.foreground = listPtr->dfgColorPtr->pixel;
	gcValues.graphics_exposures = False;
	mask = GCForeground | GCFont | GCGraphicsExposures;
    } else {
	gcValues.foreground = listPtr->fgColorPtr->pixel;
	mask = GCForeground | GCFont;
	if (listPtr->gray == None) {
	    listPtr->gray = Tk_GetBitmap(NULL, listPtr->tkwin, "gray50");
	}
	if (listPtr->gray != None) {
	    gcValues.fill_style = FillStippled;
	    gcValues.stipple = listPtr->gray;
	    mask |= GCFillStyle | GCStipple;
	}
    }

    gcValues.font = Tk_FontId(listPtr->tkfont);
    gc = Tk_GetGC(listPtr->tkwin, mask, &gcValues);
    if (listPtr->textGC != NULL) {
	Tk_FreeGC(listPtr->display, listPtr->textGC);
    }
    listPtr->textGC = gc;

    if (listPtr->selFgColorPtr != NULL) {
	gcValues.foreground = listPtr->selFgColorPtr->pixel;
    }
    gcValues.font = Tk_FontId(listPtr->tkfont);
    mask = GCForeground | GCFont;
    gc = Tk_GetGC(listPtr->tkwin, mask, &gcValues);
    if (listPtr->selTextGC != NULL) {
	Tk_FreeGC(listPtr->display, listPtr->selTextGC);
    }
    listPtr->selTextGC = gc;

    /*
     * Register the desired geometry for the window and arrange for the window
     * to be redisplayed.
     */

    ListboxComputeGeometry(listPtr, 1, 1, 1);
    listPtr->flags |= UPDATE_V_SCROLLBAR|UPDATE_H_SCROLLBAR;
    EventuallyRedrawRange(listPtr, 0, listPtr->nElements-1);
}

/*
 *--------------------------------------------------------------
 *
 * DisplayListbox --
 *
 *	This procedure redraws the contents of a listbox window.
 *
 * Results:
 *	None.
 *
 * Side effects:
 *	Information appears on the screen.
 *
 *--------------------------------------------------------------
 */

static void
DisplayListbox(
    void *clientData)	/* Information about window. */
{
    Listbox *listPtr = (Listbox *)clientData;
    Tk_Window tkwin = listPtr->tkwin;
    Display *disp = listPtr->display;
    GC gc;
    int i, limit, x, y, prevSelected, freeGC;
    Tcl_Size stringLen;
    Tk_FontMetrics fm;
    Tcl_Obj *curElement;
    Tcl_HashEntry *entry;
    const char *stringRep;
    ItemAttr *attrs;
    Tk_3DBorder selectedBg;
    XGCValues gcValues;
    unsigned long mask;
    int left, right;		/* Non-zero values here indicate that the left
				 * or right edge of the listbox is
				 * off-screen. */
    Pixmap pixmap;
    int textWidth;
    int borderWidth, selBorderWidth, highlightWidth;

    listPtr->flags &= ~REDRAW_PENDING;
    if (listPtr->flags & LISTBOX_DELETED) {
	return;
    }

    if (listPtr->flags & MAXWIDTH_IS_STALE) {
	ListboxComputeGeometry(listPtr, 0, 1, 0);
	listPtr->flags &= ~MAXWIDTH_IS_STALE;
	listPtr->flags |= UPDATE_H_SCROLLBAR;
    }

    Tcl_Preserve(listPtr);
    if (listPtr->flags & UPDATE_V_SCROLLBAR) {
	ListboxUpdateVScrollbar(listPtr);
	if ((listPtr->flags & LISTBOX_DELETED) || !Tk_IsMapped(tkwin)) {
	    Tcl_Release(listPtr);
	    return;
	}
    }
    if (listPtr->flags & UPDATE_H_SCROLLBAR) {
	ListboxUpdateHScrollbar(listPtr);
	if ((listPtr->flags & LISTBOX_DELETED) || !Tk_IsMapped(tkwin)) {
	    Tcl_Release(listPtr);
	    return;
	}
    }
    listPtr->flags &= ~(REDRAW_PENDING|UPDATE_V_SCROLLBAR|UPDATE_H_SCROLLBAR);
    Tcl_Release(listPtr);

#ifndef TK_NO_DOUBLE_BUFFERING
    /*
     * Redrawing is done in a temporary pixmap that is allocated here and
     * freed at the end of the procedure. All drawing is done to the pixmap,
     * and the pixmap is copied to the screen at the end of the procedure.
     * This provides the smoothest possible visual effects (no flashing on the
     * screen).
     */

    pixmap = Tk_GetPixmap(disp, Tk_WindowId(tkwin),
	    Tk_Width(tkwin), Tk_Height(tkwin), Tk_Depth(tkwin));
#else
    pixmap = Tk_WindowId(tkwin);
#endif /* TK_NO_DOUBLE_BUFFERING */
    Tk_Fill3DRectangle(tkwin, pixmap, listPtr->normalBorder, 0, 0,
	    Tk_Width(tkwin), Tk_Height(tkwin), 0, TK_RELIEF_FLAT);

    /*
     * Display each item in the listbox.
     */

    Tk_GetPixelsFromObj(NULL, listPtr->tkwin, listPtr->selBorderWidthObj, &selBorderWidth);
    limit = listPtr->topIndex + listPtr->fullLines + listPtr->partialLine - 1;
    if (limit >= (int)listPtr->nElements) {
	limit = listPtr->nElements-1;
    }
    left = right = 0;
    if (listPtr->xOffset > 0) {
	left = selBorderWidth + 1;
    }
    if ((listPtr->maxWidth - listPtr->xOffset) > (Tk_Width(listPtr->tkwin)
	    - 2 * (listPtr->inset + selBorderWidth))) {
	right = selBorderWidth + 1;
    }
    prevSelected = 0;

    for (i = listPtr->topIndex; i <= limit; i++) {
	int width = Tk_Width(tkwin);	/* zeroth approx to silence warning */

	x = listPtr->inset;
	y = (i - listPtr->topIndex) * listPtr->lineHeight + listPtr->inset;
	gc = listPtr->textGC;
	freeGC = 0;

	/*
	 * Lookup this item in the item attributes table, to see if it has
	 * special foreground/background colors.
	 */

	entry = Tcl_FindHashEntry(listPtr->itemAttrTable, KEY(i));

	/*
	 * If the listbox is enabled, items may be drawn differently; they may
	 * be drawn selected, or they may have special foreground or
	 * background colors.
	 */

	if (listPtr->state & STATE_NORMAL) {
	    if (Tcl_FindHashEntry(listPtr->selection, KEY(i))) {
		/*
		 * Selected items are drawn differently.
		 */

		gc = listPtr->selTextGC;
		width = Tk_Width(tkwin) - 2 * listPtr->inset;
		selectedBg = listPtr->selBorder;

		/*
		 * If there is attribute information for this item, adjust the
		 * drawing accordingly.
		 */

		if (entry != NULL) {
		    attrs = (ItemAttr *)Tcl_GetHashValue(entry);

		    /*
		     * Default GC has the values from the widget at large.
		     */

		    if (listPtr->selFgColorPtr) {
			gcValues.foreground = listPtr->selFgColorPtr->pixel;
		    } else {
			gcValues.foreground = listPtr->fgColorPtr->pixel;
		    }
		    gcValues.font = Tk_FontId(listPtr->tkfont);
		    gcValues.graphics_exposures = False;
		    mask = GCForeground | GCFont | GCGraphicsExposures;

		    if (attrs->selBorder != NULL) {
			selectedBg = attrs->selBorder;
		    }

		    if (attrs->selFgColor != NULL) {
			gcValues.foreground = attrs->selFgColor->pixel;
			gc = Tk_GetGC(listPtr->tkwin, mask, &gcValues);
			freeGC = 1;
		    }
		}

		Tk_Fill3DRectangle(tkwin, pixmap, selectedBg, x, y,
			width, listPtr->lineHeight, 0, TK_RELIEF_FLAT);

		/*
		 * Draw beveled edges around the selection, if there are
		 * visible edges next to this element. Special considerations:
		 *
		 * 1. The left and right bevels may not be visible if
		 *	horizontal scrolling is enabled (the "left" & "right"
		 *	variables are zero to indicate that the corresponding
		 *	bevel is visible).
		 * 2. Top and bottom bevels are only drawn if this is the
		 *	first or last seleted item.
		 * 3. If the left or right bevel isn't visible, then the
		 *	"left" & "right" vars, computed above, have non-zero
		 *	values that extend the top and bottom bevels so that
		 *	the mitered corners are off-screen.
		 */

		/* Draw left bevel */
		if (left == 0) {
		    Tk_3DVerticalBevel(tkwin, pixmap, selectedBg,
			    x, y, selBorderWidth, listPtr->lineHeight,
			    1, TK_RELIEF_RAISED);
		}
		/* Draw right bevel */
		if (right == 0) {
		    Tk_3DVerticalBevel(tkwin, pixmap, selectedBg,
			    x + width - selBorderWidth, y,
			    selBorderWidth, listPtr->lineHeight,
			    0, TK_RELIEF_RAISED);
		}
		/* Draw top bevel */
		if (!prevSelected) {
		    Tk_3DHorizontalBevel(tkwin, pixmap, selectedBg,
			    x-left, y, width+left+right,
			    selBorderWidth,
			    1, 1, 1, TK_RELIEF_RAISED);
		}
		/* Draw bottom bevel */
		if (i + 1 == (int)listPtr->nElements ||
			!Tcl_FindHashEntry(listPtr->selection, KEY(i + 1))) {
		    Tk_3DHorizontalBevel(tkwin, pixmap, selectedBg, x-left,
			    y + listPtr->lineHeight - selBorderWidth,
			    width+left+right, selBorderWidth, 0, 0, 0,
			    TK_RELIEF_RAISED);
		}
		prevSelected = 1;
	    } else {
		/*
		 * If there is an item attributes record for this item, draw
		 * the background box and set the foreground color accordingly.
		 */

		if (entry != NULL) {
		    attrs = (ItemAttr *)Tcl_GetHashValue(entry);
		    gcValues.foreground = listPtr->fgColorPtr->pixel;
		    gcValues.font = Tk_FontId(listPtr->tkfont);
		    gcValues.graphics_exposures = False;
		    mask = GCForeground | GCFont | GCGraphicsExposures;

		    /*
		     * If the item has its own background color, draw it now.
		     */

		    if (attrs->border != NULL) {
			width = Tk_Width(tkwin) - 2 * listPtr->inset;
			Tk_Fill3DRectangle(tkwin, pixmap, attrs->border, x, y,
				width, listPtr->lineHeight, 0, TK_RELIEF_FLAT);
		    }

		    /*
		     * If the item has its own foreground, use it to override
		     * the value in the gcValues structure.
		     */

		    if ((listPtr->state & STATE_NORMAL)
			    && attrs->fgColor != NULL) {
			gcValues.foreground = attrs->fgColor->pixel;
			gc = Tk_GetGC(listPtr->tkwin, mask, &gcValues);
			freeGC = 1;
		    }
		}
		prevSelected = 0;
	    }
	}

	/*
	 * Draw the actual text of this item.
	 */

	Tcl_ListObjIndex(listPtr->interp, listPtr->listObj, i, &curElement);
	stringRep = Tcl_GetStringFromObj(curElement, &stringLen);
	textWidth = Tk_TextWidth(listPtr->tkfont, stringRep, stringLen);

	Tk_GetFontMetrics(listPtr->tkfont, &fm);
	y += fm.ascent + selBorderWidth;

	if (listPtr->justify == TK_JUSTIFY_LEFT) {
	    x = (listPtr->inset + selBorderWidth) - listPtr->xOffset;
	} else if (listPtr->justify == TK_JUSTIFY_RIGHT) {
	    x = Tk_Width(tkwin) - (listPtr->inset + selBorderWidth)
		    - textWidth - listPtr->xOffset + GetMaxOffset(listPtr);
	} else {
	    x = (Tk_Width(tkwin) - textWidth)/2
		    - listPtr->xOffset + GetMaxOffset(listPtr)/2;
	}

	Tk_DrawChars(disp, pixmap, gc, listPtr->tkfont,
		stringRep, stringLen, x, y);

	/*
	 * If this is the active element, apply the activestyle to it.
	 */

	if ((i == listPtr->active) && (listPtr->flags & GOT_FOCUS)) {
	    if (listPtr->activeStyle == ACTIVE_STYLE_UNDERLINE) {
		/*
		 * Underline the text.
		 */

		Tk_UnderlineChars(disp, pixmap, gc, listPtr->tkfont,
			stringRep, x, y, 0, stringLen);
	    } else if (listPtr->activeStyle == ACTIVE_STYLE_DOTBOX) {
		/*
		 * Draw a dotted box around the text.
		 */

		x = listPtr->inset;
		y = (i - listPtr->topIndex) * listPtr->lineHeight
			+ listPtr->inset;
		width = Tk_Width(tkwin) - 2 * listPtr->inset;

		TkDrawDottedRect(disp, pixmap, gc, x, y,
			width, listPtr->lineHeight);

		if (!freeGC) {
		    /*
		     * Don't bother changing if it is about to be freed.
		     */

		    gcValues.line_style = LineSolid;
		    XChangeGC(disp, gc, GCLineStyle, &gcValues);
		}
	    }
	}

	if (freeGC) {
	    Tk_FreeGC(disp, gc);
	}
    }

    /*
     * Redraw the border for the listbox to make sure that it's on top of any
     * of the text of the listbox entries.
     */

    Tk_GetPixelsFromObj(NULL, listPtr->tkwin, listPtr->borderWidthObj, &borderWidth);
	Tk_GetPixelsFromObj(NULL, listPtr->tkwin, listPtr->highlightWidthObj, &highlightWidth);
    Tk_Draw3DRectangle(tkwin, pixmap, listPtr->normalBorder,
	    highlightWidth, highlightWidth,
	    Tk_Width(tkwin) - 2 * highlightWidth,
	    Tk_Height(tkwin) - 2 * highlightWidth,
	    borderWidth, listPtr->relief);
    if (highlightWidth > 0) {
	GC fgGC, bgGC;

	bgGC = Tk_GCForColor(listPtr->highlightBgColorPtr, pixmap);
	if (listPtr->flags & GOT_FOCUS) {
	    fgGC = Tk_GCForColor(listPtr->highlightColorPtr, pixmap);
	    Tk_DrawHighlightBorder(tkwin, fgGC, bgGC,
		    highlightWidth, pixmap);
	} else {
	    Tk_DrawHighlightBorder(tkwin, bgGC, bgGC,
		    highlightWidth, pixmap);
	}
    }
#ifndef TK_NO_DOUBLE_BUFFERING
    XCopyArea(disp, pixmap, Tk_WindowId(tkwin), listPtr->textGC, 0, 0,
	    (unsigned) Tk_Width(tkwin), (unsigned) Tk_Height(tkwin), 0, 0);
    Tk_FreePixmap(disp, pixmap);
#endif /* TK_NO_DOUBLE_BUFFERING */
}

/*
 *----------------------------------------------------------------------
 *
 * ListboxComputeGeometry --
 *
 *	This procedure is invoked to recompute geometry information such as
 *	the sizes of the elements and the overall dimensions desired for the
 *	listbox.
 *
 * Results:
 *	None.
 *
 * Side effects:
 *	Geometry information is updated and a new requested size is registered
 *	for the widget. Internal border and gridding information is also set.
 *
 *----------------------------------------------------------------------
 */

static void
ListboxComputeGeometry(
    Listbox *listPtr,		/* Listbox whose geometry is to be
				 * recomputed. */
    int fontChanged,		/* Non-zero means the font may have changed so
				 * per-element width information also has to
				 * be computed. */
    int maxIsStale,		/* Non-zero means the "maxWidth" field may no
				 * longer be up-to-date and must be
				 * recomputed. If fontChanged is 1 then this
				 * must be 1. */
    int updateGrid)		/* Non-zero means call Tk_SetGrid or
				 * Tk_UnsetGrid to update gridding for the
				 * window. */
{
    int width, height, pixelWidth, pixelHeight, i, result;
    Tcl_Size textLength;
    Tk_FontMetrics fm;
    Tcl_Obj *element;
    const char *text;
    int selBorderWidth;

    if (fontChanged || maxIsStale) {
	listPtr->xScrollUnit = Tk_TextWidth(listPtr->tkfont, "0", 1);
	if (listPtr->xScrollUnit == 0) {
	    listPtr->xScrollUnit = 1;
	}
	listPtr->maxWidth = 0;
	for (i = 0; i < (int)listPtr->nElements; i++) {
	    /*
	     * Compute the pixel width of the current element.
	     */

	    result = Tcl_ListObjIndex(listPtr->interp, listPtr->listObj, i,
		    &element);
	    if (result != TCL_OK) {
		continue;
	    }
	    text = Tcl_GetStringFromObj(element, &textLength);
	    Tk_GetFontMetrics(listPtr->tkfont, &fm);
	    pixelWidth = Tk_TextWidth(listPtr->tkfont, text, textLength);
	    if (pixelWidth > listPtr->maxWidth) {
		listPtr->maxWidth = pixelWidth;
	    }
	}
    }

    Tk_GetFontMetrics(listPtr->tkfont, &fm);
    Tk_GetPixelsFromObj(NULL, listPtr->tkwin, listPtr->selBorderWidthObj, &selBorderWidth);
    listPtr->lineHeight = fm.linespace + 1 + 2 * selBorderWidth;
    width = listPtr->width;
    if (width <= 0) {
	width = (listPtr->maxWidth + listPtr->xScrollUnit - 1)
		/ listPtr->xScrollUnit;
	if (width < 1) {
	    width = 1;
	}
    }
    pixelWidth = width*listPtr->xScrollUnit + 2 * listPtr->inset
	    + 2 * selBorderWidth;
    height = listPtr->height;
    if (listPtr->height <= 0) {
	height = (int)listPtr->nElements;
	if (height < 1) {
	    height = 1;
	}
    }
    pixelHeight = height*listPtr->lineHeight + 2 * listPtr->inset;
    Tk_GeometryRequest(listPtr->tkwin, pixelWidth, pixelHeight);
    Tk_SetInternalBorder(listPtr->tkwin, listPtr->inset);
    if (updateGrid) {
	if (listPtr->setGrid) {
	    Tk_SetGrid(listPtr->tkwin, width, height, listPtr->xScrollUnit,
		    listPtr->lineHeight);
	} else {
	    Tk_UnsetGrid(listPtr->tkwin);
	}
    }
}

/*
 *----------------------------------------------------------------------
 *
 * ListboxInsertSubCmd --
 *
 *	This procedure is invoked to handle the listbox "insert" subcommand.
 *
 * Results:
 *	Standard Tcl result.
 *
 * Side effects:
 *	New elements are added to the listbox pointed to by listPtr; a refresh
 *	callback is registered for the listbox.
 *
 *----------------------------------------------------------------------
 */

static int
ListboxInsertSubCmd(
    Listbox *listPtr,	/* Listbox that is to get the new elements. */
    Tcl_Size index,		/* Add the new elements before this
				 * element. */
    Tcl_Size objc,			/* Number of new elements to add. */
    Tcl_Obj *const objv[])	/* New elements (one per entry). */
{
    int oldMaxWidth, pixelWidth, result;
    Tcl_Size i, length;
    Tcl_Obj *newListObj;
    const char *stringRep;

    oldMaxWidth = listPtr->maxWidth;
    for (i = 0; i < objc; i++) {
	/*
	 * Check if any of the new elements are wider than the current widest;
	 * if so, update our notion of "widest."
	 */

	stringRep = Tcl_GetStringFromObj(objv[i], &length);
	pixelWidth = Tk_TextWidth(listPtr->tkfont, stringRep, length);
	if (pixelWidth > listPtr->maxWidth) {
	    listPtr->maxWidth = pixelWidth;
	}
    }

    /*
     * Adjust selection and attribute information for every index after the
     * first index.
     */

    MigrateHashEntries(listPtr->selection, index, listPtr->nElements-1, objc);
    MigrateHashEntries(listPtr->itemAttrTable, index, listPtr->nElements-1,
	    objc);

    /*
     * If the object is shared, duplicate it before writing to it.
     */

    if (Tcl_IsShared(listPtr->listObj)) {
	newListObj = Tcl_DuplicateObj(listPtr->listObj);
    } else {
	newListObj = listPtr->listObj;
    }
    result = Tcl_ListObjReplace(listPtr->interp, newListObj, index, 0,
	    objc, objv);
    if (result != TCL_OK) {
	return result;
    }

    /*
     * Replace the current object and set attached listvar, if any. This may
     * error if listvar points to a var in a deleted namespace, but we ignore
     * those errors. If the namespace is recreated, it will auto-sync with the
     * current value. [Bug 1424513]
     */

    Tcl_IncrRefCount(newListObj);
    Tcl_DecrRefCount(listPtr->listObj);
    listPtr->listObj = newListObj;
    if (listPtr->listVarNameObj != NULL) {
	Tcl_SetVar2Ex(listPtr->interp, Tcl_GetString(listPtr->listVarNameObj), NULL,
		listPtr->listObj, TCL_GLOBAL_ONLY);
    }

    /*
     * Get the new list length.
     */

    Tcl_ListObjLength(listPtr->interp, listPtr->listObj, &listPtr->nElements);

    /*
     * Update the "special" indices (anchor, topIndex, active) to account for
     * the renumbering that just occurred. Then arrange for the new
     * information to be displayed.
     */

    if (index <= listPtr->selectAnchor) {
	listPtr->selectAnchor += objc;
    }
    if (index < listPtr->topIndex) {
	listPtr->topIndex += objc;
    }
    if (index <= listPtr->active) {
	listPtr->active += objc;
	if ((listPtr->active >= (int)listPtr->nElements) &&
		((int)listPtr->nElements > 0)) {
	    listPtr->active = listPtr->nElements-1;
	}
    }
    listPtr->flags |= UPDATE_V_SCROLLBAR;
    if (listPtr->maxWidth != oldMaxWidth) {
	listPtr->flags |= UPDATE_H_SCROLLBAR;
    }
    ListboxComputeGeometry(listPtr, 0, 0, 0);
    EventuallyRedrawRange(listPtr, index, listPtr->nElements-1);
    return TCL_OK;
}

/*
 *----------------------------------------------------------------------
 *
 * ListboxDeleteSubCmd --
 *
 *	Process a listbox "delete" subcommand by removing one or more elements
 *	from a listbox widget.
 *
 * Results:
 *	Standard Tcl result.
 *
 * Side effects:
 *	The listbox will be modified and (eventually) redisplayed.
 *
 *----------------------------------------------------------------------
 */

static int
ListboxDeleteSubCmd(
    Listbox *listPtr,	/* Listbox widget to modify. */
    int first,			/* Index of first element to delete. */
    int last)			/* Index of last element to delete. */
{
    int count, i, widthChanged, result, pixelWidth;
    Tcl_Size length;
    Tcl_Obj *newListObj, *element;
    const char *stringRep;
    Tcl_HashEntry *entry;

    /*
     * Adjust the range to fit within the existing elements of the listbox,
     * and make sure there's something to delete.
     */

    if (first < 0) {
	first = 0;
    }
    if (last >= (int)listPtr->nElements) {
	last = listPtr->nElements-1;
    }
    count = last + 1 - first;
    if (count <= 0) {
	return TCL_OK;
    }

    /*
     * Foreach deleted index we must:
     * a) remove selection information,
     * b) check the width of the element; if it is equal to the max, set
     *    widthChanged to 1, because it may be the only element with that
     *    width.
     */

    widthChanged = 0;
    for (i = first; i <= last; i++) {
	/*
	 * Remove selection information.
	 */

	entry = Tcl_FindHashEntry(listPtr->selection, KEY(i));
	if (entry != NULL) {
	    listPtr->numSelected--;
	    Tcl_DeleteHashEntry(entry);
	}

	entry = Tcl_FindHashEntry(listPtr->itemAttrTable, KEY(i));
	if (entry != NULL) {
	    ckfree(Tcl_GetHashValue(entry));
	    Tcl_DeleteHashEntry(entry);
	}

	/*
	 * Check width of the element. We only have to check if widthChanged
	 * has not already been set to 1, because we only need one maxWidth
	 * element to disappear for us to have to recompute the width.
	 */

	if (widthChanged == 0) {
	    Tcl_ListObjIndex(listPtr->interp, listPtr->listObj, i, &element);
	    stringRep = Tcl_GetStringFromObj(element, &length);
	    pixelWidth = Tk_TextWidth(listPtr->tkfont, stringRep, length);
	    if (pixelWidth == listPtr->maxWidth) {
		widthChanged = 1;
	    }
	}
    }

    /*
     * Adjust selection and attribute info for indices after lastIndex.
     */

    MigrateHashEntries(listPtr->selection, last+1,
	    listPtr->nElements-1, count*-1);
    MigrateHashEntries(listPtr->itemAttrTable, last+1,
	    listPtr->nElements-1, count*-1);

    /*
     * Delete the requested elements.
     */

    if (Tcl_IsShared(listPtr->listObj)) {
	newListObj = Tcl_DuplicateObj(listPtr->listObj);
    } else {
	newListObj = listPtr->listObj;
    }
    result = Tcl_ListObjReplace(listPtr->interp,
	    newListObj, first, count, 0, NULL);
    if (result != TCL_OK) {
	return result;
    }

    /*
     * Replace the current object and set attached listvar, if any. This may
     * error if listvar points to a var in a deleted namespace, but we ignore
     * those errors. If the namespace is recreated, it will auto-sync with the
     * current value. [Bug 1424513]
     */

    Tcl_IncrRefCount(newListObj);
    Tcl_DecrRefCount(listPtr->listObj);
    listPtr->listObj = newListObj;
    if (listPtr->listVarNameObj != NULL) {
	Tcl_SetVar2Ex(listPtr->interp, Tcl_GetString(listPtr->listVarNameObj), NULL,
		listPtr->listObj, TCL_GLOBAL_ONLY);
    }

    /*
     * Get the new list length.
     */

    Tcl_ListObjLength(listPtr->interp, listPtr->listObj, &listPtr->nElements);

    /*
     * Update the selection and viewing information to reflect the change in
     * the element numbering, and redisplay to slide information up over the
     * elements that were deleted.
     */

    if (first <= listPtr->selectAnchor) {
	listPtr->selectAnchor -= count;
	if (listPtr->selectAnchor < first) {
	    listPtr->selectAnchor = first;
	}
    }
    if (first <= listPtr->topIndex) {
	listPtr->topIndex -= count;
	if (listPtr->topIndex < first) {
	    listPtr->topIndex = first;
	}
    }
    if (listPtr->topIndex > ((int)listPtr->nElements - listPtr->fullLines)) {
	listPtr->topIndex = listPtr->nElements - listPtr->fullLines;
	if (listPtr->topIndex < 0) {
	    listPtr->topIndex = 0;
	}
    }
    if (listPtr->active > last) {
	listPtr->active -= count;
    } else if (listPtr->active >= first) {
	listPtr->active = first;
	if ((listPtr->active >= (int)listPtr->nElements) &&
		((int)listPtr->nElements > 0)) {
	    listPtr->active = listPtr->nElements-1;
	}
    }
    listPtr->flags |= UPDATE_V_SCROLLBAR;
    ListboxComputeGeometry(listPtr, 0, widthChanged, 0);
    if (widthChanged) {
	listPtr->flags |= UPDATE_H_SCROLLBAR;
    }
    EventuallyRedrawRange(listPtr, first, listPtr->nElements-1);
    return TCL_OK;
}

/*
 *--------------------------------------------------------------
 *
 * ListboxEventProc --
 *
 *	This procedure is invoked by the Tk dispatcher for various events on
 *	listboxes.
 *
 * Results:
 *	None.
 *
 * Side effects:
 *	When the window gets deleted, internal structures get cleaned up. When
 *	it gets exposed, it is redisplayed.
 *
 *--------------------------------------------------------------
 */

static void
ListboxEventProc(
    void *clientData,	/* Information about window. */
    XEvent *eventPtr)		/* Information about event. */
{
    Listbox *listPtr = (Listbox *)clientData;

    if (eventPtr->type == Expose) {
	EventuallyRedrawRange(listPtr,
		NearestListboxElement(listPtr, eventPtr->xexpose.y),
		NearestListboxElement(listPtr, eventPtr->xexpose.y
		+ eventPtr->xexpose.height));
    } else if (eventPtr->type == DestroyNotify) {
	if (!(listPtr->flags & LISTBOX_DELETED)) {
	    listPtr->flags |= LISTBOX_DELETED;
	    Tcl_DeleteCommandFromToken(listPtr->interp, listPtr->widgetCmd);
	    if (listPtr->setGrid) {
		Tk_UnsetGrid(listPtr->tkwin);
	    }
	    if (listPtr->flags & REDRAW_PENDING) {
		Tcl_CancelIdleCall(DisplayListbox, clientData);
	    }
	    Tcl_EventuallyFree(clientData, DestroyListbox);
	}
    } else if (eventPtr->type == ConfigureNotify) {
	int vertSpace;

	vertSpace = Tk_Height(listPtr->tkwin) - 2 * listPtr->inset;
	listPtr->fullLines = vertSpace / listPtr->lineHeight;
	if ((listPtr->fullLines*listPtr->lineHeight) < vertSpace) {
	    listPtr->partialLine = 1;
	} else {
	    listPtr->partialLine = 0;
	}
	listPtr->flags |= UPDATE_V_SCROLLBAR|UPDATE_H_SCROLLBAR;
	ChangeListboxView(listPtr, listPtr->topIndex);
	ChangeListboxOffset(listPtr, listPtr->xOffset);

	/*
	 * Redraw the whole listbox. It's hard to tell what needs to be
	 * redrawn (e.g. if the listbox has shrunk then we may only need to
	 * redraw the borders), so just redraw everything for safety.
	 */

	EventuallyRedrawRange(listPtr, 0, listPtr->nElements-1);
    } else if (eventPtr->type == FocusIn) {
	if (eventPtr->xfocus.detail != NotifyInferior) {
	    listPtr->flags |= GOT_FOCUS;
	    EventuallyRedrawRange(listPtr, 0, listPtr->nElements-1);
	}
    } else if (eventPtr->type == FocusOut) {
	if (eventPtr->xfocus.detail != NotifyInferior) {
	    listPtr->flags &= ~GOT_FOCUS;
	    EventuallyRedrawRange(listPtr, 0, listPtr->nElements-1);
	}
    }
}

/*
 *----------------------------------------------------------------------
 *
 * ListboxCmdDeletedProc --
 *
 *	This procedure is invoked when a widget command is deleted. If the
 *	widget isn't already in the process of being destroyed, this command
 *	destroys it.
 *
 * Results:
 *	None.
 *
 * Side effects:
 *	The widget is destroyed.
 *
 *----------------------------------------------------------------------
 */

static void
ListboxCmdDeletedProc(
    void *clientData)	/* Pointer to widget record for widget. */
{
    Listbox *listPtr = (Listbox *)clientData;

    /*
     * This procedure could be invoked either because the window was destroyed
     * and the command was then deleted (in which case tkwin is NULL) or
     * because the command was deleted, and then this procedure destroys the
     * widget.
     */

    if (!(listPtr->flags & LISTBOX_DELETED)) {
	Tk_DestroyWindow(listPtr->tkwin);
    }
}

/*
 *--------------------------------------------------------------
 *
 * GetListboxIndex --
 *
 *	Parse an index into a listbox and return either its value or an error.
 *
 * Results:
 *	A standard Tcl result. If all went well, then *indexPtr is filled in
 *	with the index (into listPtr) corresponding to string. Otherwise an
 *	error message is left in the interp's result.
 *
 * Side effects:
 *	None.
 *
 *--------------------------------------------------------------
 */

static int
GetListboxIndex(
    Tcl_Interp *interp,		/* For error messages. */
    Listbox *listPtr,		/* Listbox for which the index is being
				 * specified. */
    Tcl_Obj *indexObj,		/* Specifies an element in the listbox. */
    int lastOK,		/* If 1, "end" refers to the number of entries
				 * in the listbox. If 0, "end" refers to 1
				 * less than the number of entries. */
    Tcl_Size *indexPtr)		/* Where to store converted index. */
{
    int result;
    Tcl_Size idx, index;
    char *stringRep;

    result = TkGetIntForIndex(indexObj, listPtr->nElements - 1, lastOK, &idx);
    if (result == TCL_OK) {
    	if ((idx != TCL_INDEX_NONE) && (idx > listPtr->nElements)) {
    	    idx = listPtr->nElements;
    	}
    	*indexPtr = idx;
    	return TCL_OK;
    }

    /*
     * First see if the index is one of the named indices.
     */

    result = Tcl_GetIndexFromObj(NULL, indexObj, indexNames, "", 0, &index);
    if (result == TCL_OK) {
	switch (index) {
	case INDEX_ACTIVE:
	    /* "active" index */
	    *indexPtr = listPtr->active;
	    break;
	case INDEX_ANCHOR:
	    /* "anchor" index */
	    *indexPtr = listPtr->selectAnchor;
	    break;
	}
	return TCL_OK;
    }

    /*
     * The index didn't match any of the named indices; maybe it's an @x,y
     */

    stringRep = Tcl_GetString(indexObj);
    if (stringRep[0] == '@') {

	/*
	 * @x,y index
	 */

	int y;
	char *start;
	char *rest;

	start = stringRep + 1;
	rest = strchr(start, ',');
	if (!rest) {
	    goto badIndex;
	}
	*rest = '\0';
	if (Tcl_GetInt(NULL, start, &y) != TCL_OK) {
	    *rest = ',';
	    goto badIndex;
	}
	*rest = ',';
	start = rest+1;
	if (Tcl_GetInt(NULL, start, &y) != TCL_OK) {
	    goto badIndex;
	}
	*indexPtr = NearestListboxElement(listPtr, y);
	return TCL_OK;
    }

    /*
     * Everything failed, nothing matched. Throw up an error message.
     */

  badIndex:
    Tcl_SetObjResult(interp, Tcl_ObjPrintf(
	    "bad listbox index \"%s\": must be active, anchor, end, @x,y,"
	    " or an index", Tcl_GetString(indexObj)));
    Tcl_SetErrorCode(interp, "TK", "VALUE", "LISTBOX_INDEX", (char *)NULL);
    return TCL_ERROR;
}

/*
 *----------------------------------------------------------------------
 *
 * ChangeListboxView --
 *
 *	Change the view on a listbox widget so that a given element is
 *	displayed at the top.
 *
 * Results:
 *	None.
 *
 * Side effects:
 *	What's displayed on the screen is changed. If there is a scrollbar
 *	associated with this widget, then the scrollbar is instructed to
 *	change its display too.
 *
 *----------------------------------------------------------------------
 */

static void
ChangeListboxView(
    Listbox *listPtr,	/* Information about widget. */
    int index)			/* Index of element in listPtr that should now
				 * appear at the top of the listbox. */
{
    if (index >= ((int)listPtr->nElements - listPtr->fullLines)) {
	index = listPtr->nElements - listPtr->fullLines;
    }
    if (index < 0) {
	index = 0;
    }
    if (listPtr->topIndex != index) {
	listPtr->topIndex = index;
	EventuallyRedrawRange(listPtr, 0, listPtr->nElements-1);
	listPtr->flags |= UPDATE_V_SCROLLBAR;
    }
}

/*
 *----------------------------------------------------------------------
 *
 * ChangListboxOffset --
 *
 *	Change the horizontal offset for a listbox.
 *
 * Results:
 *	None.
 *
 * Side effects:
 *	The listbox may be redrawn to reflect its new horizontal offset.
 *
 *----------------------------------------------------------------------
 */

static void
ChangeListboxOffset(
    Listbox *listPtr,	/* Information about widget. */
    int offset)			/* Desired new "xOffset" for listbox. */
{
    int maxOffset;

    /*
     * Make sure that the new offset is within the allowable range, and round
     * it off to an even multiple of xScrollUnit.
     *
     * Add half a scroll unit to do entry/text-like synchronization. [Bug
     * #225025]
     */

    offset += listPtr->xScrollUnit / 2;
    maxOffset = GetMaxOffset(listPtr);
    if (offset > maxOffset) {
	offset = maxOffset;
    }
    if (offset < 0) {
	offset = 0;
    }
    offset -= offset % listPtr->xScrollUnit;
    if (offset != listPtr->xOffset) {
	listPtr->xOffset = offset;
	listPtr->flags |= UPDATE_H_SCROLLBAR;
	EventuallyRedrawRange(listPtr, 0, listPtr->nElements-1);
    }
}

/*
 *----------------------------------------------------------------------
 *
 * ListboxScanTo --
 *
 *	Given a point (presumably of the curent mouse location) drag the view
 *	in the window to implement the scan operation.
 *
 * Results:
 *	None.
 *
 * Side effects:
 *	The view in the window may change.
 *
 *----------------------------------------------------------------------
 */

static void
ListboxScanTo(
    Listbox *listPtr,	/* Information about widget. */
    int x,			/* X-coordinate to use for scan operation. */
    int y)			/* Y-coordinate to use for scan operation. */
{
    int newTopIndex, newOffset, maxIndex, maxOffset;

    maxIndex = listPtr->nElements - listPtr->fullLines;
    maxOffset = GetMaxOffset(listPtr);

    /*
     * Compute new top line for screen by amplifying the difference between
     * the current position and the place where the scan started (the "mark"
     * position). If we run off the top or bottom of the list, then reset the
     * mark point so that the current position continues to correspond to the
     * edge of the window. This means that the picture will start dragging as
     * soon as the mouse reverses direction (without this reset, might have to
     * slide mouse a long ways back before the picture starts moving again).
     */

    newTopIndex = listPtr->scanMarkYIndex
	    - (10*(y - listPtr->scanMarkY)) / listPtr->lineHeight;
    if (newTopIndex > maxIndex) {
	newTopIndex = listPtr->scanMarkYIndex = maxIndex;
	listPtr->scanMarkY = y;
    } else if (newTopIndex < 0) {
	newTopIndex = listPtr->scanMarkYIndex = 0;
	listPtr->scanMarkY = y;
    }
    ChangeListboxView(listPtr, newTopIndex);

    /*
     * Compute new left edge for display in a similar fashion by amplifying
     * the difference between the current position and the place where the
     * scan started.
     */

    newOffset = listPtr->scanMarkXOffset - 10*(x - listPtr->scanMarkX);
    if (newOffset > maxOffset) {
	newOffset = listPtr->scanMarkXOffset = maxOffset;
	listPtr->scanMarkX = x;
    } else if (newOffset < 0) {
	newOffset = listPtr->scanMarkXOffset = 0;
	listPtr->scanMarkX = x;
    }
    ChangeListboxOffset(listPtr, newOffset);
}

/*
 *----------------------------------------------------------------------
 *
 * NearestListboxElement --
 *
 *	Given a y-coordinate inside a listbox, compute the index of the
 *	element under that y-coordinate (or closest to that y-coordinate).
 *
 * Results:
 *	The return value is an index of an element of listPtr. If listPtr has
 *	no elements, then 0 is always returned.
 *
 * Side effects:
 *	None.
 *
 *----------------------------------------------------------------------
 */

static int
NearestListboxElement(
    Listbox *listPtr,	/* Information about widget. */
    int y)			/* Y-coordinate in listPtr's window. */
{
    int index;

    index = (y - listPtr->inset) / listPtr->lineHeight;
    if (index >= (listPtr->fullLines + listPtr->partialLine)) {
	index = listPtr->fullLines + listPtr->partialLine - 1;
    }
    if (index < 0) {
	index = 0;
    }
    index += listPtr->topIndex;
    if (index >= (int)listPtr->nElements) {
	index = listPtr->nElements-1;
    }
    return index;
}

/*
 *----------------------------------------------------------------------
 *
 * ListboxSelect --
 *
 *	Select or deselect one or more elements in a listbox..
 *
 * Results:
 *	Standard Tcl result.
 *
 * Side effects:
 *	All of the elements in the range between first and last are marked as
 *	either selected or deselected, depending on the "select" argument. Any
 *	items whose state changes are redisplayed. The selection is claimed
 *	from X when the number of selected elements changes from zero to
 *	non-zero.
 *
 *----------------------------------------------------------------------
 */

static int
ListboxSelect(
    Listbox *listPtr,	/* Information about widget. */
    int first,			/* Index of first element to select or
				 * deselect. */
    int last,			/* Index of last element to select or
				 * deselect. */
    int select)			/* 1 means select items, 0 means deselect
				 * them. */
{
    int i, firstRedisplay, oldCount, isNew;
    Tcl_HashEntry *entry;

    if (last < first) {
	i = first;
	first = last;
	last = i;
    }
    if ((last < 0) || (first >= (int)listPtr->nElements)) {
	return TCL_OK;
    }
    if (first < 0) {
	first = 0;
    }
    if (last >= (int)listPtr->nElements) {
	last = listPtr->nElements - 1;
    }
    oldCount = listPtr->numSelected;
    firstRedisplay = -1;

    /*
     * For each index in the range, find it in our selection hash table. If
     * it's not there but should be, add it. If it's there but shouldn't be,
     * remove it.
     */

    for (i = first; i <= last; i++) {
	entry = Tcl_FindHashEntry(listPtr->selection, KEY(i));
	if (entry != NULL) {
	    if (!select) {
		Tcl_DeleteHashEntry(entry);
		listPtr->numSelected--;
		if (firstRedisplay < 0) {
		    firstRedisplay = i;
		}
	    }
	} else {
	    if (select) {
		entry = Tcl_CreateHashEntry(listPtr->selection, KEY(i),
			&isNew);
		Tcl_SetHashValue(entry, NULL);
		listPtr->numSelected++;
		if (firstRedisplay < 0) {
		    firstRedisplay = i;
		}
	    }
	}
    }

    if (firstRedisplay >= 0) {
	EventuallyRedrawRange(listPtr, first, last);
    }
    if ((oldCount == 0) && (listPtr->numSelected > 0)
	    && (listPtr->exportSelection)
	    && (!Tcl_IsSafe(listPtr->interp))) {
	Tk_OwnSelection(listPtr->tkwin, XA_PRIMARY,
		ListboxLostSelection, listPtr);
    }
    return TCL_OK;
}

/*
 *----------------------------------------------------------------------
 *
 * ListboxFetchSelection --
 *
 *	This procedure is called back by Tk when the selection is requested by
 *	someone. It returns part or all of the selection in a buffer provided
 *	by the caller.
 *
 * Results:
 *	The return value is the number of non-NULL bytes stored at buffer.
 *	Buffer is filled (or partially filled) with a NULL-terminated string
 *	containing part or all of the selection, as given by offset and
 *	maxBytes. The selection is returned as a Tcl list with one list
 *	element for each element in the listbox.
 *
 * Side effects:
 *	None.
 *
 *----------------------------------------------------------------------
 */

static Tcl_Size
ListboxFetchSelection(
    void *clientData,	/* Information about listbox widget. */
    Tcl_Size offset,			/* Offset within selection of first byte to be
				 * returned. */
    char *buffer,		/* Location in which to place selection. */
    Tcl_Size maxBytes)		/* Maximum number of bytes to place at buffer,
				 * not including terminating NULL
				 * character. */
{
    Listbox *listPtr = (Listbox *)clientData;
    Tcl_DString selection;
    int count, needNewline, i;
    Tcl_Size length, stringLen;
    Tcl_Obj *curElement;
    const char *stringRep;
    Tcl_HashEntry *entry;

    if ((!listPtr->exportSelection) || Tcl_IsSafe(listPtr->interp)) {
	return -1;
    }

    /*
     * Use a dynamic string to accumulate the contents of the selection.
     */

    needNewline = 0;
    Tcl_DStringInit(&selection);
    for (i = 0; i < (int)listPtr->nElements; i++) {
	entry = Tcl_FindHashEntry(listPtr->selection, KEY(i));
	if (entry != NULL) {
	    if (needNewline) {
		Tcl_DStringAppend(&selection, "\n", 1);
	    }
	    Tcl_ListObjIndex(listPtr->interp, listPtr->listObj, i,
		    &curElement);
	    stringRep = Tcl_GetStringFromObj(curElement, &stringLen);
	    Tcl_DStringAppend(&selection, stringRep, stringLen);
	    needNewline = 1;
	}
    }

    length = Tcl_DStringLength(&selection);
    if (length == 0) {
	return -1;
    }

    /*
     * Copy the requested portion of the selection to the buffer.
     */

    if (length <= offset) {
	count = 0;
    } else {
	count = length - offset;
	if (count > (int)maxBytes) {
	    count = (int)maxBytes;
	}
	memcpy(buffer, Tcl_DStringValue(&selection) + offset, count);
    }
    buffer[count] = '\0';
    Tcl_DStringFree(&selection);
    return count;
}

/*
 *----------------------------------------------------------------------
 *
 * ListboxLostSelection --
 *
 *	This procedure is called back by Tk when the selection is grabbed away
 *	from a listbox widget.
 *
 * Results:
 *	None.
 *
 * Side effects:
 *	The existing selection is unhighlighted, and the window is marked as
 *	not containing a selection.
 *
 *----------------------------------------------------------------------
 */

static void
ListboxLostSelection(
    void *clientData)	/* Information about listbox widget. */
{
    Listbox *listPtr = (Listbox *)clientData;

    if ((listPtr->exportSelection) && (!Tcl_IsSafe(listPtr->interp))
	    && (listPtr->nElements > 0)) {
	ListboxSelect(listPtr, 0, listPtr->nElements-1, 0);
	GenerateListboxSelectEvent(listPtr);
    }
}

/*
 *----------------------------------------------------------------------
 *
 * GenerateListboxSelectEvent --
 *
 *	Send an event that the listbox selection was updated. This is
 *	equivalent to event generate $listboxWidget <<ListboxSelect>>
 *
 * Results:
 *	None
 *
 * Side effects:
 *	Any side effect possible, depending on bindings to this event.
 *
 *----------------------------------------------------------------------
 */

static void
GenerateListboxSelectEvent(
    Listbox *listPtr)		/* Information about widget. */
{
    Tk_SendVirtualEvent(listPtr->tkwin, "ListboxSelect", NULL);
}

/*
 *----------------------------------------------------------------------
 *
 * EventuallyRedrawRange --
 *
 *	Ensure that a given range of elements is eventually redrawn on the
 *	display (if those elements in fact appear on the display).
 *
 * Results:
 *	None.
 *
 * Side effects:
 *	Information gets redisplayed.
 *
 *----------------------------------------------------------------------
 */

static void
EventuallyRedrawRange(
    Listbox *listPtr,	/* Information about widget. */
    TCL_UNUSED(Tcl_Size),			/* Index of first element in list that needs
				 * to be redrawn. */
    TCL_UNUSED(Tcl_Size))			/* Index of last element in list that needs to
				 * be redrawn. May be less than first; these
				 * just bracket a range. */
{
    /*
     * We don't have to register a redraw callback if one is already pending,
     * or if the window doesn't exist, or if the window isn't mapped.
     */

    if ((listPtr->flags & REDRAW_PENDING)
	    || (listPtr->flags & LISTBOX_DELETED)
	    || !Tk_IsMapped(listPtr->tkwin)) {
	return;
    }
    listPtr->flags |= REDRAW_PENDING;
    Tcl_DoWhenIdle(DisplayListbox, listPtr);
}

/*
 *----------------------------------------------------------------------
 *
 * ListboxUpdateVScrollbar --
 *
 *	This procedure is invoked whenever information has changed in a
 *	listbox in a way that would invalidate a vertical scrollbar display.
 *	If there is an associated scrollbar, then this command updates it by
 *	invoking a Tcl command.
 *
 * Results:
 *	None.
 *
 * Side effects:
 *	A Tcl command is invoked, and an additional command may be invoked to
 *	process errors in the command.
 *
 *----------------------------------------------------------------------
 */

static void
ListboxUpdateVScrollbar(
    Listbox *listPtr)	/* Information about widget. */
{
    char firstStr[TCL_DOUBLE_SPACE], lastStr[TCL_DOUBLE_SPACE];
    double first, last;
    int result;
    Tcl_Interp *interp;
    Tcl_DString buf;

    if (listPtr->yScrollCmdObj == NULL) {
	return;
    }
    if (listPtr->nElements == 0) {
	first = 0.0;
	last = 1.0;
    } else {
	first = listPtr->topIndex / (double) listPtr->nElements;
	last = (listPtr->topIndex + listPtr->fullLines)
		/ (double) listPtr->nElements;
	if (last > 1.0) {
	    last = 1.0;
	}
    }
    Tcl_PrintDouble(NULL, first, firstStr);
    Tcl_PrintDouble(NULL, last, lastStr);

    /*
     * We must hold onto the interpreter from the listPtr because the data at
     * listPtr might be freed as a result of the Tcl_EvalEx.
     */

    interp = listPtr->interp;
    Tcl_Preserve(interp);
    Tcl_DStringInit(&buf);
    Tcl_DStringAppend(&buf, Tcl_GetString(listPtr->yScrollCmdObj), TCL_INDEX_NONE);
    Tcl_DStringAppend(&buf, " ", TCL_INDEX_NONE);
    Tcl_DStringAppend(&buf, firstStr, TCL_INDEX_NONE);
    Tcl_DStringAppend(&buf, " ", TCL_INDEX_NONE);
    Tcl_DStringAppend(&buf, lastStr, TCL_INDEX_NONE);
    result = Tcl_EvalEx(interp, Tcl_DStringValue(&buf), TCL_INDEX_NONE, TCL_EVAL_GLOBAL);
    Tcl_DStringFree(&buf);
    if (result != TCL_OK) {
	Tcl_AddErrorInfo(interp,
		"\n    (vertical scrolling command executed by listbox)");
	Tcl_BackgroundException(interp, result);
    }
    Tcl_Release(interp);
}

/*
 *----------------------------------------------------------------------
 *
 * ListboxUpdateHScrollbar --
 *
 *	This procedure is invoked whenever information has changed in a
 *	listbox in a way that would invalidate a horizontal scrollbar display.
 *	If there is an associated horizontal scrollbar, then this command
 *	updates it by invoking a Tcl command.
 *
 * Results:
 *	None.
 *
 * Side effects:
 *	A Tcl command is invoked, and an additional command may be invoked to
 *	process errors in the command.
 *
 *----------------------------------------------------------------------
 */

static void
ListboxUpdateHScrollbar(
    Listbox *listPtr)	/* Information about widget. */
{
    char firstStr[TCL_DOUBLE_SPACE], lastStr[TCL_DOUBLE_SPACE];
    int result, windowWidth;
    double first, last;
    Tcl_Interp *interp;
    Tcl_DString buf;
    int selBorderWidth;

    if (listPtr->xScrollCmdObj == NULL) {
	return;
    }

    Tk_GetPixelsFromObj(NULL, listPtr->tkwin, listPtr->selBorderWidthObj, &selBorderWidth);
    windowWidth = Tk_Width(listPtr->tkwin)
	    - 2 * (listPtr->inset + selBorderWidth);
    if (listPtr->maxWidth == 0) {
	first = 0;
	last = 1.0;
    } else {
	first = listPtr->xOffset / (double) listPtr->maxWidth;
	last = (listPtr->xOffset + windowWidth) / (double) listPtr->maxWidth;
	if (last > 1.0) {
	    last = 1.0;
	}
    }
    Tcl_PrintDouble(NULL, first, firstStr);
    Tcl_PrintDouble(NULL, last, lastStr);

    /*
     * We must hold onto the interpreter because the data referred to at
     * listPtr might be freed as a result of the call to Tcl_EvalEx.
     */

    interp = listPtr->interp;
    Tcl_Preserve(interp);
    Tcl_DStringInit(&buf);
    Tcl_DStringAppend(&buf, Tcl_GetString(listPtr->xScrollCmdObj), TCL_INDEX_NONE);
    Tcl_DStringAppend(&buf, " ", TCL_INDEX_NONE);
    Tcl_DStringAppend(&buf, firstStr, TCL_INDEX_NONE);
    Tcl_DStringAppend(&buf, " ", TCL_INDEX_NONE);
    Tcl_DStringAppend(&buf, lastStr, TCL_INDEX_NONE);
    result = Tcl_EvalEx(interp, Tcl_DStringValue(&buf), TCL_INDEX_NONE, TCL_EVAL_GLOBAL);
    Tcl_DStringFree(&buf);
    if (result != TCL_OK) {
	Tcl_AddErrorInfo(interp,
		"\n    (horizontal scrolling command executed by listbox)");
	Tcl_BackgroundException(interp, result);
    }
    Tcl_Release(interp);
}

/*
 *----------------------------------------------------------------------
 *
 * ListboxListVarProc --
 *
 *	Called whenever the trace on the listbox list var fires.
 *
 * Results:
 *	None.
 *
 * Side effects:
 *	None.
 *
 *----------------------------------------------------------------------
 */

static char *
ListboxListVarProc(
    void *clientData,	/* Information about button. */
    Tcl_Interp *interp,		/* Interpreter containing variable. */
    TCL_UNUSED(const char *),
    TCL_UNUSED(const char *),
    int flags)			/* Information about what happened. */
{
    Listbox *listPtr = (Listbox *)clientData;
    Tcl_Obj *oldListObj, *varListObj;
    Tcl_Size oldLength, i;
    Tcl_HashEntry *entry;

    /*
     * Bwah hahahaha! Puny mortal, you can't unset a -listvar'd variable!
     */

    if (flags & TCL_TRACE_UNSETS) {

	if (!Tcl_InterpDeleted(interp) && listPtr->listVarNameObj) {
	    void *probe = NULL;

	    do {
		probe = Tcl_VarTraceInfo(interp,
			Tcl_GetString(listPtr->listVarNameObj),
			TCL_GLOBAL_ONLY|TCL_TRACE_WRITES|TCL_TRACE_UNSETS,
			ListboxListVarProc, probe);
		if (probe == (void *)listPtr) {
		    break;
		}
	    } while (probe);
	    if (probe) {
		/*
		 * We were able to fetch the unset trace for our
		 * listVarName, which means it is not unset and not
		 * the cause of this unset trace. Instead some outdated
		 * former variable must be, and we should ignore it.
		 */
		return NULL;
	    }
	    Tcl_SetVar2Ex(interp, Tcl_GetString(listPtr->listVarNameObj), NULL,
		    listPtr->listObj, TCL_GLOBAL_ONLY);
	    Tcl_TraceVar2(interp, Tcl_GetString(listPtr->listVarNameObj),
		    NULL, TCL_GLOBAL_ONLY|TCL_TRACE_WRITES|TCL_TRACE_UNSETS,
		    ListboxListVarProc, clientData);
	    return NULL;
	}
    } else {
	oldListObj = listPtr->listObj;
	varListObj = Tcl_GetVar2Ex(listPtr->interp, Tcl_GetString(listPtr->listVarNameObj),
		NULL, TCL_GLOBAL_ONLY);

	/*
	 * Make sure the new value is a good list; if it's not, disallow the
	 * change - the fact that it is a listvar means that it must always be
	 * a valid list - and return an error message.
	 */

	if (Tcl_ListObjLength(listPtr->interp, varListObj, &i) != TCL_OK) {
	    Tcl_SetVar2Ex(interp, Tcl_GetString(listPtr->listVarNameObj), NULL, oldListObj,
		    TCL_GLOBAL_ONLY);
	    return (char *) "invalid listvar value";
	}

	listPtr->listObj = varListObj;

	/*
	 * Incr the obj ref count so it doesn't vanish if the var is unset.
	 */

	Tcl_IncrRefCount(listPtr->listObj);

	/*
	 * Clean up the ref to our old list obj.
	 */

	Tcl_DecrRefCount(oldListObj);
    }

    /*
     * If the list length has decreased, then we should clean up selection and
     * attributes information for elements past the end of the new list.
     */

    oldLength = listPtr->nElements;
    Tcl_ListObjLength(listPtr->interp, listPtr->listObj, &listPtr->nElements);
    if (listPtr->nElements < oldLength) {
	for (i = listPtr->nElements; i < oldLength; i++) {
	    /*
	     * Clean up selection.
	     */

	    entry = Tcl_FindHashEntry(listPtr->selection, KEY(i));
	    if (entry != NULL) {
		listPtr->numSelected--;
		Tcl_DeleteHashEntry(entry);
	    }

	    /*
	     * Clean up attributes.
	     */

	    entry = Tcl_FindHashEntry(listPtr->itemAttrTable, KEY(i));
	    if (entry != NULL) {
		ckfree(Tcl_GetHashValue(entry));
		Tcl_DeleteHashEntry(entry);
	    }
	}
    }

    if (oldLength != listPtr->nElements) {
	listPtr->flags |= UPDATE_V_SCROLLBAR;
	if (listPtr->topIndex > ((int)listPtr->nElements - listPtr->fullLines)) {
	    listPtr->topIndex = listPtr->nElements - listPtr->fullLines;
	    if (listPtr->topIndex < 0) {
		listPtr->topIndex = 0;
	    }
	}
    }

    /*
     * The computed maxWidth may have changed as a result of this operation.
     * However, we don't want to recompute it every time this trace fires
     * (imagine the user doing 1000 lappends to the listvar). Therefore, set
     * the MAXWIDTH_IS_STALE flag, which will cause the width to be recomputed
     * next time the list is redrawn.
     */

    listPtr->flags |= MAXWIDTH_IS_STALE;

    EventuallyRedrawRange(listPtr, 0, listPtr->nElements-1);
    return NULL;
}

/*
 *----------------------------------------------------------------------
 *
 * MigrateHashEntries --
 *
 *	Given a hash table with entries keyed by a single integer value, move
 *	all entries in a given range by a fixed amount, so that if in the
 *	original table there was an entry with key n and the offset was i, in
 *	the new table that entry would have key n + i.
 *
 * Results:
 *	None.
 *
 * Side effects:
 *	Rekeys some hash table entries.
 *
 *----------------------------------------------------------------------
 */

static void
MigrateHashEntries(
    Tcl_HashTable *table,
    Tcl_Size first,
    Tcl_Size last,
    Tcl_Size offset)
{
    Tcl_Size i;
    int isNew;
    Tcl_HashEntry *entry;
    void *clientData;

    if (offset == 0) {
	return;
    }

    /*
     * It's more efficient to do one if/else and nest the for loops inside,
     * although we could avoid some code duplication if we nested the if/else
     * inside the for loops.
     */

    if (offset > 0) {
	for (i = last; i >= first; i--) {
	    entry = Tcl_FindHashEntry(table, KEY(i));
	    if (entry != NULL) {
		clientData = Tcl_GetHashValue(entry);
		Tcl_DeleteHashEntry(entry);
		entry = Tcl_CreateHashEntry(table, KEY(i + offset), &isNew);
		Tcl_SetHashValue(entry, clientData);
	    }
	}
    } else {
	for (i = first; i <= last; i++) {
	    entry = Tcl_FindHashEntry(table, KEY(i));
	    if (entry != NULL) {
		clientData = Tcl_GetHashValue(entry);
		Tcl_DeleteHashEntry(entry);
		entry = Tcl_CreateHashEntry(table, KEY(i + offset), &isNew);
		Tcl_SetHashValue(entry, clientData);
	    }
	}
    }
    return;
}

/*
 *----------------------------------------------------------------------
 *
 * GetMaxOffset --
 *
 *	Passing in a listbox pointer, returns the maximum offset for the box,
 *	i.e. the maximum possible horizontal scrolling value (in pixels).
 *
 * Results:
 *	Listbox's maxOffset.
 *
 * Side effects:
 *	None.
 *
 *----------------------------------------------------------------------
*/
static int GetMaxOffset(
    Listbox *listPtr)
{
    int maxOffset, selBorderWidth;

    Tk_GetPixelsFromObj(NULL, listPtr->tkwin, listPtr->selBorderWidthObj, &selBorderWidth);
    maxOffset = listPtr->maxWidth -
	    (Tk_Width(listPtr->tkwin) - 2 * listPtr->inset -
	    2 * selBorderWidth) + listPtr->xScrollUnit - 1;
    if (maxOffset < 0) {

	/*
	 * Listbox is larger in width than its largest width item.
	 */

	maxOffset = 0;
    }
    maxOffset -= maxOffset % listPtr->xScrollUnit;

    return maxOffset;
}
/*
 * Local Variables:
 * mode: c
 * c-basic-offset: 4
 * fill-column: 78
 * End:
 */<|MERGE_RESOLUTION|>--- conflicted
+++ resolved
@@ -151,17 +151,10 @@
     Tk_Cursor cursor;		/* Current cursor for window, or None. */
     Tcl_Obj *takeFocusObj;	/* Value of -takefocus option; not used in the
 				 * C code, but used by keyboard traversal
-<<<<<<< HEAD
-				 * scripts. Malloc'ed, but may be NULL. */
-    Tcl_Obj *yScrollCmdObj;	/* Command prefix for communicating with
-				 * vertical scrollbar. NULL means no command
-				 * to issue. Malloc'ed. */
-=======
 				 * scripts. May be NULL. */
     Tcl_Obj *yScrollCmdObj;	/* Command prefix for communicating with
 				 * vertical scrollbar. NULL means no command
 				 * to issue. May be NULL. */
->>>>>>> ad6691fa
     Tcl_Obj *xScrollCmdObj;	/* Command prefix for communicating with
 				 * horizontal scrollbar. NULL means no command
 				 * to issue. May be NULL. */
@@ -170,9 +163,6 @@
     int flags;			/* Various flag bits: see below for
 				 * definitions. */
     Tk_Justify justify;         /* Justification. */
-#ifdef BUILD_tk
-    int borderWidth, selBorderWidth, highlightWidth;
-#endif
 } Listbox;
 
 /*
@@ -251,11 +241,7 @@
     {TK_OPTION_SYNONYM, "-bg", NULL, NULL,
 	 NULL, 0, TCL_INDEX_NONE, 0, "-background", 0},
     {TK_OPTION_PIXELS, "-borderwidth", "borderWidth", "BorderWidth",
-<<<<<<< HEAD
-	 DEF_LISTBOX_BORDER_WIDTH, offsetof(Listbox, borderWidthObj), offsetof(Listbox, borderWidth),
-=======
 	 DEF_LISTBOX_BORDER_WIDTH, offsetof(Listbox, borderWidthObj), TCL_INDEX_NONE,
->>>>>>> ad6691fa
 	 0, 0, 0},
     {TK_OPTION_CURSOR, "-cursor", "cursor", "Cursor",
 	 DEF_LISTBOX_CURSOR, TCL_INDEX_NONE, offsetof(Listbox, cursor),
@@ -281,13 +267,8 @@
 	 DEF_LISTBOX_HIGHLIGHT, TCL_INDEX_NONE, offsetof(Listbox, highlightColorPtr),
 	 0, 0, 0},
     {TK_OPTION_PIXELS, "-highlightthickness", "highlightThickness",
-<<<<<<< HEAD
-	 "HighlightThickness", DEF_LISTBOX_HIGHLIGHT_WIDTH, offsetof(Listbox, highlightWidthObj),
-	 offsetof(Listbox, highlightWidth), 0, 0, 0},
-=======
 	 "HighlightThickness", DEF_LISTBOX_HIGHLIGHT_WIDTH,
 	 offsetof(Listbox, highlightWidthObj), TCL_INDEX_NONE, 0, 0, 0},
->>>>>>> ad6691fa
     {TK_OPTION_JUSTIFY, "-justify", "justify", "Justify",
 	DEF_LISTBOX_JUSTIFY, TCL_INDEX_NONE, offsetof(Listbox, justify), TK_OPTION_ENUM_VAR, 0, 0},
     {TK_OPTION_RELIEF, "-relief", "relief", "Relief",
@@ -297,11 +278,7 @@
 	 0, DEF_LISTBOX_SELECT_MONO, 0},
     {TK_OPTION_PIXELS, "-selectborderwidth", "selectBorderWidth",
 	 "BorderWidth", DEF_LISTBOX_SELECT_BD, offsetof(Listbox, selBorderWidthObj),
-<<<<<<< HEAD
-	 offsetof(Listbox, selBorderWidth), 0, 0, 0},
-=======
 	 TCL_INDEX_NONE, 0, 0, 0},
->>>>>>> ad6691fa
     {TK_OPTION_COLOR, "-selectforeground", "selectForeground", "Background",
 	 DEF_LISTBOX_SELECT_FG_COLOR, TCL_INDEX_NONE, offsetof(Listbox, selFgColorPtr),
 	 TK_OPTION_NULL_OK, DEF_LISTBOX_SELECT_FG_MONO, 0},
@@ -1632,27 +1609,6 @@
 
 	Tk_SetBackgroundFromBorder(listPtr->tkwin, listPtr->normalBorder);
 
-<<<<<<< HEAD
-	if (listPtr->borderWidth < 0) {
-	    listPtr->borderWidth = 0;
-		Tcl_DecrRefCount(listPtr->borderWidthObj);
-		listPtr->borderWidthObj = Tcl_NewIntObj(0);
-		Tcl_IncrRefCount(listPtr->borderWidthObj);
-	}
-	if (listPtr->highlightWidth < 0) {
-	    listPtr->highlightWidth = 0;
-		Tcl_DecrRefCount(listPtr->highlightWidthObj);
-		listPtr->highlightWidthObj = Tcl_NewIntObj(0);
-		Tcl_IncrRefCount(listPtr->highlightWidthObj);
-	}
-	if (listPtr->selBorderWidth < 0) {
-	    listPtr->selBorderWidth = 0;
-		Tcl_DecrRefCount(listPtr->selBorderWidthObj);
-		listPtr->selBorderWidthObj = Tcl_NewIntObj(0);
-		Tcl_IncrRefCount(listPtr->selBorderWidthObj);
-	}
-	listPtr->inset = listPtr->highlightWidth + listPtr->borderWidth;
-=======
 	Tk_GetPixelsFromObj(NULL, listPtr->tkwin, listPtr->borderWidthObj, &borderWidth);
 	if (borderWidth < 0) {
 	    borderWidth = 0;
@@ -1675,7 +1631,6 @@
 	    Tcl_IncrRefCount(listPtr->selBorderWidthObj);
 	}
 	listPtr->inset = highlightWidth + borderWidth;
->>>>>>> ad6691fa
 
 	/*
 	 * Claim the selection if we've suddenly started exporting it and
