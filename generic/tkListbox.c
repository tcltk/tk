--- conflicted
+++ resolved
@@ -151,13 +151,8 @@
     Tk_Cursor cursor;		/* Current cursor for window, or None. */
     Tcl_Obj *takeFocusObj;	/* Value of -takefocus option; not used in the
 				 * C code, but used by keyboard traversal
-<<<<<<< HEAD
 				 * scripts. May be NULL. */
-    char *yScrollCmd;		/* Command prefix for communicating with
-=======
-				 * scripts. Malloc'ed, but may be NULL. */
     Tcl_Obj *yScrollCmdObj;	/* Command prefix for communicating with
->>>>>>> 9268c79a
 				 * vertical scrollbar. NULL means no command
 				 * to issue. Malloc'ed. */
     Tcl_Obj *xScrollCmdObj;	/* Command prefix for communicating with
