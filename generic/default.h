--- conflicted
+++ resolved
@@ -9,11 +9,6 @@
  *
  * See the file "license.terms" for information on usage and redistribution
  * of this file, and for a DISCLAIMER OF ALL WARRANTIES.
-<<<<<<< HEAD
- *
- * RCS: @(#) $Id: default.h,v 1.6 2008/11/06 22:19:00 nijtmans Exp $
-=======
->>>>>>> c97f0c88
  */
 
 #ifndef _DEFAULT
