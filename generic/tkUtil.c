/*
 * tkUtil.c --
 *
 *	This file contains miscellaneous utility functions that are used by
 *	the rest of Tk, such as a function for drawing a focus highlight.
 *
 * Copyright (c) 1994 The Regents of the University of California.
 * Copyright (c) 1994-1997 Sun Microsystems, Inc.
 *
 * See the file "license.terms" for information on usage and redistribution of
 * this file, and for a DISCLAIMER OF ALL WARRANTIES.
 */

#include "tkInt.h"

/*
 * The structure below defines the implementation of the "statekey" Tcl
 * object, used for quickly finding a mapping in a TkStateMap.
 */

const Tcl_ObjType tkStateKeyObjType = {
    "statekey",			/* name */
    NULL,			/* freeIntRepProc */
    NULL,			/* dupIntRepProc */
    NULL,			/* updateStringProc */
    NULL			/* setFromAnyProc */
};

/*
 *--------------------------------------------------------------
 *
 * TkStateParseProc --
 *
 *	This function is invoked during option processing to handle the
 *	"-state" and "-default" options.
 *
 * Results:
 *	A standard Tcl return value.
 *
 * Side effects:
 *	The state for a given item gets replaced by the state indicated in the
 *	value argument.
 *
 *--------------------------------------------------------------
 */

int
TkStateParseProc(
    ClientData clientData,	/* some flags.*/
    Tcl_Interp *interp,		/* Used for reporting errors. */
    Tk_Window tkwin,		/* Window containing canvas widget. */
    const char *value,		/* Value of option. */
    char *widgRec,		/* Pointer to record for item. */
    int offset)			/* Offset into item. */
{
    int c;
    int flags = PTR2INT(clientData);
    size_t length;
    Tcl_Obj *msgObj;

    register Tk_State *statePtr = (Tk_State *) (widgRec + offset);

    if (value == NULL || *value == 0) {
	*statePtr = TK_STATE_NULL;
	return TCL_OK;
    }

    c = value[0];
    length = strlen(value);

    if ((c == 'n') && (strncmp(value, "normal", length) == 0)) {
	*statePtr = TK_STATE_NORMAL;
	return TCL_OK;
    }
    if ((c == 'd') && (strncmp(value, "disabled", length) == 0)) {
	*statePtr = TK_STATE_DISABLED;
	return TCL_OK;
    }
    if ((c == 'a') && (flags&1) && (strncmp(value, "active", length) == 0)) {
	*statePtr = TK_STATE_ACTIVE;
	return TCL_OK;
    }
    if ((c == 'h') && (flags&2) && (strncmp(value, "hidden", length) == 0)) {
	*statePtr = TK_STATE_HIDDEN;
	return TCL_OK;
    }

    msgObj = Tcl_ObjPrintf("bad %s value \"%s\": must be normal",
	    ((flags & 4) ? "-default" : "state"), value);
    if (flags & 1) {
	Tcl_AppendToObj(msgObj, ", active", -1);
    }
    if (flags & 2) {
	Tcl_AppendToObj(msgObj, ", hidden", -1);
    }
    if (flags & 3) {
	Tcl_AppendToObj(msgObj, ",", -1);
    }
    Tcl_AppendToObj(msgObj, " or disabled", -1);
    Tcl_SetObjResult(interp, msgObj);
    Tcl_SetErrorCode(interp, "TK", "VALUE", "STATE", NULL);
    *statePtr = TK_STATE_NORMAL;
    return TCL_ERROR;
}

/*
 *--------------------------------------------------------------
 *
 * TkStatePrintProc --
 *
 *	This function is invoked by the Tk configuration code to produce a
 *	printable string for the "-state" configuration option.
 *
 * Results:
 *	The return value is a string describing the state for the item
 *	referred to by "widgRec". In addition, *freeProcPtr is filled in with
 *	the address of a function to call to free the result string when it's
 *	no longer needed (or NULL to indicate that the string doesn't need to
 *	be freed).
 *
 * Side effects:
 *	None.
 *
 *--------------------------------------------------------------
 */

const char *
TkStatePrintProc(
    ClientData clientData,	/* Ignored. */
    Tk_Window tkwin,		/* Window containing canvas widget. */
    char *widgRec,		/* Pointer to record for item. */
    int offset,			/* Offset into item. */
    Tcl_FreeProc **freeProcPtr)	/* Pointer to variable to fill in with
				 * information about how to reclaim storage
				 * for return string. */
{
    register Tk_State *statePtr = (Tk_State *) (widgRec + offset);

    switch (*statePtr) {
    case TK_STATE_NORMAL:
	return "normal";
    case TK_STATE_DISABLED:
	return "disabled";
    case TK_STATE_HIDDEN:
	return "hidden";
    case TK_STATE_ACTIVE:
	return "active";
    default:
	return "";
    }
}

/*
 *--------------------------------------------------------------
 *
 * TkOrientParseProc --
 *
 *	This function is invoked during option processing to handle the
 *	"-orient" option.
 *
 * Results:
 *	A standard Tcl return value.
 *
 * Side effects:
 *	The orientation for a given item gets replaced by the orientation
 *	indicated in the value argument.
 *
 *--------------------------------------------------------------
 */

int
TkOrientParseProc(
    ClientData clientData,	/* some flags.*/
    Tcl_Interp *interp,		/* Used for reporting errors. */
    Tk_Window tkwin,		/* Window containing canvas widget. */
    const char *value,		/* Value of option. */
    char *widgRec,		/* Pointer to record for item. */
    int offset)			/* Offset into item. */
{
    int c;
    size_t length;

    register int *orientPtr = (int *) (widgRec + offset);

    if (value == NULL || *value == 0) {
	*orientPtr = 0;
	return TCL_OK;
    }

    c = value[0];
    length = strlen(value);

    if ((c == 'h') && (strncmp(value, "horizontal", length) == 0)) {
	*orientPtr = 0;
	return TCL_OK;
    }
    if ((c == 'v') && (strncmp(value, "vertical", length) == 0)) {
	*orientPtr = 1;
	return TCL_OK;
    }
    Tcl_SetObjResult(interp, Tcl_ObjPrintf(
	    "bad orientation \"%s\": must be vertical or horizontal",
	    value));
    Tcl_SetErrorCode(interp, "TK", "VALUE", "ORIENTATION", NULL);
    *orientPtr = 0;
    return TCL_ERROR;
}

/*
 *--------------------------------------------------------------
 *
 * TkOrientPrintProc --
 *
 *	This function is invoked by the Tk configuration code to produce a
 *	printable string for the "-orient" configuration option.
 *
 * Results:
 *	The return value is a string describing the orientation for the item
 *	referred to by "widgRec". In addition, *freeProcPtr is filled in with
 *	the address of a function to call to free the result string when it's
 *	no longer needed (or NULL to indicate that the string doesn't need to
 *	be freed).
 *
 * Side effects:
 *	None.
 *
 *--------------------------------------------------------------
 */

const char *
TkOrientPrintProc(
    ClientData clientData,	/* Ignored. */
    Tk_Window tkwin,		/* Window containing canvas widget. */
    char *widgRec,		/* Pointer to record for item. */
    int offset,			/* Offset into item. */
    Tcl_FreeProc **freeProcPtr)	/* Pointer to variable to fill in with
				 * information about how to reclaim storage
				 * for return string. */
{
    register int *statePtr = (int *) (widgRec + offset);

    if (*statePtr) {
	return "vertical";
    } else {
	return "horizontal";
    }
}

/*
 *----------------------------------------------------------------------
 *
 * TkOffsetParseProc --
 *
 *	Converts the offset of a stipple or tile into the Tk_TSOffset
 *	structure.
 *
 *----------------------------------------------------------------------
 */

int
TkOffsetParseProc(
    ClientData clientData,	/* not used */
    Tcl_Interp *interp,		/* Interpreter to send results back to */
    Tk_Window tkwin,		/* Window on same display as tile */
    const char *value,		/* Name of image */
    char *widgRec,		/* Widget structure record */
    int offset)			/* Offset of tile in record */
{
    Tk_TSOffset *offsetPtr = (Tk_TSOffset *) (widgRec + offset);
    Tk_TSOffset tsoffset;
    const char *q, *p;
    int result;
    Tcl_Obj *msgObj;

    if ((value == NULL) || (*value == 0)) {
	tsoffset.flags = TK_OFFSET_CENTER|TK_OFFSET_MIDDLE;
	goto goodTSOffset;
    }
    tsoffset.flags = 0;
    p = value;

    switch (value[0]) {
    case '#':
	if (PTR2INT(clientData) & TK_OFFSET_RELATIVE) {
	    tsoffset.flags = TK_OFFSET_RELATIVE;
	    p++;
	    break;
	}
	goto badTSOffset;
    case 'e':
	switch(value[1]) {
	case '\0':
	    tsoffset.flags = TK_OFFSET_RIGHT|TK_OFFSET_MIDDLE;
	    goto goodTSOffset;
	case 'n':
	    if (value[2]!='d' || value[3]!='\0') {
		goto badTSOffset;
	    }
	    tsoffset.flags = INT_MAX;
	    goto goodTSOffset;
	}
    case 'w':
	if (value[1] != '\0') {goto badTSOffset;}
	tsoffset.flags = TK_OFFSET_LEFT|TK_OFFSET_MIDDLE;
	goto goodTSOffset;
    case 'n':
	if ((value[1] != '\0') && (value[2] != '\0')) {
	    goto badTSOffset;
	}
	switch(value[1]) {
	case '\0':
	    tsoffset.flags = TK_OFFSET_CENTER|TK_OFFSET_TOP;
	    goto goodTSOffset;
	case 'w':
	    tsoffset.flags = TK_OFFSET_LEFT|TK_OFFSET_TOP;
	    goto goodTSOffset;
	case 'e':
	    tsoffset.flags = TK_OFFSET_RIGHT|TK_OFFSET_TOP;
	    goto goodTSOffset;
	}
	goto badTSOffset;
    case 's':
	if ((value[1] != '\0') && (value[2] != '\0')) {
	    goto badTSOffset;
	}
	switch(value[1]) {
	case '\0':
	    tsoffset.flags = TK_OFFSET_CENTER|TK_OFFSET_BOTTOM;
	    goto goodTSOffset;
	case 'w':
	    tsoffset.flags = TK_OFFSET_LEFT|TK_OFFSET_BOTTOM;
	    goto goodTSOffset;
	case 'e':
	    tsoffset.flags = TK_OFFSET_RIGHT|TK_OFFSET_BOTTOM;
	    goto goodTSOffset;
	}
	goto badTSOffset;
    case 'c':
	if (strncmp(value, "center", strlen(value)) != 0) {
	    goto badTSOffset;
	}
	tsoffset.flags = TK_OFFSET_CENTER|TK_OFFSET_MIDDLE;
	goto goodTSOffset;
    }

    /*
     * Check for an extra offset.
     */

    q = strchr(p, ',');
    if (q == NULL) {
	if (PTR2INT(clientData) & TK_OFFSET_INDEX) {
	    if (Tcl_GetInt(interp, (char *) p, &tsoffset.flags) != TCL_OK) {
		Tcl_ResetResult(interp);
		goto badTSOffset;
	    }
	    tsoffset.flags |= TK_OFFSET_INDEX;
	    goto goodTSOffset;
	}
	goto badTSOffset;
    }

    *((char *) q) = 0;
    result = Tk_GetPixels(interp, tkwin, (char *) p, &tsoffset.xoffset);
    *((char *) q) = ',';
    if (result != TCL_OK) {
	return TCL_ERROR;
    }
    if (Tk_GetPixels(interp, tkwin, (char*)q+1, &tsoffset.yoffset) != TCL_OK) {
	return TCL_ERROR;
    }

    /*
     * Below is a hack to allow the stipple/tile offset to be stored in the
     * internal tile structure. Most of the times, offsetPtr is a pointer to
     * an already existing tile structure. However if this structure is not
     * already created, we must do it with Tk_GetTile()!!!!
     */

  goodTSOffset:
    memcpy(offsetPtr, &tsoffset, sizeof(Tk_TSOffset));
    return TCL_OK;

  badTSOffset:
    msgObj = Tcl_ObjPrintf("bad offset \"%s\": expected \"x,y\"", value);
    if (PTR2INT(clientData) & TK_OFFSET_RELATIVE) {
	Tcl_AppendToObj(msgObj, ", \"#x,y\"", -1);
    }
    if (PTR2INT(clientData) & TK_OFFSET_INDEX) {
	Tcl_AppendToObj(msgObj, ", <index>", -1);
    }
    Tcl_AppendToObj(msgObj, ", n, ne, e, se, s, sw, w, nw, or center", -1);
    Tcl_SetObjResult(interp, msgObj);
    Tcl_SetErrorCode(interp, "TK", "VALUE", "OFFSET", NULL);
    return TCL_ERROR;
}

/*
 *----------------------------------------------------------------------
 *
 * TkOffsetPrintProc --
 *
 *	Returns the offset of the tile.
 *
 * Results:
 *	The offset of the tile is returned.
 *
 *----------------------------------------------------------------------
 */

const char *
TkOffsetPrintProc(
    ClientData clientData,	/* not used */
    Tk_Window tkwin,		/* not used */
    char *widgRec,		/* Widget structure record */
    int offset,			/* Offset of tile in record */
    Tcl_FreeProc **freeProcPtr)	/* not used */
{
    Tk_TSOffset *offsetPtr = (Tk_TSOffset *) (widgRec + offset);
    char *p, *q;

    if (offsetPtr->flags & TK_OFFSET_INDEX) {
	if (offsetPtr->flags >= INT_MAX) {
	    return "end";
	}
	p = ckalloc(32);
	sprintf(p, "%d", offsetPtr->flags & ~TK_OFFSET_INDEX);
	*freeProcPtr = TCL_DYNAMIC;
	return p;
    }
    if (offsetPtr->flags & TK_OFFSET_TOP) {
	if (offsetPtr->flags & TK_OFFSET_LEFT) {
	    return "nw";
	} else if (offsetPtr->flags & TK_OFFSET_CENTER) {
	    return "n";
	} else if (offsetPtr->flags & TK_OFFSET_RIGHT) {
	    return "ne";
	}
    } else if (offsetPtr->flags & TK_OFFSET_MIDDLE) {
	if (offsetPtr->flags & TK_OFFSET_LEFT) {
	    return "w";
	} else if (offsetPtr->flags & TK_OFFSET_CENTER) {
	    return "center";
	} else if (offsetPtr->flags & TK_OFFSET_RIGHT) {
	    return "e";
	}
    } else if (offsetPtr->flags & TK_OFFSET_BOTTOM) {
	if (offsetPtr->flags & TK_OFFSET_LEFT) {
	    return "sw";
	} else if (offsetPtr->flags & TK_OFFSET_CENTER) {
	    return "s";
	} else if (offsetPtr->flags & TK_OFFSET_RIGHT) {
	    return "se";
	}
    }
    q = p = ckalloc(32);
    if (offsetPtr->flags & TK_OFFSET_RELATIVE) {
	*q++ = '#';
    }
    sprintf(q, "%d,%d", offsetPtr->xoffset, offsetPtr->yoffset);
    *freeProcPtr = TCL_DYNAMIC;
    return p;
}

/*
 *----------------------------------------------------------------------
 *
 * TkPixelParseProc --
 *
 *	Converts the name of an image into a tile.
 *
 *----------------------------------------------------------------------
 */

int
TkPixelParseProc(
    ClientData clientData,	/* If non-NULL, negative values are allowed as
				 * well. */
    Tcl_Interp *interp,		/* Interpreter to send results back to */
    Tk_Window tkwin,		/* Window on same display as tile */
    const char *value,		/* Name of image */
    char *widgRec,		/* Widget structure record */
    int offset)			/* Offset of tile in record */
{
    double *doublePtr = (double *) (widgRec + offset);
    int result;

    result = TkGetDoublePixels(interp, tkwin, value, doublePtr);

    if ((result == TCL_OK) && (clientData == NULL) && (*doublePtr < 0.0)) {
	Tcl_SetObjResult(interp, Tcl_ObjPrintf(
		"bad screen distance \"%s\"", value));
	Tcl_SetErrorCode(interp, "TK", "VALUE", "PIXELS", NULL);
	return TCL_ERROR;
    }
    return result;
}

/*
 *----------------------------------------------------------------------
 *
 * TkPixelPrintProc --
 *
 *	Returns the name of the tile.
 *
 * Results:
 *	The name of the tile is returned.
 *
 *----------------------------------------------------------------------
 */

const char *
TkPixelPrintProc(
    ClientData clientData,	/* not used */
    Tk_Window tkwin,		/* not used */
    char *widgRec,		/* Widget structure record */
    int offset,			/* Offset of tile in record */
    Tcl_FreeProc **freeProcPtr)	/* not used */
{
    double *doublePtr = (double *) (widgRec + offset);
    char *p = ckalloc(24);

    Tcl_PrintDouble(NULL, *doublePtr, p);
    *freeProcPtr = TCL_DYNAMIC;
    return p;
}

/*
 *----------------------------------------------------------------------
 *
 * TkDrawInsetFocusHighlight --
 *
 *	This function draws a rectangular ring around the outside of a widget
 *	to indicate that it has received the input focus. It takes an
 *	additional padding argument that specifies how much padding is present
 *	outside the widget.
 *
 * Results:
 *	None.
 *
 * Side effects:
 *	A rectangle "width" pixels wide is drawn in "drawable", corresponding
 *	to the outer area of "tkwin".
 *
 *----------------------------------------------------------------------
 */

void
TkDrawInsetFocusHighlight(
    Tk_Window tkwin,		/* Window whose focus highlight ring is to be
				 * drawn. */
    GC gc,			/* Graphics context to use for drawing the
				 * highlight ring. */
    int width,			/* Width of the highlight ring, in pixels. */
    Drawable drawable,		/* Where to draw the ring (typically a pixmap
				 * for double buffering). */
    int padding)		/* Width of padding outside of widget. */
{
    XRectangle rects[4];

    rects[0].x = padding;
    rects[0].y = padding;
    rects[0].width = Tk_Width(tkwin) - (2 * padding);
    rects[0].height = width;
    rects[1].x = padding;
    rects[1].y = Tk_Height(tkwin) - width - padding;
    rects[1].width = Tk_Width(tkwin) - (2 * padding);
    rects[1].height = width;
    rects[2].x = padding;
    rects[2].y = width + padding;
    rects[2].width = width;
    rects[2].height = Tk_Height(tkwin) - 2*width - 2*padding;
    rects[3].x = Tk_Width(tkwin) - width - padding;
    rects[3].y = rects[2].y;
    rects[3].width = width;
    rects[3].height = rects[2].height;
    XFillRectangles(Tk_Display(tkwin), drawable, gc, rects, 4);
}

/*
 *----------------------------------------------------------------------
 *
 * Tk_DrawFocusHighlight --
 *
 *	This function draws a rectangular ring around the outside of a widget
 *	to indicate that it has received the input focus.
 *
 *	This function is now deprecated. Use TkpDrawHighlightBorder instead,
 *	since this function does not handle drawing the Focus ring properly on
 *	the Macintosh - you need to know the background GC as well as the
 *	foreground since the Mac focus ring separated from the widget by a 1
 *	pixel border.
 *
 * Results:
 *	None.
 *
 * Side effects:
 *	A rectangle "width" pixels wide is drawn in "drawable", corresponding
 *	to the outer area of "tkwin".
 *
 *----------------------------------------------------------------------
 */

void
Tk_DrawFocusHighlight(
    Tk_Window tkwin,		/* Window whose focus highlight ring is to be
				 * drawn. */
    GC gc,			/* Graphics context to use for drawing the
				 * highlight ring. */
    int width,			/* Width of the highlight ring, in pixels. */
    Drawable drawable)		/* Where to draw the ring (typically a pixmap
				 * for double buffering). */
{
    TkDrawInsetFocusHighlight(tkwin, gc, width, drawable, 0);
}

/*
 *----------------------------------------------------------------------
 *
 * Tk_GetScrollInfo --
 *
 *	This function is invoked to parse "xview" and "yview" scrolling
 *	commands for widgets using the new scrolling command syntax ("moveto"
 *	or "scroll" options).
 *
 * Results:
 *	The return value is either TK_SCROLL_MOVETO, TK_SCROLL_PAGES,
 *	TK_SCROLL_UNITS, or TK_SCROLL_ERROR. This indicates whether the
 *	command was successfully parsed and what form the command took. If
 *	TK_SCROLL_MOVETO, *dblPtr is filled in with the desired position; if
 *	TK_SCROLL_PAGES or TK_SCROLL_UNITS, *intPtr is filled in with the
 *	number of lines to move (may be negative); if TK_SCROLL_ERROR, the
 *	interp's result contains an error message.
 *
 * Side effects:
 *	None.
 *
 *----------------------------------------------------------------------
 */

int
Tk_GetScrollInfo(
    Tcl_Interp *interp,		/* Used for error reporting. */
    int argc,			/* # arguments for command. */
    const char **argv,		/* Arguments for command. */
    double *dblPtr,		/* Filled in with argument "moveto" option, if
				 * any. */
    int *intPtr)		/* Filled in with number of pages or lines to
				 * scroll, if any. */
{
    int c = argv[2][0];
    size_t length = strlen(argv[2]);

    if ((c == 'm') && (strncmp(argv[2], "moveto", length) == 0)) {
	if (argc != 4) {
	    Tcl_SetObjResult(interp, Tcl_ObjPrintf(
		    "wrong # args: should be \"%s %s %s\"",
		    argv[0], argv[1], "moveto fraction"));
	    Tcl_SetErrorCode(interp, "TCL", "WRONGARGS", NULL);
	    return TK_SCROLL_ERROR;
	}
	if (Tcl_GetDouble(interp, argv[3], dblPtr) != TCL_OK) {
	    return TK_SCROLL_ERROR;
	}
	return TK_SCROLL_MOVETO;
    } else if ((c == 's')
	    && (strncmp(argv[2], "scroll", length) == 0)) {
	if (argc != 5) {
	    Tcl_SetObjResult(interp, Tcl_ObjPrintf(
		    "wrong # args: should be \"%s %s %s\"",
		    argv[0], argv[1], "scroll number pages|units"));
	    Tcl_SetErrorCode(interp, "TCL", "WRONGARGS", NULL);
	    return TK_SCROLL_ERROR;
	}
	if (Tcl_GetInt(interp, argv[3], intPtr) != TCL_OK) {
	    return TK_SCROLL_ERROR;
	}
	length = strlen(argv[4]);
	c = argv[4][0];
	if ((c == 'p') && (strncmp(argv[4], "pages", length) == 0)) {
	    return TK_SCROLL_PAGES;
	} else if ((c == 'u') && (strncmp(argv[4], "units", length) == 0)) {
	    return TK_SCROLL_UNITS;
	}

	Tcl_SetObjResult(interp, Tcl_ObjPrintf(
		"bad argument \"%s\": must be pages or units", argv[4]));
	Tcl_SetErrorCode(interp, "TK", "VALUE", "SCROLL_UNITS", NULL);
	return TK_SCROLL_ERROR;
    }
    Tcl_SetObjResult(interp, Tcl_ObjPrintf(
	    "unknown option \"%s\": must be moveto or scroll", argv[2]));
    Tcl_SetErrorCode(interp, "TCL", "LOOKUP", "INDEX", "option", argv[2],
	    NULL);
    return TK_SCROLL_ERROR;
}

/*
 *----------------------------------------------------------------------
 *
 * Tk_GetScrollInfoObj --
 *
 *	This function is invoked to parse "xview" and "yview" scrolling
 *	commands for widgets using the new scrolling command syntax ("moveto"
 *	or "scroll" options).
 *
 * Results:
 *	The return value is either TK_SCROLL_MOVETO, TK_SCROLL_PAGES,
 *	TK_SCROLL_UNITS, or TK_SCROLL_ERROR. This indicates whether the
 *	command was successfully parsed and what form the command took. If
 *	TK_SCROLL_MOVETO, *dblPtr is filled in with the desired position; if
 *	TK_SCROLL_PAGES or TK_SCROLL_UNITS, *intPtr is filled in with the
 *	number of lines to move (may be negative); if TK_SCROLL_ERROR, the
 *	interp's result contains an error message.
 *
 * Side effects:
 *	None.
 *
 *----------------------------------------------------------------------
 */

int
Tk_GetScrollInfoObj(
    Tcl_Interp *interp,		/* Used for error reporting. */
    int objc,			/* # arguments for command. */
    Tcl_Obj *const objv[],	/* Arguments for command. */
    double *dblPtr,		/* Filled in with argument "moveto" option, if
				 * any. */
    int *intPtr)		/* Filled in with number of pages or lines to
				 * scroll, if any. */
{
    TkSizeT length;
    const char *arg = TkGetStringFromObj(objv[2], &length);

#define ArgPfxEq(str) \
	((arg[0] == str[0]) && !strncmp(arg, str, length))

    if (ArgPfxEq("moveto")) {
	if (objc != 4) {
	    Tcl_WrongNumArgs(interp, 2, objv, "moveto fraction");
	    return TK_SCROLL_ERROR;
	}
	if (Tcl_GetDoubleFromObj(interp, objv[3], dblPtr) != TCL_OK) {
	    return TK_SCROLL_ERROR;
	}
	return TK_SCROLL_MOVETO;
    } else if (ArgPfxEq("scroll")) {
	if (objc != 5) {
	    Tcl_WrongNumArgs(interp, 2, objv, "scroll number pages|units");
	    return TK_SCROLL_ERROR;
	}
	if (Tcl_GetIntFromObj(interp, objv[3], intPtr) != TCL_OK) {
	    return TK_SCROLL_ERROR;
	}

	arg = TkGetStringFromObj(objv[4], &length);
	if (ArgPfxEq("pages")) {
	    return TK_SCROLL_PAGES;
	} else if (ArgPfxEq("units")) {
	    return TK_SCROLL_UNITS;
	}

	Tcl_SetObjResult(interp, Tcl_ObjPrintf(
		"bad argument \"%s\": must be pages or units", arg));
	Tcl_SetErrorCode(interp, "TK", "VALUE", "SCROLL_UNITS", NULL);
	return TK_SCROLL_ERROR;
    }
    Tcl_SetObjResult(interp, Tcl_ObjPrintf(
	    "unknown option \"%s\": must be moveto or scroll", arg));
    Tcl_SetErrorCode(interp, "TCL", "LOOKUP", "INDEX", "option", arg, NULL);
    return TK_SCROLL_ERROR;
}

/*
 *---------------------------------------------------------------------------
 *
 * TkComputeAnchor --
 *
 *	Determine where to place a rectangle so that it will be properly
 *	anchored with respect to the given window. Used by widgets to align a
 *	box of text inside a window. When anchoring with respect to one of the
 *	sides, the rectangle be placed inside of the internal border of the
 *	window.
 *
 * Results:
 *	*xPtr and *yPtr set to the upper-left corner of the rectangle anchored
 *	in the window.
 *
 * Side effects:
 *	None.
 *
 *---------------------------------------------------------------------------
 */

void
TkComputeAnchor(
    Tk_Anchor anchor,		/* Desired anchor. */
    Tk_Window tkwin,		/* Anchored with respect to this window. */
    int padX, int padY,		/* Use this extra padding inside window, in
				 * addition to the internal border. */
    int innerWidth, int innerHeight,
				/* Size of rectangle to anchor in window. */
    int *xPtr, int *yPtr)	/* Returns upper-left corner of anchored
				 * rectangle. */
{
    /*
     * Handle the horizontal parts.
     */

    switch (anchor) {
    case TK_ANCHOR_NW:
    case TK_ANCHOR_W:
    case TK_ANCHOR_SW:
	*xPtr = Tk_InternalBorderLeft(tkwin) + padX;
	break;

    case TK_ANCHOR_N:
    case TK_ANCHOR_CENTER:
    case TK_ANCHOR_S:
	*xPtr = (Tk_Width(tkwin) - innerWidth - Tk_InternalBorderLeft(tkwin) -
		Tk_InternalBorderRight(tkwin)) / 2 +
		Tk_InternalBorderLeft(tkwin);
	break;

    default:
	*xPtr = Tk_Width(tkwin) - Tk_InternalBorderRight(tkwin) - padX
		- innerWidth;
	break;
    }

    /*
     * Handle the vertical parts.
     */

    switch (anchor) {
    case TK_ANCHOR_NW:
    case TK_ANCHOR_N:
    case TK_ANCHOR_NE:
	*yPtr = Tk_InternalBorderTop(tkwin) + padY;
	break;

    case TK_ANCHOR_W:
    case TK_ANCHOR_CENTER:
    case TK_ANCHOR_E:
	*yPtr = (Tk_Height(tkwin) - innerHeight- Tk_InternalBorderTop(tkwin) -
		Tk_InternalBorderBottom(tkwin)) / 2 +
		Tk_InternalBorderTop(tkwin);
	break;

    default:
	*yPtr = Tk_Height(tkwin) - Tk_InternalBorderBottom(tkwin) - padY
		- innerHeight;
	break;
    }
}

/*
 *---------------------------------------------------------------------------
 *
 * TkFindStateString --
 *
 *	Given a lookup table, map a number to a string in the table.
 *
 * Results:
 *	If numKey was equal to the numeric key of one of the elements in the
 *	table, returns the string key of that element. Returns NULL if numKey
 *	was not equal to any of the numeric keys in the table.
 *
 * Side effects.
 *	None.
 *
 *---------------------------------------------------------------------------
 */

const char *
TkFindStateString(
    const TkStateMap *mapPtr,	/* The state table. */
    int numKey)			/* The key to try to find in the table. */
{
    for (; mapPtr->strKey!=NULL ; mapPtr++) {
	if (numKey == mapPtr->numKey) {
	    return mapPtr->strKey;
	}
    }
    return NULL;
}

/*
 *---------------------------------------------------------------------------
 *
 * TkFindStateNum, TkFindStateNumObj --
 *
 *	Given a lookup table, map a string to a number in the table.
 *
 * Results:
 *	If strKey was equal to the string keys of one of the elements in the
 *	table, returns the numeric key of that element. Returns the numKey
 *	associated with the last element (the NULL string one) in the table if
 *	strKey was not equal to any of the string keys in the table. In that
 *	case, an error message is also left in the interp's result (if interp
 *	is not NULL).
 *
 * Side effects.
 *	None.
 *
 *---------------------------------------------------------------------------
 */

int
TkFindStateNum(
    Tcl_Interp *interp,		/* Interp for error reporting. */
    const char *option,		/* String to use when constructing error. */
    const TkStateMap *mapPtr,	/* Lookup table. */
    const char *strKey)		/* String to try to find in lookup table. */
{
    const TkStateMap *mPtr;

    /*
     * See if the value is in the state map.
     */

    for (mPtr = mapPtr; mPtr->strKey != NULL; mPtr++) {
	if (strcmp(strKey, mPtr->strKey) == 0) {
	    return mPtr->numKey;
	}
    }

    /*
     * Not there. Generate an error message (if we can) and return the
     * default.
     */

    if (interp != NULL) {
	Tcl_Obj *msgObj;

	mPtr = mapPtr;
	msgObj = Tcl_ObjPrintf("bad %s value \"%s\": must be %s",
		option, strKey, mPtr->strKey);
	for (mPtr++; mPtr->strKey != NULL; mPtr++) {
	    Tcl_AppendPrintfToObj(msgObj, ",%s %s",
		    ((mPtr[1].strKey != NULL) ? "" : "or "), mPtr->strKey);
	}
	Tcl_SetObjResult(interp, msgObj);
	Tcl_SetErrorCode(interp, "TK", "LOOKUP", option, strKey, NULL);
    }
    return mPtr->numKey;
}

int
TkFindStateNumObj(
    Tcl_Interp *interp,		/* Interp for error reporting. */
    Tcl_Obj *optionPtr,		/* String to use when constructing error. */
    const TkStateMap *mapPtr,	/* Lookup table. */
    Tcl_Obj *keyPtr)		/* String key to find in lookup table. */
{
    const TkStateMap *mPtr;
    const char *key;
    const Tcl_ObjType *typePtr;

    /*
     * See if the value is in the object cache.
     */

    if ((keyPtr->typePtr == &tkStateKeyObjType)
	    && (keyPtr->internalRep.twoPtrValue.ptr1 == mapPtr)) {
	return PTR2INT(keyPtr->internalRep.twoPtrValue.ptr2);
    }

    /*
     * Not there. Look in the state map.
     */

    key = Tcl_GetString(keyPtr);
    for (mPtr = mapPtr; mPtr->strKey != NULL; mPtr++) {
	if (strcmp(key, mPtr->strKey) == 0) {
	    typePtr = keyPtr->typePtr;
	    if ((typePtr != NULL) && (typePtr->freeIntRepProc != NULL)) {
		typePtr->freeIntRepProc(keyPtr);
	    }
	    keyPtr->internalRep.twoPtrValue.ptr1 = (void *) mapPtr;
	    keyPtr->internalRep.twoPtrValue.ptr2 = INT2PTR(mPtr->numKey);
	    keyPtr->typePtr = &tkStateKeyObjType;
	    return mPtr->numKey;
	}
    }

    /*
     * Not there either. Generate an error message (if we can) and return the
     * default.
     */

    if (interp != NULL) {
	Tcl_Obj *msgObj;

	mPtr = mapPtr;
	msgObj = Tcl_ObjPrintf(
		"bad %s value \"%s\": must be %s",
		Tcl_GetString(optionPtr), key, mPtr->strKey);
	for (mPtr++; mPtr->strKey != NULL; mPtr++) {
	    Tcl_AppendPrintfToObj(msgObj, ",%s %s",
		    ((mPtr[1].strKey != NULL) ? "" : " or"), mPtr->strKey);
	}
	Tcl_SetObjResult(interp, msgObj);
	Tcl_SetErrorCode(interp, "TK", "LOOKUP", Tcl_GetString(optionPtr),
		key, NULL);
    }
    return mPtr->numKey;
}

/*
 * ----------------------------------------------------------------------
 *
 * TkBackgroundEvalObjv --
 *
 *	Evaluate a command while ensuring that we do not affect the
 *	interpreters state. This is important when evaluating script
 *	during background tasks.
 *
 * Results:
 *	A standard Tcl result code.
 *
 * Side Effects:
 *	The interpreters variables and code may be modified by the script
 *	but the result will not be modified.
 *
 * ----------------------------------------------------------------------
 */

int
TkBackgroundEvalObjv(
    Tcl_Interp *interp,
    int objc,
    Tcl_Obj *const *objv,
    int flags)
{
    Tcl_InterpState state;
    int n, r = TCL_OK;

    /*
     * Record the state of the interpreter.
     */

    Tcl_Preserve(interp);
    state = Tcl_SaveInterpState(interp, TCL_OK);

    /*
     * Evaluate the command and handle any error.
     */

    for (n = 0; n < objc; ++n) {
	Tcl_IncrRefCount(objv[n]);
    }
    r = Tcl_EvalObjv(interp, objc, objv, flags);
    for (n = 0; n < objc; ++n) {
	Tcl_DecrRefCount(objv[n]);
    }
    if (r == TCL_ERROR) {
	Tcl_AddErrorInfo(interp, "\n    (background event handler)");
	Tcl_BackgroundException(interp, r);
    }

    /*
     * Restore the state of the interpreter.
     */

    (void) Tcl_RestoreInterpState(interp, state);
    Tcl_Release(interp);

    return r;
}

/*
 *----------------------------------------------------------------------
 *
 * TkMakeEnsemble --
 *
 *	Create an ensemble from a table of implementation commands. This may
 *	be called recursively to create sub-ensembles.
 *
 * Results:
 *	Handle for the ensemble, or NULL if creation of it fails.
 *
 *----------------------------------------------------------------------
 */

Tcl_Command
TkMakeEnsemble(
    Tcl_Interp *interp,
    const char *namespace,
    const char *name,
    ClientData clientData,
    const TkEnsemble map[])
{
    Tcl_Namespace *namespacePtr = NULL;
    Tcl_Command ensemble = NULL;
    Tcl_Obj *dictObj = NULL, *nameObj;
    Tcl_DString ds;
    int i;

    if (map == NULL) {
	return NULL;
    }

    Tcl_DStringInit(&ds);

    namespacePtr = Tcl_FindNamespace(interp, namespace, NULL, 0);
    if (namespacePtr == NULL) {
	namespacePtr = Tcl_CreateNamespace(interp, namespace, NULL, NULL);
	if (namespacePtr == NULL) {
	    Tcl_Panic("failed to create namespace \"%s\"", namespace);
	}
    }

    nameObj = Tcl_NewStringObj(name, -1);
    ensemble = Tcl_FindEnsemble(interp, nameObj, 0);
    Tcl_DecrRefCount(nameObj);
    if (ensemble == NULL) {
	ensemble = Tcl_CreateEnsemble(interp, name, namespacePtr,
		TCL_ENSEMBLE_PREFIX);
	if (ensemble == NULL) {
	    Tcl_Panic("failed to create ensemble \"%s\"", name);
	}
    }

    Tcl_DStringSetLength(&ds, 0);
    Tcl_DStringAppend(&ds, namespace, -1);
    if (!(strlen(namespace) == 2 && namespace[1] == ':')) {
	Tcl_DStringAppend(&ds, "::", -1);
    }
    Tcl_DStringAppend(&ds, name, -1);

    dictObj = Tcl_NewObj();
    for (i = 0; map[i].name != NULL ; ++i) {
	Tcl_Obj *nameObj, *fqdnObj;

	nameObj = Tcl_NewStringObj(map[i].name, -1);
	fqdnObj = Tcl_NewStringObj(Tcl_DStringValue(&ds),
		Tcl_DStringLength(&ds));
	Tcl_AppendStringsToObj(fqdnObj, "::", map[i].name, NULL);
	Tcl_DictObjPut(NULL, dictObj, nameObj, fqdnObj);
	if (map[i].proc) {
	    Tcl_CreateObjCommand(interp, Tcl_GetString(fqdnObj),
		    map[i].proc, clientData, NULL);
	} else if (map[i].subensemble) {
	    TkMakeEnsemble(interp, Tcl_DStringValue(&ds),
		    map[i].name, clientData, map[i].subensemble);
	}
    }

    if (ensemble) {
	Tcl_SetEnsembleMappingDict(interp, ensemble, dictObj);
    }

    Tcl_DStringFree(&ds);
    return ensemble;
}

/*
 *----------------------------------------------------------------------
 *
 * TkSendVirtualEvent --
 *
 * 	Send a virtual event notification to the specified target window.
 * 	Equivalent to:
 * 	    "event generate $target <<$eventName>> -data $detail"
 *
 * 	Note that we use Tk_QueueWindowEvent, not Tk_HandleEvent, so this
 * 	routine does not reenter the interpreter.
 *
 *----------------------------------------------------------------------
 */

void
TkSendVirtualEvent(
    Tk_Window target,
    const char *eventName,
    Tcl_Obj *detail)
{
    union {XEvent general; XVirtualEvent virtual;} event;

    memset(&event, 0, sizeof(event));
    event.general.xany.type = VirtualEvent;
    event.general.xany.serial = NextRequest(Tk_Display(target));
    event.general.xany.send_event = False;
    event.general.xany.window = Tk_WindowId(target);
    event.general.xany.display = Tk_Display(target);
    event.virtual.name = Tk_GetUid(eventName);
    if (detail != NULL) {
	event.virtual.user_data = detail;
    }

    Tk_QueueWindowEvent(&event.general, TCL_QUEUE_TAIL);
}

#if TCL_UTF_MAX <= 4
/*
 *---------------------------------------------------------------------------
 *
 * TkUtfToUniChar --
 *
 *	Almost the same as Tcl_UtfToUniChar but using int instead of Tcl_UniChar.
 *	This function is capable of collapsing a upper/lower surrogate pair to a
 *	single unicode character. So, up to 6 bytes might be consumed.
 *
 * Results:
 *	*chPtr is filled with the Tcl_UniChar, and the return value is the
 *	number of bytes from the UTF-8 string that were consumed.
 *
 * Side effects:
 *	None.
 *
 *---------------------------------------------------------------------------
 */

size_t
TkUtfToUniChar(
    const char *src,	/* The UTF-8 string. */
    int *chPtr)		/* Filled with the Unicode value represented by
			 * the UTF-8 string. */
{
    Tcl_UniChar uniChar = 0;

<<<<<<< HEAD
    size_t len = Tcl_UtfToUniChar(src, &uniChar);
    if ((uniChar & 0xfc00) == 0xd800) {
	Tcl_UniChar high = uniChar;
	/* This can only happen if Tcl is compiled with TCL_UTF_MAX=4,
	 * or when a high surrogate character is detected in UTF-8 form */
	size_t len2 = Tcl_UtfToUniChar(src+len, &uniChar);
	if ((uniChar & 0xfc00) == 0xdc00) {
	    *chPtr = (((high & 0x3ff) << 10) | (uniChar & 0x3ff)) + 0x10000;
	    len += len2;
	} else {
	    *chPtr = high;
=======
    int len = Tcl_UtfToUniChar(src, &uniChar);
    if ((uniChar & 0xFC00) == 0xD800) {
	Tcl_UniChar low = uniChar;
	/* This can only happen if Tcl is compiled with TCL_UTF_MAX=4,
	 * or when a high surrogate character is detected in UTF-8 form */
	int len2 = Tcl_UtfToUniChar(src+len, &low);
	if ((uniChar & 0xFC00) == 0xDC00) {
	    *chPtr = (((uniChar & 0x3FF) << 10) | (low & 0x3FF)) + 0x10000;
	    return len + len2;
>>>>>>> eca06f25
	}
    }
    *chPtr = uniChar;
    return len;
}

/*
 *---------------------------------------------------------------------------
 *
 * TkUniCharToUtf --
 *
 *	Almost the same as Tcl_UniCharToUtf but producing 4-byte UTF-8
 *	sequences even when TCL_UTF_MAX==3. So, up to 4 bytes might be produced.
 *
 * Results:
 *	*buf is filled with the UTF-8 string, and the return value is the
 *	number of bytes produced.
 *
 * Side effects:
 *	None.
 *
 *---------------------------------------------------------------------------
 */

size_t TkUniCharToUtf(int ch, char *buf)
{
<<<<<<< HEAD
    size_t size = Tcl_UniCharToUtf(ch, buf);
    if ((((unsigned)(ch - 0x10000) <= 0xFFFFF)) && (size < 4)) {
	/* Hey, this is wrong, we must be running TCL_UTF_MAX==3
	 * The best thing we can do is spit out a 4-byte UTF-8 character */
	buf[3] = (char) ((ch | 0x80) & 0xBF);
	buf[2] = (char) (((ch >> 6) | 0x80) & 0xBF);
	buf[1] = (char) (((ch >> 12) | 0x80) & 0xBF);
	buf[0] = (char) ((ch >> 18) | 0xF0);
	size = 4;
=======
    if (((unsigned)(ch - 0x10000) <= 0xFFFFF)) {
	/* Spit out a 4-byte UTF-8 character */
	*buf++ = (char) ((ch >> 18) | 0xF0);
	*buf++ = (char) (((ch >> 12) | 0x80) & 0xBF);
	*buf++ = (char) (((ch >> 6) | 0x80) & 0xBF);
	*buf = (char) ((ch | 0x80) & 0xBF);
	return 4;
    } else {
	return Tcl_UniCharToUtf(ch, buf);
>>>>>>> eca06f25
    }
}


#endif

#if TCL_MAJOR_VERSION > 8
unsigned char *
TkGetByteArrayFromObj(
	Tcl_Obj *objPtr,
	size_t *lengthPtr
) {
    unsigned char *result = Tcl_GetByteArrayFromObj(objPtr, NULL);
    *lengthPtr = *(size_t *) objPtr->internalRep.twoPtrValue.ptr1;
    return result;
}
#endif /* TCL_MAJOR_VERSION > 8 */

/*
 * Local Variables:
 * mode: c
 * c-basic-offset: 4
 * fill-column: 78
 * End:
 */<|MERGE_RESOLUTION|>--- conflicted
+++ resolved
@@ -1239,29 +1239,15 @@
 {
     Tcl_UniChar uniChar = 0;
 
-<<<<<<< HEAD
     size_t len = Tcl_UtfToUniChar(src, &uniChar);
-    if ((uniChar & 0xfc00) == 0xd800) {
-	Tcl_UniChar high = uniChar;
-	/* This can only happen if Tcl is compiled with TCL_UTF_MAX=4,
-	 * or when a high surrogate character is detected in UTF-8 form */
-	size_t len2 = Tcl_UtfToUniChar(src+len, &uniChar);
-	if ((uniChar & 0xfc00) == 0xdc00) {
-	    *chPtr = (((high & 0x3ff) << 10) | (uniChar & 0x3ff)) + 0x10000;
-	    len += len2;
-	} else {
-	    *chPtr = high;
-=======
-    int len = Tcl_UtfToUniChar(src, &uniChar);
     if ((uniChar & 0xFC00) == 0xD800) {
 	Tcl_UniChar low = uniChar;
 	/* This can only happen if Tcl is compiled with TCL_UTF_MAX=4,
 	 * or when a high surrogate character is detected in UTF-8 form */
-	int len2 = Tcl_UtfToUniChar(src+len, &low);
+	size_t len2 = Tcl_UtfToUniChar(src+len, &low);
 	if ((uniChar & 0xFC00) == 0xDC00) {
 	    *chPtr = (((uniChar & 0x3FF) << 10) | (low & 0x3FF)) + 0x10000;
 	    return len + len2;
->>>>>>> eca06f25
 	}
     }
     *chPtr = uniChar;
@@ -1288,17 +1274,6 @@
 
 size_t TkUniCharToUtf(int ch, char *buf)
 {
-<<<<<<< HEAD
-    size_t size = Tcl_UniCharToUtf(ch, buf);
-    if ((((unsigned)(ch - 0x10000) <= 0xFFFFF)) && (size < 4)) {
-	/* Hey, this is wrong, we must be running TCL_UTF_MAX==3
-	 * The best thing we can do is spit out a 4-byte UTF-8 character */
-	buf[3] = (char) ((ch | 0x80) & 0xBF);
-	buf[2] = (char) (((ch >> 6) | 0x80) & 0xBF);
-	buf[1] = (char) (((ch >> 12) | 0x80) & 0xBF);
-	buf[0] = (char) ((ch >> 18) | 0xF0);
-	size = 4;
-=======
     if (((unsigned)(ch - 0x10000) <= 0xFFFFF)) {
 	/* Spit out a 4-byte UTF-8 character */
 	*buf++ = (char) ((ch >> 18) | 0xF0);
@@ -1308,7 +1283,6 @@
 	return 4;
     } else {
 	return Tcl_UniCharToUtf(ch, buf);
->>>>>>> eca06f25
     }
 }
 
