/*
 * tkUtil.c --
 *
 *	This file contains miscellaneous utility functions that are used by
 *	the rest of Tk, such as a function for drawing a focus highlight.
 *
 * Copyright (c) 1994 The Regents of the University of California.
 * Copyright (c) 1994-1997 Sun Microsystems, Inc.
 *
 * See the file "license.terms" for information on usage and redistribution of
 * this file, and for a DISCLAIMER OF ALL WARRANTIES.
 */

#include "tkInt.h"

/*
 * The structure below defines the implementation of the "statekey" Tcl
 * object, used for quickly finding a mapping in a TkStateMap.
 */

const Tcl_ObjType tkStateKeyObjType = {
    "statekey",			/* name */
    NULL,			/* freeIntRepProc */
    NULL,			/* dupIntRepProc */
    NULL,			/* updateStringProc */
    NULL			/* setFromAnyProc */
};

/*
 *--------------------------------------------------------------
 *
 * TkStateParseProc --
 *
 *	This function is invoked during option processing to handle the
 *	"-state" and "-default" options.
 *
 * Results:
 *	A standard Tcl return value.
 *
 * Side effects:
 *	The state for a given item gets replaced by the state indicated in the
 *	value argument.
 *
 *--------------------------------------------------------------
 */

int
TkStateParseProc(
    ClientData clientData,	/* some flags.*/
    Tcl_Interp *interp,		/* Used for reporting errors. */
    Tk_Window tkwin,		/* Window containing canvas widget. */
    const char *value,		/* Value of option. */
    char *widgRec,		/* Pointer to record for item. */
    int offset)			/* Offset into item. */
{
    int c;
    int flags = PTR2INT(clientData);
    size_t length;
    Tcl_Obj *msgObj;

    register Tk_State *statePtr = (Tk_State *) (widgRec + offset);

    if (value == NULL || *value == 0) {
	*statePtr = TK_STATE_NULL;
	return TCL_OK;
    }

    c = value[0];
    length = strlen(value);

    if ((c == 'n') && (strncmp(value, "normal", length) == 0)) {
	*statePtr = TK_STATE_NORMAL;
	return TCL_OK;
    }
    if ((c == 'd') && (strncmp(value, "disabled", length) == 0)) {
	*statePtr = TK_STATE_DISABLED;
	return TCL_OK;
    }
    if ((c == 'a') && (flags&1) && (strncmp(value, "active", length) == 0)) {
	*statePtr = TK_STATE_ACTIVE;
	return TCL_OK;
    }
    if ((c == 'h') && (flags&2) && (strncmp(value, "hidden", length) == 0)) {
	*statePtr = TK_STATE_HIDDEN;
	return TCL_OK;
    }

    msgObj = Tcl_ObjPrintf("bad %s value \"%s\": must be normal",
	    ((flags & 4) ? "-default" : "state"), value);
    if (flags & 1) {
	Tcl_AppendToObj(msgObj, ", active", -1);
    }
    if (flags & 2) {
	Tcl_AppendToObj(msgObj, ", hidden", -1);
    }
    if (flags & 3) {
	Tcl_AppendToObj(msgObj, ",", -1);
    }
    Tcl_AppendToObj(msgObj, " or disabled", -1);
    Tcl_SetObjResult(interp, msgObj);
    Tcl_SetErrorCode(interp, "TK", "VALUE", "STATE", NULL);
    *statePtr = TK_STATE_NORMAL;
    return TCL_ERROR;
}

/*
 *--------------------------------------------------------------
 *
 * TkStatePrintProc --
 *
 *	This function is invoked by the Tk configuration code to produce a
 *	printable string for the "-state" configuration option.
 *
 * Results:
 *	The return value is a string describing the state for the item
 *	referred to by "widgRec". In addition, *freeProcPtr is filled in with
 *	the address of a function to call to free the result string when it's
 *	no longer needed (or NULL to indicate that the string doesn't need to
 *	be freed).
 *
 * Side effects:
 *	None.
 *
 *--------------------------------------------------------------
 */

const char *
TkStatePrintProc(
    ClientData clientData,	/* Ignored. */
    Tk_Window tkwin,		/* Window containing canvas widget. */
    char *widgRec,		/* Pointer to record for item. */
    int offset,			/* Offset into item. */
    Tcl_FreeProc **freeProcPtr)	/* Pointer to variable to fill in with
				 * information about how to reclaim storage
				 * for return string. */
{
    register Tk_State *statePtr = (Tk_State *) (widgRec + offset);

    switch (*statePtr) {
    case TK_STATE_NORMAL:
	return "normal";
    case TK_STATE_DISABLED:
	return "disabled";
    case TK_STATE_HIDDEN:
	return "hidden";
    case TK_STATE_ACTIVE:
	return "active";
    default:
	return "";
    }
}

/*
 *--------------------------------------------------------------
 *
 * TkOrientParseProc --
 *
 *	This function is invoked during option processing to handle the
 *	"-orient" option.
 *
 * Results:
 *	A standard Tcl return value.
 *
 * Side effects:
 *	The orientation for a given item gets replaced by the orientation
 *	indicated in the value argument.
 *
 *--------------------------------------------------------------
 */

int
TkOrientParseProc(
    ClientData clientData,	/* some flags.*/
    Tcl_Interp *interp,		/* Used for reporting errors. */
    Tk_Window tkwin,		/* Window containing canvas widget. */
    const char *value,		/* Value of option. */
    char *widgRec,		/* Pointer to record for item. */
    int offset)			/* Offset into item. */
{
    int c;
    size_t length;

    register int *orientPtr = (int *) (widgRec + offset);

    if (value == NULL || *value == 0) {
	*orientPtr = 0;
	return TCL_OK;
    }

    c = value[0];
    length = strlen(value);

    if ((c == 'h') && (strncmp(value, "horizontal", length) == 0)) {
	*orientPtr = 0;
	return TCL_OK;
    }
    if ((c == 'v') && (strncmp(value, "vertical", length) == 0)) {
	*orientPtr = 1;
	return TCL_OK;
    }
    Tcl_SetObjResult(interp, Tcl_ObjPrintf(
	    "bad orientation \"%s\": must be vertical or horizontal",
	    value));
    Tcl_SetErrorCode(interp, "TK", "VALUE", "ORIENTATION", NULL);
    *orientPtr = 0;
    return TCL_ERROR;
}

/*
 *--------------------------------------------------------------
 *
 * TkOrientPrintProc --
 *
 *	This function is invoked by the Tk configuration code to produce a
 *	printable string for the "-orient" configuration option.
 *
 * Results:
 *	The return value is a string describing the orientation for the item
 *	referred to by "widgRec". In addition, *freeProcPtr is filled in with
 *	the address of a function to call to free the result string when it's
 *	no longer needed (or NULL to indicate that the string doesn't need to
 *	be freed).
 *
 * Side effects:
 *	None.
 *
 *--------------------------------------------------------------
 */

const char *
TkOrientPrintProc(
    ClientData clientData,	/* Ignored. */
    Tk_Window tkwin,		/* Window containing canvas widget. */
    char *widgRec,		/* Pointer to record for item. */
    int offset,			/* Offset into item. */
    Tcl_FreeProc **freeProcPtr)	/* Pointer to variable to fill in with
				 * information about how to reclaim storage
				 * for return string. */
{
    register int *statePtr = (int *) (widgRec + offset);

    if (*statePtr) {
	return "vertical";
    } else {
	return "horizontal";
    }
}

/*
 *----------------------------------------------------------------------
 *
 * TkOffsetParseProc --
 *
 *	Converts the offset of a stipple or tile into the Tk_TSOffset
 *	structure.
 *
 *----------------------------------------------------------------------
 */

int
TkOffsetParseProc(
    ClientData clientData,	/* not used */
    Tcl_Interp *interp,		/* Interpreter to send results back to */
    Tk_Window tkwin,		/* Window on same display as tile */
    const char *value,		/* Name of image */
    char *widgRec,		/* Widget structure record */
    int offset)			/* Offset of tile in record */
{
    Tk_TSOffset *offsetPtr = (Tk_TSOffset *) (widgRec + offset);
    Tk_TSOffset tsoffset;
    const char *q, *p;
    int result;
    Tcl_Obj *msgObj;

    if ((value == NULL) || (*value == 0)) {
	tsoffset.flags = TK_OFFSET_CENTER|TK_OFFSET_MIDDLE;
	goto goodTSOffset;
    }
    tsoffset.flags = 0;
    p = value;

    switch (value[0]) {
    case '#':
	if (PTR2INT(clientData) & TK_OFFSET_RELATIVE) {
	    tsoffset.flags = TK_OFFSET_RELATIVE;
	    p++;
	    break;
	}
	goto badTSOffset;
    case 'e':
	switch(value[1]) {
	case '\0':
	    tsoffset.flags = TK_OFFSET_RIGHT|TK_OFFSET_MIDDLE;
	    goto goodTSOffset;
	case 'n':
	    if (value[2]!='d' || value[3]!='\0') {
		goto badTSOffset;
	    }
	    tsoffset.flags = INT_MAX;
	    goto goodTSOffset;
	}
    case 'w':
	if (value[1] != '\0') {goto badTSOffset;}
	tsoffset.flags = TK_OFFSET_LEFT|TK_OFFSET_MIDDLE;
	goto goodTSOffset;
    case 'n':
	if ((value[1] != '\0') && (value[2] != '\0')) {
	    goto badTSOffset;
	}
	switch(value[1]) {
	case '\0':
	    tsoffset.flags = TK_OFFSET_CENTER|TK_OFFSET_TOP;
	    goto goodTSOffset;
	case 'w':
	    tsoffset.flags = TK_OFFSET_LEFT|TK_OFFSET_TOP;
	    goto goodTSOffset;
	case 'e':
	    tsoffset.flags = TK_OFFSET_RIGHT|TK_OFFSET_TOP;
	    goto goodTSOffset;
	}
	goto badTSOffset;
    case 's':
	if ((value[1] != '\0') && (value[2] != '\0')) {
	    goto badTSOffset;
	}
	switch(value[1]) {
	case '\0':
	    tsoffset.flags = TK_OFFSET_CENTER|TK_OFFSET_BOTTOM;
	    goto goodTSOffset;
	case 'w':
	    tsoffset.flags = TK_OFFSET_LEFT|TK_OFFSET_BOTTOM;
	    goto goodTSOffset;
	case 'e':
	    tsoffset.flags = TK_OFFSET_RIGHT|TK_OFFSET_BOTTOM;
	    goto goodTSOffset;
	}
	goto badTSOffset;
    case 'c':
	if (strncmp(value, "center", strlen(value)) != 0) {
	    goto badTSOffset;
	}
	tsoffset.flags = TK_OFFSET_CENTER|TK_OFFSET_MIDDLE;
	goto goodTSOffset;
    }

    /*
     * Check for an extra offset.
     */

    q = strchr(p, ',');
    if (q == NULL) {
	if (PTR2INT(clientData) & TK_OFFSET_INDEX) {
	    if (Tcl_GetInt(interp, (char *) p, &tsoffset.flags) != TCL_OK) {
		Tcl_ResetResult(interp);
		goto badTSOffset;
	    }
	    tsoffset.flags |= TK_OFFSET_INDEX;
	    goto goodTSOffset;
	}
	goto badTSOffset;
    }

    *((char *) q) = 0;
    result = Tk_GetPixels(interp, tkwin, (char *) p, &tsoffset.xoffset);
    *((char *) q) = ',';
    if (result != TCL_OK) {
	return TCL_ERROR;
    }
    if (Tk_GetPixels(interp, tkwin, (char*)q+1, &tsoffset.yoffset) != TCL_OK) {
	return TCL_ERROR;
    }

    /*
     * Below is a hack to allow the stipple/tile offset to be stored in the
     * internal tile structure. Most of the times, offsetPtr is a pointer to
     * an already existing tile structure. However if this structure is not
     * already created, we must do it with Tk_GetTile()!!!!
     */

  goodTSOffset:
    memcpy(offsetPtr, &tsoffset, sizeof(Tk_TSOffset));
    return TCL_OK;

  badTSOffset:
    msgObj = Tcl_ObjPrintf("bad offset \"%s\": expected \"x,y\"", value);
    if (PTR2INT(clientData) & TK_OFFSET_RELATIVE) {
	Tcl_AppendToObj(msgObj, ", \"#x,y\"", -1);
    }
    if (PTR2INT(clientData) & TK_OFFSET_INDEX) {
	Tcl_AppendToObj(msgObj, ", <index>", -1);
    }
    Tcl_AppendToObj(msgObj, ", n, ne, e, se, s, sw, w, nw, or center", -1);
    Tcl_SetObjResult(interp, msgObj);
    Tcl_SetErrorCode(interp, "TK", "VALUE", "OFFSET", NULL);
    return TCL_ERROR;
}

/*
 *----------------------------------------------------------------------
 *
 * TkOffsetPrintProc --
 *
 *	Returns the offset of the tile.
 *
 * Results:
 *	The offset of the tile is returned.
 *
 *----------------------------------------------------------------------
 */

const char *
TkOffsetPrintProc(
    ClientData clientData,	/* not used */
    Tk_Window tkwin,		/* not used */
    char *widgRec,		/* Widget structure record */
    int offset,			/* Offset of tile in record */
    Tcl_FreeProc **freeProcPtr)	/* not used */
{
    Tk_TSOffset *offsetPtr = (Tk_TSOffset *) (widgRec + offset);
    char *p, *q;

    if (offsetPtr->flags & TK_OFFSET_INDEX) {
	if (offsetPtr->flags >= INT_MAX) {
	    return "end";
	}
	p = ckalloc(32);
	sprintf(p, "%d", offsetPtr->flags & ~TK_OFFSET_INDEX);
	*freeProcPtr = TCL_DYNAMIC;
	return p;
    }
    if (offsetPtr->flags & TK_OFFSET_TOP) {
	if (offsetPtr->flags & TK_OFFSET_LEFT) {
	    return "nw";
	} else if (offsetPtr->flags & TK_OFFSET_CENTER) {
	    return "n";
	} else if (offsetPtr->flags & TK_OFFSET_RIGHT) {
	    return "ne";
	}
    } else if (offsetPtr->flags & TK_OFFSET_MIDDLE) {
	if (offsetPtr->flags & TK_OFFSET_LEFT) {
	    return "w";
	} else if (offsetPtr->flags & TK_OFFSET_CENTER) {
	    return "center";
	} else if (offsetPtr->flags & TK_OFFSET_RIGHT) {
	    return "e";
	}
    } else if (offsetPtr->flags & TK_OFFSET_BOTTOM) {
	if (offsetPtr->flags & TK_OFFSET_LEFT) {
	    return "sw";
	} else if (offsetPtr->flags & TK_OFFSET_CENTER) {
	    return "s";
	} else if (offsetPtr->flags & TK_OFFSET_RIGHT) {
	    return "se";
	}
    }
    q = p = ckalloc(32);
    if (offsetPtr->flags & TK_OFFSET_RELATIVE) {
	*q++ = '#';
    }
    sprintf(q, "%d,%d", offsetPtr->xoffset, offsetPtr->yoffset);
    *freeProcPtr = TCL_DYNAMIC;
    return p;
}

/*
 *----------------------------------------------------------------------
 *
 * TkPixelParseProc --
 *
 *	Converts the name of an image into a tile.
 *
 *----------------------------------------------------------------------
 */

int
TkPixelParseProc(
    ClientData clientData,	/* If non-NULL, negative values are allowed as
				 * well. */
    Tcl_Interp *interp,		/* Interpreter to send results back to */
    Tk_Window tkwin,		/* Window on same display as tile */
    const char *value,		/* Name of image */
    char *widgRec,		/* Widget structure record */
    int offset)			/* Offset of tile in record */
{
    double *doublePtr = (double *) (widgRec + offset);
    int result;

    result = TkGetDoublePixels(interp, tkwin, value, doublePtr);

    if ((result == TCL_OK) && (clientData == NULL) && (*doublePtr < 0.0)) {
	Tcl_SetObjResult(interp, Tcl_ObjPrintf(
		"bad screen distance \"%s\"", value));
	Tcl_SetErrorCode(interp, "TK", "VALUE", "PIXELS", NULL);
	return TCL_ERROR;
    }
    return result;
}

/*
 *----------------------------------------------------------------------
 *
 * TkPixelPrintProc --
 *
 *	Returns the name of the tile.
 *
 * Results:
 *	The name of the tile is returned.
 *
 *----------------------------------------------------------------------
 */

const char *
TkPixelPrintProc(
    ClientData clientData,	/* not used */
    Tk_Window tkwin,		/* not used */
    char *widgRec,		/* Widget structure record */
    int offset,			/* Offset of tile in record */
    Tcl_FreeProc **freeProcPtr)	/* not used */
{
    double *doublePtr = (double *) (widgRec + offset);
    char *p = ckalloc(24);

    Tcl_PrintDouble(NULL, *doublePtr, p);
    *freeProcPtr = TCL_DYNAMIC;
    return p;
}

/*
 *----------------------------------------------------------------------
 *
 * TkDrawInsetFocusHighlight --
 *
 *	This function draws a rectangular ring around the outside of a widget
 *	to indicate that it has received the input focus. It takes an
 *	additional padding argument that specifies how much padding is present
 *	outside the widget.
 *
 * Results:
 *	None.
 *
 * Side effects:
 *	A rectangle "width" pixels wide is drawn in "drawable", corresponding
 *	to the outer area of "tkwin".
 *
 *----------------------------------------------------------------------
 */

void
TkDrawInsetFocusHighlight(
    Tk_Window tkwin,		/* Window whose focus highlight ring is to be
				 * drawn. */
    GC gc,			/* Graphics context to use for drawing the
				 * highlight ring. */
    int width,			/* Width of the highlight ring, in pixels. */
    Drawable drawable,		/* Where to draw the ring (typically a pixmap
				 * for double buffering). */
    int padding)		/* Width of padding outside of widget. */
{
    XRectangle rects[4];

    rects[0].x = padding;
    rects[0].y = padding;
    rects[0].width = Tk_Width(tkwin) - (2 * padding);
    rects[0].height = width;
    rects[1].x = padding;
    rects[1].y = Tk_Height(tkwin) - width - padding;
    rects[1].width = Tk_Width(tkwin) - (2 * padding);
    rects[1].height = width;
    rects[2].x = padding;
    rects[2].y = width + padding;
    rects[2].width = width;
    rects[2].height = Tk_Height(tkwin) - 2*width - 2*padding;
    rects[3].x = Tk_Width(tkwin) - width - padding;
    rects[3].y = rects[2].y;
    rects[3].width = width;
    rects[3].height = rects[2].height;
    XFillRectangles(Tk_Display(tkwin), drawable, gc, rects, 4);
}

/*
 *----------------------------------------------------------------------
 *
 * Tk_DrawFocusHighlight --
 *
 *	This function draws a rectangular ring around the outside of a widget
 *	to indicate that it has received the input focus.
 *
 *	This function is now deprecated. Use TkpDrawHighlightBorder instead,
 *	since this function does not handle drawing the Focus ring properly on
 *	the Macintosh - you need to know the background GC as well as the
 *	foreground since the Mac focus ring separated from the widget by a 1
 *	pixel border.
 *
 * Results:
 *	None.
 *
 * Side effects:
 *	A rectangle "width" pixels wide is drawn in "drawable", corresponding
 *	to the outer area of "tkwin".
 *
 *----------------------------------------------------------------------
 */

void
Tk_DrawFocusHighlight(
    Tk_Window tkwin,		/* Window whose focus highlight ring is to be
				 * drawn. */
    GC gc,			/* Graphics context to use for drawing the
				 * highlight ring. */
    int width,			/* Width of the highlight ring, in pixels. */
    Drawable drawable)		/* Where to draw the ring (typically a pixmap
				 * for double buffering). */
{
    TkDrawInsetFocusHighlight(tkwin, gc, width, drawable, 0);
}

/*
 *----------------------------------------------------------------------
 *
 * Tk_GetScrollInfo --
 *
 *	This function is invoked to parse "xview" and "yview" scrolling
 *	commands for widgets using the new scrolling command syntax ("moveto"
 *	or "scroll" options).
 *
 * Results:
 *	The return value is either TK_SCROLL_MOVETO, TK_SCROLL_PAGES,
 *	TK_SCROLL_UNITS, or TK_SCROLL_ERROR. This indicates whether the
 *	command was successfully parsed and what form the command took. If
 *	TK_SCROLL_MOVETO, *dblPtr is filled in with the desired position; if
 *	TK_SCROLL_PAGES or TK_SCROLL_UNITS, *intPtr is filled in with the
 *	number of lines to move (may be negative); if TK_SCROLL_ERROR, the
 *	interp's result contains an error message.
 *
 * Side effects:
 *	None.
 *
 *----------------------------------------------------------------------
 */

int
Tk_GetScrollInfo(
    Tcl_Interp *interp,		/* Used for error reporting. */
    int argc,			/* # arguments for command. */
    const char **argv,		/* Arguments for command. */
    double *dblPtr,		/* Filled in with argument "moveto" option, if
				 * any. */
    int *intPtr)		/* Filled in with number of pages or lines to
				 * scroll, if any. */
{
    int c = argv[2][0];
    size_t length = strlen(argv[2]);

    if ((c == 'm') && (strncmp(argv[2], "moveto", length) == 0)) {
	if (argc != 4) {
	    Tcl_SetObjResult(interp, Tcl_ObjPrintf(
		    "wrong # args: should be \"%s %s %s\"",
		    argv[0], argv[1], "moveto fraction"));
	    Tcl_SetErrorCode(interp, "TCL", "WRONGARGS", NULL);
	    return TK_SCROLL_ERROR;
	}
	if (Tcl_GetDouble(interp, argv[3], dblPtr) != TCL_OK) {
	    return TK_SCROLL_ERROR;
	}
	return TK_SCROLL_MOVETO;
    } else if ((c == 's')
	    && (strncmp(argv[2], "scroll", length) == 0)) {
	if (argc != 5) {
	    Tcl_SetObjResult(interp, Tcl_ObjPrintf(
		    "wrong # args: should be \"%s %s %s\"",
		    argv[0], argv[1], "scroll number pages|units"));
	    Tcl_SetErrorCode(interp, "TCL", "WRONGARGS", NULL);
	    return TK_SCROLL_ERROR;
	}
	if (Tcl_GetInt(interp, argv[3], intPtr) != TCL_OK) {
	    return TK_SCROLL_ERROR;
	}
	length = strlen(argv[4]);
	c = argv[4][0];
	if ((c == 'p') && (strncmp(argv[4], "pages", length) == 0)) {
	    return TK_SCROLL_PAGES;
	} else if ((c == 'u') && (strncmp(argv[4], "units", length) == 0)) {
	    return TK_SCROLL_UNITS;
	}

	Tcl_SetObjResult(interp, Tcl_ObjPrintf(
		"bad argument \"%s\": must be pages or units", argv[4]));
	Tcl_SetErrorCode(interp, "TK", "VALUE", "SCROLL_UNITS", NULL);
	return TK_SCROLL_ERROR;
    }
    Tcl_SetObjResult(interp, Tcl_ObjPrintf(
	    "unknown option \"%s\": must be moveto or scroll", argv[2]));
    Tcl_SetErrorCode(interp, "TCL", "LOOKUP", "INDEX", "option", argv[2],
	    NULL);
    return TK_SCROLL_ERROR;
}

/*
 *----------------------------------------------------------------------
 *
 * Tk_GetScrollInfoObj --
 *
 *	This function is invoked to parse "xview" and "yview" scrolling
 *	commands for widgets using the new scrolling command syntax ("moveto"
 *	or "scroll" options).
 *
 * Results:
 *	The return value is either TK_SCROLL_MOVETO, TK_SCROLL_PAGES,
 *	TK_SCROLL_UNITS, or TK_SCROLL_ERROR. This indicates whether the
 *	command was successfully parsed and what form the command took. If
 *	TK_SCROLL_MOVETO, *dblPtr is filled in with the desired position; if
 *	TK_SCROLL_PAGES or TK_SCROLL_UNITS, *intPtr is filled in with the
 *	number of lines to move (may be negative); if TK_SCROLL_ERROR, the
 *	interp's result contains an error message.
 *
 * Side effects:
 *	None.
 *
 *----------------------------------------------------------------------
 */

int
Tk_GetScrollInfoObj(
    Tcl_Interp *interp,		/* Used for error reporting. */
    int objc,			/* # arguments for command. */
    Tcl_Obj *const objv[],	/* Arguments for command. */
    double *dblPtr,		/* Filled in with argument "moveto" option, if
				 * any. */
    int *intPtr)		/* Filled in with number of pages or lines to
				 * scroll, if any. */
{
    TkSizeT length;
    const char *arg = TkGetStringFromObj(objv[2], &length);

#define ArgPfxEq(str) \
	((arg[0] == str[0]) && !strncmp(arg, str, length))

    if (ArgPfxEq("moveto")) {
	if (objc != 4) {
	    Tcl_WrongNumArgs(interp, 2, objv, "moveto fraction");
	    return TK_SCROLL_ERROR;
	}
	if (Tcl_GetDoubleFromObj(interp, objv[3], dblPtr) != TCL_OK) {
	    return TK_SCROLL_ERROR;
	}
	return TK_SCROLL_MOVETO;
    } else if (ArgPfxEq("scroll")) {
	if (objc != 5) {
	    Tcl_WrongNumArgs(interp, 2, objv, "scroll number pages|units");
	    return TK_SCROLL_ERROR;
	}
	if (Tcl_GetIntFromObj(interp, objv[3], intPtr) != TCL_OK) {
	    return TK_SCROLL_ERROR;
	}

	arg = TkGetStringFromObj(objv[4], &length);
	if (ArgPfxEq("pages")) {
	    return TK_SCROLL_PAGES;
	} else if (ArgPfxEq("units")) {
	    return TK_SCROLL_UNITS;
	}

	Tcl_SetObjResult(interp, Tcl_ObjPrintf(
		"bad argument \"%s\": must be pages or units", arg));
	Tcl_SetErrorCode(interp, "TK", "VALUE", "SCROLL_UNITS", NULL);
	return TK_SCROLL_ERROR;
    }
    Tcl_SetObjResult(interp, Tcl_ObjPrintf(
	    "unknown option \"%s\": must be moveto or scroll", arg));
    Tcl_SetErrorCode(interp, "TCL", "LOOKUP", "INDEX", "option", arg, NULL);
    return TK_SCROLL_ERROR;
}

/*
 *---------------------------------------------------------------------------
 *
 * TkComputeAnchor --
 *
 *	Determine where to place a rectangle so that it will be properly
 *	anchored with respect to the given window. Used by widgets to align a
 *	box of text inside a window. When anchoring with respect to one of the
 *	sides, the rectangle be placed inside of the internal border of the
 *	window.
 *
 * Results:
 *	*xPtr and *yPtr set to the upper-left corner of the rectangle anchored
 *	in the window.
 *
 * Side effects:
 *	None.
 *
 *---------------------------------------------------------------------------
 */

void
TkComputeAnchor(
    Tk_Anchor anchor,		/* Desired anchor. */
    Tk_Window tkwin,		/* Anchored with respect to this window. */
    int padX, int padY,		/* Use this extra padding inside window, in
				 * addition to the internal border. */
    int innerWidth, int innerHeight,
				/* Size of rectangle to anchor in window. */
    int *xPtr, int *yPtr)	/* Returns upper-left corner of anchored
				 * rectangle. */
{
    /*
     * Handle the horizontal parts.
     */

    switch (anchor) {
    case TK_ANCHOR_NW:
    case TK_ANCHOR_W:
    case TK_ANCHOR_SW:
	*xPtr = Tk_InternalBorderLeft(tkwin) + padX;
	break;

    case TK_ANCHOR_N:
    case TK_ANCHOR_CENTER:
    case TK_ANCHOR_S:
	*xPtr = (Tk_Width(tkwin) - innerWidth - Tk_InternalBorderLeft(tkwin) -
		Tk_InternalBorderRight(tkwin)) / 2 +
		Tk_InternalBorderLeft(tkwin);
	break;

    default:
	*xPtr = Tk_Width(tkwin) - Tk_InternalBorderRight(tkwin) - padX
		- innerWidth;
	break;
    }

    /*
     * Handle the vertical parts.
     */

    switch (anchor) {
    case TK_ANCHOR_NW:
    case TK_ANCHOR_N:
    case TK_ANCHOR_NE:
	*yPtr = Tk_InternalBorderTop(tkwin) + padY;
	break;

    case TK_ANCHOR_W:
    case TK_ANCHOR_CENTER:
    case TK_ANCHOR_E:
	*yPtr = (Tk_Height(tkwin) - innerHeight- Tk_InternalBorderTop(tkwin) -
		Tk_InternalBorderBottom(tkwin)) / 2 +
		Tk_InternalBorderTop(tkwin);
	break;

    default:
	*yPtr = Tk_Height(tkwin) - Tk_InternalBorderBottom(tkwin) - padY
		- innerHeight;
	break;
    }
}

/*
 *---------------------------------------------------------------------------
 *
 * TkFindStateString --
 *
 *	Given a lookup table, map a number to a string in the table.
 *
 * Results:
 *	If numKey was equal to the numeric key of one of the elements in the
 *	table, returns the string key of that element. Returns NULL if numKey
 *	was not equal to any of the numeric keys in the table.
 *
 * Side effects.
 *	None.
 *
 *---------------------------------------------------------------------------
 */

const char *
TkFindStateString(
    const TkStateMap *mapPtr,	/* The state table. */
    int numKey)			/* The key to try to find in the table. */
{
    for (; mapPtr->strKey!=NULL ; mapPtr++) {
	if (numKey == mapPtr->numKey) {
	    return mapPtr->strKey;
	}
    }
    return NULL;
}

/*
 *---------------------------------------------------------------------------
 *
 * TkFindStateNum, TkFindStateNumObj --
 *
 *	Given a lookup table, map a string to a number in the table.
 *
 * Results:
 *	If strKey was equal to the string keys of one of the elements in the
 *	table, returns the numeric key of that element. Returns the numKey
 *	associated with the last element (the NULL string one) in the table if
 *	strKey was not equal to any of the string keys in the table. In that
 *	case, an error message is also left in the interp's result (if interp
 *	is not NULL).
 *
 * Side effects.
 *	None.
 *
 *---------------------------------------------------------------------------
 */

int
TkFindStateNum(
    Tcl_Interp *interp,		/* Interp for error reporting. */
    const char *option,		/* String to use when constructing error. */
    const TkStateMap *mapPtr,	/* Lookup table. */
    const char *strKey)		/* String to try to find in lookup table. */
{
    const TkStateMap *mPtr;

    /*
     * See if the value is in the state map.
     */

    for (mPtr = mapPtr; mPtr->strKey != NULL; mPtr++) {
	if (strcmp(strKey, mPtr->strKey) == 0) {
	    return mPtr->numKey;
	}
    }

    /*
     * Not there. Generate an error message (if we can) and return the
     * default.
     */

    if (interp != NULL) {
	Tcl_Obj *msgObj;

	mPtr = mapPtr;
	msgObj = Tcl_ObjPrintf("bad %s value \"%s\": must be %s",
		option, strKey, mPtr->strKey);
	for (mPtr++; mPtr->strKey != NULL; mPtr++) {
	    Tcl_AppendPrintfToObj(msgObj, ",%s %s",
		    ((mPtr[1].strKey != NULL) ? "" : "or "), mPtr->strKey);
	}
	Tcl_SetObjResult(interp, msgObj);
	Tcl_SetErrorCode(interp, "TK", "LOOKUP", option, strKey, NULL);
    }
    return mPtr->numKey;
}

int
TkFindStateNumObj(
    Tcl_Interp *interp,		/* Interp for error reporting. */
    Tcl_Obj *optionPtr,		/* String to use when constructing error. */
    const TkStateMap *mapPtr,	/* Lookup table. */
    Tcl_Obj *keyPtr)		/* String key to find in lookup table. */
{
    const TkStateMap *mPtr;
    const char *key;
    const Tcl_ObjType *typePtr;

    /*
     * See if the value is in the object cache.
     */

    if ((keyPtr->typePtr == &tkStateKeyObjType)
	    && (keyPtr->internalRep.twoPtrValue.ptr1 == mapPtr)) {
	return PTR2INT(keyPtr->internalRep.twoPtrValue.ptr2);
    }

    /*
     * Not there. Look in the state map.
     */

    key = Tcl_GetString(keyPtr);
    for (mPtr = mapPtr; mPtr->strKey != NULL; mPtr++) {
	if (strcmp(key, mPtr->strKey) == 0) {
	    typePtr = keyPtr->typePtr;
	    if ((typePtr != NULL) && (typePtr->freeIntRepProc != NULL)) {
		typePtr->freeIntRepProc(keyPtr);
	    }
	    keyPtr->internalRep.twoPtrValue.ptr1 = (void *) mapPtr;
	    keyPtr->internalRep.twoPtrValue.ptr2 = INT2PTR(mPtr->numKey);
	    keyPtr->typePtr = &tkStateKeyObjType;
	    return mPtr->numKey;
	}
    }

    /*
     * Not there either. Generate an error message (if we can) and return the
     * default.
     */

    if (interp != NULL) {
	Tcl_Obj *msgObj;

	mPtr = mapPtr;
	msgObj = Tcl_ObjPrintf(
		"bad %s value \"%s\": must be %s",
		Tcl_GetString(optionPtr), key, mPtr->strKey);
	for (mPtr++; mPtr->strKey != NULL; mPtr++) {
	    Tcl_AppendPrintfToObj(msgObj, ",%s %s",
		    ((mPtr[1].strKey != NULL) ? "" : " or"), mPtr->strKey);
	}
	Tcl_SetObjResult(interp, msgObj);
	Tcl_SetErrorCode(interp, "TK", "LOOKUP", Tcl_GetString(optionPtr),
		key, NULL);
    }
    return mPtr->numKey;
}

/*
 * ----------------------------------------------------------------------
 *
 * TkBackgroundEvalObjv --
 *
 *	Evaluate a command while ensuring that we do not affect the
 *	interpreters state. This is important when evaluating script
 *	during background tasks.
 *
 * Results:
 *	A standard Tcl result code.
 *
 * Side Effects:
 *	The interpreters variables and code may be modified by the script
 *	but the result will not be modified.
 *
 * ----------------------------------------------------------------------
 */

int
TkBackgroundEvalObjv(
    Tcl_Interp *interp,
    int objc,
    Tcl_Obj *const *objv,
    int flags)
{
    Tcl_InterpState state;
    int n, r = TCL_OK;

    /*
     * Record the state of the interpreter.
     */

    Tcl_Preserve(interp);
    state = Tcl_SaveInterpState(interp, TCL_OK);

    /*
     * Evaluate the command and handle any error.
     */

    for (n = 0; n < objc; ++n) {
	Tcl_IncrRefCount(objv[n]);
    }
    r = Tcl_EvalObjv(interp, objc, objv, flags);
    for (n = 0; n < objc; ++n) {
	Tcl_DecrRefCount(objv[n]);
    }
    if (r == TCL_ERROR) {
	Tcl_AddErrorInfo(interp, "\n    (background event handler)");
	Tcl_BackgroundException(interp, r);
    }

    /*
     * Restore the state of the interpreter.
     */

    (void) Tcl_RestoreInterpState(interp, state);
    Tcl_Release(interp);

    return r;
}

/*
 *----------------------------------------------------------------------
 *
 * TkMakeEnsemble --
 *
 *	Create an ensemble from a table of implementation commands. This may
 *	be called recursively to create sub-ensembles.
 *
 * Results:
 *	Handle for the ensemble, or NULL if creation of it fails.
 *
 *----------------------------------------------------------------------
 */

Tcl_Command
TkMakeEnsemble(
    Tcl_Interp *interp,
    const char *namespace,
    const char *name,
    ClientData clientData,
    const TkEnsemble map[])
{
    Tcl_Namespace *namespacePtr = NULL;
    Tcl_Command ensemble = NULL;
    Tcl_Obj *dictObj = NULL, *nameObj;
    Tcl_DString ds;
    int i;

    if (map == NULL) {
	return NULL;
    }

    Tcl_DStringInit(&ds);

    namespacePtr = Tcl_FindNamespace(interp, namespace, NULL, 0);
    if (namespacePtr == NULL) {
	namespacePtr = Tcl_CreateNamespace(interp, namespace, NULL, NULL);
	if (namespacePtr == NULL) {
	    Tcl_Panic("failed to create namespace \"%s\"", namespace);
	}
    }

    nameObj = Tcl_NewStringObj(name, -1);
    ensemble = Tcl_FindEnsemble(interp, nameObj, 0);
    Tcl_DecrRefCount(nameObj);
    if (ensemble == NULL) {
	ensemble = Tcl_CreateEnsemble(interp, name, namespacePtr,
		TCL_ENSEMBLE_PREFIX);
	if (ensemble == NULL) {
	    Tcl_Panic("failed to create ensemble \"%s\"", name);
	}
    }

    Tcl_DStringSetLength(&ds, 0);
    Tcl_DStringAppend(&ds, namespace, -1);
    if (!(strlen(namespace) == 2 && namespace[1] == ':')) {
	Tcl_DStringAppend(&ds, "::", -1);
    }
    Tcl_DStringAppend(&ds, name, -1);

    dictObj = Tcl_NewObj();
    for (i = 0; map[i].name != NULL ; ++i) {
	Tcl_Obj *nameObj, *fqdnObj;

	nameObj = Tcl_NewStringObj(map[i].name, -1);
	fqdnObj = Tcl_NewStringObj(Tcl_DStringValue(&ds),
		Tcl_DStringLength(&ds));
	Tcl_AppendStringsToObj(fqdnObj, "::", map[i].name, NULL);
	Tcl_DictObjPut(NULL, dictObj, nameObj, fqdnObj);
	if (map[i].proc) {
	    Tcl_CreateObjCommand(interp, Tcl_GetString(fqdnObj),
		    map[i].proc, clientData, NULL);
	} else if (map[i].subensemble) {
	    TkMakeEnsemble(interp, Tcl_DStringValue(&ds),
		    map[i].name, clientData, map[i].subensemble);
	}
    }

    if (ensemble) {
	Tcl_SetEnsembleMappingDict(interp, ensemble, dictObj);
    }

    Tcl_DStringFree(&ds);
    return ensemble;
}

/*
 *----------------------------------------------------------------------
 *
 * TkSendVirtualEvent --
 *
 * 	Send a virtual event notification to the specified target window.
 * 	Equivalent to:
 * 	    "event generate $target <<$eventName>> -data $detail"
 *
 * 	Note that we use Tk_QueueWindowEvent, not Tk_HandleEvent, so this
 * 	routine does not reenter the interpreter.
 *
 *----------------------------------------------------------------------
 */

void
TkSendVirtualEvent(
    Tk_Window target,
    const char *eventName,
    Tcl_Obj *detail)
{
    union {XEvent general; XVirtualEvent virtual;} event;

    memset(&event, 0, sizeof(event));
    event.general.xany.type = VirtualEvent;
    event.general.xany.serial = NextRequest(Tk_Display(target));
    event.general.xany.send_event = False;
    event.general.xany.window = Tk_WindowId(target);
    event.general.xany.display = Tk_Display(target);
    event.virtual.name = Tk_GetUid(eventName);
    if (detail != NULL) {
	event.virtual.user_data = detail;
    }

    Tk_QueueWindowEvent(&event.general, TCL_QUEUE_TAIL);
}

#if TCL_UTF_MAX <= 4
/*
 *---------------------------------------------------------------------------
 *
 * TkUtfToUniChar --
 *
 *	Almost the same as Tcl_UtfToUniChar but using int instead of Tcl_UniChar.
 *	This function is capable of collapsing a upper/lower surrogate pair to a
 *	single unicode character. So, up to 6 bytes might be consumed.
 *
 * Results:
 *	*chPtr is filled with the Tcl_UniChar, and the return value is the
 *	number of bytes from the UTF-8 string that were consumed.
 *
 * Side effects:
 *	None.
 *
 *---------------------------------------------------------------------------
 */

size_t
TkUtfToUniChar(
    const char *src,	/* The UTF-8 string. */
    int *chPtr)		/* Filled with the Unicode value represented by
			 * the UTF-8 string. */
{
    Tcl_UniChar uniChar = 0;

    size_t len = Tcl_UtfToUniChar(src, &uniChar);
    if ((uniChar & 0xFC00) == 0xD800) {
	Tcl_UniChar low = uniChar;
	/* This can only happen if Tcl is compiled with TCL_UTF_MAX=4,
	 * or when a high surrogate character is detected in UTF-8 form */
<<<<<<< HEAD
	size_t len2 = Tcl_UtfToUniChar(src+len, &low);
	if ((uniChar & 0xFC00) == 0xDC00) {
=======
	int len2 = Tcl_UtfToUniChar(src+len, &low);
	if ((low & 0xFC00) == 0xDC00) {
>>>>>>> 20c0cdf5
	    *chPtr = (((uniChar & 0x3FF) << 10) | (low & 0x3FF)) + 0x10000;
	    return len + len2;
	}
    }
    *chPtr = uniChar;
    return len;
}

/*
 *---------------------------------------------------------------------------
 *
 * TkUniCharToUtf --
 *
 *	Almost the same as Tcl_UniCharToUtf but producing 4-byte UTF-8
 *	sequences even when TCL_UTF_MAX==3. So, up to 4 bytes might be produced.
 *
 * Results:
 *	*buf is filled with the UTF-8 string, and the return value is the
 *	number of bytes produced.
 *
 * Side effects:
 *	None.
 *
 *---------------------------------------------------------------------------
 */

size_t TkUniCharToUtf(int ch, char *buf)
{
    if (((unsigned)(ch - 0x10000) <= 0xFFFFF)) {
	/* Spit out a 4-byte UTF-8 character */
	*buf++ = (char) ((ch >> 18) | 0xF0);
	*buf++ = (char) (((ch >> 12) | 0x80) & 0xBF);
	*buf++ = (char) (((ch >> 6) | 0x80) & 0xBF);
	*buf = (char) ((ch | 0x80) & 0xBF);
	return 4;
    } else {
	return Tcl_UniCharToUtf(ch, buf);
    }
}


#endif

#if TCL_MAJOR_VERSION > 8
unsigned char *
TkGetByteArrayFromObj(
	Tcl_Obj *objPtr,
	size_t *lengthPtr
) {
    unsigned char *result = Tcl_GetByteArrayFromObj(objPtr, NULL);
    *lengthPtr = *(size_t *) objPtr->internalRep.twoPtrValue.ptr1;
    return result;
}
#endif /* TCL_MAJOR_VERSION > 8 */

/*
 * Local Variables:
 * mode: c
 * c-basic-offset: 4
 * fill-column: 78
 * End:
 */<|MERGE_RESOLUTION|>--- conflicted
+++ resolved
@@ -1244,13 +1244,8 @@
 	Tcl_UniChar low = uniChar;
 	/* This can only happen if Tcl is compiled with TCL_UTF_MAX=4,
 	 * or when a high surrogate character is detected in UTF-8 form */
-<<<<<<< HEAD
 	size_t len2 = Tcl_UtfToUniChar(src+len, &low);
-	if ((uniChar & 0xFC00) == 0xDC00) {
-=======
-	int len2 = Tcl_UtfToUniChar(src+len, &low);
 	if ((low & 0xFC00) == 0xDC00) {
->>>>>>> 20c0cdf5
 	    *chPtr = (((uniChar & 0x3FF) << 10) | (low & 0x3FF)) + 0x10000;
 	    return len + len2;
 	}
