/*
 * tkMain.c --
 *
 *	This file contains a generic main program for Tk-based applications.
 *	It can be used as-is for many applications, just by supplying a
 *	different appInitProc function for each specific application. Or, it
 *	can be used as a template for creating new main programs for Tk
 *	applications.
 *
 * Copyright © 1990-1994 The Regents of the University of California.
 * Copyright © 1994-1997 Sun Microsystems, Inc.
 *
 * See the file "license.terms" for information on usage and redistribution of
 * this file, and for a DISCLAIMER OF ALL WARRANTIES.
 */

#include "tkInt.h"

#if defined(_WIN32) && !defined(UNICODE) && !defined(STATIC_BUILD)
MODULE_SCOPE void TkCygwinMainEx(Tcl_Size, char **, Tcl_AppInitProc *, Tcl_Interp *);
#endif

/*
 * The default prompt used when the user has not overridden it.
 */

static const char DEFAULT_PRIMARY_PROMPT[] = "% ";
static const char ENCODING_ERROR[] = "\n\t(encoding error in stderr)";

/*
 * This file can be compiled on Windows in UNICODE mode, as well as on all
 * other platforms using the native encoding. This is done by using the normal
 * Windows functions like _tcscmp, but on platforms which don't have <tchar.h>
 * we have to translate that to strcmp here.
 */
#ifdef _WIN32
#ifdef __cplusplus
extern "C" {
#endif
/*  Little hack to eliminate the need for "tclInt.h" here:
    Just copy a small portion of TclIntPlatStubs, just
    enough to make it work. See [600b72bfbc] */
typedef struct TclIntPlatStubs {
    int magic;
    void *hooks;
    void (*dummy[16]) (void); /* dummy entries 0-15, not used */
    int (*tclpIsAtty) (int fd); /* 16 */
} TclIntPlatStubs;
extern const TclIntPlatStubs *tclIntPlatStubsPtr;
#ifdef __cplusplus
}
#endif
#   include "tkWinInt.h"
#else
#   define TCHAR char
#   define TEXT(arg) arg
#   define _tcscmp strcmp
#   define _tcslen strlen
#   define _tcsncmp strncmp
#endif

#ifdef MAC_OSX_TK
#include "tkMacOSXInt.h"
#endif

static inline Tcl_Obj *
NewNativeObj(
    TCHAR *string)
{
    Tcl_Obj *obj;
    Tcl_DString ds;
    const char *str;

#if defined(_WIN32) && defined(UNICODE)
    Tcl_DStringInit(&ds);
    Tcl_WCharToUtfDString(string, wcslen(string), &ds);
    str = Tcl_DStringValue(&ds);
#else
    str = Tcl_ExternalToUtfDString(NULL, (char *)string, strlen(string), &ds);
#endif
    obj = Tcl_NewStringObj(str, Tcl_DStringLength(&ds));
    Tcl_DStringFree(&ds);
    return obj;
}

/*
 * Declarations for various library functions and variables (don't want to
 * include tclInt.h or tclPort.h here, because people might copy this file out
 * of the Tk source directory to make their own modified versions). Note: do
 * not declare "exit" here even though a declaration is really needed, because
 * it will conflict with a declaration elsewhere on some systems.
 */

#if defined(_WIN32)
#define isatty WinIsTty
static int WinIsTty(int fd) {
    HANDLE handle;

    /*
     * For now, under Windows, we assume we are not running as a console mode
     * app, so we need to use the GUI console. In order to enable this, we
     * always claim to be running on a tty. This probably isn't the right way
     * to do it.
     */

#if !defined(STATIC_BUILD)
	if (tclStubsPtr->tcl_CreateFileHandler && tclIntPlatStubsPtr->tclpIsAtty) {
	    /* We are running on Cygwin */
	    return tclIntPlatStubsPtr->tclpIsAtty(fd);
	}
#endif
    handle = GetStdHandle(STD_INPUT_HANDLE + fd);
	/*
	 * If it's a bad or closed handle, then it's been connected to a wish
	 * console window. A character file handle is a tty by definition.
	 */
    return (handle == INVALID_HANDLE_VALUE) || (handle == 0)
	     || (GetFileType(handle) == FILE_TYPE_UNKNOWN)
	     || (GetFileType(handle) == FILE_TYPE_CHAR);
}
#else
extern int		isatty(int fd);
#endif

typedef struct {
    Tcl_Channel input;		/* The standard input channel from which lines
				 * are read. */
    int tty;			/* Non-zero means standard input is a
				 * terminal-like device. Zero means it's a
				 * file. */
    Tcl_DString command;	/* Used to assemble lines of terminal input
				 * into Tcl commands. */
    Tcl_DString line;		/* Used to read the next line from the
				 * terminal input. */
    int gotPartial;
    Tcl_Interp *interp;		/* Interpreter that evaluates interactive
				 * commands. */
} InteractiveState;

/*
 * Forward declarations for functions defined later in this file.
 */

static void		Prompt(Tcl_Interp *interp, InteractiveState *isPtr);
static void		StdinProc(void *clientData, int mask);

/*
 *----------------------------------------------------------------------
 *
 * Tk_MainEx --
 *
 *	Main program for Wish and most other Tk-based applications.
 *
 * Results:
 *	None. This function never returns (it exits the process when it's
 *	done).
 *
 * Side effects:
 *	This function initializes the Tk world and then starts interpreting
 *	commands; almost anything could happen, depending on the script being
 *	interpreted.
 *
 *----------------------------------------------------------------------
 */

void
Tk_MainEx(
    Tcl_Size argc,			/* Number of arguments. */
    TCHAR **argv,		/* Array of argument strings. */
    Tcl_AppInitProc *appInitProc,
				/* Application-specific initialization
				 * function to call after most initialization
				 * but before starting to execute commands. */
    Tcl_Interp *interp)
{
    int i=0;			/* argv[i] index */
    Tcl_Obj *path, *argvPtr, *appName;
    const char *encodingName;
    int code, nullStdin = 0;
    Tcl_Channel chan;
    InteractiveState is;

    if (0 < argc) {
	--argc;			/* "consume" argv[0] */
	++i;
    }

    /*
     * Ensure that we are getting a compatible version of Tcl.
     */

<<<<<<< HEAD
    if (Tcl_InitStubs(interp, "9.0", 0) == NULL) {
	if (Tcl_InitStubs(interp, "8.1", 0) == NULL) {
	    abort();
	} else {
	    Tcl_Panic("%s", Tcl_GetString(Tcl_GetObjResult(interp)));
	}
=======
    if (Tcl_InitStubs(interp, "8.6", 0) == NULL) {
	Tcl_Panic("%s", Tcl_GetString(Tcl_GetObjResult(interp)));
>>>>>>> ff19c4de
    }

#if defined(_WIN32) && !defined(UNICODE) && !defined(STATIC_BUILD)

    if (tclStubsPtr->tcl_CreateFileHandler) {
	/* We are running win32 Tk under Cygwin, so let's check
	 * whether the env("DISPLAY") variable or the -display
	 * argument is set. If so, we really want to run the
	 * Tk_MainEx function of libtcl9tk9.?.dll, not this one. */
	if (Tcl_GetVar2(interp, "env", "DISPLAY", TCL_GLOBAL_ONLY)) {
	loadCygwinTk:
	    TkCygwinMainEx(argc, argv, appInitProc, interp);
	    /* Only returns when Tk_MainEx() was not found */
	} else {
	    Tcl_Size j;

	    for (j = 1; j < argc; ++j) {
		if (!strcmp(argv[j], "-display")) {
		    goto loadCygwinTk;
		}
	    }
	}
    }
#endif

    Tcl_InitMemory(interp);

    is.interp = interp;
    is.gotPartial = 0;
    Tcl_Preserve(interp);

#if defined(_WIN32)
#if !defined(STATIC_BUILD)
    /* If compiled for Win32 but running on Cygwin, don't use console */
    if (!tclStubsPtr->tcl_CreateFileHandler)
#endif
    Tk_InitConsoleChannels(interp);
#endif

#ifdef MAC_OSX_TK
    if (Tcl_GetStartupScript(NULL) == NULL) {
	TkMacOSXDefaultStartupScript();
    }
#endif

    /*
     * If the application has not already set a startup script, parse the
     * first few command line arguments to determine the script path and
     * encoding.
     */

    if (NULL == Tcl_GetStartupScript(NULL)) {

	/*
	 * Check whether first 3 args (argv[1] - argv[3]) look like
	 *  -encoding ENCODING FILENAME
	 * or like
	 *  FILENAME
	 * or like
	 *  -file FILENAME (ancient history support only, removed with Tcl 9.0)
	 */

	/* mind argc is being adjusted as we proceed */
	if ((argc >= 3) && (0 == _tcscmp(TEXT("-encoding"), argv[1]))
		&& ('-' != argv[3][0])) {
	    Tcl_Obj *value = NewNativeObj(argv[2]);
	    Tcl_SetStartupScript(NewNativeObj(argv[3]), Tcl_GetString(value));
	    Tcl_DecrRefCount(value);
	    argc -= 3;
	    i += 3;
	} else if ((argc >= 1) && ('-' != argv[1][0])) {
	    Tcl_SetStartupScript(NewNativeObj(argv[1]), NULL);
	    argc--;
	    i++;
	}
    }

    path = Tcl_GetStartupScript(&encodingName);
    if (path == NULL) {
	appName = NewNativeObj(argv[0]);
    } else {
	appName = path;
    }
    Tcl_SetVar2Ex(interp, "argv0", NULL, appName, TCL_GLOBAL_ONLY);

    Tcl_SetVar2Ex(interp, "argc", NULL, Tcl_NewWideIntObj(argc), TCL_GLOBAL_ONLY);

    argvPtr = Tcl_NewListObj(0, NULL);
    while (argc--) {
	Tcl_ListObjAppendElement(NULL, argvPtr, NewNativeObj(argv[i++]));
    }
    Tcl_SetVar2Ex(interp, "argv", NULL, argvPtr, TCL_GLOBAL_ONLY);

    /*
     * Set the "tcl_interactive" variable.
     */

    is.tty = isatty(0);
#if defined(MAC_OSX_TK)
    /*
     * On TkAqua, if we don't have a TTY and stdin is a special character file
     * of length 0, (e.g. /dev/null, which is what Finder sets when double
     * clicking Wish) then use the GUI console.
     */

    if (!is.tty) {
	struct stat st;

	nullStdin = fstat(0, &st) || (S_ISCHR(st.st_mode) && !st.st_blocks);
    }
#endif
    Tcl_SetVar2Ex(interp, "tcl_interactive", NULL,
	    Tcl_NewBooleanObj(!path && (is.tty || nullStdin)), TCL_GLOBAL_ONLY);

    /*
     * Invoke application-specific initialization.
     */

    if (appInitProc(interp) != TCL_OK) {
	TkpDisplayWarning(Tcl_GetString(Tcl_GetObjResult(interp)),
		"application-specific initialization failed");
    }

    /*
     * Invoke the script specified on the command line, if any. Must fetch it
     * again, as the appInitProc might have reset it.
     */

    path = Tcl_GetStartupScript(&encodingName);
    if (path != NULL) {
	Tcl_ResetResult(interp);
	code = Tcl_FSEvalFileEx(interp, path, encodingName);
	if (code != TCL_OK) {
	    /*
	     * The following statement guarantees that the errorInfo variable
	     * is set properly.
	     */

	    Tcl_AddErrorInfo(interp, "");
	    TkpDisplayWarning(Tcl_GetVar2(interp, "errorInfo", NULL,
		    TCL_GLOBAL_ONLY), "Error in startup script");
	    Tcl_DeleteInterp(interp);
	    Tcl_Exit(1);
	}
	is.tty = 0;
    } else {

	/*
	 * Evaluate the .rc file, if one has been specified.
	 */

	Tcl_SourceRCFile(interp);

	/*
	 * Establish a channel handler for stdin.
	 */

	is.input = Tcl_GetStdChannel(TCL_STDIN);
	if (is.input) {
	    Tcl_CreateChannelHandler(is.input, TCL_READABLE, StdinProc, &is);
	}
	if (is.tty) {
	    Prompt(interp, &is);
	}
    }

    chan = Tcl_GetStdChannel(TCL_STDOUT);
    if (chan) {
	Tcl_Flush(chan);
    }
    Tcl_DStringInit(&is.command);
    Tcl_DStringInit(&is.line);
    Tcl_ResetResult(interp);

    /*
     * Loop infinitely, waiting for commands to execute. When there are no
     * windows left, Tk_MainLoop returns and we exit.
     */

    Tk_MainLoop();
    Tcl_DeleteInterp(interp);
    Tcl_Release(interp);
    Tcl_SetStartupScript(NULL, NULL);
    Tcl_Exit(0);
}

/*
 *----------------------------------------------------------------------
 *
 * StdinProc --
 *
 *	This function is invoked by the event dispatcher whenever standard
 *	input becomes readable. It grabs the next line of input characters,
 *	adds them to a command being assembled, and executes the command if
 *	it's complete.
 *
 * Results:
 *	None.
 *
 * Side effects:
 *	Could be almost arbitrary, depending on the command that's typed.
 *
 *----------------------------------------------------------------------
 */

static void
StdinProc(
    void *clientData,	/* The state of interactive cmd line */
    TCL_UNUSED(int) /*mask*/)
{
    char *cmd;
    int code;
    Tcl_Size length;
    InteractiveState *isPtr = (InteractiveState *)clientData;
    Tcl_Channel chan = isPtr->input;
    Tcl_Interp *interp = isPtr->interp;

    length = Tcl_Gets(chan, &isPtr->line);

    if ((length < 0) && !isPtr->gotPartial) {
	if (isPtr->tty) {
	    /*
	     * Would be better to find a way to exit the mainLoop? Or perhaps
	     * evaluate [exit]? Leaving as is for now due to compatibility
	     * concerns.
	     */

	    Tcl_Exit(0);
	}
	Tcl_DeleteChannelHandler(chan, StdinProc, isPtr);
	return;
    }

    Tcl_DStringAppend(&isPtr->command, Tcl_DStringValue(&isPtr->line), TCL_INDEX_NONE);
    cmd = Tcl_DStringAppend(&isPtr->command, "\n", TCL_INDEX_NONE);
    Tcl_DStringFree(&isPtr->line);
    if (!Tcl_CommandComplete(cmd)) {
	isPtr->gotPartial = 1;
	goto prompt;
    }
    isPtr->gotPartial = 0;

    /*
     * Disable the stdin channel handler while evaluating the command;
     * otherwise if the command re-enters the event loop we might process
     * commands from stdin before the current command is finished. Among other
     * things, this will trash the text of the command being evaluated.
     */

    Tcl_CreateChannelHandler(chan, 0, StdinProc, isPtr);
    code = Tcl_RecordAndEval(interp, cmd, TCL_EVAL_GLOBAL);
    isPtr->input = chan = Tcl_GetStdChannel(TCL_STDIN);
    if (chan != NULL) {
	Tcl_CreateChannelHandler(chan, TCL_READABLE, StdinProc, isPtr);
    }
    Tcl_DStringFree(&isPtr->command);
    if (code != TCL_OK) {
	chan = Tcl_GetStdChannel(TCL_STDERR);

	if (chan != NULL) {
	    if (Tcl_WriteObj(chan, Tcl_GetObjResult(interp)) < 0) {
		Tcl_WriteChars(chan, ENCODING_ERROR, -1);
	    }
	    Tcl_WriteChars(chan, "\n", 1);
	}
    } else if (isPtr->tty) {
	Tcl_Obj *resultPtr = Tcl_GetObjResult(interp);
	chan = Tcl_GetStdChannel(TCL_STDOUT);

	Tcl_IncrRefCount(resultPtr);
	(void)Tcl_GetStringFromObj(resultPtr, &length);
	if ((length > 0) && (chan != NULL)) {
	    if (Tcl_WriteObj(chan, resultPtr) < 0) {
		Tcl_WriteChars(chan, "\n\t(encoding error in stdout)", -1);
	    }
	    Tcl_WriteChars(chan, "\n", 1);
	}
	Tcl_DecrRefCount(resultPtr);
    }

    /*
     * If a tty stdin is still around, output a prompt.
     */

  prompt:
    if (isPtr->tty && (isPtr->input != NULL)) {
	Prompt(interp, isPtr);
    }
    Tcl_ResetResult(interp);
}

/*
 *----------------------------------------------------------------------
 *
 * Prompt --
 *
 *	Issue a prompt on standard output, or invoke a script to issue the
 *	prompt.
 *
 * Results:
 *	None.
 *
 * Side effects:
 *	A prompt gets output, and a Tcl script may be evaluated in interp.
 *
 *----------------------------------------------------------------------
 */

static void
Prompt(
    Tcl_Interp *interp,		/* Interpreter to use for prompting. */
    InteractiveState *isPtr) /* InteractiveState. */
{
    Tcl_Obj *promptCmdPtr;
    int code;
    Tcl_Channel chan;

    promptCmdPtr = Tcl_GetVar2Ex(interp,
	isPtr->gotPartial ? "tcl_prompt2" : "tcl_prompt1", NULL, TCL_GLOBAL_ONLY);
    if (promptCmdPtr == NULL) {
    defaultPrompt:
	if (!isPtr->gotPartial) {
	    chan = Tcl_GetStdChannel(TCL_STDOUT);
	    if (chan != NULL) {
		Tcl_WriteChars(chan, DEFAULT_PRIMARY_PROMPT,
			sizeof(DEFAULT_PRIMARY_PROMPT) - 1);
	    }
	}
    } else {
	code = Tcl_EvalObjEx(interp, promptCmdPtr, TCL_EVAL_GLOBAL);
	if (code != TCL_OK) {
	    Tcl_AddErrorInfo(interp,
		    "\n    (script that generates prompt)");
	    chan = Tcl_GetStdChannel(TCL_STDERR);
	    if (chan != NULL) {
	    if (Tcl_WriteObj(chan, Tcl_GetObjResult(interp)) < 0) {
		Tcl_WriteChars(chan, ENCODING_ERROR, -1);
	    }
		Tcl_WriteChars(chan, "\n", 1);
	    }
	    goto defaultPrompt;
	}
    }

    chan = Tcl_GetStdChannel(TCL_STDOUT);
    if (chan != NULL) {
	Tcl_Flush(chan);
    }
}

/*
 * Local Variables:
 * mode: c
 * c-basic-offset: 4
 * fill-column: 78
 * End:
 */<|MERGE_RESOLUTION|>--- conflicted
+++ resolved
@@ -190,17 +190,8 @@
      * Ensure that we are getting a compatible version of Tcl.
      */
 
-<<<<<<< HEAD
     if (Tcl_InitStubs(interp, "9.0", 0) == NULL) {
-	if (Tcl_InitStubs(interp, "8.1", 0) == NULL) {
-	    abort();
-	} else {
-	    Tcl_Panic("%s", Tcl_GetString(Tcl_GetObjResult(interp)));
-	}
-=======
-    if (Tcl_InitStubs(interp, "8.6", 0) == NULL) {
 	Tcl_Panic("%s", Tcl_GetString(Tcl_GetObjResult(interp)));
->>>>>>> ff19c4de
     }
 
 #if defined(_WIN32) && !defined(UNICODE) && !defined(STATIC_BUILD)
