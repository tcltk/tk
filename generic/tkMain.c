/*
 * tkMain.c --
 *
 *	This file contains a generic main program for Tk-based applications.
 *	It can be used as-is for many applications, just by supplying a
 *	different appInitProc function for each specific application. Or, it
 *	can be used as a template for creating new main programs for Tk
 *	applications.
 *
 * Copyright (c) 1990-1994 The Regents of the University of California.
 * Copyright (c) 1994-1997 Sun Microsystems, Inc.
 *
 * See the file "license.terms" for information on usage and redistribution of
 * this file, and for a DISCLAIMER OF ALL WARRANTIES.
 */

/**
 * On Windows, this file needs to be compiled twice, once with
 * TK_ASCII_MAIN defined. This way both Tk_MainEx and Tk_MainExW
 * can be implemented, sharing the same source code.
 */
#if defined(TK_ASCII_MAIN)
#   ifdef UNICODE
#	undef UNICODE
#	undef _UNICODE
#   else
#	define UNICODE
#	define _UNICODE
#   endif
#endif

#include "tkInt.h"

extern int TkCygwinMainEx(int, char **, Tcl_AppInitProc *, Tcl_Interp *);

/*
 * The default prompt used when the user has not overridden it.
 */

static const char DEFAULT_PRIMARY_PROMPT[] = "% ";

/*
 * This file can be compiled on Windows in UNICODE mode, as well as
 * on all other platforms using the native encoding. This is done
 * by using the normal Windows functions like _tcscmp, but on
 * platforms which don't have <tchar.h> we have to translate that
 * to strcmp here.
 */
#ifdef _WIN32
/*  Little hack to eliminate the need for "tclInt.h" here:
    Just copy a small portion of TclIntPlatStubs, just
    enough to make it work. See [600b72bfbc] */
typedef struct {
    int magic;
    void *hooks;
    void (*dummy[16]) (void); /* dummy entries 0-15, not used */
    int (*tclpIsAtty) (int fd); /* 16 */
} TclIntPlatStubs;
extern const TclIntPlatStubs *tclIntPlatStubsPtr;
#   include "tkWinInt.h"
#else
#   define TCHAR char
#   define TEXT(arg) arg
#   define _tcscmp strcmp
#   define _tcslen strlen
#   define _tcsncmp strncmp
#endif

#ifdef MAC_OSX_TK
#include "tkMacOSXInt.h"
#endif

/*
 * Further on, in UNICODE mode we just use Tcl_NewUnicodeObj, otherwise
 * NewNativeObj is needed (which provides proper conversion from native
 * encoding to UTF-8).
 */

static inline Tcl_Obj *
NewNativeObj(
    TCHAR *string)
{
    Tcl_Obj *obj;
    Tcl_DString ds;

#ifdef UNICODE
<<<<<<< HEAD
    if (length < 0) {
	length = wcslen(string);
    }
    Tcl_DStringInit(&ds);
    Tcl_WCharToUtfDString(string, length, &ds);
=======
    Tcl_WinTCharToUtf(string, -1, &ds);
>>>>>>> 9b2958c5
#else
    Tcl_ExternalToUtfDString(NULL, (char *) string, -1, &ds);
#endif
    obj = Tcl_NewStringObj(Tcl_DStringValue(&ds), Tcl_DStringLength(&ds));
    Tcl_DStringFree(&ds);
    return obj;
}

/*
 * Declarations for various library functions and variables (don't want to
 * include tkInt.h or tkPort.h here, because people might copy this file out
 * of the Tk source directory to make their own modified versions). Note: do
 * not declare "exit" here even though a declaration is really needed, because
 * it will conflict with a declaration elsewhere on some systems.
 */

#if defined(_WIN32)
#define isatty WinIsTty
static int WinIsTty(int fd) {
    HANDLE handle;

    /*
     * For now, under Windows, we assume we are not running as a console mode
     * app, so we need to use the GUI console. In order to enable this, we
     * always claim to be running on a tty. This probably isn't the right way
     * to do it.
     */

#if !defined(STATIC_BUILD)
	if (tclStubsPtr->reserved9 && tclIntPlatStubsPtr->tclpIsAtty) {
	    /* We are running on Cygwin */
	    return tclIntPlatStubsPtr->tclpIsAtty(fd);
	}
#endif
    handle = GetStdHandle(STD_INPUT_HANDLE + fd);
	/*
	 * If it's a bad or closed handle, then it's been connected to a wish
	 * console window. A character file handle is a tty by definition.
	 */
    return (handle == INVALID_HANDLE_VALUE) || (handle == 0)
	     || (GetFileType(handle) == FILE_TYPE_UNKNOWN)
	     || (GetFileType(handle) == FILE_TYPE_CHAR);
}
#else
extern int		isatty(int fd);
#endif

typedef struct InteractiveState {
    Tcl_Channel input;		/* The standard input channel from which lines
				 * are read. */
    int tty;			/* Non-zero means standard input is a
				 * terminal-like device. Zero means it's a
				 * file. */
    Tcl_DString command;	/* Used to assemble lines of terminal input
				 * into Tcl commands. */
    Tcl_DString line;		/* Used to read the next line from the
				 * terminal input. */
    int gotPartial;
    Tcl_Interp *interp;		/* Interpreter that evaluates interactive
				 * commands. */
} InteractiveState;

/*
 * Forward declarations for functions defined later in this file.
 */

static void		Prompt(Tcl_Interp *interp, InteractiveState *isPtr);
static void		StdinProc(ClientData clientData, int mask);

/*
 *----------------------------------------------------------------------
 *
 * Tk_MainEx --
 *
 *	Main program for Wish and most other Tk-based applications.
 *
 * Results:
 *	None. This function never returns (it exits the process when it's
 *	done).
 *
 * Side effects:
 *	This function initializes the Tk world and then starts interpreting
 *	commands; almost anything could happen, depending on the script being
 *	interpreted.
 *
 *----------------------------------------------------------------------
 */

void
Tk_MainEx(
    int argc,			/* Number of arguments. */
    TCHAR **argv,		/* Array of argument strings. */
    Tcl_AppInitProc *appInitProc,
				/* Application-specific initialization
				 * function to call after most initialization
				 * but before starting to execute commands. */
    Tcl_Interp *interp)
{
    Tcl_Obj *path, *argvPtr, *appName;
    const char *encodingName;
    int code, nullStdin = 0;
    Tcl_Channel chan;
    InteractiveState is;

    /*
     * Ensure that we are getting a compatible version of Tcl.
     */

    if (Tcl_InitStubs(interp, "8.6-", 0) == NULL) {
	if (Tcl_InitStubs(interp, "8.1", 0) == NULL) {
	    abort();
	} else {
	    Tcl_Panic("%s", Tcl_GetString(Tcl_GetObjResult(interp)));
	}
    }

#if defined(_WIN32) && !defined(UNICODE) && !defined(STATIC_BUILD)

    if (tclStubsPtr->reserved9) {
	/* We are running win32 Tk under Cygwin, so let's check
	 * whether the env("DISPLAY") variable or the -display
	 * argument is set. If so, we really want to run the
	 * Tk_MainEx function of libtk8.?.dll, not this one. */
	if (Tcl_GetVar2(interp, "env", "DISPLAY", TCL_GLOBAL_ONLY)) {
	loadCygwinTk:
	    if (TkCygwinMainEx(argc, argv, appInitProc, interp)) {
		/* Should never reach here. */
		return;
	    }
	} else {
	    int i;

	    for (i = 1; i < argc; ++i) {
		if (!_tcscmp(argv[i], TEXT("-display"))) {
		    goto loadCygwinTk;
		}
	    }
	}
    }
#endif

    Tcl_InitMemory(interp);

    is.interp = interp;
    is.gotPartial = 0;
    Tcl_Preserve(interp);

#if defined(_WIN32)
#if !defined(STATIC_BUILD)
    /* If compiled for Win32 but running on Cygwin, don't use console */
    if (!tclStubsPtr->reserved9)
#endif
    Tk_InitConsoleChannels(interp);
#endif

#ifdef MAC_OSX_TK
    if (Tcl_GetStartupScript(NULL) == NULL) {
	TkMacOSXDefaultStartupScript();
    }
#endif

    /*
     * If the application has not already set a startup script, parse the
     * first few command line arguments to determine the script path and
     * encoding.
     */

    if (NULL == Tcl_GetStartupScript(NULL)) {
	size_t length;

	/*
	 * Check whether first 3 args (argv[1] - argv[3]) look like
	 *  -encoding ENCODING FILENAME
	 * or like
	 *  FILENAME
	 * or like
	 *  -file FILENAME		(ancient history support only)
	 */

	if ((argc > 3) && (0 == _tcscmp(TEXT("-encoding"), argv[1]))
		&& (TEXT('-') != argv[3][0])) {
	    Tcl_Obj *value = NewNativeObj(argv[2]);
	    Tcl_SetStartupScript(NewNativeObj(argv[3]), Tcl_GetString(value));
	    Tcl_DecrRefCount(value);
	    argc -= 3;
	    argv += 3;
	} else if ((argc > 1) && (TEXT('-') != argv[1][0])) {
	    Tcl_SetStartupScript(NewNativeObj(argv[1]), NULL);
	    argc--;
	    argv++;
	} else if ((argc > 2) && (length = _tcslen(argv[1]))
		&& (length > 1) && (0 == _tcsncmp(TEXT("-file"), argv[1], length))
		&& (TEXT('-') != argv[2][0])) {
	    Tcl_SetStartupScript(NewNativeObj(argv[2]), NULL);
	    argc -= 2;
	    argv += 2;
	}
    }

    path = Tcl_GetStartupScript(&encodingName);
    if (path == NULL) {
	appName = NewNativeObj(argv[0]);
    } else {
	appName = path;
    }
    Tcl_SetVar2Ex(interp, "argv0", NULL, appName, TCL_GLOBAL_ONLY);
    argc--;
    argv++;

    Tcl_SetVar2Ex(interp, "argc", NULL, Tcl_NewWideIntObj(argc), TCL_GLOBAL_ONLY);

    argvPtr = Tcl_NewListObj(0, NULL);
    while (argc--) {
	Tcl_ListObjAppendElement(NULL, argvPtr, NewNativeObj(*argv++));
    }
    Tcl_SetVar2Ex(interp, "argv", NULL, argvPtr, TCL_GLOBAL_ONLY);

    /*
     * Set the "tcl_interactive" variable.
     */

    is.tty = isatty(0);
#if defined(MAC_OSX_TK)
    /*
     * On TkAqua, if we don't have a TTY and stdin is a special character file
     * of length 0, (e.g. /dev/null, which is what Finder sets when double
     * clicking Wish) then use the GUI console.
     */

    if (!is.tty) {
	struct stat st;

	nullStdin = fstat(0, &st) || (S_ISCHR(st.st_mode) && !st.st_blocks);
    }
#endif
    Tcl_SetVar2Ex(interp, "tcl_interactive", NULL,
	    Tcl_NewWideIntObj(!path && (is.tty || nullStdin)), TCL_GLOBAL_ONLY);

    /*
     * Invoke application-specific initialization.
     */

    if (appInitProc(interp) != TCL_OK) {
	TkpDisplayWarning(Tcl_GetString(Tcl_GetObjResult(interp)),
		"application-specific initialization failed");
    }

    /*
     * Invoke the script specified on the command line, if any. Must fetch it
     * again, as the appInitProc might have reset it.
     */

    path = Tcl_GetStartupScript(&encodingName);
    if (path != NULL) {
	Tcl_ResetResult(interp);
	code = Tcl_FSEvalFileEx(interp, path, encodingName);
	if (code != TCL_OK) {
	    /*
	     * The following statement guarantees that the errorInfo variable
	     * is set properly.
	     */

	    Tcl_AddErrorInfo(interp, "");
	    TkpDisplayWarning(Tcl_GetVar2(interp, "errorInfo", NULL,
		    TCL_GLOBAL_ONLY), "Error in startup script");
	    Tcl_DeleteInterp(interp);
	    Tcl_Exit(1);
	}
	is.tty = 0;
    } else {

	/*
	 * Evaluate the .rc file, if one has been specified.
	 */

	Tcl_SourceRCFile(interp);

	/*
	 * Establish a channel handler for stdin.
	 */

	is.input = Tcl_GetStdChannel(TCL_STDIN);
	if (is.input) {
	    Tcl_CreateChannelHandler(is.input, TCL_READABLE, StdinProc, &is);
	}
	if (is.tty) {
	    Prompt(interp, &is);
	}
    }

    chan = Tcl_GetStdChannel(TCL_STDOUT);
    if (chan) {
	Tcl_Flush(chan);
    }
    Tcl_DStringInit(&is.command);
    Tcl_DStringInit(&is.line);
    Tcl_ResetResult(interp);

    /*
     * Loop infinitely, waiting for commands to execute. When there are no
     * windows left, Tk_MainLoop returns and we exit.
     */

    Tk_MainLoop();
    Tcl_DeleteInterp(interp);
    Tcl_Release(interp);
    Tcl_SetStartupScript(NULL, NULL);
    Tcl_Exit(0);
}

/*
 *----------------------------------------------------------------------
 *
 * StdinProc --
 *
 *	This function is invoked by the event dispatcher whenever standard
 *	input becomes readable. It grabs the next line of input characters,
 *	adds them to a command being assembled, and executes the command if
 *	it's complete.
 *
 * Results:
 *	None.
 *
 * Side effects:
 *	Could be almost arbitrary, depending on the command that's typed.
 *
 *----------------------------------------------------------------------
 */

    /* ARGSUSED */
static void
StdinProc(
    ClientData clientData,	/* The state of interactive cmd line */
    int mask)			/* Not used. */
{
    char *cmd;
    int code;
    size_t count;
    InteractiveState *isPtr = clientData;
    Tcl_Channel chan = isPtr->input;
    Tcl_Interp *interp = isPtr->interp;

    count = (size_t)Tcl_Gets(chan, &isPtr->line);

    if (count == (size_t)-1 && !isPtr->gotPartial) {
	if (isPtr->tty) {
	    Tcl_Exit(0);
	} else {
	    Tcl_DeleteChannelHandler(chan, StdinProc, isPtr);
	}
	return;
    }

    Tcl_DStringAppend(&isPtr->command, Tcl_DStringValue(&isPtr->line), -1);
    cmd = Tcl_DStringAppend(&isPtr->command, "\n", -1);
    Tcl_DStringFree(&isPtr->line);
    if (!Tcl_CommandComplete(cmd)) {
	isPtr->gotPartial = 1;
	goto prompt;
    }
    isPtr->gotPartial = 0;

    /*
     * Disable the stdin channel handler while evaluating the command;
     * otherwise if the command re-enters the event loop we might process
     * commands from stdin before the current command is finished. Among other
     * things, this will trash the text of the command being evaluated.
     */

    Tcl_CreateChannelHandler(chan, 0, StdinProc, isPtr);
    code = Tcl_RecordAndEval(interp, cmd, TCL_EVAL_GLOBAL);

    isPtr->input = Tcl_GetStdChannel(TCL_STDIN);
    if (isPtr->input) {
	Tcl_CreateChannelHandler(isPtr->input, TCL_READABLE, StdinProc, isPtr);
    }
    Tcl_DStringFree(&isPtr->command);
    if (Tcl_GetString(Tcl_GetObjResult(interp))[0] != '\0') {
	if ((code != TCL_OK) || (isPtr->tty)) {
	    chan = Tcl_GetStdChannel((code != TCL_OK) ? TCL_STDERR : TCL_STDOUT);
	    if (chan) {
		Tcl_WriteObj(chan, Tcl_GetObjResult(interp));
		Tcl_WriteChars(chan, "\n", 1);
	    }
	}
    }

    /*
     * If a tty stdin is still around, output a prompt.
     */

  prompt:
    if (isPtr->tty && (isPtr->input != NULL)) {
	Prompt(interp, isPtr);
    }
    Tcl_ResetResult(interp);
}

/*
 *----------------------------------------------------------------------
 *
 * Prompt --
 *
 *	Issue a prompt on standard output, or invoke a script to issue the
 *	prompt.
 *
 * Results:
 *	None.
 *
 * Side effects:
 *	A prompt gets output, and a Tcl script may be evaluated in interp.
 *
 *----------------------------------------------------------------------
 */

static void
Prompt(
    Tcl_Interp *interp,		/* Interpreter to use for prompting. */
    InteractiveState *isPtr) /* InteractiveState. */
{
    Tcl_Obj *promptCmdPtr;
    int code;
    Tcl_Channel chan;

    promptCmdPtr = Tcl_GetVar2Ex(interp,
	isPtr->gotPartial ? "tcl_prompt2" : "tcl_prompt1", NULL, TCL_GLOBAL_ONLY);
    if (promptCmdPtr == NULL) {
    defaultPrompt:
	if (!isPtr->gotPartial) {
	    chan = Tcl_GetStdChannel(TCL_STDOUT);
	    if (chan != NULL) {
		Tcl_WriteChars(chan, DEFAULT_PRIMARY_PROMPT,
			sizeof(DEFAULT_PRIMARY_PROMPT) - 1);
	    }
	}
    } else {
	code = Tcl_EvalObjEx(interp, promptCmdPtr, TCL_EVAL_GLOBAL);
	if (code != TCL_OK) {
	    Tcl_AddErrorInfo(interp,
		    "\n    (script that generates prompt)");
	    if (Tcl_GetString(Tcl_GetObjResult(interp))[0] != '\0') {
		chan = Tcl_GetStdChannel(TCL_STDERR);
		if (chan != NULL) {
		    Tcl_WriteObj(chan, Tcl_GetObjResult(interp));
		    Tcl_WriteChars(chan, "\n", 1);
		}
	    }
	    goto defaultPrompt;
	}
    }

    chan = Tcl_GetStdChannel(TCL_STDOUT);
    if (chan != NULL) {
	Tcl_Flush(chan);
    }
}

/*
 * Local Variables:
 * mode: c
 * c-basic-offset: 4
 * fill-column: 78
 * End:
 */<|MERGE_RESOLUTION|>--- conflicted
+++ resolved
@@ -84,15 +84,8 @@
     Tcl_DString ds;
 
 #ifdef UNICODE
-<<<<<<< HEAD
-    if (length < 0) {
-	length = wcslen(string);
-    }
     Tcl_DStringInit(&ds);
-    Tcl_WCharToUtfDString(string, length, &ds);
-=======
-    Tcl_WinTCharToUtf(string, -1, &ds);
->>>>>>> 9b2958c5
+    Tcl_WCharToUtfDString(string, wcslen(string), &ds);
 #else
     Tcl_ExternalToUtfDString(NULL, (char *) string, -1, &ds);
 #endif
