--- conflicted
+++ resolved
@@ -53,7 +53,6 @@
  * to strcmp here.
  */
 #ifdef __WIN32__
-<<<<<<< HEAD
 #   include "tkWinInt.h"
 #else
 #   define TCHAR char
@@ -61,10 +60,6 @@
 #   define _tcscmp strcmp
 #   define _tcslen strlen
 #   define _tcsncmp strncmp
-=======
-#include "tkWinInt.h"
-#include "../win/tclWinPort.h"
->>>>>>> 171f9bb6
 #endif
 
 #ifdef MAC_OSX_TK
@@ -97,7 +92,6 @@
  * it will conflict with a declaration elsewhere on some systems.
  */
 
-<<<<<<< HEAD
 #if defined(_WIN32)
 #define isatty WinIsTty
 static int WinIsTty(int fd) {
@@ -108,6 +102,7 @@
      * always claim to be running on a tty. This probably isn't the right way
      * to do it.
      */
+
     handle = GetStdHandle(STD_INPUT_HANDLE + fd);
 	/*
 	 * If it's a bad or closed handle, then it's been connected to a wish
@@ -116,45 +111,6 @@
     return (handle == INVALID_HANDLE_VALUE) || (handle == 0)
 	     || (GetFileType(handle) == FILE_TYPE_UNKNOWN)
 	     || (GetFileType(handle) == FILE_TYPE_CHAR);
-=======
-#if defined(__WIN32__) || defined(_WIN32)
-#define isatty WinIsTty
-static int WinIsTty(int fd) {
-    HANDLE handle;
-
-    /*
-     * For now, under Windows, we assume we are not running as a console mode
-     * app, so we need to use the GUI console.  In order to enable this, we
-     * always claim to be running on a tty.  This probably isn't the right
-     * way to do it.
-     */
-
-#if !defined(STATIC_BUILD)
-	if (tclStubsPtr->reserved9 && TclpIsAtty) {
-	    /* We are running on Cygwin */
-	    return TclpIsAtty(fd);
-	}
-#endif
-    handle = GetStdHandle(STD_INPUT_HANDLE + fd);
-
-    if ((handle == INVALID_HANDLE_VALUE) || (handle == 0)
-	     || (GetFileType(handle) == FILE_TYPE_UNKNOWN)) {
-	/*
-	 * If it's a bad or closed handle, then it's been connected
-	 * to a wish console window.
-	 */
-
-	return 1;
-    } else if (GetFileType(handle) == FILE_TYPE_CHAR) {
-	/*
-	 * A character file handle is a tty by definition.
-	 */
-
-	return 1;
-    } else {
-	return 0;
-    }
->>>>>>> 171f9bb6
 }
 #else
 extern int		isatty(int fd);
@@ -201,6 +157,7 @@
  *
  *----------------------------------------------------------------------
  */
+
 void
 Tk_MainEx(
     int argc,			/* Number of arguments. */
@@ -214,14 +171,8 @@
     Tcl_Obj *path, *argvPtr, *appName;
     const char *encodingName;
     int code, nullStdin = 0;
-<<<<<<< HEAD
     Tcl_Channel chan;
     InteractiveState is;
-=======
-    Tcl_Channel inChannel, outChannel;
-    ThreadSpecificData *tsdPtr;
-    Tcl_DString appName;
->>>>>>> 171f9bb6
 
     /*
      * Ensure that we are getting a compatible version of Tcl. This is really
@@ -232,9 +183,6 @@
 	abort();
     }
 
-<<<<<<< HEAD
-    Tcl_InitMemory(interp);
-=======
 #if defined(__WIN32__) && !defined(STATIC_BUILD)
     if (tclStubsPtr->reserved9) {
 	/* We are running win32 Tk under Cygwin, so let's check
@@ -248,7 +196,7 @@
 	    int i;
 
 	    for (i = 1; i < argc; ++i) {
-		if (!strcmp(argv[i], "-display")) {
+		if (!_tcscmp(argv[i], TEXT("-display"))) {
 		    goto loadCygwinTk;
 		}
 	    }
@@ -256,20 +204,13 @@
     }
 #endif
 
-    tsdPtr = (ThreadSpecificData *)
-	    Tcl_GetThreadData(&dataKey, sizeof(ThreadSpecificData));
->>>>>>> 171f9bb6
+    Tcl_InitMemory(interp);
 
     is.interp = interp;
     is.gotPartial = 0;
     Tcl_Preserve(interp);
 
-#if defined(__WIN32__) && !defined(STATIC_BUILD)
-    if (!tclStubsPtr->reserved9) {
-	/* Only initialize console when not running under cygwin */
-	Tk_InitConsoleChannels(interp);
-    }
-#elif  defined(__WIN32__)
+#if defined(__WIN32__) && !defined(__CYGWIN__)
     Tk_InitConsoleChannels(interp);
 #endif
 
@@ -339,12 +280,7 @@
      * Set the "tcl_interactive" variable.
      */
 
-<<<<<<< HEAD
     is.tty = isatty(0);
-=======
-    tsdPtr->tty = isatty(0);
-
->>>>>>> 171f9bb6
 #if defined(MAC_OSX_TK)
     /*
      * On TkAqua, if we don't have a TTY and stdin is a special character file
