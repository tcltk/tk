--- conflicted
+++ resolved
@@ -133,24 +133,15 @@
     Tcl_DString appName;
 
     /*
-<<<<<<< HEAD
-     * Ensure that we are getting a compatible version of Tcl. This is really
-     * only an issue when Tk is loaded dynamically.
+     * Ensure that we are getting a compatible version of Tcl.
      */
 
     if (Tcl_InitStubs(interp, "8.5.0", 0) == NULL) {
-	abort();
-=======
-     * Ensure that we are getting the matching version of Tcl.
-     */
-
-    if (Tcl_InitStubs(interp, TCL_VERSION, 1) == NULL) {
 	if (Tcl_InitStubs(interp, "8.1", 0) == NULL) {
 	    abort();
 	} else {
 	    Tcl_Panic("%s", Tcl_GetStringResult(interp));
 	}
->>>>>>> ac681758
     }
 
 #if defined(__WIN32__) && !defined(__WIN64__) && !defined(STATIC_BUILD)
