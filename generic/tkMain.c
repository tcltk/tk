--- conflicted
+++ resolved
@@ -267,11 +267,7 @@
 
 	if ((argc > 3) && (0 == _tcscmp(TEXT("-encoding"), argv[1]))
 		&& (TEXT('-') != argv[3][0])) {
-<<<<<<< HEAD
-		Tcl_Obj *value = NewNativeObj(argv[2]);
-=======
 	    Tcl_Obj *value = NewNativeObj(argv[2]);
->>>>>>> 487b808f
 	    Tcl_SetStartupScript(NewNativeObj(argv[3]), Tcl_GetString(value));
 	    Tcl_DecrRefCount(value);
 	    argc -= 3;
@@ -433,13 +429,9 @@
     Tcl_Channel chan = isPtr->input;
     Tcl_Interp *interp = isPtr->interp;
 
-    count = Tcl_Gets(chan, &isPtr->line);
-
-<<<<<<< HEAD
+    count = (size_t)Tcl_Gets(chan, &isPtr->line);
+
     if (count == (size_t)-1 && !isPtr->gotPartial) {
-=======
-    if (count == -1 && !isPtr->gotPartial) {
->>>>>>> 487b808f
 	if (isPtr->tty) {
 	    Tcl_Exit(0);
 	} else {
