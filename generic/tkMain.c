--- conflicted
+++ resolved
@@ -210,11 +210,7 @@
 	    TkCygwinMainEx(argc, argv, appInitProc, interp);
 	    /* Only returns when Tk_MainEx() was not found */
 	} else {
-<<<<<<< HEAD
 	    Tcl_Size j;
-=======
-	    int j;
->>>>>>> 07290679
 
 	    for (j = 1; j < argc; ++j) {
 		if (!strcmp(argv[j], "-display")) {
@@ -269,8 +265,7 @@
 	if ((argc >= 3) && (0 == _tcscmp(TEXT("-encoding"), argv[1]))
 		&& ('-' != argv[3][0])) {
 	    Tcl_Obj *value = NewNativeObj(argv[2]);
-	    Tcl_SetStartupScript(NewNativeObj(argv[3]),
-		    Tcl_GetString(value));
+	    Tcl_SetStartupScript(NewNativeObj(argv[3]), Tcl_GetString(value));
 	    Tcl_DecrRefCount(value);
 	    argc -= 3;
 	    i += 3;
@@ -278,20 +273,14 @@
 	    Tcl_SetStartupScript(NewNativeObj(argv[1]), NULL);
 	    argc--;
 	    i++;
-<<<<<<< HEAD
 #if !defined(TK_NO_DEPRECATED) && TCL_MAJOR_VERSION < 9
-=======
->>>>>>> 07290679
 	} else if ((argc >= 2) && (length = _tcslen(argv[1]))
 		&& (length > 1) && (0 == _tcsncmp(TEXT("-file"), argv[1], length))
 		&& ('-' != argv[2][0])) {
 	    Tcl_SetStartupScript(NewNativeObj(argv[2]), NULL);
 	    argc -= 2;
 	    i += 2;
-<<<<<<< HEAD
-#endif
-=======
->>>>>>> 07290679
+#endif
 	}
     }
 
@@ -303,7 +292,7 @@
     }
     Tcl_SetVar2Ex(interp, "argv0", NULL, appName, TCL_GLOBAL_ONLY);
 
-    Tcl_SetVar2Ex(interp, "argc", NULL, Tcl_NewWideIntObj((Tcl_WideInt)argc), TCL_GLOBAL_ONLY);
+    Tcl_SetVar2Ex(interp, "argc", NULL, Tcl_NewWideIntObj(argc), TCL_GLOBAL_ONLY);
 
     argvPtr = Tcl_NewListObj(0, NULL);
     while (argc--) {
@@ -330,11 +319,7 @@
     }
 #endif
     Tcl_SetVar2Ex(interp, "tcl_interactive", NULL,
-<<<<<<< HEAD
-	    Tcl_NewWideIntObj(!path && (is.tty || nullStdin)), TCL_GLOBAL_ONLY);
-=======
 	    Tcl_NewBooleanObj(!path && (is.tty || nullStdin)), TCL_GLOBAL_ONLY);
->>>>>>> 07290679
 
     /*
      * Invoke application-specific initialization.
@@ -431,11 +416,7 @@
 static void
 StdinProc(
     void *clientData,	/* The state of interactive cmd line */
-<<<<<<< HEAD
     TCL_UNUSED(int) /*mask*/)
-=======
-    int mask)			/* Not used. */
->>>>>>> 07290679
 {
     char *cmd;
     int code;
