/*
 * tkUndo.h --
 *
 *	Declarations shared among the files that implement an undo stack.
 *
 * Copyright (c) 2002 Ludwig Callewaert.
 *
 * See the file "license.terms" for information on usage and redistribution of
 * this file, and for a DISCLAIMER OF ALL WARRANTIES.
<<<<<<< HEAD
 *
 * RCS: @(#) $Id: tkUndo.h,v 1.9 2010/04/23 08:32:56 nijtmans Exp $
=======
>>>>>>> fca5c4a6
 */

#ifndef _TKUNDO
#define _TKUNDO

#ifndef _TKINT
#include "tkInt.h"
#endif

/*
 * Enum defining the types used in an undo stack.
 */

typedef enum {
    TK_UNDO_SEPARATOR,		/* Marker */
    TK_UNDO_ACTION		/* Command */
} TkUndoAtomType;

/*
 * Callback proc type to carry out an undo or redo action via C code. (Actions
 * can also be defined by Tcl scripts).
 */

typedef int (TkUndoProc)(Tcl_Interp *interp, ClientData clientData,
			Tcl_Obj *objPtr);

/*
 * Struct defining a single action, one or more of which may be defined (and
 * stored in a linked list) separately for each undo and redo action of an
 * undo atom.
 */

typedef struct TkUndoSubAtom {
    Tcl_Command command;	/* Tcl token used to get the current Tcl
				 * command name which will be used to execute
				 * apply/revert scripts. If NULL then it is
				 * assumed the apply/revert scripts already
				 * contain everything. */
    TkUndoProc *funcPtr;	/* Function pointer for callback to perform
				 * undo/redo actions. */
    ClientData clientData;	/* Data for 'funcPtr'. */
    Tcl_Obj *action;		/* Command to apply the action that was
				 * taken. */
    struct TkUndoSubAtom *next;	/* Pointer to the next element in the linked
				 * list. */
} TkUndoSubAtom;

/*
 * Struct representing a single undo+redo atom to be placed in the stack.
 */

typedef struct TkUndoAtom {
    TkUndoAtomType type;	/* The type that will trigger the required
				 * action. */
    TkUndoSubAtom *apply;	/* Linked list of 'apply' actions to perform
				 * for this operation. */
    TkUndoSubAtom *revert;	/* Linked list of 'revert' actions to perform
				 * for this operation. */
    struct TkUndoAtom *next;	/* Pointer to the next element in the
				 * stack. */
} TkUndoAtom;

/*
 * Struct defining a single undo+redo stack.
 */

typedef struct TkUndoRedoStack {
    TkUndoAtom *undoStack;	/* The undo stack. */
    TkUndoAtom *redoStack;	/* The redo stack. */
    Tcl_Interp *interp;		/* The interpreter in which to execute the
				 * revert and apply scripts. */
    int maxdepth;
    int depth;
} TkUndoRedoStack;

/*
 * Basic functions.
 */

MODULE_SCOPE void	TkUndoPushStack(TkUndoAtom **stack, TkUndoAtom *elem);
MODULE_SCOPE TkUndoAtom *TkUndoPopStack(TkUndoAtom **stack);
MODULE_SCOPE int	TkUndoInsertSeparator(TkUndoAtom **stack);
MODULE_SCOPE void	TkUndoClearStack(TkUndoAtom **stack);

/*
 * Functions for working on an undo/redo stack.
 */

MODULE_SCOPE TkUndoRedoStack *TkUndoInitStack(Tcl_Interp *interp, int maxdepth);
MODULE_SCOPE void	TkUndoSetDepth(TkUndoRedoStack *stack, int maxdepth);
MODULE_SCOPE void	TkUndoClearStacks(TkUndoRedoStack *stack);
MODULE_SCOPE void	TkUndoFreeStack(TkUndoRedoStack *stack);
MODULE_SCOPE void	TkUndoInsertUndoSeparator(TkUndoRedoStack *stack);
MODULE_SCOPE TkUndoSubAtom *TkUndoMakeCmdSubAtom(Tcl_Command command,
			    Tcl_Obj *actionScript, TkUndoSubAtom *subAtomList);
MODULE_SCOPE TkUndoSubAtom *TkUndoMakeSubAtom(TkUndoProc *funcPtr,
			    ClientData clientData, Tcl_Obj *actionScript,
			    TkUndoSubAtom *subAtomList);
MODULE_SCOPE void	TkUndoPushAction(TkUndoRedoStack *stack,
			    TkUndoSubAtom *apply, TkUndoSubAtom *revert);
MODULE_SCOPE int	TkUndoRevert(TkUndoRedoStack *stack);
MODULE_SCOPE int	TkUndoApply(TkUndoRedoStack *stack);

#endif /* _TKUNDO */<|MERGE_RESOLUTION|>--- conflicted
+++ resolved
@@ -7,11 +7,6 @@
  *
  * See the file "license.terms" for information on usage and redistribution of
  * this file, and for a DISCLAIMER OF ALL WARRANTIES.
-<<<<<<< HEAD
- *
- * RCS: @(#) $Id: tkUndo.h,v 1.9 2010/04/23 08:32:56 nijtmans Exp $
-=======
->>>>>>> fca5c4a6
  */
 
 #ifndef _TKUNDO
