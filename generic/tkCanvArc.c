/*
 * tkCanvArc.c --
 *
 *	This file implements arc items for canvas widgets.
 *
 * Copyright (c) 1992-1994 The Regents of the University of California.
 * Copyright (c) 1994-1997 Sun Microsystems, Inc.
 *
 * See the file "license.terms" for information on usage and redistribution of
 * this file, and for a DISCLAIMER OF ALL WARRANTIES.
 */

#include "tkInt.h"
#include "tkCanvas.h"

/*
 * The structure below defines the record for each arc item.
 */

typedef enum {
    PIESLICE_STYLE, CHORD_STYLE, ARC_STYLE
} Style;

typedef struct ArcItem {
    Tk_Item header;		/* Generic stuff that's the same for all
				 * types. MUST BE FIRST IN STRUCTURE. */
    Tk_Outline outline;		/* Outline structure */
    double bbox[4];		/* Coordinates (x1, y1, x2, y2) of bounding
				 * box for oval of which arc is a piece. */
    double start;		/* Angle at which arc begins, in degrees
				 * between 0 and 360. */
    double extent;		/* Extent of arc (angular distance from start
				 * to end of arc) in degrees between -360 and
				 * 360. */
    double *outlinePtr;		/* Points to (x,y) coordinates for points that
				 * define one or two closed polygons
				 * representing the portion of the outline
				 * that isn't part of the arc (the V-shape for
				 * a pie slice or a line-like segment for a
				 * chord). Malloc'ed. */
    int numOutlinePoints;	/* Number of points at outlinePtr. Zero means
				 * no space allocated. */
    Tk_TSOffset tsoffset;
    XColor *fillColor;		/* Color for filling arc (used for drawing
				 * outline too when style is "arc"). NULL
				 * means don't fill arc. */
    XColor *activeFillColor;	/* Color for filling arc (used for drawing
				 * outline too when style is "arc" and state
				 * is "active"). NULL means use fillColor. */
    XColor *disabledFillColor;	/* Color for filling arc (used for drawing
				 * outline too when style is "arc" and state
				 * is "disabled". NULL means use fillColor */
    Pixmap fillStipple;		/* Stipple bitmap for filling item. */
    Pixmap activeFillStipple;	/* Stipple bitmap for filling item if state is
				 * active. */
    Pixmap disabledFillStipple;	/* Stipple bitmap for filling item if state is
				 * disabled. */
    Style style;		/* How to draw arc: arc, chord, or
				 * pieslice. */
    GC fillGC;			/* Graphics context for filling item. */
    double center1[2];		/* Coordinates of center of arc outline at
				 * start (see ComputeArcOutline). */
    double center2[2];		/* Coordinates of center of arc outline at
				 * start+extent (see ComputeArcOutline). */
} ArcItem;

/*
 * The definitions below define the sizes of the polygons used to display
 * outline information for various styles of arcs:
 */

#define CHORD_OUTLINE_PTS	7
#define PIE_OUTLINE1_PTS	6
#define PIE_OUTLINE2_PTS	7

/*
 * Information used for parsing configuration specs:
 */

static int	StyleParseProc(ClientData clientData, Tcl_Interp *interp,
		    Tk_Window tkwin, const char *value,
		    char *widgRec, int offset);
static const char * StylePrintProc(ClientData clientData, Tk_Window tkwin,
		    char *widgRec, int offset, Tcl_FreeProc **freeProcPtr);

static const Tk_CustomOption stateOption = {
    TkStateParseProc, TkStatePrintProc, INT2PTR(2)
};
static const Tk_CustomOption styleOption = {
    StyleParseProc, StylePrintProc, NULL
};
static const Tk_CustomOption tagsOption = {
    Tk_CanvasTagsParseProc, Tk_CanvasTagsPrintProc, NULL
};
static const Tk_CustomOption dashOption = {
    TkCanvasDashParseProc, TkCanvasDashPrintProc, NULL
};
static const Tk_CustomOption offsetOption = {
    TkOffsetParseProc, TkOffsetPrintProc, INT2PTR(TK_OFFSET_RELATIVE)
};
static const Tk_CustomOption pixelOption = {
    TkPixelParseProc, TkPixelPrintProc, NULL
};

static const Tk_ConfigSpec configSpecs[] = {
    {TK_CONFIG_CUSTOM, "-activedash", NULL, NULL,
	NULL, Tk_Offset(ArcItem, outline.activeDash),
	TK_CONFIG_NULL_OK, &dashOption},
    {TK_CONFIG_COLOR, "-activefill", NULL, NULL,
	NULL, Tk_Offset(ArcItem, activeFillColor), TK_CONFIG_NULL_OK, NULL},
    {TK_CONFIG_COLOR, "-activeoutline", NULL, NULL,
	NULL, Tk_Offset(ArcItem, outline.activeColor), TK_CONFIG_NULL_OK, NULL},
    {TK_CONFIG_BITMAP, "-activeoutlinestipple", NULL, NULL,
	NULL, Tk_Offset(ArcItem, outline.activeStipple), TK_CONFIG_NULL_OK, NULL},
    {TK_CONFIG_BITMAP, "-activestipple", NULL, NULL,
	NULL, Tk_Offset(ArcItem, activeFillStipple), TK_CONFIG_NULL_OK, NULL},
    {TK_CONFIG_CUSTOM, "-activewidth", NULL, NULL,
	"0.0", Tk_Offset(ArcItem, outline.activeWidth),
	TK_CONFIG_DONT_SET_DEFAULT, &pixelOption},
    {TK_CONFIG_CUSTOM, "-dash", NULL, NULL,
	NULL, Tk_Offset(ArcItem, outline.dash),
	TK_CONFIG_NULL_OK, &dashOption},
    {TK_CONFIG_PIXELS, "-dashoffset", NULL, NULL,
	"0", Tk_Offset(ArcItem, outline.offset), TK_CONFIG_DONT_SET_DEFAULT, NULL},
    {TK_CONFIG_CUSTOM, "-disableddash", NULL, NULL,
	NULL, Tk_Offset(ArcItem, outline.disabledDash),
	TK_CONFIG_NULL_OK, &dashOption},
    {TK_CONFIG_COLOR, "-disabledfill", NULL, NULL,
	NULL, Tk_Offset(ArcItem, disabledFillColor), TK_CONFIG_NULL_OK, NULL},
    {TK_CONFIG_COLOR, "-disabledoutline", NULL, NULL,
	NULL, Tk_Offset(ArcItem, outline.disabledColor), TK_CONFIG_NULL_OK, NULL},
    {TK_CONFIG_BITMAP, "-disabledoutlinestipple", NULL, NULL,
	NULL, Tk_Offset(ArcItem, outline.disabledStipple), TK_CONFIG_NULL_OK, NULL},
    {TK_CONFIG_BITMAP, "-disabledstipple", NULL, NULL,
	NULL, Tk_Offset(ArcItem, disabledFillStipple), TK_CONFIG_NULL_OK, NULL},
    {TK_CONFIG_CUSTOM, "-disabledwidth", NULL, NULL,
	"0.0", Tk_Offset(ArcItem, outline.disabledWidth),
	TK_CONFIG_DONT_SET_DEFAULT, &pixelOption},
    {TK_CONFIG_DOUBLE, "-extent", NULL, NULL,
	"90", Tk_Offset(ArcItem, extent), TK_CONFIG_DONT_SET_DEFAULT, NULL},
    {TK_CONFIG_COLOR, "-fill", NULL, NULL,
	NULL, Tk_Offset(ArcItem, fillColor), TK_CONFIG_NULL_OK, NULL},
    {TK_CONFIG_CUSTOM, "-offset", NULL, NULL,
	"0,0", Tk_Offset(ArcItem, tsoffset),
	TK_CONFIG_DONT_SET_DEFAULT, &offsetOption},
    {TK_CONFIG_COLOR, "-outline", NULL, NULL,
	"black", Tk_Offset(ArcItem, outline.color), TK_CONFIG_NULL_OK, NULL},
    {TK_CONFIG_CUSTOM, "-outlineoffset", NULL, NULL,
	"0,0", Tk_Offset(ArcItem, outline.tsoffset),
	TK_CONFIG_DONT_SET_DEFAULT, &offsetOption},
    {TK_CONFIG_BITMAP, "-outlinestipple", NULL, NULL,
	NULL, Tk_Offset(ArcItem, outline.stipple), TK_CONFIG_NULL_OK, NULL},
    {TK_CONFIG_DOUBLE, "-start", NULL, NULL,
	"0", Tk_Offset(ArcItem, start), TK_CONFIG_DONT_SET_DEFAULT, NULL},
    {TK_CONFIG_CUSTOM, "-state", NULL, NULL,
	NULL, Tk_Offset(Tk_Item, state), TK_CONFIG_NULL_OK, &stateOption},
    {TK_CONFIG_BITMAP, "-stipple", NULL, NULL,
	NULL, Tk_Offset(ArcItem, fillStipple), TK_CONFIG_NULL_OK, NULL},
    {TK_CONFIG_CUSTOM, "-style", NULL, NULL,
	NULL, Tk_Offset(ArcItem, style), TK_CONFIG_DONT_SET_DEFAULT,
	&styleOption},
    {TK_CONFIG_CUSTOM, "-tags", NULL, NULL,
	NULL, 0, TK_CONFIG_NULL_OK, &tagsOption},
    {TK_CONFIG_CUSTOM, "-width", NULL, NULL,
	"1.0", Tk_Offset(ArcItem, outline.width), TK_CONFIG_DONT_SET_DEFAULT,
	&pixelOption},
    {TK_CONFIG_END, NULL, NULL, NULL, NULL, 0, 0, NULL}
};

/*
 * Prototypes for functions defined in this file:
 */

static void		ComputeArcBbox(Tk_Canvas canvas, ArcItem *arcPtr);
static int		ConfigureArc(Tcl_Interp *interp,
			    Tk_Canvas canvas, Tk_Item *itemPtr, int objc,
			    Tcl_Obj *const objv[], int flags);
static int		CreateArc(Tcl_Interp *interp,
			    Tk_Canvas canvas, struct Tk_Item *itemPtr,
			    int objc, Tcl_Obj *const objv[]);
static void		DeleteArc(Tk_Canvas canvas,
			    Tk_Item *itemPtr, Display *display);
static void		DisplayArc(Tk_Canvas canvas,
			    Tk_Item *itemPtr, Display *display, Drawable dst,
			    int x, int y, int width, int height);
static int		ArcCoords(Tcl_Interp *interp, Tk_Canvas canvas,
			    Tk_Item *itemPtr, int objc, Tcl_Obj *const objv[]);
static int		ArcToArea(Tk_Canvas canvas,
			    Tk_Item *itemPtr, double *rectPtr);
static double		ArcToPoint(Tk_Canvas canvas,
			    Tk_Item *itemPtr, double *coordPtr);
static int		ArcToPostscript(Tcl_Interp *interp,
			    Tk_Canvas canvas, Tk_Item *itemPtr, int prepass);
static void		ScaleArc(Tk_Canvas canvas,
			    Tk_Item *itemPtr, double originX, double originY,
			    double scaleX, double scaleY);
static void		TranslateArc(Tk_Canvas canvas,
			    Tk_Item *itemPtr, double deltaX, double deltaY);
static int		AngleInRange(double x, double y,
			    double start, double extent);
static void		ComputeArcOutline(Tk_Canvas canvas, ArcItem *arcPtr);
static int		HorizLineToArc(double x1, double x2,
			    double y, double rx, double ry,
			    double start, double extent);
static int		VertLineToArc(double x, double y1,
			    double y2, double rx, double ry,
			    double start, double extent);

/*
 * The structures below defines the arc item types by means of functions that
 * can be invoked by generic item code.
 */

Tk_ItemType tkArcType = {
    "arc",			/* name */
    sizeof(ArcItem),		/* itemSize */
    CreateArc,			/* createProc */
    configSpecs,		/* configSpecs */
    ConfigureArc,		/* configureProc */
    ArcCoords,			/* coordProc */
    DeleteArc,			/* deleteProc */
    DisplayArc,			/* displayProc */
    TK_CONFIG_OBJS,		/* flags */
    ArcToPoint,			/* pointProc */
    ArcToArea,			/* areaProc */
    ArcToPostscript,		/* postscriptProc */
    ScaleArc,			/* scaleProc */
    TranslateArc,		/* translateProc */
    NULL,			/* indexProc */
    NULL,			/* icursorProc */
    NULL,			/* selectionProc */
    NULL,			/* insertProc */
    NULL,			/* dTextProc */
    NULL,			/* nextPtr */
    NULL, 0, NULL, NULL
};

/*
 *--------------------------------------------------------------
 *
 * CreateArc --
 *
 *	This function is invoked to create a new arc item in a canvas.
 *
 * Results:
 *	A standard Tcl return value. If an error occurred in creating the
 *	item, then an error message is left in the interp's result; in this
 *	case itemPtr is left uninitialized, so it can be safely freed by the
 *	caller.
 *
 * Side effects:
 *	A new arc item is created.
 *
 *--------------------------------------------------------------
 */

static int
CreateArc(
    Tcl_Interp *interp,		/* Interpreter for error reporting. */
    Tk_Canvas canvas,		/* Canvas to hold new item. */
    Tk_Item *itemPtr,		/* Record to hold new item; header has been
				 * initialized by caller. */
    int objc,			/* Number of arguments in objv. */
    Tcl_Obj *const objv[])	/* Arguments describing arc. */
{
    ArcItem *arcPtr = (ArcItem *) itemPtr;
    int i;

    if (objc == 0) {
	Tcl_Panic("canvas did not pass any coords");
    }

    /*
     * Carry out initialization that is needed in order to clean up after
     * errors during the the remainder of this function.
     */

    Tk_CreateOutline(&(arcPtr->outline));
    arcPtr->start = 0;
    arcPtr->extent = 90;
    arcPtr->outlinePtr = NULL;
    arcPtr->numOutlinePoints = 0;
    arcPtr->tsoffset.flags = 0;
    arcPtr->tsoffset.xoffset = 0;
    arcPtr->tsoffset.yoffset = 0;
    arcPtr->fillColor = NULL;
    arcPtr->activeFillColor = NULL;
    arcPtr->disabledFillColor = NULL;
    arcPtr->fillStipple = 0;
    arcPtr->activeFillStipple = 0;
    arcPtr->disabledFillStipple = 0;
    arcPtr->style = PIESLICE_STYLE;
    arcPtr->fillGC = 0;

    /*
     * Process the arguments to fill in the item record.
     */

    for (i = 1; i < objc; i++) {
	const char *arg = Tcl_GetString(objv[i]);

	if ((arg[0] == '-') && (arg[1] >= 'a') && (arg[1] <= 'z')) {
	    break;
	}
    }
    if (ArcCoords(interp, canvas, itemPtr, i, objv) != TCL_OK) {
	goto error;
    }
    if (ConfigureArc(interp, canvas, itemPtr, objc-i, objv+i, 0) == TCL_OK) {
	return TCL_OK;
    }

  error:
    DeleteArc(canvas, itemPtr, Tk_Display(Tk_CanvasTkwin(canvas)));
    return TCL_ERROR;
}

/*
 *--------------------------------------------------------------
 *
 * ArcCoords --
 *
 *	This function is invoked to process the "coords" widget command on
 *	arcs. See the user documentation for details on what it does.
 *
 * Results:
 *	Returns TCL_OK or TCL_ERROR, and sets the interp's result.
 *
 * Side effects:
 *	The coordinates for the given item may be changed.
 *
 *--------------------------------------------------------------
 */

static int
ArcCoords(
    Tcl_Interp *interp,		/* Used for error reporting. */
    Tk_Canvas canvas,		/* Canvas containing item. */
    Tk_Item *itemPtr,		/* Item whose coordinates are to be read or
				 * modified. */
    int objc,			/* Number of coordinates supplied in objv. */
    Tcl_Obj *const objv[])	/* Array of coordinates: x1, y1, x2, y2, ... */
{
    ArcItem *arcPtr = (ArcItem *) itemPtr;

    if (objc == 0) {
	Tcl_Obj *objs[4];

	objs[0] = Tcl_NewDoubleObj(arcPtr->bbox[0]);
	objs[1] = Tcl_NewDoubleObj(arcPtr->bbox[1]);
	objs[2] = Tcl_NewDoubleObj(arcPtr->bbox[2]);
	objs[3] = Tcl_NewDoubleObj(arcPtr->bbox[3]);
	Tcl_SetObjResult(interp, Tcl_NewListObj(4, objs));
    } else if ((objc == 1)||(objc == 4)) {
	if (objc==1) {
	    if (Tcl_ListObjGetElements(interp, objv[0], &objc,
		    (Tcl_Obj ***) &objv) != TCL_OK) {
		return TCL_ERROR;
	    } else if (objc != 4) {
		Tcl_SetObjResult(interp, Tcl_ObjPrintf(
			"wrong # coordinates: expected 4, got %d", objc));
		Tcl_SetErrorCode(interp, "TK", "CANVAS", "COORDS", "ARC",
			NULL);
		return TCL_ERROR;
	    }
	}
	if ((Tk_CanvasGetCoordFromObj(interp, canvas, objv[0],
 		    &arcPtr->bbox[0]) != TCL_OK)
		|| (Tk_CanvasGetCoordFromObj(interp, canvas, objv[1],
		    &arcPtr->bbox[1]) != TCL_OK)
		|| (Tk_CanvasGetCoordFromObj(interp, canvas, objv[2],
			&arcPtr->bbox[2]) != TCL_OK)
		|| (Tk_CanvasGetCoordFromObj(interp, canvas, objv[3],
			&arcPtr->bbox[3]) != TCL_OK)) {
	    return TCL_ERROR;
	}
	ComputeArcBbox(canvas, arcPtr);
    } else {
	Tcl_SetObjResult(interp, Tcl_ObjPrintf(
		"wrong # coordinates: expected 0 or 4, got %d", objc));
	Tcl_SetErrorCode(interp, "TK", "CANVAS", "COORDS", "ARC", NULL);
	return TCL_ERROR;
    }
    return TCL_OK;
}

/*
 *--------------------------------------------------------------
 *
 * ConfigureArc --
 *
 *	This function is invoked to configure various aspects of a arc item,
 *	such as its outline and fill colors.
 *
 * Results:
 *	A standard Tcl result code. If an error occurs, then an error message
 *	is left in the interp's result.
 *
 * Side effects:
 *	Configuration information, such as colors and stipple patterns, may be
 *	set for itemPtr.
 *
 *--------------------------------------------------------------
 */

static int
ConfigureArc(
    Tcl_Interp *interp,		/* Used for error reporting. */
    Tk_Canvas canvas,		/* Canvas containing itemPtr. */
    Tk_Item *itemPtr,		/* Arc item to reconfigure. */
    int objc,			/* Number of elements in objv. */
    Tcl_Obj *const objv[],	/* Arguments describing things to configure. */
    int flags)			/* Flags to pass to Tk_ConfigureWidget. */
{
    ArcItem *arcPtr = (ArcItem *) itemPtr;
    XGCValues gcValues;
    GC newGC;
    unsigned long mask;
    int i;
    Tk_Window tkwin;
    Tk_TSOffset *tsoffset;
    XColor *color;
    Pixmap stipple;
    Tk_State state;

    tkwin = Tk_CanvasTkwin(canvas);
    if (TCL_OK != Tk_ConfigureWidget(interp, tkwin, configSpecs, objc,
	    (const char **) objv, (char *) arcPtr, flags|TK_CONFIG_OBJS)) {
	return TCL_ERROR;
    }

    state = itemPtr->state;

    /*
     * A few of the options require additional processing, such as style and
     * graphics contexts.
     */

    if (arcPtr->outline.activeWidth > arcPtr->outline.width ||
	    arcPtr->outline.activeDash.number ||
	    arcPtr->outline.activeColor ||
	    arcPtr->outline.activeStipple ||
	    arcPtr->activeFillColor ||
	    arcPtr->activeFillStipple) {
	itemPtr->redraw_flags |= TK_ITEM_STATE_DEPENDANT;
    } else {
	itemPtr->redraw_flags &= ~TK_ITEM_STATE_DEPENDANT;
    }

    tsoffset = &arcPtr->outline.tsoffset;
    flags = tsoffset->flags;
    if (flags & TK_OFFSET_LEFT) {
	tsoffset->xoffset = (int) (arcPtr->bbox[0] + 0.5);
    } else if (flags & TK_OFFSET_CENTER) {
	tsoffset->xoffset = (int) ((arcPtr->bbox[0]+arcPtr->bbox[2]+1)/2);
    } else if (flags & TK_OFFSET_RIGHT) {
	tsoffset->xoffset = (int) (arcPtr->bbox[2] + 0.5);
    }
    if (flags & TK_OFFSET_TOP) {
	tsoffset->yoffset = (int) (arcPtr->bbox[1] + 0.5);
    } else if (flags & TK_OFFSET_MIDDLE) {
	tsoffset->yoffset = (int) ((arcPtr->bbox[1]+arcPtr->bbox[3]+1)/2);
    } else if (flags & TK_OFFSET_BOTTOM) {
	tsoffset->yoffset = (int) (arcPtr->bbox[2] + 0.5);
    }

    i = (int) (arcPtr->start/360.0);
    arcPtr->start -= i*360.0;
    if (arcPtr->start < 0) {
	arcPtr->start += 360.0;
    }
    i = (int) (arcPtr->extent/360.0);
    arcPtr->extent -= i*360.0;

    mask = Tk_ConfigOutlineGC(&gcValues, canvas, itemPtr, &(arcPtr->outline));
    if (mask) {
	gcValues.cap_style = CapButt;
	mask |= GCCapStyle;
	newGC = Tk_GetGC(tkwin, mask, &gcValues);
    } else {
	newGC = 0;
    }
    if (arcPtr->outline.gc) {
	Tk_FreeGC(Tk_Display(tkwin), arcPtr->outline.gc);
    }
    arcPtr->outline.gc = newGC;

    if(state == TK_STATE_NULL) {
	state = Canvas(canvas)->canvas_state;
    }
    if (state==TK_STATE_HIDDEN) {
	ComputeArcBbox(canvas, arcPtr);
	return TCL_OK;
    }

    color = arcPtr->fillColor;
    stipple = arcPtr->fillStipple;
<<<<<<< HEAD
    if (Canvas(canvas)->currentItemPtr == itemPtr) {
	if (arcPtr->activeFillColor!=NULL) {
=======
    if (((TkCanvas *)canvas)->currentItemPtr == itemPtr) {
	if (arcPtr->activeFillColor) {
>>>>>>> 7cc06d2e
	    color = arcPtr->activeFillColor;
	}
	if (arcPtr->activeFillStipple) {
	    stipple = arcPtr->activeFillStipple;
	}
    } else if (state==TK_STATE_DISABLED) {
	if (arcPtr->disabledFillColor) {
	    color = arcPtr->disabledFillColor;
	}
	if (arcPtr->disabledFillStipple) {
	    stipple = arcPtr->disabledFillStipple;
	}
      }

    if ((arcPtr->style == ARC_STYLE) || !color) {
	newGC = 0;
    } else {
	gcValues.foreground = color->pixel;
	if (arcPtr->style == CHORD_STYLE) {
	    gcValues.arc_mode = ArcChord;
	} else {
	    gcValues.arc_mode = ArcPieSlice;
	}
	mask = GCForeground|GCArcMode;
	if (stipple) {
	    gcValues.stipple = stipple;
	    gcValues.fill_style = FillStippled;
	    mask |= GCStipple|GCFillStyle;
	}
	newGC = Tk_GetGC(tkwin, mask, &gcValues);
    }
    if (arcPtr->fillGC) {
	Tk_FreeGC(Tk_Display(tkwin), arcPtr->fillGC);
    }
    arcPtr->fillGC = newGC;

    tsoffset = &arcPtr->tsoffset;
    flags = tsoffset->flags;
    if (flags & TK_OFFSET_LEFT) {
	tsoffset->xoffset = (int) (arcPtr->bbox[0] + 0.5);
    } else if (flags & TK_OFFSET_CENTER) {
	tsoffset->xoffset = (int) ((arcPtr->bbox[0]+arcPtr->bbox[2]+1)/2);
    } else if (flags & TK_OFFSET_RIGHT) {
	tsoffset->xoffset = (int) (arcPtr->bbox[2] + 0.5);
    }
    if (flags & TK_OFFSET_TOP) {
	tsoffset->yoffset = (int) (arcPtr->bbox[1] + 0.5);
    } else if (flags & TK_OFFSET_MIDDLE) {
	tsoffset->yoffset = (int) ((arcPtr->bbox[1]+arcPtr->bbox[3]+1)/2);
    } else if (flags & TK_OFFSET_BOTTOM) {
	tsoffset->yoffset = (int) (arcPtr->bbox[3] + 0.5);
    }

    ComputeArcBbox(canvas, arcPtr);
    return TCL_OK;
}

/*
 *--------------------------------------------------------------
 *
 * DeleteArc --
 *
 *	This function is called to clean up the data structure associated with
 *	an arc item.
 *
 * Results:
 *	None.
 *
 * Side effects:
 *	Resources associated with itemPtr are released.
 *
 *--------------------------------------------------------------
 */

static void
DeleteArc(
    Tk_Canvas canvas,		/* Info about overall canvas. */
    Tk_Item *itemPtr,		/* Item that is being deleted. */
    Display *display)		/* Display containing window for canvas. */
{
    ArcItem *arcPtr = (ArcItem *) itemPtr;

    Tk_DeleteOutline(display, &(arcPtr->outline));
    if (arcPtr->numOutlinePoints != 0) {
	ckfree(arcPtr->outlinePtr);
    }
    if (arcPtr->fillColor) {
	Tk_FreeColor(arcPtr->fillColor);
    }
    if (arcPtr->activeFillColor) {
	Tk_FreeColor(arcPtr->activeFillColor);
    }
    if (arcPtr->disabledFillColor) {
	Tk_FreeColor(arcPtr->disabledFillColor);
    }
    if (arcPtr->fillStipple) {
	Tk_FreeBitmap(display, arcPtr->fillStipple);
    }
    if (arcPtr->activeFillStipple) {
	Tk_FreeBitmap(display, arcPtr->activeFillStipple);
    }
    if (arcPtr->disabledFillStipple) {
	Tk_FreeBitmap(display, arcPtr->disabledFillStipple);
    }
    if (arcPtr->fillGC) {
	Tk_FreeGC(display, arcPtr->fillGC);
    }
}

/*
 *--------------------------------------------------------------
 *
 * ComputeArcBbox --
 *
 *	This function is invoked to compute the bounding box of all the pixels
 *	that may be drawn as part of an arc.
 *
 * Results:
 *	None.
 *
 * Side effects:
 *	The fields x1, y1, x2, and y2 are updated in the header for itemPtr.
 *
 *--------------------------------------------------------------
 */

	/* ARGSUSED */
static void
ComputeArcBbox(
    Tk_Canvas canvas,		/* Canvas that contains item. */
    ArcItem *arcPtr)		/* Item whose bbox is to be recomputed. */
{
    double tmp, center[2], point[2];
    double width;
    Tk_State state = arcPtr->header.state;

    if (state == TK_STATE_NULL) {
	state = Canvas(canvas)->canvas_state;
    }

    width = arcPtr->outline.width;
    if (width < 1.0) {
	width = 1.0;
    }
    if (state==TK_STATE_HIDDEN) {
	arcPtr->header.x1 = arcPtr->header.x2 =
	arcPtr->header.y1 = arcPtr->header.y2 = -1;
	return;
    } else if (Canvas(canvas)->currentItemPtr == (Tk_Item *) arcPtr) {
	if (arcPtr->outline.activeWidth>width) {
	    width = arcPtr->outline.activeWidth;
	}
    } else if (state==TK_STATE_DISABLED) {
	if (arcPtr->outline.disabledWidth>0) {
	    width = arcPtr->outline.disabledWidth;
	}
    }

    /*
     * Make sure that the first coordinates are the lowest ones.
     */

    if (arcPtr->bbox[1] > arcPtr->bbox[3]) {
	double tmp = arcPtr->bbox[3];

	arcPtr->bbox[3] = arcPtr->bbox[1];
	arcPtr->bbox[1] = tmp;
    }
    if (arcPtr->bbox[0] > arcPtr->bbox[2]) {
	double tmp = arcPtr->bbox[2];

	arcPtr->bbox[2] = arcPtr->bbox[0];
	arcPtr->bbox[0] = tmp;
    }

    ComputeArcOutline(canvas,arcPtr);

    /*
     * To compute the bounding box, start with the the bbox formed by the two
     * endpoints of the arc. Then add in the center of the arc's oval (if
     * relevant) and the 3-o'clock, 6-o'clock, 9-o'clock, and 12-o'clock
     * positions, if they are relevant.
     */

    arcPtr->header.x1 = arcPtr->header.x2 = (int) arcPtr->center1[0];
    arcPtr->header.y1 = arcPtr->header.y2 = (int) arcPtr->center1[1];
    TkIncludePoint((Tk_Item *) arcPtr, arcPtr->center2);
    center[0] = (arcPtr->bbox[0] + arcPtr->bbox[2])/2;
    center[1] = (arcPtr->bbox[1] + arcPtr->bbox[3])/2;
    if (arcPtr->style == PIESLICE_STYLE) {
	TkIncludePoint((Tk_Item *) arcPtr, center);
    }

    tmp = -arcPtr->start;
    if (tmp < 0) {
	tmp += 360.0;
    }
    if ((tmp < arcPtr->extent) || ((tmp-360) > arcPtr->extent)) {
	point[0] = arcPtr->bbox[2];
	point[1] = center[1];
	TkIncludePoint((Tk_Item *) arcPtr, point);
    }
    tmp = 90.0 - arcPtr->start;
    if (tmp < 0) {
	tmp += 360.0;
    }
    if ((tmp < arcPtr->extent) || ((tmp-360) > arcPtr->extent)) {
	point[0] = center[0];
	point[1] = arcPtr->bbox[1];
	TkIncludePoint((Tk_Item *) arcPtr, point);
    }
    tmp = 180.0 - arcPtr->start;
    if (tmp < 0) {
	tmp += 360.0;
    }
    if ((tmp < arcPtr->extent) || ((tmp-360) > arcPtr->extent)) {
	point[0] = arcPtr->bbox[0];
	point[1] = center[1];
	TkIncludePoint((Tk_Item *) arcPtr, point);
    }
    tmp = 270.0 - arcPtr->start;
    if (tmp < 0) {
	tmp += 360.0;
    }
    if ((tmp < arcPtr->extent) || ((tmp-360) > arcPtr->extent)) {
	point[0] = center[0];
	point[1] = arcPtr->bbox[3];
	TkIncludePoint((Tk_Item *) arcPtr, point);
    }

    /*
     * Lastly, expand by the width of the arc (if the arc's outline is being
     * drawn) and add one extra pixel just for safety.
     */

    if (!arcPtr->outline.gc) {
	tmp = 1;
    } else {
	tmp = (int) ((width + 1.0)/2.0 + 1);
    }
    arcPtr->header.x1 -= (int) tmp;
    arcPtr->header.y1 -= (int) tmp;
    arcPtr->header.x2 += (int) tmp;
    arcPtr->header.y2 += (int) tmp;
}

/*
 *--------------------------------------------------------------
 *
 * DisplayArc --
 *
 *	This function is invoked to draw an arc item in a given drawable.
 *
 * Results:
 *	None.
 *
 * Side effects:
 *	ItemPtr is drawn in drawable using the transformation information in
 *	canvas.
 *
 *--------------------------------------------------------------
 */

static void
DisplayArc(
    Tk_Canvas canvas,		/* Canvas that contains item. */
    Tk_Item *itemPtr,		/* Item to be displayed. */
    Display *display,		/* Display on which to draw item. */
    Drawable drawable,		/* Pixmap or window in which to draw item. */
    int x, int y,		/* Describes region of canvas that must be */
    int width, int height)	/* redisplayed (not used). */
{
    ArcItem *arcPtr = (ArcItem *) itemPtr;
    short x1, y1, x2, y2;
    int start, extent, dashnumber;
    double lineWidth;
    Tk_State state = itemPtr->state;
    Pixmap stipple;

    if (state == TK_STATE_NULL) {
	state = Canvas(canvas)->canvas_state;
    }
    lineWidth = arcPtr->outline.width;
    if (lineWidth < 1.0) {
	lineWidth = 1.0;
    }
    dashnumber = arcPtr->outline.dash.number;
    stipple = arcPtr->fillStipple;
    if (Canvas(canvas)->currentItemPtr == itemPtr) {
	if (arcPtr->outline.activeWidth>lineWidth) {
	    lineWidth = arcPtr->outline.activeWidth;
	}
	if (arcPtr->outline.activeDash.number) {
	    dashnumber = arcPtr->outline.activeDash.number;
	}
	if (arcPtr->activeFillStipple) {
	    stipple = arcPtr->activeFillStipple;
	}
    } else if (state == TK_STATE_DISABLED) {
	if (arcPtr->outline.disabledWidth > 0) {
	    lineWidth = arcPtr->outline.disabledWidth;
	}
	if (arcPtr->outline.disabledDash.number) {
	    dashnumber = arcPtr->outline.disabledDash.number;
	}
	if (arcPtr->disabledFillStipple) {
	    stipple = arcPtr->disabledFillStipple;
	}
    }

    /*
     * Compute the screen coordinates of the bounding box for the item, plus
     * integer values for the angles.
     */

    Tk_CanvasDrawableCoords(canvas, arcPtr->bbox[0], arcPtr->bbox[1],
	    &x1, &y1);
    Tk_CanvasDrawableCoords(canvas, arcPtr->bbox[2], arcPtr->bbox[3],
	    &x2, &y2);
    if (x2 <= x1) {
	x2 = x1+1;
    }
    if (y2 <= y1) {
	y2 = y1+1;
    }
    start = (int) ((64*arcPtr->start) + 0.5);
    extent = (int) ((64*arcPtr->extent) + 0.5);

    /*
     * Display filled arc first (if wanted), then outline. If the extent is
     * zero then don't invoke XFillArc or XDrawArc, since this causes some
     * window servers to crash and should be a no-op anyway.
     */

    if ((arcPtr->fillGC) && (extent != 0)) {
	if (stipple) {
	    int w = 0;
	    int h = 0;
	    Tk_TSOffset *tsoffset = &arcPtr->tsoffset;
	    int flags = tsoffset->flags;

	    if (flags & (TK_OFFSET_CENTER|TK_OFFSET_MIDDLE)) {
		Tk_SizeOfBitmap(display, stipple, &w, &h);
		if (flags & TK_OFFSET_CENTER) {
		    w /= 2;
		} else {
		    w = 0;
		}
		if (flags & TK_OFFSET_MIDDLE) {
		    h /= 2;
		} else {
		    h = 0;
		}
	    }
	    tsoffset->xoffset -= w;
	    tsoffset->yoffset -= h;
	    Tk_CanvasSetOffset(canvas, arcPtr->fillGC, tsoffset);
	    if (tsoffset) {
		tsoffset->xoffset += w;
		tsoffset->yoffset += h;
	    }
	}
	XFillArc(display, drawable, arcPtr->fillGC, x1, y1, (unsigned) (x2-x1),
		(unsigned) (y2-y1), start, extent);
	if (stipple) {
	    XSetTSOrigin(display, arcPtr->fillGC, 0, 0);
	}
    }
    if (arcPtr->outline.gc) {
	Tk_ChangeOutlineGC(canvas, itemPtr, &(arcPtr->outline));

	if (extent) {
	    XDrawArc(display, drawable, arcPtr->outline.gc, x1, y1,
		    (unsigned) (x2-x1), (unsigned) (y2-y1), start, extent);
	}

	/*
	 * If the outline width is very thin, don't use polygons to draw the
	 * linear parts of the outline (this often results in nothing being
	 * displayed); just draw lines instead. The same is done if the
	 * outline is dashed, because then polygons don't work.
	 */

	if (lineWidth < 1.5 || dashnumber) {
	    Tk_CanvasDrawableCoords(canvas, arcPtr->center1[0],
		    arcPtr->center1[1], &x1, &y1);
	    Tk_CanvasDrawableCoords(canvas, arcPtr->center2[0],
		    arcPtr->center2[1], &x2, &y2);

	    if (arcPtr->style == CHORD_STYLE) {
		XDrawLine(display, drawable, arcPtr->outline.gc,
			x1, y1, x2, y2);
	    } else if (arcPtr->style == PIESLICE_STYLE) {
		short cx, cy;

		Tk_CanvasDrawableCoords(canvas,
			(arcPtr->bbox[0] + arcPtr->bbox[2])/2.0,
			(arcPtr->bbox[1] + arcPtr->bbox[3])/2.0, &cx, &cy);
		XDrawLine(display, drawable, arcPtr->outline.gc,
			cx, cy, x1, y1);
		XDrawLine(display, drawable, arcPtr->outline.gc,
			cx, cy, x2, y2);
	    }
	} else {
	    if (arcPtr->style == CHORD_STYLE) {
		TkFillPolygon(canvas, arcPtr->outlinePtr, CHORD_OUTLINE_PTS,
			display, drawable, arcPtr->outline.gc, 0);
	    } else if (arcPtr->style == PIESLICE_STYLE) {
		TkFillPolygon(canvas, arcPtr->outlinePtr, PIE_OUTLINE1_PTS,
			display, drawable, arcPtr->outline.gc, 0);
		TkFillPolygon(canvas, arcPtr->outlinePtr + 2*PIE_OUTLINE1_PTS,
			PIE_OUTLINE2_PTS, display, drawable,
			arcPtr->outline.gc, 0);
	    }
	}

	Tk_ResetOutlineGC(canvas, itemPtr, &(arcPtr->outline));
    }
}

/*
 *--------------------------------------------------------------
 *
 * ArcToPoint --
 *
 *	Computes the distance from a given point to a given arc, in canvas
 *	units.
 *
 * Results:
 *	The return value is 0 if the point whose x and y coordinates are
 *	coordPtr[0] and coordPtr[1] is inside the arc. If the point isn't
 *	inside the arc then the return value is the distance from the point to
 *	the arc. If itemPtr is filled, then anywhere in the interior is
 *	considered "inside"; if itemPtr isn't filled, then "inside" means only
 *	the area occupied by the outline.
 *
 * Side effects:
 *	None.
 *
 *--------------------------------------------------------------
 */

	/* ARGSUSED */
static double
ArcToPoint(
    Tk_Canvas canvas,		/* Canvas containing item. */
    Tk_Item *itemPtr,		/* Item to check against point. */
    double *pointPtr)		/* Pointer to x and y coordinates. */
{
    ArcItem *arcPtr = (ArcItem *) itemPtr;
    double vertex[2], pointAngle, diff, dist, newDist;
    double poly[8], polyDist, width, t1, t2;
    int filled, angleInRange;
    Tk_State state = itemPtr->state;

    if (state == TK_STATE_NULL) {
	state = Canvas(canvas)->canvas_state;
    }

    width = (double) arcPtr->outline.width;
    if (Canvas(canvas)->currentItemPtr == itemPtr) {
	if (arcPtr->outline.activeWidth>width) {
	    width = (double) arcPtr->outline.activeWidth;
	}
    } else if (state == TK_STATE_DISABLED) {
	if (arcPtr->outline.disabledWidth>0) {
	    width = (double) arcPtr->outline.disabledWidth;
	}
    }

    /*
     * See if the point is within the angular range of the arc. Remember, X
     * angles are backwards from the way we'd normally think of them. Also,
     * compensate for any eccentricity of the oval.
     */

    vertex[0] = (arcPtr->bbox[0] + arcPtr->bbox[2])/2.0;
    vertex[1] = (arcPtr->bbox[1] + arcPtr->bbox[3])/2.0;
    t1 = arcPtr->bbox[3] - arcPtr->bbox[1];
    if (t1 != 0.0) {
	t1 = (pointPtr[1] - vertex[1]) / t1;
    }
    t2 = arcPtr->bbox[2] - arcPtr->bbox[0];
    if (t2 != 0.0) {
	t2 = (pointPtr[0] - vertex[0]) / t2;
    }
    if ((t1 == 0.0) && (t2 == 0.0)) {
	pointAngle = 0;
    } else {
	pointAngle = -atan2(t1, t2)*180/PI;
    }
    diff = pointAngle - arcPtr->start;
    diff -= ((int) (diff/360.0) * 360.0);
    if (diff < 0) {
	diff += 360.0;
    }
    angleInRange = (diff <= arcPtr->extent) ||
	    ((arcPtr->extent < 0) && ((diff - 360.0) >= arcPtr->extent));

    /*
     * Now perform different tests depending on what kind of arc we're dealing
     * with.
     */

    if (arcPtr->style == ARC_STYLE) {
	if (angleInRange) {
	    return TkOvalToPoint(arcPtr->bbox, width, 0, pointPtr);
	}
	dist = hypot(pointPtr[0] - arcPtr->center1[0],
		pointPtr[1] - arcPtr->center1[1]);
	newDist = hypot(pointPtr[0] - arcPtr->center2[0],
		pointPtr[1] - arcPtr->center2[1]);
	if (newDist < dist) {
	    return newDist;
	}
	return dist;
    }

    if (arcPtr->fillGC || !arcPtr->outline.gc) {
	filled = 1;
    } else {
	filled = 0;
    }
    if (!arcPtr->outline.gc) {
	width = 0.0;
    }

    if (arcPtr->style == PIESLICE_STYLE) {
	if (width > 1.0) {
	    dist = TkPolygonToPoint(arcPtr->outlinePtr, PIE_OUTLINE1_PTS,
		    pointPtr);
	    newDist = TkPolygonToPoint(arcPtr->outlinePtr + 2*PIE_OUTLINE1_PTS,
		    PIE_OUTLINE2_PTS, pointPtr);
	} else {
	    dist = TkLineToPoint(vertex, arcPtr->center1, pointPtr);
	    newDist = TkLineToPoint(vertex, arcPtr->center2, pointPtr);
	}
	if (newDist < dist) {
	    dist = newDist;
	}
	if (angleInRange) {
	    newDist = TkOvalToPoint(arcPtr->bbox, width, filled, pointPtr);
	    if (newDist < dist) {
		dist = newDist;
	    }
	}
	return dist;
    }

    /*
     * This is a chord-style arc. We have to deal specially with the
     * triangular piece that represents the difference between a chord-style
     * arc and a pie-slice arc (for small angles this piece is excluded here
     * where it would be included for pie slices; for large angles the piece
     * is included here but would be excluded for pie slices).
     */

    if (width > 1.0) {
	dist = TkPolygonToPoint(arcPtr->outlinePtr, CHORD_OUTLINE_PTS,
		pointPtr);
    } else {
	dist = TkLineToPoint(arcPtr->center1, arcPtr->center2, pointPtr);
    }
    poly[0] = poly[6] = vertex[0];
    poly[1] = poly[7] = vertex[1];
    poly[2] = arcPtr->center1[0];
    poly[3] = arcPtr->center1[1];
    poly[4] = arcPtr->center2[0];
    poly[5] = arcPtr->center2[1];
    polyDist = TkPolygonToPoint(poly, 4, pointPtr);
    if (angleInRange) {
	if ((arcPtr->extent < -180.0) || (arcPtr->extent > 180.0)
		|| (polyDist > 0.0)) {
	    newDist = TkOvalToPoint(arcPtr->bbox, width, filled, pointPtr);
	    if (newDist < dist) {
		dist = newDist;
	    }
	}
    } else {
	if ((arcPtr->extent < -180.0) || (arcPtr->extent > 180.0)) {
	    if (filled && (polyDist < dist)) {
		dist = polyDist;
	    }
	}
    }
    return dist;
}

/*
 *--------------------------------------------------------------
 *
 * ArcToArea --
 *
 *	This function is called to determine whether an item lies entirely
 *	inside, entirely outside, or overlapping a given area.
 *
 * Results:
 *	-1 is returned if the item is entirely outside the area given by
 *	rectPtr, 0 if it overlaps, and 1 if it is entirely inside the given
 *	area.
 *
 * Side effects:
 *	None.
 *
 *--------------------------------------------------------------
 */

	/* ARGSUSED */
static int
ArcToArea(
    Tk_Canvas canvas,		/* Canvas containing item. */
    Tk_Item *itemPtr,		/* Item to check against arc. */
    double *rectPtr)		/* Pointer to array of four coordinates (x1,
				 * y1, x2, y2) describing rectangular area. */
{
    ArcItem *arcPtr = (ArcItem *) itemPtr;
    double rx, ry;		/* Radii for transformed oval: these define an
				 * oval centered at the origin. */
    double tRect[4];		/* Transformed version of x1, y1, x2, y2, for
				 * coord. system where arc is centered on the
				 * origin. */
    double center[2], width, angle, tmp;
    double points[20], *pointPtr;
    int numPoints, filled;
    int inside;			/* Non-zero means every test so far suggests
				 * that arc is inside rectangle. 0 means every
				 * test so far shows arc to be outside of
				 * rectangle. */
    int newInside;
    Tk_State state = itemPtr->state;

    if(state == TK_STATE_NULL) {
	state = Canvas(canvas)->canvas_state;
    }
    width = (double) arcPtr->outline.width;
    if (Canvas(canvas)->currentItemPtr == itemPtr) {
	if (arcPtr->outline.activeWidth>width) {
	    width = (double) arcPtr->outline.activeWidth;
	}
    } else if (state == TK_STATE_DISABLED) {
	if (arcPtr->outline.disabledWidth>0) {
	    width = (double) arcPtr->outline.disabledWidth;
	}
    }

    if ((arcPtr->fillGC) || !arcPtr->outline.gc) {
	filled = 1;
    } else {
	filled = 0;
    }
    if (!arcPtr->outline.gc) {
	width = 0.0;
    }

    /*
     * Transform both the arc and the rectangle so that the arc's oval is
     * centered on the origin.
     */

    center[0] = (arcPtr->bbox[0] + arcPtr->bbox[2])/2.0;
    center[1] = (arcPtr->bbox[1] + arcPtr->bbox[3])/2.0;
    tRect[0] = rectPtr[0] - center[0];
    tRect[1] = rectPtr[1] - center[1];
    tRect[2] = rectPtr[2] - center[0];
    tRect[3] = rectPtr[3] - center[1];
    rx = arcPtr->bbox[2] - center[0] + width/2.0;
    ry = arcPtr->bbox[3] - center[1] + width/2.0;

    /*
     * Find the extreme points of the arc and see whether these are all inside
     * the rectangle (in which case we're done), partly in and partly out (in
     * which case we're done), or all outside (in which case we have more work
     * to do). The extreme points include the following, which are checked in
     * order:
     *
     * 1. The outside points of the arc, corresponding to start and extent.
     * 2. The center of the arc (but only in pie-slice mode).
     * 3. The 12, 3, 6, and 9-o'clock positions (but only if the arc includes
     *	  those angles).
     */

    pointPtr = points;
    angle = -arcPtr->start*(PI/180.0);
    pointPtr[0] = rx*cos(angle);
    pointPtr[1] = ry*sin(angle);
    angle += -arcPtr->extent*(PI/180.0);
    pointPtr[2] = rx*cos(angle);
    pointPtr[3] = ry*sin(angle);
    numPoints = 2;
    pointPtr += 4;

    if ((arcPtr->style == PIESLICE_STYLE) && (arcPtr->extent < 180.0)) {
	pointPtr[0] = 0.0;
	pointPtr[1] = 0.0;
	numPoints++;
	pointPtr += 2;
    }

    tmp = -arcPtr->start;
    if (tmp < 0) {
	tmp += 360.0;
    }
    if ((tmp < arcPtr->extent) || ((tmp-360) > arcPtr->extent)) {
	pointPtr[0] = rx;
	pointPtr[1] = 0.0;
	numPoints++;
	pointPtr += 2;
    }
    tmp = 90.0 - arcPtr->start;
    if (tmp < 0) {
	tmp += 360.0;
    }
    if ((tmp < arcPtr->extent) || ((tmp-360) > arcPtr->extent)) {
	pointPtr[0] = 0.0;
	pointPtr[1] = -ry;
	numPoints++;
	pointPtr += 2;
    }
    tmp = 180.0 - arcPtr->start;
    if (tmp < 0) {
	tmp += 360.0;
    }
    if ((tmp < arcPtr->extent) || ((tmp-360) > arcPtr->extent)) {
	pointPtr[0] = -rx;
	pointPtr[1] = 0.0;
	numPoints++;
	pointPtr += 2;
    }
    tmp = 270.0 - arcPtr->start;
    if (tmp < 0) {
	tmp += 360.0;
    }
    if ((tmp < arcPtr->extent) || ((tmp-360) > arcPtr->extent)) {
	pointPtr[0] = 0.0;
	pointPtr[1] = ry;
	numPoints++;
    }

    /*
     * Now that we've located the extreme points, loop through them all to see
     * which are inside the rectangle.
     */

    inside = (points[0] > tRect[0]) && (points[0] < tRect[2])
	    && (points[1] > tRect[1]) && (points[1] < tRect[3]);
    for (pointPtr = points+2; numPoints > 1; pointPtr += 2, numPoints--) {
	newInside = (pointPtr[0] > tRect[0]) && (pointPtr[0] < tRect[2])
		&& (pointPtr[1] > tRect[1]) && (pointPtr[1] < tRect[3]);
	if (newInside != inside) {
	    return 0;
	}
    }

    if (inside) {
	return 1;
    }

    /*
     * So far, oval appears to be outside rectangle, but can't yet tell for
     * sure. Next, test each of the four sides of the rectangle against the
     * bounding region for the arc. If any intersections are found, then
     * return "overlapping". First, test against the polygon(s) forming the
     * sides of a chord or pie-slice.
     */

    if (arcPtr->style == PIESLICE_STYLE) {
	if (width >= 1.0) {
	    if (TkPolygonToArea(arcPtr->outlinePtr, PIE_OUTLINE1_PTS,
		    rectPtr) != -1) {
		return 0;
	    }
	    if (TkPolygonToArea(arcPtr->outlinePtr + 2*PIE_OUTLINE1_PTS,
		    PIE_OUTLINE2_PTS, rectPtr) != -1) {
		return 0;
	    }
	} else {
	    if ((TkLineToArea(center, arcPtr->center1, rectPtr) != -1) ||
		    (TkLineToArea(center, arcPtr->center2, rectPtr) != -1)) {
		return 0;
	    }
	}
    } else if (arcPtr->style == CHORD_STYLE) {
	if (width >= 1.0) {
	    if (TkPolygonToArea(arcPtr->outlinePtr, CHORD_OUTLINE_PTS,
		    rectPtr) != -1) {
		return 0;
	    }
	} else {
	    if (TkLineToArea(arcPtr->center1, arcPtr->center2,
		    rectPtr) != -1) {
		return 0;
	    }
	}
    }

    /*
     * Next check for overlap between each of the four sides and the outer
     * perimiter of the arc. If the arc isn't filled, then also check the
     * inner perimeter of the arc.
     */

    if (HorizLineToArc(tRect[0], tRect[2], tRect[1], rx, ry, arcPtr->start,
		arcPtr->extent)
	    || HorizLineToArc(tRect[0], tRect[2], tRect[3], rx, ry,
		arcPtr->start, arcPtr->extent)
	    || VertLineToArc(tRect[0], tRect[1], tRect[3], rx, ry,
		arcPtr->start, arcPtr->extent)
	    || VertLineToArc(tRect[2], tRect[1], tRect[3], rx, ry,
		arcPtr->start, arcPtr->extent)) {
	return 0;
    }
    if ((width > 1.0) && !filled) {
	rx -= width;
	ry -= width;
	if (HorizLineToArc(tRect[0], tRect[2], tRect[1], rx, ry, arcPtr->start,
		    arcPtr->extent)
		|| HorizLineToArc(tRect[0], tRect[2], tRect[3], rx, ry,
		    arcPtr->start, arcPtr->extent)
		|| VertLineToArc(tRect[0], tRect[1], tRect[3], rx, ry,
		    arcPtr->start, arcPtr->extent)
		|| VertLineToArc(tRect[2], tRect[1], tRect[3], rx, ry,
		    arcPtr->start, arcPtr->extent)) {
	    return 0;
	}
    }

    /*
     * The arc still appears to be totally disjoint from the rectangle, but
     * it's also possible that the rectangle is totally inside the arc. Do one
     * last check, which is to check one point of the rectangle to see if it's
     * inside the arc. If it is, we've got overlap. If it isn't, the arc's
     * really outside the rectangle.
     */

    if (ArcToPoint(canvas, itemPtr, rectPtr) == 0.0) {
	return 0;
    }
    return -1;
}

/*
 *--------------------------------------------------------------
 *
 * ScaleArc --
 *
 *	This function is invoked to rescale an arc item.
 *
 * Results:
 *	None.
 *
 * Side effects:
 *	The arc referred to by itemPtr is rescaled so that the following
 *	transformation is applied to all point coordinates:
 *		x' = originX + scaleX*(x-originX)
 *		y' = originY + scaleY*(y-originY)
 *
 *--------------------------------------------------------------
 */

static void
ScaleArc(
    Tk_Canvas canvas,		/* Canvas containing arc. */
    Tk_Item *itemPtr,		/* Arc to be scaled. */
    double originX,		/* Origin about which to scale rect. */
    double originY,
    double scaleX,		/* Amount to scale in X direction. */
    double scaleY)		/* Amount to scale in Y direction. */
{
    ArcItem *arcPtr = (ArcItem *) itemPtr;

    arcPtr->bbox[0] = originX + scaleX*(arcPtr->bbox[0] - originX);
    arcPtr->bbox[1] = originY + scaleY*(arcPtr->bbox[1] - originY);
    arcPtr->bbox[2] = originX + scaleX*(arcPtr->bbox[2] - originX);
    arcPtr->bbox[3] = originY + scaleY*(arcPtr->bbox[3] - originY);
    ComputeArcBbox(canvas, arcPtr);
}

/*
 *--------------------------------------------------------------
 *
 * TranslateArc --
 *
 *	This function is called to move an arc by a given amount.
 *
 * Results:
 *	None.
 *
 * Side effects:
 *	The position of the arc is offset by (xDelta, yDelta), and the
 *	bounding box is updated in the generic part of the item structure.
 *
 *--------------------------------------------------------------
 */

static void
TranslateArc(
    Tk_Canvas canvas,		/* Canvas containing item. */
    Tk_Item *itemPtr,		/* Item that is being moved. */
    double deltaX,		/* Amount by which item is to be moved. */
    double deltaY)
{
    ArcItem *arcPtr = (ArcItem *) itemPtr;

    arcPtr->bbox[0] += deltaX;
    arcPtr->bbox[1] += deltaY;
    arcPtr->bbox[2] += deltaX;
    arcPtr->bbox[3] += deltaY;
    ComputeArcBbox(canvas, arcPtr);
}

/*
 *--------------------------------------------------------------
 *
 * ComputeArcOutline --
 *
 *	This function creates a polygon describing everything in the outline
 *	for an arc except what's in the curved part. For a "pie slice" arc
 *	this is a V-shaped chunk, and for a "chord" arc this is a linear chunk
 *	(with cutaway corners). For "arc" arcs, this stuff isn't relevant.
 *
 * Results:
 *	None.
 *
 * Side effects:
 *	The information at arcPtr->outlinePtr gets modified, and storage for
 *	arcPtr->outlinePtr may be allocated or freed.
 *
 *--------------------------------------------------------------
 */

static void
ComputeArcOutline(
    Tk_Canvas canvas,		/* Information about overall canvas. */
    ArcItem *arcPtr)		/* Information about arc. */
{
    double sin1, cos1, sin2, cos2, angle, width, halfWidth;
    double boxWidth, boxHeight;
    double vertex[2], corner1[2], corner2[2];
    double *outlinePtr;
    Tk_State state = arcPtr->header.state;

    /*
     * Make sure that the outlinePtr array is large enough to hold either a
     * chord or pie-slice outline.
     */

    if (arcPtr->numOutlinePoints == 0) {
	arcPtr->outlinePtr = ckalloc(26 * sizeof(double));
	arcPtr->numOutlinePoints = 22;
    }
    outlinePtr = arcPtr->outlinePtr;

    if (state == TK_STATE_NULL) {
	state = Canvas(canvas)->canvas_state;
    }

    /*
     * First compute the two points that lie at the centers of the ends of the
     * curved arc segment, which are marked with X's in the figure below:
     *
     *
     *				  * * *
     *			      *          *
     *			   *      * *      *
     *			 *    *         *    *
     *			*   *             *   *
     *			 X *               * X
     *
     * The code is tricky because the arc can be ovular in shape. It computes
     * the position for a unit circle, and then scales to fit the shape of the
     * arc's bounding box.
     *
     * Also, watch out because angles go counter-clockwise like you might
     * expect, but the y-coordinate system is inverted. To handle this, just
     * negate the angles in all the computations.
     */

    boxWidth = arcPtr->bbox[2] - arcPtr->bbox[0];
    boxHeight = arcPtr->bbox[3] - arcPtr->bbox[1];
    angle = -arcPtr->start*PI/180.0;
    sin1 = sin(angle);
    cos1 = cos(angle);
    angle -= arcPtr->extent*PI/180.0;
    sin2 = sin(angle);
    cos2 = cos(angle);
    vertex[0] = (arcPtr->bbox[0] + arcPtr->bbox[2])/2.0;
    vertex[1] = (arcPtr->bbox[1] + arcPtr->bbox[3])/2.0;
    arcPtr->center1[0] = vertex[0] + cos1*boxWidth/2.0;
    arcPtr->center1[1] = vertex[1] + sin1*boxHeight/2.0;
    arcPtr->center2[0] = vertex[0] + cos2*boxWidth/2.0;
    arcPtr->center2[1] = vertex[1] + sin2*boxHeight/2.0;

    /*
     * Next compute the "outermost corners" of the arc, which are marked with
     * X's in the figure below:
     *
     *				  * * *
     *			      *          *
     *			   *      * *      *
     *			 *    *         *    *
     *			X   *             *   X
     *			   *               *
     *
     * The code below is tricky because it has to handle eccentricity in the
     * shape of the oval. The key in the code below is to realize that the
     * slope of the line from arcPtr->center1 to corner1 is (boxWidth*sin1)
     * divided by (boxHeight*cos1), and similarly for arcPtr->center2 and
     * corner2. These formulas can be computed from the formula for the oval.
     */

    width = arcPtr->outline.width;
    if (Canvas(canvas)->currentItemPtr == (Tk_Item *) arcPtr) {
	if (arcPtr->outline.activeWidth>arcPtr->outline.width) {
	    width = arcPtr->outline.activeWidth;
	}
    } else if (state == TK_STATE_DISABLED) {
	if (arcPtr->outline.disabledWidth>arcPtr->outline.width) {
	    width = arcPtr->outline.disabledWidth;
	}
    }
    halfWidth = width/2.0;

    if (((boxWidth*sin1) == 0.0) && ((boxHeight*cos1) == 0.0)) {
	angle = 0.0;
    } else {
	angle = atan2(boxWidth*sin1, boxHeight*cos1);
    }
    corner1[0] = arcPtr->center1[0] + cos(angle)*halfWidth;
    corner1[1] = arcPtr->center1[1] + sin(angle)*halfWidth;
    if (((boxWidth*sin2) == 0.0) && ((boxHeight*cos2) == 0.0)) {
	angle = 0.0;
    } else {
	angle = atan2(boxWidth*sin2, boxHeight*cos2);
    }
    corner2[0] = arcPtr->center2[0] + cos(angle)*halfWidth;
    corner2[1] = arcPtr->center2[1] + sin(angle)*halfWidth;

    /*
     * For a chord outline, generate a six-sided polygon with three points for
     * each end of the chord. The first and third points for each end are butt
     * points generated on either side of the center point. The second point
     * is the corner point.
     */

    if (arcPtr->style == CHORD_STYLE) {
	outlinePtr[0] = outlinePtr[12] = corner1[0];
	outlinePtr[1] = outlinePtr[13] = corner1[1];
	TkGetButtPoints(arcPtr->center2, arcPtr->center1,
		width, 0, outlinePtr+10, outlinePtr+2);
	outlinePtr[4] = arcPtr->center2[0] + outlinePtr[2]
		- arcPtr->center1[0];
	outlinePtr[5] = arcPtr->center2[1] + outlinePtr[3]
		- arcPtr->center1[1];
	outlinePtr[6] = corner2[0];
	outlinePtr[7] = corner2[1];
	outlinePtr[8] = arcPtr->center2[0] + outlinePtr[10]
		- arcPtr->center1[0];
	outlinePtr[9] = arcPtr->center2[1] + outlinePtr[11]
		- arcPtr->center1[1];
    } else if (arcPtr->style == PIESLICE_STYLE) {
	/*
	 * For pie slices, generate two polygons, one for each side of the pie
	 * slice. The first arm has a shape like this, where the center of the
	 * oval is X, arcPtr->center1 is at Y, and corner1 is at Z:
	 *
	 *	 _____________________
	 *	|		      \
	 *	|		       \
	 *	X		     Y  Z
	 *	|		       /
	 *	|_____________________/
	 */

	TkGetButtPoints(arcPtr->center1, vertex, width, 0,
		outlinePtr, outlinePtr+2);
	outlinePtr[4] = arcPtr->center1[0] + outlinePtr[2] - vertex[0];
	outlinePtr[5] = arcPtr->center1[1] + outlinePtr[3] - vertex[1];
	outlinePtr[6] = corner1[0];
	outlinePtr[7] = corner1[1];
	outlinePtr[8] = arcPtr->center1[0] + outlinePtr[0] - vertex[0];
	outlinePtr[9] = arcPtr->center1[1] + outlinePtr[1] - vertex[1];
	outlinePtr[10] = outlinePtr[0];
	outlinePtr[11] = outlinePtr[1];

	/*
	 * The second arm has a shape like this:
	 *
	 *	   ______________________
	 *	  /			  \
	 *	 /			   \
	 *	Z  Y			X  /
	 *	 \			  /
	 *	  \______________________/
	 *
	 * Similar to above X is the center of the oval/circle, Y is
	 * arcPtr->center2, and Z is corner2. The extra jog out to the left of
	 * X is needed in or to produce a butted joint with the first arm; the
	 * corner to the right of X is one of the first two points of the
	 * first arm, depending on extent.
	 */

	TkGetButtPoints(arcPtr->center2, vertex, width, 0,
		outlinePtr+12, outlinePtr+16);
	if ((arcPtr->extent > 180) ||
		((arcPtr->extent < 0) && (arcPtr->extent > -180))) {
	    outlinePtr[14] = outlinePtr[0];
	    outlinePtr[15] = outlinePtr[1];
	} else {
	    outlinePtr[14] = outlinePtr[2];
	    outlinePtr[15] = outlinePtr[3];
	}
	outlinePtr[18] = arcPtr->center2[0] + outlinePtr[16] - vertex[0];
	outlinePtr[19] = arcPtr->center2[1] + outlinePtr[17] - vertex[1];
	outlinePtr[20] = corner2[0];
	outlinePtr[21] = corner2[1];
	outlinePtr[22] = arcPtr->center2[0] + outlinePtr[12] - vertex[0];
	outlinePtr[23] = arcPtr->center2[1] + outlinePtr[13] - vertex[1];
	outlinePtr[24] = outlinePtr[12];
	outlinePtr[25] = outlinePtr[13];
    }
}

/*
 *--------------------------------------------------------------
 *
 * HorizLineToArc --
 *
 *	Determines whether a horizontal line segment intersects a given arc.
 *
 * Results:
 *	The return value is 1 if the given line intersects the infinitely-thin
 *	arc section defined by rx, ry, start, and extent, and 0 otherwise.
 *	Only the perimeter of the arc is checked: interior areas (e.g. chord
 *	or pie-slice) are not checked.
 *
 * Side effects:
 *	None.
 *
 *--------------------------------------------------------------
 */

static int
HorizLineToArc(
    double x1, double x2,	/* X-coords of endpoints of line segment. X1
				 * must be <= x2. */
    double y,			/* Y-coordinate of line segment. */
    double rx, double ry,	/* These x- and y-radii define an oval
				 * centered at the origin. */
    double start, double extent)/* Angles that define extent of arc, in the
				 * standard fashion for this module. */
{
    double tmp, x;
    double tx, ty;		/* Coordinates of intersection point in
				 * transformed coordinate system. */

    /*
     * Compute the x-coordinate of one possible intersection point between the
     * arc and the line. Use a transformed coordinate system where the oval is
     * a unit circle centered at the origin. Then scale back to get actual
     * x-coordinate.
     */

    ty = y/ry;
    tmp = 1 - ty*ty;
    if (tmp < 0) {
	return 0;
    }
    tx = sqrt(tmp);
    x = tx*rx;

    /*
     * Test both intersection points.
     */

    if ((x >= x1) && (x <= x2) && AngleInRange(tx, ty, start, extent)) {
	return 1;
    }
    if ((-x >= x1) && (-x <= x2) && AngleInRange(-tx, ty, start, extent)) {
	return 1;
    }
    return 0;
}

/*
 *--------------------------------------------------------------
 *
 * VertLineToArc --
 *
 *	Determines whether a vertical line segment intersects a given arc.
 *
 * Results:
 *	The return value is 1 if the given line intersects the infinitely-thin
 *	arc section defined by rx, ry, start, and extent, and 0 otherwise.
 *	Only the perimeter of the arc is checked: interior areas (e.g. chord
 *	or pie-slice) are not checked.
 *
 * Side effects:
 *	None.
 *
 *--------------------------------------------------------------
 */

static int
VertLineToArc(
    double x,			/* X-coordinate of line segment. */
    double y1, double y2,	/* Y-coords of endpoints of line segment. Y1
				 * must be <= y2. */
    double rx, double ry,	/* These x- and y-radii define an oval
				 * centered at the origin. */
    double start, double extent)/* Angles that define extent of arc, in the
				 * standard fashion for this module. */
{
    double tmp, y;
    double tx, ty;		/* Coordinates of intersection point in
				 * transformed coordinate system. */

    /*
     * Compute the y-coordinate of one possible intersection point between the
     * arc and the line. Use a transformed coordinate system where the oval is
     * a unit circle centered at the origin. Then scale back to get actual
     * y-coordinate.
     */

    tx = x/rx;
    tmp = 1 - tx*tx;
    if (tmp < 0) {
	return 0;
    }
    ty = sqrt(tmp);
    y = ty*ry;

    /*
     * Test both intersection points.
     */

    if ((y > y1) && (y < y2) && AngleInRange(tx, ty, start, extent)) {
	return 1;
    }
    if ((-y > y1) && (-y < y2) && AngleInRange(tx, -ty, start, extent)) {
	return 1;
    }
    return 0;
}

/*
 *--------------------------------------------------------------
 *
 * AngleInRange --
 *
 *	Determine whether the angle from the origin to a given point is within
 *	a given range.
 *
 * Results:
 *	The return value is 1 if the angle from (0,0) to (x,y) is in the range
 *	given by start and extent, where angles are interpreted in the
 *	standard way for ovals (meaning backwards from normal interpretation).
 *	Otherwise the return value is 0.
 *
 * Side effects:
 *	None.
 *
 *--------------------------------------------------------------
 */

static int
AngleInRange(
    double x, double y,		/* Coordinate of point; angle measured from
				 * origin to here, relative to x-axis. */
    double start,		/* First angle, degrees, >=0, <=360. */
    double extent)		/* Size of arc in degrees >=-360, <=360. */
{
    double diff;

    if ((x == 0.0) && (y == 0.0)) {
	return 1;
    }
    diff = -atan2(y, x);
    diff = diff*(180.0/PI) - start;
    while (diff > 360.0) {
	diff -= 360.0;
    }
    while (diff < 0.0) {
	diff += 360.0;
    }
    if (extent >= 0) {
	return diff <= extent;
    }
    return (diff-360.0) >= extent;
}

/*
 *--------------------------------------------------------------
 *
 * ArcToPostscript --
 *
 *	This function is called to generate Postscript for arc items.
 *
 * Results:
 *	The return value is a standard Tcl result. If an error occurs in
 *	generating Postscript then an error message is left in the interp's
 *	result, replacing whatever used to be there. If no error occurs, then
 *	Postscript for the item is appended to the result.
 *
 * Side effects:
 *	None.
 *
 *--------------------------------------------------------------
 */

static int
ArcToPostscript(
    Tcl_Interp *interp,		/* Leave Postscript or error message here. */
    Tk_Canvas canvas,		/* Information about overall canvas. */
    Tk_Item *itemPtr,		/* Item for which Postscript is wanted. */
    int prepass)		/* 1 means this is a prepass to collect font
				 * information; 0 means final Postscript is
				 * being created. */
{
    ArcItem *arcPtr = (ArcItem *) itemPtr;
    double y1, y2, ang1, ang2;
    XColor *color;
    Pixmap stipple;
    XColor *fillColor;
    Pixmap fillStipple;
    Tk_State state = itemPtr->state;
    Tcl_Obj *psObj;
    Tcl_InterpState interpState;

    y1 = Tk_CanvasPsY(canvas, arcPtr->bbox[1]);
    y2 = Tk_CanvasPsY(canvas, arcPtr->bbox[3]);
    ang1 = arcPtr->start;
    ang2 = ang1 + arcPtr->extent;
    if (ang2 < ang1) {
	ang1 = ang2;
	ang2 = arcPtr->start;
    }

    if (state == TK_STATE_NULL) {
	state = Canvas(canvas)->canvas_state;
    }
    color = arcPtr->outline.color;
    stipple = arcPtr->outline.stipple;
    fillColor = arcPtr->fillColor;
    fillStipple = arcPtr->fillStipple;
<<<<<<< HEAD
    if (Canvas(canvas)->currentItemPtr == itemPtr) {
	if (arcPtr->outline.activeColor!=NULL) {
=======
    if (((TkCanvas *)canvas)->currentItemPtr == itemPtr) {
	if (arcPtr->outline.activeColor) {
>>>>>>> 7cc06d2e
	    color = arcPtr->outline.activeColor;
	}
	if (arcPtr->outline.activeStipple) {
	    stipple = arcPtr->outline.activeStipple;
	}
	if (arcPtr->activeFillColor) {
	    fillColor = arcPtr->activeFillColor;
	}
	if (arcPtr->activeFillStipple) {
	    fillStipple = arcPtr->activeFillStipple;
	}
    } else if (state == TK_STATE_DISABLED) {
	if (arcPtr->outline.disabledColor) {
	    color = arcPtr->outline.disabledColor;
	}
	if (arcPtr->outline.disabledStipple) {
	    stipple = arcPtr->outline.disabledStipple;
	}
	if (arcPtr->disabledFillColor) {
	    fillColor = arcPtr->disabledFillColor;
	}
	if (arcPtr->disabledFillStipple) {
	    fillStipple = arcPtr->disabledFillStipple;
	}
    }

    /*
     * Make our working space.
     */

    psObj = Tcl_NewObj();
    interpState = Tcl_SaveInterpState(interp, TCL_OK);

    /*
     * If the arc is filled, output Postscript for the interior region of the
     * arc.
     */

<<<<<<< HEAD
    if (arcPtr->fillGC != None) {
	Tcl_AppendPrintfToObj(psObj,
		"matrix currentmatrix\n"
		"%.15g %.15g translate %.15g %.15g scale\n",
=======
    if (arcPtr->fillGC) {
	sprintf(buffer, "matrix currentmatrix\n%.15g %.15g translate %.15g %.15g scale\n",
>>>>>>> 7cc06d2e
		(arcPtr->bbox[0] + arcPtr->bbox[2])/2, (y1 + y2)/2,
		(arcPtr->bbox[2] - arcPtr->bbox[0])/2, (y1 - y2)/2);

	if (arcPtr->style != CHORD_STYLE) {
	    Tcl_AppendToObj(psObj, "0 0 moveto ", -1);
	}
	Tcl_AppendPrintfToObj(psObj,
		"0 0 1 %.15g %.15g arc closepath\nsetmatrix\n",
		ang1, ang2);

	Tcl_ResetResult(interp);
	if (Tk_CanvasPsColor(interp, canvas, fillColor) != TCL_OK) {
	    goto error;
	}
<<<<<<< HEAD
	Tcl_AppendObjToObj(psObj, Tcl_GetObjResult(interp));

	if (fillStipple != None) {
	    Tcl_AppendToObj(psObj, "clip ", -1);

	    Tcl_ResetResult(interp);
=======
	if (fillStipple) {
	    Tcl_AppendResult(interp, "clip ", NULL);
>>>>>>> 7cc06d2e
	    if (Tk_CanvasPsStipple(interp, canvas, fillStipple) != TCL_OK) {
		goto error;
	    }
<<<<<<< HEAD
	    Tcl_AppendObjToObj(psObj, Tcl_GetObjResult(interp));

	    if (arcPtr->outline.gc != None) {
		Tcl_AppendToObj(psObj, "grestore gsave\n", -1);
=======
	    if (arcPtr->outline.gc) {
		Tcl_AppendResult(interp, "grestore gsave\n", NULL);
>>>>>>> 7cc06d2e
	    }
	} else {
	    Tcl_AppendToObj(psObj, "fill\n", -1);
	}
    }

    /*
     * If there's an outline for the arc, draw it.
     */

<<<<<<< HEAD
    if (arcPtr->outline.gc != None) {
	Tcl_AppendPrintfToObj(psObj,
		"matrix currentmatrix\n"
		"%.15g %.15g translate %.15g %.15g scale\n",
=======
    if (arcPtr->outline.gc) {
	sprintf(buffer, "matrix currentmatrix\n%.15g %.15g translate %.15g %.15g scale\n",
>>>>>>> 7cc06d2e
		(arcPtr->bbox[0] + arcPtr->bbox[2])/2, (y1 + y2)/2,
		(arcPtr->bbox[2] - arcPtr->bbox[0])/2, (y1 - y2)/2);
	Tcl_AppendPrintfToObj(psObj,
		"0 0 1 %.15g %.15g arc\nsetmatrix\n0 setlinecap\n",
		ang1, ang2);

	Tcl_ResetResult(interp);
	if (Tk_CanvasPsOutline(canvas, itemPtr, &arcPtr->outline) != TCL_OK) {
	    goto error;
	}
	Tcl_AppendObjToObj(psObj, Tcl_GetObjResult(interp));

	if (arcPtr->style != ARC_STYLE) {
	    Tcl_AppendToObj(psObj, "grestore gsave\n", -1);

	    Tcl_ResetResult(interp);
	    if (arcPtr->style == CHORD_STYLE) {
		Tk_CanvasPsPath(interp, canvas, arcPtr->outlinePtr,
			CHORD_OUTLINE_PTS);
	    } else {
		Tk_CanvasPsPath(interp, canvas, arcPtr->outlinePtr,
			PIE_OUTLINE1_PTS);
		if (Tk_CanvasPsColor(interp, canvas, color) != TCL_OK) {
		    goto error;
		}
<<<<<<< HEAD
		Tcl_AppendObjToObj(psObj, Tcl_GetObjResult(interp));

		if (stipple != None) {
		    Tcl_AppendToObj(psObj, "clip ", -1);

		    Tcl_ResetResult(interp);
		    if (Tk_CanvasPsStipple(interp, canvas, stipple) !=TCL_OK){
			goto error;
=======
		if (stipple) {
		    Tcl_AppendResult(interp, "clip ", NULL);
		    if (Tk_CanvasPsStipple(interp, canvas, stipple) != TCL_OK){
			return TCL_ERROR;
>>>>>>> 7cc06d2e
		    }
		    Tcl_AppendObjToObj(psObj, Tcl_GetObjResult(interp));
		} else {
		    Tcl_AppendToObj(psObj, "fill\n", -1);
		}
		Tcl_AppendToObj(psObj, "grestore gsave\n", -1);

		Tcl_ResetResult(interp);
		Tk_CanvasPsPath(interp, canvas,
			arcPtr->outlinePtr + 2*PIE_OUTLINE1_PTS,
			PIE_OUTLINE2_PTS);
	    }
	    if (Tk_CanvasPsColor(interp, canvas, color) != TCL_OK) {
		goto error;
	    }
<<<<<<< HEAD
	    Tcl_AppendObjToObj(psObj, Tcl_GetObjResult(interp));

	    if (stipple != None) {
		Tcl_AppendToObj(psObj, "clip ", -1);

		Tcl_ResetResult(interp);
=======
	    if (stipple) {
		Tcl_AppendResult(interp, "clip ", NULL);
>>>>>>> 7cc06d2e
		if (Tk_CanvasPsStipple(interp, canvas, stipple) != TCL_OK) {
		    goto error;
		}
		Tcl_AppendObjToObj(psObj, Tcl_GetObjResult(interp));
	    } else {
		Tcl_AppendToObj(psObj, "fill\n", -1);
	    }
	}
    }

    /*
     * Plug the accumulated postscript back into the result.
     */

    (void) Tcl_RestoreInterpState(interp, interpState);
    Tcl_AppendObjToObj(Tcl_GetObjResult(interp), psObj);
    Tcl_DecrRefCount(psObj);
    return TCL_OK;

  error:
    Tcl_DiscardInterpState(interpState);
    Tcl_DecrRefCount(psObj);
    return TCL_ERROR;
}

/*
 *--------------------------------------------------------------
 *
 * StyleParseProc --
 *
 *	This function is invoked during option processing to handle the
 *	"-style" option.
 *
 * Results:
 *	A standard Tcl return value.
 *
 * Side effects:
 *	The state for a given item gets replaced by the state indicated in the
 *	value argument.
 *
 *--------------------------------------------------------------
 */

static int
StyleParseProc(
    ClientData clientData,	/* some flags.*/
    Tcl_Interp *interp,		/* Used for reporting errors. */
    Tk_Window tkwin,		/* Window containing canvas widget. */
    const char *value,		/* Value of option. */
    char *widgRec,		/* Pointer to record for item. */
    int offset)			/* Offset into item. */
{
    int c;
    size_t length;

    register Style *stylePtr = (Style *) (widgRec + offset);

    if (value == NULL || *value == 0) {
	*stylePtr = PIESLICE_STYLE;
	return TCL_OK;
    }

    c = value[0];
    length = strlen(value);

    if ((c == 'a') && (strncmp(value, "arc", length) == 0)) {
	*stylePtr = ARC_STYLE;
	return TCL_OK;
    }
    if ((c == 'c') && (strncmp(value, "chord", length) == 0)) {
	*stylePtr = CHORD_STYLE;
	return TCL_OK;
    }
    if ((c == 'p') && (strncmp(value, "pieslice", length) == 0)) {
	*stylePtr = PIESLICE_STYLE;
	return TCL_OK;
    }

    Tcl_SetObjResult(interp, Tcl_ObjPrintf(
	    "bad -style option \"%s\": must be arc, chord, or pieslice",
	    value));
    Tcl_SetErrorCode(interp, "TK", "CANVAS", "ARC_STYLE", NULL);
    *stylePtr = PIESLICE_STYLE;
    return TCL_ERROR;
}

/*
 *--------------------------------------------------------------
 *
 * StylePrintProc --
 *
 *	This function is invoked by the Tk configuration code to produce a
 *	printable string for the "-style" configuration option.
 *
 * Results:
 *	The return value is a string describing the state for the item
 *	referred to by "widgRec". In addition, *freeProcPtr is filled in with
 *	the address of a function to call to free the result string when it's
 *	no longer needed (or NULL to indicate that the string doesn't need to
 *	be freed).
 *
 * Side effects:
 *	None.
 *
 *--------------------------------------------------------------
 */

static const char *
StylePrintProc(
    ClientData clientData,	/* Ignored. */
    Tk_Window tkwin,		/* Ignored. */
    char *widgRec,		/* Pointer to record for item. */
    int offset,			/* Offset into item. */
    Tcl_FreeProc **freeProcPtr)	/* Pointer to variable to fill in with
				 * information about how to reclaim storage
				 * for return string. */
{
    register Style *stylePtr = (Style *) (widgRec + offset);

    if (*stylePtr == ARC_STYLE) {
	return "arc";
    } else if (*stylePtr == CHORD_STYLE) {
	return "chord";
    } else {
	return "pieslice";
    }
}

/*
 * Local Variables:
 * mode: c
 * c-basic-offset: 4
 * fill-column: 78
 * End:
 */<|MERGE_RESOLUTION|>--- conflicted
+++ resolved
@@ -498,13 +498,8 @@
 
     color = arcPtr->fillColor;
     stipple = arcPtr->fillStipple;
-<<<<<<< HEAD
     if (Canvas(canvas)->currentItemPtr == itemPtr) {
-	if (arcPtr->activeFillColor!=NULL) {
-=======
-    if (((TkCanvas *)canvas)->currentItemPtr == itemPtr) {
 	if (arcPtr->activeFillColor) {
->>>>>>> 7cc06d2e
 	    color = arcPtr->activeFillColor;
 	}
 	if (arcPtr->activeFillStipple) {
@@ -1861,13 +1856,8 @@
     stipple = arcPtr->outline.stipple;
     fillColor = arcPtr->fillColor;
     fillStipple = arcPtr->fillStipple;
-<<<<<<< HEAD
     if (Canvas(canvas)->currentItemPtr == itemPtr) {
-	if (arcPtr->outline.activeColor!=NULL) {
-=======
-    if (((TkCanvas *)canvas)->currentItemPtr == itemPtr) {
 	if (arcPtr->outline.activeColor) {
->>>>>>> 7cc06d2e
 	    color = arcPtr->outline.activeColor;
 	}
 	if (arcPtr->outline.activeStipple) {
@@ -1906,15 +1896,10 @@
      * arc.
      */
 
-<<<<<<< HEAD
-    if (arcPtr->fillGC != None) {
+    if (arcPtr->fillGC) {
 	Tcl_AppendPrintfToObj(psObj,
 		"matrix currentmatrix\n"
 		"%.15g %.15g translate %.15g %.15g scale\n",
-=======
-    if (arcPtr->fillGC) {
-	sprintf(buffer, "matrix currentmatrix\n%.15g %.15g translate %.15g %.15g scale\n",
->>>>>>> 7cc06d2e
 		(arcPtr->bbox[0] + arcPtr->bbox[2])/2, (y1 + y2)/2,
 		(arcPtr->bbox[2] - arcPtr->bbox[0])/2, (y1 - y2)/2);
 
@@ -1929,29 +1914,19 @@
 	if (Tk_CanvasPsColor(interp, canvas, fillColor) != TCL_OK) {
 	    goto error;
 	}
-<<<<<<< HEAD
 	Tcl_AppendObjToObj(psObj, Tcl_GetObjResult(interp));
 
-	if (fillStipple != None) {
+	if (fillStipple) {
 	    Tcl_AppendToObj(psObj, "clip ", -1);
 
 	    Tcl_ResetResult(interp);
-=======
-	if (fillStipple) {
-	    Tcl_AppendResult(interp, "clip ", NULL);
->>>>>>> 7cc06d2e
 	    if (Tk_CanvasPsStipple(interp, canvas, fillStipple) != TCL_OK) {
 		goto error;
 	    }
-<<<<<<< HEAD
 	    Tcl_AppendObjToObj(psObj, Tcl_GetObjResult(interp));
 
-	    if (arcPtr->outline.gc != None) {
+	    if (arcPtr->outline.gc) {
 		Tcl_AppendToObj(psObj, "grestore gsave\n", -1);
-=======
-	    if (arcPtr->outline.gc) {
-		Tcl_AppendResult(interp, "grestore gsave\n", NULL);
->>>>>>> 7cc06d2e
 	    }
 	} else {
 	    Tcl_AppendToObj(psObj, "fill\n", -1);
@@ -1962,15 +1937,10 @@
      * If there's an outline for the arc, draw it.
      */
 
-<<<<<<< HEAD
-    if (arcPtr->outline.gc != None) {
+    if (arcPtr->outline.gc) {
 	Tcl_AppendPrintfToObj(psObj,
 		"matrix currentmatrix\n"
 		"%.15g %.15g translate %.15g %.15g scale\n",
-=======
-    if (arcPtr->outline.gc) {
-	sprintf(buffer, "matrix currentmatrix\n%.15g %.15g translate %.15g %.15g scale\n",
->>>>>>> 7cc06d2e
 		(arcPtr->bbox[0] + arcPtr->bbox[2])/2, (y1 + y2)/2,
 		(arcPtr->bbox[2] - arcPtr->bbox[0])/2, (y1 - y2)/2);
 	Tcl_AppendPrintfToObj(psObj,
@@ -1996,21 +1966,14 @@
 		if (Tk_CanvasPsColor(interp, canvas, color) != TCL_OK) {
 		    goto error;
 		}
-<<<<<<< HEAD
 		Tcl_AppendObjToObj(psObj, Tcl_GetObjResult(interp));
 
-		if (stipple != None) {
+		if (stipple) {
 		    Tcl_AppendToObj(psObj, "clip ", -1);
 
 		    Tcl_ResetResult(interp);
 		    if (Tk_CanvasPsStipple(interp, canvas, stipple) !=TCL_OK){
 			goto error;
-=======
-		if (stipple) {
-		    Tcl_AppendResult(interp, "clip ", NULL);
-		    if (Tk_CanvasPsStipple(interp, canvas, stipple) != TCL_OK){
-			return TCL_ERROR;
->>>>>>> 7cc06d2e
 		    }
 		    Tcl_AppendObjToObj(psObj, Tcl_GetObjResult(interp));
 		} else {
@@ -2026,17 +1989,12 @@
 	    if (Tk_CanvasPsColor(interp, canvas, color) != TCL_OK) {
 		goto error;
 	    }
-<<<<<<< HEAD
 	    Tcl_AppendObjToObj(psObj, Tcl_GetObjResult(interp));
 
-	    if (stipple != None) {
+	    if (stipple) {
 		Tcl_AppendToObj(psObj, "clip ", -1);
 
 		Tcl_ResetResult(interp);
-=======
-	    if (stipple) {
-		Tcl_AppendResult(interp, "clip ", NULL);
->>>>>>> 7cc06d2e
 		if (Tk_CanvasPsStipple(interp, canvas, stipple) != TCL_OK) {
 		    goto error;
 		}
