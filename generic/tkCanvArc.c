--- conflicted
+++ resolved
@@ -145,13 +145,9 @@
     {TK_CONFIG_DOUBLE, "-extent", NULL, NULL,
 	"90", offsetof(ArcItem, extent), TK_CONFIG_DONT_SET_DEFAULT, NULL},
     {TK_CONFIG_COLOR, "-fill", NULL, NULL,
-<<<<<<< HEAD
 	NULL, offsetof(ArcItem, fillColor), TK_CONFIG_NULL_OK, NULL},
-=======
-	NULL, Tk_Offset(ArcItem, fillColor), TK_CONFIG_NULL_OK, NULL},
     {TK_CONFIG_DOUBLE, "-height", NULL, NULL,
-	0, Tk_Offset(ArcItem, height), TK_CONFIG_DONT_SET_DEFAULT, NULL},
->>>>>>> e7f49c28
+	0, offsetof(ArcItem, height), TK_CONFIG_DONT_SET_DEFAULT, NULL},
     {TK_CONFIG_CUSTOM, "-offset", NULL, NULL,
 	"0,0", offsetof(ArcItem, tsoffset),
 	TK_CONFIG_DONT_SET_DEFAULT, &offsetOption},
