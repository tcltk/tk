/*
 * tkStyle.c --
 *
 *	This file implements the widget styles and themes support.
 *
 * Copyright (c) 1990-1993 The Regents of the University of California.
 * Copyright (c) 1994-1997 Sun Microsystems, Inc.
 *
 * See the file "license.terms" for information on usage and redistribution of
 * this file, and for a DISCLAIMER OF ALL WARRANTIES.
<<<<<<< HEAD
 *
 * RCS: @(#) $Id: tkStyle.c,v 1.13 2010/06/15 11:16:03 nijtmans Exp $
=======
>>>>>>> 661db781
 */

#include "tkInt.h"

/*
 * The following structure is used to cache widget option specs matching an
 * element's required options defined by Tk_ElementOptionSpecs. It also holds
 * information behind Tk_StyledElement opaque tokens.
 */

typedef struct StyledWidgetSpec {
    struct StyledElement *elementPtr;
				/* Pointer to the element holding this
				 * structure. */
    Tk_OptionTable optionTable;	/* Option table for the widget class using the
				 * element. */
    const Tk_OptionSpec **optionsPtr;
				/* Table of option spec pointers, matching the
				 * option list provided during element
				 * registration. Malloc'd. */
} StyledWidgetSpec;

/*
 * Elements are declared using static templates. But static information must
 * be completed by dynamic information only accessible at runtime. For each
 * registered element, an instance of the following structure is stored in
 * each style engine and used to cache information about the widget types
 * (identified by their optionTable) that use the given element.
 */

typedef struct StyledElement {
    struct Tk_ElementSpec *specPtr;
				/* Filled with template provided during
				 * registration. NULL means no implementation
				 * is available for the current engine. */
    int nbWidgetSpecs;		/* Size of the array below. Number of distinct
				 * widget classes (actually, distinct option
				 * tables) that used the element so far. */
    StyledWidgetSpec *widgetSpecs;
				/* See above for the structure definition.
				 * Table grows dynamically as new widgets use
				 * the element. Malloc'd. */
} StyledElement;

/*
 * The following structure holds information behind Tk_StyleEngine opaque
 * tokens.
 */

typedef struct StyleEngine {
    const char *name;		/* Name of engine. Points to a hash key. */
    StyledElement *elements;	/* Table of widget element descriptors. Each
				 * element is indexed by a unique system-wide
				 * ID. Table grows dynamically as new elements
				 * are registered. Malloc'd. */
    struct StyleEngine *parentPtr;
				/* Parent engine. Engines may be layered to
				 * form a fallback chain, terminated by the
				 * default system engine. */
} StyleEngine;

/*
 * Styles are instances of style engines. The following structure holds
 * information behind Tk_Style opaque tokens.
 */

typedef struct Style {
    const char *name;		/* Name of style. Points to a hash key. */
    StyleEngine *enginePtr;	/* Style engine of which the style is an
				 * instance. */
    ClientData clientData;	/* Data provided during registration. */
} Style;

/*
 * Each registered element uses an instance of the following structure.
 */

typedef struct Element {
    const char *name;		/* Name of element. Points to a hash key. */
    int id;			/* Id of element. */
    int genericId;		/* Id of generic element. */
    int created;		/* Boolean, whether the element was created
				 * explicitly (was registered) or implicitly
				 * (by a derived element). */
} Element;

/*
 * Thread-local data.
 */

typedef struct ThreadSpecificData {
    int nbInit;			/* Number of calls to the init proc. */
    Tcl_HashTable engineTable;	/* Map a name to a style engine. Keys are
				 * strings, values are Tk_StyleEngine
				 * pointers. */
    StyleEngine *defaultEnginePtr;
				/* Default, core-defined style engine. Global
				 * fallback for all engines. */
    Tcl_HashTable styleTable;	/* Map a name to a style. Keys are strings,
				 * values are Tk_Style pointers.*/
    int nbElements;		/* Size of the below tables. */
    Tcl_HashTable elementTable;	/* Map a name to an element Id. Keys are
				 * strings, values are integer element IDs. */
    Element *elements;		/* Array of Elements. */
} ThreadSpecificData;

static Tcl_ThreadDataKey dataKey;

/*
 * Forward declarations for functions defined later in this file:
 */

static int		CreateElement(const char *name, int create);
static void		DupStyleObjProc(Tcl_Obj *srcObjPtr,
			    Tcl_Obj *dupObjPtr);
static void		FreeElement(Element *elementPtr);
static void		FreeStyledElement(StyledElement *elementPtr);
static void		FreeStyleEngine(StyleEngine *enginePtr);
static void		FreeStyleObjProc(Tcl_Obj *objPtr);
static void		FreeWidgetSpec(StyledWidgetSpec *widgetSpecPtr);
static StyledElement *	GetStyledElement(StyleEngine *enginePtr,
			    int elementId);
static StyledWidgetSpec*GetWidgetSpec(StyledElement *elementPtr,
			    Tk_OptionTable optionTable);
static void		InitElement(Element *elementPtr, const char *name,
			    int id, int genericId, int created);
static void		InitStyle(Style *stylePtr, const char *name,
			    StyleEngine *enginePtr, ClientData clientData);
static void		InitStyledElement(StyledElement *elementPtr);
static void		InitStyleEngine(StyleEngine *enginePtr,
			    const char *name, StyleEngine *parentPtr);
static void		InitWidgetSpec(StyledWidgetSpec *widgetSpecPtr,
			    StyledElement *elementPtr,
			    Tk_OptionTable optionTable);
static int		SetStyleFromAny(Tcl_Interp *interp, Tcl_Obj *objPtr);

/*
 * The following structure defines the implementation of the "style" Tcl
 * object, used for drawing. The internalRep.otherValuePtr field of each style
 * object points to the Style structure for the stylefont, or NULL.
 */

static const Tcl_ObjType styleObjType = {
    "style",			/* name */
    FreeStyleObjProc,		/* freeIntRepProc */
    DupStyleObjProc,		/* dupIntRepProc */
    NULL,			/* updateStringProc */
    SetStyleFromAny		/* setFromAnyProc */
};

/*
 *---------------------------------------------------------------------------
 *
 * TkStylePkgInit --
 *
 *	This function is called when an application is created. It initializes
 *	all the structures that are used by the style package on a per
 *	application basis.
 *
 * Results:
 *	Stores data in thread-local storage.
 *
 * Side effects:
 *	Memory allocated.
 *
 *---------------------------------------------------------------------------
 */

void
TkStylePkgInit(
    TkMainInfo *mainPtr)	/* The application being created. */
{
    ThreadSpecificData *tsdPtr =
	    Tcl_GetThreadData(&dataKey, sizeof(ThreadSpecificData));

    if (tsdPtr->nbInit != 0) {
	return;
    }

    /*
     * Initialize tables.
     */

    Tcl_InitHashTable(&tsdPtr->engineTable, TCL_STRING_KEYS);
    Tcl_InitHashTable(&tsdPtr->styleTable, TCL_STRING_KEYS);
    Tcl_InitHashTable(&tsdPtr->elementTable, TCL_STRING_KEYS);
    tsdPtr->nbElements = 0;
    tsdPtr->elements = NULL;

    /*
     * Create the default system engine.
     */

    tsdPtr->defaultEnginePtr = (StyleEngine *)
	    Tk_RegisterStyleEngine(NULL, NULL);

    /*
     * Create the default system style.
     */

    Tk_CreateStyle(NULL, (Tk_StyleEngine) tsdPtr->defaultEnginePtr, NULL);

    tsdPtr->nbInit++;
}

/*
 *---------------------------------------------------------------------------
 *
 * TkStylePkgFree --
 *
 *	This function is called when an application is deleted. It deletes all
 *	the structures that were used by the style package for this
 *	application.
 *
 * Results:
 *	None.
 *
 * Side effects:
 *	Memory freed.
 *
 *---------------------------------------------------------------------------
 */

void
TkStylePkgFree(
    TkMainInfo *mainPtr)	/* The application being deleted. */
{
    ThreadSpecificData *tsdPtr =
	    Tcl_GetThreadData(&dataKey, sizeof(ThreadSpecificData));
    Tcl_HashSearch search;
    Tcl_HashEntry *entryPtr;
    StyleEngine *enginePtr;
    int i;

    tsdPtr->nbInit--;
    if (tsdPtr->nbInit != 0) {
	return;
    }

    /*
     * Free styles.
     */

    entryPtr = Tcl_FirstHashEntry(&tsdPtr->styleTable, &search);
    while (entryPtr != NULL) {
	ckfree(Tcl_GetHashValue(entryPtr));
	entryPtr = Tcl_NextHashEntry(&search);
    }
    Tcl_DeleteHashTable(&tsdPtr->styleTable);

    /*
     * Free engines.
     */

    entryPtr = Tcl_FirstHashEntry(&tsdPtr->engineTable, &search);
    while (entryPtr != NULL) {
	enginePtr = Tcl_GetHashValue(entryPtr);
	FreeStyleEngine(enginePtr);
	ckfree(enginePtr);
	entryPtr = Tcl_NextHashEntry(&search);
    }
    Tcl_DeleteHashTable(&tsdPtr->engineTable);

    /*
     * Free elements.
     */

    for (i = 0; i < tsdPtr->nbElements; i++) {
	FreeElement(tsdPtr->elements+i);
    }
    Tcl_DeleteHashTable(&tsdPtr->elementTable);
    ckfree(tsdPtr->elements);
}

/*
 *---------------------------------------------------------------------------
 *
 * Tk_RegisterStyleEngine --
 *
 *	This function is called to register a new style engine. Style engines
 *	are stored in thread-local space.
 *
 * Results:
 *	The newly allocated engine, or NULL if an engine with the same name
 *	exists.
 *
 * Side effects:
 *	Memory allocated. Data added to thread-local table.
 *
 *---------------------------------------------------------------------------
 */

Tk_StyleEngine
Tk_RegisterStyleEngine(
    const char *name,		/* Name of the engine to create. NULL or empty
				 * means the default system engine. */
    Tk_StyleEngine parent)	/* The engine's parent. NULL means the default
				 * system engine. */
{
    ThreadSpecificData *tsdPtr =
	    Tcl_GetThreadData(&dataKey, sizeof(ThreadSpecificData));
    Tcl_HashEntry *entryPtr;
    int newEntry;
    StyleEngine *enginePtr;

    /*
     * Attempt to create a new entry in the engine table.
     */

    entryPtr = Tcl_CreateHashEntry(&tsdPtr->engineTable,
	    (name != NULL ? name : ""), &newEntry);
    if (!newEntry) {
	/*
	 * An engine was already registered by that name.
	 */

	return NULL;
    }

    /*
     * Allocate and intitialize a new engine.
     */

    enginePtr = ckalloc(sizeof(StyleEngine));
    InitStyleEngine(enginePtr, Tcl_GetHashKey(&tsdPtr->engineTable, entryPtr),
	    (StyleEngine *) parent);
    Tcl_SetHashValue(entryPtr, enginePtr);

    return (Tk_StyleEngine) enginePtr;
}

/*
 *---------------------------------------------------------------------------
 *
 * InitStyleEngine --
 *
 *	Initialize a newly allocated style engine.
 *
 * Results:
 *	None.
 *
 * Side effects:
 *	Memory allocated.
 *
 *---------------------------------------------------------------------------
 */

static void
InitStyleEngine(
    StyleEngine *enginePtr,	/* Points to an uninitialized engine. */
    const char *name,		/* Name of the registered engine. NULL or empty
				 * means the default system engine. Usually
				 * points to the hash key. */
    StyleEngine *parentPtr)	/* The engine's parent. NULL means the default
				 * system engine. */
{
    ThreadSpecificData *tsdPtr =
	    Tcl_GetThreadData(&dataKey, sizeof(ThreadSpecificData));
    int elementId;

    if (name == NULL || *name == '\0') {
	/*
	 * This is the default style engine.
	 */

	enginePtr->parentPtr = NULL;
    } else if (parentPtr == NULL) {
	/*
	 * The default style engine is the parent.
	 */

	enginePtr->parentPtr = tsdPtr->defaultEnginePtr;
    } else {
	enginePtr->parentPtr = parentPtr;
    }

    /*
     * Allocate and initialize elements array.
     */

    if (tsdPtr->nbElements > 0) {
	enginePtr->elements = ckalloc(
		sizeof(StyledElement) * tsdPtr->nbElements);
	for (elementId = 0; elementId < tsdPtr->nbElements; elementId++) {
	    InitStyledElement(enginePtr->elements+elementId);
	}
    } else {
	enginePtr->elements = NULL;
    }
}

/*
 *---------------------------------------------------------------------------
 *
 * FreeStyleEngine --
 *
 *	Free an engine and its associated data.
 *
 * Results:
 *	None
 *
 * Side effects:
 *	Memory freed.
 *
 *---------------------------------------------------------------------------
 */

static void
FreeStyleEngine(
    StyleEngine *enginePtr)	/* The style engine to free. */
{
    ThreadSpecificData *tsdPtr =
	    Tcl_GetThreadData(&dataKey, sizeof(ThreadSpecificData));
    int elementId;

    /*
     * Free allocated elements.
     */

    for (elementId = 0; elementId < tsdPtr->nbElements; elementId++) {
	FreeStyledElement(enginePtr->elements+elementId);
    }
    ckfree(enginePtr->elements);
}

/*
 *---------------------------------------------------------------------------
 *
 * Tk_GetStyleEngine --
 *
 *	Retrieve a registered style engine by its name.
 *
 * Results:
 *	A pointer to the style engine, or NULL if none found.
 *
 * Side effects:
 *	None.
 *
 *---------------------------------------------------------------------------
 */

Tk_StyleEngine
Tk_GetStyleEngine(
    const char *name)		/* Name of the engine to retrieve. NULL or
				 * empty means the default system engine. */
{
    ThreadSpecificData *tsdPtr =
	    Tcl_GetThreadData(&dataKey, sizeof(ThreadSpecificData));
    Tcl_HashEntry *entryPtr;

    if (name == NULL) {
	return (Tk_StyleEngine) tsdPtr->defaultEnginePtr;
    }

    entryPtr = Tcl_FindHashEntry(&tsdPtr->engineTable, (name!=NULL?name:""));
    if (!entryPtr) {
	return NULL;
    }

    return Tcl_GetHashValue(entryPtr);
}

/*
 *---------------------------------------------------------------------------
 *
 * InitElement --
 *
 *	Initialize a newly allocated element.
 *
 * Results:
 *	None.
 *
 * Side effects:
 *	None.
 *
 *---------------------------------------------------------------------------
 */

static void
InitElement(
    Element *elementPtr,	/* Points to an uninitialized element.*/
    const char *name,		/* Name of the registered element. Usually
				 * points to the hash key. */
    int id,			/* Unique element ID. */
    int genericId,		/* ID of generic element. -1 means none. */
    int created)		/* Boolean, whether the element was created
				 * explicitly (was registered) or implicitly
				 * (by a derived element). */
{
    elementPtr->name = name;
    elementPtr->id = id;
    elementPtr->genericId = genericId;
    elementPtr->created = (created?1:0);
}

/*
 *---------------------------------------------------------------------------
 *
 * FreeElement --
 *
 *	Free an element and its associated data.
 *
 * Results:
 *	None.
 *
 * Side effects:
 *	Memory freed.
 *
 *---------------------------------------------------------------------------
 */

static void
FreeElement(
    Element *elementPtr)	/* The element to free. */
{
    /* Nothing to do. */
}

/*
 *---------------------------------------------------------------------------
 *
 * InitStyledElement --
 *
 *	Initialize a newly allocated styled element.
 *
 * Results:
 *	None.
 *
 * Side effects:
 *	None.
 *
 *---------------------------------------------------------------------------
 */

static void
InitStyledElement(
    StyledElement *elementPtr)	/* Points to an uninitialized element.*/
{
    memset(elementPtr, 0, sizeof(StyledElement));
}

/*
 *---------------------------------------------------------------------------
 *
 * FreeStyledElement --
 *
 *	Free a styled element and its associated data.
 *
 * Results:
 *	None.
 *
 * Side effects:
 *	Memory freed.
 *
 *---------------------------------------------------------------------------
 */

static void
FreeStyledElement(
    StyledElement *elementPtr)	/* The styled element to free. */
{
    int i;

    /*
     * Free allocated widget specs.
     */

    for (i = 0; i < elementPtr->nbWidgetSpecs; i++) {
	FreeWidgetSpec(elementPtr->widgetSpecs+i);
    }
    ckfree(elementPtr->widgetSpecs);
}

/*
 *---------------------------------------------------------------------------
 *
 * CreateElement --
 *
 *	Find an existing or create a new element.
 *
 * Results:
 *	The unique ID for the created or found element.
 *
 * Side effects:
 *	Memory allocated.
 *
 *---------------------------------------------------------------------------
 */

static int
CreateElement(
    const char *name,		/* Name of the element. */
    int create)			/* Boolean, whether the element is being
				 * created explicitly (being registered) or
				 * implicitly (by a derived element). */
{
    ThreadSpecificData *tsdPtr =
	    Tcl_GetThreadData(&dataKey, sizeof(ThreadSpecificData));
    Tcl_HashEntry *entryPtr, *engineEntryPtr;
    Tcl_HashSearch search;
    int newEntry, elementId, genericId = -1;
    char *dot;
    StyleEngine *enginePtr;

    /*
     * Find or create the element.
     */

    entryPtr = Tcl_CreateHashEntry(&tsdPtr->elementTable, name, &newEntry);
    if (!newEntry) {
	elementId = PTR2INT(Tcl_GetHashValue(entryPtr));
	if (create) {
	    tsdPtr->elements[elementId].created = 1;
	}
	return elementId;
    }

    /*
     * The element didn't exist. If it's a derived element, find or create its
     * generic element ID.
     */

    dot = strchr(name, '.');
    if (dot) {
	genericId = CreateElement(dot+1, 0);
    }

    elementId = tsdPtr->nbElements++;
    Tcl_SetHashValue(entryPtr, INT2PTR(elementId));

    /*
     * Reallocate element table.
     */

    tsdPtr->elements = ckrealloc(tsdPtr->elements,
	    sizeof(Element) * tsdPtr->nbElements);
    InitElement(tsdPtr->elements+elementId,
	    Tcl_GetHashKey(&tsdPtr->elementTable, entryPtr), elementId,
	    genericId, create);

    /*
     * Reallocate style engines' element table.
     */

    engineEntryPtr = Tcl_FirstHashEntry(&tsdPtr->engineTable, &search);
    while (engineEntryPtr != NULL) {
	enginePtr = Tcl_GetHashValue(engineEntryPtr);

	enginePtr->elements = ckrealloc(enginePtr->elements,
		sizeof(StyledElement) * tsdPtr->nbElements);
	InitStyledElement(enginePtr->elements+elementId);

	engineEntryPtr = Tcl_NextHashEntry(&search);
    }

    return elementId;
}

/*
 *---------------------------------------------------------------------------
 *
 * Tk_GetElementId --
 *
 *	Find an existing element.
 *
 * Results:
 *	The unique ID for the found element, or -1 if not found.
 *
 * Side effects:
 *	Generic elements may be created.
 *
 *---------------------------------------------------------------------------
 */

int
Tk_GetElementId(
    const char *name)		/* Name of the element. */
{
    ThreadSpecificData *tsdPtr =
	    Tcl_GetThreadData(&dataKey, sizeof(ThreadSpecificData));
    Tcl_HashEntry *entryPtr;
    int genericId = -1;
    char *dot;

    /*
     * Find the element Id.
     */

    entryPtr = Tcl_FindHashEntry(&tsdPtr->elementTable, name);
    if (entryPtr) {
	return PTR2INT(Tcl_GetHashValue(entryPtr));
    }

    /*
     * Element not found. If the given name was derived, then first search for
     * the generic element. If found, create the new derived element.
     */

    dot = strchr(name, '.');
    if (!dot) {
	return -1;
    }
    genericId = Tk_GetElementId(dot+1);
    if (genericId == -1) {
	return -1;
    }
    if (!tsdPtr->elements[genericId].created) {
	/*
	 * The generic element was created implicitly and thus has no real
	 * existence.
	 */

	return -1;
    } else {
	/*
	 * The generic element was created explicitly. Create the derived
	 * element.
	 */

	return CreateElement(name, 1);
    }
}

/*
 *---------------------------------------------------------------------------
 *
 * Tk_RegisterStyledElement --
 *
 *	Register an implementation of a new or existing element for the given
 *	style engine.
 *
 * Results:
 *	The unique ID for the created or found element.
 *
 * Side effects:
 *	Elements may be created. Memory allocated.
 *
 *---------------------------------------------------------------------------
 */

int
Tk_RegisterStyledElement(
    Tk_StyleEngine engine,	/* Style engine providing the
				 * implementation. */
    Tk_ElementSpec *templatePtr)/* Static template information about the
				 * element. */
{
    int elementId;
    StyledElement *elementPtr;
    Tk_ElementSpec *specPtr;
    int nbOptions;
    register Tk_ElementOptionSpec *srcOptions, *dstOptions;

    if (templatePtr->version != TK_STYLE_VERSION_1) {
	/*
	 * Version mismatch. Do nothing.
	 */

	return -1;
    }

    if (engine == NULL) {
	engine = Tk_GetStyleEngine(NULL);
    }

    /*
     * Register the element, allocating storage in the various engines if
     * necessary.
     */

    elementId = CreateElement(templatePtr->name, 1);

    /*
     * Initialize the styled element.
     */

    elementPtr = ((StyleEngine *) engine)->elements+elementId;

    specPtr = ckalloc(sizeof(Tk_ElementSpec));
    specPtr->version = templatePtr->version;
    specPtr->name = ckalloc(strlen(templatePtr->name)+1);
    strcpy(specPtr->name, templatePtr->name);
    nbOptions = 0;
    for (nbOptions = 0, srcOptions = templatePtr->options;
	    srcOptions->name != NULL; nbOptions++, srcOptions++) {
	/* empty body */
    }
    specPtr->options =
	    ckalloc(sizeof(Tk_ElementOptionSpec) * (nbOptions+1));
    for (srcOptions = templatePtr->options, dstOptions = specPtr->options;
	    /* End condition within loop */; srcOptions++, dstOptions++) {
	if (srcOptions->name == NULL) {
	    dstOptions->name = NULL;
	    break;
	}

	dstOptions->name = ckalloc(strlen(srcOptions->name)+1);
	strcpy(dstOptions->name, srcOptions->name);
	dstOptions->type = srcOptions->type;
    }
    specPtr->getSize = templatePtr->getSize;
    specPtr->getBox = templatePtr->getBox;
    specPtr->getBorderWidth = templatePtr->getBorderWidth;
    specPtr->draw = templatePtr->draw;

    elementPtr->specPtr = specPtr;
    elementPtr->nbWidgetSpecs = 0;
    elementPtr->widgetSpecs = NULL;

    return elementId;
}

/*
 *---------------------------------------------------------------------------
 *
 * GetStyledElement --
 *
 *	Get a registered implementation of an existing element for the given
 *	style engine.
 *
 * Results:
 *	The styled element descriptor, or NULL if not found.
 *
 * Side effects:
 *	None.
 *
 *---------------------------------------------------------------------------
 */

static StyledElement *
GetStyledElement(
    StyleEngine *enginePtr,	/* Style engine providing the implementation.
				 * NULL means the default system engine. */
    int elementId)		/* Unique element ID */
{
    StyledElement *elementPtr;
    ThreadSpecificData *tsdPtr =
	    Tcl_GetThreadData(&dataKey, sizeof(ThreadSpecificData));
    StyleEngine *enginePtr2;

    if (enginePtr == NULL) {
	enginePtr = tsdPtr->defaultEnginePtr;
    }

    while (elementId >= 0 && elementId < tsdPtr->nbElements) {
	/*
	 * Look for an implemented element through the engine chain.
	 */

	enginePtr2 = enginePtr;
	do {
	    elementPtr = enginePtr2->elements+elementId;
	    if (elementPtr->specPtr != NULL) {
		return elementPtr;
	    }
	    enginePtr2 = enginePtr2->parentPtr;
	} while (enginePtr2 != NULL);

	/*
	 * None found, try with the generic element.
	 */

	elementId = tsdPtr->elements[elementId].genericId;
    }

    /*
     * No matching element found.
     */

    return NULL;
}

/*
 *---------------------------------------------------------------------------
 *
 * InitWidgetSpec --
 *
 *	Initialize a newly allocated widget spec.
 *
 * Results:
 *	None.
 *
 * Side effects:
 *	Memory allocated.
 *
 *---------------------------------------------------------------------------
 */

static void
InitWidgetSpec(
    StyledWidgetSpec *widgetSpecPtr,
				/* Points to an uninitialized widget spec. */
    StyledElement *elementPtr,	/* Styled element descriptor. */
    Tk_OptionTable optionTable)	/* The widget's option table. */
{
    int i, nbOptions;
    Tk_ElementOptionSpec *elementOptionPtr;
    const Tk_OptionSpec *widgetOptionPtr;

    widgetSpecPtr->elementPtr = elementPtr;
    widgetSpecPtr->optionTable = optionTable;

    /*
     * Count the number of options.
     */

    for (nbOptions = 0, elementOptionPtr = elementPtr->specPtr->options;
	    elementOptionPtr->name != NULL; nbOptions++, elementOptionPtr++) {
	/* empty body */
    }

    /*
     * Build the widget option list.
     */

    widgetSpecPtr->optionsPtr =
	    ckalloc(sizeof(Tk_OptionSpec *) * nbOptions);
    for (i = 0, elementOptionPtr = elementPtr->specPtr->options;
	    i < nbOptions; i++, elementOptionPtr++) {
	widgetOptionPtr = TkGetOptionSpec(elementOptionPtr->name, optionTable);

	/*
	 * Check that the widget option type is compatible with one of the
	 * element's required types.
	 */

	if (elementOptionPtr->type == TK_OPTION_END
	    || elementOptionPtr->type == widgetOptionPtr->type) {
	    widgetSpecPtr->optionsPtr[i] = widgetOptionPtr;
	} else {
	    widgetSpecPtr->optionsPtr[i] = NULL;
	}
    }
}

/*
 *---------------------------------------------------------------------------
 *
 * FreeWidgetSpec --
 *
 *	Free a widget spec and its associated data.
 *
 * Results:
 *	None
 *
 * Side effects:
 *	Memory freed.
 *
 *---------------------------------------------------------------------------
 */

static void
FreeWidgetSpec(
    StyledWidgetSpec *widgetSpecPtr)
				/* The widget spec to free. */
{
    ckfree(widgetSpecPtr->optionsPtr);
}

/*
 *---------------------------------------------------------------------------
 *
 * GetWidgetSpec --
 *
 *	Return a new or existing widget spec for the given element and widget
 *	type (identified by its option table).
 *
 * Results:
 *	A pointer to the matching widget spec.
 *
 * Side effects:
 *	Memory may be allocated.
 *
 *---------------------------------------------------------------------------
 */

static StyledWidgetSpec *
GetWidgetSpec(
    StyledElement *elementPtr,	/* Styled element descriptor. */
    Tk_OptionTable optionTable)	/* The widget's option table. */
{
    StyledWidgetSpec *widgetSpecPtr;
    int i;

    /*
     * Try to find an existing widget spec.
     */

    for (i = 0; i < elementPtr->nbWidgetSpecs; i++) {
	widgetSpecPtr = elementPtr->widgetSpecs+i;
	if (widgetSpecPtr->optionTable == optionTable) {
	    return widgetSpecPtr;
	}
    }

    /*
     * Create and initialize a new widget spec.
     */

    i = elementPtr->nbWidgetSpecs++;
    elementPtr->widgetSpecs = ckrealloc(elementPtr->widgetSpecs,
	    sizeof(StyledWidgetSpec) * elementPtr->nbWidgetSpecs);
    widgetSpecPtr = elementPtr->widgetSpecs+i;
    InitWidgetSpec(widgetSpecPtr, elementPtr, optionTable);

    return widgetSpecPtr;
}

/*
 *---------------------------------------------------------------------------
 *
 * Tk_GetStyledElement --
 *
 *	This function returns a styled instance of the given element.
 *
 * Results:
 *	None.
 *
 * Side effects:
 *	Cached data may be allocated or updated.
 *
 *---------------------------------------------------------------------------
 */

Tk_StyledElement
Tk_GetStyledElement(
    Tk_Style style,		/* The widget style. */
    int elementId,		/* Unique element ID. */
    Tk_OptionTable optionTable)	/* Option table for the widget. */
{
    Style *stylePtr = (Style *) style;
    StyledElement *elementPtr;

    /*
     * Get an element implementation and call corresponding hook.
     */

    elementPtr = GetStyledElement((stylePtr?stylePtr->enginePtr:NULL),
	    elementId);
    if (!elementPtr) {
	return NULL;
    }

    return (Tk_StyledElement) GetWidgetSpec(elementPtr, optionTable);
}

/*
 *---------------------------------------------------------------------------
 *
 * Tk_GetElementSize --
 *
 *	This function computes the size of the given widget element according
 *	to its style.
 *
 * Results:
 *	None.
 *
 * Side effects:
 *	Cached data may be allocated or updated.
 *
 *---------------------------------------------------------------------------
 */

void
Tk_GetElementSize(
    Tk_Style style,		/* The widget style. */
    Tk_StyledElement element,	/* The styled element, previously returned by
				 * Tk_GetStyledElement. */
    char *recordPtr,		/* The widget record. */
    Tk_Window tkwin,		/* The widget window. */
    int width, int height,	/* Requested size. */
    int inner,			/* If TRUE, compute the outer size according
				 * to the requested minimum inner size. If
				 * FALSE, compute the inner size according to
				 * the requested maximum outer size. */
    int *widthPtr, int *heightPtr)
				/* Returned size. */
{
    Style *stylePtr = (Style *) style;
    StyledWidgetSpec *widgetSpecPtr = (StyledWidgetSpec *) element;

    widgetSpecPtr->elementPtr->specPtr->getSize(stylePtr->clientData,
	    recordPtr, widgetSpecPtr->optionsPtr, tkwin, width, height, inner,
	    widthPtr, heightPtr);
}

/*
 *---------------------------------------------------------------------------
 *
 * Tk_GetElementBox --
 *
 *	This function computes the bounding or inscribed box coordinates of
 *	the given widget element according to its style and within the given
 *	limits.
 *
 * Results:
 *	None.
 *
 * Side effects:
 *	Cached data may be allocated or updated.
 *
 *---------------------------------------------------------------------------
 */

void
Tk_GetElementBox(
    Tk_Style style,		/* The widget style. */
    Tk_StyledElement element,	/* The styled element, previously returned by
				 * Tk_GetStyledElement. */
    char *recordPtr,		/* The widget record. */
    Tk_Window tkwin,		/* The widget window. */
    int x, int y,		/* Top left corner of available area. */
    int width, int height,	/* Size of available area. */
    int inner,			/* Boolean. If TRUE, compute the bounding box
				 * according to the requested inscribed box
				 * size. If FALSE, compute the inscribed box
				 * according to the requested bounding box. */
    int *xPtr, int *yPtr,	/* Returned top left corner. */
    int *widthPtr, int *heightPtr)
				/* Returned size. */
{
    Style *stylePtr = (Style *) style;
    StyledWidgetSpec *widgetSpecPtr = (StyledWidgetSpec *) element;

    widgetSpecPtr->elementPtr->specPtr->getBox(stylePtr->clientData,
	    recordPtr, widgetSpecPtr->optionsPtr, tkwin, x, y, width, height,
	    inner, xPtr, yPtr, widthPtr, heightPtr);
}

/*
 *---------------------------------------------------------------------------
 *
 * Tk_GetElementBorderWidth --
 *
 *	This function computes the border widthof the given widget element
 *	according to its style and within the given limits.
 *
 * Results:
 *	Border width in pixels. This value is uniform for all four sides.
 *
 * Side effects:
 *	Cached data may be allocated or updated.
 *
 *---------------------------------------------------------------------------
 */

int
Tk_GetElementBorderWidth(
    Tk_Style style,		/* The widget style. */
    Tk_StyledElement element,	/* The styled element, previously returned by
				 * Tk_GetStyledElement. */
    char *recordPtr,		/* The widget record. */
    Tk_Window tkwin)		/* The widget window. */
{
    Style *stylePtr = (Style *) style;
    StyledWidgetSpec *widgetSpecPtr = (StyledWidgetSpec *) element;

    return widgetSpecPtr->elementPtr->specPtr->getBorderWidth(
	    stylePtr->clientData, recordPtr, widgetSpecPtr->optionsPtr, tkwin);
}

/*
 *---------------------------------------------------------------------------
 *
 * Tk_DrawElement --
 *
 *	This function draw the given widget element in a given drawable area.
 *
 * Results:
 *	None
 *
 * Side effects:
 *	Cached data may be allocated or updated.
 *
 *---------------------------------------------------------------------------
 */

void
Tk_DrawElement(
    Tk_Style style,		/* The widget style. */
    Tk_StyledElement element,	/* The styled element, previously returned by
				 * Tk_GetStyledElement. */
    char *recordPtr,		/* The widget record. */
    Tk_Window tkwin,		/* The widget window. */
    Drawable d,			/* Where to draw element. */
    int x, int y,		/* Top left corner of element. */
    int width, int height,	/* Size of element. */
    int state)			/* Drawing state flags. */
{
    Style *stylePtr = (Style *) style;
    StyledWidgetSpec *widgetSpecPtr = (StyledWidgetSpec *) element;

    widgetSpecPtr->elementPtr->specPtr->draw(stylePtr->clientData,
	    recordPtr, widgetSpecPtr->optionsPtr, tkwin, d, x, y, width,
	    height, state);
}

/*
 *---------------------------------------------------------------------------
 *
 * Tk_CreateStyle --
 *
 *	This function is called to create a new style as an instance of the
 *	given engine. Styles are stored in thread-local space.
 *
 * Results:
 *	The newly allocated style, or NULL if the style already exists.
 *
 * Side effects:
 *	Memory allocated. Data added to thread-local table.
 *
 *---------------------------------------------------------------------------
 */

Tk_Style
Tk_CreateStyle(
    const char *name,		/* Name of the style to create. NULL or empty
				 * means the default system style. */
    Tk_StyleEngine engine,	/* The style engine. */
    ClientData clientData)	/* Private data passed as is to engine code. */
{
    ThreadSpecificData *tsdPtr =
	    Tcl_GetThreadData(&dataKey, sizeof(ThreadSpecificData));
    Tcl_HashEntry *entryPtr;
    int newEntry;
    Style *stylePtr;

    /*
     * Attempt to create a new entry in the style table.
     */

    entryPtr = Tcl_CreateHashEntry(&tsdPtr->styleTable, (name?name:""),
	    &newEntry);
    if (!newEntry) {
	/*
	 * A style was already registered by that name.
	 */

	return NULL;
    }

    /*
     * Allocate and intitialize a new style.
     */

    stylePtr = ckalloc(sizeof(Style));
    InitStyle(stylePtr, Tcl_GetHashKey(&tsdPtr->styleTable, entryPtr),
	    (engine!=NULL ? (StyleEngine*) engine : tsdPtr->defaultEnginePtr),
	    clientData);
    Tcl_SetHashValue(entryPtr, stylePtr);

    return (Tk_Style) stylePtr;
}

/*
 *---------------------------------------------------------------------------
 *
 * Tk_NameOfStyle --
 *
 *	Given a style, return its registered name.
 *
 * Results:
 *	The return value is the name that was passed to Tk_CreateStyle() to
 *	create the style. The storage for the returned string is private (it
 *	points to the corresponding hash key) The caller should not modify
 *	this string.
 *
 * Side effects:
 *	None.
 *
 *---------------------------------------------------------------------------
 */

const char *
Tk_NameOfStyle(
    Tk_Style style)		/* Style whose name is desired. */
{
    Style *stylePtr = (Style *) style;

    return stylePtr->name;
}

/*
 *---------------------------------------------------------------------------
 *
 * InitStyle --
 *
 *	Initialize a newly allocated style.
 *
 * Results:
 *	None.
 *
 * Side effects:
 *	None.
 *
 *---------------------------------------------------------------------------
 */

static void
InitStyle(
    Style *stylePtr,		/* Points to an uninitialized style. */
    const char *name,		/* Name of the registered style. NULL or empty
				 * means the default system style. Usually
				 * points to the hash key. */
    StyleEngine *enginePtr,	/* The style engine. */
    ClientData clientData)	/* Private data passed as is to engine code. */
{
    stylePtr->name = name;
    stylePtr->enginePtr = enginePtr;
    stylePtr->clientData = clientData;
}

/*
 *---------------------------------------------------------------------------
 *
 * Tk_GetStyle --
 *
 *	Retrieve a registered style by its name.
 *
 * Results:
 *	A pointer to the style engine, or NULL if none found. In the latter
 *	case and if the interp is not NULL, an error message is left in the
 *	interp's result.
 *
 * Side effects:
 *	None.
 *
 *---------------------------------------------------------------------------
 */

Tk_Style
Tk_GetStyle(
    Tcl_Interp *interp,		/* Interp for error return. */
    const char *name)		/* Name of the style to retrieve. NULL or empty
				 * means the default system style. */
{
    ThreadSpecificData *tsdPtr =
	    Tcl_GetThreadData(&dataKey, sizeof(ThreadSpecificData));
    Tcl_HashEntry *entryPtr;
    Style *stylePtr;

    /*
     * Search for a corresponding entry in the style table.
     */

    entryPtr = Tcl_FindHashEntry(&tsdPtr->styleTable, (name!=NULL?name:""));
    if (entryPtr == NULL) {
	if (interp != NULL) {
	    Tcl_AppendResult(interp, "style \"", name, "\" doesn't exist",
		    NULL);
	}
	return (Tk_Style) NULL;
    }
    stylePtr = Tcl_GetHashValue(entryPtr);

    return (Tk_Style) stylePtr;
}

/*
 *---------------------------------------------------------------------------
 *
 * Tk_FreeStyle --
 *
 *	No-op. Present only for stubs compatibility.
 *
 *---------------------------------------------------------------------------
 */

void
Tk_FreeStyle(
    Tk_Style style)
{
}

/*
 *---------------------------------------------------------------------------
 *
 * Tk_AllocStyleFromObj --
 *
 *	Map the string name of a style to a corresponding Tk_Style. The style
 *	must have already been created by Tk_CreateStyle.
 *
 * Results:
 *	The return value is a token for the style that matches objPtr, or NULL
 *	if none found. If NULL is returned, an error message will be left in
 *	interp's result object.
 *
 *---------------------------------------------------------------------------
 */

Tk_Style
Tk_AllocStyleFromObj(
    Tcl_Interp *interp,		/* Interp for error return. */
    Tcl_Obj *objPtr)		/* Object containing name of the style to
				 * retrieve. */
{
    Style *stylePtr;

    if (objPtr->typePtr != &styleObjType) {
	SetStyleFromAny(interp, objPtr);
    }
    stylePtr = objPtr->internalRep.otherValuePtr;

    return (Tk_Style) stylePtr;
}

/*
 *----------------------------------------------------------------------
 *
 * Tk_GetStyleFromObj --
 *
 *	Find the style that corresponds to a given object. The style must have
 *	already been created by Tk_CreateStyle.
 *
 * Results:
 *	The return value is a token for the style that matches objPtr, or NULL
 *	if none found.
 *
 * Side effects:
 *	If the object is not already a style ref, the conversion will free any
 *	old internal representation.
 *
 *----------------------------------------------------------------------
 */

Tk_Style
Tk_GetStyleFromObj(
    Tcl_Obj *objPtr)		/* The object from which to get the style. */
{
    if (objPtr->typePtr != &styleObjType) {
	SetStyleFromAny(NULL, objPtr);
    }

    return objPtr->internalRep.otherValuePtr;
}

/*
 *---------------------------------------------------------------------------
 *
 * Tk_FreeStyleFromObj --
 *
 *	No-op. Present only for stubs compatibility.
 *
 *---------------------------------------------------------------------------
 */
void
Tk_FreeStyleFromObj(
    Tcl_Obj *objPtr)
{
}

/*
 *----------------------------------------------------------------------
 *
 * SetStyleFromAny --
 *
 *	Convert the internal representation of a Tcl object to the style
 *	internal form.
 *
 * Results:
 *	Always returns TCL_OK. If an error occurs is returned (e.g. the style
 *	doesn't exist), an error message will be left in interp's result.
 *
 * Side effects:
 *	The object is left with its typePtr pointing to styleObjType.
 *
 *----------------------------------------------------------------------
 */

static int
SetStyleFromAny(
    Tcl_Interp *interp,		/* Used for error reporting if not NULL. */
    Tcl_Obj *objPtr)		/* The object to convert. */
{
    const Tcl_ObjType *typePtr;
    const char *name;

    /*
     * Free the old internalRep before setting the new one.
     */

    name = Tcl_GetString(objPtr);
    typePtr = objPtr->typePtr;
    if ((typePtr != NULL) && (typePtr->freeIntRepProc != NULL)) {
	typePtr->freeIntRepProc(objPtr);
    }

    objPtr->typePtr = &styleObjType;
    objPtr->internalRep.otherValuePtr = Tk_GetStyle(interp, name);

    return TCL_OK;
}

/*
 *---------------------------------------------------------------------------
 *
 * FreeStyleObjProc --
 *
 *	This proc is called to release an object reference to a style. Called
 *	when the object's internal rep is released.
 *
 * Results:
 *	None.
 *
 *---------------------------------------------------------------------------
 */

static void
FreeStyleObjProc(
    Tcl_Obj *objPtr)		/* The object we are releasing. */
{
    objPtr->internalRep.otherValuePtr = NULL;
    objPtr->typePtr = NULL;
}

/*
 *---------------------------------------------------------------------------
 *
 * DupStyleObjProc --
 *
 *	When a cached style object is duplicated, this is called to update the
 *	internal reps.
 *
 *---------------------------------------------------------------------------
 */

static void
DupStyleObjProc(
    Tcl_Obj *srcObjPtr,		/* The object we are copying from. */
    Tcl_Obj *dupObjPtr)		/* The object we are copying to. */
{
    dupObjPtr->typePtr = srcObjPtr->typePtr;
    dupObjPtr->internalRep.otherValuePtr =
	    srcObjPtr->internalRep.otherValuePtr;
}

/*
 * Local Variables:
 * mode: c
 * c-basic-offset: 4
 * fill-column: 78
 * End:
 */<|MERGE_RESOLUTION|>--- conflicted
+++ resolved
@@ -8,11 +8,6 @@
  *
  * See the file "license.terms" for information on usage and redistribution of
  * this file, and for a DISCLAIMER OF ALL WARRANTIES.
-<<<<<<< HEAD
- *
- * RCS: @(#) $Id: tkStyle.c,v 1.13 2010/06/15 11:16:03 nijtmans Exp $
-=======
->>>>>>> 661db781
  */
 
 #include "tkInt.h"
