--- conflicted
+++ resolved
@@ -15,30 +15,6 @@
 #include "tkInt.h"
 #include "tkText.h"
 #include "default.h"
-
-<<<<<<< HEAD
-=======
-/*
- * The 'TkWrapMode' enum in tkText.h is used to define a type for the -wrap
- * option of tags in a Text widget. These values are used as indices into the
- * string table below. Tags are allowed an empty wrap value, but the widget as
- * a whole is not.
- */
-
-static const char *const wrapStrings[] = {
-    "char", "none", "word", "", NULL
-};
-
-/*
- * The 'TkTextTabStyle' enum in tkText.h is used to define a type for the
- * -tabstyle option of the Text widget. These values are used as indices into
- * the string table below. Tags are allowed an empty tabstyle value, but the
- * widget as a whole is not.
- */
-
-static const char *const tabStyleStrings[] = {
-    "tabular", "wordprocessor", "", NULL
-};
 
 /* This struct can be used for booleans, relief and pixels */
 typedef struct {
@@ -67,7 +43,8 @@
 #define OPTION_NONNEG		(1 << 10)
 
 static int
-SetPixels(void *clientData,
+SetPixels(
+    TCL_UNUSED(void *),
     Tcl_Interp *interp,
     Tk_Window tkwin,
     Tcl_Obj **value,
@@ -96,9 +73,10 @@
 };
 
 static int
-SetBoolean(void *clientData,
+SetBoolean(
+    TCL_UNUSED(void *),
     Tcl_Interp *interp,
-    Tk_Window tkwin,
+    TCL_UNUSED(Tk_Window),
     Tcl_Obj **value,
     char *recordPtr,
     int internalOffset,
@@ -107,9 +85,14 @@
 {
     IntStruct booleanVal = {NULL, -1};
     IntStruct *internalPtr = (IntStruct *)(recordPtr + internalOffset);
-
-    if (!(flags & TK_OPTION_NULL_OK) || !ObjectIsEmpty(*value)) {
-	if (Tcl_GetBooleanFromObj(interp, *value, &booleanVal.value) != TCL_OK) {
+    int nullOK = (flags & TK_OPTION_NULL_OK);
+
+    if (!nullOK || !ObjectIsEmpty(*value)) {
+	if (Tcl_GetBooleanFromObj(nullOK ? NULL : interp, *value, &booleanVal.value) != TCL_OK) {
+	    if (nullOK) {
+		Tcl_AppendResult(interp, "expected boolean value or \"\" but got \"",
+			Tcl_GetString(*value), "\"", NULL);
+	    }
 	    return TCL_ERROR;
 	}
 	booleanVal.string = ckalloc((*value)->length + 1);
@@ -122,9 +105,10 @@
 };
 
 static int
-SetRelief(void *clientData,
+SetRelief(
+    TCL_UNUSED(void *),
     Tcl_Interp *interp,
-    Tk_Window tkwin,
+    TCL_UNUSED(Tk_Window),
     Tcl_Obj **value,
     char *recordPtr,
     int internalOffset,
@@ -133,9 +117,14 @@
 {
     IntStruct relief = {NULL, TK_RELIEF_NULL};
     IntStruct *internalPtr = (IntStruct *)(recordPtr + internalOffset);
-
-    if (!(flags & TK_OPTION_NULL_OK) || !ObjectIsEmpty(*value)) {
-	if (Tk_GetReliefFromObj(interp, *value, &relief.value) != TCL_OK) {
+    int nullOK = (flags & TK_OPTION_NULL_OK);
+
+    if (!nullOK || !ObjectIsEmpty(*value)) {
+	if (Tk_GetReliefFromObj(nullOK ? NULL : interp, *value, &relief.value) != TCL_OK) {
+	    if (nullOK) {
+		Tcl_AppendResult(interp, "bad relief \"",
+			Tcl_GetString(*value), "\": must be flat, groove, raised, ridge, solid, sunken, or \"\"", NULL);
+	    }
 	    return TCL_ERROR;
 	}
 	relief.string = ckalloc((*value)->length + 1);
@@ -148,20 +137,26 @@
 };
 
 static int
-SetJustify(void *clientData,
+SetJustify(
+    TCL_UNUSED(void *),
     Tcl_Interp *interp,
-    Tk_Window tkwin,
+    TCL_UNUSED(Tk_Window),
     Tcl_Obj **value,
     char *recordPtr,
     int internalOffset,
     char *oldInternalPtr,
     int flags)
 {
-    JustifyStruct justify = {NULL, (Tk_Justify)-1};
+    JustifyStruct justify = {NULL, TK_JUSTIFY_NULL};
     JustifyStruct *internalPtr = (JustifyStruct *)(recordPtr + internalOffset);
-
-    if (!(flags & TK_OPTION_NULL_OK) || !ObjectIsEmpty(*value)) {
-	if (Tk_GetJustifyFromObj(interp, *value, &justify.value) != TCL_OK) {
+    int nullOK = (flags & TK_OPTION_NULL_OK);
+
+    if (!nullOK || !ObjectIsEmpty(*value)) {
+	if (Tk_GetJustifyFromObj(nullOK ? NULL : interp, *value, &justify.value) != TCL_OK) {
+	    if (nullOK) {
+		Tcl_AppendResult(interp, "bad justification \"",
+			Tcl_GetString(*value), "\": must be left, right, center, or \"\"", NULL);
+	    }
 	    return TCL_ERROR;
 	}
 	justify.string = ckalloc((*value)->length + 1);
@@ -174,8 +169,8 @@
 };
 
 static Tcl_Obj *GetStruct(
-    void *clientData,
-    Tk_Window tkwin,
+    TCL_UNUSED(void *),
+    TCL_UNUSED(Tk_Window),
     char *recordPtr,
     int internalOffset)
 {
@@ -184,13 +179,14 @@
     if (*structPtr == NULL || **structPtr == '\0') {
 	return Tcl_NewObj();
     }
-    return Tcl_NewStringObj(*structPtr, -1);
+    return Tcl_NewStringObj(*structPtr, TCL_INDEX_NONE);
 };
 
 
 static void
-FreeStruct(void *clientData,
-    Tk_Window tkwin,
+FreeStruct(
+    TCL_UNUSED(void *),
+    TCL_UNUSED(Tk_Window),
     char *internalPtr)
 {
     char **structPtr = (char **)internalPtr;
@@ -236,7 +232,6 @@
     0
 };
 
->>>>>>> 2c1df2e9
 static const Tk_OptionSpec tagOptionSpecs[] = {
     {TK_OPTION_BORDER, "-background", NULL, NULL,
 	NULL, TCL_INDEX_NONE, offsetof(TkTextTag, border), TK_OPTION_NULL_OK, 0, 0},
@@ -245,103 +240,55 @@
     {TK_OPTION_PIXELS, "-borderwidth", NULL, NULL,
 	NULL, offsetof(TkTextTag, borderWidthPtr), offsetof(TkTextTag, borderWidth),
 	TK_OPTION_NULL_OK, 0, 0},
-<<<<<<< HEAD
-    {TK_OPTION_BOOLEAN, "-elide", NULL, NULL,
-	NULL, offsetof(TkTextTag, elideObj), offsetof(TkTextTag, elide),
-	TK_OPTION_NULL_OK, 0, 0},
-=======
     {TK_OPTION_CUSTOM, "-elide", NULL, NULL,
-	NULL, -1, Tk_Offset(TkTextTag, elideString),
+	NULL, TCL_INDEX_NONE, offsetof(TkTextTag, elideString),
 	TK_OPTION_NULL_OK, &booleanOption, 0},
->>>>>>> 2c1df2e9
     {TK_OPTION_BITMAP, "-fgstipple", NULL, NULL,
 	NULL, TCL_INDEX_NONE, offsetof(TkTextTag, fgStipple), TK_OPTION_NULL_OK, 0, 0},
     {TK_OPTION_FONT, "-font", NULL, NULL,
 	NULL, TCL_INDEX_NONE, offsetof(TkTextTag, tkfont), TK_OPTION_NULL_OK, 0, 0},
     {TK_OPTION_COLOR, "-foreground", NULL, NULL,
-<<<<<<< HEAD
 	NULL, TCL_INDEX_NONE, offsetof(TkTextTag, fgColor), TK_OPTION_NULL_OK, 0, 0},
-    {TK_OPTION_JUSTIFY, "-justify", NULL, NULL,
-	NULL, offsetof(TkTextTag, justifyObj), offsetof(TkTextTag, justify), TK_OPTION_NULL_OK, 0,0},
-    {TK_OPTION_PIXELS, "-lmargin1", NULL, NULL,
-	NULL, offsetof(TkTextTag, lMargin1Obj), offsetof(TkTextTag, lMargin1), TK_OPTION_NULL_OK,0,0},
-    {TK_OPTION_PIXELS, "-lmargin2", NULL, NULL,
-	NULL, offsetof(TkTextTag, lMargin2Obj), offsetof(TkTextTag, lMargin2), TK_OPTION_NULL_OK,0,0},
+    {TK_OPTION_CUSTOM, "-justify", NULL, NULL,
+	NULL, TCL_INDEX_NONE, offsetof(TkTextTag, justifyString), TK_OPTION_NULL_OK, &justifyOption,0},
+    {TK_OPTION_CUSTOM, "-lmargin1", NULL, NULL,
+	NULL, TCL_INDEX_NONE, offsetof(TkTextTag, lMargin1String), TK_OPTION_NULL_OK,&pixelsOption,0},
+    {TK_OPTION_CUSTOM, "-lmargin2", NULL, NULL,
+	NULL, TCL_INDEX_NONE, offsetof(TkTextTag, lMargin2String), TK_OPTION_NULL_OK,&pixelsOption,0},
     {TK_OPTION_BORDER, "-lmargincolor", NULL, NULL,
 	NULL, TCL_INDEX_NONE, offsetof(TkTextTag, lMarginColor), TK_OPTION_NULL_OK, 0, 0},
-    {TK_OPTION_PIXELS, "-offset", NULL, NULL,
-	NULL, offsetof(TkTextTag, offsetObj), offsetof(TkTextTag, offset), TK_OPTION_NULL_OK, 0, 0},
-    {TK_OPTION_BOOLEAN, "-overstrike", NULL, NULL,
-	NULL, offsetof(TkTextTag, overstrikePtr), offsetof(TkTextTag, overstrike),
-	TK_OPTION_NULL_OK, 0, 0},
-=======
-	NULL, -1, Tk_Offset(TkTextTag, fgColor), TK_OPTION_NULL_OK, 0, 0},
-    {TK_OPTION_CUSTOM, "-justify", NULL, NULL,
-	NULL, -1, Tk_Offset(TkTextTag, justifyString), TK_OPTION_NULL_OK, &justifyOption, 0},
-    {TK_OPTION_CUSTOM, "-lmargin1", NULL, NULL,
-	NULL, -1, Tk_Offset(TkTextTag, lMargin1String), TK_OPTION_NULL_OK, &pixelsOption, 0},
-    {TK_OPTION_CUSTOM, "-lmargin2", NULL, NULL,
-	NULL, -1, Tk_Offset(TkTextTag, lMargin2String), TK_OPTION_NULL_OK, &pixelsOption, 0},
-    {TK_OPTION_BORDER, "-lmargincolor", NULL, NULL,
-	NULL, -1, Tk_Offset(TkTextTag, lMarginColor), TK_OPTION_NULL_OK, 0, 0},
     {TK_OPTION_CUSTOM, "-offset", NULL, NULL,
-	NULL, -1, Tk_Offset(TkTextTag, offsetString), TK_OPTION_NULL_OK, &pixelsOption, 0},
+	NULL, TCL_INDEX_NONE, offsetof(TkTextTag, offsetString), TK_OPTION_NULL_OK, &pixelsOption, 0},
     {TK_OPTION_CUSTOM, "-overstrike", NULL, NULL,
-	NULL, -1, Tk_Offset(TkTextTag, overstrikeString),
+	NULL, TCL_INDEX_NONE, offsetof(TkTextTag, overstrikeString),
 	TK_OPTION_NULL_OK, &booleanOption, 0},
->>>>>>> 2c1df2e9
     {TK_OPTION_COLOR, "-overstrikefg", NULL, NULL,
 	NULL, TCL_INDEX_NONE, offsetof(TkTextTag, overstrikeColor),
 	TK_OPTION_NULL_OK, 0, 0},
-<<<<<<< HEAD
-    {TK_OPTION_RELIEF, "-relief", NULL, NULL,
-	NULL, offsetof(TkTextTag, reliefObj), offsetof(TkTextTag, relief), TK_OPTION_NULL_OK, 0, 0},
-    {TK_OPTION_PIXELS, "-rmargin", NULL, NULL,
-	NULL, offsetof(TkTextTag, rMarginObj), offsetof(TkTextTag, rMargin), TK_OPTION_NULL_OK, 0,0},
-=======
     {TK_OPTION_CUSTOM, "-relief", NULL, NULL,
-	NULL, -1, Tk_Offset(TkTextTag, reliefString), TK_OPTION_NULL_OK, &reliefOption, 0},
+	NULL, TCL_INDEX_NONE, offsetof(TkTextTag, reliefString), TK_OPTION_NULL_OK, &reliefOption, 0},
     {TK_OPTION_CUSTOM, "-rmargin", NULL, NULL,
-	NULL, -1, Tk_Offset(TkTextTag, rMarginString), TK_OPTION_NULL_OK, &pixelsOption, 0},
->>>>>>> 2c1df2e9
+	NULL, TCL_INDEX_NONE, offsetof(TkTextTag, rMarginString), TK_OPTION_NULL_OK, &pixelsOption,0},
     {TK_OPTION_BORDER, "-rmargincolor", NULL, NULL,
 	NULL, TCL_INDEX_NONE, offsetof(TkTextTag, rMarginColor), TK_OPTION_NULL_OK, 0, 0},
     {TK_OPTION_BORDER, "-selectbackground", NULL, NULL,
 	NULL, TCL_INDEX_NONE, offsetof(TkTextTag, selBorder), TK_OPTION_NULL_OK, 0, 0},
     {TK_OPTION_COLOR, "-selectforeground", NULL, NULL,
-<<<<<<< HEAD
 	NULL, TCL_INDEX_NONE, offsetof(TkTextTag, selFgColor), TK_OPTION_NULL_OK, 0, 0},
-    {TK_OPTION_PIXELS, "-spacing1", NULL, NULL,
-	NULL, offsetof(TkTextTag, spacing1Obj), offsetof(TkTextTag, spacing1), TK_OPTION_NULL_OK,0,0},
-    {TK_OPTION_PIXELS, "-spacing2", NULL, NULL,
-	NULL, offsetof(TkTextTag, spacing2Obj), offsetof(TkTextTag, spacing2), TK_OPTION_NULL_OK,0,0},
-    {TK_OPTION_PIXELS, "-spacing3", NULL, NULL,
-	NULL, offsetof(TkTextTag, spacing3Obj), offsetof(TkTextTag, spacing3), TK_OPTION_NULL_OK,0,0},
-=======
-	NULL, -1, Tk_Offset(TkTextTag, selFgColor), TK_OPTION_NULL_OK, 0, 0},
     {TK_OPTION_CUSTOM, "-spacing1", NULL, NULL,
-	NULL, -1, Tk_Offset(TkTextTag, spacing1String), TK_OPTION_NULL_OK|OPTION_NONNEG, &pixelsOption, 0},
+	NULL, TCL_INDEX_NONE, offsetof(TkTextTag, spacing1String), TK_OPTION_NULL_OK|OPTION_NONNEG, &pixelsOption,0},
     {TK_OPTION_CUSTOM, "-spacing2", NULL, NULL,
-	NULL, -1, Tk_Offset(TkTextTag, spacing2String), TK_OPTION_NULL_OK|OPTION_NONNEG, &pixelsOption, 0},
+	NULL, TCL_INDEX_NONE, offsetof(TkTextTag, spacing2String), TK_OPTION_NULL_OK|OPTION_NONNEG, &pixelsOption,0},
     {TK_OPTION_CUSTOM, "-spacing3", NULL, NULL,
-	NULL, -1, Tk_Offset(TkTextTag, spacing3String), TK_OPTION_NULL_OK|OPTION_NONNEG, &pixelsOption, 0},
->>>>>>> 2c1df2e9
+	NULL, TCL_INDEX_NONE, offsetof(TkTextTag, spacing3String), TK_OPTION_NULL_OK|OPTION_NONNEG, &pixelsOption,0},
     {TK_OPTION_STRING, "-tabs", NULL, NULL,
 	NULL, offsetof(TkTextTag, tabStringPtr), TCL_INDEX_NONE, TK_OPTION_NULL_OK, 0, 0},
     {TK_OPTION_STRING_TABLE, "-tabstyle", NULL, NULL,
-<<<<<<< HEAD
 	NULL, TCL_INDEX_NONE, offsetof(TkTextTag, tabStyle),
 	TK_OPTION_NULL_OK|TK_OPTION_ENUM_VAR, tkTextTabStyleStrings, 0},
-    {TK_OPTION_BOOLEAN, "-underline", NULL, NULL,
-	NULL, offsetof(TkTextTag, underlinePtr), offsetof(TkTextTag, underline),
-	TK_OPTION_NULL_OK, 0, 0},
-=======
-	NULL, -1, Tk_Offset(TkTextTag, tabStyle),
-	TK_OPTION_NULL_OK, tabStyleStrings, 0},
     {TK_OPTION_CUSTOM, "-underline", NULL, NULL,
-	NULL, -1, Tk_Offset(TkTextTag, underlineString),
+	NULL, TCL_INDEX_NONE, offsetof(TkTextTag, underlineString),
 	TK_OPTION_NULL_OK, &booleanOption, 0},
->>>>>>> 2c1df2e9
     {TK_OPTION_COLOR, "-underlinefg", NULL, NULL,
 	NULL, TCL_INDEX_NONE, offsetof(TkTextTag, underlineColor),
 	TK_OPTION_NULL_OK, 0, 0},
@@ -440,12 +387,12 @@
 		*/
 		textPtr->sharedTextPtr->stateEpoch++;
 	}
-	for (i = 4; i < (Tcl_Size)objc; i += 2) {
+	for (i = 4; i < objc; i += 2) {
 	    if (TkTextGetObjIndex(interp, textPtr, objv[i],
 		    &index1) != TCL_OK) {
 		return TCL_ERROR;
 	    }
-	    if ((Tcl_Size)objc > (i+1)) {
+	    if (objc > (i+1)) {
 		if (TkTextGetObjIndex(interp, textPtr, objv[i+1],
 			&index2) != TCL_OK) {
 		    return TCL_ERROR;
@@ -621,8 +568,6 @@
 	    Tcl_SetObjResult(interp, objPtr);
 	    return TCL_OK;
 	} else {
-	    int result = TCL_OK;
-
 	    if (Tk_SetOptions(interp, tagPtr, tagPtr->optionTable,
 		    objc-4, objv+4, textPtr->tkwin, NULL, NULL) != TCL_OK) {
 		return TCL_ERROR;
@@ -638,24 +583,6 @@
 	    if (tagPtr->borderWidth < 0) {
 		tagPtr->borderWidth = 0;
 	    }
-<<<<<<< HEAD
-	    if (tagPtr->spacing1 != INT_MIN) {
-		if (tagPtr->spacing1 < 0) {
-		    tagPtr->spacing1 = 0;
-		}
-	    }
-	    if (tagPtr->spacing2 != INT_MIN) {
-		if (tagPtr->spacing2 < 0) {
-		    tagPtr->spacing2 = 0;
-		}
-	    }
-	    if (tagPtr->spacing3 != INT_MIN) {
-		if (tagPtr->spacing3 < 0) {
-		    tagPtr->spacing3 = 0;
-		}
-	    }
-=======
->>>>>>> 2c1df2e9
 	    if (tagPtr->tabArrayPtr != NULL) {
 		ckfree(tagPtr->tabArrayPtr);
 		tagPtr->tabArrayPtr = NULL;
@@ -667,11 +594,7 @@
 		    return TCL_ERROR;
 		}
 	    }
-<<<<<<< HEAD
 	    if (tagPtr->elide >= 0) {
-=======
-	    if (tagPtr->elideString != NULL) {
->>>>>>> 2c1df2e9
 		/*
 		 * Indices are potentially obsolete after changing -elide,
 		 * especially those computed with "display" or "any"
@@ -755,7 +678,7 @@
 		TkTextRedrawTag(textPtr->sharedTextPtr, NULL,
 			NULL, NULL, tagPtr, 1);
 	    }
-	    return result;
+	    return TCL_OK;
 	}
 	break;
     }
@@ -766,7 +689,7 @@
 	    Tcl_WrongNumArgs(interp, 3, objv, "tagName ?tagName ...?");
 	    return TCL_ERROR;
 	}
-	for (i = 3; i < (Tcl_Size)objc; i++) {
+	for (i = 3; i < objc; i++) {
 	    hPtr = Tcl_FindHashEntry(&textPtr->sharedTextPtr->tagTable,
 		    Tcl_GetString(objv[i]));
 	    if (hPtr == NULL) {
@@ -870,7 +793,7 @@
 	for (i = 0; i < arraySize; i++) {
 	    tagPtr = arrayPtr[i];
 	    Tcl_ListObjAppendElement(interp, listObj,
-		    Tcl_NewStringObj(tagPtr->name,-1));
+		    Tcl_NewStringObj(tagPtr->name, TCL_INDEX_NONE));
 	}
 	Tcl_SetObjResult(interp, listObj);
 	ckfree(arrayPtr);
@@ -1223,42 +1146,42 @@
     tagPtr->border = NULL;
     tagPtr->borderWidth = 0;
     tagPtr->borderWidthPtr = NULL;
-    tagPtr->reliefObj = NULL;
+    tagPtr->reliefString = NULL;
     tagPtr->relief = TK_RELIEF_NULL;
     tagPtr->bgStipple = None;
     tagPtr->fgColor = NULL;
     tagPtr->tkfont = NULL;
     tagPtr->fgStipple = None;
-    tagPtr->justifyObj = NULL;
+    tagPtr->justifyString = NULL;
     tagPtr->justify = TK_JUSTIFY_NULL;
-    tagPtr->lMargin1Obj = NULL;
+    tagPtr->lMargin1String = NULL;
     tagPtr->lMargin1 = INT_MIN;
-    tagPtr->lMargin2Obj = NULL;
+    tagPtr->lMargin2String = NULL;
     tagPtr->lMargin2 = INT_MIN;
     tagPtr->lMarginColor = NULL;
-    tagPtr->offsetObj = NULL;
+    tagPtr->offsetString = NULL;
     tagPtr->offset = INT_MIN;
-    tagPtr->overstrikePtr = NULL;
+    tagPtr->overstrikeString = NULL;
     tagPtr->overstrike = -1;
     tagPtr->overstrikeColor = NULL;
-    tagPtr->rMarginObj = NULL;
+    tagPtr->rMarginString = NULL;
     tagPtr->rMargin = INT_MIN;
     tagPtr->rMarginColor = NULL;
     tagPtr->selBorder = NULL;
     tagPtr->selFgColor = NULL;
-    tagPtr->spacing1Obj = NULL;
+    tagPtr->spacing1String = NULL;
     tagPtr->spacing1 = INT_MIN;
-    tagPtr->spacing2Obj = NULL;
+    tagPtr->spacing2String = NULL;
     tagPtr->spacing2 = INT_MIN;
-    tagPtr->spacing3Obj = NULL;
+    tagPtr->spacing3String = NULL;
     tagPtr->spacing3 = INT_MIN;
     tagPtr->tabStringPtr = NULL;
     tagPtr->tabArrayPtr = NULL;
     tagPtr->tabStyle = TK_TEXT_TABSTYLE_NULL;
-    tagPtr->underlinePtr = NULL;
+    tagPtr->underlineString = NULL;
     tagPtr->underline = -1;
     tagPtr->underlineColor = NULL;
-    tagPtr->elideObj = NULL;
+    tagPtr->elideString = NULL;
     tagPtr->elide = -1;
     tagPtr->wrapMode = TEXT_WRAPMODE_NULL;
     tagPtr->affectsDisplay = 0;
