/*
 * tkTextTag.c --
 *
 *	This module implements the "tag" subcommand of the widget command for
 *	text widgets, plus most of the other high-level functions related to
 *	tags.
 *
 * Copyright (c) 1992-1994 The Regents of the University of California.
 * Copyright (c) 1994-1997 Sun Microsystems, Inc.
 * Copyright (c) 2015-2018 Gregor Cramer
 *
 * See the file "license.terms" for information on usage and redistribution of
 * this file, and for a DISCLAIMER OF ALL WARRANTIES.
 */

#include "tkInt.h"
#include "tkText.h"
#include "tkTextUndo.h"
#include "tkTextTagSet.h"
#include "tkBitField.h"
#include "tkAlloc.h"
#include "default.h"
#include <assert.h>
#include <stdlib.h>

#ifndef MAX
# define MAX(a,b) (((int) a) < ((int) b) ? b : a)
#endif

#ifdef NDEBUG
# define DEBUG(expr)
#else
# define DEBUG(expr) expr
#endif

/*
 * Support of tk8.5.
 */
#ifdef CONST
# undef CONST
#endif
#if TCL_MAJOR_VERSION == 8 && TCL_MINOR_VERSION == 5
# define CONST
#else
# define CONST const
#endif

/*
 * The 'TkWrapMode' enum in tkText.h is used to define a type for the -wrap
 * option of tags in a Text widget. These values are used as indices into the
 * string table below. Tags are allowed an empty wrap value, but the widget as
 * a whole is not.
 */

static const char *CONST wrapStrings[] = {
    "char", "none", "word", "codepoint", NULL
};

/*
 * The 'TkTextTabStyle' enum in tkText.h is used to define a type for the
 * -tabstyle option of the Text widget. These values are used as indices into
 * the string table below. Tags are allowed an empty wrap value, but the
 * widget as a whole is not.
 */

static const char *CONST tabStyleStrings[] = {
    "tabular", "wordprocessor", "", NULL
};

static const Tk_OptionSpec tagOptionSpecs[] = {
    {TK_OPTION_BORDER, "-background", NULL, NULL,
	NULL, -1, Tk_Offset(TkTextTag, attrs.border), TK_OPTION_NULL_OK, 0, 0},
    {TK_OPTION_BITMAP, "-bgstipple", NULL, NULL,
	NULL, -1, Tk_Offset(TkTextTag, bgStipple), TK_OPTION_NULL_OK, 0, 0},
    {TK_OPTION_PIXELS, "-borderwidth", NULL, NULL,
	"0", Tk_Offset(TkTextTag, attrs.borderWidthPtr), Tk_Offset(TkTextTag, attrs.borderWidth),
	TK_OPTION_NULL_OK|TK_OPTION_DONT_SET_DEFAULT, 0, 0},
    {TK_OPTION_STRING, "-elide", NULL, NULL,
	"0", -1, Tk_Offset(TkTextTag, elideString),
	TK_OPTION_NULL_OK|TK_OPTION_DONT_SET_DEFAULT, 0, 0},
    {TK_OPTION_COLOR, "-eolcolor", NULL, NULL,
	NULL, -1, Tk_Offset(TkTextTag, eolColor), TK_OPTION_NULL_OK, 0, 0},
    {TK_OPTION_BITMAP, "-fgstipple", NULL, NULL,
	NULL, -1, Tk_Offset(TkTextTag, fgStipple), TK_OPTION_NULL_OK, 0, 0},
    {TK_OPTION_FONT, "-font", NULL, NULL,
	NULL, -1, Tk_Offset(TkTextTag, tkfont), TK_OPTION_NULL_OK, 0, 0},
    {TK_OPTION_COLOR, "-foreground", NULL, NULL,
	NULL, -1, Tk_Offset(TkTextTag, attrs.fgColor), TK_OPTION_NULL_OK, 0, 0},
    {TK_OPTION_COLOR, "-hyphencolor", NULL, NULL,
	NULL, -1, Tk_Offset(TkTextTag, hyphenColor), TK_OPTION_NULL_OK, 0, 0},
    {TK_OPTION_STRING, "-hyphenrules", NULL, NULL,
	NULL, Tk_Offset(TkTextTag, hyphenRulesPtr), -1, TK_OPTION_NULL_OK, 0, 0},
    {TK_OPTION_BORDER, "-inactivebackground", NULL, NULL,
	NULL, -1, Tk_Offset(TkTextTag, attrs.inactiveBorder), TK_OPTION_NULL_OK, 0, 0},
    {TK_OPTION_COLOR, "-inactiveforeground", NULL, NULL,
	NULL, -1, Tk_Offset(TkTextTag, attrs.inactiveFgColor), TK_OPTION_NULL_OK, 0, 0},
    {TK_OPTION_BORDER, "-inactiveselectbackground", NULL, NULL,
	NULL, -1, Tk_Offset(TkTextTag, inactiveSelBorder), TK_OPTION_NULL_OK, 0, 0},
    {TK_OPTION_COLOR, "-inactiveselectforeground", NULL, NULL,
	NULL, -1, Tk_Offset(TkTextTag, inactiveSelFgColor), TK_OPTION_NULL_OK, 0, 0},
    {TK_OPTION_STRING, "-indentbackground", NULL, NULL,
	"0", -1, Tk_Offset(TkTextTag, indentBgString),
	TK_OPTION_DONT_SET_DEFAULT|TK_OPTION_NULL_OK, 0, 0},
    {TK_OPTION_STRING, "-justify", NULL, NULL,
	NULL, -1, Tk_Offset(TkTextTag, justifyString), TK_OPTION_NULL_OK, 0, 0},
    {TK_OPTION_STRING, "-lang", NULL, NULL,
	NULL, Tk_Offset(TkTextTag, langPtr), -1, TK_OPTION_NULL_OK, 0, 0},
    {TK_OPTION_STRING, "-lmargin1", NULL, NULL,
	NULL, -1, Tk_Offset(TkTextTag, lMargin1String), TK_OPTION_NULL_OK, 0, 0},
    {TK_OPTION_STRING, "-lmargin2", NULL, NULL,
	NULL, -1, Tk_Offset(TkTextTag, lMargin2String), TK_OPTION_NULL_OK, 0, 0},
    {TK_OPTION_BORDER, "-lmargincolor", NULL, NULL,
	NULL, -1, Tk_Offset(TkTextTag, lMarginColor), TK_OPTION_NULL_OK, 0, 0},
    {TK_OPTION_STRING, "-offset", NULL, NULL,
	NULL, -1, Tk_Offset(TkTextTag, offsetString), TK_OPTION_NULL_OK, 0, 0},
    {TK_OPTION_STRING, "-overstrike", NULL, NULL,
	NULL, -1, Tk_Offset(TkTextTag, overstrikeString), TK_OPTION_NULL_OK, 0, 0},
    {TK_OPTION_COLOR, "-overstrikecolor", NULL, NULL,
	NULL, -1, Tk_Offset(TkTextTag, overstrikeColor), TK_OPTION_NULL_OK, 0, 0},
#if SUPPORT_DEPRECATED_TAG_OPTIONS
    {TK_OPTION_SYNONYM, "-overstrikefg", NULL, NULL,
	NULL, 0, -1, TK_OPTION_NULL_OK, "-overstrikecolor", TK_TEXT_DEPRECATED_OVERSTRIKE_FG},
#endif /* SUPPORT_DEPRECATED_TAG_OPTIONS */
    {TK_OPTION_STRING, "-relief", NULL, NULL,
	NULL, Tk_Offset(TkTextTag, reliefPtr), -1, TK_OPTION_NULL_OK, 0, 0},
    {TK_OPTION_STRING, "-rmargin", NULL, NULL,
	NULL, -1, Tk_Offset(TkTextTag, rMarginString), TK_OPTION_NULL_OK, 0, 0},
    {TK_OPTION_BORDER, "-rmargincolor", NULL, NULL,
	NULL, -1, Tk_Offset(TkTextTag, rMarginColor), TK_OPTION_NULL_OK, 0, 0},
    {TK_OPTION_BORDER, "-selectbackground", NULL, NULL,
	NULL, -1, Tk_Offset(TkTextTag, selBorder), TK_OPTION_NULL_OK, 0, 0},
    {TK_OPTION_COLOR, "-selectforeground", NULL, NULL,
	NULL, -1, Tk_Offset(TkTextTag, selFgColor), TK_OPTION_NULL_OK, 0, 0},
    {TK_OPTION_STRING, "-spacing1", NULL, NULL,
	NULL, -1, Tk_Offset(TkTextTag, spacing1String), TK_OPTION_NULL_OK, 0, 0},
    {TK_OPTION_STRING, "-spacing2", NULL, NULL,
	NULL, -1, Tk_Offset(TkTextTag, spacing2String), TK_OPTION_NULL_OK, 0, 0},
    {TK_OPTION_STRING, "-spacing3", NULL, NULL,
	NULL, -1, Tk_Offset(TkTextTag, spacing3String), TK_OPTION_NULL_OK, 0, 0},
    {TK_OPTION_STRING, "-tabs", NULL, NULL,
	NULL, Tk_Offset(TkTextTag, tabStringPtr), -1, TK_OPTION_NULL_OK, 0, 0},
    {TK_OPTION_STRING_TABLE, "-tabstyle", NULL, NULL,
	NULL, -1, Tk_Offset(TkTextTag, tabStyle), TK_OPTION_NULL_OK, tabStyleStrings, 0},
    {TK_OPTION_STRING, "-underline", NULL, NULL,
	NULL, -1, Tk_Offset(TkTextTag, underlineString), TK_OPTION_NULL_OK, 0, 0},
    {TK_OPTION_COLOR, "-underlinecolor", NULL, NULL,
	NULL, -1, Tk_Offset(TkTextTag, underlineColor), TK_OPTION_NULL_OK, 0, 0},
#if SUPPORT_DEPRECATED_TAG_OPTIONS
    {TK_OPTION_SYNONYM, "-underlinefg", NULL, NULL,
	NULL, 0, -1, TK_OPTION_NULL_OK, "-underlinecolor", 0},
#endif /* SUPPORT_DEPRECATED_TAG_OPTIONS */
    {TK_OPTION_BOOLEAN, "-undo", NULL, NULL,
	"1", -1, Tk_Offset(TkTextTag, undo), 0, 0, 0},
    {TK_OPTION_STRING_TABLE, "-wrap", NULL, NULL,
	NULL, -1, Tk_Offset(TkTextTag, wrapMode), TK_OPTION_NULL_OK, wrapStrings, 0},
    {TK_OPTION_END, NULL, NULL, NULL, NULL, 0, 0, 0, 0, 0}
};

DEBUG_ALLOC(extern unsigned tkTextCountNewTag);
DEBUG_ALLOC(extern unsigned tkTextCountDestroyTag);
DEBUG_ALLOC(extern unsigned tkTextCountNewUndoToken);
DEBUG_ALLOC(extern unsigned tkTextCountDestroyUndoToken);

/*
 * Forward declarations for functions defined later in this file:
 */

static bool		ChangeTagPriority(TkSharedText *sharedTextPtr, TkTextTag *tagPtr,
			    unsigned newPriority, bool undo);
static bool		TagAddRemove(TkText *textPtr, const TkTextIndex *index1Ptr,
			    const TkTextIndex *index2Ptr, TkTextTag *tagPtr, bool add);
static void		TagBindEvent(TkText *textPtr, XEvent *eventPtr, TkTextTagSet *tagInfoPtr,
			    unsigned epoch);
static void		AppendTags(Tcl_Interp *interp, unsigned numTags, TkTextTag **tagArray);
static TkTextTag *	FindTag(Tcl_Interp *interp, const TkText *textPtr, Tcl_Obj *tagName);
static int		EnumerateTags(Tcl_Interp *interp, TkText *textPtr, int objc,
			    Tcl_Obj *const *objv);
static void		GrabSelection(TkText *textPtr, const TkTextTag *tagPtr, bool add, bool changed);

/*
 * Helper for guarded release of objects.
 */

static void
Tcl_GuardedDecrRefCount(Tcl_Obj *objPtr)
{
#ifndef NDEBUG
    /*
     * Tcl does not provide any function for querying the reference count.
     * So we need a work-around. Why does Tcl not provide a guarded version
     * for such a dangerous function?
     */
    assert(objPtr);
    Tcl_IncrRefCount(objPtr);
    assert(Tcl_IsShared(objPtr));
    Tcl_DecrRefCount(objPtr);
#endif
    Tcl_DecrRefCount(objPtr);
}

/*
 * We need some private undo/redo stuff.
 */

static void UndoChangeTagPriorityPerform(TkSharedText *, TkTextUndoInfo *, TkTextUndoInfo *, bool);
static void UndoChangeTagPriorityDestroy(TkSharedText *, TkTextUndoToken *, bool);
static Tcl_Obj *UndoChangeTagPriorityGetCommand(const TkSharedText *, const TkTextUndoToken *);
static Tcl_Obj *UndoChangeTagPriorityInspect(const TkSharedText *, const TkTextUndoToken *);

static const Tk_UndoType undoTokenTagPriorityType = {
    TK_TEXT_UNDO_TAG_PRIORITY,		/* action */
    UndoChangeTagPriorityGetCommand,	/* commandProc */
    UndoChangeTagPriorityPerform,	/* undoProc */
    UndoChangeTagPriorityDestroy,	/* destroyProc */
    NULL,				/* rangeProc */
    UndoChangeTagPriorityInspect	/* inspectProc */
};

static const Tk_UndoType redoTokenTagPriorityType = {
    TK_TEXT_REDO_TAG_PRIORITY,		/* action */
    UndoChangeTagPriorityGetCommand,	/* commandProc */
    UndoChangeTagPriorityPerform,	/* undoProc */
    UndoChangeTagPriorityDestroy,	/* destroyProc */
    NULL,				/* rangeProc */
    UndoChangeTagPriorityInspect	/* inspectProc */
};

typedef struct UndoTokenTagPriority {
    const Tk_UndoType *undoType;
    TkTextTag *tagPtr;
    uint32_t priority;
} UndoTokenTagPriority;

static Tcl_Obj *
UndoChangeTagPriorityGetCommand(
    const TkSharedText *sharedTextPtr,
    const TkTextUndoToken *item)
{
    const UndoTokenTagPriority *token = (const UndoTokenTagPriority *) item;
    Tcl_Obj *objPtr = Tcl_NewObj();

    Tcl_ListObjAppendElement(NULL, objPtr, Tcl_NewStringObj("tag", -1));
    Tcl_ListObjAppendElement(NULL, objPtr, Tcl_NewStringObj("priority", -1));
    Tcl_ListObjAppendElement(NULL, objPtr, Tcl_NewStringObj(token->tagPtr->name, -1));
    return objPtr;
}

static Tcl_Obj *
UndoChangeTagPriorityInspect(
    const TkSharedText *sharedTextPtr,
    const TkTextUndoToken *item)
{
    const UndoTokenTagPriority *token = (const UndoTokenTagPriority *) item;
    Tcl_Obj *objPtr = UndoChangeTagPriorityGetCommand(sharedTextPtr, item);

    Tcl_ListObjAppendElement(NULL, objPtr, Tcl_NewIntObj(token->priority));
    return objPtr;
}

static void
UndoChangeTagPriorityPerform(
    TkSharedText *sharedTextPtr,
    TkTextUndoInfo *undoInfo,
    TkTextUndoInfo *redoInfo,
    bool isRedo)
{
    UndoTokenTagPriority *token = (UndoTokenTagPriority *) undoInfo->token;
    unsigned oldPriority = token->tagPtr->priority;

    ChangeTagPriority(sharedTextPtr, token->tagPtr, token->priority, true);

    if (redoInfo) {
	redoInfo->token = undoInfo->token;
	redoInfo->token->undoType = &redoTokenTagPriorityType;
	token->priority = oldPriority;
    }
}

static void
UndoChangeTagPriorityDestroy(
    TkSharedText *sharedTextPtr,
    TkTextUndoToken *item,
    bool isRedo)
{
    UndoTokenTagPriority *token = (UndoTokenTagPriority *) item;
    TkTextReleaseTag(sharedTextPtr, token->tagPtr, NULL);
}

/*
 *--------------------------------------------------------------
 *
 * TkTextTagCmd --
 *
 *	This function is invoked to process the "tag" options of the widget
 *	command for text widgets. See the user documentation for details on
 *	what it does.
 *
 * Results:
 *	A standard Tcl result.
 *
 * Side effects:
 *	See the user documentation.
 *
 *--------------------------------------------------------------
 */

int
TkTextTagCmd(
    TkText *textPtr,		/* Information about text widget. */
    Tcl_Interp *interp,		/* Current interpreter. */
    int objc,			/* Number of arguments. */
    Tcl_Obj *const objv[])	/* Argument objects. Someone else has already parsed this command
    				 * enough to know that objv[1] is "tag". */
{
    static const char *const tagOptionStrings[] = {
	"add", "bind", "cget", "clear", "configure", "delete", "findnext", "findprev",
	"getrange", "lower", "names", "nextrange", "prevrange", "priority", "raise",
	"ranges", "remove", NULL
    };
    enum tagOptions {
	TAG_ADD, TAG_BIND, TAG_CGET, TAG_CLEAR, TAG_CONFIGURE, TAG_DELETE, TAG_FINDNEXT, TAG_FINDPREV,
	TAG_GETRANGE, TAG_LOWER, TAG_NAMES, TAG_NEXTRANGE, TAG_PREVRANGE, TAG_PRIORITY, TAG_RAISE,
	TAG_RANGES, TAG_REMOVE
    };
    int optionIndex, i;
    TkTextTag *tagPtr;
    TkTextIndex index1, index2;
    TkSharedText *sharedTextPtr;

    if (objc < 3) {
	Tcl_WrongNumArgs(interp, 2, objv, "option ?arg arg ...?");
	return TCL_ERROR;
    }
    if (Tcl_GetIndexFromObjStruct(interp, objv[2], tagOptionStrings, sizeof(char *),
	    "tag option", 0, &optionIndex) != TCL_OK) {
	return TCL_ERROR;
    }

    sharedTextPtr = textPtr->sharedTextPtr;

    switch ((enum tagOptions)optionIndex) {
    case TAG_ADD:
    case TAG_REMOVE: {
	bool addTag;
	bool anyChanges = false;

	addTag = ((enum tagOptions) optionIndex) == TAG_ADD;
	if (objc < 5) {
	    Tcl_WrongNumArgs(interp, 3, objv, "tagName index1 ?index2 index1 index2 ...?");
	    return TCL_ERROR;
	}
	tagPtr = TkTextCreateTag(textPtr, Tcl_GetString(objv[3]), NULL);
	if (tagPtr->elide) {
	    /*
	     * Indices are potentially obsolete after adding or removing
	     * elided character ranges, especially indices having "display"
	     * or "any" submodifier, therefore increase the epoch.
	     */
	    TkBTreeIncrEpoch(sharedTextPtr->tree);
	}
	for (i = 4; i < objc; i += 2) {
	    if (!TkTextGetIndexFromObj(interp, textPtr, objv[i], &index1)) {
		return TCL_ERROR;
	    }
	    if (objc > i + 1) {
		if (!TkTextGetIndexFromObj(interp, textPtr, objv[i + 1], &index2)) {
		    return TCL_ERROR;
		}
		if (TkTextIndexCompare(&index1, &index2) >= 0) {
		    continue;
		}
	    } else {
		TkTextIndexForwChars(textPtr, &index1, 1, &index2, COUNT_INDICES);
	    }
	    if (TagAddRemove(textPtr, &index1, &index2, tagPtr, addTag)) {
		anyChanges = true;
	    }
	}
	if (tagPtr->isSelTag) {
	    GrabSelection(textPtr, tagPtr, addTag, anyChanges);
	}
	if (anyChanges) {
	    if (tagPtr->undo) {
		TkTextUpdateAlteredFlag(sharedTextPtr);
	    }
	    /* still need to trigger enter/leave events on tags that have changed */
	    TkTextEventuallyRepick(textPtr);
	}
	break;
    }
    case TAG_BIND:
	if (objc < 4 || objc > 6) {
	    Tcl_WrongNumArgs(interp, 3, objv, "tagName ?sequence? ?command?");
	    return TCL_ERROR;
	}
	tagPtr = TkTextCreateTag(textPtr, Tcl_GetString(objv[3]), NULL);
	return TkTextBindEvent(interp, objc - 4, objv + 4, sharedTextPtr,
		&sharedTextPtr->tagBindingTable, tagPtr->name);
    case TAG_CGET:
	if (objc != 5) {
	    Tcl_WrongNumArgs(interp, 1, objv, "tag cget tagName option");
	    return TCL_ERROR;
	} else {
	    Tcl_Obj *objPtr;

	    if (!(tagPtr = FindTag(interp, textPtr, objv[3]))) {
		return TCL_ERROR;
	    }
	    objPtr = Tk_GetOptionValue(interp, tagPtr,
		    tagPtr->optionTable, objv[4], textPtr->tkwin);
	    if (!objPtr) {
		return TCL_ERROR;
	    }
	    Tcl_SetObjResult(interp, objPtr);
	    return TCL_OK;
	}
	break;
    case TAG_CLEAR: {
	bool discardSelection;
	TkSizeT epoch, countTags;
	TkTextTag **arrayPtr;
	bool anyChanges;
	int arg;

	if (objc < 4) {
	    Tcl_WrongNumArgs(interp, 3, objv, "?-discardselection? index1 ?index2 index1 index2 ...?");
	    return TCL_ERROR;
	}

	arg = 3;

	if (objc > 4 && *Tcl_GetString(objv[arg]) == '-') {
	    if (strcmp(Tcl_GetString(objv[arg++]), "-discardselection") == 0) {
		discardSelection = true;
	    } else {
		Tcl_SetObjResult(interp, Tcl_ObjPrintf(
			"bad option \"%s\": must be -discardselection", Tcl_GetString(objv[3])));
		Tcl_SetErrorCode(interp, "TK", "TEXT", "BAD_OPTION", NULL);
		return TCL_ERROR;
	    }
	}

	discardSelection = false;
	epoch = TkBTreeEpoch(sharedTextPtr->tree);
	arrayPtr = malloc(sharedTextPtr->numEnabledTags * sizeof(TkTextTag *));
	countTags = 0;
	anyChanges = false;

	for (i = arg; i < objc; i += 2) {
	    TkTextIndex index1, index2;
	    TkTextTag *tagPtr;

	    if (!TkTextGetIndexFromObj(interp, textPtr, objv[i], &index1)) {
		return TCL_ERROR;
	    }

	    if (objc > i + 1) {
		if (!TkTextGetIndexFromObj(interp, textPtr, objv[i + 1], &index2)) {
		    return TCL_ERROR;
		}
		if (TkTextIndexCompare(&index1, &index2) >= 0) {
		    continue;
		}
	    } else {
		TkTextIndexForwChars(textPtr, &index1, 1, &index2, COUNT_INDICES);
	    }

	    if (!discardSelection) {
		TkTextClearSelection(sharedTextPtr, &index1, &index2);
	    }

<<<<<<< HEAD
	    if ((tagPtr = TkTextClearTags(sharedTextPtr, textPtr, &index1, &index2, discardSelection))) {
		for ( ; tagPtr; tagPtr = tagPtr->nextPtr) {
		    if (tagPtr->epoch != epoch) {
			tagPtr->epoch = epoch;
			arrayPtr[countTags++] = tagPtr;

			if (tagPtr->isSelTag) {
			    GrabSelection(textPtr, tagPtr, false, true);
			}
			if (tagPtr->undo) {
			    anyChanges = true;
			}
		    }
		}
=======
	    tagPtr->affectsDisplay = 0;
	    tagPtr->affectsDisplayGeometry = 0;
	    if ((tagPtr->elideString != NULL)
		    || (tagPtr->tkfont != NULL)
		    || (tagPtr->justifyString != NULL)
		    || (tagPtr->lMargin1String != NULL)
		    || (tagPtr->lMargin2String != NULL)
		    || (tagPtr->offsetString != NULL)
		    || (tagPtr->rMarginString != NULL)
		    || (tagPtr->spacing1String != NULL)
		    || (tagPtr->spacing2String != NULL)
		    || (tagPtr->spacing3String != NULL)
		    || (tagPtr->tabStringPtr != NULL)
		    || (tagPtr->tabStyle != TK_TEXT_TABSTYLE_NONE)
		    || (tagPtr->wrapMode != TEXT_WRAPMODE_NULL)) {
		tagPtr->affectsDisplay = 1;
		tagPtr->affectsDisplayGeometry = 1;
	    }
	    if ((tagPtr->border != NULL)
		    || (tagPtr->selBorder != NULL)
		    || (tagPtr->reliefString != NULL)
		    || (tagPtr->bgStipple != None)
		    || (tagPtr->fgColor != NULL)
		    || (tagPtr->selFgColor != NULL)
		    || (tagPtr->fgStipple != None)
		    || (tagPtr->overstrikeString != NULL)
                    || (tagPtr->overstrikeColor != NULL)
		    || (tagPtr->underlineString != NULL)
                    || (tagPtr->underlineColor != NULL)
                    || (tagPtr->lMarginColor != NULL)
                    || (tagPtr->rMarginColor != NULL)) {
		tagPtr->affectsDisplay = 1;
>>>>>>> ef50c3a8
	    }
	}

	if (anyChanges) {
	    TkTextUpdateAlteredFlag(sharedTextPtr);
	}
	AppendTags(interp, countTags, arrayPtr);
	free(arrayPtr);
	break;
    }
    case TAG_CONFIGURE:
	if (objc < 4) {
	    Tcl_WrongNumArgs(interp, 3, objv, "tagName ?option? ?value? ?option value ...?");
	    return TCL_ERROR;
	}
	return TkConfigureTag(interp, textPtr, Tcl_GetString(objv[3]), true, objc - 4, objv + 4);
    case TAG_DELETE: {
	Tcl_HashEntry *hPtr;
	bool anyChanges = false;

	if (objc < 4) {
	    Tcl_WrongNumArgs(interp, 3, objv, "tagName ?tagName ...?");
	    return TCL_ERROR;
	}
	for (i = 3; i < objc; i++) {
	    bool undo;

	    if (!(hPtr = Tcl_FindHashEntry(&sharedTextPtr->tagTable, Tcl_GetString(objv[i])))) {
		/*
		 * Either this tag doesn't exist or it's the 'sel' tag (which is not in
		 * the hash table). Either way we don't want to delete it.
		 */

		continue;
	    }
	    tagPtr = Tcl_GetHashValue(hPtr);
	    undo = tagPtr->undo;
	    assert(!tagPtr->isSelTag);
	    if (TkTextDeleteTag(textPtr, tagPtr, hPtr) && undo) {
		anyChanges = true;
	    }
	}
	if (anyChanges) {
	    TkTextUpdateAlteredFlag(sharedTextPtr);
	}
	break;
    }
    case TAG_FINDNEXT: {
	TkTextSegment *segPtr;
	const TkBitField *selTags = NULL;

	if (objc != 4 && objc != 5) {
	    Tcl_WrongNumArgs(interp, 3, objv, "?-discardselection? index");
	    return TCL_ERROR;
	}
	if (objc == 5) {
	    if (strcmp(Tcl_GetString(objv[3]), "-discardselection") == 0) {
		selTags = sharedTextPtr->selectionTags;
	    } else {
		Tcl_SetObjResult(interp, Tcl_ObjPrintf(
			"bad option \"%s\": must be -discardselection", Tcl_GetString(objv[3])));
		Tcl_SetErrorCode(interp, "TK", "TEXT", "BAD_OPTION", NULL);
		return TCL_ERROR;
	    }
	}
	if (!TkTextGetIndexFromObj(interp, textPtr, objv[objc - 1], &index1)) {
	    return TCL_ERROR;
	}
	TkTextIndexSetupToEndOfText(&index2, textPtr, sharedTextPtr->tree);
	if ((segPtr = TkBTreeFindNextTagged(&index1, &index2, selTags))) {
	    TkTextIndex index;
	    char buf[TK_POS_CHARS];

	    TkTextIndexClear(&index, textPtr);
	    TkTextIndexSetSegment(&index, segPtr);
	    TkTextPrintIndex(textPtr, &index, buf);
	    Tcl_AppendElement(interp, buf);
	}
	break;
    }
    case TAG_FINDPREV: {
	bool discardSelection = false;
	TkTextSegment *segPtr;

	if (objc != 4 && objc != 5) {
	    Tcl_WrongNumArgs(interp, 3, objv, "?-discardselection? index");
	    return TCL_ERROR;
	}
	if (objc == 5) {
	    if (strcmp(Tcl_GetString(objv[3]), "-discardselection") == 0) {
		discardSelection = true;
	    } else {
		Tcl_SetObjResult(interp, Tcl_ObjPrintf(
			"bad option \"%s\": must be -discardselection", Tcl_GetString(objv[3])));
		Tcl_SetErrorCode(interp, "TK", "TEXT", "BAD_OPTION", NULL);
		return TCL_ERROR;
	    }
	}
	if (!TkTextGetIndexFromObj(interp, textPtr, objv[objc - 1], &index1)) {
	    return TCL_ERROR;
	}
	TkTextIndexSetupToStartOfText(&index2, textPtr, sharedTextPtr->tree);
	if ((segPtr = TkBTreeFindPrevTagged(&index1, &index2, discardSelection))) {
	    TkTextIndex index;
	    char buf[TK_POS_CHARS];

	    TkTextIndexClear(&index, textPtr);
	    TkTextIndexSetSegment(&index, segPtr);
	    TkTextPrintIndex(textPtr, &index, buf);
	    Tcl_AppendElement(interp, buf);
	}
	break;
    }
    case TAG_GETRANGE: {
	TkTextIndex index;

	if (objc != 5) {
	    Tcl_WrongNumArgs(interp, 3, objv, "tagName index");
	    return TCL_ERROR;
	}
	if (!TkTextGetIndexFromObj(interp, textPtr, objv[4], &index)) {
	    return TCL_ERROR;
	}
	if (!(tagPtr = FindTag(interp, textPtr, objv[3]))) {
	    return TCL_ERROR;
	}
	if (tagPtr->rootPtr && TkBTreeCharTagged(&index, tagPtr)) {
	    TkTextIndex result;
	    char buf[TK_POS_CHARS];

	    /* point to position after index */
	    TkTextIndexForwChars(textPtr, &index, 1, &index, COUNT_INDICES);

	    TkTextTagFindStartOfRange(textPtr, tagPtr, &index, &result);
	    TkTextPrintIndex(textPtr, &result, buf);
	    Tcl_AppendElement(interp, buf);

	    TkTextTagFindEndOfRange(textPtr, tagPtr, &index, &result);
	    TkTextPrintIndex(textPtr, &result, buf);
	    Tcl_AppendElement(interp, buf);
	}
	break;
    }
    case TAG_LOWER: {
	TkTextTag *tagPtr2;
	unsigned newPriority;

	if (objc != 4 && objc != 5) {
	    Tcl_WrongNumArgs(interp, 3, objv, "tagName ?belowThis?");
	    return TCL_ERROR;
	}
	if (!(tagPtr = FindTag(interp, textPtr, objv[3]))) {
	    return TCL_ERROR;
	}
	if (objc == 5) {
	    if (!(tagPtr2 = FindTag(interp, textPtr, objv[4]))) {
		return TCL_ERROR;
	    }
	    newPriority = tagPtr2->priority;
	    if (tagPtr->priority < tagPtr2->priority) {
		newPriority -= 1;
	    }
	} else {
	    newPriority = 0;
	}
	if (ChangeTagPriority(sharedTextPtr, tagPtr, newPriority, true) && tagPtr->rootPtr) {
	    if (tagPtr->undo) {
		TkTextUpdateAlteredFlag(sharedTextPtr);
	    }

	    /*
	     * If this is the 'sel' tag, then we don't actually need to call this for all peers.
	     *
	     * TODO: The current implementation is sloppy, we need only to refresh the ranges
	     * with actual changes, and not all the ranges of this tag.
	     */

	    TkTextRedrawTag(tagPtr->isSelTag ? NULL : sharedTextPtr,
		    textPtr, NULL, NULL, tagPtr, false);
	}
	break;
    }
    case TAG_NAMES:
    	return EnumerateTags(interp, textPtr, objc, objv);
	/* not reached */
    case TAG_NEXTRANGE: {
	TkTextSearch tSearch;
	char position[TK_POS_CHARS];
	Tcl_Obj *resultObj;

	if (objc != 5 && objc != 6) {
	    Tcl_WrongNumArgs(interp, 3, objv, "tagName index1 ?index2?");
	    return TCL_ERROR;
	}
	if (!(tagPtr = FindTag(NULL, textPtr, objv[3])) || !tagPtr->rootPtr) {
	    return TCL_OK;
	}
	if (!TkTextGetIndexFromObj(interp, textPtr, objv[4], &index1)) {
	    return TCL_ERROR;
	}
	if (objc == 5) {
	    TkTextIndexSetupToEndOfText(&index2, textPtr, sharedTextPtr->tree);
	} else if (!TkTextGetIndexFromObj(interp, textPtr, objv[5], &index2)) {
	    return TCL_ERROR;
	}

	TkBTreeStartSearch(&index1, &index2, tagPtr, &tSearch, SEARCH_NEXT_TAGON);
	if (TkBTreeNextTag(&tSearch)) {
	    assert(TkTextIndexCompare(&tSearch.curIndex, &index1) >= 0);
	    assert(TkTextIndexCompare(&tSearch.curIndex, &index2) < 0);
	    if (TkTextIndexIsEqual(&index1, &tSearch.curIndex)) {
		TkTextIndex oneBack;

		/*
		 * The first character is tagged. See if there is an on-toggle just
		 * before the character. If not, then skip to the end of this tagged range.
		 */

		if (TkTextIndexBackChars(textPtr, &index1, 1, &oneBack, COUNT_DISPLAY_INDICES)
			&& TkBTreeCharTagged(&oneBack, tagPtr)
			&& (!TkBTreeNextTag(&tSearch) || !TkBTreeNextTag(&tSearch))) {
		    return TCL_OK;
		}
		assert(TkTextIndexCompare(&tSearch.curIndex, &index2) < 0);
	    }
	    resultObj = Tcl_NewObj();
	    TkTextPrintIndex(textPtr, &tSearch.curIndex, position);
	    Tcl_ListObjAppendElement(NULL, resultObj, Tcl_NewStringObj(position, -1));
	    TkBTreeLiftSearch(&tSearch); /* we need tagoff even if outside of the range */
	    TkBTreeNextTag(&tSearch);    /* cannot fail */
	    assert(tSearch.segPtr);      /* proof last assumption */
	    TkTextPrintIndex(textPtr, &tSearch.curIndex, position);
	    Tcl_ListObjAppendElement(NULL, resultObj, Tcl_NewStringObj(position, -1));
	    Tcl_SetObjResult(interp, resultObj);
	}
	break;
    }
    case TAG_PREVRANGE: {
	TkTextSearch tSearch;
	char position1[TK_POS_CHARS];
	char position2[TK_POS_CHARS];
	Tcl_Obj *resultObj;

	if (objc != 5 && objc != 6) {
	    Tcl_WrongNumArgs(interp, 3, objv, "tagName index1 ?index2?");
	    return TCL_ERROR;
	}
	if (!(tagPtr = FindTag(NULL, textPtr, objv[3])) || !tagPtr->rootPtr) {
	    return TCL_OK;
	}
	if (!TkTextGetIndexFromObj(interp, textPtr, objv[4], &index1)) {
	    return TCL_ERROR;
	}
	if (objc == 5) {
	    TkTextIndexSetupToStartOfText(&index2, textPtr, sharedTextPtr->tree);
	} else if (!TkTextGetIndexFromObj(interp, textPtr, objv[5], &index2)) {
	    return TCL_ERROR;
	}

	TkBTreeStartSearchBack(&index1, &index2, tagPtr, &tSearch, SEARCH_EITHER_TAGON_TAGOFF);

	if (TkBTreePrevTag(&tSearch)) {
	    assert(TkTextIndexCompare(&tSearch.curIndex, &index1) <= 0);
	    assert(TkTextIndexCompare(&tSearch.curIndex, &index2) >= 0);
	    index1 = tSearch.curIndex;
	    if (tSearch.tagon) {
		TkTextIndex end;

		/*
		 * We've found tagon. Now search forward for tagoff.
		 */

		TkTextPrintIndex(textPtr, &index1, position1);
		TkTextIndexSetupToEndOfText(&end, textPtr, sharedTextPtr->tree);
		TkTextIndexForwChars(textPtr, &index1, 1, &index1, COUNT_INDICES);
		TkBTreeStartSearch(&index1, &end, tagPtr, &tSearch, SEARCH_EITHER_TAGON_TAGOFF);
		TkBTreeNextTag(&tSearch); /* cannot fail */
		assert(tSearch.segPtr);   /* proof last assumption */
		assert(!tSearch.tagon);   /* must be tagoff */
		TkTextPrintIndex(textPtr, &tSearch.curIndex, position2);
	    } else {
		/*
		 * We've found tagoff. Now search backwards for tagon.
		 */

		if (!TkBTreePrevTag(&tSearch)) {
		    return TCL_OK;
		}
		assert(TkTextIndexCompare(&tSearch.curIndex, &index2) >= 0);
		TkTextPrintIndex(textPtr, &tSearch.curIndex, position1);
		TkTextPrintIndex(textPtr, &index1, position2);
	    }
	    resultObj = Tcl_NewObj();
	    Tcl_ListObjAppendElement(NULL, resultObj, Tcl_NewStringObj(position1, -1));
	    Tcl_ListObjAppendElement(NULL, resultObj, Tcl_NewStringObj(position2, -1));
	    Tcl_SetObjResult(interp, resultObj);
	}
	break;
    }
    case TAG_PRIORITY:
	if (objc != 4) {
	    Tcl_WrongNumArgs(interp, 3, objv, "tagName");
	    return TCL_ERROR;
	}
	if (!(tagPtr = FindTag(interp, textPtr, objv[3]))) {
	    return TCL_ERROR;
	}
	Tcl_SetObjResult(interp, Tcl_NewIntObj(tagPtr->priority));
	break;
    case TAG_RAISE: {
	TkTextTag *tagPtr2;
	unsigned newPriority;

	if (objc != 4 && objc != 5) {
	    Tcl_WrongNumArgs(interp, 3, objv, "tagName ?aboveThis?");
	    return TCL_ERROR;
	}
	if (!(tagPtr = FindTag(interp, textPtr, objv[3]))) {
	    return TCL_ERROR;
	}
	if (objc == 5) {
	    if (!(tagPtr2 = FindTag(interp, textPtr, objv[4]))) {
		return TCL_ERROR;
	    }
	    newPriority = tagPtr2->priority;
	    if (tagPtr->priority > tagPtr2->priority) {
		newPriority += 1;
	    }
	} else {
	    newPriority = sharedTextPtr->numEnabledTags - 1;
	}
	if (ChangeTagPriority(sharedTextPtr, tagPtr, newPriority, true) && tagPtr->rootPtr) {
	    if (tagPtr->undo) {
		TkTextUpdateAlteredFlag(sharedTextPtr);
	    }

	    /*
	     * If this is the 'sel' tag, then we don't actually need to call this for all peers.
	     *
	     * TODO: The current implementation is sloppy, we need only to refresh the ranges
	     * with actual changes, and not all the ranges of this tag.
	     */

	    TkTextRedrawTag(tagPtr->isSelTag ? NULL : sharedTextPtr,
		    textPtr, NULL, NULL, tagPtr, false);
	}
	break;
    }
    case TAG_RANGES: {
	TkTextIndex first, last;
	TkTextSearch tSearch;
	Tcl_Obj *listObj = Tcl_NewObj();
	DEBUG(bool found = false);

	if (objc != 4) {
	    Tcl_WrongNumArgs(interp, 3, objv, "tagName");
	    return TCL_ERROR;
	}
	if ((tagPtr = FindTag(NULL, textPtr, objv[3])) && tagPtr->rootPtr) {
	    TkTextIndexSetupToStartOfText(&first, textPtr, sharedTextPtr->tree);
	    TkTextIndexSetupToEndOfText(&last, textPtr, sharedTextPtr->tree);
	    TkBTreeStartSearch(&first, &last, tagPtr, &tSearch, SEARCH_NEXT_TAGON);
	    while (TkBTreeNextTag(&tSearch)) {
		Tcl_ListObjAppendElement(NULL, listObj, TkTextNewIndexObj(&tSearch.curIndex));
		DEBUG(found = true);
	    }
	    assert(!found || !tSearch.tagon); /* search must find end of text */
	    Tcl_SetObjResult(interp, listObj);
	}
	break;
    }
    }
    return TCL_OK;
}

/*
 *----------------------------------------------------------------------
 *
 * TkTextTagFindStartOfRange --
 *
 *	Find the start of the range which is marked by given tag. This
 *	functions requires that the given start index for the search
 *	is marked by this tag.
 *
 * Results:
 *	Returns the end index in '*resultPtr'.
 *
 * Side effects:
 *	None.
 *
 *----------------------------------------------------------------------
 */

void
TkTextTagFindStartOfRange(
    TkText *textPtr,			/* Info about overall widget. */
    const TkTextTag *tagPtr,		/* Search for this tag. */
    const TkTextIndex *currentPtr,	/* Start search after this position. */
    TkTextIndex *resultPtr)		/* Returns end of tagged range. */
{
    TkTextSearch tSearch;
    TkTextIndex stopIndex;

    assert(textPtr);
    assert(currentPtr);
    assert(resultPtr);

    TkTextIndexSetupToStartOfText(&stopIndex, textPtr, textPtr->sharedTextPtr->tree);
    TkBTreeStartSearchBack(currentPtr, &stopIndex, tagPtr, &tSearch, SEARCH_NEXT_TAGON);
    TkBTreePrevTag(&tSearch);
    assert(tSearch.segPtr); /* last search must not fail */
    *resultPtr = tSearch.curIndex;
}

/*
 *----------------------------------------------------------------------
 *
 * TkTextTagFindEndOfRange --
 *
 *	Find the end of the range which is marked by given tag. This
 *	functions requires that the given start index for the search
 *	is marked by this tag.
 *
 * Results:
 *	Returns the end index in '*resultPtr'.
 *
 * Side effects:
 *	None.
 *
 *----------------------------------------------------------------------
 */

void
TkTextTagFindEndOfRange(
    TkText *textPtr,			/* Info about overall widget. */
    const TkTextTag *tagPtr,		/* Search for this tag. */
    const TkTextIndex *currentPtr,	/* Start search at this position. */
    TkTextIndex *resultPtr)		/* Returns end of tagged range. */
{
    TkTextSearch tSearch;
    TkTextIndex stopIndex;

    assert(textPtr);
    assert(currentPtr);
    assert(resultPtr);

    TkTextIndexSetupToEndOfText(&stopIndex, textPtr, textPtr->sharedTextPtr->tree);
    TkBTreeStartSearch(currentPtr, &stopIndex, tagPtr, &tSearch, SEARCH_EITHER_TAGON_TAGOFF);
    TkBTreeNextTag(&tSearch);
    assert(tSearch.segPtr); /* last search must not fail */
    assert(!tSearch.tagon); /* must be tagoff */
    *resultPtr = tSearch.curIndex;
}

/*
 *----------------------------------------------------------------------
 *
 * TkTextClearSelection --
 *
 *	Clear the selection in specified range.
 *
 * Results:
 *	None.
 *
 * Side effects:
 *	See TkBTreeTag and TkTextSelectionEvent for side effects.
 *
 *----------------------------------------------------------------------
 */

void
TkTextClearSelection(
    TkSharedText *sharedTextPtr,
    const TkTextIndex *indexPtr1,
    const TkTextIndex *indexPtr2)
{
    TkText *textPtr;

    for (textPtr = sharedTextPtr->peers; textPtr; textPtr = textPtr->next) {
	if (TkBTreeTag(sharedTextPtr, textPtr, indexPtr1, indexPtr2, textPtr->selTagPtr,
		false, NULL, TkTextRedrawTag)) {
	    /*
	     * Send an event that the selection changed. This is equivalent to:
	     *	 event generate $textWidget <<Selection>>
	     */

	    TkTextSelectionEvent(textPtr); /* <<Selection>> will be received after deletion */
	    textPtr->abortSelections = true;
	}
    }
}

/*
 *----------------------------------------------------------------------
 *
 * TkTextClearTags --
 *
 *	Turn all tags off inside a given range.
 *
 * Results:
 *	Whether any tag has been removed.
 *
 * Side effects:
 *	See TkBTreeClearTags and TkTextPushUndoToken for side effects.
 *
 *----------------------------------------------------------------------
 */

TkTextTag *
TkTextClearTags(
    TkSharedText *sharedTextPtr,
    TkText *textPtr,			/* can be NULL */
    const TkTextIndex *indexPtr1,
    const TkTextIndex *indexPtr2,
    bool discardSelection)
{
    TkTextTag *tagPtr;
    TkTextUndoInfo undoInfo;
    TkTextUndoInfo *undoInfoPtr;

    undoInfoPtr = TkTextUndoStackIsFull(sharedTextPtr->undoStack) ? NULL : &undoInfo;
    tagPtr = TkBTreeClearTags(sharedTextPtr, textPtr, indexPtr1, indexPtr2, undoInfoPtr,
	    discardSelection, TkTextRedrawTag);
    if (tagPtr && undoInfoPtr && undoInfo.token) {
	TkTextPushUndoToken(sharedTextPtr, undoInfo.token, undoInfo.byteSize);
    }
    return tagPtr;
}

/*
 *----------------------------------------------------------------------
 *
 * TkTextUpdateTagDisplayFlags --
 *
 *	Update the display flags 'affectsDisplay' and 'affectsDisplayGeometry',
 *	according to the current attributes of the given tag.
 *
 * Results:
 *	None.
 *
 * Side effects:
 *	The flags 'affectsDisplay' and 'affectsDisplayGeometry' may change.
 *
 *----------------------------------------------------------------------
 */

void
TkTextUpdateTagDisplayFlags(
    TkTextTag *tagPtr)
{
    tagPtr->affectsDisplay = false;
    tagPtr->affectsDisplayGeometry = false;

    if (tagPtr->elideString
	    || tagPtr->tkfont != None
	    || tagPtr->justifyString
	    || tagPtr->lMargin1String
	    || tagPtr->lMargin2String
	    || tagPtr->offsetString
	    || tagPtr->rMarginString
	    || tagPtr->spacing1String
	    || tagPtr->spacing2String
	    || tagPtr->spacing3String
	    || tagPtr->tabStringPtr
	    || tagPtr->tabStyle != TK_TEXT_TABSTYLE_NONE
	    || tagPtr->wrapMode != TEXT_WRAPMODE_NULL) {
	tagPtr->affectsDisplay = true;
	tagPtr->affectsDisplayGeometry = true;
    } else if (tagPtr->attrs.border
	    || tagPtr->attrs.inactiveBorder
	    || tagPtr->selBorder
	    || tagPtr->inactiveSelBorder
	    || tagPtr->reliefPtr
	    || tagPtr->bgStipple != None
	    || tagPtr->indentBgString
	    || tagPtr->attrs.fgColor
	    || tagPtr->attrs.inactiveFgColor
	    || tagPtr->selFgColor
	    || tagPtr->inactiveSelFgColor
	    || tagPtr->fgStipple != None
	    || tagPtr->eolColor
	    || tagPtr->hyphenColor
	    || tagPtr->overstrikeString
	    || tagPtr->overstrikeColor
	    || tagPtr->underlineString
	    || tagPtr->underlineColor
	    || tagPtr->lMarginColor
	    || tagPtr->rMarginColor) {
	tagPtr->affectsDisplay = true;
    }
}

/*
 *----------------------------------------------------------------------
 *
 * TkConfigureTag --
 *
 *	This function is called to process an objv/objc list, plus the Tk
 *	option database, in order to configure (or reconfigure) a text tag.
 *
 * Results:
 *	Any of the standard Tcl return values.
 *
 * Side effects:
 *	A new tag will be created if required, otherwise an existing tag
 *	will be modified.
 *
 *----------------------------------------------------------------------
 */

static void
SetupDefaultRelief(
    TkText *textPtr,
    TkTextTag *tagPtr)
{
    if (tagPtr->isSelTag) {
	Tk_GetRelief(textPtr->interp, DEF_TEXT_SELECT_RELIEF, &tagPtr->relief);
	assert(strcmp(Tk_NameOfRelief(tagPtr->relief), DEF_TEXT_SELECT_RELIEF) == 0);
	if (tagPtr->reliefPtr) { Tcl_GuardedDecrRefCount(tagPtr->reliefPtr); }
	Tcl_IncrRefCount(tagPtr->reliefPtr = Tcl_NewStringObj(DEF_TEXT_SELECT_RELIEF, -1));
    } else {
	tagPtr->relief = TK_RELIEF_FLAT;
    }
}

int
TkConfigureTag(
    Tcl_Interp *interp,		/* Current interpreter. */
    TkText *textPtr,		/* Info about overall widget. */
    char const *tagName,	/* Name of affected tag. */
    bool redraw,		/* Redraw the affected text if required? */
    int objc,			/* Number of arguments. */
    Tcl_Obj *const objv[])	/* Remaining argument objects. */
{
    bool newTag;
    int mask = 0;
    TkSharedText *sharedTextPtr = textPtr->sharedTextPtr;
    TkTextTag *tagPtr = TkTextCreateTag(textPtr, tagName, &newTag);
    Tcl_Obj *reliefPtr = tagPtr->reliefPtr;
    const char *elideString = tagPtr->elideString;
    bool elide = tagPtr->elide;
    bool undo = tagPtr->undo;
    bool affectsDisplay = tagPtr->affectsDisplay;
    bool affectsLineHeight = false;
    int rc = TCL_OK;

    if (objc <= 1) {
	Tcl_Obj *objPtr = Tk_GetOptionInfo(interp, (char *) tagPtr, tagPtr->optionTable,
		objc == 1 ? objv[0] : NULL, textPtr->tkwin);

	if (!objPtr) {
	    return TCL_ERROR;
	}
	Tcl_SetObjResult(interp, objPtr);
	return TCL_OK;
    }

    if (tagPtr->isSelTag) {
	tagPtr->attrs = textPtr->selTagConfigAttrs;
    }
    if (Tk_SetOptions(interp, (char *) tagPtr, tagPtr->optionTable,
	    objc, objv, textPtr->tkwin, NULL, &mask) != TCL_OK) {
	if (tagPtr->isSelTag) {
	    tagPtr->attrs = textPtr->selAttrs;
	}
	return TCL_ERROR;
    }

#if SUPPORT_DEPRECATED_TAG_OPTIONS

    if (mask & (TK_TEXT_DEPRECATED_OVERSTRIKE_FG|TK_TEXT_DEPRECATED_UNDERLINE_FG)) {
	static bool warnAboutOverstrikeFg = true;
	static bool warnAboutUnderlineFg = true;

	if (mask & TK_TEXT_DEPRECATED_OVERSTRIKE_FG) {
	    if (warnAboutOverstrikeFg) {
		fprintf(stderr, "tk::text: Tag option \"-overstrikefg\" is deprecated, "
			"please use option \"-overstrikecolor\".\n");
		warnAboutOverstrikeFg = false;
	    }
	}
	if (mask & TK_TEXT_DEPRECATED_UNDERLINE_FG) {
	    if (warnAboutUnderlineFg) {
		fprintf(stderr, "tk::text: Tag option \"-underlinefg\" is deprecated, "
			"please use option \"-underlinecolor\".\n");
		warnAboutUnderlineFg = false;
	    }
	}
    }

#endif /* SUPPORT_DEPRECATED_TAG_OPTIONS */

    /*
      Some of the configuration options, like -underline and -justify, require
     * additional translation (this is needed because we need to distinguish a
     * particular value of an option from "unspecified").
     */

    tagPtr->attrs.borderWidth = MAX(0, tagPtr->attrs.borderWidth);

    if (tagPtr->langPtr) {
	if (!TkTextTestLangCode(interp, tagPtr->langPtr)) {
	    rc = TCL_ERROR;
	} else {
	    memcpy(tagPtr->lang, Tcl_GetString(tagPtr->langPtr), 3);
	}
    } else {
	memset(tagPtr->lang, 0, 3);
    }
    if (tagPtr->indentBgString) {
	if (Tcl_GetBoolean(interp, tagPtr->indentBgString, &tagPtr->indentBg) != TCL_OK) {
	    rc = TCL_ERROR;
	}
    }
    if (tagPtr->reliefPtr) {
	if (Tk_GetReliefFromObj(interp, tagPtr->reliefPtr, &tagPtr->relief) != TCL_OK) {
	    rc = TCL_ERROR;
	}
    } else if (reliefPtr) {
	SetupDefaultRelief(textPtr, tagPtr);
    }
    if (tagPtr->justifyString) {
	const char *identifier = NULL;
        int j = -1;

	/*
	 * Tk_Justify only knows "left", "right", and "center", so we have to parse by ourself.
	 */

        switch (*tagPtr->justifyString) {
	case 'l': identifier = "left";   j = TK_TEXT_JUSTIFY_LEFT;   break;
	case 'r': identifier = "right";  j = TK_TEXT_JUSTIFY_RIGHT;  break;
	case 'f': identifier = "full";   j = TK_TEXT_JUSTIFY_FULL;   break;
	case 'c': identifier = "center"; j = TK_TEXT_JUSTIFY_CENTER; break;
        }
        if (j == -1 || strcmp(tagPtr->justifyString, identifier) != 0) {
            Tcl_SetObjResult(interp, Tcl_ObjPrintf(
                    "bad justification \"%s\": must be left, right, full, or center",
                    tagPtr->justifyString));
            Tcl_SetErrorCode(interp, "TK", "VALUE", "JUSTIFY", NULL);
	    rc = TCL_ERROR;
	} else {
	    tagPtr->justify = j;
	}
    }
    if (tagPtr->lMargin1String) {
	if (Tk_GetPixels(interp, textPtr->tkwin,
		tagPtr->lMargin1String, &tagPtr->lMargin1) != TCL_OK) {
	    rc = TCL_ERROR;
	}
    }
    if (tagPtr->lMargin2String) {
	if (Tk_GetPixels(interp, textPtr->tkwin,
		tagPtr->lMargin2String, &tagPtr->lMargin2) != TCL_OK) {
	    rc = TCL_ERROR;
	}
    }
    if (tagPtr->offsetString) {
	if (Tk_GetPixels(interp, textPtr->tkwin, tagPtr->offsetString,
		&tagPtr->offset) != TCL_OK) {
	    rc = TCL_ERROR;
	}
    }
    if (tagPtr->overstrikeString) {
	if (Tcl_GetBoolean(interp, tagPtr->overstrikeString, &tagPtr->overstrike) != TCL_OK) {
	    rc = TCL_ERROR;
	}
    }
    if (tagPtr->rMarginString) {
	if (Tk_GetPixels(interp, textPtr->tkwin,
		tagPtr->rMarginString, &tagPtr->rMargin) != TCL_OK) {
	    rc = TCL_ERROR;
	}
    }
    if (tagPtr->spacing1String) {
	if (Tk_GetPixels(interp, textPtr->tkwin,
		tagPtr->spacing1String, &tagPtr->spacing1) != TCL_OK) {
	    rc = TCL_ERROR;
	}
	tagPtr->spacing1 = MAX(0, tagPtr->spacing1);
    }
    if (tagPtr->spacing2String) {
	if (Tk_GetPixels(interp, textPtr->tkwin,
		tagPtr->spacing2String, &tagPtr->spacing2) != TCL_OK) {
	    rc = TCL_ERROR;
	}
	tagPtr->spacing2 = MAX(0, tagPtr->spacing2);
    }
    if (tagPtr->spacing3String) {
	if (Tk_GetPixels(interp, textPtr->tkwin,
		tagPtr->spacing3String, &tagPtr->spacing3) != TCL_OK) {
	    rc = TCL_ERROR;
	}
	tagPtr->spacing3 = MAX(0, tagPtr->spacing3);
    }
    if (tagPtr->tabArrayPtr) {
	free(tagPtr->tabArrayPtr);
	tagPtr->tabArrayPtr = NULL;
    }
    if (tagPtr->tabStringPtr) {
	if (!(tagPtr->tabArrayPtr = TkTextGetTabs(interp, textPtr, tagPtr->tabStringPtr))) {
	    rc = TCL_ERROR;
	}
    }
    if (tagPtr->hyphenRulesPtr) {
	int oldHyphenRules = tagPtr->hyphenRules;

	if (TkTextParseHyphenRules(textPtr, tagPtr->hyphenRulesPtr, &tagPtr->hyphenRules) != TCL_OK) {
	    rc = TCL_ERROR;
	}
	if (oldHyphenRules != tagPtr->hyphenRules && textPtr->hyphenate) {
	    affectsDisplay = true;
	}
    }
    if (tagPtr->underlineString) {
	if (Tcl_GetBoolean(interp, tagPtr->underlineString, &tagPtr->underline) != TCL_OK) {
	    rc = TCL_ERROR;
	}
    }
    if (tagPtr->elideString) {
	if (!elideString) {
	    sharedTextPtr->numElisionTags += 1;
	}

	if (TkBitTest(sharedTextPtr->selectionTags, tagPtr->index)) {
	    /*
	     * It's not allowed to set the elide attribute of the special selection tag
	     * to 'true' (this would cause errors, because this case is not implemented).
	     */

	    free(tagPtr->elideString);
	    tagPtr->elideString = NULL;
	    tagPtr->elide = false;
            Tcl_SetObjResult(interp, Tcl_ObjPrintf(
                    "not allowed to set elide option of selection tag \"%s\"", tagPtr->name));
            Tcl_SetErrorCode(interp, "TK", "VALUE", "ELIDE", NULL);
	    rc = TCL_ERROR;
	}

	if (Tcl_GetBoolean(interp, tagPtr->elideString, &tagPtr->elide) != TCL_OK) {
	    rc = TCL_ERROR;
	}

	/*
	 * Indices are potentially obsolete after changing -elide,
	 * especially those computed with "display" or "any"
	 * submodifier, therefore increase the epoch.
	 */

	TkBTreeIncrEpoch(sharedTextPtr->tree);
    } else {
	if (elideString) {
	    sharedTextPtr->numElisionTags -= 1;
	}
	tagPtr->elide = false;
    }
    if (tagPtr->undo != undo) {
	TkBitPut(sharedTextPtr->dontUndoTags, tagPtr->index, !tagPtr->undo);
    }

    /*
     * If the "sel" tag was changed, be sure to mirror information
     * from the tag back into the text widget record.
     */

    if (tagPtr->isSelTag) {
	if (tagPtr->attrs.border != textPtr->selTagConfigAttrs.border) {
	    textPtr->selAttrs.border = tagPtr->attrs.border;
	}
	if (tagPtr->attrs.inactiveBorder != textPtr->selTagConfigAttrs.inactiveBorder) {
	    textPtr->selAttrs.inactiveBorder = tagPtr->attrs.inactiveBorder;
	}
	if (tagPtr->attrs.fgColor != textPtr->selTagConfigAttrs.fgColor) {
	    textPtr->selAttrs.fgColor = tagPtr->attrs.fgColor;
	}
	if (tagPtr->attrs.inactiveFgColor != textPtr->selTagConfigAttrs.inactiveFgColor) {
	    textPtr->selAttrs.inactiveFgColor = tagPtr->attrs.inactiveFgColor;
	}
	if (tagPtr->attrs.borderWidthPtr != textPtr->selTagConfigAttrs.borderWidthPtr) {
	    textPtr->selAttrs.borderWidthPtr = tagPtr->attrs.borderWidthPtr;
	    textPtr->selAttrs.borderWidth = tagPtr->attrs.borderWidth;
	}
	textPtr->selTagConfigAttrs = tagPtr->attrs;
	tagPtr->attrs = textPtr->selAttrs;
    }

    TkTextUpdateTagDisplayFlags(tagPtr);
    if (tagPtr->affectsDisplay) {
	affectsDisplay = true;
    }
    if (tagPtr->tkfont != None && tagPtr->tkfont != textPtr->tkfont) {
	Tk_FontMetrics fm;

	Tk_GetFontMetrics(tagPtr->tkfont, &fm);
	if (MAX(1, fm.linespace) != textPtr->lineHeight) {
	    affectsLineHeight = true;
	}
    }

    TkBitPut(sharedTextPtr->elisionTags, tagPtr->index, !!tagPtr->elideString);
    TkBitPut(sharedTextPtr->affectDisplayTags, tagPtr->index, tagPtr->affectsDisplay);
    TkBitPut(sharedTextPtr->notAffectDisplayTags, tagPtr->index, !tagPtr->affectsDisplay);
    TkBitPut(sharedTextPtr->affectGeometryTags, tagPtr->index, tagPtr->affectsDisplayGeometry);
    TkBitPut(sharedTextPtr->affectLineHeightTags, tagPtr->index, affectsLineHeight);

    if (!TkBitTest(sharedTextPtr->selectionTags, tagPtr->index)) {
	TkBitPut(sharedTextPtr->affectDisplayNonSelTags, tagPtr->index, tagPtr->affectsDisplay);
	TkBitPut(sharedTextPtr->affectGeometryNonSelTags, tagPtr->index,
		tagPtr->affectsDisplayGeometry);
    }

    if (!tagPtr->elideString != !elideString || (tagPtr->elideString && elide != tagPtr->elide)) {
	/*
	 * Eventually we have to insert/remove branches and links according to
	 * the elide information of this tag.
	 */

	TkBTreeUpdateElideInfo(textPtr, tagPtr);
    }

    if (redraw && !newTag && affectsDisplay) {
	/*
	 * This action is not necessary if this is a new tag, since it can't have been
	 * applied to anything yet.
	 *
	 * If this is the 'sel' tag, then we don't need to call this for all peers, unless
	 * we actually want to synchronize sel-style changes across the peers.
	 */

	TkTextRedrawTag(sharedTextPtr, NULL, NULL, NULL, tagPtr, false);
    }

    return rc;
}

/*
 *----------------------------------------------------------------------
 *
 * TkTextFontHeightChanged --
 *
 *	The font height of the text widget has changed, so we have to update
 *	textPtr->affectLineHeightTags accordingly.
 *
 * Results:
 *	None.
 *
 * Side effects:
 *	textPtr->affectLineHeightTags will be updated.
 *
 *----------------------------------------------------------------------
 */

void
TkTextFontHeightChanged(
    TkText *textPtr)		/* Info about overall widget. */
{
    Tcl_HashSearch search;
    Tcl_HashEntry *hPtr = NULL;
    TkBitField *affectLineHeightTags = textPtr->sharedTextPtr->affectLineHeightTags;

    TkBitClear(affectLineHeightTags);

    for (hPtr = Tcl_FirstHashEntry(&textPtr->sharedTextPtr->tagTable, &search);
	    hPtr;
	    hPtr = Tcl_NextHashEntry(&search)) {
	const TkTextTag *tagPtr = Tcl_GetHashValue(hPtr);

	if (tagPtr->tkfont != None && tagPtr->tkfont != textPtr->tkfont) {
	    Tk_FontMetrics fm;

	    Tk_GetFontMetrics(tagPtr->tkfont, &fm);
	    if (MAX(1, fm.linespace) != textPtr->lineHeight) {
		TkBitSet(affectLineHeightTags, tagPtr->index);
	    }
	}
    }
}

/*
 *----------------------------------------------------------------------
 *
 * AppendTags --
 *
 *	This function is appending the given array of tags to the interpreter.
 *
 * Results:
 *	None.
 *
 * Side effects:
 *	Results will be appended to the interpreter.
 *
 *----------------------------------------------------------------------
 */

static void
AppendTags(
    Tcl_Interp *interp,		/* Current interpreter. */
    unsigned numTags,		/* Size of array. */
    TkTextTag **tagArray)	/* Array of tag pointer, some pointer may be NULL. */
{
    unsigned i;
    Tcl_Obj *listObj;

    if (numTags == 0) {
	return;
    }

    TkTextSortTags(numTags, tagArray);
    listObj = Tcl_NewObj();

    for (i = 0; i < numTags; ++i) {
	if (tagArray[i]) {
	    Tcl_ListObjAppendElement(interp, listObj, Tcl_NewStringObj(tagArray[i]->name, -1));
	}
    }
    Tcl_SetObjResult(interp, listObj);
}

/*
 *----------------------------------------------------------------------
 *
 * TkTextReplaceTags --
 *
 *	This function is replacing the tag information of given segment
 *	with provided list of tags.
 *
 * Results:
 *	None.
 *
 * Side effects:
 *	None.
 *
 *----------------------------------------------------------------------
 */

void
TkTextReplaceTags(
    TkText *textPtr,		/* Info about overall window. */
    TkTextSegment *segPtr,	/* Setup tag info of this segment. */
    bool undoable,		/* Replacement of tags is undoable? */
    Tcl_Obj *tagListPtr)	/* List of tags. */
{
    TkTextTagSet *newTagInfoPtr;
    TkTextTagSet *oldTagInfoPtr;
    TkSharedText *sharedTextPtr;
    TkTextTag *tagArrBuf[TK_TEXT_SET_MAX_BIT_SIZE];
    TkTextTag **tagArrPtr = tagArrBuf;
    TkTextTag *tagPtr;
    TkTextUndoStack undoStack;
    TkTextIndex index[2];
    bool altered = false;
    bool anyChanges = false;
    Tcl_Obj **objs;
    int objn = 0, k;
    unsigned j;

    assert(textPtr);
    assert(segPtr);
    assert(segPtr->tagInfoPtr);
    assert(tagListPtr);

    Tcl_ListObjGetElements(NULL, tagListPtr, &objn, &objs);
    TkTextIndexClear(&index[0], textPtr);
    TkTextIndexSetSegment(&index[0], segPtr);
    TkTextIndexForwBytes(textPtr, &index[0], 1, &index[1]);
    TkTextTagSetIncrRefCount(oldTagInfoPtr = segPtr->tagInfoPtr);

    if (objn > (int) (sizeof(tagArrBuf)/sizeof(tagArrBuf[0]))) {
	tagArrPtr = malloc(objn*sizeof(tagArrPtr[0]));
    }

    for (k = 0; k < objn; ++k) {
	tagArrPtr[k] = TkTextCreateTag(textPtr, Tcl_GetString(objs[k]), NULL);
    }

    sharedTextPtr = textPtr->sharedTextPtr;
    newTagInfoPtr = TkTextTagSetResize(NULL, sharedTextPtr->tagInfoSize);

    for (k = 0; k < objn; ++k) {
	newTagInfoPtr = TkTextTagSetAddToThis(newTagInfoPtr, tagArrPtr[k]->index);
    }

    undoStack = sharedTextPtr->undoStack;
    if (!undoable) {
	sharedTextPtr->undoStack = NULL; /* disable undo temporarily */
    }

    /*
     * Remove the deleted tags, but ignore the "sel" tag.
     */

    for (j = TkTextTagSetFindFirst(oldTagInfoPtr);
	    j != TK_TEXT_TAG_SET_NPOS;
	    j = TkTextTagSetFindNext(oldTagInfoPtr, j)) {
	if (!TkTextTagSetTest(newTagInfoPtr, j)) {
	    tagPtr = sharedTextPtr->tagLookup[j];
	    if (!tagPtr->isSelTag && TagAddRemove(textPtr, &index[0], &index[1], tagPtr, false)) {
		anyChanges = true;
		if (tagPtr->undo) {
		    altered = true;
		}
	    }
	}
    }

    /*
     * Add new tags, but ignore the "sel" tag.
     */

    for (j = TkTextTagSetFindFirst(newTagInfoPtr);
	    j != TK_TEXT_TAG_SET_NPOS;
	    j = TkTextTagSetFindNext(newTagInfoPtr, j)) {
	if (!TkTextTagSetTest(segPtr->tagInfoPtr, j)) {
	    tagPtr = sharedTextPtr->tagLookup[j];
	    if (!tagPtr->isSelTag && TagAddRemove(textPtr, &index[0], &index[1], tagPtr, true)) {
		anyChanges = true;
		if (tagPtr->undo) {
		    altered = true;
		}
	    }
	}
    }

    TkTextTagSetDecrRefCount(oldTagInfoPtr);
    TkTextTagSetDecrRefCount(newTagInfoPtr);
    sharedTextPtr->undoStack = undoStack;

    if (anyChanges) {
	/* still need to trigger enter/leave events on tags that have changed */
	TkTextEventuallyRepick(textPtr);
    }
    if (altered) {
	TkTextUpdateAlteredFlag(sharedTextPtr);
    }
    if (tagArrPtr != tagArrBuf) {
	free(tagArrPtr);
    }
}

/*
 *----------------------------------------------------------------------
 *
 * TkTextFindTags --
 *
 *	This function is appending the tags from given char segment to the
 *	interpreter.
 *
 * Results:
 *	None.
 *
 * Side effects:
 *	Results will be appended to the interpreter.
 *
 *----------------------------------------------------------------------
 */

void
TkTextFindTags(
    Tcl_Interp *interp,		/* Current interpreter. */
    TkText *textPtr,		/* Info about overall widget. */
    const TkTextSegment *segPtr,/* Tags from this segment. */
    bool discardSelection)	/* "sel" tag will be discarded? */
{
    TkTextTag *tagPtr;
    Tcl_Obj *listObj;

    assert(segPtr);

    tagPtr = TkBTreeGetSegmentTags(textPtr->sharedTextPtr, segPtr, textPtr,
	    TK_TEXT_SORT_ASCENDING, NULL);
    listObj = Tcl_NewObj();

    for ( ; tagPtr; tagPtr = tagPtr->nextPtr) {
	if (!discardSelection || tagPtr != textPtr->selTagPtr) {
	    Tcl_ListObjAppendElement(interp, listObj, Tcl_NewStringObj(tagPtr->name, -1));
	}
    }

    Tcl_SetObjResult(interp, listObj);
}

/*
 *----------------------------------------------------------------------
 *
 * TkTextTagChangedUndoRedo --
 *
 *	This function is called when any tag range has been changed during
 *	an undo/redo operation.
 *
 * Results:
 *	None.
 *
 * Side effects:
 *	See TkTextRedrawTag, and GrabSelection.
 *
 *----------------------------------------------------------------------
 */

bool
TkTextTagChangedUndoRedo(
    const TkSharedText *sharedTextPtr,
    TkText *textPtr,
    const TkTextIndex *indexPtr1,
    const TkTextIndex *indexPtr2,
    const TkTextTag *tagPtr,
    bool affectsDisplayGeometry)
{
    if (!TkTextRedrawTag(sharedTextPtr, textPtr, indexPtr1, indexPtr2, tagPtr, affectsDisplayGeometry)) {
	return false;
    }
    if (textPtr && tagPtr == textPtr->selTagPtr) {
	GrabSelection(tagPtr->textPtr, tagPtr, TkTextTestTag(indexPtr1, tagPtr), true);
    }
    return true;
}

/*
 *----------------------------------------------------------------------
 *
 * GrabSelection --
 * 	Grab the selection if we're supposed to export it and don't already
 * 	have it.
 *
 * 	Also, invalidate partially-completed selection retrievals. We only
 *	need to check whether the tag is "sel" for this textPtr (not for
 *	other peer widget's "sel" tags) because we cannot reach this code
 *	path with a different widget's "sel" tag.
 *
 * Results:
 *	None.
 *
 * Side effects:
 *	Some text segments may be modified.
 *
 *----------------------------------------------------------------------
 */

static void
GrabSelection(
    TkText *textPtr,		/* Info about overall widget. */
    const TkTextTag *tagPtr,	/* Tag which has been modified. */
    bool add,			/* 'true' means that we have added the "sel" tag;
				 * 'false' means we have removed the "sel" tag. */
    bool changed)		/* 'false' means that the selection has not changed, nevertheless
    				 * the text widget should become the owner again. */
{
    bool ownSelection = add && textPtr->exportSelection && !(textPtr->flags & GOT_SELECTION);

    assert(textPtr);
    assert(tagPtr == textPtr->selTagPtr);

    if (changed || ownSelection) {
	/*
	 * Send an event that the selection changed. This is
	 * equivalent to:
	 *	   event generate $textWidget <<Selection>>
	 */

	TkTextSelectionEvent(textPtr);
    }
    if (ownSelection && (!Tcl_IsSafe(textPtr->interp))) {
	Tk_OwnSelection(textPtr->tkwin, XA_PRIMARY, TkTextLostSelection, textPtr);
	textPtr->flags |= GOT_SELECTION;
    }
    if (changed) {
	textPtr->abortSelections = true;
    }
}

/*
 *----------------------------------------------------------------------
 *
 * TagAddRemove --
 *	This functions adds or removes a tag (or all tags) from the characters
 *	between given index range.
 *
 * Results:
 *	None.
 *
 * Side effects:
 *	Some text segments may be modified.
 *
 *----------------------------------------------------------------------
 */

static bool
UndoTagOperation(
    const TkSharedText *sharedTextPtr,
    const TkTextTag *tagPtr)
{
    return sharedTextPtr->undoStack && (!tagPtr || tagPtr->undo);
}

static bool
TagAddRemove(
    TkText *textPtr,		/* Info about overall widget. */
    const TkTextIndex *index1Ptr,
				/* Indicates first character in range. */
    const TkTextIndex *index2Ptr,
				/* Indicates character just after the last one in range. */
    TkTextTag *tagPtr,		/* Tag to add or remove. */
    bool add)			/* 'true' means add tag to the given range of characters;
				 * 'false' means remove the tag from the range. */
{
    TkSharedText *sharedTextPtr = textPtr->sharedTextPtr;
    TkTextUndoInfo *undoInfoPtr;
    TkTextUndoInfo undoInfo;

    assert(!sharedTextPtr->undoStack || !TkTextUndoIsPerformingUndo(sharedTextPtr->undoStack));
    assert(!sharedTextPtr->undoStack || !TkTextUndoIsPerformingRedo(sharedTextPtr->undoStack));

    if (!add && !tagPtr->rootPtr) {
	return false; /* no change possible */
    }

    undoInfoPtr = UndoTagOperation(sharedTextPtr, tagPtr) ? &undoInfo : NULL;

    if (!TkBTreeTag(sharedTextPtr, textPtr, index1Ptr, index2Ptr, tagPtr, add,
	    undoInfoPtr, TkTextRedrawTag)) {
	return false;
    }

    if (undoInfoPtr) {
	if (undoInfo.token) {
	    tagPtr->refCount += 1;
	    TkTextUndoPushItem(sharedTextPtr->undoStack, undoInfo.token, undoInfo.byteSize);
	}
	sharedTextPtr->undoStackEvent = true;
    }

    return true;
}

/*
 *----------------------------------------------------------------------
 *
 * TkTextBindEvent --
 *
 *	Bind events to the specified resource name.
 *
 * Results:
 *	Any of the standard Tcl return values.
 *
 * Side effects:
 *	A new entry in the binding table will be inserted, or an exisiting
 *	entry will be deleted.
 *
 *----------------------------------------------------------------------
 */

int
TkTextBindEvent(
    Tcl_Interp *interp,		/* Current interpreter. */
    int objc,			/* Number of arguments. */
    Tcl_Obj *const objv[],	/* Remaining argument objects. */
    TkSharedText *sharedTextPtr,/* Shared text resource. */
    Tk_BindingTable *bindingTablePtr,
    				/* Pointer to binding table. */
    const char *name)		/* Bind event to this resource (tag or image). */
{
    static const unsigned motionMask = ButtonMotionMask|Button1MotionMask
		|Button2MotionMask|Button3MotionMask|Button4MotionMask
		|Button5MotionMask|PointerMotionMask;

    /*
     * Make a binding table if the widget doesn't already have one.
     */

    if (!*bindingTablePtr) {
	*bindingTablePtr = Tk_CreateBindingTable(interp);
    }

    if (objc == 2) {
	bool append = false;
	unsigned long mask;
	const char *eventString = Tcl_GetString(objv[0]);
	const char *fifth = Tcl_GetString(objv[1]);

	if (fifth[0] == '\0') {
	    return Tk_DeleteBinding(interp, *bindingTablePtr, (ClientData) name, eventString);
	}
	if (fifth[0] == '+') {
	    fifth += 1;
	    append = true;
	}
	mask = Tk_CreateBinding(interp, *bindingTablePtr, (ClientData) name, eventString, fifth, append);
	if (mask == 0) {
	    return TCL_ERROR;
	}
	if (mask & (unsigned) ~(motionMask|ButtonPressMask|ButtonReleaseMask|EnterWindowMask
		|LeaveWindowMask|KeyPressMask|KeyReleaseMask|VirtualEventMask)) {
	    Tk_DeleteBinding(interp, *bindingTablePtr, (ClientData) name, eventString);
	    Tcl_ResetResult(interp);
	    Tcl_SetObjResult(interp, Tcl_NewStringObj(
		    "requested illegal events; only key, button, motion,"
		    " enter, leave, and virtual events may be used", -1));
	    Tcl_SetErrorCode(interp, "TK", "TEXT", "TAG_BIND_EVENT",NULL);
	    return TCL_ERROR;
	}
	if (mask & motionMask) {
	    /*
	     * TODO: It would be better to count tags with motion mask, but this silly
	     * binding protocol does not provide any function which helps to detect when
	     * bindings with motion masks will be deleted. So we cannot do more than
	     * to detect whether any motion mask has ever been set. This has an effect
	     * on TkTextPickCurrent, this function will be considerably faster if
	     * 'numMotionEventBindings' is zero, because in latter case only traversals
	     * between display chunks will be considered. We assume that the use of a
	     * motion mask is rather seldom, normally only the Enter/Leave events are
	     * of interest.
	     */
	    sharedTextPtr->numMotionEventBindings = 1;
	}
    } else if (objc == 1) {
	const char *command;

	command = Tk_GetBinding(interp, *bindingTablePtr, (ClientData) name, Tcl_GetString(objv[0]));
	if (!command) {
	    const char *string = Tcl_GetString(Tcl_GetObjResult(interp));

	    /*
	     * Ignore missing binding errors. This is a special hack that relies on the
	     * error message returned by FindSequence in tkBind.c.
	     */

	    if (string[0] != '\0') {
		return TCL_ERROR;
	    }
	    Tcl_ResetResult(interp);
	} else {
	    Tcl_SetObjResult(interp, Tcl_NewStringObj(command, -1));
	}
    } else {
	Tk_GetAllBindings(interp, *bindingTablePtr, (ClientData) name);
    }

    return TCL_OK;
}

/*
 *----------------------------------------------------------------------
 *
 * TkTextCreateTag --
 *
 *	Find the record describing a tag within a given text widget, creating
 *	a new record if one doesn't already exist.
 *
 * Results:
 *	The return value is a pointer to the TkTextTag record for tagName.
 *
 * Side effects:
 *	A new tag record is created if there isn't one already defined for
 *	tagName.
 *
 *----------------------------------------------------------------------
 */

static void
MarkIndex(
    TkSharedText *sharedTextPtr,
    TkTextTag *tagPtr,
    bool set)
{
    if (set && tagPtr->index >= TkBitSize(sharedTextPtr->usedTags)) {
	sharedTextPtr->tagInfoSize = TkBitAdjustSize(tagPtr->index + 1);
    }

    TkBitPut(sharedTextPtr->usedTags, tagPtr->index, set);
    assert((!sharedTextPtr->tagLookup[tagPtr->index]) == set);
    sharedTextPtr->tagLookup[tagPtr->index] = set ? tagPtr : NULL;
}

TkTextTag *
TkTextCreateTag(
    TkText *textPtr,		/* Widget in which tag is being used. */
    const char *tagName,	/* Name of desired tag. */
    bool *newTag)		/* If non-NULL, then return true if new, or false if already exists. */
{
    TkSharedText *sharedTextPtr = textPtr->sharedTextPtr;
    TkTextTag *tagPtr;
    Tcl_HashEntry *hPtr = NULL;
    int isNew;
    bool isSelTag;
    const char *name;
    unsigned index;

    isSelTag = (strcmp(tagName, "sel") == 0);

    if (isSelTag) {
	if (textPtr->selTagPtr) {
	    if (newTag) {
		*newTag = false;
	    }
	    return textPtr->selTagPtr;
	}
	if (newTag) {
	    *newTag = true;
	}
	name = "sel";
    } else {
	hPtr = Tcl_CreateHashEntry(&sharedTextPtr->tagTable, tagName, &isNew);
	if (newTag) {
	    *newTag = isNew;
	}
	if (!isNew) {
	    return Tcl_GetHashValue(hPtr);
	}
	name = Tcl_GetHashKey(&sharedTextPtr->tagTable, hPtr);
    }

    if ((index = TkBitFindFirstNot(sharedTextPtr->usedTags)) == TK_BIT_NPOS) {
	unsigned oldSize = TkBitSize(sharedTextPtr->usedTags);
	unsigned newSize = TkBitAdjustSize((index = oldSize) + 1);

	sharedTextPtr->usedTags = TkBitResize(sharedTextPtr->usedTags, newSize);
	sharedTextPtr->elisionTags = TkBitResize(sharedTextPtr->elisionTags, newSize);
	sharedTextPtr->selectionTags = TkBitResize(sharedTextPtr->selectionTags, newSize);
	sharedTextPtr->dontUndoTags = TkBitResize(sharedTextPtr->dontUndoTags, newSize);
	sharedTextPtr->affectDisplayTags = TkBitResize(sharedTextPtr->affectDisplayTags, newSize);
	sharedTextPtr->notAffectDisplayTags = TkBitResize(sharedTextPtr->notAffectDisplayTags, newSize);
	sharedTextPtr->affectDisplayNonSelTags = TkBitResize(
		sharedTextPtr->affectDisplayNonSelTags, newSize);
	sharedTextPtr->affectGeometryTags = TkBitResize( sharedTextPtr->affectGeometryTags, newSize);
	sharedTextPtr->affectGeometryNonSelTags = TkBitResize(
		sharedTextPtr->affectGeometryNonSelTags, newSize);
	sharedTextPtr->affectLineHeightTags = TkBitResize(sharedTextPtr->affectLineHeightTags, newSize);
	sharedTextPtr->tagLookup = realloc(sharedTextPtr->tagLookup, newSize * sizeof(TkTextTag *));
	DEBUG(memset(sharedTextPtr->tagLookup + oldSize, 0, (newSize - oldSize) * sizeof(TkTextTag *)));
    }

    if (sharedTextPtr->tagInfoSize <= index) {
	sharedTextPtr->tagInfoSize = TkBitAdjustSize(index + 1);
    }

    /*
     * No existing entry. Create a new one, initialize it, and add a pointer
     * to it to the hash table entry.
     */

    tagPtr = calloc(1, sizeof(TkTextTag));
    tagPtr->name = name;
    tagPtr->index = index;
    tagPtr->priority = sharedTextPtr->numEnabledTags;
    tagPtr->isSelTag = isSelTag;
    tagPtr->bgStipple = None;
    tagPtr->fgStipple = None;
    tagPtr->justify = TK_TEXT_JUSTIFY_LEFT;
    tagPtr->tabStyle = TK_TEXT_TABSTYLE_NONE;
    tagPtr->wrapMode = TEXT_WRAPMODE_NULL;
    tagPtr->undo = sharedTextPtr->undoTagging && !isSelTag;
    tagPtr->sharedTextPtr = sharedTextPtr;
    tagPtr->undoTagListIndex = -1;
    tagPtr->refCount = 1;
    tagPtr->tagEpoch = ++sharedTextPtr->tagEpoch;
    DEBUG_ALLOC(tkTextCountNewTag++);

    tagPtr->optionTable = Tk_CreateOptionTable(textPtr->interp, tagOptionSpecs);
    assert(!tagPtr->reliefPtr);

    sharedTextPtr->numTags += 1;
    sharedTextPtr->numEnabledTags += 1;

    if (isSelTag) {
	tagPtr->textPtr = textPtr;
	textPtr->refCount += 1;
	TkBitSet(sharedTextPtr->selectionTags, index);
	TkBitSet(sharedTextPtr->dontUndoTags, index);
    } else {
	assert(hPtr);
	Tcl_SetHashValue(hPtr, tagPtr);
    }

    SetupDefaultRelief(textPtr, tagPtr);
    MarkIndex(sharedTextPtr, tagPtr, true);
    return tagPtr;
}

/*
 *----------------------------------------------------------------------
 *
 * TkTextFindTag --
 *
 *	See if tag is defined for a given widget.
 *
 * Results:
 *	If tagName is defined in textPtr, a pointer to its TkTextTag structure
 *	is returned. Otherwise NULL is returned.
 *
 * Side effects:
 *	None.
 *
 *----------------------------------------------------------------------
 */

TkTextTag *
TkTextFindTag(
    const TkText *textPtr,	/* Widget in which tag is being used. */
    const char *tagName)	/* Name of desired tag. */
{
    Tcl_HashEntry *hPtr;

    assert(textPtr);
    assert(tagName);

    if (strcmp(tagName, "sel") == 0) {
	return textPtr->selTagPtr;
    }
    hPtr = Tcl_FindHashEntry(&textPtr->sharedTextPtr->tagTable, tagName);
    if (hPtr) {
	return Tcl_GetHashValue(hPtr);
    }
    return NULL;
}

/*
 *----------------------------------------------------------------------
 *
 * FindTag --
 *
 *	See if tag is defined for a given widget.
 *
 * Results:
 *	If tagName is defined in textPtr, a pointer to its TkTextTag structure
 *	is returned. Otherwise NULL is returned and an error message is
 *	recorded in the interp's result unless interp is NULL.
 *
 * Side effects:
 *	None.
 *
 *----------------------------------------------------------------------
 */

static TkTextTag *
FindTag(
    Tcl_Interp *interp,		/* Interpreter to use for error message; if NULL, then don't record
    				 * an error message. */
    const TkText *textPtr,	/* Widget in which tag is being used. */
    Tcl_Obj *tagName)		/* Name of desired tag. */
{
    const char *name = Tcl_GetString(tagName);
    TkTextTag *tagPtr = TkTextFindTag(textPtr, name);

    if (!tagPtr && interp) {
	Tcl_SetObjResult(interp, Tcl_ObjPrintf(
		"tag \"%s\" isn't defined in text widget", name));
	Tcl_SetErrorCode(interp, "TK", "LOOKUP", "TEXT_TAG", name, NULL);
    }

    return tagPtr;
}

/*
 *----------------------------------------------------------------------
 *
 * TkTextEnableTag --
 *
 *	If this tag is disabled, then re-enable it.
 *
 * Results:
 *	None.
 *
 * Side effects:
 *	None.
 *
 *----------------------------------------------------------------------
 */

void
TkTextEnableTag(
    TkSharedText *sharedTextPtr,/* Shared text resource. */
    TkTextTag *tagPtr)		/* Tag being deleted. */
{
    if (tagPtr->isDisabled) {
	tagPtr->isDisabled = false;
	MarkIndex(sharedTextPtr, tagPtr, true);
	sharedTextPtr->numEnabledTags += 1;
	ChangeTagPriority(sharedTextPtr, tagPtr, tagPtr->savedPriority, false);
    }
}

/*
 *----------------------------------------------------------------------
 *
 * TkTextReleaseTag --
 *
 *	Delete this tag if the reference counter is going to zero, in this
 *	case clean up the tag structure itself. This requires that the given
 *	tag is not in use.
 *
 * Results:
 *	None.
 *
 * Side effects:
 *	Memory and other resources are freed.
 *
 *----------------------------------------------------------------------
 */

void
TkTextReleaseTag(
    TkSharedText *sharedTextPtr,/* Shared text resource. */
    TkTextTag *tagPtr,		/* Tag being deleted. */
    Tcl_HashEntry *hPtr)	/* Pointer into hash table, can be NULL. */
{
    assert(tagPtr->refCount > 1 || !tagPtr->rootPtr);

    if (--tagPtr->refCount > 0) {
	return;
    }

    assert(!tagPtr->recentTagAddRemoveToken);
    assert(!tagPtr->recentChangePriorityToken);

    MarkIndex(sharedTextPtr, tagPtr, false);
    sharedTextPtr->numTags -= 1;

    if (!hPtr) {
	hPtr = Tcl_FindHashEntry(&sharedTextPtr->tagTable, tagPtr->name);
    }
    if (hPtr) {
	Tcl_DeleteHashEntry(hPtr);
    } else {
	assert(tagPtr->isSelTag);
    }

    /*
     * Let Tk do most of the hard work for us.
     */

    if (tagPtr->isSelTag) {
	assert(tagPtr->textPtr);
	/* Restore the original values. */
	tagPtr->attrs = tagPtr->textPtr->selTagConfigAttrs;
    }
    Tk_FreeConfigOptions((char *) tagPtr, tagPtr->optionTable, sharedTextPtr->peers->tkwin);

    /*
     * This associated information is managed by us.
     */

    if (tagPtr->tabArrayPtr) {
	free(tagPtr->tabArrayPtr);
    }

    if (sharedTextPtr->tagBindingTable) {
	Tk_DeleteAllBindings(sharedTextPtr->tagBindingTable, (ClientData) tagPtr->name);
    }

    /*
     * If this tag is widget-specific (peer widgets) then clean up the
     * refCount it holds.
     */

    if (tagPtr->textPtr) {
	TkTextDecrRefCountAndTestIfDestroyed((TkText *) tagPtr->textPtr);
	tagPtr->textPtr = NULL;
    }

    /*
     * Finally free the tag's memory.
     */

    free(tagPtr);
    DEBUG_ALLOC(tkTextCountDestroyTag++);
}
/*
 *----------------------------------------------------------------------
 *
 * TkTextDeleteTag --
 *
 *	This function is called to carry out most actions associated with the
 *	'tag delete' sub-command. It will remove all evidence of the tag from
 *	the B-tree, and then clean up the tag structure itself.
 *
 *	The only actions this doesn't carry out it to check if the deletion of
 *	the tag requires something to be re-displayed, and to remove the tag
 *	from the tagTable (hash table) if that is necessary (i.e. if it's not
 *	the 'sel' tag). It is expected that the caller carry out both of these
 *	actions.
 *
 * Results:
 *	Returns whether this tag was used in current text content.
 *
 * Side effects:
 *	Memory and other resources are freed, the B-tree is manipulated.
 *
 *----------------------------------------------------------------------
 */

bool
TkTextDeleteTag(
    TkText *textPtr,		/* Info about overall widget. */
    TkTextTag *tagPtr,		/* Tag being deleted. */
    Tcl_HashEntry *hPtr)	/* Pointer into hash table, can be NULL (but only for "sel"). */
{
    TkSharedText *sharedTextPtr = textPtr->sharedTextPtr;
    bool used;

    assert(!sharedTextPtr->undoStack || !TkTextUndoIsPerformingUndo(sharedTextPtr->undoStack));
    assert(!sharedTextPtr->undoStack || !TkTextUndoIsPerformingRedo(sharedTextPtr->undoStack));
    assert(hPtr || tagPtr->isSelTag);

    used = !!tagPtr->rootPtr;

    if (used) {
	TkTextUndoInfo undoInfo;
	TkTextUndoInfo *undoInfoPtr;
	TkTextIndex startIndex;
	TkTextIndex index[2];
	TkTextSearch tSearch;
	bool useUndo = !!(textPtr->flags & DESTROYED) && UndoTagOperation(sharedTextPtr, tagPtr);

	undoInfoPtr = useUndo ? &undoInfo : NULL;

	TkTextIndexSetupToStartOfText(&index[0], NULL, sharedTextPtr->tree);
	TkTextIndexSetupToEndOfText(&index[1], NULL, sharedTextPtr->tree);

	TkBTreeStartSearch(&index[0], &index[1], tagPtr, &tSearch, SEARCH_NEXT_TAGON);
	TkBTreeNextTag(&tSearch);
	assert(tSearch.segPtr); /* last search must not fail */
	startIndex = tSearch.curIndex;

	TkBTreeStartSearchBack(&index[1], &index[0], tagPtr, &tSearch, SEARCH_EITHER_TAGON_TAGOFF);
	TkBTreePrevTag(&tSearch);
	assert(tSearch.segPtr); /* last search must not fail */
	assert(!tSearch.tagon); /* we must find tagoff */

	TkBTreeTag(textPtr->sharedTextPtr, textPtr, &startIndex, &tSearch.curIndex,
		tagPtr, false, undoInfoPtr, TkTextRedrawTag);

	if (undoInfoPtr && undoInfoPtr->token) {
	    tagPtr->refCount += 1;
	    TkTextUndoPushItem(sharedTextPtr->undoStack, undoInfo.token, undoInfo.byteSize);
	}
    }

    assert(!tagPtr->rootPtr);

    if (!(textPtr->flags & DESTROYED) && tagPtr->isSelTag) {
	/*
	 * Send an event that the selection changed. This is equivalent to:
	 *	event generate $textWidget <<Selection>>
	 */

	TkTextSelectionEvent(textPtr);
    }

    /*
     * Update the tag priorities to reflect the deletion of this tag.
     */

    tagPtr->savedPriority = tagPtr->priority;
    ChangeTagPriority(sharedTextPtr, tagPtr, sharedTextPtr->numEnabledTags - 1, false);
    sharedTextPtr->numEnabledTags -= 1;

    /*
     * Make sure this tag isn't referenced from the 'current' tag array.
     */

    if (tagPtr->index < TkTextTagSetSize(textPtr->curTagInfoPtr)) {
	textPtr->curTagInfoPtr = TkTextTagSetErase(textPtr->curTagInfoPtr, tagPtr->index);
    }

    /*
     * Handle the retained undo tokens.
     */

    if (tagPtr->undoTagListIndex >= 0) {
	if (sharedTextPtr->undoStack) {
	    TkTextPushUndoTagTokens(sharedTextPtr, tagPtr);
	} else {
	    TkTextReleaseUndoTagToken(sharedTextPtr, tagPtr);
	}
    }

    tagPtr->isDisabled = true;
    TkTextReleaseTag(sharedTextPtr, tagPtr, hPtr);
    return used;
}

/*
 *----------------------------------------------------------------------
 *
 * TkTextFreeAllTags --
 *
 *	This function is called when all tags are deleted to free up the memory
 *	and other resources associated with tags.
 *
 *	Note that this function is not freeing the indices
 *	('sharedTextPtr->usedTags', 'sharedTextPtr->elisionTags'), but both
 *	sets will be cleared.
 *
 * Results:
 *	None.
 *
 * Side effects:
 *	Memory and other resources are freed.
 *
 *----------------------------------------------------------------------
 */

void
TkTextFreeAllTags(
    TkText *textPtr)		/* Info about overall widget. */
{
    TkSharedText *sharedTextPtr = textPtr->sharedTextPtr;
    Tcl_HashSearch search;
    Tcl_HashEntry *hPtr;

    DEBUG(textPtr->refCount += 1);

    for (hPtr = Tcl_FirstHashEntry(&sharedTextPtr->tagTable, &search);
	    hPtr;
	    hPtr = Tcl_NextHashEntry(&search)) {
	TkTextTag *tagPtr = Tcl_GetHashValue(hPtr);

	assert(tagPtr->refCount == 1);

	/*
	 * Let Tk do most of the hard work for us.
	 */

	if (tagPtr->isSelTag) {
	    assert(tagPtr->textPtr);
	    tagPtr->attrs = tagPtr->textPtr->selTagConfigAttrs;
	}
	Tk_FreeConfigOptions((char *) tagPtr, tagPtr->optionTable, textPtr->tkwin);

	/*
	 * This associated information is managed by us.
	 */

	if (tagPtr->tabArrayPtr) {
	    free(tagPtr->tabArrayPtr);
	}

	if (tagPtr->undoTagListIndex >= 0) {
	    TkTextReleaseUndoTagToken(sharedTextPtr, tagPtr);
	}

	/*
	 * If this tag is widget-specific (peer widgets) then clean up the
	 * refCount it holds.
	 */

	if (tagPtr->textPtr) {
	    assert(textPtr == tagPtr->textPtr);
	    textPtr->refCount -= 1;
	    tagPtr->textPtr = NULL;
	}

	/*
	 * Finally free the tag's memory.
	 */

	free(tagPtr);
	DEBUG_ALLOC(tkTextCountDestroyTag++);
    }

    TkTextTagSetDecrRefCount(textPtr->curTagInfoPtr);
    TkTextTagSetIncrRefCount(textPtr->curTagInfoPtr = sharedTextPtr->emptyTagInfoPtr);

    TkBitClear(sharedTextPtr->usedTags);
    TkBitClear(sharedTextPtr->elisionTags);
    TkBitClear(sharedTextPtr->affectDisplayTags);
    TkBitClear(sharedTextPtr->notAffectDisplayTags);
    TkBitClear(sharedTextPtr->affectDisplayNonSelTags);
    TkBitClear(sharedTextPtr->affectGeometryTags);
    TkBitClear(sharedTextPtr->affectGeometryNonSelTags);
    TkBitClear(sharedTextPtr->affectLineHeightTags);

    DEBUG(textPtr->refCount -= 1);
    assert(textPtr->refCount > 0);
}

/*
 *----------------------------------------------------------------------
 *
 * TkTextSortTags --
 *
 *	This function sorts an array of tag pointers in increasing order of
 *	priority, optimizing for the common case where the array is small.
 *
 * Results:
 *	None.
 *
 * Side effects:
 *	None.
 *
 *----------------------------------------------------------------------
 */

static int
TagSortProc(
    const void *first,
    const void *second)		/* Elements to be compared. */
{
    return (int) (*(TkTextTag **) first)->priority - (int) (*(TkTextTag **) second)->priority;
}

void
TkTextSortTags(
    unsigned numTags,		/* Number of tag pointers at *tagArrayPtr. */
    TkTextTag **tagArrayPtr)	/* Pointer to array of pointers. */
{
    unsigned i, j, prio;
    TkTextTag **tagPtrPtr;
    TkTextTag **maxPtrPtr;
    TkTextTag *tmp;

    if (numTags <= 1) {
	return;
    }
    if (numTags <= 20) {
	for (i = numTags - 1; i > 0; i--, tagArrayPtr++) {
	    maxPtrPtr = tagPtrPtr = tagArrayPtr;
	    prio = tagPtrPtr[0]->priority;
	    for (j = i, tagPtrPtr += 1; j > 0; --j, ++tagPtrPtr) {
		if (tagPtrPtr[0]->priority < prio) {
		    prio = tagPtrPtr[0]->priority;
		    maxPtrPtr = tagPtrPtr;
		}
	    }
	    tmp = *maxPtrPtr;
	    *maxPtrPtr = *tagArrayPtr;
	    *tagArrayPtr = tmp;
	}
    } else {
	qsort(tagArrayPtr, numTags, sizeof(TkTextTag *), TagSortProc);
    }
}

/*
 *----------------------------------------------------------------------
 *
 * TkTextReleaseUndoTagToken --
 *
 *	Release retained undo tokens for tag operations.
 *
 * Results:
 *	None.
 *
 * Side effects:
 *	Free some memory.
 *
 *----------------------------------------------------------------------
 */

void
TkTextReleaseUndoTagToken(
    TkSharedText *sharedTextPtr,
    TkTextTag *tagPtr)
{
    assert(sharedTextPtr);

    if (!tagPtr) {
	return;
    }

    assert(tagPtr->undoTagListIndex >= 0);
    assert(tagPtr->undoTagListIndex < (int) sharedTextPtr->undoTagListCount);

    if (tagPtr->recentTagAddRemoveToken) {
	free(tagPtr->recentTagAddRemoveToken);
	DEBUG_ALLOC(tkTextCountDestroyUndoToken++);
	tagPtr->recentTagAddRemoveToken = NULL;
    }
    if (tagPtr->recentChangePriorityToken) {
	free(tagPtr->recentChangePriorityToken);
	DEBUG_ALLOC(tkTextCountDestroyUndoToken++);
	tagPtr->recentChangePriorityToken = NULL;
    }

    sharedTextPtr->undoTagList[tagPtr->undoTagListIndex] = NULL;
    tagPtr->undoTagListIndex = -1;
    assert(tagPtr->refCount > 1);
    tagPtr->refCount -= 1;
}

/*
 *----------------------------------------------------------------------
 *
 * TkTextInspectUndoTagItem --
 *
 *	Inspect retained undo token.
 *
 * Results:
 *	None.
 *
 * Side effects:
 *	Memory is allocated for the result.
 *
 *----------------------------------------------------------------------
 */

void
TkTextInspectUndoTagItem(
    const TkSharedText *sharedTextPtr,
    const TkTextTag *tagPtr,
    Tcl_Obj* objPtr)
{
    if (tagPtr) {
	if (tagPtr->recentTagAddRemoveToken && !tagPtr->recentTagAddRemoveTokenIsNull) {
	    Tcl_ListObjAppendElement(NULL, objPtr,
		    TkBTreeUndoTagInspect(sharedTextPtr, tagPtr->recentTagAddRemoveToken));
	}
	if (tagPtr->recentChangePriorityToken) {
	    Tcl_ListObjAppendElement(NULL, objPtr,
		    UndoChangeTagPriorityInspect(sharedTextPtr, tagPtr->recentChangePriorityToken));
	}
    }
}

/*
 *----------------------------------------------------------------------
 *
 * TkTextPushUndoTagTokens --
 *
 *	Push retained undo tokens for tag operations onto the undo stack.
 *
 * Results:
 *	None.
 *
 * Side effects:
 *	Same as TkTextUndoPushItem.
 *
 *----------------------------------------------------------------------
 */

void
TkTextPushUndoTagTokens(
    TkSharedText *sharedTextPtr,
    TkTextTag *tagPtr)
{
    assert(sharedTextPtr);
    assert(sharedTextPtr->undoStack);

    if (!tagPtr) {
	return;
    }

    assert(tagPtr->undoTagListIndex >= 0);
    assert(tagPtr->undoTagListIndex < (int) sharedTextPtr->undoTagListCount);

    if (tagPtr->recentTagAddRemoveToken) {
	if (tagPtr->recentTagAddRemoveTokenIsNull) {
	    free(tagPtr->recentTagAddRemoveToken);
	    DEBUG_ALLOC(tkTextCountDestroyUndoToken++);
	} else {
	    TkTextUndoPushItem(sharedTextPtr->undoStack, tagPtr->recentTagAddRemoveToken, 0);
	    tagPtr->refCount += 1;
	}
	tagPtr->recentTagAddRemoveToken = NULL;
    }
    if (tagPtr->recentChangePriorityToken) {
	if (tagPtr->savedPriority != tagPtr->priority) {
	    TkTextUndoPushItem(sharedTextPtr->undoStack, tagPtr->recentChangePriorityToken, 0);
	    tagPtr->refCount += 1;
	} else {
	    free(tagPtr->recentChangePriorityToken);
	    DEBUG_ALLOC(tkTextCountDestroyUndoToken++);
	}
	tagPtr->recentChangePriorityToken = NULL;
    }

    sharedTextPtr->undoTagList[tagPtr->undoTagListIndex] = NULL;
    tagPtr->undoTagListIndex = -1;
    assert(tagPtr->refCount > 1);
    tagPtr->refCount -= 1;
}

/*
 *----------------------------------------------------------------------
 *
 * TkTextTagAddRetainedUndo --
 *
 *	Add given tag to undo list, because this tag has retained undo
 *	tokens.
 *
 * Results:
 *	None.
 *
 * Side effects:
 *	The reference counter of the tag will be incremented.
 *
 *----------------------------------------------------------------------
 */

void
TkTextTagAddRetainedUndo(
    TkSharedText *sharedTextPtr,	/* Shared text resource. */
    TkTextTag *tagPtr)			/* Add this tag to undo list. */
{
    assert(sharedTextPtr);
    assert(tagPtr);

    if (tagPtr->undoTagListIndex >= 0) {
	return;
    }

    if (sharedTextPtr->undoTagListCount == sharedTextPtr->undoTagListSize) {
	sharedTextPtr->undoTagListSize = 2*sharedTextPtr->numEnabledTags;
	sharedTextPtr->undoTagList = realloc(sharedTextPtr->undoTagList,
		sharedTextPtr->undoTagListSize * sizeof(sharedTextPtr->undoTagList[0]));
    }
    sharedTextPtr->undoTagList[sharedTextPtr->undoTagListCount] = tagPtr;
    sharedTextPtr->undoStackEvent = true;
    sharedTextPtr->lastUndoTokenType = -1;
    tagPtr->undoTagListIndex = sharedTextPtr->undoTagListCount++;
    tagPtr->refCount += 1;
}

/*
 *----------------------------------------------------------------------
 *
 * TkTextPushTagPriorityUndo --
 *
 *	This function is pushing an undo item for setting the priority
 *	of a mark (raise/lower command).
 *
 * Results:
 *	None.
 *
 * Side effects:
 *	Some memory will be allocated, and see TkTextPushUndoToken.
 *
 *----------------------------------------------------------------------
 */

void
TkTextPushTagPriorityUndo(
    TkSharedText *sharedTextPtr,
    TkTextTag *tagPtr,
    unsigned priority)
{
    UndoTokenTagPriority *token;

    token = malloc(sizeof(UndoTokenTagPriority));
    token->undoType = &undoTokenTagPriorityType;
    (token->tagPtr = tagPtr)->refCount += 1;
    token->priority = priority;
    DEBUG_ALLOC(tkTextCountNewUndoToken++);

    TkTextPushUndoToken(sharedTextPtr, token, 0);
}

/*
 *----------------------------------------------------------------------
 *
 * TkTextPushTagPriorityRedo --
 *
 *	This function is pushing a redo item for setting the priority
 *	of a mark (raise/lower command).
 *
 * Results:
 *	None.
 *
 * Side effects:
 *	Some memory will be allocated, and see TkTextPushRedoToken.
 *
 *----------------------------------------------------------------------
 */

void
TkTextPushTagPriorityRedo(
    TkSharedText *sharedTextPtr,
    TkTextTag *tagPtr,
    unsigned priority)
{
    UndoTokenTagPriority *token;

    token = malloc(sizeof(UndoTokenTagPriority));
    token->undoType = &redoTokenTagPriorityType;
    (token->tagPtr = tagPtr)->refCount += 1;
    token->priority = priority;
    DEBUG_ALLOC(tkTextCountNewUndoToken++);

    TkTextPushRedoToken(sharedTextPtr, token, 0);
}

/*
 *----------------------------------------------------------------------
 *
 * ChangeTagPriority --
 *
 *	This function changes the priority of a tag by modifying its priority
 *	and the priorities of other tags that are affected by the change.
 *
 * Results:
 *	None.
 *
 * Side effects:
 *	Priorities may be changed for some or all of the tags in textPtr. The
 *	tags will be arranged so that there is exactly one tag at each
 *	priority level between 0 and textPtr->sharedTextPtr->numEnabledTags-1,
 *	with tagPtr at priority "newPriority".
 *
 *----------------------------------------------------------------------
 */

static bool
ChangeTagPriority(
    TkSharedText *sharedTextPtr,/* Shared text resource. */
    TkTextTag *tagPtr,		/* Tag whose priority is to be changed. */
    unsigned newPriority,	/* New priority for tag. */
    bool undo)			/* Push undo item for this action? */
{
    int delta;
    unsigned low, high;
    TkTextTag *tagPtr2;
    Tcl_HashEntry *hPtr;
    Tcl_HashSearch search;
    TkText *peer;

    assert(newPriority < sharedTextPtr->numEnabledTags);

    if (newPriority == tagPtr->priority) {
	return false;
    }

    if (undo && tagPtr->undo && !TkTextUndoStackIsFull(sharedTextPtr->undoStack)) {
	UndoTokenTagPriority *token = (UndoTokenTagPriority *) tagPtr->recentChangePriorityToken;

	/*
	 * Don't push changes of tag priorities immediately onto the undo stack, this
	 * may blow up the stack. We save this undo token inside the tag, in this way
	 * only the relevant changes will be pushed as soon as a separator will be
	 * pushed.
	 */

	if (!tagPtr->recentChangePriorityToken) {
	    tagPtr->savedPriority = tagPtr->priority;
	    token = malloc(sizeof(UndoTokenTagPriority));
	    DEBUG_ALLOC(tkTextCountNewUndoToken++);
	    tagPtr->recentChangePriorityToken = (TkTextUndoToken *) token;
	    TkTextTagAddRetainedUndo(sharedTextPtr, tagPtr);
	}

	token->undoType = &undoTokenTagPriorityType;
	token->tagPtr = tagPtr;
	token->priority = tagPtr->priority;
    }

    if (newPriority < tagPtr->priority) {
	low = newPriority;
	high = tagPtr->priority - 1;
	delta = 1;
    } else {
	low = tagPtr->priority + 1;
	high = newPriority;
	delta = -1;
    }

    /*
     * Adjust first the 'sel' tag, then all others from the hash table
     */

    for (peer = sharedTextPtr->peers; peer; peer = peer->next) {
	if (low <= peer->selTagPtr->priority && peer->selTagPtr->priority <= high) {
	    peer->selTagPtr->priority += delta;
	}
    }

    for (hPtr = Tcl_FirstHashEntry(&sharedTextPtr->tagTable, &search);
	    hPtr;
	    hPtr = Tcl_NextHashEntry(&search)) {
	tagPtr2 = Tcl_GetHashValue(hPtr);
	if (low <= tagPtr2->priority && tagPtr2->priority <= high) {
	    tagPtr2->priority += delta;
	}
    }

    tagPtr->priority = newPriority;

    return true;
}

/*
 *--------------------------------------------------------------
 *
 * TkTextBindProc --
 *
 *	This function is invoked by the Tk dispatcher to handle events
 *	associated with bindings on items.
 *
 * Results:
 *	None.
 *
 * Side effects:
 *	Depends on the command invoked as part of the binding (if there was
 *	any).
 *
 *--------------------------------------------------------------
 */

void
TkTextBindProc(
    ClientData clientData,	/* Pointer to canvas structure. */
    XEvent *eventPtr)		/* Pointer to X event that just happened. */
{
    enum { AnyButtonMask = Button1Mask|Button2Mask|Button3Mask|Button4Mask|Button5Mask };

    TkText *textPtr = clientData;
    bool dontRepick = textPtr->dontRepick;
    bool repick = false;

    textPtr->refCount += 1;

    /*
     * This code simulates grabs for mouse buttons by keeping track of whether
     * a button is pressed and refusing to pick a new current character while
     * a button is pressed.
     */

    if (eventPtr->type == ButtonPress) {
	textPtr->flags |= BUTTON_DOWN;
    } else if (eventPtr->type == ButtonRelease) {
	unsigned mask = 0;

	switch (eventPtr->xbutton.button) {
	    case Button1: mask = Button1Mask; break;
	    case Button2: mask = Button2Mask; break;
	    case Button3: mask = Button3Mask; break;
	    case Button4: mask = Button4Mask; break;
	    case Button5: mask = Button5Mask; break;
	}
	if ((eventPtr->xbutton.state & AnyButtonMask) == mask) {
	    textPtr->flags &= ~BUTTON_DOWN;
	    repick = true;
	    if (eventPtr->xbutton.state & (Button1|Button2|Button3)) {
		textPtr->dontRepick = false; /* in case of button clicks we must repick */
	    }
	}
    } else if (eventPtr->type == EnterNotify || eventPtr->type == LeaveNotify) {
	if (eventPtr->xcrossing.state & AnyButtonMask) {
	    textPtr->flags |= BUTTON_DOWN;
	} else {
	    textPtr->flags &= ~BUTTON_DOWN;
	}
	TkTextPickCurrent(textPtr, eventPtr);
	goto done;
    } else if (eventPtr->type == MotionNotify) {
	if (eventPtr->xmotion.state & AnyButtonMask) {
	    textPtr->flags |= BUTTON_DOWN;
	} else {
	    textPtr->flags &= ~BUTTON_DOWN;
	}
	TkTextPickCurrent(textPtr, eventPtr);
    }
    if (!(textPtr->flags & DESTROYED)) {
	const TkSharedText *sharedTextPtr = textPtr->sharedTextPtr;

	if (sharedTextPtr->tagBindingTable && !TkTextTagSetIsEmpty(textPtr->curTagInfoPtr)) {
	    TagBindEvent(textPtr, eventPtr, textPtr->curTagInfoPtr, sharedTextPtr->tagEpoch);
	    if (textPtr->flags & DESTROYED) {
		TkTextDecrRefCountAndTestIfDestroyed(textPtr);
		return;
	    }
	}
    }
    if (repick) {
	unsigned oldState = eventPtr->xbutton.state;

	oldState = eventPtr->xbutton.state;
	eventPtr->xbutton.state &= ~(Button1Mask|Button2Mask|Button3Mask|Button4Mask|Button5Mask);
	if (!(textPtr->flags & DESTROYED)) {
	    TkTextPickCurrent(textPtr, eventPtr);
	}
	eventPtr->xbutton.state = oldState;
    }

  done:
    textPtr->dontRepick = dontRepick;
    TkTextDecrRefCountAndTestIfDestroyed(textPtr);
}

/*
 *--------------------------------------------------------------
 *
 * TkTextPickCurrent --
 *
 *	Find the character containing the coordinates in an event and place
 *	the "current" mark on that character (but the real update of the
 *	segment will be postponed). If the "current" mark has moved then
 *	generate a fake leave event on the old current character and a fake
 *	enter event on the new current character.
 *
 * Results:
 *	None.
 *
 * Side effects:
 *	The index of the current mark for textPtr may change. If it does,
 *	then the commands associated with character entry and leave could
 *	do just about anything. For example, the text widget might be deleted.
 *	It is up to the caller to protect itself by incrementing the refCount
 *	of the text widget.
 *
 *--------------------------------------------------------------
 */

static bool
DispChunkContainsX(
    TkText *textPtr,
    const TkTextDispChunk *chunkPtr,
    int x)
{
    int cx = TkTextGetXPixelFromChunk(textPtr, chunkPtr);
    return cx <= x && x < cx + chunkPtr->width;
}

void
TkTextPickCurrent(
    TkText *textPtr,		/* Text widget in which to select current character. */
    XEvent *eventPtr)		/* Event describing location of mouse cursor.
				 * Must be EnterWindow, LeaveWindow, ButtonRelease, or MotionNotify. */
{
    TkSharedText *sharedTextPtr = textPtr->sharedTextPtr;
    bool sameChunkWithUnchangedTags = false;
    TkTextTagSet *newTagInfoPtr;
    TkTextTagSet *leaveTags;
    TkTextTagSet *enterTags;
    const TkTextDispChunk *newDispChunkPtr = NULL;
    bool nearby = false;
    bool sentEvents = false;
    int newLineY = TK_TEXT_IS_NEARBY;
    TkTextIndex index;
    XEvent event;
    unsigned tagEpoch;

    assert(!(textPtr->flags & DESTROYED));

    /*
     * If a button is down, then don't do anything at all; we'll be called
     * again when all buttons are up, and we can repick then. This implements
     * a form of mouse grabbing.
     */

    if (textPtr->flags & BUTTON_DOWN) {
	if ((eventPtr->type != EnterNotify && eventPtr->type != LeaveNotify)
		|| (eventPtr->xcrossing.mode != NotifyGrab
		    && eventPtr->xcrossing.mode != NotifyUngrab)) {
	    return;
	}

	/*
	 * Special case: the window is being entered or left because of a
	 * grab or ungrab. In this case, repick after all. Furthermore,
	 * clear BUTTON_DOWN to release the simulated grab.
	 */

	textPtr->flags &= ~BUTTON_DOWN;
    }

    /*
     * Save information about this event in the widget in case we have to
     * synthesize more enter and leave events later (e.g. because a character
     * was deleted, causing a new character to be underneath the mouse
     * cursor). Also translate MotionNotify events into EnterNotify events,
     * since that's what gets reported to event handlers when the current
     * character changes.
     */

    if (eventPtr != &textPtr->pickEvent) {
	if (eventPtr->type == MotionNotify || eventPtr->type == ButtonRelease) {
	    textPtr->pickEvent.xcrossing.type = EnterNotify;
	    textPtr->pickEvent.xcrossing.serial = eventPtr->xmotion.serial;
	    textPtr->pickEvent.xcrossing.send_event = eventPtr->xmotion.send_event;
	    textPtr->pickEvent.xcrossing.display = eventPtr->xmotion.display;
	    textPtr->pickEvent.xcrossing.window = eventPtr->xmotion.window;
	    textPtr->pickEvent.xcrossing.root = eventPtr->xmotion.root;
	    textPtr->pickEvent.xcrossing.subwindow = None;
	    textPtr->pickEvent.xcrossing.time = eventPtr->xmotion.time;
	    textPtr->pickEvent.xcrossing.x = eventPtr->xmotion.x;
	    textPtr->pickEvent.xcrossing.y = eventPtr->xmotion.y;
	    textPtr->pickEvent.xcrossing.x_root = eventPtr->xmotion.x_root;
	    textPtr->pickEvent.xcrossing.y_root = eventPtr->xmotion.y_root;
	    textPtr->pickEvent.xcrossing.mode = NotifyNormal;
	    textPtr->pickEvent.xcrossing.detail = NotifyNonlinear;
	    textPtr->pickEvent.xcrossing.same_screen = eventPtr->xmotion.same_screen;
	    textPtr->pickEvent.xcrossing.focus = False;
	    textPtr->pickEvent.xcrossing.state = eventPtr->xmotion.state;
	} else {
	    textPtr->pickEvent = *eventPtr;
	}
    }

    if (textPtr->dontRepick) {
	/*
	 * The widget is scrolling, so avoid repicking until the scroll operation stops,
	 * but it's important that 'pickEvent' is up-to-date (see above).
	 */
	return;
    }

    /*
     * Find the new current character, then find and sort all of the tags associated with it.
     */

    if (textPtr->pickEvent.type == LeaveNotify) {
	TkTextTagSetIncrRefCount(newTagInfoPtr = sharedTextPtr->emptyTagInfoPtr);
	TkTextTagSetIncrRefCount(leaveTags = textPtr->curTagInfoPtr);
	TkTextTagSetIncrRefCount(enterTags = sharedTextPtr->emptyTagInfoPtr);
    } else {
	newDispChunkPtr = TkTextPixelIndex(textPtr,
		textPtr->pickEvent.xcrossing.x, textPtr->pickEvent.xcrossing.y, &index, &nearby);

	if (newDispChunkPtr) {
	    if (!nearby) {
		newLineY = TkTextGetYPixelFromChunk(textPtr, newDispChunkPtr);
	    }
	    sameChunkWithUnchangedTags = (newDispChunkPtr->uniqID == textPtr->lastChunkID);
	}

	/*
	 * We want to avoid that a cursor movement is constantly splitting and
	 * joining char segments. So we postpone the insertion of the "current"
	 * mark until TextWidgetObjCmd will be executed.
	 */

	textPtr->currentMarkIndex = index;
	TkTextIndexToByteIndex(&textPtr->currentMarkIndex);
	textPtr->haveToSetCurrentMark = true;
	sharedTextPtr->haveToSetCurrentMark = true;

	if (textPtr->lastLineY == TK_TEXT_NEARBY_IS_UNDETERMINED
		|| (textPtr->lastLineY == TK_TEXT_IS_NEARBY) != nearby) {
	    sameChunkWithUnchangedTags = false;
	} else if (nearby) {
	    sameChunkWithUnchangedTags = true;
	} else if (eventPtr->type != MotionNotify || sharedTextPtr->numMotionEventBindings > 0) {
	    sameChunkWithUnchangedTags = false;
	}

	if (nearby) {
	    TkTextTagSetIncrRefCount(newTagInfoPtr = sharedTextPtr->emptyTagInfoPtr);
	    TkTextTagSetIncrRefCount(leaveTags = textPtr->curTagInfoPtr);
	    TkTextTagSetIncrRefCount(enterTags = sharedTextPtr->emptyTagInfoPtr);
	} else if (sameChunkWithUnchangedTags) {
	    TkTextTagSetIncrRefCount(newTagInfoPtr = textPtr->curTagInfoPtr);
	    TkTextTagSetIncrRefCount(leaveTags = sharedTextPtr->emptyTagInfoPtr);
	    TkTextTagSetIncrRefCount(enterTags = sharedTextPtr->emptyTagInfoPtr);
	} else {
	    /*
	     * NOTE: the tag event handling depends on the display content, and not on
	     * the content of the B-Tree.
	     */

	    if (!(newTagInfoPtr = TkTextGetTagSetFromChunk(newDispChunkPtr))) {
	    	newTagInfoPtr = sharedTextPtr->emptyTagInfoPtr;
	    }
	    TkTextTagSetIncrRefCount(newTagInfoPtr);
	    leaveTags = TkTextTagSetCopy(textPtr->curTagInfoPtr);
	    leaveTags = TkTextTagSetRemoveFromThis(leaveTags, newTagInfoPtr);
	    enterTags = TkTextTagSetRemoveFromThis(TkTextTagSetCopy(newTagInfoPtr), leaveTags);
	    enterTags = TkTextTagSetRemoveFromThis(enterTags, textPtr->curTagInfoPtr);
	}
    }

    if (newLineY != TK_TEXT_IS_NEARBY
	    && textPtr->lastLineY != TK_TEXT_IS_NEARBY
	    && !sameChunkWithUnchangedTags
	    && sharedTextPtr->tagBindingTable) {
	if (textPtr->lastLineY == newLineY) {
	    /*
	     * We have to work-around a severe problem: per default the event handler is
	     * collapsing mouse motion events. This must not happen, a collapse of motion
	     * events has to be done on window level. For the text widget this means that
	     * we sometimes miss the transition from tagged region to tagged region. So we
	     * have to use a work-around for the x-direction: if the display line has not
	     * changed, then call TkTextPixelIndex for every intermediate x position. Of
	     * course this can be handled a bit more clever: traverse all the chunks
	     * between new chunk and old chunk, and send the first leave event, provided
	     * that this happens.
	     *
	     *     leaveTags = old.tags
	     *     for chunk = old.successor to new.predecessor
	     *         foreach t in (leaveTags - chunk.tags)
	     *             t.sendLeave
	     *             leaveTags -= t # do not send anymore
	     *         rof
	     *     rof
	     */

	    const TkTextDispChunk *nextDispChunkPtr;
	    int lastX = textPtr->lastX;
	    bool movedToLeft;
	    int sx, sy; /* translation to current scroll position */

	    TkTextGetViewOffset(textPtr, &sx, &sy);
	    movedToLeft = textPtr->pickEvent.xcrossing.x + sx <= lastX;
	    nextDispChunkPtr = newDispChunkPtr;

	    if (movedToLeft) {
		/*
		 * Setup nextDispChunkPtr to predecessor of last chunk.
		 */

		/* find last chunk */
		while (nextDispChunkPtr->nextPtr
			&& !DispChunkContainsX(textPtr, nextDispChunkPtr, lastX)) {
		    nextDispChunkPtr = nextDispChunkPtr->nextPtr;
		}
		if (nextDispChunkPtr != newDispChunkPtr
			&& DispChunkContainsX(textPtr, nextDispChunkPtr, lastX)) {
		    /* move to predecessor of last chunk */
		    nextDispChunkPtr = nextDispChunkPtr->prevPtr;
		}
	    } else {
		/*
		 * Setup nextDispChunkPtr to successor of last chunk.
		 */

		/* find last chunk */
		while (nextDispChunkPtr->prevPtr
			&& !DispChunkContainsX(textPtr, nextDispChunkPtr, lastX)) {
		    nextDispChunkPtr = nextDispChunkPtr->prevPtr;
		}
		if (nextDispChunkPtr != newDispChunkPtr
			&& DispChunkContainsX(textPtr, nextDispChunkPtr, lastX)) {
		    /* move to successor of last chunk */
		    nextDispChunkPtr = nextDispChunkPtr->nextPtr;
		}
	    }

	    if (nextDispChunkPtr != newDispChunkPtr) {
		if (textPtr->curTagInfoPtr != sharedTextPtr->emptyTagInfoPtr) {
		    /*
		     * TkTextTagSetJoinComplementTo() requires this:
		     */
		    if (TkTextTagSetSize(textPtr->curTagInfoPtr) < sharedTextPtr->tagInfoSize) {
			textPtr->curTagInfoPtr = TkTextTagSetResize(
				textPtr->curTagInfoPtr, sharedTextPtr->tagInfoSize);
		    }
		    if (TkTextTagSetSize(leaveTags) < sharedTextPtr->tagInfoSize) {
			leaveTags = TkTextTagSetResize(leaveTags, sharedTextPtr->tagInfoSize);
		    }
		    if (TkTextTagSetSize(enterTags) < sharedTextPtr->tagInfoSize) {
			enterTags = TkTextTagSetResize(enterTags, sharedTextPtr->tagInfoSize);
		    }

		    do {
			const TkTextTagSet *chunkTagInfoPtr;

			if ((chunkTagInfoPtr = TkTextGetTagSetFromChunk(nextDispChunkPtr))) {
			    leaveTags = TkTextTagSetJoinComplementTo(leaveTags,
				    chunkTagInfoPtr, textPtr->curTagInfoPtr);
			    enterTags = TkTextTagSetJoinComplementTo(enterTags,
				    chunkTagInfoPtr, textPtr->curTagInfoPtr);
			}

			nextDispChunkPtr = movedToLeft ?
				nextDispChunkPtr->prevPtr : nextDispChunkPtr->nextPtr;
		    } while (nextDispChunkPtr != newDispChunkPtr);
		}

		/* Delete intermediate enter/leave pairs. */
		leaveTags = TkTextTagSetIntersect(leaveTags, textPtr->curTagInfoPtr);
		enterTags = TkTextTagSetIntersect(enterTags, newTagInfoPtr);
	    }
	} else if (textPtr->lastLineY != TK_TEXT_NEARBY_IS_UNDETERMINED) {
	    const TkTextDispChunk *chunkPtr, *cPtr;
	    const TkTextTagSet *tPtr;
	    TkTextTagSet *commonTags = TkTextTagSetCopy(newTagInfoPtr);

	    /*
	     * The display line has changed, so we have to send leave/enter events
	     * for all the affected tags, otherwise the event handling would depend
	     * on the contingencies of the layout, and this must not happen.
	     *
	     * But do not track a change of the display line if the new display chunk
	     * belongs to the same region as old display chunk.
	     */

	    if (newLineY < textPtr->lastLineY) {
		/*
		 * Mouse pointer has moved to any predecessing display line.
		 */

		for (cPtr = chunkPtr = newDispChunkPtr;
			chunkPtr && textPtr->lastLineY > TkTextGetYPixelFromChunk(textPtr, chunkPtr);
			cPtr = chunkPtr = TkTextGetFirstChunkOfNextDispLine(chunkPtr)) {
		    for ( ; cPtr; cPtr = cPtr->nextPtr) {
			if ((tPtr = TkTextGetTagSetFromChunk(cPtr))) {
			    commonTags = TkTextTagSetIntersectThis(commonTags, tPtr);
			}
		    }
		}
		if (cPtr) {
		    int x = textPtr->lastX;

		    for ( ; cPtr; cPtr = cPtr->nextPtr) {
			if ((tPtr = TkTextGetTagSetFromChunk(cPtr))) {
			    commonTags = TkTextTagSetIntersectThis(commonTags, tPtr);
			}
			if (DispChunkContainsX(textPtr, cPtr, x)) {
			    break;
			}
		    }
		}
	    } else {
		/*
		 * Mouse pointer has moved to any successing display line.
		 */

		for (cPtr = chunkPtr = newDispChunkPtr;
			chunkPtr && textPtr->lastLineY < TkTextGetYPixelFromChunk(textPtr, chunkPtr);
			cPtr = chunkPtr = TkTextGetLastChunkOfPrevDispLine(chunkPtr)) {
		    for ( ; cPtr; cPtr = cPtr->prevPtr) {
			if ((tPtr = TkTextGetTagSetFromChunk(cPtr))) {
			    commonTags = TkTextTagSetIntersectThis(commonTags, tPtr);
			}
		    }
		}
		if (cPtr) {
		    int x = textPtr->lastX;

		    for ( ; cPtr; cPtr = cPtr->prevPtr) {
			if ((tPtr = TkTextGetTagSetFromChunk(cPtr))) {
			    commonTags = TkTextTagSetIntersectThis(commonTags, tPtr);
			}
			if (DispChunkContainsX(textPtr, cPtr, x)) {
			    break;
			}
		    }
		}
	    }

	    TkTextTagSetDecrRefCount(enterTags);
	    TkTextTagSetDecrRefCount(leaveTags);
	    enterTags = TkTextTagSetRemoveFromThis(TkTextTagSetCopy(newTagInfoPtr), commonTags);
	    leaveTags = TkTextTagSetRemoveFromThis(TkTextTagSetCopy(textPtr->curTagInfoPtr), commonTags);
	    TkTextTagSetDecrRefCount(commonTags);
	}
    }

    tagEpoch = sharedTextPtr->tagEpoch;

    if (sharedTextPtr->tagBindingTable && !TkTextTagSetIsEmpty(leaveTags)) {
	/*
	 * Invoke the binding system with a LeaveNotify event for all of the tags
	 * that have gone away.
	 *
	 * Always use a detail of NotifyAncestor. Besides being
	 * consistent, this avoids problems where the binding code will
	 * discard NotifyInferior events.
	 */

	event = textPtr->pickEvent;
	event.type = LeaveNotify;
	event.xcrossing.detail = NotifyAncestor;
	TagBindEvent(textPtr, &event, leaveTags, tagEpoch);
	sentEvents = true;
    }

    if (!(textPtr->flags & DESTROYED)) {
	int sx, sy; /* translation to current scroll position */

	if (sentEvents) {
	    /*
	     * Reset the "current" mark (be careful to recompute its location, since
	     * it might have changed during an event binding).
	     *
	     * We want to avoid that a cursor movement is constantly splitting and
	     * joining char segments. So we postpone the insertion of the "current"
	     * mark until TextWidgetObjCmd will be executed.
	     */

	    newDispChunkPtr = TkTextPixelIndex(textPtr,
		    textPtr->pickEvent.xcrossing.x, textPtr->pickEvent.xcrossing.y, &index, &nearby);

	    newLineY = nearby ? TK_TEXT_IS_NEARBY : TkTextGetYPixelFromChunk(textPtr, newDispChunkPtr);
	    textPtr->currentMarkIndex = index;
	    TkTextIndexToByteIndex(&textPtr->currentMarkIndex);
	    textPtr->haveToSetCurrentMark = true;
	    sharedTextPtr->haveToSetCurrentMark = true;
	}

	if (sharedTextPtr->tagBindingTable && !TkTextTagSetIsEmpty(enterTags)) {
	    /*
	     * Invoke the binding system with a EnterNotify event for all of the tags
	     * that have just appeared.
	     *
	     * Always use a detail of NotifyAncestor. Besides being
	     * consistent, this avoids problems where the binding code will
	     * discard NotifyInferior events.
	     */

	    event = textPtr->pickEvent;
	    event.type = EnterNotify;
	    event.xcrossing.detail = NotifyAncestor;
	    TagBindEvent(textPtr, &event, enterTags, tagEpoch);
	}

	TkTextTagSetDecrRefCount(textPtr->curTagInfoPtr);
	TkTextTagSetIncrRefCount(textPtr->curTagInfoPtr = TkTextTagSetIsEmpty(newTagInfoPtr) ?
		sharedTextPtr->emptyTagInfoPtr : newTagInfoPtr);

	TkTextGetViewOffset(textPtr, &sx, &sy);
	textPtr->lastLineY = newLineY;
	textPtr->lastX = textPtr->pickEvent.xcrossing.x + sx;
	if (newDispChunkPtr) {
	    textPtr->lastChunkID = newDispChunkPtr->uniqID;
	}
    }

    TkTextTagSetDecrRefCount(leaveTags);
    TkTextTagSetDecrRefCount(enterTags);
    TkTextTagSetDecrRefCount(newTagInfoPtr);
}

/*
 *--------------------------------------------------------------
 *
 * TagBindEvent --
 *
 *	Trigger given events for all tags that match the relevant bindings.
 *	To handle the "sel" tag correctly in all peer widgets, we must use the
 *	name of the tags as the binding table element.
 *
 * Results:
 *	None.
 *
 * Side effects:
 *	Almost anything can be triggered by tag bindings, including deletion
 *	of the text widget.
 *
 *--------------------------------------------------------------
 */

static void
TagBindEvent(
    TkText *textPtr,		/* Text widget to fire bindings in. */
    XEvent *eventPtr,		/* What actually happened. */
    TkTextTagSet *tagInfoPtr,	/* Set of relevant tags. */
    unsigned epoch)		/* Last epoch of tag creation. */
{
    TkTextTag *tagArrayBuf[TK_TEXT_SET_MAX_BIT_SIZE];
    TkTextTag **tagArrPtr = tagArrayBuf;
    const TkSharedText *sharedTextPtr = textPtr->sharedTextPtr;
    unsigned maxTags = sharedTextPtr->numTags;
    unsigned countTags = 0;
    unsigned i;

    assert(textPtr->sharedTextPtr->tagBindingTable);

    for (i = TkTextTagSetFindFirst(tagInfoPtr);
	    i != TK_TEXT_TAG_SET_NPOS;
	    i = TkTextTagSetFindNext(tagInfoPtr, i)) {
	TkTextTag *tagPtr;

	/*
	 * Take into account that some tags have been gone in the meanwhile.
	 */

	if (i >= maxTags) {
	    break;
	}
	if ((tagPtr = sharedTextPtr->tagLookup[i]) && tagPtr->tagEpoch <= epoch) {
	    if (countTags == sizeof(tagArrayBuf)/sizeof(tagArrayBuf[0])) {
		/* It's quite unexpected that this case happens. */
		unsigned count = TkTextTagSetCount(tagInfoPtr);
		tagArrPtr = malloc(count*sizeof(tagArrayBuf[0]));
		memcpy(tagArrPtr, tagArrayBuf, countTags*sizeof(tagArrayBuf[0]));
	    }
	    tagArrPtr[countTags++] = tagPtr;
	}
    }

    if (countTags) {
	TkTextSortTags(countTags, tagArrPtr);
	for (i = 0; i < countTags; ++i) {
	    tagArrPtr[i] = (TkTextTag *) tagArrPtr[i]->name;
	}
	Tk_BindEvent(textPtr->sharedTextPtr->tagBindingTable, eventPtr,
		textPtr->tkwin, countTags, (ClientData *) tagArrPtr);

	if (tagArrPtr != tagArrayBuf) {
	    free(tagArrPtr);
	}
    }
}

/*
 *--------------------------------------------------------------
 *
 * EnumerateTags --
 *
 *	Implements the "tag enumerate" command, see documentation.
 *
 * Results:
 *	A standard Tcl result.
 *
 * Side effects:
 *	Memory is allocated for the result, if needed (standard Tcl result
 *	side effects).
 *
 *--------------------------------------------------------------
 */

static TkBitField *
AddBits(
    TkBitField *dst,		/* can be NULL */
    const TkBitField *src)
{
    if (!dst) {
	dst = TkBitResize(NULL, TkBitSize(src));
    }
    TkBitJoin(dst, src);
    return dst;
}

static TkBitField *
AddComplementBits(
    TkBitField *dst,		/* can be NULL */
    const TkBitField *src)
{
    if (!dst) {
	dst = TkBitResize(NULL, TkBitSize(src));
    }
    TkBitComplementTo(dst, src);
    return dst;
}

static TkBitField *
AddSet(
    const TkSharedText *sharedTextPtr,
    TkBitField *dst,		/* can be NULL */
    const TkTextTagSet *src)
{
    TkBitField *compl = TkTextTagSetToBits(src, TkBitSize(sharedTextPtr->usedTags));

    dst = AddBits(dst, compl);
    TkBitDecrRefCount(compl);
    return dst;
}

static TkBitField *
AddComplementSet(
    const TkSharedText *sharedTextPtr,
    TkBitField *dst,		/* can be NULL */
    const TkTextTagSet *src)
{
    TkBitField *compl = TkTextTagSetToBits(src, TkBitSize(sharedTextPtr->usedTags));

    dst = AddComplementBits(dst, compl);
    TkBitDecrRefCount(compl);
    return dst;
}

static int
EnumerateTags(
    Tcl_Interp *interp,
    TkText *textPtr,
    int objc,
    Tcl_Obj *const *objv)
{
    static const char *const optStrings[] = {
	"-all", "-discardselection", "-display", "-elide", "-geometry", "-lineheight",
	"-nodisplay", "-noelide", "-nogeometry", "-nolineheight", "-noselection",
	"-noundo", "-noused", "-selection", "-undo", "-unused", "-used", NULL
    };
    enum opts {
	ENUM_ALL, ENUM_DISCARD_SELECTION, ENUM_DISPLAY, ENUM_ELIDE, ENUM_GEOEMTRY, ENUM_LINEHEIGHT,
	ENUM_NO_DISPLAY, ENUM_NO_ELIDE, ENUM_NO_GEOMETRY, ENUM_NO_LINEHEIGHT, ENUM_NO_SELECTION,
	ENUM_NO_UNDO, ENUM_NO_USED, ENUM_SELECTION, ENUM_UNDO, ENUM_UNUSED, ENUM_USED
    };

    const TkSharedText *sharedTextPtr = textPtr->sharedTextPtr;
    TkBitField *includeBits = NULL;
    TkBitField *discardBits = NULL;
    bool discardSelection = false;
    TkTextTag **arrayPtr;
    int index, countTags, i;
    unsigned k;

    for (i = 3; i < objc; ++i) {
	const char *option = Tcl_GetString(objv[i]);

	if (*option != '-') {
	    break;
	}

	if (Tcl_GetIndexFromObjStruct(interp, objv[i], optStrings, sizeof(char *),
		"tag option", 0, &index) != TCL_OK) {
	    if (includeBits) { TkBitDecrRefCount(includeBits); }
	    if (discardBits) { TkBitDecrRefCount(discardBits); }
	    return TCL_ERROR;
	}

	switch ((enum opts) index) {
	case ENUM_ALL:
	case ENUM_DISCARD_SELECTION:
	    discardSelection = true;
	    break;
	case ENUM_DISPLAY:
	    includeBits = AddBits(includeBits, sharedTextPtr->affectDisplayTags);
	    break;
	case ENUM_ELIDE:
	    includeBits = AddBits(includeBits, sharedTextPtr->elisionTags);
	    break;
	case ENUM_GEOEMTRY:
	    includeBits = AddBits(includeBits, sharedTextPtr->affectGeometryTags);
	    break;
	case ENUM_LINEHEIGHT:
	    includeBits = AddBits(includeBits, sharedTextPtr->affectLineHeightTags);
	    break;
	case ENUM_NO_DISPLAY:
	    discardBits = AddBits(discardBits, sharedTextPtr->affectDisplayTags);
	    break;
	case ENUM_NO_ELIDE:
	    discardBits = AddBits(discardBits, sharedTextPtr->elisionTags);
	    break;
	case ENUM_NO_GEOMETRY:
	    discardBits = AddBits(discardBits, sharedTextPtr->affectGeometryTags);
	    break;
	case ENUM_NO_LINEHEIGHT:
	    discardBits = AddBits(discardBits, sharedTextPtr->affectLineHeightTags);
	    break;
	case ENUM_NO_SELECTION:
	    discardSelection = true;
	    break;
	case ENUM_NO_UNDO:
	    discardBits = AddComplementBits(discardBits, sharedTextPtr->dontUndoTags);
	    break;
	case ENUM_NO_USED:
	    discardBits = AddComplementSet(sharedTextPtr, discardBits,
		    TkBTreeRootTagInfo(sharedTextPtr->tree));
	    break;
	case ENUM_SELECTION:
	    includeBits = AddBits(includeBits, sharedTextPtr->selectionTags);
	    break;
	case ENUM_UNDO:
	    includeBits = AddComplementBits(includeBits, sharedTextPtr->dontUndoTags);
	    break;
	case ENUM_UNUSED:
	    includeBits = AddComplementSet(sharedTextPtr, includeBits,
		    TkBTreeRootTagInfo(sharedTextPtr->tree));
	    break;
	case ENUM_USED:
	    includeBits = AddSet(sharedTextPtr, includeBits, TkBTreeRootTagInfo(sharedTextPtr->tree));
	    break;
	}
    }

    if (objc == i + 1) {
	TkTextIndex index;
	TkTextSegment *segPtr;
	TkTextTagSet *tagInfoPtr;

	if (!TkTextGetIndexFromObj(interp, textPtr, objv[i], &index)) {
	    return TCL_ERROR;
	}

	segPtr = TkTextIndexGetContentSegment(&index, NULL);

	if (!includeBits && !discardBits) {
	    TkTextFindTags(interp, textPtr, segPtr, discardSelection);
	    return TCL_OK;
	}

	TkTextTagSetIncrRefCount(tagInfoPtr = segPtr->tagInfoPtr);
	if (includeBits) {
	    tagInfoPtr = TkTextTagSetIntersectBits(tagInfoPtr, includeBits);
	    TkBitDecrRefCount(includeBits);
	}
	includeBits = TkTextTagSetToBits(tagInfoPtr, TkBitSize(sharedTextPtr->usedTags));
	TkTextTagSetDecrRefCount(tagInfoPtr);
    } else if (objc > i) {
	Tcl_WrongNumArgs(interp, 3, objv, "?options? ?index?");
	return TCL_ERROR;
    }

    if (discardSelection) {
	discardBits = AddBits(discardBits, sharedTextPtr->selectionTags);
    }
    if (!includeBits) {
	if (discardBits) {
	    includeBits = TkBitCopy(sharedTextPtr->usedTags, -1);
	} else {
	    TkBitIncrRefCount(includeBits = sharedTextPtr->usedTags);
	}
    }
    if (discardBits) {
	TkBitRemove(includeBits, discardBits);
    }

    arrayPtr = malloc(sharedTextPtr->numEnabledTags * sizeof(TkTextTag *));
    countTags = 0;

    for (k = TkBitFindFirst(includeBits); k != TK_BIT_NPOS; k = TkBitFindNext(includeBits, k)) {
	arrayPtr[countTags++] = sharedTextPtr->tagLookup[k];
    }

    AppendTags(interp, countTags, arrayPtr);
    free(arrayPtr);

    TkBitDecrRefCount(includeBits);
    if (discardBits) {
	TkBitDecrRefCount(discardBits);
    }

    return TCL_OK;
}

#ifndef NDEBUG
/*
 *--------------------------------------------------------------
 *
 * TkpTextPrintTagSet --
 *
 *	This function is for debugging only, printing the content of
 *	the given tag set on stdout.
 *
 * Results:
 *	None.
 *
 * Side effects:
 *	None.
 *
 *--------------------------------------------------------------
 */

void
TkpTextPrintTagSet(
    const TkSharedText *sharedTextPtr,
    const TkTextTagSet *tagInfoPtr)
{
    const char *comma = "";
    unsigned i;

    printf("{");
    for (i = TkTextTagSetFindFirst(tagInfoPtr);
	    i != TK_TEXT_TAG_SET_NPOS;
	    i = TkTextTagSetFindNext(tagInfoPtr, i)) {
	printf("%s%s", comma, sharedTextPtr->tagLookup[i]->name);
	comma = ", ";
    }
    printf("}\n");
}
#endif /* !NDEBUG */

/*
 * Local Variables:
 * mode: c
 * c-basic-offset: 4
 * fill-column: 105
 * End:
 * vi:set ts=8 sw=4:
 */<|MERGE_RESOLUTION|>--- conflicted
+++ resolved
@@ -472,7 +472,6 @@
 		TkTextClearSelection(sharedTextPtr, &index1, &index2);
 	    }
 
-<<<<<<< HEAD
 	    if ((tagPtr = TkTextClearTags(sharedTextPtr, textPtr, &index1, &index2, discardSelection))) {
 		for ( ; tagPtr; tagPtr = tagPtr->nextPtr) {
 		    if (tagPtr->epoch != epoch) {
@@ -487,40 +486,6 @@
 			}
 		    }
 		}
-=======
-	    tagPtr->affectsDisplay = 0;
-	    tagPtr->affectsDisplayGeometry = 0;
-	    if ((tagPtr->elideString != NULL)
-		    || (tagPtr->tkfont != NULL)
-		    || (tagPtr->justifyString != NULL)
-		    || (tagPtr->lMargin1String != NULL)
-		    || (tagPtr->lMargin2String != NULL)
-		    || (tagPtr->offsetString != NULL)
-		    || (tagPtr->rMarginString != NULL)
-		    || (tagPtr->spacing1String != NULL)
-		    || (tagPtr->spacing2String != NULL)
-		    || (tagPtr->spacing3String != NULL)
-		    || (tagPtr->tabStringPtr != NULL)
-		    || (tagPtr->tabStyle != TK_TEXT_TABSTYLE_NONE)
-		    || (tagPtr->wrapMode != TEXT_WRAPMODE_NULL)) {
-		tagPtr->affectsDisplay = 1;
-		tagPtr->affectsDisplayGeometry = 1;
-	    }
-	    if ((tagPtr->border != NULL)
-		    || (tagPtr->selBorder != NULL)
-		    || (tagPtr->reliefString != NULL)
-		    || (tagPtr->bgStipple != None)
-		    || (tagPtr->fgColor != NULL)
-		    || (tagPtr->selFgColor != NULL)
-		    || (tagPtr->fgStipple != None)
-		    || (tagPtr->overstrikeString != NULL)
-                    || (tagPtr->overstrikeColor != NULL)
-		    || (tagPtr->underlineString != NULL)
-                    || (tagPtr->underlineColor != NULL)
-                    || (tagPtr->lMarginColor != NULL)
-                    || (tagPtr->rMarginColor != NULL)) {
-		tagPtr->affectsDisplay = 1;
->>>>>>> ef50c3a8
 	    }
 	}
 
@@ -1080,7 +1045,7 @@
     tagPtr->affectsDisplayGeometry = false;
 
     if (tagPtr->elideString
-	    || tagPtr->tkfont != None
+	    || tagPtr->tkfont
 	    || tagPtr->justifyString
 	    || tagPtr->lMargin1String
 	    || tagPtr->lMargin2String
@@ -1417,7 +1382,7 @@
     if (tagPtr->affectsDisplay) {
 	affectsDisplay = true;
     }
-    if (tagPtr->tkfont != None && tagPtr->tkfont != textPtr->tkfont) {
+    if (tagPtr->tkfont != NULL && tagPtr->tkfont != textPtr->tkfont) {
 	Tk_FontMetrics fm;
 
 	Tk_GetFontMetrics(tagPtr->tkfont, &fm);
@@ -1495,7 +1460,7 @@
 	    hPtr = Tcl_NextHashEntry(&search)) {
 	const TkTextTag *tagPtr = Tcl_GetHashValue(hPtr);
 
-	if (tagPtr->tkfont != None && tagPtr->tkfont != textPtr->tkfont) {
+	if (tagPtr->tkfont != NULL && tagPtr->tkfont != textPtr->tkfont) {
 	    Tk_FontMetrics fm;
 
 	    Tk_GetFontMetrics(tagPtr->tkfont, &fm);
