/*
 * tkTextTag.c --
 *
 *	This module implements the "tag" subcommand of the widget command for
 *	text widgets, plus most of the other high-level functions related to
 *	tags.
 *
 * Copyright © 1992-1994 The Regents of the University of California.
 * Copyright © 1994-1997 Sun Microsystems, Inc.
 * Copyright © 2015-2018 Gregor Cramer
 *
 * See the file "license.terms" for information on usage and redistribution of
 * this file, and for a DISCLAIMER OF ALL WARRANTIES.
 */

#include "tkInt.h"
#include "tkText.h"
#include "tkTextUndo.h"
#include "tkTextTagSet.h"
#include "tkBitField.h"
#include "tkAlloc.h"
#include "default.h"
#include <assert.h>
#include <stdlib.h>

#ifndef MAX
# define MAX(a,b) (((int) a) < ((int) b) ? b : a)
#endif

#ifdef NDEBUG
# define DEBUG(expr)
#else
# define DEBUG(expr) expr
#endif

static const Tk_OptionSpec tagOptionSpecs[] = {
    {TK_OPTION_BORDER, "-background", NULL, NULL,
	NULL, TCL_INDEX_NONE, offsetof(TkTextTag, attrs.border), TK_OPTION_NULL_OK, 0, 0},
    {TK_OPTION_BITMAP, "-bgstipple", NULL, NULL,
	NULL, TCL_INDEX_NONE, offsetof(TkTextTag, bgStipple), TK_OPTION_NULL_OK, 0, 0},
    {TK_OPTION_PIXELS, "-borderwidth", NULL, NULL,
	NULL, offsetof(TkTextTag, attrs.borderWidthPtr), offsetof(TkTextTag, attrs.borderWidth),
	TK_OPTION_NULL_OK, 0, 0},
    {TK_OPTION_BOOLEAN, "-elide", NULL, NULL,
	NULL, offsetof(TkTextTag, elidePtr), offsetof(TkTextTag, elide),
	TK_OPTION_NULL_OK, 0, 0},
    {TK_OPTION_COLOR, "-eolcolor", NULL, NULL,
	NULL, TCL_INDEX_NONE, offsetof(TkTextTag, eolColor), TK_OPTION_NULL_OK, 0, 0},
    {TK_OPTION_BITMAP, "-fgstipple", NULL, NULL,
	NULL, TCL_INDEX_NONE, offsetof(TkTextTag, fgStipple), TK_OPTION_NULL_OK, 0, 0},
    {TK_OPTION_FONT, "-font", NULL, NULL,
	NULL, TCL_INDEX_NONE, offsetof(TkTextTag, tkfont), TK_OPTION_NULL_OK, 0, 0},
    {TK_OPTION_COLOR, "-foreground", NULL, NULL,
	NULL, TCL_INDEX_NONE, offsetof(TkTextTag, attrs.fgColor), TK_OPTION_NULL_OK, 0, 0},
    {TK_OPTION_COLOR, "-hyphencolor", NULL, NULL,
	NULL, TCL_INDEX_NONE, offsetof(TkTextTag, hyphenColor), TK_OPTION_NULL_OK, 0, 0},
    {TK_OPTION_STRING, "-hyphenrules", NULL, NULL,
	NULL, offsetof(TkTextTag, hyphenRulesPtr), TCL_INDEX_NONE, TK_OPTION_NULL_OK, 0, 0},
    {TK_OPTION_BORDER, "-inactivebackground", NULL, NULL,
	NULL, TCL_INDEX_NONE, offsetof(TkTextTag, attrs.inactiveBorder), TK_OPTION_NULL_OK, 0, 0},
    {TK_OPTION_COLOR, "-inactiveforeground", NULL, NULL,
	NULL, TCL_INDEX_NONE, offsetof(TkTextTag, attrs.inactiveFgColor), TK_OPTION_NULL_OK, 0, 0},
    {TK_OPTION_BORDER, "-inactiveselectbackground", NULL, NULL,
	NULL, TCL_INDEX_NONE, offsetof(TkTextTag, inactiveSelBorder), TK_OPTION_NULL_OK, 0, 0},
    {TK_OPTION_COLOR, "-inactiveselectforeground", NULL, NULL,
	NULL, TCL_INDEX_NONE, offsetof(TkTextTag, inactiveSelFgColor), TK_OPTION_NULL_OK, 0, 0},
    {TK_OPTION_BOOLEAN, "-indentbackground", NULL, NULL,
	NULL, offsetof(TkTextTag, indentBgPtr), offsetof(TkTextTag, indentBg),
	TK_OPTION_NULL_OK, 0, 0},
    {TK_OPTION_STRING, "-justify", NULL, NULL,
	NULL, TCL_INDEX_NONE, offsetof(TkTextTag, justifyString), TK_OPTION_NULL_OK, 0, 0},
    {TK_OPTION_STRING, "-lang", NULL, NULL,
	NULL, offsetof(TkTextTag, langPtr), TCL_INDEX_NONE, TK_OPTION_NULL_OK, 0, 0},
    {TK_OPTION_PIXELS, "-lmargin1", NULL, NULL,
	NULL, offsetof(TkTextTag, lMargin1Ptr), offsetof(TkTextTag, lMargin1), TK_OPTION_NULL_OK, 0, 0},
    {TK_OPTION_PIXELS, "-lmargin2", NULL, NULL,
	NULL, offsetof(TkTextTag, lMargin2Ptr), offsetof(TkTextTag, lMargin2), TK_OPTION_NULL_OK, 0, 0},
    {TK_OPTION_BORDER, "-lmargincolor", NULL, NULL,
	NULL, TCL_INDEX_NONE, offsetof(TkTextTag, lMarginColor), TK_OPTION_NULL_OK, 0, 0},
    {TK_OPTION_PIXELS, "-offset", NULL, NULL,
	NULL, offsetof(TkTextTag, offsetPtr), offsetof(TkTextTag, offset), TK_OPTION_NULL_OK, 0, 0},
    {TK_OPTION_BOOLEAN, "-overstrike", NULL, NULL,
	NULL, offsetof(TkTextTag, overstrikePtr), offsetof(TkTextTag, overstrike), TK_OPTION_NULL_OK, 0, 0},
    {TK_OPTION_COLOR, "-overstrikecolor", NULL, NULL,
	NULL, TCL_INDEX_NONE, offsetof(TkTextTag, overstrikeColor), TK_OPTION_NULL_OK, 0, 0},
#if SUPPORT_DEPRECATED_TAG_OPTIONS
    {TK_OPTION_SYNONYM, "-overstrikefg", NULL, NULL,
	NULL, 0, TCL_INDEX_NONE, TK_OPTION_NULL_OK, "-overstrikecolor", TK_TEXT_DEPRECATED_OVERSTRIKE_FG},
#endif /* SUPPORT_DEPRECATED_TAG_OPTIONS */
    {TK_OPTION_STRING, "-relief", NULL, NULL,
	NULL, offsetof(TkTextTag, reliefPtr), TCL_INDEX_NONE, TK_OPTION_NULL_OK, 0, 0},
    {TK_OPTION_PIXELS, "-rmargin", NULL, NULL,
	NULL, offsetof(TkTextTag, rMarginPtr), offsetof(TkTextTag, rMargin), TK_OPTION_NULL_OK, 0, 0},
    {TK_OPTION_BORDER, "-rmargincolor", NULL, NULL,
	NULL, TCL_INDEX_NONE, offsetof(TkTextTag, rMarginColor), TK_OPTION_NULL_OK, 0, 0},
    {TK_OPTION_BORDER, "-selectbackground", NULL, NULL,
	NULL, TCL_INDEX_NONE, offsetof(TkTextTag, selBorder), TK_OPTION_NULL_OK, 0, 0},
    {TK_OPTION_COLOR, "-selectforeground", NULL, NULL,
	NULL, TCL_INDEX_NONE, offsetof(TkTextTag, selFgColor), TK_OPTION_NULL_OK, 0, 0},
    {TK_OPTION_PIXELS, "-spacing1", NULL, NULL,
	NULL, offsetof(TkTextTag, spacing1Ptr), offsetof(TkTextTag, spacing1), TK_OPTION_NULL_OK, 0, 0},
    {TK_OPTION_PIXELS, "-spacing2", NULL, NULL,
	NULL, offsetof(TkTextTag, spacing2Ptr), offsetof(TkTextTag, spacing2), TK_OPTION_NULL_OK, 0, 0},
    {TK_OPTION_PIXELS, "-spacing3", NULL, NULL,
	NULL, offsetof(TkTextTag, spacing3Ptr), offsetof(TkTextTag, spacing3), TK_OPTION_NULL_OK, 0, 0},
    {TK_OPTION_STRING, "-tabs", NULL, NULL,
	NULL, offsetof(TkTextTag, tabStringPtr), TCL_INDEX_NONE, TK_OPTION_NULL_OK, 0, 0},
    {TK_OPTION_STRING_TABLE, "-tabstyle", NULL, NULL,
	NULL, TCL_INDEX_NONE, offsetof(TkTextTag, tabStyle), TK_OPTION_NULL_OK, tkTextTabStyleStrings, 0},
    {TK_OPTION_BOOLEAN, "-underline", NULL, NULL,
	NULL, offsetof(TkTextTag, underlinePtr), offsetof(TkTextTag, underline), TK_OPTION_NULL_OK, 0, 0},
    {TK_OPTION_COLOR, "-underlinecolor", NULL, NULL,
	NULL, TCL_INDEX_NONE, offsetof(TkTextTag, underlineColor), TK_OPTION_NULL_OK, 0, 0},
#if SUPPORT_DEPRECATED_TAG_OPTIONS
    {TK_OPTION_SYNONYM, "-underlinefg", NULL, NULL,
	NULL, 0, TCL_INDEX_NONE, TK_OPTION_NULL_OK, "-underlinecolor", 0},
#endif /* SUPPORT_DEPRECATED_TAG_OPTIONS */
    {TK_OPTION_BOOLEAN, "-undo", NULL, NULL,
	"1", TCL_INDEX_NONE, offsetof(TkTextTag, undo), 0, 0, 0},
    {TK_OPTION_STRING_TABLE, "-wrap", NULL, NULL,
	NULL, TCL_INDEX_NONE, offsetof(TkTextTag, wrapMode), TK_OPTION_NULL_OK|TK_OPTION_ENUM_VAR, tkTextWrapStrings, 0},
    {TK_OPTION_END, NULL, NULL, NULL, NULL, 0, 0, 0, 0, 0}
};

DEBUG_ALLOC(extern unsigned tkTextCountNewTag);
DEBUG_ALLOC(extern unsigned tkTextCountDestroyTag);
DEBUG_ALLOC(extern unsigned tkTextCountNewUndoToken);
DEBUG_ALLOC(extern unsigned tkTextCountDestroyUndoToken);

/*
 * Forward declarations for functions defined later in this file:
 */

static int		ChangeTagPriority(TkSharedText *sharedTextPtr, TkTextTag *tagPtr,
			    unsigned newPriority, int undo);
static int		TagAddRemove(TkText *textPtr, const TkTextIndex *index1Ptr,
			    const TkTextIndex *index2Ptr, TkTextTag *tagPtr, int add);
static void		TagBindEvent(TkText *textPtr, XEvent *eventPtr, TkTextTagSet *tagInfoPtr,
			    unsigned epoch);
static void		AppendTags(Tcl_Interp *interp, unsigned numTags, TkTextTag **tagArray);
static TkTextTag *	FindTag(Tcl_Interp *interp, const TkText *textPtr, Tcl_Obj *tagName);
static int		EnumerateTags(Tcl_Interp *interp, TkText *textPtr, int objc,
			    Tcl_Obj *const *objv);
static void		GrabSelection(TkText *textPtr, const TkTextTag *tagPtr, int add, int changed);

/*
 * Helper for guarded release of objects.
 */

static void
Tcl_GuardedDecrRefCount(Tcl_Obj *objPtr)
{
#ifndef NDEBUG
    /*
     * Tcl does not provide any function for querying the reference count.
     * So we need a work-around. Why does Tcl not provide a guarded version
     * for such a dangerous function?
     */
    assert(objPtr);
    Tcl_IncrRefCount(objPtr);
    assert(Tcl_IsShared(objPtr));
    Tcl_DecrRefCount(objPtr);
#endif
    Tcl_DecrRefCount(objPtr);
}

/*
 * We need some private undo/redo stuff.
 */

static void UndoChangeTagPriorityPerform(TkSharedText *, TkTextUndoInfo *, TkTextUndoInfo *, int);
static void UndoChangeTagPriorityDestroy(TkSharedText *, TkTextUndoToken *, int);
static Tcl_Obj *UndoChangeTagPriorityGetCommand(const TkSharedText *, const TkTextUndoToken *);
static Tcl_Obj *UndoChangeTagPriorityInspect(const TkSharedText *, const TkTextUndoToken *);

static const Tk_UndoType undoTokenTagPriorityType = {
    TK_TEXT_UNDO_TAG_PRIORITY,		/* action */
    UndoChangeTagPriorityGetCommand,	/* commandProc */
    UndoChangeTagPriorityPerform,	/* undoProc */
    UndoChangeTagPriorityDestroy,	/* destroyProc */
    NULL,				/* rangeProc */
    UndoChangeTagPriorityInspect	/* inspectProc */
};

static const Tk_UndoType redoTokenTagPriorityType = {
    TK_TEXT_REDO_TAG_PRIORITY,		/* action */
    UndoChangeTagPriorityGetCommand,	/* commandProc */
    UndoChangeTagPriorityPerform,	/* undoProc */
    UndoChangeTagPriorityDestroy,	/* destroyProc */
    NULL,				/* rangeProc */
    UndoChangeTagPriorityInspect	/* inspectProc */
};

typedef struct UndoTokenTagPriority {
    const Tk_UndoType *undoType;
    TkTextTag *tagPtr;
    uint32_t priority;
} UndoTokenTagPriority;

static Tcl_Obj *
UndoChangeTagPriorityGetCommand(
    TCL_UNUSED(const TkSharedText *),
    const TkTextUndoToken *item)
{
    const UndoTokenTagPriority *token = (const UndoTokenTagPriority *) item;
    Tcl_Obj *objPtr = Tcl_NewObj();

    Tcl_ListObjAppendElement(NULL, objPtr, Tcl_NewStringObj("tag", -1));
    Tcl_ListObjAppendElement(NULL, objPtr, Tcl_NewStringObj("priority", -1));
    Tcl_ListObjAppendElement(NULL, objPtr, Tcl_NewStringObj(token->tagPtr->name, -1));
    return objPtr;
}

static Tcl_Obj *
UndoChangeTagPriorityInspect(
    const TkSharedText *sharedTextPtr,
    const TkTextUndoToken *item)
{
    const UndoTokenTagPriority *token = (const UndoTokenTagPriority *) item;
    Tcl_Obj *objPtr = UndoChangeTagPriorityGetCommand(sharedTextPtr, item);

    Tcl_ListObjAppendElement(NULL, objPtr, Tcl_NewIntObj(token->priority));
    return objPtr;
}

static void
UndoChangeTagPriorityPerform(
    TkSharedText *sharedTextPtr,
    TkTextUndoInfo *undoInfo,
    TkTextUndoInfo *redoInfo,
    TCL_UNUSED(int))
{
    UndoTokenTagPriority *token = (UndoTokenTagPriority *) undoInfo->token;
    unsigned oldPriority = token->tagPtr->priority;

    ChangeTagPriority(sharedTextPtr, token->tagPtr, token->priority, 1);

    if (redoInfo) {
	redoInfo->token = undoInfo->token;
	redoInfo->token->undoType = &redoTokenTagPriorityType;
	token->priority = oldPriority;
    }
}

static void
UndoChangeTagPriorityDestroy(
    TkSharedText *sharedTextPtr,
    TkTextUndoToken *item,
    TCL_UNUSED(int))
{
    UndoTokenTagPriority *token = (UndoTokenTagPriority *) item;

    TkTextReleaseTag(sharedTextPtr, token->tagPtr, NULL);
}

/*
 *--------------------------------------------------------------
 *
 * TkTextTagCmd --
 *
 *	This function is invoked to process the "tag" options of the widget
 *	command for text widgets. See the user documentation for details on
 *	what it does.
 *
 * Results:
 *	A standard Tcl result.
 *
 * Side effects:
 *	See the user documentation.
 *
 *--------------------------------------------------------------
 */

int
TkTextTagCmd(
    TkText *textPtr,		/* Information about text widget. */
    Tcl_Interp *interp,		/* Current interpreter. */
<<<<<<< HEAD
    int objc,			/* Number of arguments. */
    Tcl_Obj *const objv[])	/* Argument objects. Someone else has already parsed this command
    				 * enough to know that objv[1] is "tag". */
=======
    Tcl_Size objc,			/* Number of arguments. */
    Tcl_Obj *const objv[])	/* Argument objects. Someone else has already
				 * parsed this command enough to know that
				 * objv[1] is "tag". */
>>>>>>> a05dc9b1
{
    static const char *const tagOptionStrings[] = {
	"add", "bind", "cget", "clear", "configure", "delete", "findnext", "findprev",
	"getrange", "lower", "names", "nextrange", "prevrange", "priority", "raise",
	"ranges", "remove", NULL
    };
    enum tagOptions {
	TAG_ADD, TAG_BIND, TAG_CGET, TAG_CLEAR, TAG_CONFIGURE, TAG_DELETE, TAG_FINDNEXT, TAG_FINDPREV,
	TAG_GETRANGE, TAG_LOWER, TAG_NAMES, TAG_NEXTRANGE, TAG_PREVRANGE, TAG_PRIORITY, TAG_RAISE,
	TAG_RANGES, TAG_REMOVE
    };
    int optionIndex, i;
    TkTextTag *tagPtr;
    TkTextIndex index1, index2;
    TkSharedText *sharedTextPtr;

    if (objc < 3) {
	Tcl_WrongNumArgs(interp, 2, objv, "option ?arg ...?");
	return TCL_ERROR;
    }
    if (Tcl_GetIndexFromObjStruct(interp, objv[2], tagOptionStrings, sizeof(char *),
	    "tag option", 0, &optionIndex) != TCL_OK) {
	return TCL_ERROR;
    }

    sharedTextPtr = textPtr->sharedTextPtr;

    switch ((enum tagOptions)optionIndex) {
    case TAG_ADD:
    case TAG_REMOVE: {
	int addTag;
	int anyChanges = 0;

	addTag = ((enum tagOptions) optionIndex) == TAG_ADD;
	if (objc < 5) {
	    Tcl_WrongNumArgs(interp, 3, objv, "tagName index1 ?index2 index1 index2 ...?");
	    return TCL_ERROR;
	}
	tagPtr = TkTextCreateTag(textPtr, Tcl_GetString(objv[3]), NULL);
	if (tagPtr->elide >= 0) {
	    /*
	     * Indices are potentially obsolete after adding or removing
	     * elided character ranges, especially indices having "display"
	     * or "any" submodifier, therefore increase the epoch.
	     */
	    TkBTreeIncrEpoch(sharedTextPtr->tree);
	}
	for (i = 4; i < objc; i += 2) {
	    if (!TkTextGetIndexFromObj(interp, textPtr, objv[i], &index1)) {
		return TCL_ERROR;
	    }
	    if (objc > i + 1) {
		if (!TkTextGetIndexFromObj(interp, textPtr, objv[i + 1], &index2)) {
		    return TCL_ERROR;
		}
		if (TkTextIndexCompare(&index1, &index2) >= 0) {
		    continue;
		}
	    } else {
		TkTextIndexForwChars(textPtr, &index1, 1, &index2, COUNT_INDICES);
	    }
	    if (TagAddRemove(textPtr, &index1, &index2, tagPtr, addTag)) {
		anyChanges = 1;
	    }
	}
	if (tagPtr->isSelTag) {
	    GrabSelection(textPtr, tagPtr, addTag, anyChanges);
	}
	if (anyChanges) {
	    if (tagPtr->undo) {
		TkTextUpdateAlteredFlag(sharedTextPtr);
	    }
	    /* still need to trigger enter/leave events on tags that have changed */
	    TkTextEventuallyRepick(textPtr);
	}
	break;
    }
    case TAG_BIND:
	if (objc < 4 || objc > 6) {
	    Tcl_WrongNumArgs(interp, 3, objv, "tagName ?sequence? ?command?");
	    return TCL_ERROR;
	}
	tagPtr = TkTextCreateTag(textPtr, Tcl_GetString(objv[3]), NULL);
	return TkTextBindEvent(interp, objc - 4, objv + 4, sharedTextPtr,
		&sharedTextPtr->tagBindingTable, tagPtr->name);
    case TAG_CGET:
	if (objc != 5) {
	    Tcl_WrongNumArgs(interp, 1, objv, "tag cget tagName option");
	    return TCL_ERROR;
	} else {
	    Tcl_Obj *objPtr;

	    if (!(tagPtr = FindTag(interp, textPtr, objv[3]))) {
		return TCL_ERROR;
	    }
	    objPtr = Tk_GetOptionValue(interp, tagPtr,
		    tagPtr->optionTable, objv[4], textPtr->tkwin);
	    if (!objPtr) {
		return TCL_ERROR;
	    }
	    Tcl_SetObjResult(interp, objPtr);
	    return TCL_OK;
	}
	break;
    case TAG_CLEAR: {
	int discardSelection;
	Tcl_Size epoch, countTags;
	TkTextTag **arrayPtr;
	int anyChanges;
	int arg;

	if (objc < 4) {
	    Tcl_WrongNumArgs(interp, 3, objv, "?-discardselection? index1 ?index2 index1 index2 ...?");
	    return TCL_ERROR;
	}

	arg = 3;

	if (objc > 4 && *Tcl_GetString(objv[arg]) == '-') {
	    if (strcmp(Tcl_GetString(objv[arg++]), "-discardselection") == 0) {
		discardSelection = 1;
	    } else {
		Tcl_SetObjResult(interp, Tcl_ObjPrintf(
			"bad option \"%s\": must be -discardselection", Tcl_GetString(objv[3])));
		Tcl_SetErrorCode(interp, "TK", "TEXT", "BAD_OPTION", NULL);
		return TCL_ERROR;
	    }
	}

	discardSelection = 0;
	epoch = TkBTreeEpoch(sharedTextPtr->tree);
	arrayPtr = (TkTextTag **)malloc(sharedTextPtr->numEnabledTags * sizeof(TkTextTag *));
	countTags = 0;
	anyChanges = 0;

	for (i = arg; i < objc; i += 2) {
	    if (!TkTextGetIndexFromObj(interp, textPtr, objv[i], &index1)) {
		return TCL_ERROR;
	    }

	    if (objc > i + 1) {
		if (!TkTextGetIndexFromObj(interp, textPtr, objv[i + 1], &index2)) {
		    return TCL_ERROR;
		}
		if (TkTextIndexCompare(&index1, &index2) >= 0) {
		    continue;
		}
	    } else {
		TkTextIndexForwChars(textPtr, &index1, 1, &index2, COUNT_INDICES);
	    }

	    if (!discardSelection) {
		TkTextClearSelection(sharedTextPtr, &index1, &index2);
	    }

	    if ((tagPtr = TkTextClearTags(sharedTextPtr, textPtr, &index1, &index2, discardSelection))) {
		for ( ; tagPtr; tagPtr = tagPtr->nextPtr) {
		    if (tagPtr->epoch != epoch) {
			tagPtr->epoch = epoch;
			arrayPtr[countTags++] = tagPtr;

			if (tagPtr->isSelTag) {
			    GrabSelection(textPtr, tagPtr, 0, 1);
			}
			if (tagPtr->undo) {
			    anyChanges = 1;
			}
		    }
		}
	    }
	}

	if (anyChanges) {
	    TkTextUpdateAlteredFlag(sharedTextPtr);
	}
	AppendTags(interp, countTags, arrayPtr);
	free(arrayPtr);
	break;
    }
    case TAG_CONFIGURE:
	if (objc < 4) {
	    Tcl_WrongNumArgs(interp, 3, objv, "tagName ?-option value ...?");
	    return TCL_ERROR;
	}
	return TkConfigureTag(interp, textPtr, Tcl_GetString(objv[3]), 1, objc - 4, objv + 4);
    case TAG_DELETE: {
	Tcl_HashEntry *hPtr;
	int anyChanges = 0;

	if (objc < 4) {
	    Tcl_WrongNumArgs(interp, 3, objv, "tagName ?tagName ...?");
	    return TCL_ERROR;
	}
	for (i = 3; i < objc; i++) {
	    int undo;

	    if (!(hPtr = Tcl_FindHashEntry(&sharedTextPtr->tagTable, Tcl_GetString(objv[i])))) {
		/*
		 * Either this tag doesn't exist or it's the 'sel' tag (which is not in
		 * the hash table). Either way we don't want to delete it.
		 */

		continue;
	    }
	    tagPtr = (TkTextTag *)Tcl_GetHashValue(hPtr);
	    undo = tagPtr->undo;
	    assert(!tagPtr->isSelTag);
	    if (TkTextDeleteTag(textPtr, tagPtr, hPtr) && undo) {
		anyChanges = 1;
	    }
	}
	if (anyChanges) {
	    TkTextUpdateAlteredFlag(sharedTextPtr);
	}
	break;
    }
    case TAG_FINDNEXT: {
	TkTextSegment *segPtr;
	const TkBitField *selTags = NULL;

	if (objc != 4 && objc != 5) {
	    Tcl_WrongNumArgs(interp, 3, objv, "?-discardselection? index");
	    return TCL_ERROR;
	}
	if (objc == 5) {
	    if (strcmp(Tcl_GetString(objv[3]), "-discardselection") == 0) {
		selTags = sharedTextPtr->selectionTags;
	    } else {
		Tcl_SetObjResult(interp, Tcl_ObjPrintf(
			"bad option \"%s\": must be -discardselection", Tcl_GetString(objv[3])));
		Tcl_SetErrorCode(interp, "TK", "TEXT", "BAD_OPTION", NULL);
		return TCL_ERROR;
	    }
	}
	if (!TkTextGetIndexFromObj(interp, textPtr, objv[objc - 1], &index1)) {
	    return TCL_ERROR;
	}
	TkTextIndexSetupToEndOfText(&index2, textPtr, sharedTextPtr->tree);
	if ((segPtr = TkBTreeFindNextTagged(&index1, &index2, selTags))) {
	    TkTextIndex index;
	    char buf[TK_POS_CHARS];

	    TkTextIndexClear(&index, textPtr);
	    TkTextIndexSetSegment(&index, segPtr);
	    TkrTextPrintIndex(textPtr, &index, buf);
	    Tcl_AppendElement(interp, buf);
	}
	break;
    }
    case TAG_FINDPREV: {
	int discardSelection = 0;
	TkTextSegment *segPtr;

	if (objc != 4 && objc != 5) {
	    Tcl_WrongNumArgs(interp, 3, objv, "?-discardselection? index");
	    return TCL_ERROR;
	}
	if (objc == 5) {
	    if (strcmp(Tcl_GetString(objv[3]), "-discardselection") == 0) {
		discardSelection = 1;
	    } else {
		Tcl_SetObjResult(interp, Tcl_ObjPrintf(
			"bad option \"%s\": must be -discardselection", Tcl_GetString(objv[3])));
		Tcl_SetErrorCode(interp, "TK", "TEXT", "BAD_OPTION", NULL);
		return TCL_ERROR;
	    }
	}
	if (!TkTextGetIndexFromObj(interp, textPtr, objv[objc - 1], &index1)) {
	    return TCL_ERROR;
	}
	TkTextIndexSetupToStartOfText(&index2, textPtr, sharedTextPtr->tree);
	if ((segPtr = TkBTreeFindPrevTagged(&index1, &index2, discardSelection))) {
	    TkTextIndex index;
	    char buf[TK_POS_CHARS];

	    TkTextIndexClear(&index, textPtr);
	    TkTextIndexSetSegment(&index, segPtr);
	    TkrTextPrintIndex(textPtr, &index, buf);
	    Tcl_AppendElement(interp, buf);
	}
	break;
    }
    case TAG_GETRANGE: {
	TkTextIndex index;

	if (objc != 5) {
	    Tcl_WrongNumArgs(interp, 3, objv, "tagName index");
	    return TCL_ERROR;
	}
	if (!TkTextGetIndexFromObj(interp, textPtr, objv[4], &index)) {
	    return TCL_ERROR;
	}
	if (!(tagPtr = FindTag(interp, textPtr, objv[3]))) {
	    return TCL_ERROR;
	}
	if (tagPtr->rootPtr && TkBTreeCharTagged(&index, tagPtr)) {
	    TkTextIndex result;
	    char buf[TK_POS_CHARS];

	    /* point to position after index */
	    TkTextIndexForwChars(textPtr, &index, 1, &index, COUNT_INDICES);

	    TkTextTagFindStartOfRange(textPtr, tagPtr, &index, &result);
	    TkrTextPrintIndex(textPtr, &result, buf);
	    Tcl_AppendElement(interp, buf);

	    TkTextTagFindEndOfRange(textPtr, tagPtr, &index, &result);
	    TkrTextPrintIndex(textPtr, &result, buf);
	    Tcl_AppendElement(interp, buf);
	}
	break;
    }
    case TAG_LOWER: {
	TkTextTag *tagPtr2;
	unsigned newPriority;

	if (objc != 4 && objc != 5) {
	    Tcl_WrongNumArgs(interp, 3, objv, "tagName ?belowThis?");
	    return TCL_ERROR;
	}
	if (!(tagPtr = FindTag(interp, textPtr, objv[3]))) {
	    return TCL_ERROR;
	}
	if (objc == 5) {
	    if (!(tagPtr2 = FindTag(interp, textPtr, objv[4]))) {
		return TCL_ERROR;
	    }
	    newPriority = tagPtr2->priority;
	    if (tagPtr->priority < tagPtr2->priority) {
		newPriority -= 1;
	    }
	} else {
	    newPriority = 0;
	}
	if (ChangeTagPriority(sharedTextPtr, tagPtr, newPriority, 1) && tagPtr->rootPtr) {
	    if (tagPtr->undo) {
		TkTextUpdateAlteredFlag(sharedTextPtr);
	    }

	    /*
	     * If this is the 'sel' tag, then we don't actually need to call this for all peers.
	     *
	     * TODO: The current implementation is sloppy, we need only to refresh the ranges
	     * with actual changes, and not all the ranges of this tag.
	     */

	    TkTextRedrawTag(tagPtr->isSelTag ? NULL : sharedTextPtr,
		    textPtr, NULL, NULL, tagPtr, 0);
	}
	break;
    }
    case TAG_NAMES:
    	return EnumerateTags(interp, textPtr, objc, objv);
	/* not reached */
    case TAG_NEXTRANGE: {
	TkTextSearch tSearch;
	char position[TK_POS_CHARS];
	Tcl_Obj *resultObj;

	if (objc != 5 && objc != 6) {
	    Tcl_WrongNumArgs(interp, 3, objv, "tagName index1 ?index2?");
	    return TCL_ERROR;
	}
	if (!(tagPtr = FindTag(NULL, textPtr, objv[3])) || !tagPtr->rootPtr) {
	    return TCL_OK;
	}
	if (!TkTextGetIndexFromObj(interp, textPtr, objv[4], &index1)) {
	    return TCL_ERROR;
	}
	if (objc == 5) {
	    TkTextIndexSetupToEndOfText(&index2, textPtr, sharedTextPtr->tree);
	} else if (!TkTextGetIndexFromObj(interp, textPtr, objv[5], &index2)) {
	    return TCL_ERROR;
	}

	TkBTreeStartSearch(&index1, &index2, tagPtr, &tSearch, SEARCH_NEXT_TAGON);
	if (TkBTreeNextTag(&tSearch)) {
	    assert(TkTextIndexCompare(&tSearch.curIndex, &index1) >= 0);
	    assert(TkTextIndexCompare(&tSearch.curIndex, &index2) < 0);
	    if (TkTextIndexIsEqual(&index1, &tSearch.curIndex)) {
		TkTextIndex oneBack;

		/*
		 * The first character is tagged. See if there is an on-toggle just
		 * before the character. If not, then skip to the end of this tagged range.
		 */

		if (TkTextIndexBackChars(textPtr, &index1, 1, &oneBack, COUNT_DISPLAY_INDICES)
			&& TkBTreeCharTagged(&oneBack, tagPtr)
			&& (!TkBTreeNextTag(&tSearch) || !TkBTreeNextTag(&tSearch))) {
		    return TCL_OK;
		}
		assert(TkTextIndexCompare(&tSearch.curIndex, &index2) < 0);
	    }
	    resultObj = Tcl_NewObj();
	    TkrTextPrintIndex(textPtr, &tSearch.curIndex, position);
	    Tcl_ListObjAppendElement(NULL, resultObj, Tcl_NewStringObj(position, -1));
	    TkBTreeLiftSearch(&tSearch); /* we need tagoff even if outside of the range */
	    TkBTreeNextTag(&tSearch);    /* cannot fail */
	    assert(tSearch.segPtr);      /* proof last assumption */
	    TkrTextPrintIndex(textPtr, &tSearch.curIndex, position);
	    Tcl_ListObjAppendElement(NULL, resultObj, Tcl_NewStringObj(position, -1));
	    Tcl_SetObjResult(interp, resultObj);
	}
	break;
    }
    case TAG_PREVRANGE: {
	TkTextSearch tSearch;
	char position1[TK_POS_CHARS];
	char position2[TK_POS_CHARS];
	Tcl_Obj *resultObj;

	if (objc != 5 && objc != 6) {
	    Tcl_WrongNumArgs(interp, 3, objv, "tagName index1 ?index2?");
	    return TCL_ERROR;
	}
	if (!(tagPtr = FindTag(NULL, textPtr, objv[3])) || !tagPtr->rootPtr) {
	    return TCL_OK;
	}
	if (!TkTextGetIndexFromObj(interp, textPtr, objv[4], &index1)) {
	    return TCL_ERROR;
	}
	if (objc == 5) {
	    TkTextIndexSetupToStartOfText(&index2, textPtr, sharedTextPtr->tree);
	} else if (!TkTextGetIndexFromObj(interp, textPtr, objv[5], &index2)) {
	    return TCL_ERROR;
	}

	TkBTreeStartSearchBack(&index1, &index2, tagPtr, &tSearch, SEARCH_EITHER_TAGON_TAGOFF);

	if (TkBTreePrevTag(&tSearch)) {
	    assert(TkTextIndexCompare(&tSearch.curIndex, &index1) <= 0);
	    assert(TkTextIndexCompare(&tSearch.curIndex, &index2) >= 0);
	    index1 = tSearch.curIndex;
	    if (tSearch.tagon) {
		TkTextIndex end;

		/*
		 * We've found tagon. Now search forward for tagoff.
		 */

		TkrTextPrintIndex(textPtr, &index1, position1);
		TkTextIndexSetupToEndOfText(&end, textPtr, sharedTextPtr->tree);
		TkTextIndexForwChars(textPtr, &index1, 1, &index1, COUNT_INDICES);
		TkBTreeStartSearch(&index1, &end, tagPtr, &tSearch, SEARCH_EITHER_TAGON_TAGOFF);
		TkBTreeNextTag(&tSearch); /* cannot fail */
		assert(tSearch.segPtr);   /* proof last assumption */
		assert(!tSearch.tagon);   /* must be tagoff */
		TkrTextPrintIndex(textPtr, &tSearch.curIndex, position2);
	    } else {
		/*
		 * We've found tagoff. Now search backwards for tagon.
		 */

		if (!TkBTreePrevTag(&tSearch)) {
		    return TCL_OK;
		}
		assert(TkTextIndexCompare(&tSearch.curIndex, &index2) >= 0);
		TkrTextPrintIndex(textPtr, &tSearch.curIndex, position1);
		TkrTextPrintIndex(textPtr, &index1, position2);
	    }
	    resultObj = Tcl_NewObj();
	    Tcl_ListObjAppendElement(NULL, resultObj, Tcl_NewStringObj(position1, -1));
	    Tcl_ListObjAppendElement(NULL, resultObj, Tcl_NewStringObj(position2, -1));
	    Tcl_SetObjResult(interp, resultObj);
	}
	break;
    }
    case TAG_PRIORITY:
	if (objc != 4) {
	    Tcl_WrongNumArgs(interp, 3, objv, "tagName");
	    return TCL_ERROR;
	}
	if (!(tagPtr = FindTag(interp, textPtr, objv[3]))) {
	    return TCL_ERROR;
	}
	Tcl_SetObjResult(interp, Tcl_NewIntObj(tagPtr->priority));
	break;
    case TAG_RAISE: {
	TkTextTag *tagPtr2;
	unsigned newPriority;

	if (objc != 4 && objc != 5) {
	    Tcl_WrongNumArgs(interp, 3, objv, "tagName ?aboveThis?");
	    return TCL_ERROR;
	}
	if (!(tagPtr = FindTag(interp, textPtr, objv[3]))) {
	    return TCL_ERROR;
	}
	if (objc == 5) {
	    if (!(tagPtr2 = FindTag(interp, textPtr, objv[4]))) {
		return TCL_ERROR;
	    }
	    newPriority = tagPtr2->priority;
	    if (tagPtr->priority > tagPtr2->priority) {
		newPriority += 1;
	    }
	} else {
	    newPriority = sharedTextPtr->numEnabledTags - 1;
	}
	if (ChangeTagPriority(sharedTextPtr, tagPtr, newPriority, 1) && tagPtr->rootPtr) {
	    if (tagPtr->undo) {
		TkTextUpdateAlteredFlag(sharedTextPtr);
	    }

	    /*
	     * If this is the 'sel' tag, then we don't actually need to call this for all peers.
	     *
	     * TODO: The current implementation is sloppy, we need only to refresh the ranges
	     * with actual changes, and not all the ranges of this tag.
	     */

	    TkTextRedrawTag(tagPtr->isSelTag ? NULL : sharedTextPtr,
		    textPtr, NULL, NULL, tagPtr, 0);
	}
	break;
    }
    case TAG_RANGES: {
	TkTextIndex first, last;
	TkTextSearch tSearch;
	Tcl_Obj *listObj = Tcl_NewObj();
	DEBUG(int found = 0);

	if (objc != 4) {
	    Tcl_WrongNumArgs(interp, 3, objv, "tagName");
	    return TCL_ERROR;
	}
	if ((tagPtr = FindTag(NULL, textPtr, objv[3])) && tagPtr->rootPtr) {
	    TkTextIndexSetupToStartOfText(&first, textPtr, sharedTextPtr->tree);
	    TkTextIndexSetupToEndOfText(&last, textPtr, sharedTextPtr->tree);
	    TkBTreeStartSearch(&first, &last, tagPtr, &tSearch, SEARCH_NEXT_TAGON);
	    while (TkBTreeNextTag(&tSearch)) {
		Tcl_ListObjAppendElement(NULL, listObj, TkTextNewIndexObj(&tSearch.curIndex));
		DEBUG(found = 1);
	    }
	    assert(!found || !tSearch.tagon); /* search must find end of text */
	    Tcl_SetObjResult(interp, listObj);
	}
	break;
    }
    }
    return TCL_OK;
}

/*
 *----------------------------------------------------------------------
 *
 * TkTextTagFindStartOfRange --
 *
 *	Find the start of the range which is marked by given tag. This
 *	functions requires that the given start index for the search
 *	is marked by this tag.
 *
 * Results:
 *	Returns the end index in '*resultPtr'.
 *
 * Side effects:
 *	None.
 *
 *----------------------------------------------------------------------
 */

void
TkTextTagFindStartOfRange(
    TkText *textPtr,			/* Info about overall widget. */
    const TkTextTag *tagPtr,		/* Search for this tag. */
    const TkTextIndex *currentPtr,	/* Start search after this position. */
    TkTextIndex *resultPtr)		/* Returns end of tagged range. */
{
    TkTextSearch tSearch;
    TkTextIndex stopIndex;

    assert(textPtr);
    assert(currentPtr);
    assert(resultPtr);

    TkTextIndexSetupToStartOfText(&stopIndex, textPtr, textPtr->sharedTextPtr->tree);
    TkBTreeStartSearchBack(currentPtr, &stopIndex, tagPtr, &tSearch, SEARCH_NEXT_TAGON);
    TkBTreePrevTag(&tSearch);
    assert(tSearch.segPtr); /* last search must not fail */
    *resultPtr = tSearch.curIndex;
}

/*
 *----------------------------------------------------------------------
 *
 * TkTextTagFindEndOfRange --
 *
 *	Find the end of the range which is marked by given tag. This
 *	functions requires that the given start index for the search
 *	is marked by this tag.
 *
 * Results:
 *	Returns the end index in '*resultPtr'.
 *
 * Side effects:
 *	None.
 *
 *----------------------------------------------------------------------
 */

void
TkTextTagFindEndOfRange(
    TkText *textPtr,			/* Info about overall widget. */
    const TkTextTag *tagPtr,		/* Search for this tag. */
    const TkTextIndex *currentPtr,	/* Start search at this position. */
    TkTextIndex *resultPtr)		/* Returns end of tagged range. */
{
    TkTextSearch tSearch;
    TkTextIndex stopIndex;

    assert(textPtr);
    assert(currentPtr);
    assert(resultPtr);

    TkTextIndexSetupToEndOfText(&stopIndex, textPtr, textPtr->sharedTextPtr->tree);
    TkBTreeStartSearch(currentPtr, &stopIndex, tagPtr, &tSearch, SEARCH_EITHER_TAGON_TAGOFF);
    TkBTreeNextTag(&tSearch);
    assert(tSearch.segPtr); /* last search must not fail */
    assert(!tSearch.tagon); /* must be tagoff */
    *resultPtr = tSearch.curIndex;
}

/*
 *----------------------------------------------------------------------
 *
 * TkTextClearSelection --
 *
 *	Clear the selection in specified range.
 *
 * Results:
 *	None.
 *
 * Side effects:
 *	See TkBTreeTag and TkTextSelectionEvent for side effects.
 *
 *----------------------------------------------------------------------
 */

void
TkTextClearSelection(
    TkSharedText *sharedTextPtr,
    const TkTextIndex *indexPtr1,
    const TkTextIndex *indexPtr2)
{
    TkText *textPtr;

    for (textPtr = sharedTextPtr->peers; textPtr; textPtr = textPtr->next) {
	if (TkBTreeTag(sharedTextPtr, textPtr, indexPtr1, indexPtr2, textPtr->selTagPtr,
		0, NULL, TkTextRedrawTag)) {
	    /*
	     * Send an event that the selection changed. This is equivalent to:
	     *	 event generate $textWidget <<Selection>>
	     */

	    TkTextSelectionEvent(textPtr); /* <<Selection>> will be received after deletion */
	    textPtr->abortSelections = 1;
	}
    }
}

/*
 *----------------------------------------------------------------------
 *
 * TkTextClearTags --
 *
 *	Turn all tags off inside a given range.
 *
 * Results:
 *	Whether any tag has been removed.
 *
 * Side effects:
 *	See TkBTreeClearTags and TkTextPushUndoToken for side effects.
 *
 *----------------------------------------------------------------------
 */

TkTextTag *
TkTextClearTags(
    TkSharedText *sharedTextPtr,
    TkText *textPtr,			/* can be NULL */
    const TkTextIndex *indexPtr1,
    const TkTextIndex *indexPtr2,
    int discardSelection)
{
    TkTextTag *tagPtr;
    TkTextUndoInfo undoInfo;
    TkTextUndoInfo *undoInfoPtr;

    undoInfoPtr = TkTextUndoStackIsFull(sharedTextPtr->undoStack) ? NULL : &undoInfo;
    tagPtr = TkBTreeClearTags(sharedTextPtr, textPtr, indexPtr1, indexPtr2, undoInfoPtr,
	    discardSelection, TkTextRedrawTag);
    if (tagPtr && undoInfoPtr && undoInfo.token) {
	TkTextPushUndoToken(sharedTextPtr, undoInfo.token, undoInfo.byteSize);
    }
    return tagPtr;
}

/*
 *----------------------------------------------------------------------
 *
 * TkTextUpdateTagDisplayFlags --
 *
 *	Update the display flags 'affectsDisplay' and 'affectsDisplayGeometry',
 *	according to the current attributes of the given tag.
 *
 * Results:
 *	None.
 *
 * Side effects:
 *	The flags 'affectsDisplay' and 'affectsDisplayGeometry' may change.
 *
 *----------------------------------------------------------------------
 */

void
TkTextUpdateTagDisplayFlags(
    TkTextTag *tagPtr)
{
    tagPtr->affectsDisplay = 0;
    tagPtr->affectsDisplayGeometry = 0;

    if (tagPtr->elidePtr
	    || tagPtr->tkfont
	    || tagPtr->justifyString
	    || tagPtr->lMargin1Ptr
	    || tagPtr->lMargin2Ptr
	    || tagPtr->offsetPtr
	    || tagPtr->rMarginPtr
	    || tagPtr->spacing1Ptr
	    || tagPtr->spacing2Ptr
	    || tagPtr->spacing3Ptr
	    || tagPtr->tabStringPtr
	    || tagPtr->tabStyle == TK_TEXT_TABSTYLE_TABULAR
	    || tagPtr->tabStyle == TK_TEXT_TABSTYLE_WORDPROCESSOR
		|| tagPtr->wrapMode == TEXT_WRAPMODE_CHAR
		|| tagPtr->wrapMode == TEXT_WRAPMODE_NONE
		|| tagPtr->wrapMode == TEXT_WRAPMODE_WORD
		|| tagPtr->wrapMode == TEXT_WRAPMODE_CODEPOINT) {
	tagPtr->affectsDisplay = 1;
	tagPtr->affectsDisplayGeometry = 1;
    } else if (tagPtr->attrs.border
	    || tagPtr->attrs.inactiveBorder
	    || tagPtr->selBorder
	    || tagPtr->inactiveSelBorder
	    || tagPtr->reliefPtr
	    || tagPtr->bgStipple != None
	    || tagPtr->indentBg >= 0
	    || tagPtr->attrs.fgColor
	    || tagPtr->attrs.inactiveFgColor
	    || tagPtr->selFgColor
	    || tagPtr->inactiveSelFgColor
	    || tagPtr->fgStipple != None
	    || tagPtr->eolColor
	    || tagPtr->hyphenColor
	    || tagPtr->overstrike >= 0
	    || tagPtr->overstrikeColor
	    || tagPtr->underline >= 0
	    || tagPtr->underlineColor
	    || tagPtr->lMarginColor
	    || tagPtr->rMarginColor) {
	tagPtr->affectsDisplay = 1;
    }
}

/*
 *----------------------------------------------------------------------
 *
 * TkConfigureTag --
 *
 *	This function is called to process an objv/objc list, plus the Tk
 *	option database, in order to configure (or reconfigure) a text tag.
 *
 * Results:
 *	Any of the standard Tcl return values.
 *
 * Side effects:
 *	A new tag will be created if required, otherwise an existing tag
 *	will be modified.
 *
 *----------------------------------------------------------------------
 */

static void
SetupDefaultRelief(
    TkText *textPtr,
    TkTextTag *tagPtr)
{
    if (tagPtr->isSelTag) {
	Tk_GetRelief(textPtr->interp, DEF_TEXT_SELECT_RELIEF, &tagPtr->relief);
	assert(strcmp(Tk_NameOfRelief(tagPtr->relief), DEF_TEXT_SELECT_RELIEF) == 0);
	if (tagPtr->reliefPtr) { Tcl_GuardedDecrRefCount(tagPtr->reliefPtr); }
	Tcl_IncrRefCount(tagPtr->reliefPtr = Tcl_NewStringObj(DEF_TEXT_SELECT_RELIEF, -1));
    } else {
	tagPtr->relief = TK_RELIEF_FLAT;
    }
}

int
TkConfigureTag(
    Tcl_Interp *interp,		/* Current interpreter. */
    TkText *textPtr,		/* Info about overall widget. */
    char const *tagName,	/* Name of affected tag. */
    int redraw,		/* Redraw the affected text if required? */
    int objc,			/* Number of arguments. */
    Tcl_Obj *const objv[])	/* Remaining argument objects. */
{
    int newTag;
    int mask = 0;
    TkSharedText *sharedTextPtr = textPtr->sharedTextPtr;
    TkTextTag *tagPtr = TkTextCreateTag(textPtr, tagName, &newTag);
    Tcl_Obj *reliefPtr = tagPtr->reliefPtr;
    Tcl_Obj *elidePtr = tagPtr->elidePtr;
    int elide = tagPtr->elide;
    int undo = tagPtr->undo;
    int affectsDisplay = tagPtr->affectsDisplay;
    int affectsLineHeight = 0;
    int rc = TCL_OK;

    if (objc <= 1) {
	Tcl_Obj *objPtr = Tk_GetOptionInfo(interp, (char *) tagPtr, tagPtr->optionTable,
		objc == 1 ? objv[0] : NULL, textPtr->tkwin);

	if (!objPtr) {
	    return TCL_ERROR;
	}
	Tcl_SetObjResult(interp, objPtr);
	return TCL_OK;
    }

    if (tagPtr->isSelTag) {
	tagPtr->attrs = textPtr->selTagConfigAttrs;
    }
    if (Tk_SetOptions(interp, (char *) tagPtr, tagPtr->optionTable,
	    objc, objv, textPtr->tkwin, NULL, &mask) != TCL_OK) {
	if (tagPtr->isSelTag) {
	    tagPtr->attrs = textPtr->selAttrs;
	}
	return TCL_ERROR;
    }

#if SUPPORT_DEPRECATED_TAG_OPTIONS

    if (mask & (TK_TEXT_DEPRECATED_OVERSTRIKE_FG|TK_TEXT_DEPRECATED_UNDERLINE_FG)) {
	static int warnAboutOverstrikeFg = 1;
	static int warnAboutUnderlineFg = 1;

	if (mask & TK_TEXT_DEPRECATED_OVERSTRIKE_FG) {
	    if (warnAboutOverstrikeFg) {
		fprintf(stderr, "tk::text: Tag option \"-overstrikefg\" is deprecated, "
			"please use option \"-overstrikecolor\".\n");
		warnAboutOverstrikeFg = 0;
	    }
	}
	if (mask & TK_TEXT_DEPRECATED_UNDERLINE_FG) {
	    if (warnAboutUnderlineFg) {
		fprintf(stderr, "tk::text: Tag option \"-underlinefg\" is deprecated, "
			"please use option \"-underlinecolor\".\n");
		warnAboutUnderlineFg = 0;
	    }
	}
    }

#endif /* SUPPORT_DEPRECATED_TAG_OPTIONS */

    /*
      Some of the configuration options, like -underline and -justify, require
     * additional translation (this is needed because we need to distinguish a
     * particular value of an option from "unspecified").
     */

    tagPtr->attrs.borderWidth = MAX(0, tagPtr->attrs.borderWidth);

    if (tagPtr->langPtr) {
	if (!TkTextTestLangCode(interp, tagPtr->langPtr)) {
	    rc = TCL_ERROR;
	} else {
	    memcpy(tagPtr->lang, Tcl_GetString(tagPtr->langPtr), 3);
	}
    } else {
	memset(tagPtr->lang, 0, 3);
    }
    if (tagPtr->reliefPtr) {
	if (Tk_GetReliefFromObj(interp, tagPtr->reliefPtr, &tagPtr->relief) != TCL_OK) {
	    rc = TCL_ERROR;
	}
    } else if (reliefPtr) {
	SetupDefaultRelief(textPtr, tagPtr);
    }
    if (tagPtr->justifyString) {
	const char *identifier = NULL;
        int j = -1;

	/*
	 * Tk_Justify only knows "left", "right", and "center", so we have to parse by ourself.
	 */

        switch (*tagPtr->justifyString) {
	case 'l': identifier = "left";   j = TK_TEXT_JUSTIFY_LEFT;   break;
	case 'r': identifier = "right";  j = TK_TEXT_JUSTIFY_RIGHT;  break;
	case 'f': identifier = "full";   j = TK_TEXT_JUSTIFY_FULL;   break;
	case 'c': identifier = "center"; j = TK_TEXT_JUSTIFY_CENTER; break;
        }
        if (j == -1 || strcmp(tagPtr->justifyString, identifier) != 0) {
            Tcl_SetObjResult(interp, Tcl_ObjPrintf(
                    "bad justification \"%s\": must be left, right, full, or center",
                    tagPtr->justifyString));
            Tcl_SetErrorCode(interp, "TK", "VALUE", "JUSTIFY", NULL);
	    rc = TCL_ERROR;
	} else {
	    tagPtr->justify = (TkTextJustify)j;
	}
    }
    if (tagPtr->spacing1Ptr) {
	tagPtr->spacing1 = MAX(0, tagPtr->spacing1);
    }
    if (tagPtr->spacing2Ptr) {
	tagPtr->spacing2 = MAX(0, tagPtr->spacing2);
    }
    if (tagPtr->spacing3Ptr) {
	tagPtr->spacing3 = MAX(0, tagPtr->spacing3);
    }
    if (tagPtr->tabArrayPtr) {
	free(tagPtr->tabArrayPtr);
	tagPtr->tabArrayPtr = NULL;
    }
    if (tagPtr->tabStringPtr) {
	if (!(tagPtr->tabArrayPtr = TkTextGetTabs(interp, textPtr, tagPtr->tabStringPtr))) {
	    rc = TCL_ERROR;
	}
    }
    if (tagPtr->hyphenRulesPtr) {
	int oldHyphenRules = tagPtr->hyphenRules;

	if (TkTextParseHyphenRules(textPtr, tagPtr->hyphenRulesPtr, &tagPtr->hyphenRules) != TCL_OK) {
	    rc = TCL_ERROR;
	}
	if (oldHyphenRules != tagPtr->hyphenRules && textPtr->hyphenate) {
	    affectsDisplay = 1;
	}
    }
    if (tagPtr->elidePtr) {
	if (!elidePtr) {
	    sharedTextPtr->numElisionTags += 1;
	}

	if (TkBitTest(sharedTextPtr->selectionTags, tagPtr->index)) {
	    /*
	     * It's not allowed to set the elide attribute of the special selection tag
	     * to 'true' (this would cause errors, because this case is not implemented).
	     */

	    Tcl_DecrRefCount(tagPtr->elidePtr);
	    tagPtr->elidePtr = NULL;
	    tagPtr->elide = -1;
	    Tcl_SetObjResult(interp, Tcl_ObjPrintf(
		    "not allowed to set elide option of selection tag \"%s\"", tagPtr->name));
	    Tcl_SetErrorCode(interp, "TK", "VALUE", "ELIDE", NULL);
	    rc = TCL_ERROR;
	}

	/*
	 * Indices are potentially obsolete after changing -elide,
	 * especially those computed with "display" or "any"
	 * submodifier, therefore increase the epoch.
	 */

	TkBTreeIncrEpoch(sharedTextPtr->tree);
    } else {
	if (elidePtr) {
	    sharedTextPtr->numElisionTags -= 1;
	}
	tagPtr->elide = 0;
    }
    if (tagPtr->undo != undo) {
	TkBitPut(sharedTextPtr->dontUndoTags, tagPtr->index, !tagPtr->undo);
    }

    /*
     * If the "sel" tag was changed, be sure to mirror information
     * from the tag back into the text widget record.
     */

    if (tagPtr->isSelTag) {
	if (tagPtr->attrs.border != textPtr->selTagConfigAttrs.border) {
	    textPtr->selAttrs.border = tagPtr->attrs.border;
	}
	if (tagPtr->attrs.inactiveBorder != textPtr->selTagConfigAttrs.inactiveBorder) {
	    textPtr->selAttrs.inactiveBorder = tagPtr->attrs.inactiveBorder;
	}
	if (tagPtr->attrs.fgColor != textPtr->selTagConfigAttrs.fgColor) {
	    textPtr->selAttrs.fgColor = tagPtr->attrs.fgColor;
	}
	if (tagPtr->attrs.inactiveFgColor != textPtr->selTagConfigAttrs.inactiveFgColor) {
	    textPtr->selAttrs.inactiveFgColor = tagPtr->attrs.inactiveFgColor;
	}
	if (tagPtr->attrs.borderWidthPtr != textPtr->selTagConfigAttrs.borderWidthPtr) {
	    textPtr->selAttrs.borderWidthPtr = tagPtr->attrs.borderWidthPtr;
	    textPtr->selAttrs.borderWidth = tagPtr->attrs.borderWidth;
	}
	textPtr->selTagConfigAttrs = tagPtr->attrs;
	tagPtr->attrs = textPtr->selAttrs;
    }

    TkTextUpdateTagDisplayFlags(tagPtr);
    if (tagPtr->affectsDisplay) {
	affectsDisplay = 1;
    }
    if (tagPtr->tkfont != NULL && tagPtr->tkfont != textPtr->tkfont) {
	Tk_FontMetrics fm;

	Tk_GetFontMetrics(tagPtr->tkfont, &fm);
	if (MAX(1, fm.linespace) != textPtr->lineHeight) {
	    affectsLineHeight = 1;
	}
    }

    TkBitPut(sharedTextPtr->elisionTags, tagPtr->index, !!tagPtr->elidePtr);
    TkBitPut(sharedTextPtr->affectDisplayTags, tagPtr->index, tagPtr->affectsDisplay);
    TkBitPut(sharedTextPtr->notAffectDisplayTags, tagPtr->index, !tagPtr->affectsDisplay);
    TkBitPut(sharedTextPtr->affectGeometryTags, tagPtr->index, tagPtr->affectsDisplayGeometry);
    TkBitPut(sharedTextPtr->affectLineHeightTags, tagPtr->index, affectsLineHeight);

    if (!TkBitTest(sharedTextPtr->selectionTags, tagPtr->index)) {
	TkBitPut(sharedTextPtr->affectDisplayNonSelTags, tagPtr->index, tagPtr->affectsDisplay);
	TkBitPut(sharedTextPtr->affectGeometryNonSelTags, tagPtr->index,
		tagPtr->affectsDisplayGeometry);
    }

    if (!tagPtr->elidePtr != !elidePtr || (tagPtr->elidePtr && elide != tagPtr->elide)) {
	/*
	 * Eventually we have to insert/remove branches and links according to
	 * the elide information of this tag.
	 */

	TkBTreeUpdateElideInfo(textPtr, tagPtr);
    }

    if (redraw && !newTag && affectsDisplay) {
	/*
	 * This action is not necessary if this is a new tag, since it can't have been
	 * applied to anything yet.
	 *
	 * If this is the 'sel' tag, then we don't need to call this for all peers, unless
	 * we actually want to synchronize sel-style changes across the peers.
	 */

	TkTextRedrawTag(sharedTextPtr, NULL, NULL, NULL, tagPtr, 0);
    }

    return rc;
}

/*
 *----------------------------------------------------------------------
 *
 * TkTextFontHeightChanged --
 *
 *	The font height of the text widget has changed, so we have to update
 *	textPtr->affectLineHeightTags accordingly.
 *
 * Results:
 *	None.
 *
 * Side effects:
 *	textPtr->affectLineHeightTags will be updated.
 *
 *----------------------------------------------------------------------
 */

void
TkTextFontHeightChanged(
    TkText *textPtr)		/* Info about overall widget. */
{
    Tcl_HashSearch search;
    Tcl_HashEntry *hPtr = NULL;
    TkBitField *affectLineHeightTags = textPtr->sharedTextPtr->affectLineHeightTags;

    TkBitClear(affectLineHeightTags);

    for (hPtr = Tcl_FirstHashEntry(&textPtr->sharedTextPtr->tagTable, &search);
	    hPtr;
	    hPtr = Tcl_NextHashEntry(&search)) {
	const TkTextTag *tagPtr = (const TkTextTag *)Tcl_GetHashValue(hPtr);

	if (tagPtr->tkfont != NULL && tagPtr->tkfont != textPtr->tkfont) {
	    Tk_FontMetrics fm;

	    Tk_GetFontMetrics(tagPtr->tkfont, &fm);
	    if (MAX(1, fm.linespace) != textPtr->lineHeight) {
		TkBitSet(affectLineHeightTags, tagPtr->index);
	    }
	}
    }
}

/*
 *----------------------------------------------------------------------
 *
 * AppendTags --
 *
 *	This function is appending the given array of tags to the interpreter.
 *
 * Results:
 *	None.
 *
 * Side effects:
 *	Results will be appended to the interpreter.
 *
 *----------------------------------------------------------------------
 */

static void
AppendTags(
    Tcl_Interp *interp,		/* Current interpreter. */
    unsigned numTags,		/* Size of array. */
    TkTextTag **tagArray)	/* Array of tag pointer, some pointer may be NULL. */
{
    unsigned i;
    Tcl_Obj *listObj;

    if (numTags == 0) {
	return;
    }

    TkTextSortTags(numTags, tagArray);
    listObj = Tcl_NewObj();

    for (i = 0; i < numTags; ++i) {
	if (tagArray[i]) {
	    Tcl_ListObjAppendElement(interp, listObj, Tcl_NewStringObj(tagArray[i]->name, -1));
	}
    }
    Tcl_SetObjResult(interp, listObj);
}

/*
 *----------------------------------------------------------------------
 *
 * TkTextReplaceTags --
 *
 *	This function is replacing the tag information of given segment
 *	with provided list of tags.
 *
 * Results:
 *	None.
 *
 * Side effects:
 *	None.
 *
 *----------------------------------------------------------------------
 */

# define TK_TEXT_SET_MAX_BIT_SIZE (((512 + TK_BIT_NBITS - 1)/TK_BIT_NBITS)*TK_BIT_NBITS)

void
TkTextReplaceTags(
    TkText *textPtr,		/* Info about overall window. */
    TkTextSegment *segPtr,	/* Setup tag info of this segment. */
    int undoable,		/* Replacement of tags is undoable? */
    Tcl_Obj *tagListPtr)	/* List of tags. */
{
    TkTextTagSet *newTagInfoPtr;
    TkTextTagSet *oldTagInfoPtr;
    TkSharedText *sharedTextPtr;
    TkTextTag *tagArrBuf[TK_TEXT_SET_MAX_BIT_SIZE];
    TkTextTag **tagArrPtr = tagArrBuf;
    TkTextTag *tagPtr;
    TkTextUndoStack undoStack;
    TkTextIndex index[2];
    int altered = 0;
    int anyChanges = 0;
    Tcl_Obj **objs;
    Tcl_Size objn = 0, k;
    unsigned j;

    assert(textPtr);
    assert(segPtr);
    assert(segPtr->tagInfoPtr);
    assert(tagListPtr);

    Tcl_ListObjGetElements(NULL, tagListPtr, &objn, &objs);
    TkTextIndexClear(&index[0], textPtr);
    TkTextIndexSetSegment(&index[0], segPtr);
    TkrTextIndexForwBytes(textPtr, &index[0], 1, &index[1]);
    TkTextTagSetIncrRefCount(oldTagInfoPtr = segPtr->tagInfoPtr);

    if ((size_t)objn > sizeof(tagArrBuf)/sizeof(tagArrBuf[0])) {
	tagArrPtr = (TkTextTag**)malloc(objn*sizeof(tagArrPtr[0]));
    }

    for (k = 0; k < objn; ++k) {
	tagArrPtr[k] = TkTextCreateTag(textPtr, Tcl_GetString(objs[k]), NULL);
    }

    sharedTextPtr = textPtr->sharedTextPtr;
    newTagInfoPtr = TkTextTagSetResize(NULL, sharedTextPtr->tagInfoSize);

    for (k = 0; k < objn; ++k) {
	newTagInfoPtr = TkTextTagSetAddToThis(newTagInfoPtr, tagArrPtr[k]->index);
    }

    undoStack = sharedTextPtr->undoStack;
    if (!undoable) {
	sharedTextPtr->undoStack = NULL; /* disable undo temporarily */
    }

    /*
     * Remove the deleted tags, but ignore the "sel" tag.
     */

    for (j = TkTextTagSetFindFirst(oldTagInfoPtr);
	    j != TK_TEXT_TAG_SET_NPOS;
	    j = TkTextTagSetFindNext(oldTagInfoPtr, j)) {
	if (!TkTextTagSetTest(newTagInfoPtr, j)) {
	    tagPtr = sharedTextPtr->tagLookup[j];
	    if (!tagPtr->isSelTag && TagAddRemove(textPtr, &index[0], &index[1], tagPtr, 0)) {
		anyChanges = 1;
		if (tagPtr->undo) {
		    altered = 1;
		}
	    }
	}
    }

    /*
     * Add new tags, but ignore the "sel" tag.
     */

    for (j = TkTextTagSetFindFirst(newTagInfoPtr);
	    j != TK_TEXT_TAG_SET_NPOS;
	    j = TkTextTagSetFindNext(newTagInfoPtr, j)) {
	if (!TkTextTagSetTest(segPtr->tagInfoPtr, j)) {
	    tagPtr = sharedTextPtr->tagLookup[j];
	    if (!tagPtr->isSelTag && TagAddRemove(textPtr, &index[0], &index[1], tagPtr, 1)) {
		anyChanges = 1;
		if (tagPtr->undo) {
		    altered = 1;
		}
	    }
	}
    }

    TkTextTagSetDecrRefCount(oldTagInfoPtr);
    TkTextTagSetDecrRefCount(newTagInfoPtr);
    sharedTextPtr->undoStack = undoStack;

    if (anyChanges) {
	/* still need to trigger enter/leave events on tags that have changed */
	TkTextEventuallyRepick(textPtr);
    }
    if (altered) {
	TkTextUpdateAlteredFlag(sharedTextPtr);
    }
    if (tagArrPtr != tagArrBuf) {
	free(tagArrPtr);
    }
}

/*
 *----------------------------------------------------------------------
 *
 * TkTextFindTags --
 *
 *	This function is appending the tags from given char segment to the
 *	interpreter.
 *
 * Results:
 *	None.
 *
 * Side effects:
 *	Results will be appended to the interpreter.
 *
 *----------------------------------------------------------------------
 */

void
TkTextFindTags(
    Tcl_Interp *interp,		/* Current interpreter. */
    TkText *textPtr,		/* Info about overall widget. */
    const TkTextSegment *segPtr,/* Tags from this segment. */
    int discardSelection)	/* "sel" tag will be discarded? */
{
    TkTextTag *tagPtr;
    Tcl_Obj *listObj;

    assert(segPtr);

    tagPtr = TkBTreeGetSegmentTags(textPtr->sharedTextPtr, segPtr, textPtr,
	    TK_TEXT_SORT_ASCENDING, NULL);
    listObj = Tcl_NewObj();

    for ( ; tagPtr; tagPtr = tagPtr->nextPtr) {
	if (!discardSelection || tagPtr != textPtr->selTagPtr) {
	    Tcl_ListObjAppendElement(interp, listObj, Tcl_NewStringObj(tagPtr->name, -1));
	}
    }

    Tcl_SetObjResult(interp, listObj);
}

/*
 *----------------------------------------------------------------------
 *
 * TkTextTagChangedUndoRedo --
 *
 *	This function is called when any tag range has been changed during
 *	an undo/redo operation.
 *
 * Results:
 *	None.
 *
 * Side effects:
 *	See TkTextRedrawTag, and GrabSelection.
 *
 *----------------------------------------------------------------------
 */

int
TkTextTagChangedUndoRedo(
    const TkSharedText *sharedTextPtr,
    TkText *textPtr,
    const TkTextIndex *indexPtr1,
    const TkTextIndex *indexPtr2,
    const TkTextTag *tagPtr,
    int affectsDisplayGeometry)
{
    if (!TkTextRedrawTag(sharedTextPtr, textPtr, indexPtr1, indexPtr2, tagPtr, affectsDisplayGeometry)) {
	return 0;
    }
    if (textPtr && tagPtr == textPtr->selTagPtr) {
	GrabSelection(tagPtr->textPtr, tagPtr, TkTextTestTag(indexPtr1, tagPtr), 1);
    }
    return 1;
}

/*
 *----------------------------------------------------------------------
 *
 * GrabSelection --
 * 	Grab the selection if we're supposed to export it and don't already
 * 	have it.
 *
 * 	Also, invalidate partially-completed selection retrievals. We only
 *	need to check whether the tag is "sel" for this textPtr (not for
 *	other peer widget's "sel" tags) because we cannot reach this code
 *	path with a different widget's "sel" tag.
 *
 * Results:
 *	None.
 *
 * Side effects:
 *	Some text segments may be modified.
 *
 *----------------------------------------------------------------------
 */

static void
GrabSelection(
    TkText *textPtr,		/* Info about overall widget. */
    TCL_UNUSED(const TkTextTag *),	/* Tag which has been modified. */
    int add,			/* 'true' means that we have added the "sel" tag;
				 * 'false' means we have removed the "sel" tag. */
    int changed)		/* 'false' means that the selection has not changed, nevertheless
    				 * the text widget should become the owner again. */
{
    int ownSelection = add && textPtr->exportSelection && !(textPtr->flags & GOT_SELECTION);

    assert(textPtr);

    if (changed || ownSelection) {
	/*
	 * Send an event that the selection changed. This is
	 * equivalent to:
	 *	   event generate $textWidget <<Selection>>
	 */

	TkTextSelectionEvent(textPtr);
    }
    if (ownSelection && (!Tcl_IsSafe(textPtr->interp))) {
	Tk_OwnSelection(textPtr->tkwin, XA_PRIMARY, TkTextLostSelection, textPtr);
	textPtr->flags |= GOT_SELECTION;
    }
    if (changed) {
	textPtr->abortSelections = 1;
    }
}

/*
 *----------------------------------------------------------------------
 *
 * TagAddRemove --
 *	This functions adds or removes a tag (or all tags) from the characters
 *	between given index range.
 *
 * Results:
 *	None.
 *
 * Side effects:
 *	Some text segments may be modified.
 *
 *----------------------------------------------------------------------
 */

static int
UndoTagOperation(
    const TkSharedText *sharedTextPtr,
    const TkTextTag *tagPtr)
{
    return sharedTextPtr->undoStack && (!tagPtr || tagPtr->undo);
}

static int
TagAddRemove(
    TkText *textPtr,		/* Info about overall widget. */
    const TkTextIndex *index1Ptr,
				/* Indicates first character in range. */
    const TkTextIndex *index2Ptr,
				/* Indicates character just after the last one in range. */
    TkTextTag *tagPtr,		/* Tag to add or remove. */
    int add)			/* 'true' means add tag to the given range of characters;
				 * 'false' means remove the tag from the range. */
{
    TkSharedText *sharedTextPtr = textPtr->sharedTextPtr;
    TkTextUndoInfo *undoInfoPtr;
    TkTextUndoInfo undoInfo;

    assert(!sharedTextPtr->undoStack || !TkTextUndoIsPerformingUndo(sharedTextPtr->undoStack));
    assert(!sharedTextPtr->undoStack || !TkTextUndoIsPerformingRedo(sharedTextPtr->undoStack));

    if (!add && !tagPtr->rootPtr) {
	return 0; /* no change possible */
    }

    undoInfoPtr = UndoTagOperation(sharedTextPtr, tagPtr) ? &undoInfo : NULL;

    if (!TkBTreeTag(sharedTextPtr, textPtr, index1Ptr, index2Ptr, tagPtr, add,
	    undoInfoPtr, TkTextRedrawTag)) {
	return 0;
    }

    if (undoInfoPtr) {
	if (undoInfo.token) {
	    tagPtr->refCount += 1;
	    TkTextUndoPushItem(sharedTextPtr->undoStack, undoInfo.token, undoInfo.byteSize);
	}
	sharedTextPtr->undoStackEvent = 1;
    }

    return 1;
}

/*
 *----------------------------------------------------------------------
 *
 * TkTextBindEvent --
 *
 *	Bind events to the specified resource name.
 *
 * Results:
 *	Any of the standard Tcl return values.
 *
 * Side effects:
 *	A new entry in the binding table will be inserted, or an exisiting
 *	entry will be deleted.
 *
 *----------------------------------------------------------------------
 */

int
TkTextBindEvent(
    Tcl_Interp *interp,		/* Current interpreter. */
    int objc,			/* Number of arguments. */
    Tcl_Obj *const objv[],	/* Remaining argument objects. */
    TkSharedText *sharedTextPtr,/* Shared text resource. */
    Tk_BindingTable *bindingTablePtr,
    				/* Pointer to binding table. */
    const char *name)		/* Bind event to this resource (tag or image). */
{
    static const unsigned motionMask = ButtonMotionMask|Button1MotionMask
		|Button2MotionMask|Button3MotionMask|Button4MotionMask
		|Button5MotionMask|PointerMotionMask;

    /*
     * Make a binding table if the widget doesn't already have one.
     */

    if (!*bindingTablePtr) {
	*bindingTablePtr = Tk_CreateBindingTable(interp);
    }

    if (objc == 2) {
	int append = 0;
	unsigned long mask;
	const char *eventString = Tcl_GetString(objv[0]);
	const char *fifth = Tcl_GetString(objv[1]);

	if (fifth[0] == '\0') {
	    return Tk_DeleteBinding(interp, *bindingTablePtr, (void *)name, eventString);
	}
	if (fifth[0] == '+') {
	    fifth += 1;
	    append = 1;
	}
	mask = Tk_CreateBinding(interp, *bindingTablePtr, (void *)name, eventString, fifth, append);
	if (mask == 0) {
	    return TCL_ERROR;
	}
	if (mask & (unsigned) ~(motionMask|ButtonPressMask|ButtonReleaseMask|EnterWindowMask
		|LeaveWindowMask|KeyPressMask|KeyReleaseMask|VirtualEventMask)) {
	    Tk_DeleteBinding(interp, *bindingTablePtr, (void *)name, eventString);
	    Tcl_ResetResult(interp);
	    Tcl_SetObjResult(interp, Tcl_NewStringObj(
		    "requested illegal events; only key, button, motion,"
		    " enter, leave, and virtual events may be used", -1));
	    Tcl_SetErrorCode(interp, "TK", "TEXT", "TAG_BIND_EVENT",NULL);
	    return TCL_ERROR;
	}
	if (mask & motionMask) {
	    /*
	     * TODO: It would be better to count tags with motion mask, but this silly
	     * binding protocol does not provide any function which helps to detect when
	     * bindings with motion masks will be deleted. So we cannot do more than
	     * to detect whether any motion mask has ever been set. This has an effect
	     * on TkTextPickCurrent, this function will be considerably faster if
	     * 'numMotionEventBindings' is zero, because in latter case only traversals
	     * between display chunks will be considered. We assume that the use of a
	     * motion mask is rather seldom, normally only the Enter/Leave events are
	     * of interest.
	     */
	    sharedTextPtr->numMotionEventBindings = 1;
	}
    } else if (objc == 1) {
	const char *command;

	command = Tk_GetBinding(interp, *bindingTablePtr, (void *)name, Tcl_GetString(objv[0]));
	if (!command) {
	    const char *string = Tcl_GetString(Tcl_GetObjResult(interp));

	    /*
	     * Ignore missing binding errors. This is a special hack that relies on the
	     * error message returned by FindSequence in tkBind.c.
	     */

	    if (string[0] != '\0') {
		return TCL_ERROR;
	    }
	    Tcl_ResetResult(interp);
	} else {
	    Tcl_SetObjResult(interp, Tcl_NewStringObj(command, -1));
	}
    } else {
	Tk_GetAllBindings(interp, *bindingTablePtr, (void *)name);
    }

    return TCL_OK;
}

/*
 *----------------------------------------------------------------------
 *
 * TkTextCreateTag --
 *
 *	Find the record describing a tag within a given text widget, creating
 *	a new record if one doesn't already exist.
 *
 * Results:
 *	The return value is a pointer to the TkTextTag record for tagName.
 *
 * Side effects:
 *	A new tag record is created if there isn't one already defined for
 *	tagName.
 *
 *----------------------------------------------------------------------
 */

static void
MarkIndex(
    TkSharedText *sharedTextPtr,
    TkTextTag *tagPtr,
    int set)
{
    if (set && tagPtr->index >= TkBitSize(sharedTextPtr->usedTags)) {
	sharedTextPtr->tagInfoSize = TkBitAdjustSize(tagPtr->index + 1);
    }

    TkBitPut(sharedTextPtr->usedTags, tagPtr->index, set);
    assert((!sharedTextPtr->tagLookup[tagPtr->index]) == set);
    sharedTextPtr->tagLookup[tagPtr->index] = set ? tagPtr : NULL;
}

TkTextTag *
TkTextCreateTag(
    TkText *textPtr,		/* Widget in which tag is being used. */
    const char *tagName,	/* Name of desired tag. */
    int *newTag)		/* If non-NULL, then return true if new, or false if already exists. */
{
    TkSharedText *sharedTextPtr = textPtr->sharedTextPtr;
    TkTextTag *tagPtr;
    Tcl_HashEntry *hPtr = NULL;
    int isNew;
    int isSelTag;
    const char *name;
    unsigned index;

    isSelTag = (strcmp(tagName, "sel") == 0);

    if (isSelTag) {
	if (textPtr->selTagPtr) {
	    if (newTag) {
		*newTag = 0;
	    }
	    return textPtr->selTagPtr;
	}
	if (newTag) {
	    *newTag = 1;
	}
	name = "sel";
    } else {
	hPtr = Tcl_CreateHashEntry(&sharedTextPtr->tagTable, tagName, &isNew);
	if (newTag) {
	    *newTag = isNew;
	}
	if (!isNew) {
	    return (TkTextTag*)Tcl_GetHashValue(hPtr);
	}
	name = (const char *)Tcl_GetHashKey(&sharedTextPtr->tagTable, hPtr);
    }

    if ((index = TkBitFindFirstNot(sharedTextPtr->usedTags)) == TK_BIT_NPOS) {
	unsigned oldSize = TkBitSize(sharedTextPtr->usedTags);
	unsigned newSize = TkBitAdjustSize((index = oldSize) + 1);

	sharedTextPtr->usedTags = TkBitResize(sharedTextPtr->usedTags, newSize);
	sharedTextPtr->elisionTags = TkBitResize(sharedTextPtr->elisionTags, newSize);
	sharedTextPtr->selectionTags = TkBitResize(sharedTextPtr->selectionTags, newSize);
	sharedTextPtr->dontUndoTags = TkBitResize(sharedTextPtr->dontUndoTags, newSize);
	sharedTextPtr->affectDisplayTags = TkBitResize(sharedTextPtr->affectDisplayTags, newSize);
	sharedTextPtr->notAffectDisplayTags = TkBitResize(sharedTextPtr->notAffectDisplayTags, newSize);
	sharedTextPtr->affectDisplayNonSelTags = TkBitResize(
		sharedTextPtr->affectDisplayNonSelTags, newSize);
	sharedTextPtr->affectGeometryTags = TkBitResize( sharedTextPtr->affectGeometryTags, newSize);
	sharedTextPtr->affectGeometryNonSelTags = TkBitResize(
		sharedTextPtr->affectGeometryNonSelTags, newSize);
	sharedTextPtr->affectLineHeightTags = TkBitResize(sharedTextPtr->affectLineHeightTags, newSize);
	sharedTextPtr->tagLookup = (TkTextTag **)realloc(sharedTextPtr->tagLookup, newSize * sizeof(TkTextTag *));
	DEBUG(memset(sharedTextPtr->tagLookup + oldSize, 0, (newSize - oldSize) * sizeof(TkTextTag *)));
    }

    if (sharedTextPtr->tagInfoSize <= index) {
	sharedTextPtr->tagInfoSize = TkBitAdjustSize(index + 1);
    }

    /*
     * No existing entry. Create a new one, initialize it, and add a pointer
     * to it to the hash table entry.
     */

    tagPtr = (TkTextTag *)calloc(1, sizeof(TkTextTag));
    tagPtr->name = name;
    tagPtr->index = index;
    tagPtr->priority = sharedTextPtr->numEnabledTags;
    tagPtr->isSelTag = isSelTag;
    tagPtr->bgStipple = None;
    tagPtr->fgStipple = None;
    tagPtr->justify = TK_TEXT_JUSTIFY_LEFT;
    tagPtr->tabStyle = TK_TEXT_TABSTYLE_NULL;
    tagPtr->wrapMode = TEXT_WRAPMODE_NULL;
    tagPtr->undo = sharedTextPtr->undoTagging && !isSelTag;
    tagPtr->sharedTextPtr = sharedTextPtr;
    tagPtr->undoTagListIndex = -1;
    tagPtr->refCount = 1;
    tagPtr->tagEpoch = ++sharedTextPtr->tagEpoch;
    DEBUG_ALLOC(tkTextCountNewTag++);

    tagPtr->optionTable = Tk_CreateOptionTable(textPtr->interp, tagOptionSpecs);
    assert(!tagPtr->reliefPtr);

    sharedTextPtr->numTags += 1;
    sharedTextPtr->numEnabledTags += 1;

    if (isSelTag) {
	tagPtr->textPtr = textPtr;
	textPtr->refCount += 1;
	TkBitSet(sharedTextPtr->selectionTags, index);
	TkBitSet(sharedTextPtr->dontUndoTags, index);
    } else {
	assert(hPtr);
	Tcl_SetHashValue(hPtr, tagPtr);
    }

    SetupDefaultRelief(textPtr, tagPtr);
    MarkIndex(sharedTextPtr, tagPtr, 1);
    return tagPtr;
}

/*
 *----------------------------------------------------------------------
 *
 * TkTextFindTag --
 *
 *	See if tag is defined for a given widget.
 *
 * Results:
 *	If tagName is defined in textPtr, a pointer to its TkTextTag structure
 *	is returned. Otherwise NULL is returned.
 *
 * Side effects:
 *	None.
 *
 *----------------------------------------------------------------------
 */

TkTextTag *
TkTextFindTag(
    const TkText *textPtr,	/* Widget in which tag is being used. */
    const char *tagName)	/* Name of desired tag. */
{
    Tcl_HashEntry *hPtr;

    assert(textPtr);
    assert(tagName);

    if (strcmp(tagName, "sel") == 0) {
	return textPtr->selTagPtr;
    }
    hPtr = Tcl_FindHashEntry(&textPtr->sharedTextPtr->tagTable, tagName);
    if (hPtr) {
	return (TkTextTag *)Tcl_GetHashValue(hPtr);
    }
    return NULL;
}

/*
 *----------------------------------------------------------------------
 *
 * FindTag --
 *
 *	See if tag is defined for a given widget.
 *
 * Results:
 *	If tagName is defined in textPtr, a pointer to its TkTextTag structure
 *	is returned. Otherwise NULL is returned and an error message is
 *	recorded in the interp's result unless interp is NULL.
 *
 * Side effects:
 *	None.
 *
 *----------------------------------------------------------------------
 */

static TkTextTag *
FindTag(
    Tcl_Interp *interp,		/* Interpreter to use for error message; if NULL, then don't record
    				 * an error message. */
    const TkText *textPtr,	/* Widget in which tag is being used. */
    Tcl_Obj *tagName)		/* Name of desired tag. */
{
    const char *name = Tcl_GetString(tagName);
    TkTextTag *tagPtr = TkTextFindTag(textPtr, name);

    if (!tagPtr && interp) {
	Tcl_SetObjResult(interp, Tcl_ObjPrintf(
		"tag \"%s\" isn't defined in text widget", name));
	Tcl_SetErrorCode(interp, "TK", "LOOKUP", "TEXT_TAG", name, NULL);
    }

    return tagPtr;
}

/*
 *----------------------------------------------------------------------
 *
 * TkTextEnableTag --
 *
 *	If this tag is disabled, then re-enable it.
 *
 * Results:
 *	None.
 *
 * Side effects:
 *	None.
 *
 *----------------------------------------------------------------------
 */

void
TkTextEnableTag(
    TkSharedText *sharedTextPtr,/* Shared text resource. */
    TkTextTag *tagPtr)		/* Tag being deleted. */
{
    if (tagPtr->isDisabled) {
	tagPtr->isDisabled = 0;
	MarkIndex(sharedTextPtr, tagPtr, 1);
	sharedTextPtr->numEnabledTags += 1;
	ChangeTagPriority(sharedTextPtr, tagPtr, tagPtr->savedPriority, 0);
    }
}

/*
 *----------------------------------------------------------------------
 *
 * TkTextReleaseTag --
 *
 *	Delete this tag if the reference counter is going to zero, in this
 *	case clean up the tag structure itself. This requires that the given
 *	tag is not in use.
 *
 * Results:
 *	None.
 *
 * Side effects:
 *	Memory and other resources are freed.
 *
 *----------------------------------------------------------------------
 */

void
TkTextReleaseTag(
    TkSharedText *sharedTextPtr,/* Shared text resource. */
    TkTextTag *tagPtr,		/* Tag being deleted. */
    Tcl_HashEntry *hPtr)	/* Pointer into hash table, can be NULL. */
{
    assert(tagPtr->refCount > 1 || !tagPtr->rootPtr);

    if (--tagPtr->refCount > 0) {
	return;
    }

    assert(!tagPtr->recentTagAddRemoveToken);
    assert(!tagPtr->recentChangePriorityToken);

    MarkIndex(sharedTextPtr, tagPtr, 0);
    sharedTextPtr->numTags -= 1;

    if (!hPtr) {
	hPtr = Tcl_FindHashEntry(&sharedTextPtr->tagTable, tagPtr->name);
    }
    if (hPtr) {
	Tcl_DeleteHashEntry(hPtr);
    } else {
	assert(tagPtr->isSelTag);
    }

    /*
     * Let Tk do most of the hard work for us.
     */

    if (tagPtr->isSelTag) {
	assert(tagPtr->textPtr);
	/* Restore the original values. */
	tagPtr->attrs = tagPtr->textPtr->selTagConfigAttrs;
    }
    Tk_FreeConfigOptions((char *) tagPtr, tagPtr->optionTable, sharedTextPtr->peers->tkwin);

    /*
     * This associated information is managed by us.
     */

    if (tagPtr->tabArrayPtr) {
	free(tagPtr->tabArrayPtr);
    }

    if (sharedTextPtr->tagBindingTable) {
	Tk_DeleteAllBindings(sharedTextPtr->tagBindingTable, (void *)tagPtr->name);
    }

    /*
     * If this tag is widget-specific (peer widgets) then clean up the
     * refCount it holds.
     */

    if (tagPtr->textPtr) {
	TkTextDecrRefCountAndTestIfDestroyed((TkText *) tagPtr->textPtr);
	tagPtr->textPtr = NULL;
    }

    /*
     * Finally free the tag's memory.
     */

    free(tagPtr);
    DEBUG_ALLOC(tkTextCountDestroyTag++);
}
/*
 *----------------------------------------------------------------------
 *
 * TkTextDeleteTag --
 *
 *	This function is called to carry out most actions associated with the
 *	'tag delete' sub-command. It will remove all evidence of the tag from
 *	the B-tree, and then clean up the tag structure itself.
 *
 *	The only actions this doesn't carry out it to check if the deletion of
 *	the tag requires something to be re-displayed, and to remove the tag
 *	from the tagTable (hash table) if that is necessary (i.e. if it's not
 *	the 'sel' tag). It is expected that the caller carry out both of these
 *	actions.
 *
 * Results:
 *	Returns whether this tag was used in current text content.
 *
 * Side effects:
 *	Memory and other resources are freed, the B-tree is manipulated.
 *
 *----------------------------------------------------------------------
 */

int
TkTextDeleteTag(
    TkText *textPtr,		/* Info about overall widget. */
    TkTextTag *tagPtr,		/* Tag being deleted. */
    Tcl_HashEntry *hPtr)	/* Pointer into hash table, can be NULL (but only for "sel"). */
{
    TkSharedText *sharedTextPtr = textPtr->sharedTextPtr;
    int used;

    assert(!sharedTextPtr->undoStack || !TkTextUndoIsPerformingUndo(sharedTextPtr->undoStack));
    assert(!sharedTextPtr->undoStack || !TkTextUndoIsPerformingRedo(sharedTextPtr->undoStack));
    assert(hPtr || tagPtr->isSelTag);

    used = !!tagPtr->rootPtr;

    if (used) {
	TkTextUndoInfo undoInfo;
	TkTextUndoInfo *undoInfoPtr;
	TkTextIndex startIndex;
	TkTextIndex index[2];
	TkTextSearch tSearch;
	int useUndo = !!(textPtr->flags & DESTROYED) && UndoTagOperation(sharedTextPtr, tagPtr);

	undoInfoPtr = useUndo ? &undoInfo : NULL;

	TkTextIndexSetupToStartOfText(&index[0], NULL, sharedTextPtr->tree);
	TkTextIndexSetupToEndOfText(&index[1], NULL, sharedTextPtr->tree);

	TkBTreeStartSearch(&index[0], &index[1], tagPtr, &tSearch, SEARCH_NEXT_TAGON);
	TkBTreeNextTag(&tSearch);
	assert(tSearch.segPtr); /* last search must not fail */
	startIndex = tSearch.curIndex;

	TkBTreeStartSearchBack(&index[1], &index[0], tagPtr, &tSearch, SEARCH_EITHER_TAGON_TAGOFF);
	TkBTreePrevTag(&tSearch);
	assert(tSearch.segPtr); /* last search must not fail */
	assert(!tSearch.tagon); /* we must find tagoff */

	TkBTreeTag(textPtr->sharedTextPtr, textPtr, &startIndex, &tSearch.curIndex,
		tagPtr, 0, undoInfoPtr, TkTextRedrawTag);

	if (undoInfoPtr && undoInfoPtr->token) {
	    tagPtr->refCount += 1;
	    TkTextUndoPushItem(sharedTextPtr->undoStack, undoInfo.token, undoInfo.byteSize);
	}
    }

    assert(!tagPtr->rootPtr);

    if (!(textPtr->flags & DESTROYED) && tagPtr->isSelTag) {
	/*
	 * Send an event that the selection changed. This is equivalent to:
	 *	event generate $textWidget <<Selection>>
	 */

	TkTextSelectionEvent(textPtr);
    }

    /*
     * Update the tag priorities to reflect the deletion of this tag.
     */

    tagPtr->savedPriority = tagPtr->priority;
    ChangeTagPriority(sharedTextPtr, tagPtr, sharedTextPtr->numEnabledTags - 1, 0);
    sharedTextPtr->numEnabledTags -= 1;

    /*
     * Make sure this tag isn't referenced from the 'current' tag array.
     */

    if (tagPtr->index < TkTextTagSetSize(textPtr->curTagInfoPtr)) {
	textPtr->curTagInfoPtr = TkTextTagSetErase(textPtr->curTagInfoPtr, tagPtr->index);
    }

    /*
     * Handle the retained undo tokens.
     */

    if (tagPtr->undoTagListIndex >= 0) {
	if (sharedTextPtr->undoStack) {
	    TkTextPushUndoTagTokens(sharedTextPtr, tagPtr);
	} else {
	    TkTextReleaseUndoTagToken(sharedTextPtr, tagPtr);
	}
    }

    tagPtr->isDisabled = 1;
    TkTextReleaseTag(sharedTextPtr, tagPtr, hPtr);
    return used;
}

/*
 *----------------------------------------------------------------------
 *
 * TkTextFreeAllTags --
 *
 *	This function is called when all tags are deleted to free up the memory
 *	and other resources associated with tags.
 *
 *	Note that this function is not freeing the indices
 *	('sharedTextPtr->usedTags', 'sharedTextPtr->elisionTags'), but both
 *	sets will be cleared.
 *
 * Results:
 *	None.
 *
 * Side effects:
 *	Memory and other resources are freed.
 *
 *----------------------------------------------------------------------
 */

void
TkTextFreeAllTags(
    TkText *textPtr)		/* Info about overall widget. */
{
    TkSharedText *sharedTextPtr = textPtr->sharedTextPtr;
    Tcl_HashSearch search;
    Tcl_HashEntry *hPtr;

    DEBUG(textPtr->refCount += 1);

    for (hPtr = Tcl_FirstHashEntry(&sharedTextPtr->tagTable, &search);
	    hPtr;
	    hPtr = Tcl_NextHashEntry(&search)) {
	TkTextTag *tagPtr = (TkTextTag *)Tcl_GetHashValue(hPtr);

	assert(tagPtr->refCount == 1);

	/*
	 * Let Tk do most of the hard work for us.
	 */

	if (tagPtr->isSelTag) {
	    assert(tagPtr->textPtr);
	    tagPtr->attrs = tagPtr->textPtr->selTagConfigAttrs;
	}
	Tk_FreeConfigOptions((char *) tagPtr, tagPtr->optionTable, textPtr->tkwin);

	/*
	 * This associated information is managed by us.
	 */

	if (tagPtr->tabArrayPtr) {
	    free(tagPtr->tabArrayPtr);
	}

	if (tagPtr->undoTagListIndex >= 0) {
	    TkTextReleaseUndoTagToken(sharedTextPtr, tagPtr);
	}

	/*
	 * If this tag is widget-specific (peer widgets) then clean up the
	 * refCount it holds.
	 */

	if (tagPtr->textPtr) {
	    assert(textPtr == tagPtr->textPtr);
	    textPtr->refCount -= 1;
	    tagPtr->textPtr = NULL;
	}

	/*
	 * Finally free the tag's memory.
	 */

	free(tagPtr);
	DEBUG_ALLOC(tkTextCountDestroyTag++);
    }

    TkTextTagSetDecrRefCount(textPtr->curTagInfoPtr);
    TkTextTagSetIncrRefCount(textPtr->curTagInfoPtr = sharedTextPtr->emptyTagInfoPtr);

    TkBitClear(sharedTextPtr->usedTags);
    TkBitClear(sharedTextPtr->elisionTags);
    TkBitClear(sharedTextPtr->affectDisplayTags);
    TkBitClear(sharedTextPtr->notAffectDisplayTags);
    TkBitClear(sharedTextPtr->affectDisplayNonSelTags);
    TkBitClear(sharedTextPtr->affectGeometryTags);
    TkBitClear(sharedTextPtr->affectGeometryNonSelTags);
    TkBitClear(sharedTextPtr->affectLineHeightTags);

    DEBUG(textPtr->refCount -= 1);
    assert(textPtr->refCount > 0);
}

/*
 *----------------------------------------------------------------------
 *
 * TkTextSortTags --
 *
 *	This function sorts an array of tag pointers in increasing order of
 *	priority, optimizing for the common case where the array is small.
 *
 * Results:
 *	None.
 *
 * Side effects:
 *	None.
 *
 *----------------------------------------------------------------------
 */

static int
TagSortProc(
    const void *first,
    const void *second)		/* Elements to be compared. */
{
    return (int) (*(TkTextTag **) first)->priority - (int) (*(TkTextTag **) second)->priority;
}

void
TkTextSortTags(
    unsigned numTags,		/* Number of tag pointers at *tagArrayPtr. */
    TkTextTag **tagArrayPtr)	/* Pointer to array of pointers. */
{
    unsigned i, j, prio;
    TkTextTag **tagPtrPtr;
    TkTextTag **maxPtrPtr;
    TkTextTag *tmp;

    if (numTags <= 1) {
	return;
    }
    if (numTags <= 20) {
	for (i = numTags - 1; i > 0; i--, tagArrayPtr++) {
	    maxPtrPtr = tagPtrPtr = tagArrayPtr;
	    prio = tagPtrPtr[0]->priority;
	    for (j = i, tagPtrPtr += 1; j > 0; --j, ++tagPtrPtr) {
		if (tagPtrPtr[0]->priority < prio) {
		    prio = tagPtrPtr[0]->priority;
		    maxPtrPtr = tagPtrPtr;
		}
	    }
	    tmp = *maxPtrPtr;
	    *maxPtrPtr = *tagArrayPtr;
	    *tagArrayPtr = tmp;
	}
    } else {
	qsort(tagArrayPtr, numTags, sizeof(TkTextTag *), TagSortProc);
    }
}

/*
 *----------------------------------------------------------------------
 *
 * TkTextReleaseUndoTagToken --
 *
 *	Release retained undo tokens for tag operations.
 *
 * Results:
 *	None.
 *
 * Side effects:
 *	Free some memory.
 *
 *----------------------------------------------------------------------
 */

void
TkTextReleaseUndoTagToken(
    TkSharedText *sharedTextPtr,
    TkTextTag *tagPtr)
{
    assert(sharedTextPtr);

    if (!tagPtr) {
	return;
    }

    assert(tagPtr->undoTagListIndex >= 0);
    assert(tagPtr->undoTagListIndex < (int) sharedTextPtr->undoTagListCount);

    if (tagPtr->recentTagAddRemoveToken) {
	free(tagPtr->recentTagAddRemoveToken);
	DEBUG_ALLOC(tkTextCountDestroyUndoToken++);
	tagPtr->recentTagAddRemoveToken = NULL;
    }
    if (tagPtr->recentChangePriorityToken) {
	free(tagPtr->recentChangePriorityToken);
	DEBUG_ALLOC(tkTextCountDestroyUndoToken++);
	tagPtr->recentChangePriorityToken = NULL;
    }

    sharedTextPtr->undoTagList[tagPtr->undoTagListIndex] = NULL;
    tagPtr->undoTagListIndex = -1;
    assert(tagPtr->refCount > 1);
    tagPtr->refCount -= 1;
}

/*
 *----------------------------------------------------------------------
 *
 * TkTextInspectUndoTagItem --
 *
 *	Inspect retained undo token.
 *
 * Results:
 *	None.
 *
 * Side effects:
 *	Memory is allocated for the result.
 *
 *----------------------------------------------------------------------
 */

void
TkTextInspectUndoTagItem(
    const TkSharedText *sharedTextPtr,
    const TkTextTag *tagPtr,
    Tcl_Obj* objPtr)
{
    if (tagPtr) {
	if (tagPtr->recentTagAddRemoveToken && !tagPtr->recentTagAddRemoveTokenIsNull) {
	    Tcl_ListObjAppendElement(NULL, objPtr,
		    TkBTreeUndoTagInspect(sharedTextPtr, tagPtr->recentTagAddRemoveToken));
	}
	if (tagPtr->recentChangePriorityToken) {
	    Tcl_ListObjAppendElement(NULL, objPtr,
		    UndoChangeTagPriorityInspect(sharedTextPtr, tagPtr->recentChangePriorityToken));
	}
    }
}

/*
 *----------------------------------------------------------------------
 *
 * TkTextPushUndoTagTokens --
 *
 *	Push retained undo tokens for tag operations onto the undo stack.
 *
 * Results:
 *	None.
 *
 * Side effects:
 *	Same as TkTextUndoPushItem.
 *
 *----------------------------------------------------------------------
 */

void
TkTextPushUndoTagTokens(
    TkSharedText *sharedTextPtr,
    TkTextTag *tagPtr)
{
    assert(sharedTextPtr);
    assert(sharedTextPtr->undoStack);

    if (!tagPtr) {
	return;
    }

    assert(tagPtr->undoTagListIndex >= 0);
    assert(tagPtr->undoTagListIndex < (int) sharedTextPtr->undoTagListCount);

    if (tagPtr->recentTagAddRemoveToken) {
	if (tagPtr->recentTagAddRemoveTokenIsNull) {
	    free(tagPtr->recentTagAddRemoveToken);
	    DEBUG_ALLOC(tkTextCountDestroyUndoToken++);
	} else {
	    TkTextUndoPushItem(sharedTextPtr->undoStack, tagPtr->recentTagAddRemoveToken, 0);
	    tagPtr->refCount += 1;
	}
	tagPtr->recentTagAddRemoveToken = NULL;
    }
    if (tagPtr->recentChangePriorityToken) {
	if (tagPtr->savedPriority != tagPtr->priority) {
	    TkTextUndoPushItem(sharedTextPtr->undoStack, tagPtr->recentChangePriorityToken, 0);
	    tagPtr->refCount += 1;
	} else {
	    free(tagPtr->recentChangePriorityToken);
	    DEBUG_ALLOC(tkTextCountDestroyUndoToken++);
	}
	tagPtr->recentChangePriorityToken = NULL;
    }

    sharedTextPtr->undoTagList[tagPtr->undoTagListIndex] = NULL;
    tagPtr->undoTagListIndex = -1;
    assert(tagPtr->refCount > 1);
    tagPtr->refCount -= 1;
}

/*
 *----------------------------------------------------------------------
 *
 * TkTextTagAddRetainedUndo --
 *
 *	Add given tag to undo list, because this tag has retained undo
 *	tokens.
 *
 * Results:
 *	None.
 *
 * Side effects:
 *	The reference counter of the tag will be incremented.
 *
 *----------------------------------------------------------------------
 */

void
TkTextTagAddRetainedUndo(
    TkSharedText *sharedTextPtr,	/* Shared text resource. */
    TkTextTag *tagPtr)			/* Add this tag to undo list. */
{
    assert(sharedTextPtr);
    assert(tagPtr);

    if (tagPtr->undoTagListIndex >= 0) {
	return;
    }

    if (sharedTextPtr->undoTagListCount == sharedTextPtr->undoTagListSize) {
	sharedTextPtr->undoTagListSize = 2*sharedTextPtr->numEnabledTags;
	sharedTextPtr->undoTagList = (TkTextTag**)realloc(sharedTextPtr->undoTagList,
		sharedTextPtr->undoTagListSize * sizeof(sharedTextPtr->undoTagList[0]));
    }
    sharedTextPtr->undoTagList[sharedTextPtr->undoTagListCount] = tagPtr;
    sharedTextPtr->undoStackEvent = 1;
    sharedTextPtr->lastUndoTokenType = -1;
    tagPtr->undoTagListIndex = sharedTextPtr->undoTagListCount++;
    tagPtr->refCount += 1;
}

/*
 *----------------------------------------------------------------------
 *
 * TkTextPushTagPriorityUndo --
 *
 *	This function is pushing an undo item for setting the priority
 *	of a mark (raise/lower command).
 *
 * Results:
 *	None.
 *
 * Side effects:
 *	Some memory will be allocated, and see TkTextPushUndoToken.
 *
 *----------------------------------------------------------------------
 */

void
TkTextPushTagPriorityUndo(
    TkSharedText *sharedTextPtr,
    TkTextTag *tagPtr,
    unsigned priority)
{
    UndoTokenTagPriority *token;

    token = (UndoTokenTagPriority *)malloc(sizeof(UndoTokenTagPriority));
    token->undoType = &undoTokenTagPriorityType;
    (token->tagPtr = tagPtr)->refCount += 1;
    token->priority = priority;
    DEBUG_ALLOC(tkTextCountNewUndoToken++);

    TkTextPushUndoToken(sharedTextPtr, token, 0);
}

/*
 *----------------------------------------------------------------------
 *
 * TkTextPushTagPriorityRedo --
 *
 *	This function is pushing a redo item for setting the priority
 *	of a mark (raise/lower command).
 *
 * Results:
 *	None.
 *
 * Side effects:
 *	Some memory will be allocated, and see TkTextPushRedoToken.
 *
 *----------------------------------------------------------------------
 */

void
TkTextPushTagPriorityRedo(
    TkSharedText *sharedTextPtr,
    TkTextTag *tagPtr,
    unsigned priority)
{
    UndoTokenTagPriority *token;

    token = (UndoTokenTagPriority *)malloc(sizeof(UndoTokenTagPriority));
    token->undoType = &redoTokenTagPriorityType;
    (token->tagPtr = tagPtr)->refCount += 1;
    token->priority = priority;
    DEBUG_ALLOC(tkTextCountNewUndoToken++);

    TkTextPushRedoToken(sharedTextPtr, token, 0);
}

/*
 *----------------------------------------------------------------------
 *
 * ChangeTagPriority --
 *
 *	This function changes the priority of a tag by modifying its priority
 *	and the priorities of other tags that are affected by the change.
 *
 * Results:
 *	None.
 *
 * Side effects:
 *	Priorities may be changed for some or all of the tags in textPtr. The
 *	tags will be arranged so that there is exactly one tag at each
 *	priority level between 0 and textPtr->sharedTextPtr->numEnabledTags-1,
 *	with tagPtr at priority "newPriority".
 *
 *----------------------------------------------------------------------
 */

static int
ChangeTagPriority(
    TkSharedText *sharedTextPtr,/* Shared text resource. */
    TkTextTag *tagPtr,		/* Tag whose priority is to be changed. */
    unsigned newPriority,	/* New priority for tag. */
    int undo)			/* Push undo item for this action? */
{
    int delta;
    unsigned low, high;
    TkTextTag *tagPtr2;
    Tcl_HashEntry *hPtr;
    Tcl_HashSearch search;
    TkText *peer;

    assert(newPriority < sharedTextPtr->numEnabledTags);

    if (newPriority == tagPtr->priority) {
	return 0;
    }

    if (undo && tagPtr->undo && !TkTextUndoStackIsFull(sharedTextPtr->undoStack)) {
	UndoTokenTagPriority *token = (UndoTokenTagPriority *) tagPtr->recentChangePriorityToken;

	/*
	 * Don't push changes of tag priorities immediately onto the undo stack, this
	 * may blow up the stack. We save this undo token inside the tag, in this way
	 * only the relevant changes will be pushed as soon as a separator will be
	 * pushed.
	 */

	if (!tagPtr->recentChangePriorityToken) {
	    tagPtr->savedPriority = tagPtr->priority;
	    token = (UndoTokenTagPriority *)malloc(sizeof(UndoTokenTagPriority));
	    DEBUG_ALLOC(tkTextCountNewUndoToken++);
	    tagPtr->recentChangePriorityToken = (TkTextUndoToken *) token;
	    TkTextTagAddRetainedUndo(sharedTextPtr, tagPtr);
	}

	token->undoType = &undoTokenTagPriorityType;
	token->tagPtr = tagPtr;
	token->priority = tagPtr->priority;
    }

    if (newPriority < tagPtr->priority) {
	low = newPriority;
	high = tagPtr->priority - 1;
	delta = 1;
    } else {
	low = tagPtr->priority + 1;
	high = newPriority;
	delta = -1;
    }

    /*
     * Adjust first the 'sel' tag, then all others from the hash table
     */

    for (peer = sharedTextPtr->peers; peer; peer = peer->next) {
	if (low <= peer->selTagPtr->priority && peer->selTagPtr->priority <= high) {
	    peer->selTagPtr->priority += delta;
	}
    }

    for (hPtr = Tcl_FirstHashEntry(&sharedTextPtr->tagTable, &search);
	    hPtr;
	    hPtr = Tcl_NextHashEntry(&search)) {
	tagPtr2 = (TkTextTag *)Tcl_GetHashValue(hPtr);
	if (low <= tagPtr2->priority && tagPtr2->priority <= high) {
	    tagPtr2->priority += delta;
	}
    }

    tagPtr->priority = newPriority;

    return 1;
}

/*
 *--------------------------------------------------------------
 *
 * TkTextBindProc --
 *
 *	This function is invoked by the Tk dispatcher to handle events
 *	associated with bindings on items.
 *
 * Results:
 *	None.
 *
 * Side effects:
 *	Depends on the command invoked as part of the binding (if there was
 *	any).
 *
 *--------------------------------------------------------------
 */

void
TkTextBindProc(
    ClientData clientData,	/* Pointer to text widget structure. */
    XEvent *eventPtr)		/* Pointer to X event that just happened. */
{
    TkText *textPtr = (TkText *)clientData;
    int dontRepick = textPtr->dontRepick;
    int repick = 0;

    textPtr->refCount++;

    /*
     * This code simulates grabs for mouse buttons by keeping track of whether
     * a button is pressed and refusing to pick a new current character while
     * a button is pressed.
     */

    if (eventPtr->type == ButtonPress) {
	textPtr->flags |= BUTTON_DOWN;
    } else if (eventPtr->type == ButtonRelease) {
	unsigned long mask;

	mask = Tk_GetButtonMask(eventPtr->xbutton.button);
	if ((eventPtr->xbutton.state & ALL_BUTTONS) == mask) {
	    textPtr->flags &= ~BUTTON_DOWN;
	    repick = 1;
	    if (eventPtr->xbutton.state & (Button1|Button2|Button3)) {
		textPtr->dontRepick = 0; /* in case of button clicks we must repick */
	    }
	}
    } else if ((eventPtr->type == EnterNotify)
	    || (eventPtr->type == LeaveNotify)) {
	if (eventPtr->xcrossing.state & ALL_BUTTONS) {
	    textPtr->flags |= BUTTON_DOWN;
	} else {
	    textPtr->flags &= ~BUTTON_DOWN;
	}
	TkTextPickCurrent(textPtr, eventPtr);
	goto done;
    } else if (eventPtr->type == MotionNotify) {
	if (eventPtr->xmotion.state & ALL_BUTTONS) {
	    textPtr->flags |= BUTTON_DOWN;
	} else {
	    textPtr->flags &= ~BUTTON_DOWN;
	}
	TkTextPickCurrent(textPtr, eventPtr);
    }
    if (!(textPtr->flags & DESTROYED)) {
	const TkSharedText *sharedTextPtr = textPtr->sharedTextPtr;

	if (sharedTextPtr->tagBindingTable) {
	    if (!TkTextTagSetIsEmpty(textPtr->curTagInfoPtr)) {
		/*
		 * The mouse is inside the text widget, the 'current' mark was updated.
		 */

		TagBindEvent(textPtr, eventPtr, textPtr->curTagInfoPtr, sharedTextPtr->tagEpoch);
	    } else if ((eventPtr->type == KeyPress) || (eventPtr->type == KeyRelease)) {
		 /*
		  * Key events fire independently of the 'current' mark and use the
		  * 'insert' mark.
		  */

		TkTextIndex index;
		TkTextTagSet *insertTags;

		TkTextMarkNameToIndex(textPtr, "insert", &index);
		insertTags = TkTextIndexGetContentSegment(&index, NULL)->tagInfoPtr;
		if (!TkTextTagSetIsEmpty(insertTags)) {
		    TagBindEvent(textPtr, eventPtr, insertTags, sharedTextPtr->tagEpoch);
		}
	    }
	    if (textPtr->flags & DESTROYED) {
		TkTextDecrRefCountAndTestIfDestroyed(textPtr);
		return;
	    }
	}
    }
    if (repick) {
	unsigned int oldState;

	oldState = eventPtr->xbutton.state;
	eventPtr->xbutton.state &= ~ALL_BUTTONS;
	if (!(textPtr->flags & DESTROYED)) {
	    TkTextPickCurrent(textPtr, eventPtr);
	}
	eventPtr->xbutton.state = oldState;
    }

  done:
    textPtr->dontRepick = dontRepick;
    TkTextDecrRefCountAndTestIfDestroyed(textPtr);
}

/*
 *--------------------------------------------------------------
 *
 * TkTextPickCurrent --
 *
 *	Find the character containing the coordinates in an event and place
 *	the "current" mark on that character. If the "current" mark has moved
 *	then generate a fake leave event on the old current character and a
 *	fake enter event on the new current character.
 *
 * Results:
 *	None.
 *
 * Side effects:
 *	The current mark for textPtr may change. If it does, then the commands
 *	associated with character entry and leave could do just about
 *	anything. For example, the text widget might be deleted. It is up to
 *	the caller to protect itself by incrementing the refCount of the text
 *	widget.
 *
 *--------------------------------------------------------------
 */

static int
DispChunkContainsX(
    TkText *textPtr,
    const TkTextDispChunk *chunkPtr,
    int x)
{
    int cx = TkTextGetXPixelFromChunk(textPtr, chunkPtr);
    return cx <= x && x < cx + chunkPtr->width;
}

void
TkTextPickCurrent(
    TkText *textPtr,		/* Text widget in which to select current character. */
    XEvent *eventPtr)		/* Event describing location of mouse cursor.
				 * Must be EnterWindow, LeaveWindow, ButtonRelease, or MotionNotify. */
{
    TkSharedText *sharedTextPtr = textPtr->sharedTextPtr;
    int sameChunkWithUnchangedTags = 0;
    TkTextTagSet *newTagInfoPtr;
    TkTextTagSet *leaveTags;
    TkTextTagSet *enterTags;
    const TkTextDispChunk *newDispChunkPtr = NULL;
    int nearby = 0;
    int sentEvents = 0;
    int newLineY = TK_TEXT_IS_NEARBY;
    TkTextIndex index;
    XEvent event;
    unsigned tagEpoch;

    assert(!(textPtr->flags & DESTROYED));

    /*
     * If a button is down, then don't do anything at all; we'll be called
     * again when all buttons are up, and we can repick then. This implements
     * a form of mouse grabbing.
     */

    if (textPtr->flags & BUTTON_DOWN) {
	if ((eventPtr->type != EnterNotify && eventPtr->type != LeaveNotify)
		|| (eventPtr->xcrossing.mode != NotifyGrab
		    && eventPtr->xcrossing.mode != NotifyUngrab)) {
	    return;
	}

	/*
	 * Special case: the window is being entered or left because of a
	 * grab or ungrab. In this case, repick after all. Furthermore,
	 * clear BUTTON_DOWN to release the simulated grab.
	 */

	textPtr->flags &= ~BUTTON_DOWN;
    }

    /*
     * Save information about this event in the widget in case we have to
     * synthesize more enter and leave events later (e.g. because a character
     * was deleted, causing a new character to be underneath the mouse
     * cursor). Also translate MotionNotify events into EnterNotify events,
     * since that's what gets reported to event handlers when the current
     * character changes.
     */

    if (eventPtr != &textPtr->pickEvent) {
	if (eventPtr->type == MotionNotify || eventPtr->type == ButtonRelease) {
	    textPtr->pickEvent.xcrossing.type = EnterNotify;
	    textPtr->pickEvent.xcrossing.serial = eventPtr->xmotion.serial;
	    textPtr->pickEvent.xcrossing.send_event = eventPtr->xmotion.send_event;
	    textPtr->pickEvent.xcrossing.display = eventPtr->xmotion.display;
	    textPtr->pickEvent.xcrossing.window = eventPtr->xmotion.window;
	    textPtr->pickEvent.xcrossing.root = eventPtr->xmotion.root;
	    textPtr->pickEvent.xcrossing.subwindow = None;
	    textPtr->pickEvent.xcrossing.time = eventPtr->xmotion.time;
	    textPtr->pickEvent.xcrossing.x = eventPtr->xmotion.x;
	    textPtr->pickEvent.xcrossing.y = eventPtr->xmotion.y;
	    textPtr->pickEvent.xcrossing.x_root = eventPtr->xmotion.x_root;
	    textPtr->pickEvent.xcrossing.y_root = eventPtr->xmotion.y_root;
	    textPtr->pickEvent.xcrossing.mode = NotifyNormal;
	    textPtr->pickEvent.xcrossing.detail = NotifyNonlinear;
	    textPtr->pickEvent.xcrossing.same_screen = eventPtr->xmotion.same_screen;
	    textPtr->pickEvent.xcrossing.focus = False;
	    textPtr->pickEvent.xcrossing.state = eventPtr->xmotion.state;
	} else {
	    textPtr->pickEvent = *eventPtr;
	}
    }

    if (textPtr->dontRepick) {
	/*
	 * The widget is scrolling, so avoid repicking until the scroll operation stops,
	 * but it's important that 'pickEvent' is up-to-date (see above).
	 */
	return;
    }

    /*
     * Find the new current character, then find and sort all of the tags associated with it.
     */

    if (textPtr->pickEvent.type == LeaveNotify) {
	TkTextTagSetIncrRefCount(newTagInfoPtr = sharedTextPtr->emptyTagInfoPtr);
	TkTextTagSetIncrRefCount(leaveTags = textPtr->curTagInfoPtr);
	TkTextTagSetIncrRefCount(enterTags = sharedTextPtr->emptyTagInfoPtr);
    } else {
	newDispChunkPtr = TkTextPixelIndex(textPtr,
		textPtr->pickEvent.xcrossing.x, textPtr->pickEvent.xcrossing.y, &index, &nearby);

	if (newDispChunkPtr) {
	    if (!nearby) {
		newLineY = TkTextGetYPixelFromChunk(textPtr, newDispChunkPtr);
	    }
	    sameChunkWithUnchangedTags = (newDispChunkPtr->uniqID == textPtr->lastChunkID);
	}

	/*
	 * We want to avoid that a cursor movement is constantly splitting and
	 * joining char segments. So we postpone the insertion of the "current"
	 * mark until TextWidgetObjCmd will be executed.
	 */

	textPtr->currentMarkIndex = index;
	TkTextIndexToByteIndex(&textPtr->currentMarkIndex);
	textPtr->haveToSetCurrentMark = 1;
	sharedTextPtr->haveToSetCurrentMark = 1;

	if (textPtr->lastLineY == TK_TEXT_NEARBY_IS_UNDETERMINED
		|| (textPtr->lastLineY == TK_TEXT_IS_NEARBY) != nearby) {
	    sameChunkWithUnchangedTags = 0;
	} else if (nearby) {
	    sameChunkWithUnchangedTags = 1;
	} else if (eventPtr->type != MotionNotify || sharedTextPtr->numMotionEventBindings > 0) {
	    sameChunkWithUnchangedTags = 0;
	}

	if (nearby) {
	    TkTextTagSetIncrRefCount(newTagInfoPtr = sharedTextPtr->emptyTagInfoPtr);
	    TkTextTagSetIncrRefCount(leaveTags = textPtr->curTagInfoPtr);
	    TkTextTagSetIncrRefCount(enterTags = sharedTextPtr->emptyTagInfoPtr);
	} else if (sameChunkWithUnchangedTags) {
	    TkTextTagSetIncrRefCount(newTagInfoPtr = textPtr->curTagInfoPtr);
	    TkTextTagSetIncrRefCount(leaveTags = sharedTextPtr->emptyTagInfoPtr);
	    TkTextTagSetIncrRefCount(enterTags = sharedTextPtr->emptyTagInfoPtr);
	} else {
	    /*
	     * NOTE: the tag event handling depends on the display content, and not on
	     * the content of the B-Tree.
	     */

	    if (!(newTagInfoPtr = TkTextGetTagSetFromChunk(newDispChunkPtr))) {
	    	newTagInfoPtr = sharedTextPtr->emptyTagInfoPtr;
	    }
	    TkTextTagSetIncrRefCount(newTagInfoPtr);
	    leaveTags = TkTextTagSetCopy(textPtr->curTagInfoPtr);
	    leaveTags = TkTextTagSetRemoveFromThis(leaveTags, newTagInfoPtr);
	    enterTags = TkTextTagSetRemoveFromThis(TkTextTagSetCopy(newTagInfoPtr), leaveTags);
	    enterTags = TkTextTagSetRemoveFromThis(enterTags, textPtr->curTagInfoPtr);
	}
    }

    if (newLineY != TK_TEXT_IS_NEARBY
	    && textPtr->lastLineY != TK_TEXT_IS_NEARBY
	    && !sameChunkWithUnchangedTags
	    && sharedTextPtr->tagBindingTable) {
	if (textPtr->lastLineY == newLineY) {
	    /*
	     * We have to work-around a severe problem: per default the event handler is
	     * collapsing mouse motion events. This must not happen, a collapse of motion
	     * events has to be done on window level. For the text widget this means that
	     * we sometimes miss the transition from tagged region to tagged region. So we
	     * have to use a work-around for the x-direction: if the display line has not
	     * changed, then call TkTextPixelIndex for every intermediate x position. Of
	     * course this can be handled a bit more clever: traverse all the chunks
	     * between new chunk and old chunk, and send the first leave event, provided
	     * that this happens.
	     *
	     *     leaveTags = old.tags
	     *     for chunk = old.successor to new.predecessor
	     *         foreach t in (leaveTags - chunk.tags)
	     *             t.sendLeave
	     *             leaveTags -= t # do not send anymore
	     *         rof
	     *     rof
	     */

	    const TkTextDispChunk *nextDispChunkPtr;
	    int lastX = textPtr->lastX;
	    int movedToLeft;
	    int sx, sy; /* translation to current scroll position */

	    TkTextGetViewOffset(textPtr, &sx, &sy);
	    movedToLeft = textPtr->pickEvent.xcrossing.x + sx <= lastX;
	    nextDispChunkPtr = newDispChunkPtr;

	    if (movedToLeft) {
		/*
		 * Setup nextDispChunkPtr to predecessor of last chunk.
		 */

		/* find last chunk */
		while (nextDispChunkPtr->nextPtr
			&& !DispChunkContainsX(textPtr, nextDispChunkPtr, lastX)) {
		    nextDispChunkPtr = nextDispChunkPtr->nextPtr;
		}
		if (nextDispChunkPtr != newDispChunkPtr
			&& DispChunkContainsX(textPtr, nextDispChunkPtr, lastX)) {
		    /* move to predecessor of last chunk */
		    nextDispChunkPtr = nextDispChunkPtr->prevPtr;
		}
	    } else {
		/*
		 * Setup nextDispChunkPtr to successor of last chunk.
		 */

		/* find last chunk */
		while (nextDispChunkPtr->prevPtr
			&& !DispChunkContainsX(textPtr, nextDispChunkPtr, lastX)) {
		    nextDispChunkPtr = nextDispChunkPtr->prevPtr;
		}
		if (nextDispChunkPtr != newDispChunkPtr
			&& DispChunkContainsX(textPtr, nextDispChunkPtr, lastX)) {
		    /* move to successor of last chunk */
		    nextDispChunkPtr = nextDispChunkPtr->nextPtr;
		}
	    }

	    if (nextDispChunkPtr != newDispChunkPtr) {
		if (textPtr->curTagInfoPtr != sharedTextPtr->emptyTagInfoPtr) {
		    /*
		     * TkTextTagSetJoinComplementTo() requires this:
		     */
		    if (TkTextTagSetSize(textPtr->curTagInfoPtr) < sharedTextPtr->tagInfoSize) {
			textPtr->curTagInfoPtr = TkTextTagSetResize(
				textPtr->curTagInfoPtr, sharedTextPtr->tagInfoSize);
		    }
		    if (TkTextTagSetSize(leaveTags) < sharedTextPtr->tagInfoSize) {
			leaveTags = TkTextTagSetResize(leaveTags, sharedTextPtr->tagInfoSize);
		    }
		    if (TkTextTagSetSize(enterTags) < sharedTextPtr->tagInfoSize) {
			enterTags = TkTextTagSetResize(enterTags, sharedTextPtr->tagInfoSize);
		    }

		    do {
			const TkTextTagSet *chunkTagInfoPtr;

			if ((chunkTagInfoPtr = TkTextGetTagSetFromChunk(nextDispChunkPtr))) {
			    leaveTags = TkTextTagSetJoinComplementTo(leaveTags,
				    chunkTagInfoPtr, textPtr->curTagInfoPtr);
			    enterTags = TkTextTagSetJoinComplementTo(enterTags,
				    chunkTagInfoPtr, textPtr->curTagInfoPtr);
			}

			nextDispChunkPtr = movedToLeft ?
				nextDispChunkPtr->prevPtr : nextDispChunkPtr->nextPtr;
		    } while (nextDispChunkPtr != newDispChunkPtr);
		}

		/* Delete intermediate enter/leave pairs. */
		leaveTags = TkTextTagSetIntersect(leaveTags, textPtr->curTagInfoPtr);
		enterTags = TkTextTagSetIntersect(enterTags, newTagInfoPtr);
	    }
	} else if (textPtr->lastLineY != TK_TEXT_NEARBY_IS_UNDETERMINED) {
	    const TkTextDispChunk *chunkPtr, *cPtr;
	    const TkTextTagSet *tPtr;
	    TkTextTagSet *commonTags = TkTextTagSetCopy(newTagInfoPtr);

	    /*
	     * The display line has changed, so we have to send leave/enter events
	     * for all the affected tags, otherwise the event handling would depend
	     * on the contingencies of the layout, and this must not happen.
	     *
	     * But do not track a change of the display line if the new display chunk
	     * belongs to the same region as old display chunk.
	     */

	    if (newLineY < textPtr->lastLineY) {
		/*
		 * Mouse pointer has moved to any predecessing display line.
		 */

		for (cPtr = chunkPtr = newDispChunkPtr;
			chunkPtr && textPtr->lastLineY > TkTextGetYPixelFromChunk(textPtr, chunkPtr);
			cPtr = chunkPtr = TkTextGetFirstChunkOfNextDispLine(chunkPtr)) {
		    for ( ; cPtr; cPtr = cPtr->nextPtr) {
			if ((tPtr = TkTextGetTagSetFromChunk(cPtr))) {
			    commonTags = TkTextTagSetIntersectThis(commonTags, tPtr);
			}
		    }
		}
		if (cPtr) {
		    int x = textPtr->lastX;

		    for ( ; cPtr; cPtr = cPtr->nextPtr) {
			if ((tPtr = TkTextGetTagSetFromChunk(cPtr))) {
			    commonTags = TkTextTagSetIntersectThis(commonTags, tPtr);
			}
			if (DispChunkContainsX(textPtr, cPtr, x)) {
			    break;
			}
		    }
		}
	    } else {
		/*
		 * Mouse pointer has moved to any successing display line.
		 */

		for (cPtr = chunkPtr = newDispChunkPtr;
			chunkPtr && textPtr->lastLineY < TkTextGetYPixelFromChunk(textPtr, chunkPtr);
			cPtr = chunkPtr = TkTextGetLastChunkOfPrevDispLine(chunkPtr)) {
		    for ( ; cPtr; cPtr = cPtr->prevPtr) {
			if ((tPtr = TkTextGetTagSetFromChunk(cPtr))) {
			    commonTags = TkTextTagSetIntersectThis(commonTags, tPtr);
			}
		    }
		}
		if (cPtr) {
		    int x = textPtr->lastX;

		    for ( ; cPtr; cPtr = cPtr->prevPtr) {
			if ((tPtr = TkTextGetTagSetFromChunk(cPtr))) {
			    commonTags = TkTextTagSetIntersectThis(commonTags, tPtr);
			}
			if (DispChunkContainsX(textPtr, cPtr, x)) {
			    break;
			}
		    }
		}
	    }

	    TkTextTagSetDecrRefCount(enterTags);
	    TkTextTagSetDecrRefCount(leaveTags);
	    enterTags = TkTextTagSetRemoveFromThis(TkTextTagSetCopy(newTagInfoPtr), commonTags);
	    leaveTags = TkTextTagSetRemoveFromThis(TkTextTagSetCopy(textPtr->curTagInfoPtr), commonTags);
	    TkTextTagSetDecrRefCount(commonTags);
	}
    }

    tagEpoch = sharedTextPtr->tagEpoch;

    if (sharedTextPtr->tagBindingTable && !TkTextTagSetIsEmpty(leaveTags)) {
	/*
	 * Invoke the binding system with a LeaveNotify event for all of the tags
	 * that have gone away.
	 *
	 * Always use a detail of NotifyAncestor. Besides being
	 * consistent, this avoids problems where the binding code will
	 * discard NotifyInferior events.
	 */

	event = textPtr->pickEvent;
	event.type = LeaveNotify;
	event.xcrossing.detail = NotifyAncestor;
	TagBindEvent(textPtr, &event, leaveTags, tagEpoch);
	sentEvents = 1;
    }

    if (!(textPtr->flags & DESTROYED)) {
	int sx, sy; /* translation to current scroll position */

	if (sentEvents) {
	    /*
	     * Reset the "current" mark (be careful to recompute its location, since
	     * it might have changed during an event binding).
	     *
	     * We want to avoid that a cursor movement is constantly splitting and
	     * joining char segments. So we postpone the insertion of the "current"
	     * mark until TextWidgetObjCmd will be executed.
	     */

	    newDispChunkPtr = TkTextPixelIndex(textPtr,
		    textPtr->pickEvent.xcrossing.x, textPtr->pickEvent.xcrossing.y, &index, &nearby);

	    newLineY = nearby ? TK_TEXT_IS_NEARBY : TkTextGetYPixelFromChunk(textPtr, newDispChunkPtr);
	    textPtr->currentMarkIndex = index;
	    TkTextIndexToByteIndex(&textPtr->currentMarkIndex);
	    textPtr->haveToSetCurrentMark = 1;
	    sharedTextPtr->haveToSetCurrentMark = 1;
	}

	if (sharedTextPtr->tagBindingTable && !TkTextTagSetIsEmpty(enterTags)) {
	    /*
	     * Invoke the binding system with a EnterNotify event for all of the tags
	     * that have just appeared.
	     *
	     * Always use a detail of NotifyAncestor. Besides being
	     * consistent, this avoids problems where the binding code will
	     * discard NotifyInferior events.
	     */

	    event = textPtr->pickEvent;
	    event.type = EnterNotify;
	    event.xcrossing.detail = NotifyAncestor;
	    TagBindEvent(textPtr, &event, enterTags, tagEpoch);
	}

	TkTextTagSetDecrRefCount(textPtr->curTagInfoPtr);
	TkTextTagSetIncrRefCount(textPtr->curTagInfoPtr = TkTextTagSetIsEmpty(newTagInfoPtr) ?
		sharedTextPtr->emptyTagInfoPtr : newTagInfoPtr);

	TkTextGetViewOffset(textPtr, &sx, &sy);
	textPtr->lastLineY = newLineY;
	textPtr->lastX = textPtr->pickEvent.xcrossing.x + sx;
	if (newDispChunkPtr) {
	    textPtr->lastChunkID = newDispChunkPtr->uniqID;
	}
    }

    TkTextTagSetDecrRefCount(leaveTags);
    TkTextTagSetDecrRefCount(enterTags);
    TkTextTagSetDecrRefCount(newTagInfoPtr);
}

/*
 *--------------------------------------------------------------
 *
 * TagBindEvent --
 *
 *	Trigger given events for all tags that match the relevant bindings.
 *	To handle the "sel" tag correctly in all peer widgets, we must use the
 *	name of the tags as the binding table element.
 *
 * Results:
 *	None.
 *
 * Side effects:
 *	Almost anything can be triggered by tag bindings, including deletion
 *	of the text widget.
 *
 *--------------------------------------------------------------
 */

static void
TagBindEvent(
    TkText *textPtr,		/* Text widget to fire bindings in. */
    XEvent *eventPtr,		/* What actually happened. */
    TkTextTagSet *tagInfoPtr,	/* Set of relevant tags. */
    unsigned epoch)		/* Last epoch of tag creation. */
{
    TkTextTag *tagArrayBuf[TK_TEXT_SET_MAX_BIT_SIZE];
    TkTextTag **tagArrPtr = tagArrayBuf;
    const TkSharedText *sharedTextPtr = textPtr->sharedTextPtr;
    unsigned maxTags = sharedTextPtr->numTags;
    unsigned countTags = 0;
    unsigned i;

    assert(textPtr->sharedTextPtr->tagBindingTable);

    for (i = TkTextTagSetFindFirst(tagInfoPtr);
	    i != TK_TEXT_TAG_SET_NPOS;
	    i = TkTextTagSetFindNext(tagInfoPtr, i)) {
	TkTextTag *tagPtr;

	/*
	 * Take into account that some tags have been gone in the meanwhile.
	 */

	if (i >= maxTags) {
	    break;
	}
	if ((tagPtr = sharedTextPtr->tagLookup[i]) && tagPtr->tagEpoch <= epoch) {
	    if (countTags == sizeof(tagArrayBuf)/sizeof(tagArrayBuf[0])) {
		/* It's quite unexpected that this case happens. */
		unsigned count = TkTextTagSetCount(tagInfoPtr);
		tagArrPtr = (TkTextTag **)malloc(count*sizeof(tagArrayBuf[0]));
		memcpy(tagArrPtr, tagArrayBuf, countTags*sizeof(tagArrayBuf[0]));
	    }
	    tagArrPtr[countTags++] = tagPtr;
	}
    }

    if (countTags) {
	TkTextSortTags(countTags, tagArrPtr);
	for (i = 0; i < countTags; ++i) {
	    tagArrPtr[i] = (TkTextTag *) tagArrPtr[i]->name;
	}
	Tk_BindEvent(textPtr->sharedTextPtr->tagBindingTable, eventPtr,
		textPtr->tkwin, countTags, (ClientData *) tagArrPtr);

	if (tagArrPtr != tagArrayBuf) {
	    free(tagArrPtr);
	}
    }
}

/*
 *--------------------------------------------------------------
 *
 * EnumerateTags --
 *
 *	Implements the "tag enumerate" command, see documentation.
 *
 * Results:
 *	A standard Tcl result.
 *
 * Side effects:
 *	Memory is allocated for the result, if needed (standard Tcl result
 *	side effects).
 *
 *--------------------------------------------------------------
 */

static TkBitField *
AddBits(
    TkBitField *dst,		/* can be NULL */
    const TkBitField *src)
{
    if (!dst) {
	dst = TkBitResize(NULL, TkBitSize(src));
    }
    TkBitJoin(dst, src);
    return dst;
}

static TkBitField *
AddComplementBits(
    TkBitField *dst,		/* can be NULL */
    const TkBitField *src)
{
    if (!dst) {
	dst = TkBitResize(NULL, TkBitSize(src));
    }
    TkBitComplementTo(dst, src);
    return dst;
}

static TkBitField *
AddSet(
    const TkSharedText *sharedTextPtr,
    TkBitField *dst,		/* can be NULL */
    const TkTextTagSet *src)
{
    TkBitField *cmpl = TkTextTagSetToBits(src, TkBitSize(sharedTextPtr->usedTags));

    dst = AddBits(dst, cmpl);
    TkBitDecrRefCount(cmpl);
    return dst;
}

static TkBitField *
AddComplementSet(
    const TkSharedText *sharedTextPtr,
    TkBitField *dst,		/* can be NULL */
    const TkTextTagSet *src)
{
    TkBitField *cmpl = TkTextTagSetToBits(src, TkBitSize(sharedTextPtr->usedTags));

    dst = AddComplementBits(dst, cmpl);
    TkBitDecrRefCount(cmpl);
    return dst;
}

static int
EnumerateTags(
    Tcl_Interp *interp,
    TkText *textPtr,
    int objc,
    Tcl_Obj *const *objv)
{
    static const char *const optStrings[] = {
	"-all", "-discardselection", "-display", "-elide", "-geometry", "-lineheight",
	"-nodisplay", "-noelide", "-nogeometry", "-nolineheight", "-noselection",
	"-noundo", "-noused", "-selection", "-undo", "-unused", "-used", NULL
    };
    enum opts {
	ENUM_ALL, ENUM_DISCARD_SELECTION, ENUM_DISPLAY, ENUM_ELIDE, ENUM_GEOEMTRY, ENUM_LINEHEIGHT,
	ENUM_NO_DISPLAY, ENUM_NO_ELIDE, ENUM_NO_GEOMETRY, ENUM_NO_LINEHEIGHT, ENUM_NO_SELECTION,
	ENUM_NO_UNDO, ENUM_NO_USED, ENUM_SELECTION, ENUM_UNDO, ENUM_UNUSED, ENUM_USED
    };

    const TkSharedText *sharedTextPtr = textPtr->sharedTextPtr;
    TkBitField *includeBits = NULL;
    TkBitField *discardBits = NULL;
    int discardSelection = 0;
    TkTextTag **arrayPtr;
    int index, countTags, i;
    unsigned k;

    for (i = 3; i < objc; ++i) {
	const char *option = Tcl_GetString(objv[i]);

	if (*option != '-') {
	    break;
	}

	if (Tcl_GetIndexFromObjStruct(interp, objv[i], optStrings, sizeof(char *),
		"tag option", 0, &index) != TCL_OK) {
	    if (includeBits) { TkBitDecrRefCount(includeBits); }
	    if (discardBits) { TkBitDecrRefCount(discardBits); }
	    return TCL_ERROR;
	}

	switch ((enum opts) index) {
	case ENUM_ALL:
	case ENUM_DISCARD_SELECTION:
	    discardSelection = 1;
	    break;
	case ENUM_DISPLAY:
	    includeBits = AddBits(includeBits, sharedTextPtr->affectDisplayTags);
	    break;
	case ENUM_ELIDE:
	    includeBits = AddBits(includeBits, sharedTextPtr->elisionTags);
	    break;
	case ENUM_GEOEMTRY:
	    includeBits = AddBits(includeBits, sharedTextPtr->affectGeometryTags);
	    break;
	case ENUM_LINEHEIGHT:
	    includeBits = AddBits(includeBits, sharedTextPtr->affectLineHeightTags);
	    break;
	case ENUM_NO_DISPLAY:
	    discardBits = AddBits(discardBits, sharedTextPtr->affectDisplayTags);
	    break;
	case ENUM_NO_ELIDE:
	    discardBits = AddBits(discardBits, sharedTextPtr->elisionTags);
	    break;
	case ENUM_NO_GEOMETRY:
	    discardBits = AddBits(discardBits, sharedTextPtr->affectGeometryTags);
	    break;
	case ENUM_NO_LINEHEIGHT:
	    discardBits = AddBits(discardBits, sharedTextPtr->affectLineHeightTags);
	    break;
	case ENUM_NO_SELECTION:
	    discardSelection = 1;
	    break;
	case ENUM_NO_UNDO:
	    discardBits = AddComplementBits(discardBits, sharedTextPtr->dontUndoTags);
	    break;
	case ENUM_NO_USED:
	    discardBits = AddComplementSet(sharedTextPtr, discardBits,
		    TkBTreeRootTagInfo(sharedTextPtr->tree));
	    break;
	case ENUM_SELECTION:
	    includeBits = AddBits(includeBits, sharedTextPtr->selectionTags);
	    break;
	case ENUM_UNDO:
	    includeBits = AddComplementBits(includeBits, sharedTextPtr->dontUndoTags);
	    break;
	case ENUM_UNUSED:
	    includeBits = AddComplementSet(sharedTextPtr, includeBits,
		    TkBTreeRootTagInfo(sharedTextPtr->tree));
	    break;
	case ENUM_USED:
	    includeBits = AddSet(sharedTextPtr, includeBits, TkBTreeRootTagInfo(sharedTextPtr->tree));
	    break;
	}
    }

    if (objc == i + 1) {
	TkTextIndex index1;
	TkTextSegment *segPtr;
	TkTextTagSet *tagInfoPtr;

	if (!TkTextGetIndexFromObj(interp, textPtr, objv[i], &index1)) {
	    return TCL_ERROR;
	}

	segPtr = TkTextIndexGetContentSegment(&index1, NULL);

	if (!includeBits && !discardBits) {
	    TkTextFindTags(interp, textPtr, segPtr, discardSelection);
	    return TCL_OK;
	}

	TkTextTagSetIncrRefCount(tagInfoPtr = segPtr->tagInfoPtr);
	if (includeBits) {
	    tagInfoPtr = TkTextTagSetIntersectBits(tagInfoPtr, includeBits);
	    TkBitDecrRefCount(includeBits);
	}
	includeBits = TkTextTagSetToBits(tagInfoPtr, TkBitSize(sharedTextPtr->usedTags));
	TkTextTagSetDecrRefCount(tagInfoPtr);
    } else if (objc > i) {
	Tcl_WrongNumArgs(interp, 3, objv, "?options? ?index?");
	return TCL_ERROR;
    }

    if (discardSelection) {
	discardBits = AddBits(discardBits, sharedTextPtr->selectionTags);
    }
    if (!includeBits) {
	if (discardBits) {
	    includeBits = TkBitCopy(sharedTextPtr->usedTags, -1);
	} else {
	    TkBitIncrRefCount(includeBits = sharedTextPtr->usedTags);
	}
    }
    if (discardBits) {
	TkBitRemove(includeBits, discardBits);
    }

    arrayPtr = (TkTextTag **)malloc(sharedTextPtr->numEnabledTags * sizeof(TkTextTag *));
    countTags = 0;

    for (k = TkBitFindFirst(includeBits); k != TK_BIT_NPOS; k = TkBitFindNext(includeBits, k)) {
	arrayPtr[countTags++] = sharedTextPtr->tagLookup[k];
    }

    AppendTags(interp, countTags, arrayPtr);
    free(arrayPtr);

    TkBitDecrRefCount(includeBits);
    if (discardBits) {
	TkBitDecrRefCount(discardBits);
    }

    return TCL_OK;
}

#ifndef NDEBUG
/*
 *--------------------------------------------------------------
 *
 * TkpTextPrintTagSet --
 *
 *	This function is for debugging only, printing the content of
 *	the given tag set on stdout.
 *
 * Results:
 *	None.
 *
 * Side effects:
 *	None.
 *
 *--------------------------------------------------------------
 */

void
TkpTextPrintTagSet(
    const TkSharedText *sharedTextPtr,
    const TkTextTagSet *tagInfoPtr)
{
    const char *comma = "";
    unsigned i;

    printf("{");
    for (i = TkTextTagSetFindFirst(tagInfoPtr);
	    i != TK_TEXT_TAG_SET_NPOS;
	    i = TkTextTagSetFindNext(tagInfoPtr, i)) {
	printf("%s%s", comma, sharedTextPtr->tagLookup[i]->name);
	comma = ", ";
    }
    printf("}\n");
}
#endif /* !NDEBUG */

/*
 * Local Variables:
 * mode: c
 * c-basic-offset: 4
 * fill-column: 105
 * End:
 * vi:set ts=8 sw=4:
 */<|MERGE_RESOLUTION|>--- conflicted
+++ resolved
@@ -278,16 +278,9 @@
 TkTextTagCmd(
     TkText *textPtr,		/* Information about text widget. */
     Tcl_Interp *interp,		/* Current interpreter. */
-<<<<<<< HEAD
-    int objc,			/* Number of arguments. */
+    Tcl_Size objc,			/* Number of arguments. */
     Tcl_Obj *const objv[])	/* Argument objects. Someone else has already parsed this command
     				 * enough to know that objv[1] is "tag". */
-=======
-    Tcl_Size objc,			/* Number of arguments. */
-    Tcl_Obj *const objv[])	/* Argument objects. Someone else has already
-				 * parsed this command enough to know that
-				 * objv[1] is "tag". */
->>>>>>> a05dc9b1
 {
     static const char *const tagOptionStrings[] = {
 	"add", "bind", "cget", "clear", "configure", "delete", "findnext", "findprev",
