--- conflicted
+++ resolved
@@ -453,19 +453,11 @@
 		    || (tagPtr->selFgColor != NULL)
 		    || (tagPtr->fgStipple != None)
 		    || (tagPtr->overstrike >= 0)
-<<<<<<< HEAD
-			|| (tagPtr->overstrikeColor != NULL)
-		    || (tagPtr->underline >= 0)
-			|| (tagPtr->underlineColor != NULL)
-			|| (tagPtr->lMarginColor != NULL)
-			|| (tagPtr->rMarginColor != NULL)) {
-=======
 		    || (tagPtr->overstrikeColor != NULL)
 		    || (tagPtr->underline >= 0)
 		    || (tagPtr->underlineColor != NULL)
 		    || (tagPtr->lMarginColor != NULL)
 		    || (tagPtr->rMarginColor != NULL)) {
->>>>>>> af47d8e4
 		tagPtr->affectsDisplay = 1;
 	    }
 	    if (!newTag) {
