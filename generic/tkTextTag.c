--- conflicted
+++ resolved
@@ -8,15 +8,8 @@
  * Copyright (c) 1992-1994 The Regents of the University of California.
  * Copyright (c) 1994-1997 Sun Microsystems, Inc.
  *
-<<<<<<< HEAD
  * See the file "license.terms" for information on usage and redistribution of
  * this file, and for a DISCLAIMER OF ALL WARRANTIES.
- *
- * RCS: @(#) $Id: tkTextTag.c,v 1.27 2007/12/13 15:24:17 dgp Exp $
-=======
- * See the file "license.terms" for information on usage and redistribution
- * of this file, and for a DISCLAIMER OF ALL WARRANTIES.
->>>>>>> 53febd68
  */
 
 #include "default.h"
