--- conflicted
+++ resolved
@@ -364,82 +364,8 @@
 	    return TCL_ERROR;
 	}
 	tagPtr = TkTextCreateTag(textPtr, Tcl_GetString(objv[3]), NULL);
-<<<<<<< HEAD
 	return TkTextBindEvent(interp, objc - 4, objv + 4, sharedTextPtr,
 		&sharedTextPtr->tagBindingTable, tagPtr->name);
-=======
-
-	/*
-	 * Make a binding table if the widget doesn't already have one.
-	 */
-
-	if (textPtr->sharedTextPtr->bindingTable == NULL) {
-	    textPtr->sharedTextPtr->bindingTable =
-		    Tk_CreateBindingTable(interp);
-	}
-
-	if (objc == 6) {
-	    int append = 0;
-	    unsigned long mask;
-	    const char *fifth = Tcl_GetString(objv[5]);
-
-	    if (fifth[0] == 0) {
-		return Tk_DeleteBinding(interp,
-			textPtr->sharedTextPtr->bindingTable,
-			(void *) tagPtr->name, Tcl_GetString(objv[4]));
-	    }
-	    if (fifth[0] == '+') {
-		fifth++;
-		append = 1;
-	    }
-	    mask = Tk_CreateBinding(interp,
-		    textPtr->sharedTextPtr->bindingTable,
-		    (void *) tagPtr->name, Tcl_GetString(objv[4]), fifth,
-		    append);
-	    if (mask == 0) {
-		return TCL_ERROR;
-	    }
-	    if (mask & ~(unsigned long)(ButtonMotionMask|Button1MotionMask
-		    |Button2MotionMask|Button3MotionMask|Button4MotionMask
-		    |Button5MotionMask|ButtonPressMask|ButtonReleaseMask
-		    |EnterWindowMask|LeaveWindowMask|KeyPressMask
-		    |KeyReleaseMask|PointerMotionMask|VirtualEventMask)) {
-		Tk_DeleteBinding(interp, textPtr->sharedTextPtr->bindingTable,
-			(void *) tagPtr->name, Tcl_GetString(objv[4]));
-		Tcl_SetObjResult(interp, Tcl_NewStringObj(
-			"requested illegal events; only key, button, motion,"
-			" enter, leave, and virtual events may be used", -1));
-		Tcl_SetErrorCode(interp, "TK", "TEXT", "TAG_BIND_EVENT",NULL);
-		return TCL_ERROR;
-	    }
-	} else if (objc == 5) {
-	    const char *command;
-
-	    command = Tk_GetBinding(interp,
-		    textPtr->sharedTextPtr->bindingTable,
-		    (void *) tagPtr->name, Tcl_GetString(objv[4]));
-	    if (command == NULL) {
-		const char *string = Tcl_GetString(Tcl_GetObjResult(interp));
-
-		/*
-		 * Ignore missing binding errors. This is a special hack that
-		 * relies on the error message returned by FindSequence in
-		 * tkBind.c.
-		 */
-
-		if (string[0] != '\0') {
-		    return TCL_ERROR;
-		}
-		Tcl_ResetResult(interp);
-	    } else {
-		Tcl_SetObjResult(interp, Tcl_NewStringObj(command, -1));
-	    }
-	} else {
-	    Tk_GetAllBindings(interp, textPtr->sharedTextPtr->bindingTable,
-		    (void *) tagPtr->name);
-	}
-	break;
->>>>>>> dc847a1c
     case TAG_CGET:
 	if (objc != 5) {
 	    Tcl_WrongNumArgs(interp, 1, objv, "tag cget tagName option");
@@ -1867,19 +1793,19 @@
 	const char *fifth = Tcl_GetString(objv[1]);
 
 	if (fifth[0] == '\0') {
-	    return Tk_DeleteBinding(interp, *bindingTablePtr, (ClientData) name, eventString);
+	    return Tk_DeleteBinding(interp, *bindingTablePtr, (void *)name, eventString);
 	}
 	if (fifth[0] == '+') {
 	    fifth += 1;
 	    append = 1;
 	}
-	mask = Tk_CreateBinding(interp, *bindingTablePtr, (ClientData) name, eventString, fifth, append);
+	mask = Tk_CreateBinding(interp, *bindingTablePtr, (void *)name, eventString, fifth, append);
 	if (mask == 0) {
 	    return TCL_ERROR;
 	}
 	if (mask & (unsigned) ~(motionMask|ButtonPressMask|ButtonReleaseMask|EnterWindowMask
 		|LeaveWindowMask|KeyPressMask|KeyReleaseMask|VirtualEventMask)) {
-	    Tk_DeleteBinding(interp, *bindingTablePtr, (ClientData) name, eventString);
+	    Tk_DeleteBinding(interp, *bindingTablePtr, (void *)name, eventString);
 	    Tcl_ResetResult(interp);
 	    Tcl_SetObjResult(interp, Tcl_NewStringObj(
 		    "requested illegal events; only key, button, motion,"
@@ -1904,7 +1830,7 @@
     } else if (objc == 1) {
 	const char *command;
 
-	command = Tk_GetBinding(interp, *bindingTablePtr, (ClientData) name, Tcl_GetString(objv[0]));
+	command = Tk_GetBinding(interp, *bindingTablePtr, (void *)name, Tcl_GetString(objv[0]));
 	if (!command) {
 	    const char *string = Tcl_GetString(Tcl_GetObjResult(interp));
 
@@ -1921,7 +1847,7 @@
 	    Tcl_SetObjResult(interp, Tcl_NewStringObj(command, -1));
 	}
     } else {
-	Tk_GetAllBindings(interp, *bindingTablePtr, (ClientData) name);
+	Tk_GetAllBindings(interp, *bindingTablePtr, (void *)name);
     }
 
     return TCL_OK;
@@ -2238,7 +2164,7 @@
     }
 
     if (sharedTextPtr->tagBindingTable) {
-	Tk_DeleteAllBindings(sharedTextPtr->tagBindingTable, (ClientData) tagPtr->name);
+	Tk_DeleteAllBindings(sharedTextPtr->tagBindingTable, (void *)tagPtr->name);
     }
 
     /*
@@ -2338,20 +2264,6 @@
 	 */
 
 	TkTextSelectionEvent(textPtr);
-<<<<<<< HEAD
-=======
-    } else {
-	/*
-	 * Since all peer widgets have an independent "sel" tag, we
-	 * don't want removal of one sel tag to remove bindings which
-	 * are still valid in other peer widgets.
-	 */
-
-	if (textPtr->sharedTextPtr->bindingTable != NULL) {
-	    Tk_DeleteAllBindings(textPtr->sharedTextPtr->bindingTable,
-		    (void *) tagPtr->name);
-	}
->>>>>>> dc847a1c
     }
 
     /*
