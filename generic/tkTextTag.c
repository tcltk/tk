--- conflicted
+++ resolved
@@ -77,13 +77,8 @@
 	NULL, TCL_INDEX_NONE, offsetof(TkTextTag, underlineColor),
 	TK_OPTION_NULL_OK, 0, 0},
     {TK_OPTION_STRING_TABLE, "-wrap", NULL, NULL,
-<<<<<<< HEAD
 	NULL, TCL_INDEX_NONE, offsetof(TkTextTag, wrapMode),
-	TK_OPTION_NULL_OK, tkTextWrapStrings, 0},
-=======
-	NULL, -1, Tk_Offset(TkTextTag, wrapMode),
-	TK_OPTION_NULL_OK|TK_OPTION_ENUM_VAR, wrapStrings, 0},
->>>>>>> 818335dd
+	TK_OPTION_NULL_OK|TK_OPTION_ENUM_VAR, tkTextWrapStrings, 0},
     {TK_OPTION_END, NULL, NULL, NULL, NULL, 0, 0, 0, 0, 0}
 };
 
