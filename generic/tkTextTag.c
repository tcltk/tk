--- conflicted
+++ resolved
@@ -42,11 +42,7 @@
     {TK_OPTION_BORDER, "-lmargincolor", NULL, NULL,
 	NULL, TCL_INDEX_NONE, offsetof(TkTextTag, lMarginColor), TK_OPTION_NULL_OK, 0, 0},
     {TK_OPTION_PIXELS, "-offset", NULL, NULL,
-<<<<<<< HEAD
-	NULL, offsetof(TkTextTag, offsetObj), offsetof(TkTextTag, offset), TK_OPTION_NULL_OK|TK_OPTION_NEG_OK, 0, 0},
-=======
-	NULL, offsetof(TkTextTag, offsetObj), TCL_INDEX_NONE, TK_OPTION_NULL_OK, 0, 0},
->>>>>>> 4b4fb1fb
+	NULL, offsetof(TkTextTag, offsetObj), TCL_INDEX_NONE, TK_OPTION_NULL_OK|TK_OPTION_NEG_OK, 0, 0},
     {TK_OPTION_BOOLEAN, "-overstrike", NULL, NULL,
 	NULL, TCL_INDEX_NONE, offsetof(TkTextTag, overstrike),
 	TK_OPTION_NULL_OK, 0, 0},
@@ -368,49 +364,6 @@
 	     * from "unspecified").
 	     */
 
-<<<<<<< HEAD
-=======
-	    if (tagPtr->borderWidthObj) {
-		int borderWidth;
-		Tk_GetPixelsFromObj(NULL, textPtr->tkwin, tagPtr->borderWidthObj, &borderWidth);
-		if (borderWidth < 0) {
-		    borderWidth = 0;
-		    Tcl_DecrRefCount(tagPtr->borderWidthObj);
-		    tagPtr->borderWidthObj = Tcl_NewIntObj(0);
-		    Tcl_IncrRefCount(tagPtr->borderWidthObj);
-		}
-	    }
-	    if (tagPtr->spacing1Obj) {
-		int spacing1;
-		Tk_GetPixelsFromObj(NULL, textPtr->tkwin, tagPtr->spacing1Obj, &spacing1);
-		if (spacing1 < 0) {
-		    spacing1 = 0;
-		    Tcl_DecrRefCount(tagPtr->spacing1Obj);
-		    tagPtr->spacing1Obj = Tcl_NewIntObj(0);
-		    Tcl_IncrRefCount(tagPtr->spacing1Obj);
-		}
-	    }
-	    if (tagPtr->spacing2Obj) {
-		int spacing2;
-		Tk_GetPixelsFromObj(NULL, textPtr->tkwin, tagPtr->spacing2Obj, &spacing2);
-		if (spacing2 < 0) {
-		    spacing2 = 0;
-		    Tcl_DecrRefCount(tagPtr->spacing2Obj);
-		    tagPtr->spacing2Obj = Tcl_NewIntObj(0);
-		    Tcl_IncrRefCount(tagPtr->spacing2Obj);
-		}
-	    }
-	    if (tagPtr->spacing3Obj) {
-		int spacing3;
-		Tk_GetPixelsFromObj(NULL, textPtr->tkwin, tagPtr->spacing3Obj, &spacing3);
-		if (spacing3 < 0) {
-		    spacing3 = 0;
-		    Tcl_DecrRefCount(tagPtr->spacing3Obj);
-		    tagPtr->spacing3Obj = Tcl_NewIntObj(0);
-		    Tcl_IncrRefCount(tagPtr->spacing3Obj);
-		}
-	    }
->>>>>>> 4b4fb1fb
 	    if (tagPtr->tabArrayPtr != NULL) {
 		ckfree(tagPtr->tabArrayPtr);
 		tagPtr->tabArrayPtr = NULL;
