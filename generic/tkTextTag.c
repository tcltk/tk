/*
 * tkTextTag.c --
 *
 *	This module implements the "tag" subcommand of the widget command for
 *	text widgets, plus most of the other high-level functions related to
 *	tags.
 *
 * Copyright © 1992-1994 The Regents of the University of California.
 * Copyright © 1994-1997 Sun Microsystems, Inc.
 * Copyright © 2015-2018 Gregor Cramer
 *
 * See the file "license.terms" for information on usage and redistribution of
 * this file, and for a DISCLAIMER OF ALL WARRANTIES.
 */

#include "tkInt.h"
#include "tkText.h"
#include "tkTextUndo.h"
#include "tkTextTagSet.h"
#include "tkBitField.h"
#include "default.h"
#include <assert.h>
#include <stdlib.h>

#ifndef MAX
# define MAX(a,b) (((int) a) < ((int) b) ? b : a)
#endif

#ifdef NDEBUG
# define DEBUG(expr)
#else
# define DEBUG(expr) expr
#endif

static const Tk_OptionSpec tagOptionSpecs[] = {
    {TK_OPTION_BORDER, "-background", NULL, NULL,
	NULL, TCL_INDEX_NONE, offsetof(TkTextTag, attrs.border), TK_OPTION_NULL_OK, 0, 0},
    {TK_OPTION_BITMAP, "-bgstipple", NULL, NULL,
	NULL, TCL_INDEX_NONE, offsetof(TkTextTag, bgStipple), TK_OPTION_NULL_OK, 0, 0},
    {TK_OPTION_PIXELS, "-borderwidth", NULL, NULL,
	NULL, offsetof(TkTextTag, attrs.borderWidthObj), offsetof(TkTextTag, attrs.borderWidth),
	TK_OPTION_NULL_OK, 0, 0},
    {TK_OPTION_BOOLEAN, "-elide", NULL, NULL,
<<<<<<< HEAD
	NULL, offsetof(TkTextTag, elidePtr), offsetof(TkTextTag, elide),
=======
	NULL, TCL_INDEX_NONE, offsetof(TkTextTag, elide),
>>>>>>> f36e89a3
	TK_OPTION_NULL_OK, 0, 0},
    {TK_OPTION_COLOR, "-eolcolor", NULL, NULL,
	NULL, TCL_INDEX_NONE, offsetof(TkTextTag, eolColor), TK_OPTION_NULL_OK, 0, 0},
    {TK_OPTION_BITMAP, "-fgstipple", NULL, NULL,
	NULL, TCL_INDEX_NONE, offsetof(TkTextTag, fgStipple), TK_OPTION_NULL_OK, 0, 0},
    {TK_OPTION_FONT, "-font", NULL, NULL,
	NULL, TCL_INDEX_NONE, offsetof(TkTextTag, tkfont), TK_OPTION_NULL_OK, 0, 0},
    {TK_OPTION_COLOR, "-foreground", NULL, NULL,
<<<<<<< HEAD
	NULL, TCL_INDEX_NONE, offsetof(TkTextTag, attrs.fgColor), TK_OPTION_NULL_OK, 0, 0},
    {TK_OPTION_COLOR, "-hyphencolor", NULL, NULL,
	NULL, TCL_INDEX_NONE, offsetof(TkTextTag, hyphenColor), TK_OPTION_NULL_OK, 0, 0},
    {TK_OPTION_STRING, "-hyphenrules", NULL, NULL,
	NULL, offsetof(TkTextTag, hyphenRulesPtr), TCL_INDEX_NONE, TK_OPTION_NULL_OK, 0, 0},
    {TK_OPTION_BORDER, "-inactivebackground", NULL, NULL,
	NULL, TCL_INDEX_NONE, offsetof(TkTextTag, attrs.inactiveBorder), TK_OPTION_NULL_OK, 0, 0},
    {TK_OPTION_COLOR, "-inactiveforeground", NULL, NULL,
	NULL, TCL_INDEX_NONE, offsetof(TkTextTag, attrs.inactiveFgColor), TK_OPTION_NULL_OK, 0, 0},
    {TK_OPTION_BORDER, "-inactiveselectbackground", NULL, NULL,
	NULL, TCL_INDEX_NONE, offsetof(TkTextTag, inactiveSelBorder), TK_OPTION_NULL_OK, 0, 0},
    {TK_OPTION_COLOR, "-inactiveselectforeground", NULL, NULL,
	NULL, TCL_INDEX_NONE, offsetof(TkTextTag, inactiveSelFgColor), TK_OPTION_NULL_OK, 0, 0},
    {TK_OPTION_BOOLEAN, "-indentbackground", NULL, NULL,
	NULL, offsetof(TkTextTag, indentBgPtr), offsetof(TkTextTag, indentBg),
	TK_OPTION_NULL_OK, 0, 0},
    {TK_OPTION_STRING, "-justify", NULL, NULL,
	NULL, TCL_INDEX_NONE, offsetof(TkTextTag, justifyString), TK_OPTION_NULL_OK, 0, 0},
    {TK_OPTION_STRING, "-lang", NULL, NULL,
	NULL, offsetof(TkTextTag, langPtr), TCL_INDEX_NONE, TK_OPTION_NULL_OK, 0, 0},
=======
	NULL, TCL_INDEX_NONE, offsetof(TkTextTag, fgColor), TK_OPTION_NULL_OK, 0, 0},
    {TK_OPTION_JUSTIFY, "-justify", NULL, NULL,
	NULL, TCL_INDEX_NONE, offsetof(TkTextTag, justify), TK_OPTION_NULL_OK, 0,0},
>>>>>>> f36e89a3
    {TK_OPTION_PIXELS, "-lmargin1", NULL, NULL,
	NULL, offsetof(TkTextTag, lMargin1Obj), offsetof(TkTextTag, lMargin1), TK_OPTION_NULL_OK, 0, 0},
    {TK_OPTION_PIXELS, "-lmargin2", NULL, NULL,
	NULL, offsetof(TkTextTag, lMargin2Obj), offsetof(TkTextTag, lMargin2), TK_OPTION_NULL_OK, 0, 0},
    {TK_OPTION_BORDER, "-lmargincolor", NULL, NULL,
	NULL, TCL_INDEX_NONE, offsetof(TkTextTag, lMarginColor), TK_OPTION_NULL_OK, 0, 0},
    {TK_OPTION_PIXELS, "-offset", NULL, NULL,
	NULL, offsetof(TkTextTag, offsetObj), offsetof(TkTextTag, offset), TK_OPTION_NULL_OK, 0, 0},
    {TK_OPTION_BOOLEAN, "-overstrike", NULL, NULL,
<<<<<<< HEAD
	NULL, offsetof(TkTextTag, overstrikePtr), offsetof(TkTextTag, overstrike), TK_OPTION_NULL_OK, 0, 0},
    {TK_OPTION_COLOR, "-overstrikecolor", NULL, NULL,
	NULL, TCL_INDEX_NONE, offsetof(TkTextTag, overstrikeColor), TK_OPTION_NULL_OK, 0, 0},
#if SUPPORT_DEPRECATED_TAG_OPTIONS
    {TK_OPTION_SYNONYM, "-overstrikefg", NULL, NULL,
	NULL, 0, TCL_INDEX_NONE, TK_OPTION_NULL_OK, "-overstrikecolor", TK_TEXT_DEPRECATED_OVERSTRIKE_FG},
#endif /* SUPPORT_DEPRECATED_TAG_OPTIONS */
    {TK_OPTION_STRING, "-relief", NULL, NULL,
	NULL, offsetof(TkTextTag, reliefPtr), TCL_INDEX_NONE, TK_OPTION_NULL_OK, 0, 0},
=======
	NULL, TCL_INDEX_NONE, offsetof(TkTextTag, overstrike),
	TK_OPTION_NULL_OK, 0, 0},
    {TK_OPTION_COLOR, "-overstrikefg", NULL, NULL,
	NULL, TCL_INDEX_NONE, offsetof(TkTextTag, overstrikeColor),
	TK_OPTION_NULL_OK, 0, 0},
    {TK_OPTION_RELIEF, "-relief", NULL, NULL,
	NULL, TCL_INDEX_NONE, offsetof(TkTextTag, relief), TK_OPTION_NULL_OK, 0, 0},
>>>>>>> f36e89a3
    {TK_OPTION_PIXELS, "-rmargin", NULL, NULL,
	NULL, offsetof(TkTextTag, rMarginObj), offsetof(TkTextTag, rMargin), TK_OPTION_NULL_OK, 0, 0},
    {TK_OPTION_BORDER, "-rmargincolor", NULL, NULL,
	NULL, TCL_INDEX_NONE, offsetof(TkTextTag, rMarginColor), TK_OPTION_NULL_OK, 0, 0},
    {TK_OPTION_BORDER, "-selectbackground", NULL, NULL,
	NULL, TCL_INDEX_NONE, offsetof(TkTextTag, selBorder), TK_OPTION_NULL_OK, 0, 0},
    {TK_OPTION_COLOR, "-selectforeground", NULL, NULL,
	NULL, TCL_INDEX_NONE, offsetof(TkTextTag, selFgColor), TK_OPTION_NULL_OK, 0, 0},
    {TK_OPTION_PIXELS, "-spacing1", NULL, NULL,
	NULL, offsetof(TkTextTag, spacing1Obj), offsetof(TkTextTag, spacing1), TK_OPTION_NULL_OK, 0, 0},
    {TK_OPTION_PIXELS, "-spacing2", NULL, NULL,
	NULL, offsetof(TkTextTag, spacing2Obj), offsetof(TkTextTag, spacing2), TK_OPTION_NULL_OK, 0, 0},
    {TK_OPTION_PIXELS, "-spacing3", NULL, NULL,
	NULL, offsetof(TkTextTag, spacing3Obj), offsetof(TkTextTag, spacing3), TK_OPTION_NULL_OK, 0, 0},
    {TK_OPTION_STRING, "-tabs", NULL, NULL,
	NULL, offsetof(TkTextTag, tabStringPtr), TCL_INDEX_NONE, TK_OPTION_NULL_OK, 0, 0},
    {TK_OPTION_STRING_TABLE, "-tabstyle", NULL, NULL,
<<<<<<< HEAD
	NULL, TCL_INDEX_NONE, offsetof(TkTextTag, tabStyle), TK_OPTION_NULL_OK, tkTextTabStyleStrings, 0},
    {TK_OPTION_BOOLEAN, "-underline", NULL, NULL,
	NULL, offsetof(TkTextTag, underlinePtr), offsetof(TkTextTag, underline), TK_OPTION_NULL_OK, 0, 0},
    {TK_OPTION_COLOR, "-underlinecolor", NULL, NULL,
	NULL, TCL_INDEX_NONE, offsetof(TkTextTag, underlineColor), TK_OPTION_NULL_OK, 0, 0},
#if SUPPORT_DEPRECATED_TAG_OPTIONS
    {TK_OPTION_SYNONYM, "-underlinefg", NULL, NULL,
	NULL, 0, TCL_INDEX_NONE, TK_OPTION_NULL_OK, "-underlinecolor", 0},
#endif /* SUPPORT_DEPRECATED_TAG_OPTIONS */
    {TK_OPTION_BOOLEAN, "-undo", NULL, NULL,
	"1", TCL_INDEX_NONE, offsetof(TkTextTag, undo), 0, 0, 0},
=======
	NULL, TCL_INDEX_NONE, offsetof(TkTextTag, tabStyle),
	TK_OPTION_NULL_OK|TK_OPTION_ENUM_VAR, tkTextTabStyleStrings, 0},
    {TK_OPTION_BOOLEAN, "-underline", NULL, NULL,
	NULL, TCL_INDEX_NONE, offsetof(TkTextTag, underline),
	TK_OPTION_NULL_OK, 0, 0},
    {TK_OPTION_COLOR, "-underlinefg", NULL, NULL,
	NULL, TCL_INDEX_NONE, offsetof(TkTextTag, underlineColor),
	TK_OPTION_NULL_OK, 0, 0},
>>>>>>> f36e89a3
    {TK_OPTION_STRING_TABLE, "-wrap", NULL, NULL,
	NULL, TCL_INDEX_NONE, offsetof(TkTextTag, wrapMode), TK_OPTION_NULL_OK|TK_OPTION_ENUM_VAR, tkTextWrapStrings, 0},
    {TK_OPTION_END, NULL, NULL, NULL, NULL, 0, 0, 0, 0, 0}
};

DEBUG_ALLOC(extern unsigned tkTextCountNewTag);
DEBUG_ALLOC(extern unsigned tkTextCountDestroyTag);
DEBUG_ALLOC(extern unsigned tkTextCountNewUndoToken);
DEBUG_ALLOC(extern unsigned tkTextCountDestroyUndoToken);

/*
 * Forward declarations for functions defined later in this file:
 */

static int		ChangeTagPriority(TkSharedText *sharedTextPtr, TkTextTag *tagPtr,
			    unsigned newPriority, int undo);
static int		TagAddRemove(TkText *textPtr, const TkTextIndex *index1Ptr,
			    const TkTextIndex *index2Ptr, TkTextTag *tagPtr, int add);
static void		TagBindEvent(TkText *textPtr, XEvent *eventPtr, TkTextTagSet *tagInfoPtr,
			    unsigned epoch);
static void		AppendTags(Tcl_Interp *interp, unsigned numTags, TkTextTag **tagArray);
static TkTextTag *	FindTag(Tcl_Interp *interp, const TkText *textPtr, Tcl_Obj *tagName);
static int		EnumerateTags(Tcl_Interp *interp, TkText *textPtr, int objc,
			    Tcl_Obj *const *objv);
static void		GrabSelection(TkText *textPtr, const TkTextTag *tagPtr, int add, int changed);

/*
 * Helper for guarded release of objects.
 */

static void
Tcl_GuardedDecrRefCount(Tcl_Obj *objPtr)
{
#ifndef NDEBUG
    /*
     * Tcl does not provide any function for querying the reference count.
     * So we need a work-around. Why does Tcl not provide a guarded version
     * for such a dangerous function?
     */
    assert(objPtr);
    Tcl_IncrRefCount(objPtr);
    assert(Tcl_IsShared(objPtr));
    Tcl_DecrRefCount(objPtr);
#endif
    Tcl_DecrRefCount(objPtr);
}

/*
 * We need some private undo/redo stuff.
 */

static void UndoChangeTagPriorityPerform(TkSharedText *, TkTextUndoInfo *, TkTextUndoInfo *, int);
static void UndoChangeTagPriorityDestroy(TkSharedText *, TkTextUndoToken *, int);
static Tcl_Obj *UndoChangeTagPriorityGetCommand(const TkSharedText *, const TkTextUndoToken *);
static Tcl_Obj *UndoChangeTagPriorityInspect(const TkSharedText *, const TkTextUndoToken *);

static const Tk_UndoType undoTokenTagPriorityType = {
    TK_TEXT_UNDO_TAG_PRIORITY,		/* action */
    UndoChangeTagPriorityGetCommand,	/* commandProc */
    UndoChangeTagPriorityPerform,	/* undoProc */
    UndoChangeTagPriorityDestroy,	/* destroyProc */
    NULL,				/* rangeProc */
    UndoChangeTagPriorityInspect	/* inspectProc */
};

static const Tk_UndoType redoTokenTagPriorityType = {
    TK_TEXT_REDO_TAG_PRIORITY,		/* action */
    UndoChangeTagPriorityGetCommand,	/* commandProc */
    UndoChangeTagPriorityPerform,	/* undoProc */
    UndoChangeTagPriorityDestroy,	/* destroyProc */
    NULL,				/* rangeProc */
    UndoChangeTagPriorityInspect	/* inspectProc */
};

typedef struct UndoTokenTagPriority {
    const Tk_UndoType *undoType;
    TkTextTag *tagPtr;
    uint32_t priority;
} UndoTokenTagPriority;

static Tcl_Obj *
UndoChangeTagPriorityGetCommand(
    TCL_UNUSED(const TkSharedText *),
    const TkTextUndoToken *item)
{
    const UndoTokenTagPriority *token = (const UndoTokenTagPriority *) item;
    Tcl_Obj *objPtr = Tcl_NewObj();

    Tcl_ListObjAppendElement(NULL, objPtr, Tcl_NewStringObj("tag", TCL_INDEX_NONE));
    Tcl_ListObjAppendElement(NULL, objPtr, Tcl_NewStringObj("priority", TCL_INDEX_NONE));
    Tcl_ListObjAppendElement(NULL, objPtr, Tcl_NewStringObj(token->tagPtr->name, TCL_INDEX_NONE));
    return objPtr;
}

static Tcl_Obj *
UndoChangeTagPriorityInspect(
    const TkSharedText *sharedTextPtr,
    const TkTextUndoToken *item)
{
    const UndoTokenTagPriority *token = (const UndoTokenTagPriority *) item;
    Tcl_Obj *objPtr = UndoChangeTagPriorityGetCommand(sharedTextPtr, item);

    Tcl_ListObjAppendElement(NULL, objPtr, Tcl_NewIntObj(token->priority));
    return objPtr;
}

static void
UndoChangeTagPriorityPerform(
    TkSharedText *sharedTextPtr,
    TkTextUndoInfo *undoInfo,
    TkTextUndoInfo *redoInfo,
    TCL_UNUSED(int))
{
    UndoTokenTagPriority *token = (UndoTokenTagPriority *) undoInfo->token;
    unsigned oldPriority = token->tagPtr->priority;

    ChangeTagPriority(sharedTextPtr, token->tagPtr, token->priority, 1);

    if (redoInfo) {
	redoInfo->token = undoInfo->token;
	redoInfo->token->undoType = &redoTokenTagPriorityType;
	token->priority = oldPriority;
    }
}

static void
UndoChangeTagPriorityDestroy(
    TkSharedText *sharedTextPtr,
    TkTextUndoToken *item,
    TCL_UNUSED(int))
{
    UndoTokenTagPriority *token = (UndoTokenTagPriority *) item;

    TkTextReleaseTag(sharedTextPtr, token->tagPtr, NULL);
}

/*
 *--------------------------------------------------------------
 *
 * TkTextTagCmd --
 *
 *	This function is invoked to process the "tag" options of the widget
 *	command for text widgets. See the user documentation for details on
 *	what it does.
 *
 * Results:
 *	A standard Tcl result.
 *
 * Side effects:
 *	See the user documentation.
 *
 *--------------------------------------------------------------
 */

int
TkTextTagCmd(
    TkText *textPtr,		/* Information about text widget. */
    Tcl_Interp *interp,		/* Current interpreter. */
    Tcl_Size objc,			/* Number of arguments. */
    Tcl_Obj *const objv[])	/* Argument objects. Someone else has already parsed this command
    				 * enough to know that objv[1] is "tag". */
{
    static const char *const tagOptionStrings[] = {
	"add", "bind", "cget", "clear", "configure", "delete", "findnext", "findprev",
	"getrange", "lower", "names", "nextrange", "prevrange", "priority", "raise",
	"ranges", "remove", NULL
    };
    enum tagOptions {
	TAG_ADD, TAG_BIND, TAG_CGET, TAG_CLEAR, TAG_CONFIGURE, TAG_DELETE, TAG_FINDNEXT, TAG_FINDPREV,
	TAG_GETRANGE, TAG_LOWER, TAG_NAMES, TAG_NEXTRANGE, TAG_PREVRANGE, TAG_PRIORITY, TAG_RAISE,
	TAG_RANGES, TAG_REMOVE
    };
    int optionIndex;
    Tcl_Size i;
    TkTextTag *tagPtr;
    TkTextIndex index1, index2;
    TkSharedText *sharedTextPtr;

    if (objc < 3) {
	Tcl_WrongNumArgs(interp, 2, objv, "option ?arg ...?");
	return TCL_ERROR;
    }
    if (Tcl_GetIndexFromObjStruct(interp, objv[2], tagOptionStrings, sizeof(char *),
	    "tag option", 0, &optionIndex) != TCL_OK) {
	return TCL_ERROR;
    }

    sharedTextPtr = textPtr->sharedTextPtr;

    switch ((enum tagOptions)optionIndex) {
    case TAG_ADD:
    case TAG_REMOVE: {
	int addTag;
	int anyChanges = 0;

	addTag = ((enum tagOptions) optionIndex) == TAG_ADD;
	if (objc < 5) {
	    Tcl_WrongNumArgs(interp, 3, objv, "tagName index1 ?index2 index1 index2 ...?");
	    return TCL_ERROR;
	}
	tagPtr = TkTextCreateTag(textPtr, Tcl_GetString(objv[3]), NULL);
	if (tagPtr->elide >= 0) {
	    /*
	     * Indices are potentially obsolete after adding or removing
	     * elided character ranges, especially indices having "display"
	     * or "any" submodifier, therefore increase the epoch.
	     */
	    TkBTreeIncrEpoch(sharedTextPtr->tree);
	}
	for (i = 4; i < objc; i += 2) {
	    if (!TkTextGetIndexFromObj(interp, textPtr, objv[i], &index1)) {
		return TCL_ERROR;
	    }
	    if (objc > i + 1) {
		if (!TkTextGetIndexFromObj(interp, textPtr, objv[i + 1], &index2)) {
		    return TCL_ERROR;
		}
		if (TkTextIndexCompare(&index1, &index2) >= 0) {
		    continue;
		}
	    } else {
		TkTextIndexForwChars(textPtr, &index1, 1, &index2, COUNT_INDICES);
	    }
	    if (TagAddRemove(textPtr, &index1, &index2, tagPtr, addTag)) {
		anyChanges = 1;
	    }
	}
	if (tagPtr->isSelTag) {
	    GrabSelection(textPtr, tagPtr, addTag, anyChanges);
	}
	if (anyChanges) {
	    if (tagPtr->undo) {
		TkTextUpdateAlteredFlag(sharedTextPtr);
	    }
	    /* still need to trigger enter/leave events on tags that have changed */
	    TkTextEventuallyRepick(textPtr);
	}
	break;
    }
    case TAG_BIND:
	if (objc < 4 || objc > 6) {
	    Tcl_WrongNumArgs(interp, 3, objv, "tagName ?sequence? ?command?");
	    return TCL_ERROR;
	}
	tagPtr = TkTextCreateTag(textPtr, Tcl_GetString(objv[3]), NULL);
	return TkTextBindEvent(interp, objc - 4, objv + 4, sharedTextPtr,
		&sharedTextPtr->tagBindingTable, tagPtr->name);
    case TAG_CGET:
	if (objc != 5) {
	    Tcl_WrongNumArgs(interp, 1, objv, "tag cget tagName option");
	    return TCL_ERROR;
	} else {
	    Tcl_Obj *objPtr;

	    if (!(tagPtr = FindTag(interp, textPtr, objv[3]))) {
		return TCL_ERROR;
	    }
	    objPtr = Tk_GetOptionValue(interp, tagPtr,
		    tagPtr->optionTable, objv[4], textPtr->tkwin);
	    if (!objPtr) {
		return TCL_ERROR;
	    }
	    Tcl_SetObjResult(interp, objPtr);
	    return TCL_OK;
	}
	break;
    case TAG_CLEAR: {
	int discardSelection;
	Tcl_Size epoch, countTags;
	TkTextTag **arrayPtr;
	int anyChanges;
	int arg;

	if (objc < 4) {
	    Tcl_WrongNumArgs(interp, 3, objv, "?-discardselection? index1 ?index2 index1 index2 ...?");
	    return TCL_ERROR;
	}

	arg = 3;

	if (objc > 4 && *Tcl_GetString(objv[arg]) == '-') {
	    if (strcmp(Tcl_GetString(objv[arg++]), "-discardselection") == 0) {
		discardSelection = 1;
	    } else {
		Tcl_SetObjResult(interp, Tcl_ObjPrintf(
			"bad option \"%s\": must be -discardselection", Tcl_GetString(objv[3])));
		Tcl_SetErrorCode(interp, "TK", "TEXT", "BAD_OPTION", NULL);
		return TCL_ERROR;
	    }
	}

	discardSelection = 0;
	epoch = TkBTreeEpoch(sharedTextPtr->tree);
	arrayPtr = (TkTextTag **)ckalloc(sharedTextPtr->numEnabledTags * sizeof(TkTextTag *));
	countTags = 0;
	anyChanges = 0;

	for (i = arg; i < objc; i += 2) {
	    if (!TkTextGetIndexFromObj(interp, textPtr, objv[i], &index1)) {
		return TCL_ERROR;
	    }

	    if (objc > i + 1) {
		if (!TkTextGetIndexFromObj(interp, textPtr, objv[i + 1], &index2)) {
		    return TCL_ERROR;
		}
		if (TkTextIndexCompare(&index1, &index2) >= 0) {
		    continue;
		}
	    } else {
		TkTextIndexForwChars(textPtr, &index1, 1, &index2, COUNT_INDICES);
	    }

	    if (!discardSelection) {
		TkTextClearSelection(sharedTextPtr, &index1, &index2);
	    }

<<<<<<< HEAD
	    if ((tagPtr = TkTextClearTags(sharedTextPtr, textPtr, &index1, &index2, discardSelection))) {
		for ( ; tagPtr; tagPtr = tagPtr->nextPtr) {
		    if (tagPtr->epoch != epoch) {
			tagPtr->epoch = epoch;
			arrayPtr[countTags++] = tagPtr;

			if (tagPtr->isSelTag) {
			    GrabSelection(textPtr, tagPtr, 0, 1);
			}
			if (tagPtr->undo) {
			    anyChanges = 1;
			}
		    }
		}
=======
	    tagPtr->affectsDisplay = 0;
	    tagPtr->affectsDisplayGeometry = 0;
	    if ((tagPtr->elide >= 0)
		    || (tagPtr->tkfont != NULL)
		    || (tagPtr->justify != TK_JUSTIFY_NULL)
		    || (tagPtr->lMargin1 != INT_MIN)
		    || (tagPtr->lMargin2 != INT_MIN)
		    || (tagPtr->offset != INT_MIN)
		    || (tagPtr->rMargin != INT_MIN)
		    || (tagPtr->spacing1 != INT_MIN)
		    || (tagPtr->spacing2 != INT_MIN)
		    || (tagPtr->spacing3 != INT_MIN)
		    || (tagPtr->tabStringPtr != NULL)
		    || (tagPtr->tabStyle == TK_TEXT_TABSTYLE_TABULAR)
		    || (tagPtr->tabStyle == TK_TEXT_TABSTYLE_WORDPROCESSOR)
		    || (tagPtr->wrapMode != TEXT_WRAPMODE_NULL)) {
		tagPtr->affectsDisplay = 1;
		tagPtr->affectsDisplayGeometry = 1;
	    }
	    if ((tagPtr->border != NULL)
		    || (tagPtr->selBorder != NULL)
		    || (tagPtr->relief != TK_RELIEF_NULL)
		    || (tagPtr->bgStipple != None)
		    || (tagPtr->fgColor != NULL)
		    || (tagPtr->selFgColor != NULL)
		    || (tagPtr->fgStipple != None)
		    || (tagPtr->overstrike >= 0)
                    || (tagPtr->overstrikeColor != NULL)
		    || (tagPtr->underline >= 0)
                    || (tagPtr->underlineColor != NULL)
                    || (tagPtr->lMarginColor != NULL)
                    || (tagPtr->rMarginColor != NULL)) {
		tagPtr->affectsDisplay = 1;
>>>>>>> f36e89a3
	    }
	}

	if (anyChanges) {
	    TkTextUpdateAlteredFlag(sharedTextPtr);
	}
	AppendTags(interp, countTags, arrayPtr);
	ckfree(arrayPtr);
	break;
    }
    case TAG_CONFIGURE:
	if (objc < 4) {
	    Tcl_WrongNumArgs(interp, 3, objv, "tagName ?-option value ...?");
	    return TCL_ERROR;
	}
	return TkConfigureTag(interp, textPtr, Tcl_GetString(objv[3]), 1, objc - 4, objv + 4);
    case TAG_DELETE: {
	Tcl_HashEntry *hPtr;
	int anyChanges = 0;

	if (objc < 4) {
	    Tcl_WrongNumArgs(interp, 3, objv, "tagName ?tagName ...?");
	    return TCL_ERROR;
	}
	for (i = 3; i < objc; i++) {
	    int undo;

	    if (!(hPtr = Tcl_FindHashEntry(&sharedTextPtr->tagTable, Tcl_GetString(objv[i])))) {
		/*
		 * Either this tag doesn't exist or it's the 'sel' tag (which is not in
		 * the hash table). Either way we don't want to delete it.
		 */

		continue;
	    }
	    tagPtr = (TkTextTag *)Tcl_GetHashValue(hPtr);
	    undo = tagPtr->undo;
	    assert(!tagPtr->isSelTag);
	    if (TkTextDeleteTag(textPtr, tagPtr, hPtr) && undo) {
		anyChanges = 1;
	    }
	}
	if (anyChanges) {
	    TkTextUpdateAlteredFlag(sharedTextPtr);
	}
	break;
    }
    case TAG_FINDNEXT: {
	TkTextSegment *segPtr;
	const TkBitField *selTags = NULL;

	if (objc != 4 && objc != 5) {
	    Tcl_WrongNumArgs(interp, 3, objv, "?-discardselection? index");
	    return TCL_ERROR;
	}
	if (objc == 5) {
	    if (strcmp(Tcl_GetString(objv[3]), "-discardselection") == 0) {
		selTags = sharedTextPtr->selectionTags;
	    } else {
		Tcl_SetObjResult(interp, Tcl_ObjPrintf(
			"bad option \"%s\": must be -discardselection", Tcl_GetString(objv[3])));
		Tcl_SetErrorCode(interp, "TK", "TEXT", "BAD_OPTION", NULL);
		return TCL_ERROR;
	    }
	}
	if (!TkTextGetIndexFromObj(interp, textPtr, objv[objc - 1], &index1)) {
	    return TCL_ERROR;
	}
	TkTextIndexSetupToEndOfText(&index2, textPtr, sharedTextPtr->tree);
	if ((segPtr = TkBTreeFindNextTagged(&index1, &index2, selTags))) {
	    TkTextIndex index;
	    char buf[TK_POS_CHARS];

	    TkTextIndexClear(&index, textPtr);
	    TkTextIndexSetSegment(&index, segPtr);
	    TkrTextPrintIndex(textPtr, &index, buf);
	    Tcl_AppendElement(interp, buf);
	}
	break;
    }
    case TAG_FINDPREV: {
	int discardSelection = 0;
	TkTextSegment *segPtr;

	if (objc != 4 && objc != 5) {
	    Tcl_WrongNumArgs(interp, 3, objv, "?-discardselection? index");
	    return TCL_ERROR;
	}
	if (objc == 5) {
	    if (strcmp(Tcl_GetString(objv[3]), "-discardselection") == 0) {
		discardSelection = 1;
	    } else {
		Tcl_SetObjResult(interp, Tcl_ObjPrintf(
			"bad option \"%s\": must be -discardselection", Tcl_GetString(objv[3])));
		Tcl_SetErrorCode(interp, "TK", "TEXT", "BAD_OPTION", NULL);
		return TCL_ERROR;
	    }
	}
	if (!TkTextGetIndexFromObj(interp, textPtr, objv[objc - 1], &index1)) {
	    return TCL_ERROR;
	}
	TkTextIndexSetupToStartOfText(&index2, textPtr, sharedTextPtr->tree);
	if ((segPtr = TkBTreeFindPrevTagged(&index1, &index2, discardSelection))) {
	    TkTextIndex index;
	    char buf[TK_POS_CHARS];

	    TkTextIndexClear(&index, textPtr);
	    TkTextIndexSetSegment(&index, segPtr);
	    TkrTextPrintIndex(textPtr, &index, buf);
	    Tcl_AppendElement(interp, buf);
	}
	break;
    }
    case TAG_GETRANGE: {
	TkTextIndex index;

	if (objc != 5) {
	    Tcl_WrongNumArgs(interp, 3, objv, "tagName index");
	    return TCL_ERROR;
	}
	if (!TkTextGetIndexFromObj(interp, textPtr, objv[4], &index)) {
	    return TCL_ERROR;
	}
	if (!(tagPtr = FindTag(interp, textPtr, objv[3]))) {
	    return TCL_ERROR;
	}
	if (tagPtr->rootPtr && TkBTreeCharTagged(&index, tagPtr)) {
	    TkTextIndex result;
	    char buf[TK_POS_CHARS];

	    /* point to position after index */
	    TkTextIndexForwChars(textPtr, &index, 1, &index, COUNT_INDICES);

	    TkTextTagFindStartOfRange(textPtr, tagPtr, &index, &result);
	    TkrTextPrintIndex(textPtr, &result, buf);
	    Tcl_AppendElement(interp, buf);

	    TkTextTagFindEndOfRange(textPtr, tagPtr, &index, &result);
	    TkrTextPrintIndex(textPtr, &result, buf);
	    Tcl_AppendElement(interp, buf);
	}
	break;
    }
    case TAG_LOWER: {
	TkTextTag *tagPtr2;
	unsigned newPriority;

	if (objc != 4 && objc != 5) {
	    Tcl_WrongNumArgs(interp, 3, objv, "tagName ?belowThis?");
	    return TCL_ERROR;
	}
	if (!(tagPtr = FindTag(interp, textPtr, objv[3]))) {
	    return TCL_ERROR;
	}
	if (objc == 5) {
	    if (!(tagPtr2 = FindTag(interp, textPtr, objv[4]))) {
		return TCL_ERROR;
	    }
	    newPriority = tagPtr2->priority;
	    if (tagPtr->priority < tagPtr2->priority) {
		newPriority -= 1;
	    }
	} else {
	    newPriority = 0;
	}
	if (ChangeTagPriority(sharedTextPtr, tagPtr, newPriority, 1) && tagPtr->rootPtr) {
	    if (tagPtr->undo) {
		TkTextUpdateAlteredFlag(sharedTextPtr);
	    }

	    /*
	     * If this is the 'sel' tag, then we don't actually need to call this for all peers.
	     *
	     * TODO: The current implementation is sloppy, we need only to refresh the ranges
	     * with actual changes, and not all the ranges of this tag.
	     */

	    TkTextRedrawTag(tagPtr->isSelTag ? NULL : sharedTextPtr,
		    textPtr, NULL, NULL, tagPtr, 0);
	}
	break;
    }
    case TAG_NAMES:
    	return EnumerateTags(interp, textPtr, objc, objv);
	/* not reached */
    case TAG_NEXTRANGE: {
	TkTextSearch tSearch;
	char position[TK_POS_CHARS];
	Tcl_Obj *resultObj;

	if (objc != 5 && objc != 6) {
	    Tcl_WrongNumArgs(interp, 3, objv, "tagName index1 ?index2?");
	    return TCL_ERROR;
	}
	if (!(tagPtr = FindTag(NULL, textPtr, objv[3])) || !tagPtr->rootPtr) {
	    return TCL_OK;
	}
	if (!TkTextGetIndexFromObj(interp, textPtr, objv[4], &index1)) {
	    return TCL_ERROR;
	}
	if (objc == 5) {
	    TkTextIndexSetupToEndOfText(&index2, textPtr, sharedTextPtr->tree);
	} else if (!TkTextGetIndexFromObj(interp, textPtr, objv[5], &index2)) {
	    return TCL_ERROR;
	}

	TkBTreeStartSearch(&index1, &index2, tagPtr, &tSearch, SEARCH_NEXT_TAGON);
	if (TkBTreeNextTag(&tSearch)) {
	    assert(TkTextIndexCompare(&tSearch.curIndex, &index1) >= 0);
	    assert(TkTextIndexCompare(&tSearch.curIndex, &index2) < 0);
	    if (TkTextIndexIsEqual(&index1, &tSearch.curIndex)) {
		TkTextIndex oneBack;

		/*
		 * The first character is tagged. See if there is an on-toggle just
		 * before the character. If not, then skip to the end of this tagged range.
		 */

		if (TkTextIndexBackChars(textPtr, &index1, 1, &oneBack, COUNT_DISPLAY_INDICES)
			&& TkBTreeCharTagged(&oneBack, tagPtr)
			&& (!TkBTreeNextTag(&tSearch) || !TkBTreeNextTag(&tSearch))) {
		    return TCL_OK;
		}
		assert(TkTextIndexCompare(&tSearch.curIndex, &index2) < 0);
	    }
	    resultObj = Tcl_NewObj();
	    TkrTextPrintIndex(textPtr, &tSearch.curIndex, position);
	    Tcl_ListObjAppendElement(NULL, resultObj, Tcl_NewStringObj(position, TCL_INDEX_NONE));
	    TkBTreeLiftSearch(&tSearch); /* we need tagoff even if outside of the range */
	    TkBTreeNextTag(&tSearch);    /* cannot fail */
	    assert(tSearch.segPtr);      /* proof last assumption */
	    TkrTextPrintIndex(textPtr, &tSearch.curIndex, position);
	    Tcl_ListObjAppendElement(NULL, resultObj, Tcl_NewStringObj(position, TCL_INDEX_NONE));
	    Tcl_SetObjResult(interp, resultObj);
	}
	break;
    }
    case TAG_PREVRANGE: {
	TkTextSearch tSearch;
	char position1[TK_POS_CHARS];
	char position2[TK_POS_CHARS];
	Tcl_Obj *resultObj;

	if (objc != 5 && objc != 6) {
	    Tcl_WrongNumArgs(interp, 3, objv, "tagName index1 ?index2?");
	    return TCL_ERROR;
	}
	if (!(tagPtr = FindTag(NULL, textPtr, objv[3])) || !tagPtr->rootPtr) {
	    return TCL_OK;
	}
	if (!TkTextGetIndexFromObj(interp, textPtr, objv[4], &index1)) {
	    return TCL_ERROR;
	}
	if (objc == 5) {
	    TkTextIndexSetupToStartOfText(&index2, textPtr, sharedTextPtr->tree);
	} else if (!TkTextGetIndexFromObj(interp, textPtr, objv[5], &index2)) {
	    return TCL_ERROR;
	}

	TkBTreeStartSearchBack(&index1, &index2, tagPtr, &tSearch, SEARCH_EITHER_TAGON_TAGOFF);

	if (TkBTreePrevTag(&tSearch)) {
	    assert(TkTextIndexCompare(&tSearch.curIndex, &index1) <= 0);
	    assert(TkTextIndexCompare(&tSearch.curIndex, &index2) >= 0);
	    index1 = tSearch.curIndex;
	    if (tSearch.tagon) {
		TkTextIndex end;

		/*
		 * We've found tagon. Now search forward for tagoff.
		 */

		TkrTextPrintIndex(textPtr, &index1, position1);
		TkTextIndexSetupToEndOfText(&end, textPtr, sharedTextPtr->tree);
		TkTextIndexForwChars(textPtr, &index1, 1, &index1, COUNT_INDICES);
		TkBTreeStartSearch(&index1, &end, tagPtr, &tSearch, SEARCH_EITHER_TAGON_TAGOFF);
		TkBTreeNextTag(&tSearch); /* cannot fail */
		assert(tSearch.segPtr);   /* proof last assumption */
		assert(!tSearch.tagon);   /* must be tagoff */
		TkrTextPrintIndex(textPtr, &tSearch.curIndex, position2);
	    } else {
		/*
		 * We've found tagoff. Now search backwards for tagon.
		 */

		if (!TkBTreePrevTag(&tSearch)) {
		    return TCL_OK;
		}
		assert(TkTextIndexCompare(&tSearch.curIndex, &index2) >= 0);
		TkrTextPrintIndex(textPtr, &tSearch.curIndex, position1);
		TkrTextPrintIndex(textPtr, &index1, position2);
	    }
	    resultObj = Tcl_NewObj();
	    Tcl_ListObjAppendElement(NULL, resultObj, Tcl_NewStringObj(position1, TCL_INDEX_NONE));
	    Tcl_ListObjAppendElement(NULL, resultObj, Tcl_NewStringObj(position2, TCL_INDEX_NONE));
	    Tcl_SetObjResult(interp, resultObj);
	}
	break;
    }
    case TAG_PRIORITY:
	if (objc != 4) {
	    Tcl_WrongNumArgs(interp, 3, objv, "tagName");
	    return TCL_ERROR;
	}
	if (!(tagPtr = FindTag(interp, textPtr, objv[3]))) {
	    return TCL_ERROR;
	}
	Tcl_SetObjResult(interp, Tcl_NewIntObj(tagPtr->priority));
	break;
    case TAG_RAISE: {
	TkTextTag *tagPtr2;
	unsigned newPriority;

	if (objc != 4 && objc != 5) {
	    Tcl_WrongNumArgs(interp, 3, objv, "tagName ?aboveThis?");
	    return TCL_ERROR;
	}
	if (!(tagPtr = FindTag(interp, textPtr, objv[3]))) {
	    return TCL_ERROR;
	}
	if (objc == 5) {
	    if (!(tagPtr2 = FindTag(interp, textPtr, objv[4]))) {
		return TCL_ERROR;
	    }
	    newPriority = tagPtr2->priority;
	    if (tagPtr->priority > tagPtr2->priority) {
		newPriority += 1;
	    }
	} else {
	    newPriority = sharedTextPtr->numEnabledTags - 1;
	}
	if (ChangeTagPriority(sharedTextPtr, tagPtr, newPriority, 1) && tagPtr->rootPtr) {
	    if (tagPtr->undo) {
		TkTextUpdateAlteredFlag(sharedTextPtr);
	    }

	    /*
	     * If this is the 'sel' tag, then we don't actually need to call this for all peers.
	     *
	     * TODO: The current implementation is sloppy, we need only to refresh the ranges
	     * with actual changes, and not all the ranges of this tag.
	     */

	    TkTextRedrawTag(tagPtr->isSelTag ? NULL : sharedTextPtr,
		    textPtr, NULL, NULL, tagPtr, 0);
	}
	break;
    }
    case TAG_RANGES: {
	TkTextIndex first, last;
	TkTextSearch tSearch;
	Tcl_Obj *listObj = Tcl_NewObj();
	DEBUG(int found = 0);

	if (objc != 4) {
	    Tcl_WrongNumArgs(interp, 3, objv, "tagName");
	    return TCL_ERROR;
	}
	if ((tagPtr = FindTag(NULL, textPtr, objv[3])) && tagPtr->rootPtr) {
	    TkTextIndexSetupToStartOfText(&first, textPtr, sharedTextPtr->tree);
	    TkTextIndexSetupToEndOfText(&last, textPtr, sharedTextPtr->tree);
	    TkBTreeStartSearch(&first, &last, tagPtr, &tSearch, SEARCH_NEXT_TAGON);
	    while (TkBTreeNextTag(&tSearch)) {
		Tcl_ListObjAppendElement(NULL, listObj, TkTextNewIndexObj(&tSearch.curIndex));
		DEBUG(found = 1);
	    }
	    assert(!found || !tSearch.tagon); /* search must find end of text */
	    Tcl_SetObjResult(interp, listObj);
	}
	break;
    }
    }
    return TCL_OK;
}

/*
 *----------------------------------------------------------------------
 *
 * TkTextTagFindStartOfRange --
 *
 *	Find the start of the range which is marked by given tag. This
 *	functions requires that the given start index for the search
 *	is marked by this tag.
 *
 * Results:
 *	Returns the end index in '*resultPtr'.
 *
 * Side effects:
 *	None.
 *
 *----------------------------------------------------------------------
 */

void
TkTextTagFindStartOfRange(
    TkText *textPtr,			/* Info about overall widget. */
    const TkTextTag *tagPtr,		/* Search for this tag. */
    const TkTextIndex *currentPtr,	/* Start search after this position. */
    TkTextIndex *resultPtr)		/* Returns end of tagged range. */
{
    TkTextSearch tSearch;
    TkTextIndex stopIndex;

    assert(textPtr);
    assert(currentPtr);
    assert(resultPtr);

    TkTextIndexSetupToStartOfText(&stopIndex, textPtr, textPtr->sharedTextPtr->tree);
    TkBTreeStartSearchBack(currentPtr, &stopIndex, tagPtr, &tSearch, SEARCH_NEXT_TAGON);
    TkBTreePrevTag(&tSearch);
    assert(tSearch.segPtr); /* last search must not fail */
    *resultPtr = tSearch.curIndex;
}

/*
 *----------------------------------------------------------------------
 *
 * TkTextTagFindEndOfRange --
 *
 *	Find the end of the range which is marked by given tag. This
 *	functions requires that the given start index for the search
 *	is marked by this tag.
 *
 * Results:
 *	Returns the end index in '*resultPtr'.
 *
 * Side effects:
 *	None.
 *
 *----------------------------------------------------------------------
 */

void
TkTextTagFindEndOfRange(
    TkText *textPtr,			/* Info about overall widget. */
    const TkTextTag *tagPtr,		/* Search for this tag. */
    const TkTextIndex *currentPtr,	/* Start search at this position. */
    TkTextIndex *resultPtr)		/* Returns end of tagged range. */
{
    TkTextSearch tSearch;
    TkTextIndex stopIndex;

    assert(textPtr);
    assert(currentPtr);
    assert(resultPtr);

    TkTextIndexSetupToEndOfText(&stopIndex, textPtr, textPtr->sharedTextPtr->tree);
    TkBTreeStartSearch(currentPtr, &stopIndex, tagPtr, &tSearch, SEARCH_EITHER_TAGON_TAGOFF);
    TkBTreeNextTag(&tSearch);
    assert(tSearch.segPtr); /* last search must not fail */
    assert(!tSearch.tagon); /* must be tagoff */
    *resultPtr = tSearch.curIndex;
}

/*
 *----------------------------------------------------------------------
 *
 * TkTextClearSelection --
 *
 *	Clear the selection in specified range.
 *
 * Results:
 *	None.
 *
 * Side effects:
 *	See TkBTreeTag and TkTextSelectionEvent for side effects.
 *
 *----------------------------------------------------------------------
 */

void
TkTextClearSelection(
    TkSharedText *sharedTextPtr,
    const TkTextIndex *indexPtr1,
    const TkTextIndex *indexPtr2)
{
    TkText *textPtr;

    for (textPtr = sharedTextPtr->peers; textPtr; textPtr = textPtr->next) {
	if (TkBTreeTag(sharedTextPtr, textPtr, indexPtr1, indexPtr2, textPtr->selTagPtr,
		0, NULL, TkTextRedrawTag)) {
	    /*
	     * Send an event that the selection changed. This is equivalent to:
	     *	 event generate $textWidget <<Selection>>
	     */

	    TkTextSelectionEvent(textPtr); /* <<Selection>> will be received after deletion */
	    textPtr->abortSelections = 1;
	}
    }
}

/*
 *----------------------------------------------------------------------
 *
 * TkTextClearTags --
 *
 *	Turn all tags off inside a given range.
 *
 * Results:
 *	Whether any tag has been removed.
 *
 * Side effects:
 *	See TkBTreeClearTags and TkTextPushUndoToken for side effects.
 *
 *----------------------------------------------------------------------
 */

TkTextTag *
TkTextClearTags(
    TkSharedText *sharedTextPtr,
    TkText *textPtr,			/* can be NULL */
    const TkTextIndex *indexPtr1,
    const TkTextIndex *indexPtr2,
    int discardSelection)
{
    TkTextTag *tagPtr;
    TkTextUndoInfo undoInfo;
    TkTextUndoInfo *undoInfoPtr;

    undoInfoPtr = TkTextUndoStackIsFull(sharedTextPtr->undoStack) ? NULL : &undoInfo;
    tagPtr = TkBTreeClearTags(sharedTextPtr, textPtr, indexPtr1, indexPtr2, undoInfoPtr,
	    discardSelection, TkTextRedrawTag);
    if (tagPtr && undoInfoPtr && undoInfo.token) {
	TkTextPushUndoToken(sharedTextPtr, undoInfo.token, undoInfo.byteSize);
    }
    return tagPtr;
}

/*
 *----------------------------------------------------------------------
 *
 * TkTextUpdateTagDisplayFlags --
 *
 *	Update the display flags 'affectsDisplay' and 'affectsDisplayGeometry',
 *	according to the current attributes of the given tag.
 *
 * Results:
 *	None.
 *
 * Side effects:
 *	The flags 'affectsDisplay' and 'affectsDisplayGeometry' may change.
 *
 *----------------------------------------------------------------------
 */

void
TkTextUpdateTagDisplayFlags(
    TkTextTag *tagPtr)
{
    tagPtr->affectsDisplay = 0;
    tagPtr->affectsDisplayGeometry = 0;

    if (tagPtr->elidePtr
	    || tagPtr->tkfont
	    || tagPtr->justifyString
	    || tagPtr->lMargin1Obj
	    || tagPtr->lMargin2Obj
	    || tagPtr->offsetObj
	    || tagPtr->rMarginObj
	    || tagPtr->spacing1Obj
	    || tagPtr->spacing2Obj
	    || tagPtr->spacing3Obj
	    || tagPtr->tabStringPtr
	    || tagPtr->tabStyle == TK_TEXT_TABSTYLE_TABULAR
	    || tagPtr->tabStyle == TK_TEXT_TABSTYLE_WORDPROCESSOR
		|| tagPtr->wrapMode == TEXT_WRAPMODE_CHAR
		|| tagPtr->wrapMode == TEXT_WRAPMODE_NONE
		|| tagPtr->wrapMode == TEXT_WRAPMODE_WORD
		|| tagPtr->wrapMode == TEXT_WRAPMODE_CODEPOINT) {
	tagPtr->affectsDisplay = 1;
	tagPtr->affectsDisplayGeometry = 1;
    } else if (tagPtr->attrs.border
	    || tagPtr->attrs.inactiveBorder
	    || tagPtr->selBorder
	    || tagPtr->inactiveSelBorder
	    || tagPtr->reliefPtr
	    || tagPtr->bgStipple != None
	    || tagPtr->indentBg >= 0
	    || tagPtr->attrs.fgColor
	    || tagPtr->attrs.inactiveFgColor
	    || tagPtr->selFgColor
	    || tagPtr->inactiveSelFgColor
	    || tagPtr->fgStipple != None
	    || tagPtr->eolColor
	    || tagPtr->hyphenColor
	    || tagPtr->overstrike >= 0
	    || tagPtr->overstrikeColor
	    || tagPtr->underline >= 0
	    || tagPtr->underlineColor
	    || tagPtr->lMarginColor
	    || tagPtr->rMarginColor) {
	tagPtr->affectsDisplay = 1;
    }
}

/*
 *----------------------------------------------------------------------
 *
 * TkConfigureTag --
 *
 *	This function is called to process an objv/objc list, plus the Tk
 *	option database, in order to configure (or reconfigure) a text tag.
 *
 * Results:
 *	Any of the standard Tcl return values.
 *
 * Side effects:
 *	A new tag will be created if required, otherwise an existing tag
 *	will be modified.
 *
 *----------------------------------------------------------------------
 */

static void
SetupDefaultRelief(
    TkText *textPtr,
    TkTextTag *tagPtr)
{
    if (tagPtr->isSelTag) {
	Tk_GetRelief(textPtr->interp, DEF_TEXT_SELECT_RELIEF, &tagPtr->relief);
	assert(strcmp(Tk_NameOfRelief(tagPtr->relief), DEF_TEXT_SELECT_RELIEF) == 0);
	if (tagPtr->reliefPtr) { Tcl_GuardedDecrRefCount(tagPtr->reliefPtr); }
	Tcl_IncrRefCount(tagPtr->reliefPtr = Tcl_NewStringObj(DEF_TEXT_SELECT_RELIEF, TCL_INDEX_NONE));
    } else {
	tagPtr->relief = TK_RELIEF_FLAT;
    }
}

int
TkConfigureTag(
    Tcl_Interp *interp,		/* Current interpreter. */
    TkText *textPtr,		/* Info about overall widget. */
    char const *tagName,	/* Name of affected tag. */
    int redraw,		/* Redraw the affected text if required? */
    int objc,			/* Number of arguments. */
    Tcl_Obj *const objv[])	/* Remaining argument objects. */
{
    int newTag;
    int mask = 0;
    TkSharedText *sharedTextPtr = textPtr->sharedTextPtr;
    TkTextTag *tagPtr = TkTextCreateTag(textPtr, tagName, &newTag);
    Tcl_Obj *reliefPtr = tagPtr->reliefPtr;
    Tcl_Obj *elidePtr = tagPtr->elidePtr;
    int elide = tagPtr->elide;
    int undo = tagPtr->undo;
    int affectsDisplay = tagPtr->affectsDisplay;
    int affectsLineHeight = 0;
    int rc = TCL_OK;

    if (objc <= 1) {
	Tcl_Obj *objPtr = Tk_GetOptionInfo(interp, (char *) tagPtr, tagPtr->optionTable,
		objc == 1 ? objv[0] : NULL, textPtr->tkwin);

	if (!objPtr) {
	    return TCL_ERROR;
	}
	Tcl_SetObjResult(interp, objPtr);
	return TCL_OK;
    }

    if (tagPtr->isSelTag) {
	tagPtr->attrs = textPtr->selTagConfigAttrs;
    }
    if (Tk_SetOptions(interp, (char *) tagPtr, tagPtr->optionTable,
	    objc, objv, textPtr->tkwin, NULL, &mask) != TCL_OK) {
	if (tagPtr->isSelTag) {
	    tagPtr->attrs = textPtr->selAttrs;
	}
	return TCL_ERROR;
    }

#if SUPPORT_DEPRECATED_TAG_OPTIONS

    if (mask & (TK_TEXT_DEPRECATED_OVERSTRIKE_FG|TK_TEXT_DEPRECATED_UNDERLINE_FG)) {
	static int warnAboutOverstrikeFg = 1;
	static int warnAboutUnderlineFg = 1;

	if (mask & TK_TEXT_DEPRECATED_OVERSTRIKE_FG) {
	    if (warnAboutOverstrikeFg) {
		fprintf(stderr, "tk::text: Tag option \"-overstrikefg\" is deprecated, "
			"please use option \"-overstrikecolor\".\n");
		warnAboutOverstrikeFg = 0;
	    }
	}
	if (mask & TK_TEXT_DEPRECATED_UNDERLINE_FG) {
	    if (warnAboutUnderlineFg) {
		fprintf(stderr, "tk::text: Tag option \"-underlinefg\" is deprecated, "
			"please use option \"-underlinecolor\".\n");
		warnAboutUnderlineFg = 0;
	    }
	}
    }

#endif /* SUPPORT_DEPRECATED_TAG_OPTIONS */

    /*
      Some of the configuration options, like -underline and -justify, require
     * additional translation (this is needed because we need to distinguish a
     * particular value of an option from "unspecified").
     */

    tagPtr->attrs.borderWidth = MAX(0, tagPtr->attrs.borderWidth);

    if (tagPtr->langPtr) {
	if (!TkTextTestLangCode(interp, tagPtr->langPtr)) {
	    rc = TCL_ERROR;
	} else {
	    memcpy(tagPtr->lang, Tcl_GetString(tagPtr->langPtr), 3);
	}
    } else {
	memset(tagPtr->lang, 0, 3);
    }
    if (tagPtr->reliefPtr) {
	if (Tk_GetReliefFromObj(interp, tagPtr->reliefPtr, &tagPtr->relief) != TCL_OK) {
	    rc = TCL_ERROR;
	}
    } else if (reliefPtr) {
	SetupDefaultRelief(textPtr, tagPtr);
    }
    if (tagPtr->justifyString) {
	const char *identifier = NULL;
        int j = -1;

	/*
	 * Tk_Justify only knows "left", "right", and "center", so we have to parse by ourself.
	 */

        switch (*tagPtr->justifyString) {
	case 'l': identifier = "left";   j = TK_JUSTIFY_LEFT;   break;
	case 'r': identifier = "right";  j = TK_JUSTIFY_RIGHT;  break;
	case 'f': identifier = "full";   j = TK_JUSTIFY_FULL;   break;
	case 'c': identifier = "center"; j = TK_JUSTIFY_CENTER; break;
        }
        if (j == -1 || strcmp(tagPtr->justifyString, identifier) != 0) {
            Tcl_SetObjResult(interp, Tcl_ObjPrintf(
                    "bad justification \"%s\": must be left, right, center, full, or \"\"",
                    tagPtr->justifyString));
            Tcl_SetErrorCode(interp, "TK", "VALUE", "JUSTIFY", NULL);
	    rc = TCL_ERROR;
	} else {
	    tagPtr->justify = (Tk_Justify)j;
	}
    }
    if (tagPtr->spacing1Obj) {
	tagPtr->spacing1 = MAX(0, tagPtr->spacing1);
    }
    if (tagPtr->spacing2Obj) {
	tagPtr->spacing2 = MAX(0, tagPtr->spacing2);
    }
    if (tagPtr->spacing3Obj) {
	tagPtr->spacing3 = MAX(0, tagPtr->spacing3);
    }
    if (tagPtr->tabArrayPtr) {
	ckfree(tagPtr->tabArrayPtr);
	tagPtr->tabArrayPtr = NULL;
    }
    if (tagPtr->tabStringPtr) {
	if (!(tagPtr->tabArrayPtr = TkTextGetTabs(interp, textPtr, tagPtr->tabStringPtr))) {
	    rc = TCL_ERROR;
	}
    }
    if (tagPtr->hyphenRulesPtr) {
	int oldHyphenRules = tagPtr->hyphenRules;

	if (TkTextParseHyphenRules(textPtr, tagPtr->hyphenRulesPtr, &tagPtr->hyphenRules) != TCL_OK) {
	    rc = TCL_ERROR;
	}
	if (oldHyphenRules != tagPtr->hyphenRules && textPtr->hyphenate) {
	    affectsDisplay = 1;
	}
    }
    if (tagPtr->elidePtr) {
	if (!elidePtr) {
	    sharedTextPtr->numElisionTags += 1;
	}

	if (TkBitTest(sharedTextPtr->selectionTags, tagPtr->index)) {
	    /*
	     * It's not allowed to set the elide attribute of the special selection tag
	     * to 'true' (this would cause errors, because this case is not implemented).
	     */

	    Tcl_DecrRefCount(tagPtr->elidePtr);
	    tagPtr->elidePtr = NULL;
	    tagPtr->elide = -1;
	    Tcl_SetObjResult(interp, Tcl_ObjPrintf(
		    "not allowed to set elide option of selection tag \"%s\"", tagPtr->name));
	    Tcl_SetErrorCode(interp, "TK", "VALUE", "ELIDE", NULL);
	    rc = TCL_ERROR;
	}

	/*
	 * Indices are potentially obsolete after changing -elide,
	 * especially those computed with "display" or "any"
	 * submodifier, therefore increase the epoch.
	 */

	TkBTreeIncrEpoch(sharedTextPtr->tree);
    } else {
	if (elidePtr) {
	    sharedTextPtr->numElisionTags -= 1;
	}
	tagPtr->elide = 0;
    }
    if (tagPtr->undo != undo) {
	TkBitPut(sharedTextPtr->dontUndoTags, tagPtr->index, !tagPtr->undo);
    }

    /*
     * If the "sel" tag was changed, be sure to mirror information
     * from the tag back into the text widget record.
     */

    if (tagPtr->isSelTag) {
	if (tagPtr->attrs.border != textPtr->selTagConfigAttrs.border) {
	    textPtr->selAttrs.border = tagPtr->attrs.border;
	}
	if (tagPtr->attrs.inactiveBorder != textPtr->selTagConfigAttrs.inactiveBorder) {
	    textPtr->selAttrs.inactiveBorder = tagPtr->attrs.inactiveBorder;
	}
	if (tagPtr->attrs.fgColor != textPtr->selTagConfigAttrs.fgColor) {
	    textPtr->selAttrs.fgColor = tagPtr->attrs.fgColor;
	}
	if (tagPtr->attrs.inactiveFgColor != textPtr->selTagConfigAttrs.inactiveFgColor) {
	    textPtr->selAttrs.inactiveFgColor = tagPtr->attrs.inactiveFgColor;
	}
	if (tagPtr->attrs.borderWidthObj != textPtr->selTagConfigAttrs.borderWidthObj) {
	    textPtr->selAttrs.borderWidthObj = tagPtr->attrs.borderWidthObj;
	    textPtr->selAttrs.borderWidth = tagPtr->attrs.borderWidth;
	}
	textPtr->selTagConfigAttrs = tagPtr->attrs;
	tagPtr->attrs = textPtr->selAttrs;
    }

    TkTextUpdateTagDisplayFlags(tagPtr);
    if (tagPtr->affectsDisplay) {
	affectsDisplay = 1;
    }
    if (tagPtr->tkfont != NULL && tagPtr->tkfont != textPtr->tkfont) {
	Tk_FontMetrics fm;

	Tk_GetFontMetrics(tagPtr->tkfont, &fm);
	if (MAX(1, fm.linespace) != textPtr->lineHeight) {
	    affectsLineHeight = 1;
	}
    }

    TkBitPut(sharedTextPtr->elisionTags, tagPtr->index, !!tagPtr->elidePtr);
    TkBitPut(sharedTextPtr->affectDisplayTags, tagPtr->index, tagPtr->affectsDisplay);
    TkBitPut(sharedTextPtr->notAffectDisplayTags, tagPtr->index, !tagPtr->affectsDisplay);
    TkBitPut(sharedTextPtr->affectGeometryTags, tagPtr->index, tagPtr->affectsDisplayGeometry);
    TkBitPut(sharedTextPtr->affectLineHeightTags, tagPtr->index, affectsLineHeight);

    if (!TkBitTest(sharedTextPtr->selectionTags, tagPtr->index)) {
	TkBitPut(sharedTextPtr->affectDisplayNonSelTags, tagPtr->index, tagPtr->affectsDisplay);
	TkBitPut(sharedTextPtr->affectGeometryNonSelTags, tagPtr->index,
		tagPtr->affectsDisplayGeometry);
    }

    if (!tagPtr->elidePtr != !elidePtr || (tagPtr->elidePtr && elide != tagPtr->elide)) {
	/*
	 * Eventually we have to insert/remove branches and links according to
	 * the elide information of this tag.
	 */

	TkBTreeUpdateElideInfo(textPtr, tagPtr);
    }

    if (redraw && !newTag && affectsDisplay) {
	/*
	 * This action is not necessary if this is a new tag, since it can't have been
	 * applied to anything yet.
	 *
	 * If this is the 'sel' tag, then we don't need to call this for all peers, unless
	 * we actually want to synchronize sel-style changes across the peers.
	 */

	TkTextRedrawTag(sharedTextPtr, NULL, NULL, NULL, tagPtr, 0);
    }

    return rc;
}

/*
 *----------------------------------------------------------------------
 *
 * TkTextFontHeightChanged --
 *
 *	The font height of the text widget has changed, so we have to update
 *	textPtr->affectLineHeightTags accordingly.
 *
 * Results:
 *	None.
 *
 * Side effects:
 *	textPtr->affectLineHeightTags will be updated.
 *
 *----------------------------------------------------------------------
 */

void
TkTextFontHeightChanged(
    TkText *textPtr)		/* Info about overall widget. */
{
    Tcl_HashSearch search;
    Tcl_HashEntry *hPtr = NULL;
    TkBitField *affectLineHeightTags = textPtr->sharedTextPtr->affectLineHeightTags;

    TkBitClear(affectLineHeightTags);

    for (hPtr = Tcl_FirstHashEntry(&textPtr->sharedTextPtr->tagTable, &search);
	    hPtr;
	    hPtr = Tcl_NextHashEntry(&search)) {
	const TkTextTag *tagPtr = (const TkTextTag *)Tcl_GetHashValue(hPtr);

	if (tagPtr->tkfont != NULL && tagPtr->tkfont != textPtr->tkfont) {
	    Tk_FontMetrics fm;

	    Tk_GetFontMetrics(tagPtr->tkfont, &fm);
	    if (MAX(1, fm.linespace) != textPtr->lineHeight) {
		TkBitSet(affectLineHeightTags, tagPtr->index);
	    }
	}
    }
}

/*
 *----------------------------------------------------------------------
 *
 * AppendTags --
 *
 *	This function is appending the given array of tags to the interpreter.
 *
 * Results:
 *	None.
 *
 * Side effects:
 *	Results will be appended to the interpreter.
 *
 *----------------------------------------------------------------------
 */

static void
AppendTags(
    Tcl_Interp *interp,		/* Current interpreter. */
    unsigned numTags,		/* Size of array. */
    TkTextTag **tagArray)	/* Array of tag pointer, some pointer may be NULL. */
{
    unsigned i;
    Tcl_Obj *listObj;

    if (numTags == 0) {
	return;
    }

    TkTextSortTags(numTags, tagArray);
    listObj = Tcl_NewObj();

    for (i = 0; i < numTags; ++i) {
	if (tagArray[i]) {
	    Tcl_ListObjAppendElement(interp, listObj, Tcl_NewStringObj(tagArray[i]->name, TCL_INDEX_NONE));
	}
    }
    Tcl_SetObjResult(interp, listObj);
}

/*
 *----------------------------------------------------------------------
 *
 * TkTextReplaceTags --
 *
 *	This function is replacing the tag information of given segment
 *	with provided list of tags.
 *
 * Results:
 *	None.
 *
 * Side effects:
 *	None.
 *
 *----------------------------------------------------------------------
 */

# define TK_TEXT_SET_MAX_BIT_SIZE (((512 + TK_BIT_NBITS - 1)/TK_BIT_NBITS)*TK_BIT_NBITS)

void
TkTextReplaceTags(
    TkText *textPtr,		/* Info about overall window. */
    TkTextSegment *segPtr,	/* Setup tag info of this segment. */
    int undoable,		/* Replacement of tags is undoable? */
    Tcl_Obj *tagListPtr)	/* List of tags. */
{
    TkTextTagSet *newTagInfoPtr;
    TkTextTagSet *oldTagInfoPtr;
    TkSharedText *sharedTextPtr;
    TkTextTag *tagArrBuf[TK_TEXT_SET_MAX_BIT_SIZE];
    TkTextTag **tagArrPtr = tagArrBuf;
    TkTextTag *tagPtr;
    TkTextUndoStack undoStack;
    TkTextIndex index[2];
    int altered = 0;
    int anyChanges = 0;
    Tcl_Obj **objs;
    Tcl_Size objn = 0, k;
    unsigned j;

    assert(textPtr);
    assert(segPtr);
    assert(segPtr->tagInfoPtr);
    assert(tagListPtr);

    Tcl_ListObjGetElements(NULL, tagListPtr, &objn, &objs);
    TkTextIndexClear(&index[0], textPtr);
    TkTextIndexSetSegment(&index[0], segPtr);
    TkrTextIndexForwBytes(textPtr, &index[0], 1, &index[1]);
    TkTextTagSetIncrRefCount(oldTagInfoPtr = segPtr->tagInfoPtr);

    if ((size_t)objn > sizeof(tagArrBuf)/sizeof(tagArrBuf[0])) {
	tagArrPtr = (TkTextTag**)ckalloc(objn*sizeof(tagArrPtr[0]));
    }

    for (k = 0; k < objn; ++k) {
	tagArrPtr[k] = TkTextCreateTag(textPtr, Tcl_GetString(objs[k]), NULL);
    }

    sharedTextPtr = textPtr->sharedTextPtr;
    newTagInfoPtr = TkTextTagSetResize(NULL, sharedTextPtr->tagInfoSize);

    for (k = 0; k < objn; ++k) {
	newTagInfoPtr = TkTextTagSetAddToThis(newTagInfoPtr, tagArrPtr[k]->index);
    }

    undoStack = sharedTextPtr->undoStack;
    if (!undoable) {
	sharedTextPtr->undoStack = NULL; /* disable undo temporarily */
    }

    /*
     * Remove the deleted tags, but ignore the "sel" tag.
     */

    for (j = TkTextTagSetFindFirst(oldTagInfoPtr);
	    j != TK_TEXT_TAG_SET_NPOS;
	    j = TkTextTagSetFindNext(oldTagInfoPtr, j)) {
	if (!TkTextTagSetTest(newTagInfoPtr, j)) {
	    tagPtr = sharedTextPtr->tagLookup[j];
	    if (!tagPtr->isSelTag && TagAddRemove(textPtr, &index[0], &index[1], tagPtr, 0)) {
		anyChanges = 1;
		if (tagPtr->undo) {
		    altered = 1;
		}
	    }
	}
    }

    /*
     * Add new tags, but ignore the "sel" tag.
     */

    for (j = TkTextTagSetFindFirst(newTagInfoPtr);
	    j != TK_TEXT_TAG_SET_NPOS;
	    j = TkTextTagSetFindNext(newTagInfoPtr, j)) {
	if (!TkTextTagSetTest(segPtr->tagInfoPtr, j)) {
	    tagPtr = sharedTextPtr->tagLookup[j];
	    if (!tagPtr->isSelTag && TagAddRemove(textPtr, &index[0], &index[1], tagPtr, 1)) {
		anyChanges = 1;
		if (tagPtr->undo) {
		    altered = 1;
		}
	    }
	}
    }

    TkTextTagSetDecrRefCount(oldTagInfoPtr);
    TkTextTagSetDecrRefCount(newTagInfoPtr);
    sharedTextPtr->undoStack = undoStack;

    if (anyChanges) {
	/* still need to trigger enter/leave events on tags that have changed */
	TkTextEventuallyRepick(textPtr);
    }
    if (altered) {
	TkTextUpdateAlteredFlag(sharedTextPtr);
    }
    if (tagArrPtr != tagArrBuf) {
	ckfree(tagArrPtr);
    }
}

/*
 *----------------------------------------------------------------------
 *
 * TkTextFindTags --
 *
 *	This function is appending the tags from given char segment to the
 *	interpreter.
 *
 * Results:
 *	None.
 *
 * Side effects:
 *	Results will be appended to the interpreter.
 *
 *----------------------------------------------------------------------
 */

void
TkTextFindTags(
    Tcl_Interp *interp,		/* Current interpreter. */
    TkText *textPtr,		/* Info about overall widget. */
    const TkTextSegment *segPtr,/* Tags from this segment. */
    int discardSelection)	/* "sel" tag will be discarded? */
{
    TkTextTag *tagPtr;
    Tcl_Obj *listObj;

    assert(segPtr);

    tagPtr = TkBTreeGetSegmentTags(textPtr->sharedTextPtr, segPtr, textPtr,
	    TK_TEXT_SORT_ASCENDING, NULL);
    listObj = Tcl_NewObj();

    for ( ; tagPtr; tagPtr = tagPtr->nextPtr) {
	if (!discardSelection || tagPtr != textPtr->selTagPtr) {
	    Tcl_ListObjAppendElement(interp, listObj, Tcl_NewStringObj(tagPtr->name, TCL_INDEX_NONE));
	}
    }

    Tcl_SetObjResult(interp, listObj);
}

/*
 *----------------------------------------------------------------------
 *
 * TkTextTagChangedUndoRedo --
 *
 *	This function is called when any tag range has been changed during
 *	an undo/redo operation.
 *
 * Results:
 *	None.
 *
 * Side effects:
 *	See TkTextRedrawTag, and GrabSelection.
 *
 *----------------------------------------------------------------------
 */

int
TkTextTagChangedUndoRedo(
    const TkSharedText *sharedTextPtr,
    TkText *textPtr,
    const TkTextIndex *indexPtr1,
    const TkTextIndex *indexPtr2,
    const TkTextTag *tagPtr,
    int affectsDisplayGeometry)
{
    if (!TkTextRedrawTag(sharedTextPtr, textPtr, indexPtr1, indexPtr2, tagPtr, affectsDisplayGeometry)) {
	return 0;
    }
    if (textPtr && tagPtr == textPtr->selTagPtr) {
	GrabSelection(tagPtr->textPtr, tagPtr, TkTextTestTag(indexPtr1, tagPtr), 1);
    }
    return 1;
}

/*
 *----------------------------------------------------------------------
 *
 * GrabSelection --
 * 	Grab the selection if we're supposed to export it and don't already
 * 	have it.
 *
 * 	Also, invalidate partially-completed selection retrievals. We only
 *	need to check whether the tag is "sel" for this textPtr (not for
 *	other peer widget's "sel" tags) because we cannot reach this code
 *	path with a different widget's "sel" tag.
 *
 * Results:
 *	None.
 *
 * Side effects:
 *	Some text segments may be modified.
 *
 *----------------------------------------------------------------------
 */

static void
GrabSelection(
    TkText *textPtr,		/* Info about overall widget. */
    TCL_UNUSED(const TkTextTag *),	/* Tag which has been modified. */
    int add,			/* 'true' means that we have added the "sel" tag;
				 * 'false' means we have removed the "sel" tag. */
    int changed)		/* 'false' means that the selection has not changed, nevertheless
    				 * the text widget should become the owner again. */
{
    int ownSelection = add && textPtr->exportSelection && !(textPtr->flags & GOT_SELECTION);

    assert(textPtr);

    if (changed || ownSelection) {
	/*
	 * Send an event that the selection changed. This is
	 * equivalent to:
	 *	   event generate $textWidget <<Selection>>
	 */

	TkTextSelectionEvent(textPtr);
    }
    if (ownSelection && (!Tcl_IsSafe(textPtr->interp))) {
	Tk_OwnSelection(textPtr->tkwin, XA_PRIMARY, TkTextLostSelection, textPtr);
	textPtr->flags |= GOT_SELECTION;
    }
    if (changed) {
	textPtr->abortSelections = 1;
    }
}

/*
 *----------------------------------------------------------------------
 *
 * TagAddRemove --
 *	This functions adds or removes a tag (or all tags) from the characters
 *	between given index range.
 *
 * Results:
 *	None.
 *
 * Side effects:
 *	Some text segments may be modified.
 *
 *----------------------------------------------------------------------
 */

static int
UndoTagOperation(
    const TkSharedText *sharedTextPtr,
    const TkTextTag *tagPtr)
{
    return sharedTextPtr->undoStack && (!tagPtr || tagPtr->undo);
}

static int
TagAddRemove(
    TkText *textPtr,		/* Info about overall widget. */
    const TkTextIndex *index1Ptr,
				/* Indicates first character in range. */
    const TkTextIndex *index2Ptr,
				/* Indicates character just after the last one in range. */
    TkTextTag *tagPtr,		/* Tag to add or remove. */
    int add)			/* 'true' means add tag to the given range of characters;
				 * 'false' means remove the tag from the range. */
{
    TkSharedText *sharedTextPtr = textPtr->sharedTextPtr;
    TkTextUndoInfo *undoInfoPtr;
    TkTextUndoInfo undoInfo;

    assert(!sharedTextPtr->undoStack || !TkTextUndoIsPerformingUndo(sharedTextPtr->undoStack));
    assert(!sharedTextPtr->undoStack || !TkTextUndoIsPerformingRedo(sharedTextPtr->undoStack));

    if (!add && !tagPtr->rootPtr) {
	return 0; /* no change possible */
    }

    undoInfoPtr = UndoTagOperation(sharedTextPtr, tagPtr) ? &undoInfo : NULL;

    if (!TkBTreeTag(sharedTextPtr, textPtr, index1Ptr, index2Ptr, tagPtr, add,
	    undoInfoPtr, TkTextRedrawTag)) {
	return 0;
    }

    if (undoInfoPtr) {
	if (undoInfo.token) {
	    tagPtr->refCount += 1;
	    TkTextUndoPushItem(sharedTextPtr->undoStack, undoInfo.token, undoInfo.byteSize);
	}
	sharedTextPtr->undoStackEvent = 1;
    }

    return 1;
}

/*
 *----------------------------------------------------------------------
 *
 * TkTextBindEvent --
 *
 *	Bind events to the specified resource name.
 *
 * Results:
 *	Any of the standard Tcl return values.
 *
 * Side effects:
 *	A new entry in the binding table will be inserted, or an exisiting
 *	entry will be deleted.
 *
 *----------------------------------------------------------------------
 */

int
TkTextBindEvent(
    Tcl_Interp *interp,		/* Current interpreter. */
    int objc,			/* Number of arguments. */
    Tcl_Obj *const objv[],	/* Remaining argument objects. */
    TkSharedText *sharedTextPtr,/* Shared text resource. */
    Tk_BindingTable *bindingTablePtr,
    				/* Pointer to binding table. */
    const char *name)		/* Bind event to this resource (tag or image). */
{
    static const unsigned motionMask = ButtonMotionMask|Button1MotionMask
		|Button2MotionMask|Button3MotionMask|Button4MotionMask
		|Button5MotionMask|PointerMotionMask;

    /*
     * Make a binding table if the widget doesn't already have one.
     */

    if (!*bindingTablePtr) {
	*bindingTablePtr = Tk_CreateBindingTable(interp);
    }

    if (objc == 2) {
	int append = 0;
	unsigned long mask;
	const char *eventString = Tcl_GetString(objv[0]);
	const char *fifth = Tcl_GetString(objv[1]);

	if (fifth[0] == '\0') {
	    return Tk_DeleteBinding(interp, *bindingTablePtr, (void *)name, eventString);
	}
	if (fifth[0] == '+') {
	    fifth += 1;
	    append = 1;
	}
	mask = Tk_CreateBinding(interp, *bindingTablePtr, (void *)name, eventString, fifth, append);
	if (mask == 0) {
	    return TCL_ERROR;
	}
	if (mask & (unsigned) ~(motionMask|ButtonPressMask|ButtonReleaseMask|EnterWindowMask
		|LeaveWindowMask|KeyPressMask|KeyReleaseMask|VirtualEventMask)) {
	    Tk_DeleteBinding(interp, *bindingTablePtr, (void *)name, eventString);
	    Tcl_ResetResult(interp);
	    Tcl_SetObjResult(interp, Tcl_NewStringObj(
		    "requested illegal events; only key, button, motion,"
		    " enter, leave, and virtual events may be used", TCL_INDEX_NONE));
	    Tcl_SetErrorCode(interp, "TK", "TEXT", "TAG_BIND_EVENT",NULL);
	    return TCL_ERROR;
	}
	if (mask & motionMask) {
	    /*
	     * TODO: It would be better to count tags with motion mask, but this silly
	     * binding protocol does not provide any function which helps to detect when
	     * bindings with motion masks will be deleted. So we cannot do more than
	     * to detect whether any motion mask has ever been set. This has an effect
	     * on TkTextPickCurrent, this function will be considerably faster if
	     * 'numMotionEventBindings' is zero, because in latter case only traversals
	     * between display chunks will be considered. We assume that the use of a
	     * motion mask is rather seldom, normally only the Enter/Leave events are
	     * of interest.
	     */
	    sharedTextPtr->numMotionEventBindings = 1;
	}
    } else if (objc == 1) {
	const char *command;

	command = Tk_GetBinding(interp, *bindingTablePtr, (void *)name, Tcl_GetString(objv[0]));
	if (!command) {
	    const char *string = Tcl_GetString(Tcl_GetObjResult(interp));

	    /*
	     * Ignore missing binding errors. This is a special hack that relies on the
	     * error message returned by FindSequence in tkBind.c.
	     */

	    if (string[0] != '\0') {
		return TCL_ERROR;
	    }
	    Tcl_ResetResult(interp);
	} else {
	    Tcl_SetObjResult(interp, Tcl_NewStringObj(command, TCL_INDEX_NONE));
	}
    } else {
	Tk_GetAllBindings(interp, *bindingTablePtr, (void *)name);
    }

    return TCL_OK;
}

/*
 *----------------------------------------------------------------------
 *
 * TkTextCreateTag --
 *
 *	Find the record describing a tag within a given text widget, creating
 *	a new record if one doesn't already exist.
 *
 * Results:
 *	The return value is a pointer to the TkTextTag record for tagName.
 *
 * Side effects:
 *	A new tag record is created if there isn't one already defined for
 *	tagName.
 *
 *----------------------------------------------------------------------
 */

static void
MarkIndex(
    TkSharedText *sharedTextPtr,
    TkTextTag *tagPtr,
    int set)
{
    if (set && tagPtr->index >= TkBitSize(sharedTextPtr->usedTags)) {
	sharedTextPtr->tagInfoSize = TkBitAdjustSize(tagPtr->index + 1);
    }

    TkBitPut(sharedTextPtr->usedTags, tagPtr->index, set);
    assert((!sharedTextPtr->tagLookup[tagPtr->index]) == set);
    sharedTextPtr->tagLookup[tagPtr->index] = set ? tagPtr : NULL;
}

TkTextTag *
TkTextCreateTag(
    TkText *textPtr,		/* Widget in which tag is being used. */
    const char *tagName,	/* Name of desired tag. */
    int *newTag)		/* If non-NULL, then return true if new, or false if already exists. */
{
    TkSharedText *sharedTextPtr = textPtr->sharedTextPtr;
    TkTextTag *tagPtr;
    Tcl_HashEntry *hPtr = NULL;
    int isNew;
    int isSelTag;
    const char *name;
    unsigned index;

    isSelTag = (strcmp(tagName, "sel") == 0);

    if (isSelTag) {
	if (textPtr->selTagPtr) {
	    if (newTag) {
		*newTag = 0;
	    }
	    return textPtr->selTagPtr;
	}
	if (newTag) {
	    *newTag = 1;
	}
	name = "sel";
    } else {
	hPtr = Tcl_CreateHashEntry(&sharedTextPtr->tagTable, tagName, &isNew);
	if (newTag) {
	    *newTag = isNew;
	}
	if (!isNew) {
	    return (TkTextTag*)Tcl_GetHashValue(hPtr);
	}
	name = (const char *)Tcl_GetHashKey(&sharedTextPtr->tagTable, hPtr);
    }

    if ((index = TkBitFindFirstNot(sharedTextPtr->usedTags)) == TK_BIT_NPOS) {
	unsigned oldSize = TkBitSize(sharedTextPtr->usedTags);
	unsigned newSize = TkBitAdjustSize((index = oldSize) + 1);

	sharedTextPtr->usedTags = TkBitResize(sharedTextPtr->usedTags, newSize);
	sharedTextPtr->elisionTags = TkBitResize(sharedTextPtr->elisionTags, newSize);
	sharedTextPtr->selectionTags = TkBitResize(sharedTextPtr->selectionTags, newSize);
	sharedTextPtr->dontUndoTags = TkBitResize(sharedTextPtr->dontUndoTags, newSize);
	sharedTextPtr->affectDisplayTags = TkBitResize(sharedTextPtr->affectDisplayTags, newSize);
	sharedTextPtr->notAffectDisplayTags = TkBitResize(sharedTextPtr->notAffectDisplayTags, newSize);
	sharedTextPtr->affectDisplayNonSelTags = TkBitResize(
		sharedTextPtr->affectDisplayNonSelTags, newSize);
	sharedTextPtr->affectGeometryTags = TkBitResize( sharedTextPtr->affectGeometryTags, newSize);
	sharedTextPtr->affectGeometryNonSelTags = TkBitResize(
		sharedTextPtr->affectGeometryNonSelTags, newSize);
	sharedTextPtr->affectLineHeightTags = TkBitResize(sharedTextPtr->affectLineHeightTags, newSize);
	sharedTextPtr->tagLookup = (TkTextTag **)ckrealloc(sharedTextPtr->tagLookup, newSize * sizeof(TkTextTag *));
	DEBUG(memset(sharedTextPtr->tagLookup + oldSize, 0, (newSize - oldSize) * sizeof(TkTextTag *)));
    }

    if (sharedTextPtr->tagInfoSize <= index) {
	sharedTextPtr->tagInfoSize = TkBitAdjustSize(index + 1);
    }

    /*
     * No existing entry. Create a new one, initialize it, and add a pointer
     * to it to the hash table entry.
     */

    tagPtr = (TkTextTag *)ckalloc(sizeof(TkTextTag));
    memset(tagPtr, 0, sizeof(TkTextTag));
    tagPtr->name = name;
<<<<<<< HEAD
    tagPtr->index = index;
    tagPtr->priority = sharedTextPtr->numEnabledTags;
    tagPtr->isSelTag = isSelTag;
=======
    tagPtr->textPtr = NULL;
    tagPtr->toggleCount = 0;
    tagPtr->tagRootPtr = NULL;
    tagPtr->priority = textPtr->sharedTextPtr->numTags;
    tagPtr->border = NULL;
    tagPtr->borderWidth = 0;
    tagPtr->borderWidthPtr = NULL;
    tagPtr->relief = TK_RELIEF_NULL;
>>>>>>> f36e89a3
    tagPtr->bgStipple = None;
    tagPtr->fgStipple = None;
<<<<<<< HEAD
    tagPtr->justify = TK_JUSTIFY_LEFT;
    tagPtr->tabStyle = TK_TEXT_TABSTYLE_NULL;
=======
    tagPtr->justify = TK_JUSTIFY_NULL;
    tagPtr->lMargin1Obj = NULL;
    tagPtr->lMargin1 = INT_MIN;
    tagPtr->lMargin2Obj = NULL;
    tagPtr->lMargin2 = INT_MIN;
    tagPtr->lMarginColor = NULL;
    tagPtr->offsetObj = NULL;
    tagPtr->offset = INT_MIN;
    tagPtr->overstrike = -1;
    tagPtr->overstrikeColor = NULL;
    tagPtr->rMarginObj = NULL;
    tagPtr->rMargin = INT_MIN;
    tagPtr->rMarginColor = NULL;
    tagPtr->selBorder = NULL;
    tagPtr->selFgColor = NULL;
    tagPtr->spacing1Obj = NULL;
    tagPtr->spacing1 = INT_MIN;
    tagPtr->spacing2Obj = NULL;
    tagPtr->spacing2 = INT_MIN;
    tagPtr->spacing3Obj = NULL;
    tagPtr->spacing3 = INT_MIN;
    tagPtr->tabStringPtr = NULL;
    tagPtr->tabArrayPtr = NULL;
    tagPtr->tabStyle = TK_TEXT_TABSTYLE_NULL;
    tagPtr->underline = -1;
    tagPtr->underlineColor = NULL;
    tagPtr->elide = -1;
>>>>>>> f36e89a3
    tagPtr->wrapMode = TEXT_WRAPMODE_NULL;
    tagPtr->undo = sharedTextPtr->undoTagging && !isSelTag;
    tagPtr->sharedTextPtr = sharedTextPtr;
    tagPtr->undoTagListIndex = -1;
    tagPtr->refCount = 1;
    tagPtr->tagEpoch = ++sharedTextPtr->tagEpoch;
    DEBUG_ALLOC(tkTextCountNewTag++);

    tagPtr->optionTable = Tk_CreateOptionTable(textPtr->interp, tagOptionSpecs);
    assert(!tagPtr->reliefPtr);

    sharedTextPtr->numTags += 1;
    sharedTextPtr->numEnabledTags += 1;

    if (isSelTag) {
	tagPtr->textPtr = textPtr;
	textPtr->refCount += 1;
	TkBitSet(sharedTextPtr->selectionTags, index);
	TkBitSet(sharedTextPtr->dontUndoTags, index);
    } else {
	assert(hPtr);
	Tcl_SetHashValue(hPtr, tagPtr);
    }

    SetupDefaultRelief(textPtr, tagPtr);
    MarkIndex(sharedTextPtr, tagPtr, 1);
    return tagPtr;
}

/*
 *----------------------------------------------------------------------
 *
 * TkTextFindTag --
 *
 *	See if tag is defined for a given widget.
 *
 * Results:
 *	If tagName is defined in textPtr, a pointer to its TkTextTag structure
 *	is returned. Otherwise NULL is returned.
 *
 * Side effects:
 *	None.
 *
 *----------------------------------------------------------------------
 */

TkTextTag *
TkTextFindTag(
    const TkText *textPtr,	/* Widget in which tag is being used. */
    const char *tagName)	/* Name of desired tag. */
{
    Tcl_HashEntry *hPtr;

    assert(textPtr);
    assert(tagName);

    if (strcmp(tagName, "sel") == 0) {
	return textPtr->selTagPtr;
    }
    hPtr = Tcl_FindHashEntry(&textPtr->sharedTextPtr->tagTable, tagName);
    if (hPtr) {
	return (TkTextTag *)Tcl_GetHashValue(hPtr);
    }
    return NULL;
}

/*
 *----------------------------------------------------------------------
 *
 * FindTag --
 *
 *	See if tag is defined for a given widget.
 *
 * Results:
 *	If tagName is defined in textPtr, a pointer to its TkTextTag structure
 *	is returned. Otherwise NULL is returned and an error message is
 *	recorded in the interp's result unless interp is NULL.
 *
 * Side effects:
 *	None.
 *
 *----------------------------------------------------------------------
 */

static TkTextTag *
FindTag(
    Tcl_Interp *interp,		/* Interpreter to use for error message; if NULL, then don't record
    				 * an error message. */
    const TkText *textPtr,	/* Widget in which tag is being used. */
    Tcl_Obj *tagName)		/* Name of desired tag. */
{
    const char *name = Tcl_GetString(tagName);
    TkTextTag *tagPtr = TkTextFindTag(textPtr, name);

    if (!tagPtr && interp) {
	Tcl_SetObjResult(interp, Tcl_ObjPrintf(
		"tag \"%s\" isn't defined in text widget", name));
	Tcl_SetErrorCode(interp, "TK", "LOOKUP", "TEXT_TAG", name, NULL);
    }

    return tagPtr;
}

/*
 *----------------------------------------------------------------------
 *
 * TkTextEnableTag --
 *
 *	If this tag is disabled, then re-enable it.
 *
 * Results:
 *	None.
 *
 * Side effects:
 *	None.
 *
 *----------------------------------------------------------------------
 */

void
TkTextEnableTag(
    TkSharedText *sharedTextPtr,/* Shared text resource. */
    TkTextTag *tagPtr)		/* Tag being deleted. */
{
    if (tagPtr->isDisabled) {
	tagPtr->isDisabled = 0;
	MarkIndex(sharedTextPtr, tagPtr, 1);
	sharedTextPtr->numEnabledTags += 1;
	ChangeTagPriority(sharedTextPtr, tagPtr, tagPtr->savedPriority, 0);
    }
}

/*
 *----------------------------------------------------------------------
 *
 * TkTextReleaseTag --
 *
 *	Delete this tag if the reference counter is going to zero, in this
 *	case clean up the tag structure itself. This requires that the given
 *	tag is not in use.
 *
 * Results:
 *	None.
 *
 * Side effects:
 *	Memory and other resources are freed.
 *
 *----------------------------------------------------------------------
 */

void
TkTextReleaseTag(
    TkSharedText *sharedTextPtr,/* Shared text resource. */
    TkTextTag *tagPtr,		/* Tag being deleted. */
    Tcl_HashEntry *hPtr)	/* Pointer into hash table, can be NULL. */
{
    assert(tagPtr->refCount > 1 || !tagPtr->rootPtr);

    if (--tagPtr->refCount > 0) {
	return;
    }

    assert(!tagPtr->recentTagAddRemoveToken);
    assert(!tagPtr->recentChangePriorityToken);

    MarkIndex(sharedTextPtr, tagPtr, 0);
    sharedTextPtr->numTags -= 1;

    if (!hPtr) {
	hPtr = Tcl_FindHashEntry(&sharedTextPtr->tagTable, tagPtr->name);
    }
    if (hPtr) {
	Tcl_DeleteHashEntry(hPtr);
    } else {
	assert(tagPtr->isSelTag);
    }

    /*
     * Let Tk do most of the hard work for us.
     */

    if (tagPtr->isSelTag) {
	assert(tagPtr->textPtr);
	/* Restore the original values. */
	tagPtr->attrs = tagPtr->textPtr->selTagConfigAttrs;
    }
    Tk_FreeConfigOptions((char *) tagPtr, tagPtr->optionTable, sharedTextPtr->peers->tkwin);

    /*
     * This associated information is managed by us.
     */

    if (tagPtr->tabArrayPtr) {
	ckfree(tagPtr->tabArrayPtr);
    }

    if (sharedTextPtr->tagBindingTable) {
	Tk_DeleteAllBindings(sharedTextPtr->tagBindingTable, (void *)tagPtr->name);
    }

    /*
     * If this tag is widget-specific (peer widgets) then clean up the
     * refCount it holds.
     */

    if (tagPtr->textPtr) {
	TkTextDecrRefCountAndTestIfDestroyed((TkText *) tagPtr->textPtr);
	tagPtr->textPtr = NULL;
    }

    /*
     * Finally free the tag's memory.
     */

    ckfree(tagPtr);
    DEBUG_ALLOC(tkTextCountDestroyTag++);
}
/*
 *----------------------------------------------------------------------
 *
 * TkTextDeleteTag --
 *
 *	This function is called to carry out most actions associated with the
 *	'tag delete' sub-command. It will remove all evidence of the tag from
 *	the B-tree, and then clean up the tag structure itself.
 *
 *	The only actions this doesn't carry out it to check if the deletion of
 *	the tag requires something to be re-displayed, and to remove the tag
 *	from the tagTable (hash table) if that is necessary (i.e. if it's not
 *	the 'sel' tag). It is expected that the caller carry out both of these
 *	actions.
 *
 * Results:
 *	Returns whether this tag was used in current text content.
 *
 * Side effects:
 *	Memory and other resources are freed, the B-tree is manipulated.
 *
 *----------------------------------------------------------------------
 */

int
TkTextDeleteTag(
    TkText *textPtr,		/* Info about overall widget. */
    TkTextTag *tagPtr,		/* Tag being deleted. */
    Tcl_HashEntry *hPtr)	/* Pointer into hash table, can be NULL (but only for "sel"). */
{
    TkSharedText *sharedTextPtr = textPtr->sharedTextPtr;
    int used;

    assert(!sharedTextPtr->undoStack || !TkTextUndoIsPerformingUndo(sharedTextPtr->undoStack));
    assert(!sharedTextPtr->undoStack || !TkTextUndoIsPerformingRedo(sharedTextPtr->undoStack));
    assert(hPtr || tagPtr->isSelTag);

    used = !!tagPtr->rootPtr;

    if (used) {
	TkTextUndoInfo undoInfo;
	TkTextUndoInfo *undoInfoPtr;
	TkTextIndex startIndex;
	TkTextIndex index[2];
	TkTextSearch tSearch;
	int useUndo = !!(textPtr->flags & DESTROYED) && UndoTagOperation(sharedTextPtr, tagPtr);

	undoInfoPtr = useUndo ? &undoInfo : NULL;

	TkTextIndexSetupToStartOfText(&index[0], NULL, sharedTextPtr->tree);
	TkTextIndexSetupToEndOfText(&index[1], NULL, sharedTextPtr->tree);

	TkBTreeStartSearch(&index[0], &index[1], tagPtr, &tSearch, SEARCH_NEXT_TAGON);
	TkBTreeNextTag(&tSearch);
	assert(tSearch.segPtr); /* last search must not fail */
	startIndex = tSearch.curIndex;

	TkBTreeStartSearchBack(&index[1], &index[0], tagPtr, &tSearch, SEARCH_EITHER_TAGON_TAGOFF);
	TkBTreePrevTag(&tSearch);
	assert(tSearch.segPtr); /* last search must not fail */
	assert(!tSearch.tagon); /* we must find tagoff */

	TkBTreeTag(textPtr->sharedTextPtr, textPtr, &startIndex, &tSearch.curIndex,
		tagPtr, 0, undoInfoPtr, TkTextRedrawTag);

	if (undoInfoPtr && undoInfoPtr->token) {
	    tagPtr->refCount += 1;
	    TkTextUndoPushItem(sharedTextPtr->undoStack, undoInfo.token, undoInfo.byteSize);
	}
    }

    assert(!tagPtr->rootPtr);

    if (!(textPtr->flags & DESTROYED) && tagPtr->isSelTag) {
	/*
	 * Send an event that the selection changed. This is equivalent to:
	 *	event generate $textWidget <<Selection>>
	 */

	TkTextSelectionEvent(textPtr);
    }

    /*
     * Update the tag priorities to reflect the deletion of this tag.
     */

    tagPtr->savedPriority = tagPtr->priority;
    ChangeTagPriority(sharedTextPtr, tagPtr, sharedTextPtr->numEnabledTags - 1, 0);
    sharedTextPtr->numEnabledTags -= 1;

    /*
     * Make sure this tag isn't referenced from the 'current' tag array.
     */

    if (tagPtr->index < TkTextTagSetSize(textPtr->curTagInfoPtr)) {
	textPtr->curTagInfoPtr = TkTextTagSetErase(textPtr->curTagInfoPtr, tagPtr->index);
    }

    /*
     * Handle the retained undo tokens.
     */

    if (tagPtr->undoTagListIndex >= 0) {
	if (sharedTextPtr->undoStack) {
	    TkTextPushUndoTagTokens(sharedTextPtr, tagPtr);
	} else {
	    TkTextReleaseUndoTagToken(sharedTextPtr, tagPtr);
	}
    }

    tagPtr->isDisabled = 1;
    TkTextReleaseTag(sharedTextPtr, tagPtr, hPtr);
    return used;
}

/*
 *----------------------------------------------------------------------
 *
 * TkTextFreeAllTags --
 *
 *	This function is called when all tags are deleted to free up the memory
 *	and other resources associated with tags.
 *
 *	Note that this function is not freeing the indices
 *	('sharedTextPtr->usedTags', 'sharedTextPtr->elisionTags'), but both
 *	sets will be cleared.
 *
 * Results:
 *	None.
 *
 * Side effects:
 *	Memory and other resources are freed.
 *
 *----------------------------------------------------------------------
 */

void
TkTextFreeAllTags(
    TkText *textPtr)		/* Info about overall widget. */
{
    TkSharedText *sharedTextPtr = textPtr->sharedTextPtr;
    Tcl_HashSearch search;
    Tcl_HashEntry *hPtr;

    DEBUG(textPtr->refCount += 1);

    for (hPtr = Tcl_FirstHashEntry(&sharedTextPtr->tagTable, &search);
	    hPtr;
	    hPtr = Tcl_NextHashEntry(&search)) {
	TkTextTag *tagPtr = (TkTextTag *)Tcl_GetHashValue(hPtr);

	assert(tagPtr->refCount == 1);

	/*
	 * Let Tk do most of the hard work for us.
	 */

	if (tagPtr->isSelTag) {
	    assert(tagPtr->textPtr);
	    tagPtr->attrs = tagPtr->textPtr->selTagConfigAttrs;
	}
	Tk_FreeConfigOptions((char *) tagPtr, tagPtr->optionTable, textPtr->tkwin);

	/*
	 * This associated information is managed by us.
	 */

	if (tagPtr->tabArrayPtr) {
	    ckfree(tagPtr->tabArrayPtr);
	}

	if (tagPtr->undoTagListIndex >= 0) {
	    TkTextReleaseUndoTagToken(sharedTextPtr, tagPtr);
	}

	/*
	 * If this tag is widget-specific (peer widgets) then clean up the
	 * refCount it holds.
	 */

	if (tagPtr->textPtr) {
	    assert(textPtr == tagPtr->textPtr);
	    textPtr->refCount -= 1;
	    tagPtr->textPtr = NULL;
	}

	/*
	 * Finally free the tag's memory.
	 */

	ckfree(tagPtr);
	DEBUG_ALLOC(tkTextCountDestroyTag++);
    }

    TkTextTagSetDecrRefCount(textPtr->curTagInfoPtr);
    TkTextTagSetIncrRefCount(textPtr->curTagInfoPtr = sharedTextPtr->emptyTagInfoPtr);

    TkBitClear(sharedTextPtr->usedTags);
    TkBitClear(sharedTextPtr->elisionTags);
    TkBitClear(sharedTextPtr->affectDisplayTags);
    TkBitClear(sharedTextPtr->notAffectDisplayTags);
    TkBitClear(sharedTextPtr->affectDisplayNonSelTags);
    TkBitClear(sharedTextPtr->affectGeometryTags);
    TkBitClear(sharedTextPtr->affectGeometryNonSelTags);
    TkBitClear(sharedTextPtr->affectLineHeightTags);

    DEBUG(textPtr->refCount -= 1);
    assert(textPtr->refCount > 0);
}

/*
 *----------------------------------------------------------------------
 *
 * TkTextSortTags --
 *
 *	This function sorts an array of tag pointers in increasing order of
 *	priority, optimizing for the common case where the array is small.
 *
 * Results:
 *	None.
 *
 * Side effects:
 *	None.
 *
 *----------------------------------------------------------------------
 */

static int
TagSortProc(
    const void *first,
    const void *second)		/* Elements to be compared. */
{
    return (int) (*(TkTextTag **) first)->priority - (int) (*(TkTextTag **) second)->priority;
}

void
TkTextSortTags(
    unsigned numTags,		/* Number of tag pointers at *tagArrayPtr. */
    TkTextTag **tagArrayPtr)	/* Pointer to array of pointers. */
{
    unsigned i, j, prio;
    TkTextTag **tagPtrPtr;
    TkTextTag **maxPtrPtr;
    TkTextTag *tmp;

    if (numTags <= 1) {
	return;
    }
    if (numTags <= 20) {
	for (i = numTags - 1; i > 0; i--, tagArrayPtr++) {
	    maxPtrPtr = tagPtrPtr = tagArrayPtr;
	    prio = tagPtrPtr[0]->priority;
	    for (j = i, tagPtrPtr += 1; j > 0; --j, ++tagPtrPtr) {
		if (tagPtrPtr[0]->priority < prio) {
		    prio = tagPtrPtr[0]->priority;
		    maxPtrPtr = tagPtrPtr;
		}
	    }
	    tmp = *maxPtrPtr;
	    *maxPtrPtr = *tagArrayPtr;
	    *tagArrayPtr = tmp;
	}
    } else {
	qsort(tagArrayPtr, numTags, sizeof(TkTextTag *), TagSortProc);
    }
}

/*
 *----------------------------------------------------------------------
 *
 * TkTextReleaseUndoTagToken --
 *
 *	Release retained undo tokens for tag operations.
 *
 * Results:
 *	None.
 *
 * Side effects:
 *	Free some memory.
 *
 *----------------------------------------------------------------------
 */

void
TkTextReleaseUndoTagToken(
    TkSharedText *sharedTextPtr,
    TkTextTag *tagPtr)
{
    assert(sharedTextPtr);

    if (!tagPtr) {
	return;
    }

    assert(tagPtr->undoTagListIndex >= 0);
    assert(tagPtr->undoTagListIndex < (int) sharedTextPtr->undoTagListCount);

    if (tagPtr->recentTagAddRemoveToken) {
	ckfree(tagPtr->recentTagAddRemoveToken);
	DEBUG_ALLOC(tkTextCountDestroyUndoToken++);
	tagPtr->recentTagAddRemoveToken = NULL;
    }
    if (tagPtr->recentChangePriorityToken) {
	ckfree(tagPtr->recentChangePriorityToken);
	DEBUG_ALLOC(tkTextCountDestroyUndoToken++);
	tagPtr->recentChangePriorityToken = NULL;
    }

    sharedTextPtr->undoTagList[tagPtr->undoTagListIndex] = NULL;
    tagPtr->undoTagListIndex = -1;
    assert(tagPtr->refCount > 1);
    tagPtr->refCount -= 1;
}

/*
 *----------------------------------------------------------------------
 *
 * TkTextInspectUndoTagItem --
 *
 *	Inspect retained undo token.
 *
 * Results:
 *	None.
 *
 * Side effects:
 *	Memory is allocated for the result.
 *
 *----------------------------------------------------------------------
 */

void
TkTextInspectUndoTagItem(
    const TkSharedText *sharedTextPtr,
    const TkTextTag *tagPtr,
    Tcl_Obj* objPtr)
{
    if (tagPtr) {
	if (tagPtr->recentTagAddRemoveToken && !tagPtr->recentTagAddRemoveTokenIsNull) {
	    Tcl_ListObjAppendElement(NULL, objPtr,
		    TkBTreeUndoTagInspect(sharedTextPtr, tagPtr->recentTagAddRemoveToken));
	}
	if (tagPtr->recentChangePriorityToken) {
	    Tcl_ListObjAppendElement(NULL, objPtr,
		    UndoChangeTagPriorityInspect(sharedTextPtr, tagPtr->recentChangePriorityToken));
	}
    }
}

/*
 *----------------------------------------------------------------------
 *
 * TkTextPushUndoTagTokens --
 *
 *	Push retained undo tokens for tag operations onto the undo stack.
 *
 * Results:
 *	None.
 *
 * Side effects:
 *	Same as TkTextUndoPushItem.
 *
 *----------------------------------------------------------------------
 */

void
TkTextPushUndoTagTokens(
    TkSharedText *sharedTextPtr,
    TkTextTag *tagPtr)
{
    assert(sharedTextPtr);
    assert(sharedTextPtr->undoStack);

    if (!tagPtr) {
	return;
    }

    assert(tagPtr->undoTagListIndex >= 0);
    assert(tagPtr->undoTagListIndex < (int) sharedTextPtr->undoTagListCount);

    if (tagPtr->recentTagAddRemoveToken) {
	if (tagPtr->recentTagAddRemoveTokenIsNull) {
	    ckfree(tagPtr->recentTagAddRemoveToken);
	    DEBUG_ALLOC(tkTextCountDestroyUndoToken++);
	} else {
	    TkTextUndoPushItem(sharedTextPtr->undoStack, tagPtr->recentTagAddRemoveToken, 0);
	    tagPtr->refCount += 1;
	}
	tagPtr->recentTagAddRemoveToken = NULL;
    }
    if (tagPtr->recentChangePriorityToken) {
	if (tagPtr->savedPriority != tagPtr->priority) {
	    TkTextUndoPushItem(sharedTextPtr->undoStack, tagPtr->recentChangePriorityToken, 0);
	    tagPtr->refCount += 1;
	} else {
	    ckfree(tagPtr->recentChangePriorityToken);
	    DEBUG_ALLOC(tkTextCountDestroyUndoToken++);
	}
	tagPtr->recentChangePriorityToken = NULL;
    }

    sharedTextPtr->undoTagList[tagPtr->undoTagListIndex] = NULL;
    tagPtr->undoTagListIndex = -1;
    assert(tagPtr->refCount > 1);
    tagPtr->refCount -= 1;
}

/*
 *----------------------------------------------------------------------
 *
 * TkTextTagAddRetainedUndo --
 *
 *	Add given tag to undo list, because this tag has retained undo
 *	tokens.
 *
 * Results:
 *	None.
 *
 * Side effects:
 *	The reference counter of the tag will be incremented.
 *
 *----------------------------------------------------------------------
 */

void
TkTextTagAddRetainedUndo(
    TkSharedText *sharedTextPtr,	/* Shared text resource. */
    TkTextTag *tagPtr)			/* Add this tag to undo list. */
{
    assert(sharedTextPtr);
    assert(tagPtr);

    if (tagPtr->undoTagListIndex >= 0) {
	return;
    }

    if (sharedTextPtr->undoTagListCount == sharedTextPtr->undoTagListSize) {
	sharedTextPtr->undoTagListSize = 2*sharedTextPtr->numEnabledTags;
	sharedTextPtr->undoTagList = (TkTextTag**)ckrealloc(sharedTextPtr->undoTagList,
		sharedTextPtr->undoTagListSize * sizeof(sharedTextPtr->undoTagList[0]));
    }
    sharedTextPtr->undoTagList[sharedTextPtr->undoTagListCount] = tagPtr;
    sharedTextPtr->undoStackEvent = 1;
    sharedTextPtr->lastUndoTokenType = -1;
    tagPtr->undoTagListIndex = sharedTextPtr->undoTagListCount++;
    tagPtr->refCount += 1;
}

/*
 *----------------------------------------------------------------------
 *
 * TkTextPushTagPriorityUndo --
 *
 *	This function is pushing an undo item for setting the priority
 *	of a mark (raise/lower command).
 *
 * Results:
 *	None.
 *
 * Side effects:
 *	Some memory will be allocated, and see TkTextPushUndoToken.
 *
 *----------------------------------------------------------------------
 */

void
TkTextPushTagPriorityUndo(
    TkSharedText *sharedTextPtr,
    TkTextTag *tagPtr,
    unsigned priority)
{
    UndoTokenTagPriority *token;

    token = (UndoTokenTagPriority *)ckalloc(sizeof(UndoTokenTagPriority));
    token->undoType = &undoTokenTagPriorityType;
    (token->tagPtr = tagPtr)->refCount += 1;
    token->priority = priority;
    DEBUG_ALLOC(tkTextCountNewUndoToken++);

    TkTextPushUndoToken(sharedTextPtr, token, 0);
}

/*
 *----------------------------------------------------------------------
 *
 * TkTextPushTagPriorityRedo --
 *
 *	This function is pushing a redo item for setting the priority
 *	of a mark (raise/lower command).
 *
 * Results:
 *	None.
 *
 * Side effects:
 *	Some memory will be allocated, and see TkTextPushRedoToken.
 *
 *----------------------------------------------------------------------
 */

void
TkTextPushTagPriorityRedo(
    TkSharedText *sharedTextPtr,
    TkTextTag *tagPtr,
    unsigned priority)
{
    UndoTokenTagPriority *token;

    token = (UndoTokenTagPriority *)ckalloc(sizeof(UndoTokenTagPriority));
    token->undoType = &redoTokenTagPriorityType;
    (token->tagPtr = tagPtr)->refCount += 1;
    token->priority = priority;
    DEBUG_ALLOC(tkTextCountNewUndoToken++);

    TkTextPushRedoToken(sharedTextPtr, token, 0);
}

/*
 *----------------------------------------------------------------------
 *
 * ChangeTagPriority --
 *
 *	This function changes the priority of a tag by modifying its priority
 *	and the priorities of other tags that are affected by the change.
 *
 * Results:
 *	None.
 *
 * Side effects:
 *	Priorities may be changed for some or all of the tags in textPtr. The
 *	tags will be arranged so that there is exactly one tag at each
 *	priority level between 0 and textPtr->sharedTextPtr->numEnabledTags-1,
 *	with tagPtr at priority "newPriority".
 *
 *----------------------------------------------------------------------
 */

static int
ChangeTagPriority(
    TkSharedText *sharedTextPtr,/* Shared text resource. */
    TkTextTag *tagPtr,		/* Tag whose priority is to be changed. */
    unsigned newPriority,	/* New priority for tag. */
    int undo)			/* Push undo item for this action? */
{
    int delta;
    unsigned low, high;
    TkTextTag *tagPtr2;
    Tcl_HashEntry *hPtr;
    Tcl_HashSearch search;
    TkText *peer;

    assert(newPriority < sharedTextPtr->numEnabledTags);

    if (newPriority == tagPtr->priority) {
	return 0;
    }

    if (undo && tagPtr->undo && !TkTextUndoStackIsFull(sharedTextPtr->undoStack)) {
	UndoTokenTagPriority *token = (UndoTokenTagPriority *) tagPtr->recentChangePriorityToken;

	/*
	 * Don't push changes of tag priorities immediately onto the undo stack, this
	 * may blow up the stack. We save this undo token inside the tag, in this way
	 * only the relevant changes will be pushed as soon as a separator will be
	 * pushed.
	 */

	if (!tagPtr->recentChangePriorityToken) {
	    tagPtr->savedPriority = tagPtr->priority;
	    token = (UndoTokenTagPriority *)ckalloc(sizeof(UndoTokenTagPriority));
	    DEBUG_ALLOC(tkTextCountNewUndoToken++);
	    tagPtr->recentChangePriorityToken = (TkTextUndoToken *) token;
	    TkTextTagAddRetainedUndo(sharedTextPtr, tagPtr);
	}

	token->undoType = &undoTokenTagPriorityType;
	token->tagPtr = tagPtr;
	token->priority = tagPtr->priority;
    }

    if (newPriority < tagPtr->priority) {
	low = newPriority;
	high = tagPtr->priority - 1;
	delta = 1;
    } else {
	low = tagPtr->priority + 1;
	high = newPriority;
	delta = -1;
    }

    /*
     * Adjust first the 'sel' tag, then all others from the hash table
     */

    for (peer = sharedTextPtr->peers; peer; peer = peer->next) {
	if (low <= peer->selTagPtr->priority && peer->selTagPtr->priority <= high) {
	    peer->selTagPtr->priority += delta;
	}
    }

    for (hPtr = Tcl_FirstHashEntry(&sharedTextPtr->tagTable, &search);
	    hPtr;
	    hPtr = Tcl_NextHashEntry(&search)) {
	tagPtr2 = (TkTextTag *)Tcl_GetHashValue(hPtr);
	if (low <= tagPtr2->priority && tagPtr2->priority <= high) {
	    tagPtr2->priority += delta;
	}
    }

    tagPtr->priority = newPriority;

    return 1;
}

/*
 *--------------------------------------------------------------
 *
 * TkTextBindProc --
 *
 *	This function is invoked by the Tk dispatcher to handle events
 *	associated with bindings on items.
 *
 * Results:
 *	None.
 *
 * Side effects:
 *	Depends on the command invoked as part of the binding (if there was
 *	any).
 *
 *--------------------------------------------------------------
 */

void
TkTextBindProc(
    void *clientData,	/* Pointer to text widget structure. */
    XEvent *eventPtr)		/* Pointer to X event that just happened. */
{
    TkText *textPtr = (TkText *)clientData;
    int dontRepick = textPtr->dontRepick;
    int repick = 0;

    textPtr->refCount++;

    /*
     * This code simulates grabs for mouse buttons by keeping track of whether
     * a button is pressed and refusing to pick a new current character while
     * a button is pressed.
     */

    if (eventPtr->type == ButtonPress) {
	textPtr->flags |= BUTTON_DOWN;
    } else if (eventPtr->type == ButtonRelease) {
	unsigned long mask;

	mask = Tk_GetButtonMask(eventPtr->xbutton.button);
	if ((eventPtr->xbutton.state & ALL_BUTTONS) == mask) {
	    textPtr->flags &= ~BUTTON_DOWN;
	    repick = 1;
	    if (eventPtr->xbutton.state & (Button1|Button2|Button3)) {
		textPtr->dontRepick = 0; /* in case of button clicks we must repick */
	    }
	}
    } else if ((eventPtr->type == EnterNotify)
	    || (eventPtr->type == LeaveNotify)) {
	if (eventPtr->xcrossing.state & ALL_BUTTONS) {
	    textPtr->flags |= BUTTON_DOWN;
	} else {
	    textPtr->flags &= ~BUTTON_DOWN;
	}
	TkTextPickCurrent(textPtr, eventPtr);
	goto done;
    } else if (eventPtr->type == MotionNotify) {
	if (eventPtr->xmotion.state & ALL_BUTTONS) {
	    textPtr->flags |= BUTTON_DOWN;
	} else {
	    textPtr->flags &= ~BUTTON_DOWN;
	}
	TkTextPickCurrent(textPtr, eventPtr);
    }
    if (!(textPtr->flags & DESTROYED)) {
	const TkSharedText *sharedTextPtr = textPtr->sharedTextPtr;

	if (sharedTextPtr->tagBindingTable) {
	    if (!TkTextTagSetIsEmpty(textPtr->curTagInfoPtr)) {
		/*
		 * The mouse is inside the text widget, the 'current' mark was updated.
		 */

		TagBindEvent(textPtr, eventPtr, textPtr->curTagInfoPtr, sharedTextPtr->tagEpoch);
	    } else if ((eventPtr->type == KeyPress) || (eventPtr->type == KeyRelease)) {
		 /*
		  * Key events fire independently of the 'current' mark and use the
		  * 'insert' mark.
		  */

		TkTextIndex index;
		TkTextTagSet *insertTags;

		TkTextMarkNameToIndex(textPtr, "insert", &index);
		insertTags = TkTextIndexGetContentSegment(&index, NULL)->tagInfoPtr;
		if (!TkTextTagSetIsEmpty(insertTags)) {
		    TagBindEvent(textPtr, eventPtr, insertTags, sharedTextPtr->tagEpoch);
		}
	    }
	    if (textPtr->flags & DESTROYED) {
		TkTextDecrRefCountAndTestIfDestroyed(textPtr);
		return;
	    }
	}
    }
    if (repick) {
	unsigned int oldState;

	oldState = eventPtr->xbutton.state;
	eventPtr->xbutton.state &= ~ALL_BUTTONS;
	if (!(textPtr->flags & DESTROYED)) {
	    TkTextPickCurrent(textPtr, eventPtr);
	}
	eventPtr->xbutton.state = oldState;
    }

  done:
    textPtr->dontRepick = dontRepick;
    TkTextDecrRefCountAndTestIfDestroyed(textPtr);
}

/*
 *--------------------------------------------------------------
 *
 * TkTextPickCurrent --
 *
 *	Find the character containing the coordinates in an event and place
 *	the "current" mark on that character. If the "current" mark has moved
 *	then generate a fake leave event on the old current character and a
 *	fake enter event on the new current character.
 *
 * Results:
 *	None.
 *
 * Side effects:
 *	The current mark for textPtr may change. If it does, then the commands
 *	associated with character entry and leave could do just about
 *	anything. For example, the text widget might be deleted. It is up to
 *	the caller to protect itself by incrementing the refCount of the text
 *	widget.
 *
 *--------------------------------------------------------------
 */

static int
DispChunkContainsX(
    TkText *textPtr,
    const TkTextDispChunk *chunkPtr,
    int x)
{
    int cx = TkTextGetXPixelFromChunk(textPtr, chunkPtr);
    return cx <= x && x < cx + chunkPtr->width;
}

void
TkTextPickCurrent(
    TkText *textPtr,		/* Text widget in which to select current character. */
    XEvent *eventPtr)		/* Event describing location of mouse cursor.
				 * Must be EnterWindow, LeaveWindow, ButtonRelease, or MotionNotify. */
{
    TkSharedText *sharedTextPtr = textPtr->sharedTextPtr;
    int sameChunkWithUnchangedTags = 0;
    TkTextTagSet *newTagInfoPtr;
    TkTextTagSet *leaveTags;
    TkTextTagSet *enterTags;
    const TkTextDispChunk *newDispChunkPtr = NULL;
    int nearby = 0;
    int sentEvents = 0;
    int newLineY = TK_TEXT_IS_NEARBY;
    TkTextIndex index;
    XEvent event;
    unsigned tagEpoch;

    assert(!(textPtr->flags & DESTROYED));

    /*
     * If a button is down, then don't do anything at all; we'll be called
     * again when all buttons are up, and we can repick then. This implements
     * a form of mouse grabbing.
     */

    if (textPtr->flags & BUTTON_DOWN) {
	if ((eventPtr->type != EnterNotify && eventPtr->type != LeaveNotify)
		|| (eventPtr->xcrossing.mode != NotifyGrab
		    && eventPtr->xcrossing.mode != NotifyUngrab)) {
	    return;
	}

	/*
	 * Special case: the window is being entered or left because of a
	 * grab or ungrab. In this case, repick after all. Furthermore,
	 * clear BUTTON_DOWN to release the simulated grab.
	 */

	textPtr->flags &= ~BUTTON_DOWN;
    }

    /*
     * Save information about this event in the widget in case we have to
     * synthesize more enter and leave events later (e.g. because a character
     * was deleted, causing a new character to be underneath the mouse
     * cursor). Also translate MotionNotify events into EnterNotify events,
     * since that's what gets reported to event handlers when the current
     * character changes.
     */

    if (eventPtr != &textPtr->pickEvent) {
	if (eventPtr->type == MotionNotify || eventPtr->type == ButtonRelease) {
	    textPtr->pickEvent.xcrossing.type = EnterNotify;
	    textPtr->pickEvent.xcrossing.serial = eventPtr->xmotion.serial;
	    textPtr->pickEvent.xcrossing.send_event = eventPtr->xmotion.send_event;
	    textPtr->pickEvent.xcrossing.display = eventPtr->xmotion.display;
	    textPtr->pickEvent.xcrossing.window = eventPtr->xmotion.window;
	    textPtr->pickEvent.xcrossing.root = eventPtr->xmotion.root;
	    textPtr->pickEvent.xcrossing.subwindow = None;
	    textPtr->pickEvent.xcrossing.time = eventPtr->xmotion.time;
	    textPtr->pickEvent.xcrossing.x = eventPtr->xmotion.x;
	    textPtr->pickEvent.xcrossing.y = eventPtr->xmotion.y;
	    textPtr->pickEvent.xcrossing.x_root = eventPtr->xmotion.x_root;
	    textPtr->pickEvent.xcrossing.y_root = eventPtr->xmotion.y_root;
	    textPtr->pickEvent.xcrossing.mode = NotifyNormal;
	    textPtr->pickEvent.xcrossing.detail = NotifyNonlinear;
	    textPtr->pickEvent.xcrossing.same_screen = eventPtr->xmotion.same_screen;
	    textPtr->pickEvent.xcrossing.focus = False;
	    textPtr->pickEvent.xcrossing.state = eventPtr->xmotion.state;
	} else {
	    textPtr->pickEvent = *eventPtr;
	}
    }

    if (textPtr->dontRepick) {
	/*
	 * The widget is scrolling, so avoid repicking until the scroll operation stops,
	 * but it's important that 'pickEvent' is up-to-date (see above).
	 */
	return;
    }

    /*
     * Find the new current character, then find and sort all of the tags associated with it.
     */

    if (textPtr->pickEvent.type == LeaveNotify) {
	TkTextTagSetIncrRefCount(newTagInfoPtr = sharedTextPtr->emptyTagInfoPtr);
	TkTextTagSetIncrRefCount(leaveTags = textPtr->curTagInfoPtr);
	TkTextTagSetIncrRefCount(enterTags = sharedTextPtr->emptyTagInfoPtr);
    } else {
	newDispChunkPtr = TkTextPixelIndex(textPtr,
		textPtr->pickEvent.xcrossing.x, textPtr->pickEvent.xcrossing.y, &index, &nearby);

	if (newDispChunkPtr) {
	    if (!nearby) {
		newLineY = TkTextGetYPixelFromChunk(textPtr, newDispChunkPtr);
	    }
	    sameChunkWithUnchangedTags = (newDispChunkPtr->uniqID == textPtr->lastChunkID);
	}

	/*
	 * We want to avoid that a cursor movement is constantly splitting and
	 * joining char segments. So we postpone the insertion of the "current"
	 * mark until TextWidgetObjCmd will be executed.
	 */

	textPtr->currentMarkIndex = index;
	TkTextIndexToByteIndex(&textPtr->currentMarkIndex);
	textPtr->haveToSetCurrentMark = 1;
	sharedTextPtr->haveToSetCurrentMark = 1;

	if (textPtr->lastLineY == TK_TEXT_NEARBY_IS_UNDETERMINED
		|| (textPtr->lastLineY == TK_TEXT_IS_NEARBY) != nearby) {
	    sameChunkWithUnchangedTags = 0;
	} else if (nearby) {
	    sameChunkWithUnchangedTags = 1;
	} else if (eventPtr->type != MotionNotify || sharedTextPtr->numMotionEventBindings > 0) {
	    sameChunkWithUnchangedTags = 0;
	}

	if (nearby) {
	    TkTextTagSetIncrRefCount(newTagInfoPtr = sharedTextPtr->emptyTagInfoPtr);
	    TkTextTagSetIncrRefCount(leaveTags = textPtr->curTagInfoPtr);
	    TkTextTagSetIncrRefCount(enterTags = sharedTextPtr->emptyTagInfoPtr);
	} else if (sameChunkWithUnchangedTags) {
	    TkTextTagSetIncrRefCount(newTagInfoPtr = textPtr->curTagInfoPtr);
	    TkTextTagSetIncrRefCount(leaveTags = sharedTextPtr->emptyTagInfoPtr);
	    TkTextTagSetIncrRefCount(enterTags = sharedTextPtr->emptyTagInfoPtr);
	} else {
	    /*
	     * NOTE: the tag event handling depends on the display content, and not on
	     * the content of the B-Tree.
	     */

	    if (!(newTagInfoPtr = TkTextGetTagSetFromChunk(newDispChunkPtr))) {
	    	newTagInfoPtr = sharedTextPtr->emptyTagInfoPtr;
	    }
	    TkTextTagSetIncrRefCount(newTagInfoPtr);
	    leaveTags = TkTextTagSetCopy(textPtr->curTagInfoPtr);
	    leaveTags = TkTextTagSetRemoveFromThis(leaveTags, newTagInfoPtr);
	    enterTags = TkTextTagSetRemoveFromThis(TkTextTagSetCopy(newTagInfoPtr), leaveTags);
	    enterTags = TkTextTagSetRemoveFromThis(enterTags, textPtr->curTagInfoPtr);
	}
    }

    if (newLineY != TK_TEXT_IS_NEARBY
	    && textPtr->lastLineY != TK_TEXT_IS_NEARBY
	    && !sameChunkWithUnchangedTags
	    && sharedTextPtr->tagBindingTable) {
	if (textPtr->lastLineY == newLineY) {
	    /*
	     * We have to work-around a severe problem: per default the event handler is
	     * collapsing mouse motion events. This must not happen, a collapse of motion
	     * events has to be done on window level. For the text widget this means that
	     * we sometimes miss the transition from tagged region to tagged region. So we
	     * have to use a work-around for the x-direction: if the display line has not
	     * changed, then call TkTextPixelIndex for every intermediate x position. Of
	     * course this can be handled a bit more clever: traverse all the chunks
	     * between new chunk and old chunk, and send the first leave event, provided
	     * that this happens.
	     *
	     *     leaveTags = old.tags
	     *     for chunk = old.successor to new.predecessor
	     *         foreach t in (leaveTags - chunk.tags)
	     *             t.sendLeave
	     *             leaveTags -= t # do not send anymore
	     *         rof
	     *     rof
	     */

	    const TkTextDispChunk *nextDispChunkPtr;
	    int lastX = textPtr->lastX;
	    int movedToLeft;
	    int sx, sy; /* translation to current scroll position */

	    TkTextGetViewOffset(textPtr, &sx, &sy);
	    movedToLeft = textPtr->pickEvent.xcrossing.x + sx <= lastX;
	    nextDispChunkPtr = newDispChunkPtr;

	    if (movedToLeft) {
		/*
		 * Setup nextDispChunkPtr to predecessor of last chunk.
		 */

		/* find last chunk */
		while (nextDispChunkPtr->nextPtr
			&& !DispChunkContainsX(textPtr, nextDispChunkPtr, lastX)) {
		    nextDispChunkPtr = nextDispChunkPtr->nextPtr;
		}
		if (nextDispChunkPtr != newDispChunkPtr
			&& DispChunkContainsX(textPtr, nextDispChunkPtr, lastX)) {
		    /* move to predecessor of last chunk */
		    nextDispChunkPtr = nextDispChunkPtr->prevPtr;
		}
	    } else {
		/*
		 * Setup nextDispChunkPtr to successor of last chunk.
		 */

		/* find last chunk */
		while (nextDispChunkPtr->prevPtr
			&& !DispChunkContainsX(textPtr, nextDispChunkPtr, lastX)) {
		    nextDispChunkPtr = nextDispChunkPtr->prevPtr;
		}
		if (nextDispChunkPtr != newDispChunkPtr
			&& DispChunkContainsX(textPtr, nextDispChunkPtr, lastX)) {
		    /* move to successor of last chunk */
		    nextDispChunkPtr = nextDispChunkPtr->nextPtr;
		}
	    }

	    if (nextDispChunkPtr != newDispChunkPtr) {
		if (textPtr->curTagInfoPtr != sharedTextPtr->emptyTagInfoPtr) {
		    /*
		     * TkTextTagSetJoinComplementTo() requires this:
		     */
		    if (TkTextTagSetSize(textPtr->curTagInfoPtr) < sharedTextPtr->tagInfoSize) {
			textPtr->curTagInfoPtr = TkTextTagSetResize(
				textPtr->curTagInfoPtr, sharedTextPtr->tagInfoSize);
		    }
		    if (TkTextTagSetSize(leaveTags) < sharedTextPtr->tagInfoSize) {
			leaveTags = TkTextTagSetResize(leaveTags, sharedTextPtr->tagInfoSize);
		    }
		    if (TkTextTagSetSize(enterTags) < sharedTextPtr->tagInfoSize) {
			enterTags = TkTextTagSetResize(enterTags, sharedTextPtr->tagInfoSize);
		    }

		    do {
			const TkTextTagSet *chunkTagInfoPtr;

			if ((chunkTagInfoPtr = TkTextGetTagSetFromChunk(nextDispChunkPtr))) {
			    leaveTags = TkTextTagSetJoinComplementTo(leaveTags,
				    chunkTagInfoPtr, textPtr->curTagInfoPtr);
			    enterTags = TkTextTagSetJoinComplementTo(enterTags,
				    chunkTagInfoPtr, textPtr->curTagInfoPtr);
			}

			nextDispChunkPtr = movedToLeft ?
				nextDispChunkPtr->prevPtr : nextDispChunkPtr->nextPtr;
		    } while (nextDispChunkPtr != newDispChunkPtr);
		}

		/* Delete intermediate enter/leave pairs. */
		leaveTags = TkTextTagSetIntersect(leaveTags, textPtr->curTagInfoPtr);
		enterTags = TkTextTagSetIntersect(enterTags, newTagInfoPtr);
	    }
	} else if (textPtr->lastLineY != TK_TEXT_NEARBY_IS_UNDETERMINED) {
	    const TkTextDispChunk *chunkPtr, *cPtr;
	    const TkTextTagSet *tPtr;
	    TkTextTagSet *commonTags = TkTextTagSetCopy(newTagInfoPtr);

	    /*
	     * The display line has changed, so we have to send leave/enter events
	     * for all the affected tags, otherwise the event handling would depend
	     * on the contingencies of the layout, and this must not happen.
	     *
	     * But do not track a change of the display line if the new display chunk
	     * belongs to the same region as old display chunk.
	     */

	    if (newLineY < textPtr->lastLineY) {
		/*
		 * Mouse pointer has moved to any predecessing display line.
		 */

		for (cPtr = chunkPtr = newDispChunkPtr;
			chunkPtr && textPtr->lastLineY > TkTextGetYPixelFromChunk(textPtr, chunkPtr);
			cPtr = chunkPtr = TkTextGetFirstChunkOfNextDispLine(chunkPtr)) {
		    for ( ; cPtr; cPtr = cPtr->nextPtr) {
			if ((tPtr = TkTextGetTagSetFromChunk(cPtr))) {
			    commonTags = TkTextTagSetIntersectThis(commonTags, tPtr);
			}
		    }
		}
		if (cPtr) {
		    int x = textPtr->lastX;

		    for ( ; cPtr; cPtr = cPtr->nextPtr) {
			if ((tPtr = TkTextGetTagSetFromChunk(cPtr))) {
			    commonTags = TkTextTagSetIntersectThis(commonTags, tPtr);
			}
			if (DispChunkContainsX(textPtr, cPtr, x)) {
			    break;
			}
		    }
		}
	    } else {
		/*
		 * Mouse pointer has moved to any successing display line.
		 */

		for (cPtr = chunkPtr = newDispChunkPtr;
			chunkPtr && textPtr->lastLineY < TkTextGetYPixelFromChunk(textPtr, chunkPtr);
			cPtr = chunkPtr = TkTextGetLastChunkOfPrevDispLine(chunkPtr)) {
		    for ( ; cPtr; cPtr = cPtr->prevPtr) {
			if ((tPtr = TkTextGetTagSetFromChunk(cPtr))) {
			    commonTags = TkTextTagSetIntersectThis(commonTags, tPtr);
			}
		    }
		}
		if (cPtr) {
		    int x = textPtr->lastX;

		    for ( ; cPtr; cPtr = cPtr->prevPtr) {
			if ((tPtr = TkTextGetTagSetFromChunk(cPtr))) {
			    commonTags = TkTextTagSetIntersectThis(commonTags, tPtr);
			}
			if (DispChunkContainsX(textPtr, cPtr, x)) {
			    break;
			}
		    }
		}
	    }

	    TkTextTagSetDecrRefCount(enterTags);
	    TkTextTagSetDecrRefCount(leaveTags);
	    enterTags = TkTextTagSetRemoveFromThis(TkTextTagSetCopy(newTagInfoPtr), commonTags);
	    leaveTags = TkTextTagSetRemoveFromThis(TkTextTagSetCopy(textPtr->curTagInfoPtr), commonTags);
	    TkTextTagSetDecrRefCount(commonTags);
	}
    }

    tagEpoch = sharedTextPtr->tagEpoch;

    if (sharedTextPtr->tagBindingTable && !TkTextTagSetIsEmpty(leaveTags)) {
	/*
	 * Invoke the binding system with a LeaveNotify event for all of the tags
	 * that have gone away.
	 *
	 * Always use a detail of NotifyAncestor. Besides being
	 * consistent, this avoids problems where the binding code will
	 * discard NotifyInferior events.
	 */

	event = textPtr->pickEvent;
	event.type = LeaveNotify;
	event.xcrossing.detail = NotifyAncestor;
	TagBindEvent(textPtr, &event, leaveTags, tagEpoch);
	sentEvents = 1;
    }

    if (!(textPtr->flags & DESTROYED)) {
	int sx, sy; /* translation to current scroll position */

	if (sentEvents) {
	    /*
	     * Reset the "current" mark (be careful to recompute its location, since
	     * it might have changed during an event binding).
	     *
	     * We want to avoid that a cursor movement is constantly splitting and
	     * joining char segments. So we postpone the insertion of the "current"
	     * mark until TextWidgetObjCmd will be executed.
	     */

	    newDispChunkPtr = TkTextPixelIndex(textPtr,
		    textPtr->pickEvent.xcrossing.x, textPtr->pickEvent.xcrossing.y, &index, &nearby);

	    newLineY = nearby ? TK_TEXT_IS_NEARBY : TkTextGetYPixelFromChunk(textPtr, newDispChunkPtr);
	    textPtr->currentMarkIndex = index;
	    TkTextIndexToByteIndex(&textPtr->currentMarkIndex);
	    textPtr->haveToSetCurrentMark = 1;
	    sharedTextPtr->haveToSetCurrentMark = 1;
	}

	if (sharedTextPtr->tagBindingTable && !TkTextTagSetIsEmpty(enterTags)) {
	    /*
	     * Invoke the binding system with a EnterNotify event for all of the tags
	     * that have just appeared.
	     *
	     * Always use a detail of NotifyAncestor. Besides being
	     * consistent, this avoids problems where the binding code will
	     * discard NotifyInferior events.
	     */

	    event = textPtr->pickEvent;
	    event.type = EnterNotify;
	    event.xcrossing.detail = NotifyAncestor;
	    TagBindEvent(textPtr, &event, enterTags, tagEpoch);
	}

	TkTextTagSetDecrRefCount(textPtr->curTagInfoPtr);
	TkTextTagSetIncrRefCount(textPtr->curTagInfoPtr = TkTextTagSetIsEmpty(newTagInfoPtr) ?
		sharedTextPtr->emptyTagInfoPtr : newTagInfoPtr);

	TkTextGetViewOffset(textPtr, &sx, &sy);
	textPtr->lastLineY = newLineY;
	textPtr->lastX = textPtr->pickEvent.xcrossing.x + sx;
	if (newDispChunkPtr) {
	    textPtr->lastChunkID = newDispChunkPtr->uniqID;
	}
    }

    TkTextTagSetDecrRefCount(leaveTags);
    TkTextTagSetDecrRefCount(enterTags);
    TkTextTagSetDecrRefCount(newTagInfoPtr);
}

/*
 *--------------------------------------------------------------
 *
 * TagBindEvent --
 *
 *	Trigger given events for all tags that match the relevant bindings.
 *	To handle the "sel" tag correctly in all peer widgets, we must use the
 *	name of the tags as the binding table element.
 *
 * Results:
 *	None.
 *
 * Side effects:
 *	Almost anything can be triggered by tag bindings, including deletion
 *	of the text widget.
 *
 *--------------------------------------------------------------
 */

static void
TagBindEvent(
    TkText *textPtr,		/* Text widget to fire bindings in. */
    XEvent *eventPtr,		/* What actually happened. */
    TkTextTagSet *tagInfoPtr,	/* Set of relevant tags. */
    unsigned epoch)		/* Last epoch of tag creation. */
{
    TkTextTag *tagArrayBuf[TK_TEXT_SET_MAX_BIT_SIZE];
    TkTextTag **tagArrPtr = tagArrayBuf;
    const TkSharedText *sharedTextPtr = textPtr->sharedTextPtr;
    unsigned maxTags = sharedTextPtr->numTags;
    unsigned countTags = 0;
    unsigned i;

    assert(textPtr->sharedTextPtr->tagBindingTable);

    for (i = TkTextTagSetFindFirst(tagInfoPtr);
	    i != TK_TEXT_TAG_SET_NPOS;
	    i = TkTextTagSetFindNext(tagInfoPtr, i)) {
	TkTextTag *tagPtr;

	/*
	 * Take into account that some tags have been gone in the meanwhile.
	 */

	if (i >= maxTags) {
	    break;
	}
	if ((tagPtr = sharedTextPtr->tagLookup[i]) && tagPtr->tagEpoch <= epoch) {
	    if (countTags == sizeof(tagArrayBuf)/sizeof(tagArrayBuf[0])) {
		/* It's quite unexpected that this case happens. */
		unsigned count = TkTextTagSetCount(tagInfoPtr);
		tagArrPtr = (TkTextTag **)ckalloc(count*sizeof(tagArrayBuf[0]));
		memcpy(tagArrPtr, tagArrayBuf, countTags*sizeof(tagArrayBuf[0]));
	    }
	    tagArrPtr[countTags++] = tagPtr;
	}
    }

    if (countTags) {
	TkTextSortTags(countTags, tagArrPtr);
	for (i = 0; i < countTags; ++i) {
	    tagArrPtr[i] = (TkTextTag *) tagArrPtr[i]->name;
	}
	Tk_BindEvent(textPtr->sharedTextPtr->tagBindingTable, eventPtr,
		textPtr->tkwin, countTags, (void **) tagArrPtr);

	if (tagArrPtr != tagArrayBuf) {
	    ckfree(tagArrPtr);
	}
    }
}

/*
 *--------------------------------------------------------------
 *
 * EnumerateTags --
 *
 *	Implements the "tag enumerate" command, see documentation.
 *
 * Results:
 *	A standard Tcl result.
 *
 * Side effects:
 *	Memory is allocated for the result, if needed (standard Tcl result
 *	side effects).
 *
 *--------------------------------------------------------------
 */

static TkBitField *
AddBits(
    TkBitField *dst,		/* can be NULL */
    const TkBitField *src)
{
    if (!dst) {
	dst = TkBitResize(NULL, TkBitSize(src));
    }
    TkBitJoin(dst, src);
    return dst;
}

static TkBitField *
AddComplementBits(
    TkBitField *dst,		/* can be NULL */
    const TkBitField *src)
{
    if (!dst) {
	dst = TkBitResize(NULL, TkBitSize(src));
    }
    TkBitComplementTo(dst, src);
    return dst;
}

static TkBitField *
AddSet(
    const TkSharedText *sharedTextPtr,
    TkBitField *dst,		/* can be NULL */
    const TkTextTagSet *src)
{
    TkBitField *cmpl = TkTextTagSetToBits(src, TkBitSize(sharedTextPtr->usedTags));

    dst = AddBits(dst, cmpl);
    TkBitDecrRefCount(cmpl);
    return dst;
}

static TkBitField *
AddComplementSet(
    const TkSharedText *sharedTextPtr,
    TkBitField *dst,		/* can be NULL */
    const TkTextTagSet *src)
{
    TkBitField *cmpl = TkTextTagSetToBits(src, TkBitSize(sharedTextPtr->usedTags));

    dst = AddComplementBits(dst, cmpl);
    TkBitDecrRefCount(cmpl);
    return dst;
}

static int
EnumerateTags(
    Tcl_Interp *interp,
    TkText *textPtr,
    int objc,
    Tcl_Obj *const *objv)
{
    static const char *const optStrings[] = {
	"-all", "-discardselection", "-display", "-elide", "-geometry", "-lineheight",
	"-nodisplay", "-noelide", "-nogeometry", "-nolineheight", "-noselection",
	"-noundo", "-noused", "-selection", "-undo", "-unused", "-used", NULL
    };
    enum opts {
	ENUM_ALL, ENUM_DISCARD_SELECTION, ENUM_DISPLAY, ENUM_ELIDE, ENUM_GEOEMTRY, ENUM_LINEHEIGHT,
	ENUM_NO_DISPLAY, ENUM_NO_ELIDE, ENUM_NO_GEOMETRY, ENUM_NO_LINEHEIGHT, ENUM_NO_SELECTION,
	ENUM_NO_UNDO, ENUM_NO_USED, ENUM_SELECTION, ENUM_UNDO, ENUM_UNUSED, ENUM_USED
    };

    const TkSharedText *sharedTextPtr = textPtr->sharedTextPtr;
    TkBitField *includeBits = NULL;
    TkBitField *discardBits = NULL;
    int discardSelection = 0;
    TkTextTag **arrayPtr;
    int index, countTags, i;
    unsigned k;

    for (i = 3; i < objc; ++i) {
	const char *option = Tcl_GetString(objv[i]);

	if (*option != '-') {
	    break;
	}

	if (Tcl_GetIndexFromObjStruct(interp, objv[i], optStrings, sizeof(char *),
		"tag option", 0, &index) != TCL_OK) {
	    if (includeBits) { TkBitDecrRefCount(includeBits); }
	    if (discardBits) { TkBitDecrRefCount(discardBits); }
	    return TCL_ERROR;
	}

	switch ((enum opts) index) {
	case ENUM_ALL:
	case ENUM_DISCARD_SELECTION:
	    discardSelection = 1;
	    break;
	case ENUM_DISPLAY:
	    includeBits = AddBits(includeBits, sharedTextPtr->affectDisplayTags);
	    break;
	case ENUM_ELIDE:
	    includeBits = AddBits(includeBits, sharedTextPtr->elisionTags);
	    break;
	case ENUM_GEOEMTRY:
	    includeBits = AddBits(includeBits, sharedTextPtr->affectGeometryTags);
	    break;
	case ENUM_LINEHEIGHT:
	    includeBits = AddBits(includeBits, sharedTextPtr->affectLineHeightTags);
	    break;
	case ENUM_NO_DISPLAY:
	    discardBits = AddBits(discardBits, sharedTextPtr->affectDisplayTags);
	    break;
	case ENUM_NO_ELIDE:
	    discardBits = AddBits(discardBits, sharedTextPtr->elisionTags);
	    break;
	case ENUM_NO_GEOMETRY:
	    discardBits = AddBits(discardBits, sharedTextPtr->affectGeometryTags);
	    break;
	case ENUM_NO_LINEHEIGHT:
	    discardBits = AddBits(discardBits, sharedTextPtr->affectLineHeightTags);
	    break;
	case ENUM_NO_SELECTION:
	    discardSelection = 1;
	    break;
	case ENUM_NO_UNDO:
	    discardBits = AddComplementBits(discardBits, sharedTextPtr->dontUndoTags);
	    break;
	case ENUM_NO_USED:
	    discardBits = AddComplementSet(sharedTextPtr, discardBits,
		    TkBTreeRootTagInfo(sharedTextPtr->tree));
	    break;
	case ENUM_SELECTION:
	    includeBits = AddBits(includeBits, sharedTextPtr->selectionTags);
	    break;
	case ENUM_UNDO:
	    includeBits = AddComplementBits(includeBits, sharedTextPtr->dontUndoTags);
	    break;
	case ENUM_UNUSED:
	    includeBits = AddComplementSet(sharedTextPtr, includeBits,
		    TkBTreeRootTagInfo(sharedTextPtr->tree));
	    break;
	case ENUM_USED:
	    includeBits = AddSet(sharedTextPtr, includeBits, TkBTreeRootTagInfo(sharedTextPtr->tree));
	    break;
	}
    }

    if (objc == i + 1) {
	TkTextIndex index1;
	TkTextSegment *segPtr;
	TkTextTagSet *tagInfoPtr;

	if (!TkTextGetIndexFromObj(interp, textPtr, objv[i], &index1)) {
	    return TCL_ERROR;
	}

	segPtr = TkTextIndexGetContentSegment(&index1, NULL);

	if (!includeBits && !discardBits) {
	    TkTextFindTags(interp, textPtr, segPtr, discardSelection);
	    return TCL_OK;
	}

	TkTextTagSetIncrRefCount(tagInfoPtr = segPtr->tagInfoPtr);
	if (includeBits) {
	    tagInfoPtr = TkTextTagSetIntersectBits(tagInfoPtr, includeBits);
	    TkBitDecrRefCount(includeBits);
	}
	includeBits = TkTextTagSetToBits(tagInfoPtr, TkBitSize(sharedTextPtr->usedTags));
	TkTextTagSetDecrRefCount(tagInfoPtr);
    } else if (objc > i) {
	Tcl_WrongNumArgs(interp, 3, objv, "?options? ?index?");
	return TCL_ERROR;
    }

    if (discardSelection) {
	discardBits = AddBits(discardBits, sharedTextPtr->selectionTags);
    }
    if (!includeBits) {
	if (discardBits) {
	    includeBits = TkBitCopy(sharedTextPtr->usedTags, -1);
	} else {
	    TkBitIncrRefCount(includeBits = sharedTextPtr->usedTags);
	}
    }
    if (discardBits) {
	TkBitRemove(includeBits, discardBits);
    }

    arrayPtr = (TkTextTag **)ckalloc(sharedTextPtr->numEnabledTags * sizeof(TkTextTag *));
    countTags = 0;

    for (k = TkBitFindFirst(includeBits); k != TK_BIT_NPOS; k = TkBitFindNext(includeBits, k)) {
	arrayPtr[countTags++] = sharedTextPtr->tagLookup[k];
    }

    AppendTags(interp, countTags, arrayPtr);
    ckfree(arrayPtr);

    TkBitDecrRefCount(includeBits);
    if (discardBits) {
	TkBitDecrRefCount(discardBits);
    }

    return TCL_OK;
}

#ifndef NDEBUG
/*
 *--------------------------------------------------------------
 *
 * TkpTextPrintTagSet --
 *
 *	This function is for debugging only, printing the content of
 *	the given tag set on stdout.
 *
 * Results:
 *	None.
 *
 * Side effects:
 *	None.
 *
 *--------------------------------------------------------------
 */

void
TkpTextPrintTagSet(
    const TkSharedText *sharedTextPtr,
    const TkTextTagSet *tagInfoPtr)
{
    const char *comma = "";
    unsigned i;

    printf("{");
    for (i = TkTextTagSetFindFirst(tagInfoPtr);
	    i != TK_TEXT_TAG_SET_NPOS;
	    i = TkTextTagSetFindNext(tagInfoPtr, i)) {
	printf("%s%s", comma, sharedTextPtr->tagLookup[i]->name);
	comma = ", ";
    }
    printf("}\n");
}
#endif /* !NDEBUG */

/*
 * Local Variables:
 * mode: c
 * c-basic-offset: 4
 * fill-column: 105
 * End:
 * vi:set ts=8 sw=4:
 */<|MERGE_RESOLUTION|>--- conflicted
+++ resolved
@@ -41,11 +41,7 @@
 	NULL, offsetof(TkTextTag, attrs.borderWidthObj), offsetof(TkTextTag, attrs.borderWidth),
 	TK_OPTION_NULL_OK, 0, 0},
     {TK_OPTION_BOOLEAN, "-elide", NULL, NULL,
-<<<<<<< HEAD
 	NULL, offsetof(TkTextTag, elidePtr), offsetof(TkTextTag, elide),
-=======
-	NULL, TCL_INDEX_NONE, offsetof(TkTextTag, elide),
->>>>>>> f36e89a3
 	TK_OPTION_NULL_OK, 0, 0},
     {TK_OPTION_COLOR, "-eolcolor", NULL, NULL,
 	NULL, TCL_INDEX_NONE, offsetof(TkTextTag, eolColor), TK_OPTION_NULL_OK, 0, 0},
@@ -54,7 +50,6 @@
     {TK_OPTION_FONT, "-font", NULL, NULL,
 	NULL, TCL_INDEX_NONE, offsetof(TkTextTag, tkfont), TK_OPTION_NULL_OK, 0, 0},
     {TK_OPTION_COLOR, "-foreground", NULL, NULL,
-<<<<<<< HEAD
 	NULL, TCL_INDEX_NONE, offsetof(TkTextTag, attrs.fgColor), TK_OPTION_NULL_OK, 0, 0},
     {TK_OPTION_COLOR, "-hyphencolor", NULL, NULL,
 	NULL, TCL_INDEX_NONE, offsetof(TkTextTag, hyphenColor), TK_OPTION_NULL_OK, 0, 0},
@@ -75,11 +70,6 @@
 	NULL, TCL_INDEX_NONE, offsetof(TkTextTag, justifyString), TK_OPTION_NULL_OK, 0, 0},
     {TK_OPTION_STRING, "-lang", NULL, NULL,
 	NULL, offsetof(TkTextTag, langPtr), TCL_INDEX_NONE, TK_OPTION_NULL_OK, 0, 0},
-=======
-	NULL, TCL_INDEX_NONE, offsetof(TkTextTag, fgColor), TK_OPTION_NULL_OK, 0, 0},
-    {TK_OPTION_JUSTIFY, "-justify", NULL, NULL,
-	NULL, TCL_INDEX_NONE, offsetof(TkTextTag, justify), TK_OPTION_NULL_OK, 0,0},
->>>>>>> f36e89a3
     {TK_OPTION_PIXELS, "-lmargin1", NULL, NULL,
 	NULL, offsetof(TkTextTag, lMargin1Obj), offsetof(TkTextTag, lMargin1), TK_OPTION_NULL_OK, 0, 0},
     {TK_OPTION_PIXELS, "-lmargin2", NULL, NULL,
@@ -89,8 +79,7 @@
     {TK_OPTION_PIXELS, "-offset", NULL, NULL,
 	NULL, offsetof(TkTextTag, offsetObj), offsetof(TkTextTag, offset), TK_OPTION_NULL_OK, 0, 0},
     {TK_OPTION_BOOLEAN, "-overstrike", NULL, NULL,
-<<<<<<< HEAD
-	NULL, offsetof(TkTextTag, overstrikePtr), offsetof(TkTextTag, overstrike), TK_OPTION_NULL_OK, 0, 0},
+	NULL, TCL_INDEX_NONE, offsetof(TkTextTag, overstrike), TK_OPTION_NULL_OK, 0, 0},
     {TK_OPTION_COLOR, "-overstrikecolor", NULL, NULL,
 	NULL, TCL_INDEX_NONE, offsetof(TkTextTag, overstrikeColor), TK_OPTION_NULL_OK, 0, 0},
 #if SUPPORT_DEPRECATED_TAG_OPTIONS
@@ -99,15 +88,6 @@
 #endif /* SUPPORT_DEPRECATED_TAG_OPTIONS */
     {TK_OPTION_STRING, "-relief", NULL, NULL,
 	NULL, offsetof(TkTextTag, reliefPtr), TCL_INDEX_NONE, TK_OPTION_NULL_OK, 0, 0},
-=======
-	NULL, TCL_INDEX_NONE, offsetof(TkTextTag, overstrike),
-	TK_OPTION_NULL_OK, 0, 0},
-    {TK_OPTION_COLOR, "-overstrikefg", NULL, NULL,
-	NULL, TCL_INDEX_NONE, offsetof(TkTextTag, overstrikeColor),
-	TK_OPTION_NULL_OK, 0, 0},
-    {TK_OPTION_RELIEF, "-relief", NULL, NULL,
-	NULL, TCL_INDEX_NONE, offsetof(TkTextTag, relief), TK_OPTION_NULL_OK, 0, 0},
->>>>>>> f36e89a3
     {TK_OPTION_PIXELS, "-rmargin", NULL, NULL,
 	NULL, offsetof(TkTextTag, rMarginObj), offsetof(TkTextTag, rMargin), TK_OPTION_NULL_OK, 0, 0},
     {TK_OPTION_BORDER, "-rmargincolor", NULL, NULL,
@@ -125,10 +105,9 @@
     {TK_OPTION_STRING, "-tabs", NULL, NULL,
 	NULL, offsetof(TkTextTag, tabStringPtr), TCL_INDEX_NONE, TK_OPTION_NULL_OK, 0, 0},
     {TK_OPTION_STRING_TABLE, "-tabstyle", NULL, NULL,
-<<<<<<< HEAD
 	NULL, TCL_INDEX_NONE, offsetof(TkTextTag, tabStyle), TK_OPTION_NULL_OK, tkTextTabStyleStrings, 0},
     {TK_OPTION_BOOLEAN, "-underline", NULL, NULL,
-	NULL, offsetof(TkTextTag, underlinePtr), offsetof(TkTextTag, underline), TK_OPTION_NULL_OK, 0, 0},
+	NULL, TCL_INDEX_NONE, offsetof(TkTextTag, underline), TK_OPTION_NULL_OK, 0, 0},
     {TK_OPTION_COLOR, "-underlinecolor", NULL, NULL,
 	NULL, TCL_INDEX_NONE, offsetof(TkTextTag, underlineColor), TK_OPTION_NULL_OK, 0, 0},
 #if SUPPORT_DEPRECATED_TAG_OPTIONS
@@ -137,16 +116,6 @@
 #endif /* SUPPORT_DEPRECATED_TAG_OPTIONS */
     {TK_OPTION_BOOLEAN, "-undo", NULL, NULL,
 	"1", TCL_INDEX_NONE, offsetof(TkTextTag, undo), 0, 0, 0},
-=======
-	NULL, TCL_INDEX_NONE, offsetof(TkTextTag, tabStyle),
-	TK_OPTION_NULL_OK|TK_OPTION_ENUM_VAR, tkTextTabStyleStrings, 0},
-    {TK_OPTION_BOOLEAN, "-underline", NULL, NULL,
-	NULL, TCL_INDEX_NONE, offsetof(TkTextTag, underline),
-	TK_OPTION_NULL_OK, 0, 0},
-    {TK_OPTION_COLOR, "-underlinefg", NULL, NULL,
-	NULL, TCL_INDEX_NONE, offsetof(TkTextTag, underlineColor),
-	TK_OPTION_NULL_OK, 0, 0},
->>>>>>> f36e89a3
     {TK_OPTION_STRING_TABLE, "-wrap", NULL, NULL,
 	NULL, TCL_INDEX_NONE, offsetof(TkTextTag, wrapMode), TK_OPTION_NULL_OK|TK_OPTION_ENUM_VAR, tkTextWrapStrings, 0},
     {TK_OPTION_END, NULL, NULL, NULL, NULL, 0, 0, 0, 0, 0}
@@ -467,7 +436,6 @@
 		TkTextClearSelection(sharedTextPtr, &index1, &index2);
 	    }
 
-<<<<<<< HEAD
 	    if ((tagPtr = TkTextClearTags(sharedTextPtr, textPtr, &index1, &index2, discardSelection))) {
 		for ( ; tagPtr; tagPtr = tagPtr->nextPtr) {
 		    if (tagPtr->epoch != epoch) {
@@ -482,41 +450,6 @@
 			}
 		    }
 		}
-=======
-	    tagPtr->affectsDisplay = 0;
-	    tagPtr->affectsDisplayGeometry = 0;
-	    if ((tagPtr->elide >= 0)
-		    || (tagPtr->tkfont != NULL)
-		    || (tagPtr->justify != TK_JUSTIFY_NULL)
-		    || (tagPtr->lMargin1 != INT_MIN)
-		    || (tagPtr->lMargin2 != INT_MIN)
-		    || (tagPtr->offset != INT_MIN)
-		    || (tagPtr->rMargin != INT_MIN)
-		    || (tagPtr->spacing1 != INT_MIN)
-		    || (tagPtr->spacing2 != INT_MIN)
-		    || (tagPtr->spacing3 != INT_MIN)
-		    || (tagPtr->tabStringPtr != NULL)
-		    || (tagPtr->tabStyle == TK_TEXT_TABSTYLE_TABULAR)
-		    || (tagPtr->tabStyle == TK_TEXT_TABSTYLE_WORDPROCESSOR)
-		    || (tagPtr->wrapMode != TEXT_WRAPMODE_NULL)) {
-		tagPtr->affectsDisplay = 1;
-		tagPtr->affectsDisplayGeometry = 1;
-	    }
-	    if ((tagPtr->border != NULL)
-		    || (tagPtr->selBorder != NULL)
-		    || (tagPtr->relief != TK_RELIEF_NULL)
-		    || (tagPtr->bgStipple != None)
-		    || (tagPtr->fgColor != NULL)
-		    || (tagPtr->selFgColor != NULL)
-		    || (tagPtr->fgStipple != None)
-		    || (tagPtr->overstrike >= 0)
-                    || (tagPtr->overstrikeColor != NULL)
-		    || (tagPtr->underline >= 0)
-                    || (tagPtr->underlineColor != NULL)
-                    || (tagPtr->lMarginColor != NULL)
-                    || (tagPtr->rMarginColor != NULL)) {
-		tagPtr->affectsDisplay = 1;
->>>>>>> f36e89a3
 	    }
 	}
 
@@ -2024,54 +1957,13 @@
     tagPtr = (TkTextTag *)ckalloc(sizeof(TkTextTag));
     memset(tagPtr, 0, sizeof(TkTextTag));
     tagPtr->name = name;
-<<<<<<< HEAD
     tagPtr->index = index;
     tagPtr->priority = sharedTextPtr->numEnabledTags;
     tagPtr->isSelTag = isSelTag;
-=======
-    tagPtr->textPtr = NULL;
-    tagPtr->toggleCount = 0;
-    tagPtr->tagRootPtr = NULL;
-    tagPtr->priority = textPtr->sharedTextPtr->numTags;
-    tagPtr->border = NULL;
-    tagPtr->borderWidth = 0;
-    tagPtr->borderWidthPtr = NULL;
-    tagPtr->relief = TK_RELIEF_NULL;
->>>>>>> f36e89a3
     tagPtr->bgStipple = None;
     tagPtr->fgStipple = None;
-<<<<<<< HEAD
     tagPtr->justify = TK_JUSTIFY_LEFT;
     tagPtr->tabStyle = TK_TEXT_TABSTYLE_NULL;
-=======
-    tagPtr->justify = TK_JUSTIFY_NULL;
-    tagPtr->lMargin1Obj = NULL;
-    tagPtr->lMargin1 = INT_MIN;
-    tagPtr->lMargin2Obj = NULL;
-    tagPtr->lMargin2 = INT_MIN;
-    tagPtr->lMarginColor = NULL;
-    tagPtr->offsetObj = NULL;
-    tagPtr->offset = INT_MIN;
-    tagPtr->overstrike = -1;
-    tagPtr->overstrikeColor = NULL;
-    tagPtr->rMarginObj = NULL;
-    tagPtr->rMargin = INT_MIN;
-    tagPtr->rMarginColor = NULL;
-    tagPtr->selBorder = NULL;
-    tagPtr->selFgColor = NULL;
-    tagPtr->spacing1Obj = NULL;
-    tagPtr->spacing1 = INT_MIN;
-    tagPtr->spacing2Obj = NULL;
-    tagPtr->spacing2 = INT_MIN;
-    tagPtr->spacing3Obj = NULL;
-    tagPtr->spacing3 = INT_MIN;
-    tagPtr->tabStringPtr = NULL;
-    tagPtr->tabArrayPtr = NULL;
-    tagPtr->tabStyle = TK_TEXT_TABSTYLE_NULL;
-    tagPtr->underline = -1;
-    tagPtr->underlineColor = NULL;
-    tagPtr->elide = -1;
->>>>>>> f36e89a3
     tagPtr->wrapMode = TEXT_WRAPMODE_NULL;
     tagPtr->undo = sharedTextPtr->undoTagging && !isSelTag;
     tagPtr->sharedTextPtr = sharedTextPtr;
