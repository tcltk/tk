/*
 * tkTextTag.c --
 *
 *	This module implements the "tag" subcommand of the widget command for
 *	text widgets, plus most of the other high-level functions related to
 *	tags.
 *
 * Copyright © 1992-1994 The Regents of the University of California.
 * Copyright © 1994-1997 Sun Microsystems, Inc.
 * Copyright © 2015-2018 Gregor Cramer
 *
 * See the file "license.terms" for information on usage and redistribution of
 * this file, and for a DISCLAIMER OF ALL WARRANTIES.
 */

#include "tkInt.h"
#include "tkText.h"
#include "tkTextUndo.h"
#include "tkTextTagSet.h"
#include "tkBitField.h"
#include "tkAlloc.h"
#include "default.h"
#include <assert.h>
#include <stdlib.h>

#ifndef MAX
# define MAX(a,b) (((int) a) < ((int) b) ? b : a)
#endif

#ifdef NDEBUG
# define DEBUG(expr)
#else
# define DEBUG(expr) expr
#endif

/*
 * The 'TkWrapMode' enum in tkText.h is used to define a type for the -wrap
 * option of tags in a Text widget. These values are used as indices into the
 * string table below. Tags are allowed an empty wrap value, but the widget as
 * a whole is not.
 */

static const char *const wrapStrings[] = {
    "char", "none", "word", "codepoint", NULL
};

/*
 * The 'TkTextTabStyle' enum in tkText.h is used to define a type for the
 * -tabstyle option of the Text widget. These values are used as indices into
 * the string table below. Tags are allowed an empty wrap value, but the
 * widget as a whole is not.
 */

static const char *const tabStyleStrings[] = {
    "tabular", "wordprocessor", "", NULL
};

static const Tk_OptionSpec tagOptionSpecs[] = {
    {TK_OPTION_BORDER, "-background", NULL, NULL,
	NULL, TCL_INDEX_NONE, offsetof(TkTextTag, attrs.border), TK_OPTION_NULL_OK, 0, 0},
    {TK_OPTION_BITMAP, "-bgstipple", NULL, NULL,
	NULL, TCL_INDEX_NONE, offsetof(TkTextTag, bgStipple), TK_OPTION_NULL_OK, 0, 0},
    {TK_OPTION_PIXELS, "-borderwidth", NULL, NULL,
	"0", offsetof(TkTextTag, attrs.borderWidthPtr), offsetof(TkTextTag, attrs.borderWidth),
	TK_OPTION_NULL_OK|TK_OPTION_DONT_SET_DEFAULT, 0, 0},
    {TK_OPTION_STRING, "-elide", NULL, NULL,
	"0", TCL_INDEX_NONE, offsetof(TkTextTag, elideString),
	TK_OPTION_NULL_OK|TK_OPTION_DONT_SET_DEFAULT, 0, 0},
    {TK_OPTION_COLOR, "-eolcolor", NULL, NULL,
	NULL, TCL_INDEX_NONE, offsetof(TkTextTag, eolColor), TK_OPTION_NULL_OK, 0, 0},
    {TK_OPTION_BITMAP, "-fgstipple", NULL, NULL,
	NULL, TCL_INDEX_NONE, offsetof(TkTextTag, fgStipple), TK_OPTION_NULL_OK, 0, 0},
    {TK_OPTION_FONT, "-font", NULL, NULL,
	NULL, TCL_INDEX_NONE, offsetof(TkTextTag, tkfont), TK_OPTION_NULL_OK, 0, 0},
    {TK_OPTION_COLOR, "-foreground", NULL, NULL,
	NULL, TCL_INDEX_NONE, offsetof(TkTextTag, attrs.fgColor), TK_OPTION_NULL_OK, 0, 0},
    {TK_OPTION_COLOR, "-hyphencolor", NULL, NULL,
	NULL, TCL_INDEX_NONE, offsetof(TkTextTag, hyphenColor), TK_OPTION_NULL_OK, 0, 0},
    {TK_OPTION_STRING, "-hyphenrules", NULL, NULL,
	NULL, offsetof(TkTextTag, hyphenRulesPtr), TCL_INDEX_NONE, TK_OPTION_NULL_OK, 0, 0},
    {TK_OPTION_BORDER, "-inactivebackground", NULL, NULL,
	NULL, TCL_INDEX_NONE, offsetof(TkTextTag, attrs.inactiveBorder), TK_OPTION_NULL_OK, 0, 0},
    {TK_OPTION_COLOR, "-inactiveforeground", NULL, NULL,
	NULL, TCL_INDEX_NONE, offsetof(TkTextTag, attrs.inactiveFgColor), TK_OPTION_NULL_OK, 0, 0},
    {TK_OPTION_BORDER, "-inactiveselectbackground", NULL, NULL,
	NULL, TCL_INDEX_NONE, offsetof(TkTextTag, inactiveSelBorder), TK_OPTION_NULL_OK, 0, 0},
    {TK_OPTION_COLOR, "-inactiveselectforeground", NULL, NULL,
	NULL, TCL_INDEX_NONE, offsetof(TkTextTag, inactiveSelFgColor), TK_OPTION_NULL_OK, 0, 0},
    {TK_OPTION_STRING, "-indentbackground", NULL, NULL,
	"0", TCL_INDEX_NONE, offsetof(TkTextTag, indentBgString),
	TK_OPTION_DONT_SET_DEFAULT|TK_OPTION_NULL_OK, 0, 0},
    {TK_OPTION_STRING, "-justify", NULL, NULL,
	NULL, TCL_INDEX_NONE, offsetof(TkTextTag, justifyString), TK_OPTION_NULL_OK, 0, 0},
    {TK_OPTION_STRING, "-lang", NULL, NULL,
	NULL, offsetof(TkTextTag, langPtr), TCL_INDEX_NONE, TK_OPTION_NULL_OK, 0, 0},
    {TK_OPTION_STRING, "-lmargin1", NULL, NULL,
	NULL, TCL_INDEX_NONE, offsetof(TkTextTag, lMargin1String), TK_OPTION_NULL_OK, 0, 0},
    {TK_OPTION_STRING, "-lmargin2", NULL, NULL,
	NULL, TCL_INDEX_NONE, offsetof(TkTextTag, lMargin2String), TK_OPTION_NULL_OK, 0, 0},
    {TK_OPTION_BORDER, "-lmargincolor", NULL, NULL,
	NULL, TCL_INDEX_NONE, offsetof(TkTextTag, lMarginColor), TK_OPTION_NULL_OK, 0, 0},
    {TK_OPTION_STRING, "-offset", NULL, NULL,
	NULL, TCL_INDEX_NONE, offsetof(TkTextTag, offsetString), TK_OPTION_NULL_OK, 0, 0},
    {TK_OPTION_STRING, "-overstrike", NULL, NULL,
<<<<<<< HEAD
	NULL, TCL_INDEX_NONE, offsetof(TkTextTag, overstrikeString), TK_OPTION_NULL_OK, 0, 0},
    {TK_OPTION_COLOR, "-overstrikecolor", NULL, NULL,
	NULL, TCL_INDEX_NONE, offsetof(TkTextTag, overstrikeColor), TK_OPTION_NULL_OK, 0, 0},
#if SUPPORT_DEPRECATED_TAG_OPTIONS
    {TK_OPTION_SYNONYM, "-overstrikefg", NULL, NULL,
	NULL, 0, TCL_INDEX_NONE, TK_OPTION_NULL_OK, "-overstrikecolor", TK_TEXT_DEPRECATED_OVERSTRIKE_FG},
#endif /* SUPPORT_DEPRECATED_TAG_OPTIONS */
=======
	NULL, TCL_INDEX_NONE, offsetof(TkTextTag, overstrikeString),
	TK_OPTION_NULL_OK, 0, 0},
    {TK_OPTION_COLOR, "-overstrikefg", NULL, NULL,
	NULL, TCL_INDEX_NONE, offsetof(TkTextTag, overstrikeColor),
	TK_OPTION_NULL_OK, 0, 0},
>>>>>>> f9ec3c57
    {TK_OPTION_STRING, "-relief", NULL, NULL,
	NULL, offsetof(TkTextTag, reliefPtr), TCL_INDEX_NONE, TK_OPTION_NULL_OK, 0, 0},
    {TK_OPTION_STRING, "-rmargin", NULL, NULL,
	NULL, TCL_INDEX_NONE, offsetof(TkTextTag, rMarginString), TK_OPTION_NULL_OK, 0, 0},
    {TK_OPTION_BORDER, "-rmargincolor", NULL, NULL,
	NULL, TCL_INDEX_NONE, offsetof(TkTextTag, rMarginColor), TK_OPTION_NULL_OK, 0, 0},
    {TK_OPTION_BORDER, "-selectbackground", NULL, NULL,
	NULL, TCL_INDEX_NONE, offsetof(TkTextTag, selBorder), TK_OPTION_NULL_OK, 0, 0},
    {TK_OPTION_COLOR, "-selectforeground", NULL, NULL,
	NULL, TCL_INDEX_NONE, offsetof(TkTextTag, selFgColor), TK_OPTION_NULL_OK, 0, 0},
    {TK_OPTION_STRING, "-spacing1", NULL, NULL,
	NULL, TCL_INDEX_NONE, offsetof(TkTextTag, spacing1String), TK_OPTION_NULL_OK, 0, 0},
    {TK_OPTION_STRING, "-spacing2", NULL, NULL,
	NULL, TCL_INDEX_NONE, offsetof(TkTextTag, spacing2String), TK_OPTION_NULL_OK, 0, 0},
    {TK_OPTION_STRING, "-spacing3", NULL, NULL,
	NULL, TCL_INDEX_NONE, offsetof(TkTextTag, spacing3String), TK_OPTION_NULL_OK, 0, 0},
    {TK_OPTION_STRING, "-tabs", NULL, NULL,
	NULL, offsetof(TkTextTag, tabStringPtr), TCL_INDEX_NONE, TK_OPTION_NULL_OK, 0, 0},
    {TK_OPTION_STRING_TABLE, "-tabstyle", NULL, NULL,
	NULL, TCL_INDEX_NONE, offsetof(TkTextTag, tabStyle), TK_OPTION_NULL_OK, tabStyleStrings, 0},
    {TK_OPTION_STRING, "-underline", NULL, NULL,
<<<<<<< HEAD
	NULL, TCL_INDEX_NONE, offsetof(TkTextTag, underlineString), TK_OPTION_NULL_OK, 0, 0},
    {TK_OPTION_COLOR, "-underlinecolor", NULL, NULL,
	NULL, TCL_INDEX_NONE, offsetof(TkTextTag, underlineColor), TK_OPTION_NULL_OK, 0, 0},
#if SUPPORT_DEPRECATED_TAG_OPTIONS
    {TK_OPTION_SYNONYM, "-underlinefg", NULL, NULL,
	NULL, 0, TCL_INDEX_NONE, TK_OPTION_NULL_OK, "-underlinecolor", 0},
#endif /* SUPPORT_DEPRECATED_TAG_OPTIONS */
    {TK_OPTION_BOOLEAN, "-undo", NULL, NULL,
	"1", TCL_INDEX_NONE, offsetof(TkTextTag, undo), 0, 0, 0},
=======
	NULL, TCL_INDEX_NONE, offsetof(TkTextTag, underlineString),
	TK_OPTION_NULL_OK, 0, 0},
    {TK_OPTION_COLOR, "-underlinefg", NULL, NULL,
	NULL, TCL_INDEX_NONE, offsetof(TkTextTag, underlineColor),
	TK_OPTION_NULL_OK, 0, 0},
>>>>>>> f9ec3c57
    {TK_OPTION_STRING_TABLE, "-wrap", NULL, NULL,
	NULL, TCL_INDEX_NONE, offsetof(TkTextTag, wrapMode), TK_OPTION_NULL_OK, wrapStrings, 0},
    {TK_OPTION_END, NULL, NULL, NULL, NULL, 0, 0, 0, 0, 0}
};

DEBUG_ALLOC(extern unsigned tkTextCountNewTag);
DEBUG_ALLOC(extern unsigned tkTextCountDestroyTag);
DEBUG_ALLOC(extern unsigned tkTextCountNewUndoToken);
DEBUG_ALLOC(extern unsigned tkTextCountDestroyUndoToken);

/*
 * Forward declarations for functions defined later in this file:
 */

static int		ChangeTagPriority(TkSharedText *sharedTextPtr, TkTextTag *tagPtr,
			    unsigned newPriority, int undo);
static int		TagAddRemove(TkText *textPtr, const TkTextIndex *index1Ptr,
			    const TkTextIndex *index2Ptr, TkTextTag *tagPtr, int add);
static void		TagBindEvent(TkText *textPtr, XEvent *eventPtr, TkTextTagSet *tagInfoPtr,
			    unsigned epoch);
static void		AppendTags(Tcl_Interp *interp, unsigned numTags, TkTextTag **tagArray);
static TkTextTag *	FindTag(Tcl_Interp *interp, const TkText *textPtr, Tcl_Obj *tagName);
static int		EnumerateTags(Tcl_Interp *interp, TkText *textPtr, int objc,
			    Tcl_Obj *const *objv);
static void		GrabSelection(TkText *textPtr, const TkTextTag *tagPtr, int add, int changed);

/*
 * Helper for guarded release of objects.
 */

static void
Tcl_GuardedDecrRefCount(Tcl_Obj *objPtr)
{
#ifndef NDEBUG
    /*
     * Tcl does not provide any function for querying the reference count.
     * So we need a work-around. Why does Tcl not provide a guarded version
     * for such a dangerous function?
     */
    assert(objPtr);
    Tcl_IncrRefCount(objPtr);
    assert(Tcl_IsShared(objPtr));
    Tcl_DecrRefCount(objPtr);
#endif
    Tcl_DecrRefCount(objPtr);
}

/*
 * We need some private undo/redo stuff.
 */

static void UndoChangeTagPriorityPerform(TkSharedText *, TkTextUndoInfo *, TkTextUndoInfo *, int);
static void UndoChangeTagPriorityDestroy(TkSharedText *, TkTextUndoToken *, int);
static Tcl_Obj *UndoChangeTagPriorityGetCommand(const TkSharedText *, const TkTextUndoToken *);
static Tcl_Obj *UndoChangeTagPriorityInspect(const TkSharedText *, const TkTextUndoToken *);

static const Tk_UndoType undoTokenTagPriorityType = {
    TK_TEXT_UNDO_TAG_PRIORITY,		/* action */
    UndoChangeTagPriorityGetCommand,	/* commandProc */
    UndoChangeTagPriorityPerform,	/* undoProc */
    UndoChangeTagPriorityDestroy,	/* destroyProc */
    NULL,				/* rangeProc */
    UndoChangeTagPriorityInspect	/* inspectProc */
};

static const Tk_UndoType redoTokenTagPriorityType = {
    TK_TEXT_REDO_TAG_PRIORITY,		/* action */
    UndoChangeTagPriorityGetCommand,	/* commandProc */
    UndoChangeTagPriorityPerform,	/* undoProc */
    UndoChangeTagPriorityDestroy,	/* destroyProc */
    NULL,				/* rangeProc */
    UndoChangeTagPriorityInspect	/* inspectProc */
};

typedef struct UndoTokenTagPriority {
    const Tk_UndoType *undoType;
    TkTextTag *tagPtr;
    uint32_t priority;
} UndoTokenTagPriority;

static Tcl_Obj *
UndoChangeTagPriorityGetCommand(
    const TkSharedText *sharedTextPtr,
    const TkTextUndoToken *item)
{
    const UndoTokenTagPriority *token = (const UndoTokenTagPriority *) item;
    Tcl_Obj *objPtr = Tcl_NewObj();
    (void)sharedTextPtr;

    Tcl_ListObjAppendElement(NULL, objPtr, Tcl_NewStringObj("tag", -1));
    Tcl_ListObjAppendElement(NULL, objPtr, Tcl_NewStringObj("priority", -1));
    Tcl_ListObjAppendElement(NULL, objPtr, Tcl_NewStringObj(token->tagPtr->name, -1));
    return objPtr;
}

static Tcl_Obj *
UndoChangeTagPriorityInspect(
    const TkSharedText *sharedTextPtr,
    const TkTextUndoToken *item)
{
    const UndoTokenTagPriority *token = (const UndoTokenTagPriority *) item;
    Tcl_Obj *objPtr = UndoChangeTagPriorityGetCommand(sharedTextPtr, item);

    Tcl_ListObjAppendElement(NULL, objPtr, Tcl_NewIntObj(token->priority));
    return objPtr;
}

static void
UndoChangeTagPriorityPerform(
    TkSharedText *sharedTextPtr,
    TkTextUndoInfo *undoInfo,
    TkTextUndoInfo *redoInfo,
    int isRedo)
{
    UndoTokenTagPriority *token = (UndoTokenTagPriority *) undoInfo->token;
    unsigned oldPriority = token->tagPtr->priority;
    (void)isRedo;

    ChangeTagPriority(sharedTextPtr, token->tagPtr, token->priority, 1);

    if (redoInfo) {
	redoInfo->token = undoInfo->token;
	redoInfo->token->undoType = &redoTokenTagPriorityType;
	token->priority = oldPriority;
    }
}

static void
UndoChangeTagPriorityDestroy(
    TkSharedText *sharedTextPtr,
    TkTextUndoToken *item,
    int isRedo)
{
    UndoTokenTagPriority *token = (UndoTokenTagPriority *) item;
    (void)isRedo;

    TkTextReleaseTag(sharedTextPtr, token->tagPtr, NULL);
}

/*
 *--------------------------------------------------------------
 *
 * TkTextTagCmd --
 *
 *	This function is invoked to process the "tag" options of the widget
 *	command for text widgets. See the user documentation for details on
 *	what it does.
 *
 * Results:
 *	A standard Tcl result.
 *
 * Side effects:
 *	See the user documentation.
 *
 *--------------------------------------------------------------
 */

int
TkTextTagCmd(
    TkText *textPtr,		/* Information about text widget. */
    Tcl_Interp *interp,		/* Current interpreter. */
    int objc,			/* Number of arguments. */
    Tcl_Obj *const objv[])	/* Argument objects. Someone else has already parsed this command
    				 * enough to know that objv[1] is "tag". */
{
    static const char *const tagOptionStrings[] = {
	"add", "bind", "cget", "clear", "configure", "delete", "findnext", "findprev",
	"getrange", "lower", "names", "nextrange", "prevrange", "priority", "raise",
	"ranges", "remove", NULL
    };
    enum tagOptions {
	TAG_ADD, TAG_BIND, TAG_CGET, TAG_CLEAR, TAG_CONFIGURE, TAG_DELETE, TAG_FINDNEXT, TAG_FINDPREV,
	TAG_GETRANGE, TAG_LOWER, TAG_NAMES, TAG_NEXTRANGE, TAG_PREVRANGE, TAG_PRIORITY, TAG_RAISE,
	TAG_RANGES, TAG_REMOVE
    };
    int optionIndex, i;
    TkTextTag *tagPtr;
    TkTextIndex index1, index2;
    TkSharedText *sharedTextPtr;

    if (objc < 3) {
	Tcl_WrongNumArgs(interp, 2, objv, "option ?arg ...?");
	return TCL_ERROR;
    }
    if (Tcl_GetIndexFromObjStruct(interp, objv[2], tagOptionStrings, sizeof(char *),
	    "tag option", 0, &optionIndex) != TCL_OK) {
	return TCL_ERROR;
    }

    sharedTextPtr = textPtr->sharedTextPtr;

    switch ((enum tagOptions)optionIndex) {
    case TAG_ADD:
    case TAG_REMOVE: {
	int addTag;
	int anyChanges = 0;

	addTag = ((enum tagOptions) optionIndex) == TAG_ADD;
	if (objc < 5) {
	    Tcl_WrongNumArgs(interp, 3, objv, "tagName index1 ?index2 index1 index2 ...?");
	    return TCL_ERROR;
	}
	tagPtr = TkTextCreateTag(textPtr, Tcl_GetString(objv[3]), NULL);
	if (tagPtr->elide) {
	    /*
	     * Indices are potentially obsolete after adding or removing
	     * elided character ranges, especially indices having "display"
	     * or "any" submodifier, therefore increase the epoch.
	     */
	    TkBTreeIncrEpoch(sharedTextPtr->tree);
	}
	for (i = 4; i < objc; i += 2) {
	    if (!TkTextGetIndexFromObj(interp, textPtr, objv[i], &index1)) {
		return TCL_ERROR;
	    }
	    if (objc > i + 1) {
		if (!TkTextGetIndexFromObj(interp, textPtr, objv[i + 1], &index2)) {
		    return TCL_ERROR;
		}
		if (TkTextIndexCompare(&index1, &index2) >= 0) {
		    continue;
		}
	    } else {
		TkTextIndexForwChars(textPtr, &index1, 1, &index2, COUNT_INDICES);
	    }
	    if (TagAddRemove(textPtr, &index1, &index2, tagPtr, addTag)) {
		anyChanges = 1;
	    }
	}
	if (tagPtr->isSelTag) {
	    GrabSelection(textPtr, tagPtr, addTag, anyChanges);
	}
	if (anyChanges) {
	    if (tagPtr->undo) {
		TkTextUpdateAlteredFlag(sharedTextPtr);
	    }
	    /* still need to trigger enter/leave events on tags that have changed */
	    TkTextEventuallyRepick(textPtr);
	}
	break;
    }
    case TAG_BIND:
	if (objc < 4 || objc > 6) {
	    Tcl_WrongNumArgs(interp, 3, objv, "tagName ?sequence? ?command?");
	    return TCL_ERROR;
	}
	tagPtr = TkTextCreateTag(textPtr, Tcl_GetString(objv[3]), NULL);
	return TkTextBindEvent(interp, objc - 4, objv + 4, sharedTextPtr,
		&sharedTextPtr->tagBindingTable, tagPtr->name);
    case TAG_CGET:
	if (objc != 5) {
	    Tcl_WrongNumArgs(interp, 1, objv, "tag cget tagName option");
	    return TCL_ERROR;
	} else {
	    Tcl_Obj *objPtr;

	    if (!(tagPtr = FindTag(interp, textPtr, objv[3]))) {
		return TCL_ERROR;
	    }
	    objPtr = Tk_GetOptionValue(interp, tagPtr,
		    tagPtr->optionTable, objv[4], textPtr->tkwin);
	    if (!objPtr) {
		return TCL_ERROR;
	    }
	    Tcl_SetObjResult(interp, objPtr);
	    return TCL_OK;
	}
	break;
    case TAG_CLEAR: {
	int discardSelection;
	TkSizeT epoch, countTags;
	TkTextTag **arrayPtr;
	int anyChanges;
	int arg;

	if (objc < 4) {
	    Tcl_WrongNumArgs(interp, 3, objv, "?-discardselection? index1 ?index2 index1 index2 ...?");
	    return TCL_ERROR;
	}

	arg = 3;

	if (objc > 4 && *Tcl_GetString(objv[arg]) == '-') {
	    if (strcmp(Tcl_GetString(objv[arg++]), "-discardselection") == 0) {
		discardSelection = 1;
	    } else {
		Tcl_SetObjResult(interp, Tcl_ObjPrintf(
			"bad option \"%s\": must be -discardselection", Tcl_GetString(objv[3])));
		Tcl_SetErrorCode(interp, "TK", "TEXT", "BAD_OPTION", NULL);
		return TCL_ERROR;
	    }
	}

	discardSelection = 0;
	epoch = TkBTreeEpoch(sharedTextPtr->tree);
	arrayPtr = (TkTextTag **)malloc(sharedTextPtr->numEnabledTags * sizeof(TkTextTag *));
	countTags = 0;
	anyChanges = 0;

	for (i = arg; i < objc; i += 2) {
	    if (!TkTextGetIndexFromObj(interp, textPtr, objv[i], &index1)) {
		return TCL_ERROR;
	    }

	    if (objc > i + 1) {
		if (!TkTextGetIndexFromObj(interp, textPtr, objv[i + 1], &index2)) {
		    return TCL_ERROR;
		}
		if (TkTextIndexCompare(&index1, &index2) >= 0) {
		    continue;
		}
	    } else {
		TkTextIndexForwChars(textPtr, &index1, 1, &index2, COUNT_INDICES);
	    }

	    if (!discardSelection) {
		TkTextClearSelection(sharedTextPtr, &index1, &index2);
	    }

<<<<<<< HEAD
	    if ((tagPtr = TkTextClearTags(sharedTextPtr, textPtr, &index1, &index2, discardSelection))) {
		for ( ; tagPtr; tagPtr = tagPtr->nextPtr) {
		    if (tagPtr->epoch != epoch) {
			tagPtr->epoch = epoch;
			arrayPtr[countTags++] = tagPtr;

			if (tagPtr->isSelTag) {
			    GrabSelection(textPtr, tagPtr, 0, 1);
			}
			if (tagPtr->undo) {
			    anyChanges = 1;
			}
		    }
		}
=======
	    tagPtr->affectsDisplay = 0;
	    tagPtr->affectsDisplayGeometry = 0;
	    if ((tagPtr->elideString != NULL)
		    || (tagPtr->tkfont != NULL)
		    || (tagPtr->justifyString != NULL)
		    || (tagPtr->lMargin1String != NULL)
		    || (tagPtr->lMargin2String != NULL)
		    || (tagPtr->offsetString != NULL)
		    || (tagPtr->rMarginString != NULL)
		    || (tagPtr->spacing1String != NULL)
		    || (tagPtr->spacing2String != NULL)
		    || (tagPtr->spacing3String != NULL)
		    || (tagPtr->tabStringPtr != NULL)
		    || (tagPtr->tabStyle == TK_TEXT_TABSTYLE_TABULAR)
		    || (tagPtr->tabStyle == TK_TEXT_TABSTYLE_WORDPROCESSOR)
		    || (tagPtr->wrapMode == TEXT_WRAPMODE_CHAR)
		    || (tagPtr->wrapMode == TEXT_WRAPMODE_NONE)
		    || (tagPtr->wrapMode == TEXT_WRAPMODE_WORD)) {
		tagPtr->affectsDisplay = 1;
		tagPtr->affectsDisplayGeometry = 1;
	    }
	    if ((tagPtr->border != NULL)
		    || (tagPtr->selBorder != NULL)
		    || (tagPtr->reliefString != NULL)
		    || (tagPtr->bgStipple != None)
		    || (tagPtr->fgColor != NULL)
		    || (tagPtr->selFgColor != NULL)
		    || (tagPtr->fgStipple != None)
		    || (tagPtr->overstrikeString != NULL)
                    || (tagPtr->overstrikeColor != NULL)
		    || (tagPtr->underlineString != NULL)
                    || (tagPtr->underlineColor != NULL)
                    || (tagPtr->lMarginColor != NULL)
                    || (tagPtr->rMarginColor != NULL)) {
		tagPtr->affectsDisplay = 1;
>>>>>>> f9ec3c57
	    }
	}

	if (anyChanges) {
	    TkTextUpdateAlteredFlag(sharedTextPtr);
	}
	AppendTags(interp, countTags, arrayPtr);
	free(arrayPtr);
	break;
    }
    case TAG_CONFIGURE:
	if (objc < 4) {
	    Tcl_WrongNumArgs(interp, 3, objv, "tagName ?-option value ...?");
	    return TCL_ERROR;
	}
	return TkConfigureTag(interp, textPtr, Tcl_GetString(objv[3]), 1, objc - 4, objv + 4);
    case TAG_DELETE: {
	Tcl_HashEntry *hPtr;
	int anyChanges = 0;

	if (objc < 4) {
	    Tcl_WrongNumArgs(interp, 3, objv, "tagName ?tagName ...?");
	    return TCL_ERROR;
	}
	for (i = 3; i < objc; i++) {
	    int undo;

	    if (!(hPtr = Tcl_FindHashEntry(&sharedTextPtr->tagTable, Tcl_GetString(objv[i])))) {
		/*
		 * Either this tag doesn't exist or it's the 'sel' tag (which is not in
		 * the hash table). Either way we don't want to delete it.
		 */

		continue;
	    }
	    tagPtr = (TkTextTag *)Tcl_GetHashValue(hPtr);
	    undo = tagPtr->undo;
	    assert(!tagPtr->isSelTag);
	    if (TkTextDeleteTag(textPtr, tagPtr, hPtr) && undo) {
		anyChanges = 1;
	    }
	}
	if (anyChanges) {
	    TkTextUpdateAlteredFlag(sharedTextPtr);
	}
	break;
    }
    case TAG_FINDNEXT: {
	TkTextSegment *segPtr;
	const TkBitField *selTags = NULL;

	if (objc != 4 && objc != 5) {
	    Tcl_WrongNumArgs(interp, 3, objv, "?-discardselection? index");
	    return TCL_ERROR;
	}
	if (objc == 5) {
	    if (strcmp(Tcl_GetString(objv[3]), "-discardselection") == 0) {
		selTags = sharedTextPtr->selectionTags;
	    } else {
		Tcl_SetObjResult(interp, Tcl_ObjPrintf(
			"bad option \"%s\": must be -discardselection", Tcl_GetString(objv[3])));
		Tcl_SetErrorCode(interp, "TK", "TEXT", "BAD_OPTION", NULL);
		return TCL_ERROR;
	    }
	}
	if (!TkTextGetIndexFromObj(interp, textPtr, objv[objc - 1], &index1)) {
	    return TCL_ERROR;
	}
	TkTextIndexSetupToEndOfText(&index2, textPtr, sharedTextPtr->tree);
	if ((segPtr = TkBTreeFindNextTagged(&index1, &index2, selTags))) {
	    TkTextIndex index;
	    char buf[TK_POS_CHARS];

	    TkTextIndexClear(&index, textPtr);
	    TkTextIndexSetSegment(&index, segPtr);
	    TkrTextPrintIndex(textPtr, &index, buf);
	    Tcl_AppendElement(interp, buf);
	}
	break;
    }
    case TAG_FINDPREV: {
	int discardSelection = 0;
	TkTextSegment *segPtr;

	if (objc != 4 && objc != 5) {
	    Tcl_WrongNumArgs(interp, 3, objv, "?-discardselection? index");
	    return TCL_ERROR;
	}
	if (objc == 5) {
	    if (strcmp(Tcl_GetString(objv[3]), "-discardselection") == 0) {
		discardSelection = 1;
	    } else {
		Tcl_SetObjResult(interp, Tcl_ObjPrintf(
			"bad option \"%s\": must be -discardselection", Tcl_GetString(objv[3])));
		Tcl_SetErrorCode(interp, "TK", "TEXT", "BAD_OPTION", NULL);
		return TCL_ERROR;
	    }
	}
	if (!TkTextGetIndexFromObj(interp, textPtr, objv[objc - 1], &index1)) {
	    return TCL_ERROR;
	}
	TkTextIndexSetupToStartOfText(&index2, textPtr, sharedTextPtr->tree);
	if ((segPtr = TkBTreeFindPrevTagged(&index1, &index2, discardSelection))) {
	    TkTextIndex index;
	    char buf[TK_POS_CHARS];

	    TkTextIndexClear(&index, textPtr);
	    TkTextIndexSetSegment(&index, segPtr);
	    TkrTextPrintIndex(textPtr, &index, buf);
	    Tcl_AppendElement(interp, buf);
	}
	break;
    }
    case TAG_GETRANGE: {
	TkTextIndex index;

	if (objc != 5) {
	    Tcl_WrongNumArgs(interp, 3, objv, "tagName index");
	    return TCL_ERROR;
	}
	if (!TkTextGetIndexFromObj(interp, textPtr, objv[4], &index)) {
	    return TCL_ERROR;
	}
	if (!(tagPtr = FindTag(interp, textPtr, objv[3]))) {
	    return TCL_ERROR;
	}
	if (tagPtr->rootPtr && TkBTreeCharTagged(&index, tagPtr)) {
	    TkTextIndex result;
	    char buf[TK_POS_CHARS];

	    /* point to position after index */
	    TkTextIndexForwChars(textPtr, &index, 1, &index, COUNT_INDICES);

	    TkTextTagFindStartOfRange(textPtr, tagPtr, &index, &result);
	    TkrTextPrintIndex(textPtr, &result, buf);
	    Tcl_AppendElement(interp, buf);

	    TkTextTagFindEndOfRange(textPtr, tagPtr, &index, &result);
	    TkrTextPrintIndex(textPtr, &result, buf);
	    Tcl_AppendElement(interp, buf);
	}
	break;
    }
    case TAG_LOWER: {
	TkTextTag *tagPtr2;
	unsigned newPriority;

	if (objc != 4 && objc != 5) {
	    Tcl_WrongNumArgs(interp, 3, objv, "tagName ?belowThis?");
	    return TCL_ERROR;
	}
	if (!(tagPtr = FindTag(interp, textPtr, objv[3]))) {
	    return TCL_ERROR;
	}
	if (objc == 5) {
	    if (!(tagPtr2 = FindTag(interp, textPtr, objv[4]))) {
		return TCL_ERROR;
	    }
	    newPriority = tagPtr2->priority;
	    if (tagPtr->priority < tagPtr2->priority) {
		newPriority -= 1;
	    }
	} else {
	    newPriority = 0;
	}
	if (ChangeTagPriority(sharedTextPtr, tagPtr, newPriority, 1) && tagPtr->rootPtr) {
	    if (tagPtr->undo) {
		TkTextUpdateAlteredFlag(sharedTextPtr);
	    }

	    /*
	     * If this is the 'sel' tag, then we don't actually need to call this for all peers.
	     *
	     * TODO: The current implementation is sloppy, we need only to refresh the ranges
	     * with actual changes, and not all the ranges of this tag.
	     */

	    TkTextRedrawTag(tagPtr->isSelTag ? NULL : sharedTextPtr,
		    textPtr, NULL, NULL, tagPtr, 0);
	}
	break;
    }
    case TAG_NAMES:
    	return EnumerateTags(interp, textPtr, objc, objv);
	/* not reached */
    case TAG_NEXTRANGE: {
	TkTextSearch tSearch;
	char position[TK_POS_CHARS];
	Tcl_Obj *resultObj;

	if (objc != 5 && objc != 6) {
	    Tcl_WrongNumArgs(interp, 3, objv, "tagName index1 ?index2?");
	    return TCL_ERROR;
	}
	if (!(tagPtr = FindTag(NULL, textPtr, objv[3])) || !tagPtr->rootPtr) {
	    return TCL_OK;
	}
	if (!TkTextGetIndexFromObj(interp, textPtr, objv[4], &index1)) {
	    return TCL_ERROR;
	}
	if (objc == 5) {
	    TkTextIndexSetupToEndOfText(&index2, textPtr, sharedTextPtr->tree);
	} else if (!TkTextGetIndexFromObj(interp, textPtr, objv[5], &index2)) {
	    return TCL_ERROR;
	}

	TkBTreeStartSearch(&index1, &index2, tagPtr, &tSearch, SEARCH_NEXT_TAGON);
	if (TkBTreeNextTag(&tSearch)) {
	    assert(TkTextIndexCompare(&tSearch.curIndex, &index1) >= 0);
	    assert(TkTextIndexCompare(&tSearch.curIndex, &index2) < 0);
	    if (TkTextIndexIsEqual(&index1, &tSearch.curIndex)) {
		TkTextIndex oneBack;

		/*
		 * The first character is tagged. See if there is an on-toggle just
		 * before the character. If not, then skip to the end of this tagged range.
		 */

		if (TkTextIndexBackChars(textPtr, &index1, 1, &oneBack, COUNT_DISPLAY_INDICES)
			&& TkBTreeCharTagged(&oneBack, tagPtr)
			&& (!TkBTreeNextTag(&tSearch) || !TkBTreeNextTag(&tSearch))) {
		    return TCL_OK;
		}
		assert(TkTextIndexCompare(&tSearch.curIndex, &index2) < 0);
	    }
	    resultObj = Tcl_NewObj();
	    TkrTextPrintIndex(textPtr, &tSearch.curIndex, position);
	    Tcl_ListObjAppendElement(NULL, resultObj, Tcl_NewStringObj(position, -1));
	    TkBTreeLiftSearch(&tSearch); /* we need tagoff even if outside of the range */
	    TkBTreeNextTag(&tSearch);    /* cannot fail */
	    assert(tSearch.segPtr);      /* proof last assumption */
	    TkrTextPrintIndex(textPtr, &tSearch.curIndex, position);
	    Tcl_ListObjAppendElement(NULL, resultObj, Tcl_NewStringObj(position, -1));
	    Tcl_SetObjResult(interp, resultObj);
	}
	break;
    }
    case TAG_PREVRANGE: {
	TkTextSearch tSearch;
	char position1[TK_POS_CHARS];
	char position2[TK_POS_CHARS];
	Tcl_Obj *resultObj;

	if (objc != 5 && objc != 6) {
	    Tcl_WrongNumArgs(interp, 3, objv, "tagName index1 ?index2?");
	    return TCL_ERROR;
	}
	if (!(tagPtr = FindTag(NULL, textPtr, objv[3])) || !tagPtr->rootPtr) {
	    return TCL_OK;
	}
	if (!TkTextGetIndexFromObj(interp, textPtr, objv[4], &index1)) {
	    return TCL_ERROR;
	}
	if (objc == 5) {
	    TkTextIndexSetupToStartOfText(&index2, textPtr, sharedTextPtr->tree);
	} else if (!TkTextGetIndexFromObj(interp, textPtr, objv[5], &index2)) {
	    return TCL_ERROR;
	}

	TkBTreeStartSearchBack(&index1, &index2, tagPtr, &tSearch, SEARCH_EITHER_TAGON_TAGOFF);

	if (TkBTreePrevTag(&tSearch)) {
	    assert(TkTextIndexCompare(&tSearch.curIndex, &index1) <= 0);
	    assert(TkTextIndexCompare(&tSearch.curIndex, &index2) >= 0);
	    index1 = tSearch.curIndex;
	    if (tSearch.tagon) {
		TkTextIndex end;

		/*
		 * We've found tagon. Now search forward for tagoff.
		 */

		TkrTextPrintIndex(textPtr, &index1, position1);
		TkTextIndexSetupToEndOfText(&end, textPtr, sharedTextPtr->tree);
		TkTextIndexForwChars(textPtr, &index1, 1, &index1, COUNT_INDICES);
		TkBTreeStartSearch(&index1, &end, tagPtr, &tSearch, SEARCH_EITHER_TAGON_TAGOFF);
		TkBTreeNextTag(&tSearch); /* cannot fail */
		assert(tSearch.segPtr);   /* proof last assumption */
		assert(!tSearch.tagon);   /* must be tagoff */
		TkrTextPrintIndex(textPtr, &tSearch.curIndex, position2);
	    } else {
		/*
		 * We've found tagoff. Now search backwards for tagon.
		 */

		if (!TkBTreePrevTag(&tSearch)) {
		    return TCL_OK;
		}
		assert(TkTextIndexCompare(&tSearch.curIndex, &index2) >= 0);
		TkrTextPrintIndex(textPtr, &tSearch.curIndex, position1);
		TkrTextPrintIndex(textPtr, &index1, position2);
	    }
	    resultObj = Tcl_NewObj();
	    Tcl_ListObjAppendElement(NULL, resultObj, Tcl_NewStringObj(position1, -1));
	    Tcl_ListObjAppendElement(NULL, resultObj, Tcl_NewStringObj(position2, -1));
	    Tcl_SetObjResult(interp, resultObj);
	}
	break;
    }
    case TAG_PRIORITY:
	if (objc != 4) {
	    Tcl_WrongNumArgs(interp, 3, objv, "tagName");
	    return TCL_ERROR;
	}
	if (!(tagPtr = FindTag(interp, textPtr, objv[3]))) {
	    return TCL_ERROR;
	}
	Tcl_SetObjResult(interp, Tcl_NewIntObj(tagPtr->priority));
	break;
    case TAG_RAISE: {
	TkTextTag *tagPtr2;
	unsigned newPriority;

	if (objc != 4 && objc != 5) {
	    Tcl_WrongNumArgs(interp, 3, objv, "tagName ?aboveThis?");
	    return TCL_ERROR;
	}
	if (!(tagPtr = FindTag(interp, textPtr, objv[3]))) {
	    return TCL_ERROR;
	}
	if (objc == 5) {
	    if (!(tagPtr2 = FindTag(interp, textPtr, objv[4]))) {
		return TCL_ERROR;
	    }
	    newPriority = tagPtr2->priority;
	    if (tagPtr->priority > tagPtr2->priority) {
		newPriority += 1;
	    }
	} else {
	    newPriority = sharedTextPtr->numEnabledTags - 1;
	}
	if (ChangeTagPriority(sharedTextPtr, tagPtr, newPriority, 1) && tagPtr->rootPtr) {
	    if (tagPtr->undo) {
		TkTextUpdateAlteredFlag(sharedTextPtr);
	    }

	    /*
	     * If this is the 'sel' tag, then we don't actually need to call this for all peers.
	     *
	     * TODO: The current implementation is sloppy, we need only to refresh the ranges
	     * with actual changes, and not all the ranges of this tag.
	     */

	    TkTextRedrawTag(tagPtr->isSelTag ? NULL : sharedTextPtr,
		    textPtr, NULL, NULL, tagPtr, 0);
	}
	break;
    }
    case TAG_RANGES: {
	TkTextIndex first, last;
	TkTextSearch tSearch;
	Tcl_Obj *listObj = Tcl_NewObj();
	DEBUG(int found = 0);

	if (objc != 4) {
	    Tcl_WrongNumArgs(interp, 3, objv, "tagName");
	    return TCL_ERROR;
	}
	if ((tagPtr = FindTag(NULL, textPtr, objv[3])) && tagPtr->rootPtr) {
	    TkTextIndexSetupToStartOfText(&first, textPtr, sharedTextPtr->tree);
	    TkTextIndexSetupToEndOfText(&last, textPtr, sharedTextPtr->tree);
	    TkBTreeStartSearch(&first, &last, tagPtr, &tSearch, SEARCH_NEXT_TAGON);
	    while (TkBTreeNextTag(&tSearch)) {
		Tcl_ListObjAppendElement(NULL, listObj, TkTextNewIndexObj(&tSearch.curIndex));
		DEBUG(found = 1);
	    }
	    assert(!found || !tSearch.tagon); /* search must find end of text */
	    Tcl_SetObjResult(interp, listObj);
	}
	break;
    }
    }
    return TCL_OK;
}

/*
 *----------------------------------------------------------------------
 *
 * TkTextTagFindStartOfRange --
 *
 *	Find the start of the range which is marked by given tag. This
 *	functions requires that the given start index for the search
 *	is marked by this tag.
 *
 * Results:
 *	Returns the end index in '*resultPtr'.
 *
 * Side effects:
 *	None.
 *
 *----------------------------------------------------------------------
 */

void
TkTextTagFindStartOfRange(
    TkText *textPtr,			/* Info about overall widget. */
    const TkTextTag *tagPtr,		/* Search for this tag. */
    const TkTextIndex *currentPtr,	/* Start search after this position. */
    TkTextIndex *resultPtr)		/* Returns end of tagged range. */
{
    TkTextSearch tSearch;
    TkTextIndex stopIndex;

    assert(textPtr);
    assert(currentPtr);
    assert(resultPtr);

    TkTextIndexSetupToStartOfText(&stopIndex, textPtr, textPtr->sharedTextPtr->tree);
    TkBTreeStartSearchBack(currentPtr, &stopIndex, tagPtr, &tSearch, SEARCH_NEXT_TAGON);
    TkBTreePrevTag(&tSearch);
    assert(tSearch.segPtr); /* last search must not fail */
    *resultPtr = tSearch.curIndex;
}

/*
 *----------------------------------------------------------------------
 *
 * TkTextTagFindEndOfRange --
 *
 *	Find the end of the range which is marked by given tag. This
 *	functions requires that the given start index for the search
 *	is marked by this tag.
 *
 * Results:
 *	Returns the end index in '*resultPtr'.
 *
 * Side effects:
 *	None.
 *
 *----------------------------------------------------------------------
 */

void
TkTextTagFindEndOfRange(
    TkText *textPtr,			/* Info about overall widget. */
    const TkTextTag *tagPtr,		/* Search for this tag. */
    const TkTextIndex *currentPtr,	/* Start search at this position. */
    TkTextIndex *resultPtr)		/* Returns end of tagged range. */
{
    TkTextSearch tSearch;
    TkTextIndex stopIndex;

    assert(textPtr);
    assert(currentPtr);
    assert(resultPtr);

    TkTextIndexSetupToEndOfText(&stopIndex, textPtr, textPtr->sharedTextPtr->tree);
    TkBTreeStartSearch(currentPtr, &stopIndex, tagPtr, &tSearch, SEARCH_EITHER_TAGON_TAGOFF);
    TkBTreeNextTag(&tSearch);
    assert(tSearch.segPtr); /* last search must not fail */
    assert(!tSearch.tagon); /* must be tagoff */
    *resultPtr = tSearch.curIndex;
}

/*
 *----------------------------------------------------------------------
 *
 * TkTextClearSelection --
 *
 *	Clear the selection in specified range.
 *
 * Results:
 *	None.
 *
 * Side effects:
 *	See TkBTreeTag and TkTextSelectionEvent for side effects.
 *
 *----------------------------------------------------------------------
 */

void
TkTextClearSelection(
    TkSharedText *sharedTextPtr,
    const TkTextIndex *indexPtr1,
    const TkTextIndex *indexPtr2)
{
    TkText *textPtr;

    for (textPtr = sharedTextPtr->peers; textPtr; textPtr = textPtr->next) {
	if (TkBTreeTag(sharedTextPtr, textPtr, indexPtr1, indexPtr2, textPtr->selTagPtr,
		0, NULL, TkTextRedrawTag)) {
	    /*
	     * Send an event that the selection changed. This is equivalent to:
	     *	 event generate $textWidget <<Selection>>
	     */

	    TkTextSelectionEvent(textPtr); /* <<Selection>> will be received after deletion */
	    textPtr->abortSelections = 1;
	}
    }
}

/*
 *----------------------------------------------------------------------
 *
 * TkTextClearTags --
 *
 *	Turn all tags off inside a given range.
 *
 * Results:
 *	Whether any tag has been removed.
 *
 * Side effects:
 *	See TkBTreeClearTags and TkTextPushUndoToken for side effects.
 *
 *----------------------------------------------------------------------
 */

TkTextTag *
TkTextClearTags(
    TkSharedText *sharedTextPtr,
    TkText *textPtr,			/* can be NULL */
    const TkTextIndex *indexPtr1,
    const TkTextIndex *indexPtr2,
    int discardSelection)
{
    TkTextTag *tagPtr;
    TkTextUndoInfo undoInfo;
    TkTextUndoInfo *undoInfoPtr;

    undoInfoPtr = TkTextUndoStackIsFull(sharedTextPtr->undoStack) ? NULL : &undoInfo;
    tagPtr = TkBTreeClearTags(sharedTextPtr, textPtr, indexPtr1, indexPtr2, undoInfoPtr,
	    discardSelection, TkTextRedrawTag);
    if (tagPtr && undoInfoPtr && undoInfo.token) {
	TkTextPushUndoToken(sharedTextPtr, undoInfo.token, undoInfo.byteSize);
    }
    return tagPtr;
}

/*
 *----------------------------------------------------------------------
 *
 * TkTextUpdateTagDisplayFlags --
 *
 *	Update the display flags 'affectsDisplay' and 'affectsDisplayGeometry',
 *	according to the current attributes of the given tag.
 *
 * Results:
 *	None.
 *
 * Side effects:
 *	The flags 'affectsDisplay' and 'affectsDisplayGeometry' may change.
 *
 *----------------------------------------------------------------------
 */

void
TkTextUpdateTagDisplayFlags(
    TkTextTag *tagPtr)
{
    tagPtr->affectsDisplay = 0;
    tagPtr->affectsDisplayGeometry = 0;

    if (tagPtr->elideString
	    || tagPtr->tkfont
	    || tagPtr->justifyString
	    || tagPtr->lMargin1String
	    || tagPtr->lMargin2String
	    || tagPtr->offsetString
	    || tagPtr->rMarginString
	    || tagPtr->spacing1String
	    || tagPtr->spacing2String
	    || tagPtr->spacing3String
	    || tagPtr->tabStringPtr
	    || tagPtr->tabStyle != TK_TEXT_TABSTYLE_NONE
	    || tagPtr->wrapMode != TEXT_WRAPMODE_NULL) {
	tagPtr->affectsDisplay = 1;
	tagPtr->affectsDisplayGeometry = 1;
    } else if (tagPtr->attrs.border
	    || tagPtr->attrs.inactiveBorder
	    || tagPtr->selBorder
	    || tagPtr->inactiveSelBorder
	    || tagPtr->reliefPtr
	    || tagPtr->bgStipple != None
	    || tagPtr->indentBgString
	    || tagPtr->attrs.fgColor
	    || tagPtr->attrs.inactiveFgColor
	    || tagPtr->selFgColor
	    || tagPtr->inactiveSelFgColor
	    || tagPtr->fgStipple != None
	    || tagPtr->eolColor
	    || tagPtr->hyphenColor
	    || tagPtr->overstrikeString
	    || tagPtr->overstrikeColor
	    || tagPtr->underlineString
	    || tagPtr->underlineColor
	    || tagPtr->lMarginColor
	    || tagPtr->rMarginColor) {
	tagPtr->affectsDisplay = 1;
    }
}

/*
 *----------------------------------------------------------------------
 *
 * TkConfigureTag --
 *
 *	This function is called to process an objv/objc list, plus the Tk
 *	option database, in order to configure (or reconfigure) a text tag.
 *
 * Results:
 *	Any of the standard Tcl return values.
 *
 * Side effects:
 *	A new tag will be created if required, otherwise an existing tag
 *	will be modified.
 *
 *----------------------------------------------------------------------
 */

static void
SetupDefaultRelief(
    TkText *textPtr,
    TkTextTag *tagPtr)
{
    if (tagPtr->isSelTag) {
	Tk_GetRelief(textPtr->interp, DEF_TEXT_SELECT_RELIEF, &tagPtr->relief);
	assert(strcmp(Tk_NameOfRelief(tagPtr->relief), DEF_TEXT_SELECT_RELIEF) == 0);
	if (tagPtr->reliefPtr) { Tcl_GuardedDecrRefCount(tagPtr->reliefPtr); }
	Tcl_IncrRefCount(tagPtr->reliefPtr = Tcl_NewStringObj(DEF_TEXT_SELECT_RELIEF, -1));
    } else {
	tagPtr->relief = TK_RELIEF_FLAT;
    }
}

int
TkConfigureTag(
    Tcl_Interp *interp,		/* Current interpreter. */
    TkText *textPtr,		/* Info about overall widget. */
    char const *tagName,	/* Name of affected tag. */
    int redraw,		/* Redraw the affected text if required? */
    int objc,			/* Number of arguments. */
    Tcl_Obj *const objv[])	/* Remaining argument objects. */
{
    int newTag;
    int mask = 0;
    TkSharedText *sharedTextPtr = textPtr->sharedTextPtr;
    TkTextTag *tagPtr = TkTextCreateTag(textPtr, tagName, &newTag);
    Tcl_Obj *reliefPtr = tagPtr->reliefPtr;
    const char *elideString = tagPtr->elideString;
    int elide = tagPtr->elide;
    int undo = tagPtr->undo;
    int affectsDisplay = tagPtr->affectsDisplay;
    int affectsLineHeight = 0;
    int rc = TCL_OK;

    if (objc <= 1) {
	Tcl_Obj *objPtr = Tk_GetOptionInfo(interp, (char *) tagPtr, tagPtr->optionTable,
		objc == 1 ? objv[0] : NULL, textPtr->tkwin);

	if (!objPtr) {
	    return TCL_ERROR;
	}
	Tcl_SetObjResult(interp, objPtr);
	return TCL_OK;
    }

    if (tagPtr->isSelTag) {
	tagPtr->attrs = textPtr->selTagConfigAttrs;
    }
    if (Tk_SetOptions(interp, (char *) tagPtr, tagPtr->optionTable,
	    objc, objv, textPtr->tkwin, NULL, &mask) != TCL_OK) {
	if (tagPtr->isSelTag) {
	    tagPtr->attrs = textPtr->selAttrs;
	}
	return TCL_ERROR;
    }

#if SUPPORT_DEPRECATED_TAG_OPTIONS

    if (mask & (TK_TEXT_DEPRECATED_OVERSTRIKE_FG|TK_TEXT_DEPRECATED_UNDERLINE_FG)) {
	static int warnAboutOverstrikeFg = 1;
	static int warnAboutUnderlineFg = 1;

	if (mask & TK_TEXT_DEPRECATED_OVERSTRIKE_FG) {
	    if (warnAboutOverstrikeFg) {
		fprintf(stderr, "tk::text: Tag option \"-overstrikefg\" is deprecated, "
			"please use option \"-overstrikecolor\".\n");
		warnAboutOverstrikeFg = 0;
	    }
	}
	if (mask & TK_TEXT_DEPRECATED_UNDERLINE_FG) {
	    if (warnAboutUnderlineFg) {
		fprintf(stderr, "tk::text: Tag option \"-underlinefg\" is deprecated, "
			"please use option \"-underlinecolor\".\n");
		warnAboutUnderlineFg = 0;
	    }
	}
    }

#endif /* SUPPORT_DEPRECATED_TAG_OPTIONS */

    /*
      Some of the configuration options, like -underline and -justify, require
     * additional translation (this is needed because we need to distinguish a
     * particular value of an option from "unspecified").
     */

    tagPtr->attrs.borderWidth = MAX(0, tagPtr->attrs.borderWidth);

    if (tagPtr->langPtr) {
	if (!TkTextTestLangCode(interp, tagPtr->langPtr)) {
	    rc = TCL_ERROR;
	} else {
	    memcpy(tagPtr->lang, Tcl_GetString(tagPtr->langPtr), 3);
	}
    } else {
	memset(tagPtr->lang, 0, 3);
    }
    if (tagPtr->indentBgString) {
	if (Tcl_GetBoolean(interp, tagPtr->indentBgString, &tagPtr->indentBg) != TCL_OK) {
	    rc = TCL_ERROR;
	}
    }
    if (tagPtr->reliefPtr) {
	if (Tk_GetReliefFromObj(interp, tagPtr->reliefPtr, &tagPtr->relief) != TCL_OK) {
	    rc = TCL_ERROR;
	}
    } else if (reliefPtr) {
	SetupDefaultRelief(textPtr, tagPtr);
    }
    if (tagPtr->justifyString) {
	const char *identifier = NULL;
        int j = -1;

	/*
	 * Tk_Justify only knows "left", "right", and "center", so we have to parse by ourself.
	 */

        switch (*tagPtr->justifyString) {
	case 'l': identifier = "left";   j = TK_TEXT_JUSTIFY_LEFT;   break;
	case 'r': identifier = "right";  j = TK_TEXT_JUSTIFY_RIGHT;  break;
	case 'f': identifier = "full";   j = TK_TEXT_JUSTIFY_FULL;   break;
	case 'c': identifier = "center"; j = TK_TEXT_JUSTIFY_CENTER; break;
        }
        if (j == -1 || strcmp(tagPtr->justifyString, identifier) != 0) {
            Tcl_SetObjResult(interp, Tcl_ObjPrintf(
                    "bad justification \"%s\": must be left, right, full, or center",
                    tagPtr->justifyString));
            Tcl_SetErrorCode(interp, "TK", "VALUE", "JUSTIFY", NULL);
	    rc = TCL_ERROR;
	} else {
	    tagPtr->justify = (TkTextJustify)j;
	}
    }
    if (tagPtr->lMargin1String) {
	if (Tk_GetPixels(interp, textPtr->tkwin,
		tagPtr->lMargin1String, &tagPtr->lMargin1) != TCL_OK) {
	    rc = TCL_ERROR;
	}
    }
    if (tagPtr->lMargin2String) {
	if (Tk_GetPixels(interp, textPtr->tkwin,
		tagPtr->lMargin2String, &tagPtr->lMargin2) != TCL_OK) {
	    rc = TCL_ERROR;
	}
    }
    if (tagPtr->offsetString) {
	if (Tk_GetPixels(interp, textPtr->tkwin, tagPtr->offsetString,
		&tagPtr->offset) != TCL_OK) {
	    rc = TCL_ERROR;
	}
    }
    if (tagPtr->overstrikeString) {
	if (Tcl_GetBoolean(interp, tagPtr->overstrikeString, &tagPtr->overstrike) != TCL_OK) {
	    rc = TCL_ERROR;
	}
    }
    if (tagPtr->rMarginString) {
	if (Tk_GetPixels(interp, textPtr->tkwin,
		tagPtr->rMarginString, &tagPtr->rMargin) != TCL_OK) {
	    rc = TCL_ERROR;
	}
    }
    if (tagPtr->spacing1String) {
	if (Tk_GetPixels(interp, textPtr->tkwin,
		tagPtr->spacing1String, &tagPtr->spacing1) != TCL_OK) {
	    rc = TCL_ERROR;
	}
	tagPtr->spacing1 = MAX(0, tagPtr->spacing1);
    }
    if (tagPtr->spacing2String) {
	if (Tk_GetPixels(interp, textPtr->tkwin,
		tagPtr->spacing2String, &tagPtr->spacing2) != TCL_OK) {
	    rc = TCL_ERROR;
	}
	tagPtr->spacing2 = MAX(0, tagPtr->spacing2);
    }
    if (tagPtr->spacing3String) {
	if (Tk_GetPixels(interp, textPtr->tkwin,
		tagPtr->spacing3String, &tagPtr->spacing3) != TCL_OK) {
	    rc = TCL_ERROR;
	}
	tagPtr->spacing3 = MAX(0, tagPtr->spacing3);
    }
    if (tagPtr->tabArrayPtr) {
	free(tagPtr->tabArrayPtr);
	tagPtr->tabArrayPtr = NULL;
    }
    if (tagPtr->tabStringPtr) {
	if (!(tagPtr->tabArrayPtr = TkTextGetTabs(interp, textPtr, tagPtr->tabStringPtr))) {
	    rc = TCL_ERROR;
	}
    }
    if (tagPtr->hyphenRulesPtr) {
	int oldHyphenRules = tagPtr->hyphenRules;

	if (TkTextParseHyphenRules(textPtr, tagPtr->hyphenRulesPtr, &tagPtr->hyphenRules) != TCL_OK) {
	    rc = TCL_ERROR;
	}
	if (oldHyphenRules != tagPtr->hyphenRules && textPtr->hyphenate) {
	    affectsDisplay = 1;
	}
    }
    if (tagPtr->underlineString) {
	if (Tcl_GetBoolean(interp, tagPtr->underlineString, &tagPtr->underline) != TCL_OK) {
	    rc = TCL_ERROR;
	}
    }
    if (tagPtr->elideString) {
	if (!elideString) {
	    sharedTextPtr->numElisionTags += 1;
	}

	if (TkBitTest(sharedTextPtr->selectionTags, tagPtr->index)) {
	    /*
	     * It's not allowed to set the elide attribute of the special selection tag
	     * to 'true' (this would cause errors, because this case is not implemented).
	     */

	    free(tagPtr->elideString);
	    tagPtr->elideString = NULL;
	    tagPtr->elide = 0;
            Tcl_SetObjResult(interp, Tcl_ObjPrintf(
                    "not allowed to set elide option of selection tag \"%s\"", tagPtr->name));
            Tcl_SetErrorCode(interp, "TK", "VALUE", "ELIDE", NULL);
	    rc = TCL_ERROR;
	}

	if (Tcl_GetBoolean(interp, tagPtr->elideString, &tagPtr->elide) != TCL_OK) {
	    rc = TCL_ERROR;
	}

	/*
	 * Indices are potentially obsolete after changing -elide,
	 * especially those computed with "display" or "any"
	 * submodifier, therefore increase the epoch.
	 */

	TkBTreeIncrEpoch(sharedTextPtr->tree);
    } else {
	if (elideString) {
	    sharedTextPtr->numElisionTags -= 1;
	}
	tagPtr->elide = 0;
    }
    if (tagPtr->undo != undo) {
	TkBitPut(sharedTextPtr->dontUndoTags, tagPtr->index, !tagPtr->undo);
    }

    /*
     * If the "sel" tag was changed, be sure to mirror information
     * from the tag back into the text widget record.
     */

    if (tagPtr->isSelTag) {
	if (tagPtr->attrs.border != textPtr->selTagConfigAttrs.border) {
	    textPtr->selAttrs.border = tagPtr->attrs.border;
	}
	if (tagPtr->attrs.inactiveBorder != textPtr->selTagConfigAttrs.inactiveBorder) {
	    textPtr->selAttrs.inactiveBorder = tagPtr->attrs.inactiveBorder;
	}
	if (tagPtr->attrs.fgColor != textPtr->selTagConfigAttrs.fgColor) {
	    textPtr->selAttrs.fgColor = tagPtr->attrs.fgColor;
	}
	if (tagPtr->attrs.inactiveFgColor != textPtr->selTagConfigAttrs.inactiveFgColor) {
	    textPtr->selAttrs.inactiveFgColor = tagPtr->attrs.inactiveFgColor;
	}
	if (tagPtr->attrs.borderWidthPtr != textPtr->selTagConfigAttrs.borderWidthPtr) {
	    textPtr->selAttrs.borderWidthPtr = tagPtr->attrs.borderWidthPtr;
	    textPtr->selAttrs.borderWidth = tagPtr->attrs.borderWidth;
	}
	textPtr->selTagConfigAttrs = tagPtr->attrs;
	tagPtr->attrs = textPtr->selAttrs;
    }

    TkTextUpdateTagDisplayFlags(tagPtr);
    if (tagPtr->affectsDisplay) {
	affectsDisplay = 1;
    }
    if (tagPtr->tkfont != NULL && tagPtr->tkfont != textPtr->tkfont) {
	Tk_FontMetrics fm;

	Tk_GetFontMetrics(tagPtr->tkfont, &fm);
	if (MAX(1, fm.linespace) != textPtr->lineHeight) {
	    affectsLineHeight = 1;
	}
    }

    TkBitPut(sharedTextPtr->elisionTags, tagPtr->index, !!tagPtr->elideString);
    TkBitPut(sharedTextPtr->affectDisplayTags, tagPtr->index, tagPtr->affectsDisplay);
    TkBitPut(sharedTextPtr->notAffectDisplayTags, tagPtr->index, !tagPtr->affectsDisplay);
    TkBitPut(sharedTextPtr->affectGeometryTags, tagPtr->index, tagPtr->affectsDisplayGeometry);
    TkBitPut(sharedTextPtr->affectLineHeightTags, tagPtr->index, affectsLineHeight);

    if (!TkBitTest(sharedTextPtr->selectionTags, tagPtr->index)) {
	TkBitPut(sharedTextPtr->affectDisplayNonSelTags, tagPtr->index, tagPtr->affectsDisplay);
	TkBitPut(sharedTextPtr->affectGeometryNonSelTags, tagPtr->index,
		tagPtr->affectsDisplayGeometry);
    }

    if (!tagPtr->elideString != !elideString || (tagPtr->elideString && elide != tagPtr->elide)) {
	/*
	 * Eventually we have to insert/remove branches and links according to
	 * the elide information of this tag.
	 */

	TkBTreeUpdateElideInfo(textPtr, tagPtr);
    }

    if (redraw && !newTag && affectsDisplay) {
	/*
	 * This action is not necessary if this is a new tag, since it can't have been
	 * applied to anything yet.
	 *
	 * If this is the 'sel' tag, then we don't need to call this for all peers, unless
	 * we actually want to synchronize sel-style changes across the peers.
	 */

	TkTextRedrawTag(sharedTextPtr, NULL, NULL, NULL, tagPtr, 0);
    }

    return rc;
}

/*
 *----------------------------------------------------------------------
 *
 * TkTextFontHeightChanged --
 *
 *	The font height of the text widget has changed, so we have to update
 *	textPtr->affectLineHeightTags accordingly.
 *
 * Results:
 *	None.
 *
 * Side effects:
 *	textPtr->affectLineHeightTags will be updated.
 *
 *----------------------------------------------------------------------
 */

void
TkTextFontHeightChanged(
    TkText *textPtr)		/* Info about overall widget. */
{
    Tcl_HashSearch search;
    Tcl_HashEntry *hPtr = NULL;
    TkBitField *affectLineHeightTags = textPtr->sharedTextPtr->affectLineHeightTags;

    TkBitClear(affectLineHeightTags);

    for (hPtr = Tcl_FirstHashEntry(&textPtr->sharedTextPtr->tagTable, &search);
	    hPtr;
	    hPtr = Tcl_NextHashEntry(&search)) {
	const TkTextTag *tagPtr = (const TkTextTag *)Tcl_GetHashValue(hPtr);

	if (tagPtr->tkfont != NULL && tagPtr->tkfont != textPtr->tkfont) {
	    Tk_FontMetrics fm;

	    Tk_GetFontMetrics(tagPtr->tkfont, &fm);
	    if (MAX(1, fm.linespace) != textPtr->lineHeight) {
		TkBitSet(affectLineHeightTags, tagPtr->index);
	    }
	}
    }
}

/*
 *----------------------------------------------------------------------
 *
 * AppendTags --
 *
 *	This function is appending the given array of tags to the interpreter.
 *
 * Results:
 *	None.
 *
 * Side effects:
 *	Results will be appended to the interpreter.
 *
 *----------------------------------------------------------------------
 */

static void
AppendTags(
    Tcl_Interp *interp,		/* Current interpreter. */
    unsigned numTags,		/* Size of array. */
    TkTextTag **tagArray)	/* Array of tag pointer, some pointer may be NULL. */
{
    unsigned i;
    Tcl_Obj *listObj;

    if (numTags == 0) {
	return;
    }

    TkTextSortTags(numTags, tagArray);
    listObj = Tcl_NewObj();

    for (i = 0; i < numTags; ++i) {
	if (tagArray[i]) {
	    Tcl_ListObjAppendElement(interp, listObj, Tcl_NewStringObj(tagArray[i]->name, -1));
	}
    }
    Tcl_SetObjResult(interp, listObj);
}

/*
 *----------------------------------------------------------------------
 *
 * TkTextReplaceTags --
 *
 *	This function is replacing the tag information of given segment
 *	with provided list of tags.
 *
 * Results:
 *	None.
 *
 * Side effects:
 *	None.
 *
 *----------------------------------------------------------------------
 */

# define TK_TEXT_SET_MAX_BIT_SIZE (((512 + TK_BIT_NBITS - 1)/TK_BIT_NBITS)*TK_BIT_NBITS)

void
TkTextReplaceTags(
    TkText *textPtr,		/* Info about overall window. */
    TkTextSegment *segPtr,	/* Setup tag info of this segment. */
    int undoable,		/* Replacement of tags is undoable? */
    Tcl_Obj *tagListPtr)	/* List of tags. */
{
    TkTextTagSet *newTagInfoPtr;
    TkTextTagSet *oldTagInfoPtr;
    TkSharedText *sharedTextPtr;
    TkTextTag *tagArrBuf[TK_TEXT_SET_MAX_BIT_SIZE];
    TkTextTag **tagArrPtr = tagArrBuf;
    TkTextTag *tagPtr;
    TkTextUndoStack undoStack;
    TkTextIndex index[2];
    int altered = 0;
    int anyChanges = 0;
    Tcl_Obj **objs;
    int objn = 0, k;
    unsigned j;

    assert(textPtr);
    assert(segPtr);
    assert(segPtr->tagInfoPtr);
    assert(tagListPtr);

    Tcl_ListObjGetElements(NULL, tagListPtr, &objn, &objs);
    TkTextIndexClear(&index[0], textPtr);
    TkTextIndexSetSegment(&index[0], segPtr);
    TkrTextIndexForwBytes(textPtr, &index[0], 1, &index[1]);
    TkTextTagSetIncrRefCount(oldTagInfoPtr = segPtr->tagInfoPtr);

    if (objn > (int) (sizeof(tagArrBuf)/sizeof(tagArrBuf[0]))) {
	tagArrPtr = (TkTextTag**)malloc(objn*sizeof(tagArrPtr[0]));
    }

    for (k = 0; k < objn; ++k) {
	tagArrPtr[k] = TkTextCreateTag(textPtr, Tcl_GetString(objs[k]), NULL);
    }

    sharedTextPtr = textPtr->sharedTextPtr;
    newTagInfoPtr = TkTextTagSetResize(NULL, sharedTextPtr->tagInfoSize);

    for (k = 0; k < objn; ++k) {
	newTagInfoPtr = TkTextTagSetAddToThis(newTagInfoPtr, tagArrPtr[k]->index);
    }

    undoStack = sharedTextPtr->undoStack;
    if (!undoable) {
	sharedTextPtr->undoStack = NULL; /* disable undo temporarily */
    }

    /*
     * Remove the deleted tags, but ignore the "sel" tag.
     */

    for (j = TkTextTagSetFindFirst(oldTagInfoPtr);
	    j != TK_TEXT_TAG_SET_NPOS;
	    j = TkTextTagSetFindNext(oldTagInfoPtr, j)) {
	if (!TkTextTagSetTest(newTagInfoPtr, j)) {
	    tagPtr = sharedTextPtr->tagLookup[j];
	    if (!tagPtr->isSelTag && TagAddRemove(textPtr, &index[0], &index[1], tagPtr, 0)) {
		anyChanges = 1;
		if (tagPtr->undo) {
		    altered = 1;
		}
	    }
	}
    }

    /*
     * Add new tags, but ignore the "sel" tag.
     */

    for (j = TkTextTagSetFindFirst(newTagInfoPtr);
	    j != TK_TEXT_TAG_SET_NPOS;
	    j = TkTextTagSetFindNext(newTagInfoPtr, j)) {
	if (!TkTextTagSetTest(segPtr->tagInfoPtr, j)) {
	    tagPtr = sharedTextPtr->tagLookup[j];
	    if (!tagPtr->isSelTag && TagAddRemove(textPtr, &index[0], &index[1], tagPtr, 1)) {
		anyChanges = 1;
		if (tagPtr->undo) {
		    altered = 1;
		}
	    }
	}
    }

    TkTextTagSetDecrRefCount(oldTagInfoPtr);
    TkTextTagSetDecrRefCount(newTagInfoPtr);
    sharedTextPtr->undoStack = undoStack;

    if (anyChanges) {
	/* still need to trigger enter/leave events on tags that have changed */
	TkTextEventuallyRepick(textPtr);
    }
    if (altered) {
	TkTextUpdateAlteredFlag(sharedTextPtr);
    }
    if (tagArrPtr != tagArrBuf) {
	free(tagArrPtr);
    }
}

/*
 *----------------------------------------------------------------------
 *
 * TkTextFindTags --
 *
 *	This function is appending the tags from given char segment to the
 *	interpreter.
 *
 * Results:
 *	None.
 *
 * Side effects:
 *	Results will be appended to the interpreter.
 *
 *----------------------------------------------------------------------
 */

void
TkTextFindTags(
    Tcl_Interp *interp,		/* Current interpreter. */
    TkText *textPtr,		/* Info about overall widget. */
    const TkTextSegment *segPtr,/* Tags from this segment. */
    int discardSelection)	/* "sel" tag will be discarded? */
{
    TkTextTag *tagPtr;
    Tcl_Obj *listObj;

    assert(segPtr);

    tagPtr = TkBTreeGetSegmentTags(textPtr->sharedTextPtr, segPtr, textPtr,
	    TK_TEXT_SORT_ASCENDING, NULL);
    listObj = Tcl_NewObj();

    for ( ; tagPtr; tagPtr = tagPtr->nextPtr) {
	if (!discardSelection || tagPtr != textPtr->selTagPtr) {
	    Tcl_ListObjAppendElement(interp, listObj, Tcl_NewStringObj(tagPtr->name, -1));
	}
    }

    Tcl_SetObjResult(interp, listObj);
}

/*
 *----------------------------------------------------------------------
 *
 * TkTextTagChangedUndoRedo --
 *
 *	This function is called when any tag range has been changed during
 *	an undo/redo operation.
 *
 * Results:
 *	None.
 *
 * Side effects:
 *	See TkTextRedrawTag, and GrabSelection.
 *
 *----------------------------------------------------------------------
 */

int
TkTextTagChangedUndoRedo(
    const TkSharedText *sharedTextPtr,
    TkText *textPtr,
    const TkTextIndex *indexPtr1,
    const TkTextIndex *indexPtr2,
    const TkTextTag *tagPtr,
    int affectsDisplayGeometry)
{
    if (!TkTextRedrawTag(sharedTextPtr, textPtr, indexPtr1, indexPtr2, tagPtr, affectsDisplayGeometry)) {
	return 0;
    }
    if (textPtr && tagPtr == textPtr->selTagPtr) {
	GrabSelection(tagPtr->textPtr, tagPtr, TkTextTestTag(indexPtr1, tagPtr), 1);
    }
    return 1;
}

/*
 *----------------------------------------------------------------------
 *
 * GrabSelection --
 * 	Grab the selection if we're supposed to export it and don't already
 * 	have it.
 *
 * 	Also, invalidate partially-completed selection retrievals. We only
 *	need to check whether the tag is "sel" for this textPtr (not for
 *	other peer widget's "sel" tags) because we cannot reach this code
 *	path with a different widget's "sel" tag.
 *
 * Results:
 *	None.
 *
 * Side effects:
 *	Some text segments may be modified.
 *
 *----------------------------------------------------------------------
 */

static void
GrabSelection(
    TkText *textPtr,		/* Info about overall widget. */
    const TkTextTag *tagPtr,	/* Tag which has been modified. */
    int add,			/* 'true' means that we have added the "sel" tag;
				 * 'false' means we have removed the "sel" tag. */
    int changed)		/* 'false' means that the selection has not changed, nevertheless
    				 * the text widget should become the owner again. */
{
    int ownSelection = add && textPtr->exportSelection && !(textPtr->flags & GOT_SELECTION);
    (void)tagPtr;

    assert(textPtr);
    assert(tagPtr == textPtr->selTagPtr);

    if (changed || ownSelection) {
	/*
	 * Send an event that the selection changed. This is
	 * equivalent to:
	 *	   event generate $textWidget <<Selection>>
	 */

	TkTextSelectionEvent(textPtr);
    }
    if (ownSelection && (!Tcl_IsSafe(textPtr->interp))) {
	Tk_OwnSelection(textPtr->tkwin, XA_PRIMARY, TkTextLostSelection, textPtr);
	textPtr->flags |= GOT_SELECTION;
    }
    if (changed) {
	textPtr->abortSelections = 1;
    }
}

/*
 *----------------------------------------------------------------------
 *
 * TagAddRemove --
 *	This functions adds or removes a tag (or all tags) from the characters
 *	between given index range.
 *
 * Results:
 *	None.
 *
 * Side effects:
 *	Some text segments may be modified.
 *
 *----------------------------------------------------------------------
 */

static int
UndoTagOperation(
    const TkSharedText *sharedTextPtr,
    const TkTextTag *tagPtr)
{
    return sharedTextPtr->undoStack && (!tagPtr || tagPtr->undo);
}

static int
TagAddRemove(
    TkText *textPtr,		/* Info about overall widget. */
    const TkTextIndex *index1Ptr,
				/* Indicates first character in range. */
    const TkTextIndex *index2Ptr,
				/* Indicates character just after the last one in range. */
    TkTextTag *tagPtr,		/* Tag to add or remove. */
    int add)			/* 'true' means add tag to the given range of characters;
				 * 'false' means remove the tag from the range. */
{
    TkSharedText *sharedTextPtr = textPtr->sharedTextPtr;
    TkTextUndoInfo *undoInfoPtr;
    TkTextUndoInfo undoInfo;

    assert(!sharedTextPtr->undoStack || !TkTextUndoIsPerformingUndo(sharedTextPtr->undoStack));
    assert(!sharedTextPtr->undoStack || !TkTextUndoIsPerformingRedo(sharedTextPtr->undoStack));

    if (!add && !tagPtr->rootPtr) {
	return 0; /* no change possible */
    }

    undoInfoPtr = UndoTagOperation(sharedTextPtr, tagPtr) ? &undoInfo : NULL;

    if (!TkBTreeTag(sharedTextPtr, textPtr, index1Ptr, index2Ptr, tagPtr, add,
	    undoInfoPtr, TkTextRedrawTag)) {
	return 0;
    }

    if (undoInfoPtr) {
	if (undoInfo.token) {
	    tagPtr->refCount += 1;
	    TkTextUndoPushItem(sharedTextPtr->undoStack, undoInfo.token, undoInfo.byteSize);
	}
	sharedTextPtr->undoStackEvent = 1;
    }

    return 1;
}

/*
 *----------------------------------------------------------------------
 *
 * TkTextBindEvent --
 *
 *	Bind events to the specified resource name.
 *
 * Results:
 *	Any of the standard Tcl return values.
 *
 * Side effects:
 *	A new entry in the binding table will be inserted, or an exisiting
 *	entry will be deleted.
 *
 *----------------------------------------------------------------------
 */

int
TkTextBindEvent(
    Tcl_Interp *interp,		/* Current interpreter. */
    int objc,			/* Number of arguments. */
    Tcl_Obj *const objv[],	/* Remaining argument objects. */
    TkSharedText *sharedTextPtr,/* Shared text resource. */
    Tk_BindingTable *bindingTablePtr,
    				/* Pointer to binding table. */
    const char *name)		/* Bind event to this resource (tag or image). */
{
    static const unsigned motionMask = ButtonMotionMask|Button1MotionMask
		|Button2MotionMask|Button3MotionMask|Button4MotionMask
		|Button5MotionMask|PointerMotionMask;

    /*
     * Make a binding table if the widget doesn't already have one.
     */

    if (!*bindingTablePtr) {
	*bindingTablePtr = Tk_CreateBindingTable(interp);
    }

    if (objc == 2) {
	int append = 0;
	unsigned long mask;
	const char *eventString = Tcl_GetString(objv[0]);
	const char *fifth = Tcl_GetString(objv[1]);

	if (fifth[0] == '\0') {
	    return Tk_DeleteBinding(interp, *bindingTablePtr, (ClientData) name, eventString);
	}
	if (fifth[0] == '+') {
	    fifth += 1;
	    append = 1;
	}
	mask = Tk_CreateBinding(interp, *bindingTablePtr, (ClientData) name, eventString, fifth, append);
	if (mask == 0) {
	    return TCL_ERROR;
	}
	if (mask & (unsigned) ~(motionMask|ButtonPressMask|ButtonReleaseMask|EnterWindowMask
		|LeaveWindowMask|KeyPressMask|KeyReleaseMask|VirtualEventMask)) {
	    Tk_DeleteBinding(interp, *bindingTablePtr, (ClientData) name, eventString);
	    Tcl_ResetResult(interp);
	    Tcl_SetObjResult(interp, Tcl_NewStringObj(
		    "requested illegal events; only key, button, motion,"
		    " enter, leave, and virtual events may be used", -1));
	    Tcl_SetErrorCode(interp, "TK", "TEXT", "TAG_BIND_EVENT",NULL);
	    return TCL_ERROR;
	}
	if (mask & motionMask) {
	    /*
	     * TODO: It would be better to count tags with motion mask, but this silly
	     * binding protocol does not provide any function which helps to detect when
	     * bindings with motion masks will be deleted. So we cannot do more than
	     * to detect whether any motion mask has ever been set. This has an effect
	     * on TkTextPickCurrent, this function will be considerably faster if
	     * 'numMotionEventBindings' is zero, because in latter case only traversals
	     * between display chunks will be considered. We assume that the use of a
	     * motion mask is rather seldom, normally only the Enter/Leave events are
	     * of interest.
	     */
	    sharedTextPtr->numMotionEventBindings = 1;
	}
    } else if (objc == 1) {
	const char *command;

	command = Tk_GetBinding(interp, *bindingTablePtr, (ClientData) name, Tcl_GetString(objv[0]));
	if (!command) {
	    const char *string = Tcl_GetString(Tcl_GetObjResult(interp));

	    /*
	     * Ignore missing binding errors. This is a special hack that relies on the
	     * error message returned by FindSequence in tkBind.c.
	     */

	    if (string[0] != '\0') {
		return TCL_ERROR;
	    }
	    Tcl_ResetResult(interp);
	} else {
	    Tcl_SetObjResult(interp, Tcl_NewStringObj(command, -1));
	}
    } else {
	Tk_GetAllBindings(interp, *bindingTablePtr, (ClientData) name);
    }

    return TCL_OK;
}

/*
 *----------------------------------------------------------------------
 *
 * TkTextCreateTag --
 *
 *	Find the record describing a tag within a given text widget, creating
 *	a new record if one doesn't already exist.
 *
 * Results:
 *	The return value is a pointer to the TkTextTag record for tagName.
 *
 * Side effects:
 *	A new tag record is created if there isn't one already defined for
 *	tagName.
 *
 *----------------------------------------------------------------------
 */

static void
MarkIndex(
    TkSharedText *sharedTextPtr,
    TkTextTag *tagPtr,
    int set)
{
    if (set && tagPtr->index >= TkBitSize(sharedTextPtr->usedTags)) {
	sharedTextPtr->tagInfoSize = TkBitAdjustSize(tagPtr->index + 1);
    }

    TkBitPut(sharedTextPtr->usedTags, tagPtr->index, set);
    assert((!sharedTextPtr->tagLookup[tagPtr->index]) == set);
    sharedTextPtr->tagLookup[tagPtr->index] = set ? tagPtr : NULL;
}

TkTextTag *
TkTextCreateTag(
    TkText *textPtr,		/* Widget in which tag is being used. */
    const char *tagName,	/* Name of desired tag. */
    int *newTag)		/* If non-NULL, then return true if new, or false if already exists. */
{
    TkSharedText *sharedTextPtr = textPtr->sharedTextPtr;
    TkTextTag *tagPtr;
    Tcl_HashEntry *hPtr = NULL;
    int isNew;
    int isSelTag;
    const char *name;
    unsigned index;

    isSelTag = (strcmp(tagName, "sel") == 0);

    if (isSelTag) {
	if (textPtr->selTagPtr) {
	    if (newTag) {
		*newTag = 0;
	    }
	    return textPtr->selTagPtr;
	}
	if (newTag) {
	    *newTag = 1;
	}
	name = "sel";
    } else {
	hPtr = Tcl_CreateHashEntry(&sharedTextPtr->tagTable, tagName, &isNew);
	if (newTag) {
	    *newTag = isNew;
	}
	if (!isNew) {
	    return (TkTextTag*)Tcl_GetHashValue(hPtr);
	}
	name = (const char *)Tcl_GetHashKey(&sharedTextPtr->tagTable, hPtr);
    }

    if ((index = TkBitFindFirstNot(sharedTextPtr->usedTags)) == TK_BIT_NPOS) {
	unsigned oldSize = TkBitSize(sharedTextPtr->usedTags);
	unsigned newSize = TkBitAdjustSize((index = oldSize) + 1);

	sharedTextPtr->usedTags = TkBitResize(sharedTextPtr->usedTags, newSize);
	sharedTextPtr->elisionTags = TkBitResize(sharedTextPtr->elisionTags, newSize);
	sharedTextPtr->selectionTags = TkBitResize(sharedTextPtr->selectionTags, newSize);
	sharedTextPtr->dontUndoTags = TkBitResize(sharedTextPtr->dontUndoTags, newSize);
	sharedTextPtr->affectDisplayTags = TkBitResize(sharedTextPtr->affectDisplayTags, newSize);
	sharedTextPtr->notAffectDisplayTags = TkBitResize(sharedTextPtr->notAffectDisplayTags, newSize);
	sharedTextPtr->affectDisplayNonSelTags = TkBitResize(
		sharedTextPtr->affectDisplayNonSelTags, newSize);
	sharedTextPtr->affectGeometryTags = TkBitResize( sharedTextPtr->affectGeometryTags, newSize);
	sharedTextPtr->affectGeometryNonSelTags = TkBitResize(
		sharedTextPtr->affectGeometryNonSelTags, newSize);
	sharedTextPtr->affectLineHeightTags = TkBitResize(sharedTextPtr->affectLineHeightTags, newSize);
	sharedTextPtr->tagLookup = (TkTextTag **)realloc(sharedTextPtr->tagLookup, newSize * sizeof(TkTextTag *));
	DEBUG(memset(sharedTextPtr->tagLookup + oldSize, 0, (newSize - oldSize) * sizeof(TkTextTag *)));
    }

    if (sharedTextPtr->tagInfoSize <= index) {
	sharedTextPtr->tagInfoSize = TkBitAdjustSize(index + 1);
    }

    /*
     * No existing entry. Create a new one, initialize it, and add a pointer
     * to it to the hash table entry.
     */

    tagPtr = (TkTextTag *)calloc(1, sizeof(TkTextTag));
    tagPtr->name = name;
    tagPtr->index = index;
    tagPtr->priority = sharedTextPtr->numEnabledTags;
    tagPtr->isSelTag = isSelTag;
    tagPtr->bgStipple = None;
    tagPtr->fgStipple = None;
    tagPtr->justify = TK_TEXT_JUSTIFY_LEFT;
    tagPtr->tabStyle = TK_TEXT_TABSTYLE_NONE;
    tagPtr->wrapMode = TEXT_WRAPMODE_NULL;
    tagPtr->undo = sharedTextPtr->undoTagging && !isSelTag;
    tagPtr->sharedTextPtr = sharedTextPtr;
    tagPtr->undoTagListIndex = -1;
    tagPtr->refCount = 1;
    tagPtr->tagEpoch = ++sharedTextPtr->tagEpoch;
    DEBUG_ALLOC(tkTextCountNewTag++);

    tagPtr->optionTable = Tk_CreateOptionTable(textPtr->interp, tagOptionSpecs);
    assert(!tagPtr->reliefPtr);

    sharedTextPtr->numTags += 1;
    sharedTextPtr->numEnabledTags += 1;

    if (isSelTag) {
	tagPtr->textPtr = textPtr;
	textPtr->refCount += 1;
	TkBitSet(sharedTextPtr->selectionTags, index);
	TkBitSet(sharedTextPtr->dontUndoTags, index);
    } else {
	assert(hPtr);
	Tcl_SetHashValue(hPtr, tagPtr);
    }

    SetupDefaultRelief(textPtr, tagPtr);
    MarkIndex(sharedTextPtr, tagPtr, 1);
    return tagPtr;
}

/*
 *----------------------------------------------------------------------
 *
 * TkTextFindTag --
 *
 *	See if tag is defined for a given widget.
 *
 * Results:
 *	If tagName is defined in textPtr, a pointer to its TkTextTag structure
 *	is returned. Otherwise NULL is returned.
 *
 * Side effects:
 *	None.
 *
 *----------------------------------------------------------------------
 */

TkTextTag *
TkTextFindTag(
    const TkText *textPtr,	/* Widget in which tag is being used. */
    const char *tagName)	/* Name of desired tag. */
{
    Tcl_HashEntry *hPtr;

    assert(textPtr);
    assert(tagName);

    if (strcmp(tagName, "sel") == 0) {
	return textPtr->selTagPtr;
    }
    hPtr = Tcl_FindHashEntry(&textPtr->sharedTextPtr->tagTable, tagName);
    if (hPtr) {
	return (TkTextTag *)Tcl_GetHashValue(hPtr);
    }
    return NULL;
}

/*
 *----------------------------------------------------------------------
 *
 * FindTag --
 *
 *	See if tag is defined for a given widget.
 *
 * Results:
 *	If tagName is defined in textPtr, a pointer to its TkTextTag structure
 *	is returned. Otherwise NULL is returned and an error message is
 *	recorded in the interp's result unless interp is NULL.
 *
 * Side effects:
 *	None.
 *
 *----------------------------------------------------------------------
 */

static TkTextTag *
FindTag(
    Tcl_Interp *interp,		/* Interpreter to use for error message; if NULL, then don't record
    				 * an error message. */
    const TkText *textPtr,	/* Widget in which tag is being used. */
    Tcl_Obj *tagName)		/* Name of desired tag. */
{
    const char *name = Tcl_GetString(tagName);
    TkTextTag *tagPtr = TkTextFindTag(textPtr, name);

    if (!tagPtr && interp) {
	Tcl_SetObjResult(interp, Tcl_ObjPrintf(
		"tag \"%s\" isn't defined in text widget", name));
	Tcl_SetErrorCode(interp, "TK", "LOOKUP", "TEXT_TAG", name, NULL);
    }

    return tagPtr;
}

/*
 *----------------------------------------------------------------------
 *
 * TkTextEnableTag --
 *
 *	If this tag is disabled, then re-enable it.
 *
 * Results:
 *	None.
 *
 * Side effects:
 *	None.
 *
 *----------------------------------------------------------------------
 */

void
TkTextEnableTag(
    TkSharedText *sharedTextPtr,/* Shared text resource. */
    TkTextTag *tagPtr)		/* Tag being deleted. */
{
    if (tagPtr->isDisabled) {
	tagPtr->isDisabled = 0;
	MarkIndex(sharedTextPtr, tagPtr, 1);
	sharedTextPtr->numEnabledTags += 1;
	ChangeTagPriority(sharedTextPtr, tagPtr, tagPtr->savedPriority, 0);
    }
}

/*
 *----------------------------------------------------------------------
 *
 * TkTextReleaseTag --
 *
 *	Delete this tag if the reference counter is going to zero, in this
 *	case clean up the tag structure itself. This requires that the given
 *	tag is not in use.
 *
 * Results:
 *	None.
 *
 * Side effects:
 *	Memory and other resources are freed.
 *
 *----------------------------------------------------------------------
 */

void
TkTextReleaseTag(
    TkSharedText *sharedTextPtr,/* Shared text resource. */
    TkTextTag *tagPtr,		/* Tag being deleted. */
    Tcl_HashEntry *hPtr)	/* Pointer into hash table, can be NULL. */
{
    assert(tagPtr->refCount > 1 || !tagPtr->rootPtr);

    if (--tagPtr->refCount > 0) {
	return;
    }

    assert(!tagPtr->recentTagAddRemoveToken);
    assert(!tagPtr->recentChangePriorityToken);

    MarkIndex(sharedTextPtr, tagPtr, 0);
    sharedTextPtr->numTags -= 1;

    if (!hPtr) {
	hPtr = Tcl_FindHashEntry(&sharedTextPtr->tagTable, tagPtr->name);
    }
    if (hPtr) {
	Tcl_DeleteHashEntry(hPtr);
    } else {
	assert(tagPtr->isSelTag);
    }

    /*
     * Let Tk do most of the hard work for us.
     */

    if (tagPtr->isSelTag) {
	assert(tagPtr->textPtr);
	/* Restore the original values. */
	tagPtr->attrs = tagPtr->textPtr->selTagConfigAttrs;
    }
    Tk_FreeConfigOptions((char *) tagPtr, tagPtr->optionTable, sharedTextPtr->peers->tkwin);

    /*
     * This associated information is managed by us.
     */

    if (tagPtr->tabArrayPtr) {
	free(tagPtr->tabArrayPtr);
    }

    if (sharedTextPtr->tagBindingTable) {
	Tk_DeleteAllBindings(sharedTextPtr->tagBindingTable, (ClientData) tagPtr->name);
    }

    /*
     * If this tag is widget-specific (peer widgets) then clean up the
     * refCount it holds.
     */

    if (tagPtr->textPtr) {
	TkTextDecrRefCountAndTestIfDestroyed((TkText *) tagPtr->textPtr);
	tagPtr->textPtr = NULL;
    }

    /*
     * Finally free the tag's memory.
     */

    free(tagPtr);
    DEBUG_ALLOC(tkTextCountDestroyTag++);
}
/*
 *----------------------------------------------------------------------
 *
 * TkTextDeleteTag --
 *
 *	This function is called to carry out most actions associated with the
 *	'tag delete' sub-command. It will remove all evidence of the tag from
 *	the B-tree, and then clean up the tag structure itself.
 *
 *	The only actions this doesn't carry out it to check if the deletion of
 *	the tag requires something to be re-displayed, and to remove the tag
 *	from the tagTable (hash table) if that is necessary (i.e. if it's not
 *	the 'sel' tag). It is expected that the caller carry out both of these
 *	actions.
 *
 * Results:
 *	Returns whether this tag was used in current text content.
 *
 * Side effects:
 *	Memory and other resources are freed, the B-tree is manipulated.
 *
 *----------------------------------------------------------------------
 */

int
TkTextDeleteTag(
    TkText *textPtr,		/* Info about overall widget. */
    TkTextTag *tagPtr,		/* Tag being deleted. */
    Tcl_HashEntry *hPtr)	/* Pointer into hash table, can be NULL (but only for "sel"). */
{
    TkSharedText *sharedTextPtr = textPtr->sharedTextPtr;
    int used;

    assert(!sharedTextPtr->undoStack || !TkTextUndoIsPerformingUndo(sharedTextPtr->undoStack));
    assert(!sharedTextPtr->undoStack || !TkTextUndoIsPerformingRedo(sharedTextPtr->undoStack));
    assert(hPtr || tagPtr->isSelTag);

    used = !!tagPtr->rootPtr;

    if (used) {
	TkTextUndoInfo undoInfo;
	TkTextUndoInfo *undoInfoPtr;
	TkTextIndex startIndex;
	TkTextIndex index[2];
	TkTextSearch tSearch;
	int useUndo = !!(textPtr->flags & DESTROYED) && UndoTagOperation(sharedTextPtr, tagPtr);

	undoInfoPtr = useUndo ? &undoInfo : NULL;

	TkTextIndexSetupToStartOfText(&index[0], NULL, sharedTextPtr->tree);
	TkTextIndexSetupToEndOfText(&index[1], NULL, sharedTextPtr->tree);

	TkBTreeStartSearch(&index[0], &index[1], tagPtr, &tSearch, SEARCH_NEXT_TAGON);
	TkBTreeNextTag(&tSearch);
	assert(tSearch.segPtr); /* last search must not fail */
	startIndex = tSearch.curIndex;

	TkBTreeStartSearchBack(&index[1], &index[0], tagPtr, &tSearch, SEARCH_EITHER_TAGON_TAGOFF);
	TkBTreePrevTag(&tSearch);
	assert(tSearch.segPtr); /* last search must not fail */
	assert(!tSearch.tagon); /* we must find tagoff */

	TkBTreeTag(textPtr->sharedTextPtr, textPtr, &startIndex, &tSearch.curIndex,
		tagPtr, 0, undoInfoPtr, TkTextRedrawTag);

	if (undoInfoPtr && undoInfoPtr->token) {
	    tagPtr->refCount += 1;
	    TkTextUndoPushItem(sharedTextPtr->undoStack, undoInfo.token, undoInfo.byteSize);
	}
    }

    assert(!tagPtr->rootPtr);

    if (!(textPtr->flags & DESTROYED) && tagPtr->isSelTag) {
	/*
	 * Send an event that the selection changed. This is equivalent to:
	 *	event generate $textWidget <<Selection>>
	 */

	TkTextSelectionEvent(textPtr);
    }

    /*
     * Update the tag priorities to reflect the deletion of this tag.
     */

    tagPtr->savedPriority = tagPtr->priority;
    ChangeTagPriority(sharedTextPtr, tagPtr, sharedTextPtr->numEnabledTags - 1, 0);
    sharedTextPtr->numEnabledTags -= 1;

    /*
     * Make sure this tag isn't referenced from the 'current' tag array.
     */

    if (tagPtr->index < TkTextTagSetSize(textPtr->curTagInfoPtr)) {
	textPtr->curTagInfoPtr = TkTextTagSetErase(textPtr->curTagInfoPtr, tagPtr->index);
    }

    /*
     * Handle the retained undo tokens.
     */

    if (tagPtr->undoTagListIndex >= 0) {
	if (sharedTextPtr->undoStack) {
	    TkTextPushUndoTagTokens(sharedTextPtr, tagPtr);
	} else {
	    TkTextReleaseUndoTagToken(sharedTextPtr, tagPtr);
	}
    }

    tagPtr->isDisabled = 1;
    TkTextReleaseTag(sharedTextPtr, tagPtr, hPtr);
    return used;
}

/*
 *----------------------------------------------------------------------
 *
 * TkTextFreeAllTags --
 *
 *	This function is called when all tags are deleted to free up the memory
 *	and other resources associated with tags.
 *
 *	Note that this function is not freeing the indices
 *	('sharedTextPtr->usedTags', 'sharedTextPtr->elisionTags'), but both
 *	sets will be cleared.
 *
 * Results:
 *	None.
 *
 * Side effects:
 *	Memory and other resources are freed.
 *
 *----------------------------------------------------------------------
 */

void
TkTextFreeAllTags(
    TkText *textPtr)		/* Info about overall widget. */
{
    TkSharedText *sharedTextPtr = textPtr->sharedTextPtr;
    Tcl_HashSearch search;
    Tcl_HashEntry *hPtr;

    DEBUG(textPtr->refCount += 1);

    for (hPtr = Tcl_FirstHashEntry(&sharedTextPtr->tagTable, &search);
	    hPtr;
	    hPtr = Tcl_NextHashEntry(&search)) {
	TkTextTag *tagPtr = (TkTextTag *)Tcl_GetHashValue(hPtr);

	assert(tagPtr->refCount == 1);

	/*
	 * Let Tk do most of the hard work for us.
	 */

	if (tagPtr->isSelTag) {
	    assert(tagPtr->textPtr);
	    tagPtr->attrs = tagPtr->textPtr->selTagConfigAttrs;
	}
	Tk_FreeConfigOptions((char *) tagPtr, tagPtr->optionTable, textPtr->tkwin);

	/*
	 * This associated information is managed by us.
	 */

	if (tagPtr->tabArrayPtr) {
	    free(tagPtr->tabArrayPtr);
	}

	if (tagPtr->undoTagListIndex >= 0) {
	    TkTextReleaseUndoTagToken(sharedTextPtr, tagPtr);
	}

	/*
	 * If this tag is widget-specific (peer widgets) then clean up the
	 * refCount it holds.
	 */

	if (tagPtr->textPtr) {
	    assert(textPtr == tagPtr->textPtr);
	    textPtr->refCount -= 1;
	    tagPtr->textPtr = NULL;
	}

	/*
	 * Finally free the tag's memory.
	 */

	free(tagPtr);
	DEBUG_ALLOC(tkTextCountDestroyTag++);
    }

    TkTextTagSetDecrRefCount(textPtr->curTagInfoPtr);
    TkTextTagSetIncrRefCount(textPtr->curTagInfoPtr = sharedTextPtr->emptyTagInfoPtr);

    TkBitClear(sharedTextPtr->usedTags);
    TkBitClear(sharedTextPtr->elisionTags);
    TkBitClear(sharedTextPtr->affectDisplayTags);
    TkBitClear(sharedTextPtr->notAffectDisplayTags);
    TkBitClear(sharedTextPtr->affectDisplayNonSelTags);
    TkBitClear(sharedTextPtr->affectGeometryTags);
    TkBitClear(sharedTextPtr->affectGeometryNonSelTags);
    TkBitClear(sharedTextPtr->affectLineHeightTags);

    DEBUG(textPtr->refCount -= 1);
    assert(textPtr->refCount > 0);
}

/*
 *----------------------------------------------------------------------
 *
 * TkTextSortTags --
 *
 *	This function sorts an array of tag pointers in increasing order of
 *	priority, optimizing for the common case where the array is small.
 *
 * Results:
 *	None.
 *
 * Side effects:
 *	None.
 *
 *----------------------------------------------------------------------
 */

static int
TagSortProc(
    const void *first,
    const void *second)		/* Elements to be compared. */
{
    return (int) (*(TkTextTag **) first)->priority - (int) (*(TkTextTag **) second)->priority;
}

void
TkTextSortTags(
    unsigned numTags,		/* Number of tag pointers at *tagArrayPtr. */
    TkTextTag **tagArrayPtr)	/* Pointer to array of pointers. */
{
    unsigned i, j, prio;
    TkTextTag **tagPtrPtr;
    TkTextTag **maxPtrPtr;
    TkTextTag *tmp;

    if (numTags <= 1) {
	return;
    }
    if (numTags <= 20) {
	for (i = numTags - 1; i > 0; i--, tagArrayPtr++) {
	    maxPtrPtr = tagPtrPtr = tagArrayPtr;
	    prio = tagPtrPtr[0]->priority;
	    for (j = i, tagPtrPtr += 1; j > 0; --j, ++tagPtrPtr) {
		if (tagPtrPtr[0]->priority < prio) {
		    prio = tagPtrPtr[0]->priority;
		    maxPtrPtr = tagPtrPtr;
		}
	    }
	    tmp = *maxPtrPtr;
	    *maxPtrPtr = *tagArrayPtr;
	    *tagArrayPtr = tmp;
	}
    } else {
	qsort(tagArrayPtr, numTags, sizeof(TkTextTag *), TagSortProc);
    }
}

/*
 *----------------------------------------------------------------------
 *
 * TkTextReleaseUndoTagToken --
 *
 *	Release retained undo tokens for tag operations.
 *
 * Results:
 *	None.
 *
 * Side effects:
 *	Free some memory.
 *
 *----------------------------------------------------------------------
 */

void
TkTextReleaseUndoTagToken(
    TkSharedText *sharedTextPtr,
    TkTextTag *tagPtr)
{
    assert(sharedTextPtr);

    if (!tagPtr) {
	return;
    }

    assert(tagPtr->undoTagListIndex >= 0);
    assert(tagPtr->undoTagListIndex < (int) sharedTextPtr->undoTagListCount);

    if (tagPtr->recentTagAddRemoveToken) {
	free(tagPtr->recentTagAddRemoveToken);
	DEBUG_ALLOC(tkTextCountDestroyUndoToken++);
	tagPtr->recentTagAddRemoveToken = NULL;
    }
    if (tagPtr->recentChangePriorityToken) {
	free(tagPtr->recentChangePriorityToken);
	DEBUG_ALLOC(tkTextCountDestroyUndoToken++);
	tagPtr->recentChangePriorityToken = NULL;
    }

    sharedTextPtr->undoTagList[tagPtr->undoTagListIndex] = NULL;
    tagPtr->undoTagListIndex = -1;
    assert(tagPtr->refCount > 1);
    tagPtr->refCount -= 1;
}

/*
 *----------------------------------------------------------------------
 *
 * TkTextInspectUndoTagItem --
 *
 *	Inspect retained undo token.
 *
 * Results:
 *	None.
 *
 * Side effects:
 *	Memory is allocated for the result.
 *
 *----------------------------------------------------------------------
 */

void
TkTextInspectUndoTagItem(
    const TkSharedText *sharedTextPtr,
    const TkTextTag *tagPtr,
    Tcl_Obj* objPtr)
{
    if (tagPtr) {
	if (tagPtr->recentTagAddRemoveToken && !tagPtr->recentTagAddRemoveTokenIsNull) {
	    Tcl_ListObjAppendElement(NULL, objPtr,
		    TkBTreeUndoTagInspect(sharedTextPtr, tagPtr->recentTagAddRemoveToken));
	}
	if (tagPtr->recentChangePriorityToken) {
	    Tcl_ListObjAppendElement(NULL, objPtr,
		    UndoChangeTagPriorityInspect(sharedTextPtr, tagPtr->recentChangePriorityToken));
	}
    }
}

/*
 *----------------------------------------------------------------------
 *
 * TkTextPushUndoTagTokens --
 *
 *	Push retained undo tokens for tag operations onto the undo stack.
 *
 * Results:
 *	None.
 *
 * Side effects:
 *	Same as TkTextUndoPushItem.
 *
 *----------------------------------------------------------------------
 */

void
TkTextPushUndoTagTokens(
    TkSharedText *sharedTextPtr,
    TkTextTag *tagPtr)
{
    assert(sharedTextPtr);
    assert(sharedTextPtr->undoStack);

    if (!tagPtr) {
	return;
    }

    assert(tagPtr->undoTagListIndex >= 0);
    assert(tagPtr->undoTagListIndex < (int) sharedTextPtr->undoTagListCount);

    if (tagPtr->recentTagAddRemoveToken) {
	if (tagPtr->recentTagAddRemoveTokenIsNull) {
	    free(tagPtr->recentTagAddRemoveToken);
	    DEBUG_ALLOC(tkTextCountDestroyUndoToken++);
	} else {
	    TkTextUndoPushItem(sharedTextPtr->undoStack, tagPtr->recentTagAddRemoveToken, 0);
	    tagPtr->refCount += 1;
	}
	tagPtr->recentTagAddRemoveToken = NULL;
    }
    if (tagPtr->recentChangePriorityToken) {
	if (tagPtr->savedPriority != tagPtr->priority) {
	    TkTextUndoPushItem(sharedTextPtr->undoStack, tagPtr->recentChangePriorityToken, 0);
	    tagPtr->refCount += 1;
	} else {
	    free(tagPtr->recentChangePriorityToken);
	    DEBUG_ALLOC(tkTextCountDestroyUndoToken++);
	}
	tagPtr->recentChangePriorityToken = NULL;
    }

    sharedTextPtr->undoTagList[tagPtr->undoTagListIndex] = NULL;
    tagPtr->undoTagListIndex = -1;
    assert(tagPtr->refCount > 1);
    tagPtr->refCount -= 1;
}

/*
 *----------------------------------------------------------------------
 *
 * TkTextTagAddRetainedUndo --
 *
 *	Add given tag to undo list, because this tag has retained undo
 *	tokens.
 *
 * Results:
 *	None.
 *
 * Side effects:
 *	The reference counter of the tag will be incremented.
 *
 *----------------------------------------------------------------------
 */

void
TkTextTagAddRetainedUndo(
    TkSharedText *sharedTextPtr,	/* Shared text resource. */
    TkTextTag *tagPtr)			/* Add this tag to undo list. */
{
    assert(sharedTextPtr);
    assert(tagPtr);

    if (tagPtr->undoTagListIndex >= 0) {
	return;
    }

    if (sharedTextPtr->undoTagListCount == sharedTextPtr->undoTagListSize) {
	sharedTextPtr->undoTagListSize = 2*sharedTextPtr->numEnabledTags;
	sharedTextPtr->undoTagList = (TkTextTag**)realloc(sharedTextPtr->undoTagList,
		sharedTextPtr->undoTagListSize * sizeof(sharedTextPtr->undoTagList[0]));
    }
    sharedTextPtr->undoTagList[sharedTextPtr->undoTagListCount] = tagPtr;
    sharedTextPtr->undoStackEvent = 1;
    sharedTextPtr->lastUndoTokenType = -1;
    tagPtr->undoTagListIndex = sharedTextPtr->undoTagListCount++;
    tagPtr->refCount += 1;
}

/*
 *----------------------------------------------------------------------
 *
 * TkTextPushTagPriorityUndo --
 *
 *	This function is pushing an undo item for setting the priority
 *	of a mark (raise/lower command).
 *
 * Results:
 *	None.
 *
 * Side effects:
 *	Some memory will be allocated, and see TkTextPushUndoToken.
 *
 *----------------------------------------------------------------------
 */

void
TkTextPushTagPriorityUndo(
    TkSharedText *sharedTextPtr,
    TkTextTag *tagPtr,
    unsigned priority)
{
    UndoTokenTagPriority *token;

    token = (UndoTokenTagPriority *)malloc(sizeof(UndoTokenTagPriority));
    token->undoType = &undoTokenTagPriorityType;
    (token->tagPtr = tagPtr)->refCount += 1;
    token->priority = priority;
    DEBUG_ALLOC(tkTextCountNewUndoToken++);

    TkTextPushUndoToken(sharedTextPtr, token, 0);
}

/*
 *----------------------------------------------------------------------
 *
 * TkTextPushTagPriorityRedo --
 *
 *	This function is pushing a redo item for setting the priority
 *	of a mark (raise/lower command).
 *
 * Results:
 *	None.
 *
 * Side effects:
 *	Some memory will be allocated, and see TkTextPushRedoToken.
 *
 *----------------------------------------------------------------------
 */

void
TkTextPushTagPriorityRedo(
    TkSharedText *sharedTextPtr,
    TkTextTag *tagPtr,
    unsigned priority)
{
    UndoTokenTagPriority *token;

    token = (UndoTokenTagPriority *)malloc(sizeof(UndoTokenTagPriority));
    token->undoType = &redoTokenTagPriorityType;
    (token->tagPtr = tagPtr)->refCount += 1;
    token->priority = priority;
    DEBUG_ALLOC(tkTextCountNewUndoToken++);

    TkTextPushRedoToken(sharedTextPtr, token, 0);
}

/*
 *----------------------------------------------------------------------
 *
 * ChangeTagPriority --
 *
 *	This function changes the priority of a tag by modifying its priority
 *	and the priorities of other tags that are affected by the change.
 *
 * Results:
 *	None.
 *
 * Side effects:
 *	Priorities may be changed for some or all of the tags in textPtr. The
 *	tags will be arranged so that there is exactly one tag at each
 *	priority level between 0 and textPtr->sharedTextPtr->numEnabledTags-1,
 *	with tagPtr at priority "newPriority".
 *
 *----------------------------------------------------------------------
 */

static int
ChangeTagPriority(
    TkSharedText *sharedTextPtr,/* Shared text resource. */
    TkTextTag *tagPtr,		/* Tag whose priority is to be changed. */
    unsigned newPriority,	/* New priority for tag. */
    int undo)			/* Push undo item for this action? */
{
    int delta;
    unsigned low, high;
    TkTextTag *tagPtr2;
    Tcl_HashEntry *hPtr;
    Tcl_HashSearch search;
    TkText *peer;

    assert(newPriority < sharedTextPtr->numEnabledTags);

    if (newPriority == tagPtr->priority) {
	return 0;
    }

    if (undo && tagPtr->undo && !TkTextUndoStackIsFull(sharedTextPtr->undoStack)) {
	UndoTokenTagPriority *token = (UndoTokenTagPriority *) tagPtr->recentChangePriorityToken;

	/*
	 * Don't push changes of tag priorities immediately onto the undo stack, this
	 * may blow up the stack. We save this undo token inside the tag, in this way
	 * only the relevant changes will be pushed as soon as a separator will be
	 * pushed.
	 */

	if (!tagPtr->recentChangePriorityToken) {
	    tagPtr->savedPriority = tagPtr->priority;
	    token = (UndoTokenTagPriority *)malloc(sizeof(UndoTokenTagPriority));
	    DEBUG_ALLOC(tkTextCountNewUndoToken++);
	    tagPtr->recentChangePriorityToken = (TkTextUndoToken *) token;
	    TkTextTagAddRetainedUndo(sharedTextPtr, tagPtr);
	}

	token->undoType = &undoTokenTagPriorityType;
	token->tagPtr = tagPtr;
	token->priority = tagPtr->priority;
    }

    if (newPriority < tagPtr->priority) {
	low = newPriority;
	high = tagPtr->priority - 1;
	delta = 1;
    } else {
	low = tagPtr->priority + 1;
	high = newPriority;
	delta = -1;
    }

    /*
     * Adjust first the 'sel' tag, then all others from the hash table
     */

    for (peer = sharedTextPtr->peers; peer; peer = peer->next) {
	if (low <= peer->selTagPtr->priority && peer->selTagPtr->priority <= high) {
	    peer->selTagPtr->priority += delta;
	}
    }

    for (hPtr = Tcl_FirstHashEntry(&sharedTextPtr->tagTable, &search);
	    hPtr;
	    hPtr = Tcl_NextHashEntry(&search)) {
	tagPtr2 = (TkTextTag *)Tcl_GetHashValue(hPtr);
	if (low <= tagPtr2->priority && tagPtr2->priority <= high) {
	    tagPtr2->priority += delta;
	}
    }

    tagPtr->priority = newPriority;

    return 1;
}

/*
 *--------------------------------------------------------------
 *
 * TkTextBindProc --
 *
 *	This function is invoked by the Tk dispatcher to handle events
 *	associated with bindings on items.
 *
 * Results:
 *	None.
 *
 * Side effects:
 *	Depends on the command invoked as part of the binding (if there was
 *	any).
 *
 *--------------------------------------------------------------
 */

void
TkTextBindProc(
    ClientData clientData,	/* Pointer to text widget structure. */
    XEvent *eventPtr)		/* Pointer to X event that just happened. */
{
    TkText *textPtr = (TkText *)clientData;
    int dontRepick = textPtr->dontRepick;
    int repick = 0;

    textPtr->refCount++;

    /*
     * This code simulates grabs for mouse buttons by keeping track of whether
     * a button is pressed and refusing to pick a new current character while
     * a button is pressed.
     */

    if (eventPtr->type == ButtonPress) {
	textPtr->flags |= BUTTON_DOWN;
    } else if (eventPtr->type == ButtonRelease) {
	unsigned long mask;

	mask = Tk_GetButtonMask(eventPtr->xbutton.button);
	if ((eventPtr->xbutton.state & ALL_BUTTONS) == mask) {
	    textPtr->flags &= ~BUTTON_DOWN;
	    repick = 1;
	    if (eventPtr->xbutton.state & (Button1|Button2|Button3)) {
		textPtr->dontRepick = 0; /* in case of button clicks we must repick */
	    }
	}
    } else if ((eventPtr->type == EnterNotify)
	    || (eventPtr->type == LeaveNotify)) {
	if (eventPtr->xcrossing.state & ALL_BUTTONS) {
	    textPtr->flags |= BUTTON_DOWN;
	} else {
	    textPtr->flags &= ~BUTTON_DOWN;
	}
	TkTextPickCurrent(textPtr, eventPtr);
	goto done;
    } else if (eventPtr->type == MotionNotify) {
	if (eventPtr->xmotion.state & ALL_BUTTONS) {
	    textPtr->flags |= BUTTON_DOWN;
	} else {
	    textPtr->flags &= ~BUTTON_DOWN;
	}
	TkTextPickCurrent(textPtr, eventPtr);
    }
    if (!(textPtr->flags & DESTROYED)) {
	const TkSharedText *sharedTextPtr = textPtr->sharedTextPtr;

	if (sharedTextPtr->tagBindingTable) {
	    if (!TkTextTagSetIsEmpty(textPtr->curTagInfoPtr)) {
		/*
		 * The mouse is inside the text widget, the 'current' mark was updated.
		 */

		TagBindEvent(textPtr, eventPtr, textPtr->curTagInfoPtr, sharedTextPtr->tagEpoch);
	    } else if ((eventPtr->type == KeyPress) || (eventPtr->type == KeyRelease)) {
		 /*
		  * Key events fire independently of the 'current' mark and use the
		  * 'insert' mark.
		  */

		TkTextIndex index;
		TkTextTagSet *insertTags;

		TkTextMarkNameToIndex(textPtr, "insert", &index);
		insertTags = TkTextIndexGetContentSegment(&index, NULL)->tagInfoPtr;
		if (!TkTextTagSetIsEmpty(insertTags)) {
		    TagBindEvent(textPtr, eventPtr, insertTags, sharedTextPtr->tagEpoch);
		}
	    }
	    if (textPtr->flags & DESTROYED) {
		TkTextDecrRefCountAndTestIfDestroyed(textPtr);
		return;
	    }
	}
    }
    if (repick) {
	unsigned int oldState;

	oldState = eventPtr->xbutton.state;
	eventPtr->xbutton.state &= ~ALL_BUTTONS;
	if (!(textPtr->flags & DESTROYED)) {
	    TkTextPickCurrent(textPtr, eventPtr);
	}
	eventPtr->xbutton.state = oldState;
    }

  done:
    textPtr->dontRepick = dontRepick;
    TkTextDecrRefCountAndTestIfDestroyed(textPtr);
}

/*
 *--------------------------------------------------------------
 *
 * TkTextPickCurrent --
 *
 *	Find the character containing the coordinates in an event and place
 *	the "current" mark on that character. If the "current" mark has moved
 *	then generate a fake leave event on the old current character and a
 *	fake enter event on the new current character.
 *
 * Results:
 *	None.
 *
 * Side effects:
 *	The current mark for textPtr may change. If it does, then the commands
 *	associated with character entry and leave could do just about
 *	anything. For example, the text widget might be deleted. It is up to
 *	the caller to protect itself by incrementing the refCount of the text
 *	widget.
 *
 *--------------------------------------------------------------
 */

static int
DispChunkContainsX(
    TkText *textPtr,
    const TkTextDispChunk *chunkPtr,
    int x)
{
    int cx = TkTextGetXPixelFromChunk(textPtr, chunkPtr);
    return cx <= x && x < cx + chunkPtr->width;
}

void
TkTextPickCurrent(
    TkText *textPtr,		/* Text widget in which to select current character. */
    XEvent *eventPtr)		/* Event describing location of mouse cursor.
				 * Must be EnterWindow, LeaveWindow, ButtonRelease, or MotionNotify. */
{
    TkSharedText *sharedTextPtr = textPtr->sharedTextPtr;
    int sameChunkWithUnchangedTags = 0;
    TkTextTagSet *newTagInfoPtr;
    TkTextTagSet *leaveTags;
    TkTextTagSet *enterTags;
    const TkTextDispChunk *newDispChunkPtr = NULL;
    int nearby = 0;
    int sentEvents = 0;
    int newLineY = TK_TEXT_IS_NEARBY;
    TkTextIndex index;
    XEvent event;
    unsigned tagEpoch;

    assert(!(textPtr->flags & DESTROYED));

    /*
     * If a button is down, then don't do anything at all; we'll be called
     * again when all buttons are up, and we can repick then. This implements
     * a form of mouse grabbing.
     */

    if (textPtr->flags & BUTTON_DOWN) {
	if ((eventPtr->type != EnterNotify && eventPtr->type != LeaveNotify)
		|| (eventPtr->xcrossing.mode != NotifyGrab
		    && eventPtr->xcrossing.mode != NotifyUngrab)) {
	    return;
	}

	/*
	 * Special case: the window is being entered or left because of a
	 * grab or ungrab. In this case, repick after all. Furthermore,
	 * clear BUTTON_DOWN to release the simulated grab.
	 */

	textPtr->flags &= ~BUTTON_DOWN;
    }

    /*
     * Save information about this event in the widget in case we have to
     * synthesize more enter and leave events later (e.g. because a character
     * was deleted, causing a new character to be underneath the mouse
     * cursor). Also translate MotionNotify events into EnterNotify events,
     * since that's what gets reported to event handlers when the current
     * character changes.
     */

    if (eventPtr != &textPtr->pickEvent) {
	if (eventPtr->type == MotionNotify || eventPtr->type == ButtonRelease) {
	    textPtr->pickEvent.xcrossing.type = EnterNotify;
	    textPtr->pickEvent.xcrossing.serial = eventPtr->xmotion.serial;
	    textPtr->pickEvent.xcrossing.send_event = eventPtr->xmotion.send_event;
	    textPtr->pickEvent.xcrossing.display = eventPtr->xmotion.display;
	    textPtr->pickEvent.xcrossing.window = eventPtr->xmotion.window;
	    textPtr->pickEvent.xcrossing.root = eventPtr->xmotion.root;
	    textPtr->pickEvent.xcrossing.subwindow = None;
	    textPtr->pickEvent.xcrossing.time = eventPtr->xmotion.time;
	    textPtr->pickEvent.xcrossing.x = eventPtr->xmotion.x;
	    textPtr->pickEvent.xcrossing.y = eventPtr->xmotion.y;
	    textPtr->pickEvent.xcrossing.x_root = eventPtr->xmotion.x_root;
	    textPtr->pickEvent.xcrossing.y_root = eventPtr->xmotion.y_root;
	    textPtr->pickEvent.xcrossing.mode = NotifyNormal;
	    textPtr->pickEvent.xcrossing.detail = NotifyNonlinear;
	    textPtr->pickEvent.xcrossing.same_screen = eventPtr->xmotion.same_screen;
	    textPtr->pickEvent.xcrossing.focus = False;
	    textPtr->pickEvent.xcrossing.state = eventPtr->xmotion.state;
	} else {
	    textPtr->pickEvent = *eventPtr;
	}
    }

    if (textPtr->dontRepick) {
	/*
	 * The widget is scrolling, so avoid repicking until the scroll operation stops,
	 * but it's important that 'pickEvent' is up-to-date (see above).
	 */
	return;
    }

    /*
     * Find the new current character, then find and sort all of the tags associated with it.
     */

    if (textPtr->pickEvent.type == LeaveNotify) {
	TkTextTagSetIncrRefCount(newTagInfoPtr = sharedTextPtr->emptyTagInfoPtr);
	TkTextTagSetIncrRefCount(leaveTags = textPtr->curTagInfoPtr);
	TkTextTagSetIncrRefCount(enterTags = sharedTextPtr->emptyTagInfoPtr);
    } else {
	newDispChunkPtr = TkTextPixelIndex(textPtr,
		textPtr->pickEvent.xcrossing.x, textPtr->pickEvent.xcrossing.y, &index, &nearby);

	if (newDispChunkPtr) {
	    if (!nearby) {
		newLineY = TkTextGetYPixelFromChunk(textPtr, newDispChunkPtr);
	    }
	    sameChunkWithUnchangedTags = (newDispChunkPtr->uniqID == textPtr->lastChunkID);
	}

	/*
	 * We want to avoid that a cursor movement is constantly splitting and
	 * joining char segments. So we postpone the insertion of the "current"
	 * mark until TextWidgetObjCmd will be executed.
	 */

	textPtr->currentMarkIndex = index;
	TkTextIndexToByteIndex(&textPtr->currentMarkIndex);
	textPtr->haveToSetCurrentMark = 1;
	sharedTextPtr->haveToSetCurrentMark = 1;

	if (textPtr->lastLineY == TK_TEXT_NEARBY_IS_UNDETERMINED
		|| (textPtr->lastLineY == TK_TEXT_IS_NEARBY) != nearby) {
	    sameChunkWithUnchangedTags = 0;
	} else if (nearby) {
	    sameChunkWithUnchangedTags = 1;
	} else if (eventPtr->type != MotionNotify || sharedTextPtr->numMotionEventBindings > 0) {
	    sameChunkWithUnchangedTags = 0;
	}

	if (nearby) {
	    TkTextTagSetIncrRefCount(newTagInfoPtr = sharedTextPtr->emptyTagInfoPtr);
	    TkTextTagSetIncrRefCount(leaveTags = textPtr->curTagInfoPtr);
	    TkTextTagSetIncrRefCount(enterTags = sharedTextPtr->emptyTagInfoPtr);
	} else if (sameChunkWithUnchangedTags) {
	    TkTextTagSetIncrRefCount(newTagInfoPtr = textPtr->curTagInfoPtr);
	    TkTextTagSetIncrRefCount(leaveTags = sharedTextPtr->emptyTagInfoPtr);
	    TkTextTagSetIncrRefCount(enterTags = sharedTextPtr->emptyTagInfoPtr);
	} else {
	    /*
	     * NOTE: the tag event handling depends on the display content, and not on
	     * the content of the B-Tree.
	     */

	    if (!(newTagInfoPtr = TkTextGetTagSetFromChunk(newDispChunkPtr))) {
	    	newTagInfoPtr = sharedTextPtr->emptyTagInfoPtr;
	    }
	    TkTextTagSetIncrRefCount(newTagInfoPtr);
	    leaveTags = TkTextTagSetCopy(textPtr->curTagInfoPtr);
	    leaveTags = TkTextTagSetRemoveFromThis(leaveTags, newTagInfoPtr);
	    enterTags = TkTextTagSetRemoveFromThis(TkTextTagSetCopy(newTagInfoPtr), leaveTags);
	    enterTags = TkTextTagSetRemoveFromThis(enterTags, textPtr->curTagInfoPtr);
	}
    }

    if (newLineY != TK_TEXT_IS_NEARBY
	    && textPtr->lastLineY != TK_TEXT_IS_NEARBY
	    && !sameChunkWithUnchangedTags
	    && sharedTextPtr->tagBindingTable) {
	if (textPtr->lastLineY == newLineY) {
	    /*
	     * We have to work-around a severe problem: per default the event handler is
	     * collapsing mouse motion events. This must not happen, a collapse of motion
	     * events has to be done on window level. For the text widget this means that
	     * we sometimes miss the transition from tagged region to tagged region. So we
	     * have to use a work-around for the x-direction: if the display line has not
	     * changed, then call TkTextPixelIndex for every intermediate x position. Of
	     * course this can be handled a bit more clever: traverse all the chunks
	     * between new chunk and old chunk, and send the first leave event, provided
	     * that this happens.
	     *
	     *     leaveTags = old.tags
	     *     for chunk = old.successor to new.predecessor
	     *         foreach t in (leaveTags - chunk.tags)
	     *             t.sendLeave
	     *             leaveTags -= t # do not send anymore
	     *         rof
	     *     rof
	     */

	    const TkTextDispChunk *nextDispChunkPtr;
	    int lastX = textPtr->lastX;
	    int movedToLeft;
	    int sx, sy; /* translation to current scroll position */

	    TkTextGetViewOffset(textPtr, &sx, &sy);
	    movedToLeft = textPtr->pickEvent.xcrossing.x + sx <= lastX;
	    nextDispChunkPtr = newDispChunkPtr;

	    if (movedToLeft) {
		/*
		 * Setup nextDispChunkPtr to predecessor of last chunk.
		 */

		/* find last chunk */
		while (nextDispChunkPtr->nextPtr
			&& !DispChunkContainsX(textPtr, nextDispChunkPtr, lastX)) {
		    nextDispChunkPtr = nextDispChunkPtr->nextPtr;
		}
		if (nextDispChunkPtr != newDispChunkPtr
			&& DispChunkContainsX(textPtr, nextDispChunkPtr, lastX)) {
		    /* move to predecessor of last chunk */
		    nextDispChunkPtr = nextDispChunkPtr->prevPtr;
		}
	    } else {
		/*
		 * Setup nextDispChunkPtr to successor of last chunk.
		 */

		/* find last chunk */
		while (nextDispChunkPtr->prevPtr
			&& !DispChunkContainsX(textPtr, nextDispChunkPtr, lastX)) {
		    nextDispChunkPtr = nextDispChunkPtr->prevPtr;
		}
		if (nextDispChunkPtr != newDispChunkPtr
			&& DispChunkContainsX(textPtr, nextDispChunkPtr, lastX)) {
		    /* move to successor of last chunk */
		    nextDispChunkPtr = nextDispChunkPtr->nextPtr;
		}
	    }

	    if (nextDispChunkPtr != newDispChunkPtr) {
		if (textPtr->curTagInfoPtr != sharedTextPtr->emptyTagInfoPtr) {
		    /*
		     * TkTextTagSetJoinComplementTo() requires this:
		     */
		    if (TkTextTagSetSize(textPtr->curTagInfoPtr) < sharedTextPtr->tagInfoSize) {
			textPtr->curTagInfoPtr = TkTextTagSetResize(
				textPtr->curTagInfoPtr, sharedTextPtr->tagInfoSize);
		    }
		    if (TkTextTagSetSize(leaveTags) < sharedTextPtr->tagInfoSize) {
			leaveTags = TkTextTagSetResize(leaveTags, sharedTextPtr->tagInfoSize);
		    }
		    if (TkTextTagSetSize(enterTags) < sharedTextPtr->tagInfoSize) {
			enterTags = TkTextTagSetResize(enterTags, sharedTextPtr->tagInfoSize);
		    }

		    do {
			const TkTextTagSet *chunkTagInfoPtr;

			if ((chunkTagInfoPtr = TkTextGetTagSetFromChunk(nextDispChunkPtr))) {
			    leaveTags = TkTextTagSetJoinComplementTo(leaveTags,
				    chunkTagInfoPtr, textPtr->curTagInfoPtr);
			    enterTags = TkTextTagSetJoinComplementTo(enterTags,
				    chunkTagInfoPtr, textPtr->curTagInfoPtr);
			}

			nextDispChunkPtr = movedToLeft ?
				nextDispChunkPtr->prevPtr : nextDispChunkPtr->nextPtr;
		    } while (nextDispChunkPtr != newDispChunkPtr);
		}

		/* Delete intermediate enter/leave pairs. */
		leaveTags = TkTextTagSetIntersect(leaveTags, textPtr->curTagInfoPtr);
		enterTags = TkTextTagSetIntersect(enterTags, newTagInfoPtr);
	    }
	} else if (textPtr->lastLineY != TK_TEXT_NEARBY_IS_UNDETERMINED) {
	    const TkTextDispChunk *chunkPtr, *cPtr;
	    const TkTextTagSet *tPtr;
	    TkTextTagSet *commonTags = TkTextTagSetCopy(newTagInfoPtr);

	    /*
	     * The display line has changed, so we have to send leave/enter events
	     * for all the affected tags, otherwise the event handling would depend
	     * on the contingencies of the layout, and this must not happen.
	     *
	     * But do not track a change of the display line if the new display chunk
	     * belongs to the same region as old display chunk.
	     */

	    if (newLineY < textPtr->lastLineY) {
		/*
		 * Mouse pointer has moved to any predecessing display line.
		 */

		for (cPtr = chunkPtr = newDispChunkPtr;
			chunkPtr && textPtr->lastLineY > TkTextGetYPixelFromChunk(textPtr, chunkPtr);
			cPtr = chunkPtr = TkTextGetFirstChunkOfNextDispLine(chunkPtr)) {
		    for ( ; cPtr; cPtr = cPtr->nextPtr) {
			if ((tPtr = TkTextGetTagSetFromChunk(cPtr))) {
			    commonTags = TkTextTagSetIntersectThis(commonTags, tPtr);
			}
		    }
		}
		if (cPtr) {
		    int x = textPtr->lastX;

		    for ( ; cPtr; cPtr = cPtr->nextPtr) {
			if ((tPtr = TkTextGetTagSetFromChunk(cPtr))) {
			    commonTags = TkTextTagSetIntersectThis(commonTags, tPtr);
			}
			if (DispChunkContainsX(textPtr, cPtr, x)) {
			    break;
			}
		    }
		}
	    } else {
		/*
		 * Mouse pointer has moved to any successing display line.
		 */

		for (cPtr = chunkPtr = newDispChunkPtr;
			chunkPtr && textPtr->lastLineY < TkTextGetYPixelFromChunk(textPtr, chunkPtr);
			cPtr = chunkPtr = TkTextGetLastChunkOfPrevDispLine(chunkPtr)) {
		    for ( ; cPtr; cPtr = cPtr->prevPtr) {
			if ((tPtr = TkTextGetTagSetFromChunk(cPtr))) {
			    commonTags = TkTextTagSetIntersectThis(commonTags, tPtr);
			}
		    }
		}
		if (cPtr) {
		    int x = textPtr->lastX;

		    for ( ; cPtr; cPtr = cPtr->prevPtr) {
			if ((tPtr = TkTextGetTagSetFromChunk(cPtr))) {
			    commonTags = TkTextTagSetIntersectThis(commonTags, tPtr);
			}
			if (DispChunkContainsX(textPtr, cPtr, x)) {
			    break;
			}
		    }
		}
	    }

	    TkTextTagSetDecrRefCount(enterTags);
	    TkTextTagSetDecrRefCount(leaveTags);
	    enterTags = TkTextTagSetRemoveFromThis(TkTextTagSetCopy(newTagInfoPtr), commonTags);
	    leaveTags = TkTextTagSetRemoveFromThis(TkTextTagSetCopy(textPtr->curTagInfoPtr), commonTags);
	    TkTextTagSetDecrRefCount(commonTags);
	}
    }

    tagEpoch = sharedTextPtr->tagEpoch;

    if (sharedTextPtr->tagBindingTable && !TkTextTagSetIsEmpty(leaveTags)) {
	/*
	 * Invoke the binding system with a LeaveNotify event for all of the tags
	 * that have gone away.
	 *
	 * Always use a detail of NotifyAncestor. Besides being
	 * consistent, this avoids problems where the binding code will
	 * discard NotifyInferior events.
	 */

	event = textPtr->pickEvent;
	event.type = LeaveNotify;
	event.xcrossing.detail = NotifyAncestor;
	TagBindEvent(textPtr, &event, leaveTags, tagEpoch);
	sentEvents = 1;
    }

    if (!(textPtr->flags & DESTROYED)) {
	int sx, sy; /* translation to current scroll position */

	if (sentEvents) {
	    /*
	     * Reset the "current" mark (be careful to recompute its location, since
	     * it might have changed during an event binding).
	     *
	     * We want to avoid that a cursor movement is constantly splitting and
	     * joining char segments. So we postpone the insertion of the "current"
	     * mark until TextWidgetObjCmd will be executed.
	     */

	    newDispChunkPtr = TkTextPixelIndex(textPtr,
		    textPtr->pickEvent.xcrossing.x, textPtr->pickEvent.xcrossing.y, &index, &nearby);

	    newLineY = nearby ? TK_TEXT_IS_NEARBY : TkTextGetYPixelFromChunk(textPtr, newDispChunkPtr);
	    textPtr->currentMarkIndex = index;
	    TkTextIndexToByteIndex(&textPtr->currentMarkIndex);
	    textPtr->haveToSetCurrentMark = 1;
	    sharedTextPtr->haveToSetCurrentMark = 1;
	}

	if (sharedTextPtr->tagBindingTable && !TkTextTagSetIsEmpty(enterTags)) {
	    /*
	     * Invoke the binding system with a EnterNotify event for all of the tags
	     * that have just appeared.
	     *
	     * Always use a detail of NotifyAncestor. Besides being
	     * consistent, this avoids problems where the binding code will
	     * discard NotifyInferior events.
	     */

	    event = textPtr->pickEvent;
	    event.type = EnterNotify;
	    event.xcrossing.detail = NotifyAncestor;
	    TagBindEvent(textPtr, &event, enterTags, tagEpoch);
	}

	TkTextTagSetDecrRefCount(textPtr->curTagInfoPtr);
	TkTextTagSetIncrRefCount(textPtr->curTagInfoPtr = TkTextTagSetIsEmpty(newTagInfoPtr) ?
		sharedTextPtr->emptyTagInfoPtr : newTagInfoPtr);

	TkTextGetViewOffset(textPtr, &sx, &sy);
	textPtr->lastLineY = newLineY;
	textPtr->lastX = textPtr->pickEvent.xcrossing.x + sx;
	if (newDispChunkPtr) {
	    textPtr->lastChunkID = newDispChunkPtr->uniqID;
	}
    }

    TkTextTagSetDecrRefCount(leaveTags);
    TkTextTagSetDecrRefCount(enterTags);
    TkTextTagSetDecrRefCount(newTagInfoPtr);
}

/*
 *--------------------------------------------------------------
 *
 * TagBindEvent --
 *
 *	Trigger given events for all tags that match the relevant bindings.
 *	To handle the "sel" tag correctly in all peer widgets, we must use the
 *	name of the tags as the binding table element.
 *
 * Results:
 *	None.
 *
 * Side effects:
 *	Almost anything can be triggered by tag bindings, including deletion
 *	of the text widget.
 *
 *--------------------------------------------------------------
 */

static void
TagBindEvent(
    TkText *textPtr,		/* Text widget to fire bindings in. */
    XEvent *eventPtr,		/* What actually happened. */
    TkTextTagSet *tagInfoPtr,	/* Set of relevant tags. */
    unsigned epoch)		/* Last epoch of tag creation. */
{
    TkTextTag *tagArrayBuf[TK_TEXT_SET_MAX_BIT_SIZE];
    TkTextTag **tagArrPtr = tagArrayBuf;
    const TkSharedText *sharedTextPtr = textPtr->sharedTextPtr;
    unsigned maxTags = sharedTextPtr->numTags;
    unsigned countTags = 0;
    unsigned i;

    assert(textPtr->sharedTextPtr->tagBindingTable);

    for (i = TkTextTagSetFindFirst(tagInfoPtr);
	    i != TK_TEXT_TAG_SET_NPOS;
	    i = TkTextTagSetFindNext(tagInfoPtr, i)) {
	TkTextTag *tagPtr;

	/*
	 * Take into account that some tags have been gone in the meanwhile.
	 */

	if (i >= maxTags) {
	    break;
	}
	if ((tagPtr = sharedTextPtr->tagLookup[i]) && tagPtr->tagEpoch <= epoch) {
	    if (countTags == sizeof(tagArrayBuf)/sizeof(tagArrayBuf[0])) {
		/* It's quite unexpected that this case happens. */
		unsigned count = TkTextTagSetCount(tagInfoPtr);
		tagArrPtr = (TkTextTag **)malloc(count*sizeof(tagArrayBuf[0]));
		memcpy(tagArrPtr, tagArrayBuf, countTags*sizeof(tagArrayBuf[0]));
	    }
	    tagArrPtr[countTags++] = tagPtr;
	}
    }

    if (countTags) {
	TkTextSortTags(countTags, tagArrPtr);
	for (i = 0; i < countTags; ++i) {
	    tagArrPtr[i] = (TkTextTag *) tagArrPtr[i]->name;
	}
	Tk_BindEvent(textPtr->sharedTextPtr->tagBindingTable, eventPtr,
		textPtr->tkwin, countTags, (ClientData *) tagArrPtr);

	if (tagArrPtr != tagArrayBuf) {
	    free(tagArrPtr);
	}
    }
}

/*
 *--------------------------------------------------------------
 *
 * EnumerateTags --
 *
 *	Implements the "tag enumerate" command, see documentation.
 *
 * Results:
 *	A standard Tcl result.
 *
 * Side effects:
 *	Memory is allocated for the result, if needed (standard Tcl result
 *	side effects).
 *
 *--------------------------------------------------------------
 */

static TkBitField *
AddBits(
    TkBitField *dst,		/* can be NULL */
    const TkBitField *src)
{
    if (!dst) {
	dst = TkBitResize(NULL, TkBitSize(src));
    }
    TkBitJoin(dst, src);
    return dst;
}

static TkBitField *
AddComplementBits(
    TkBitField *dst,		/* can be NULL */
    const TkBitField *src)
{
    if (!dst) {
	dst = TkBitResize(NULL, TkBitSize(src));
    }
    TkBitComplementTo(dst, src);
    return dst;
}

static TkBitField *
AddSet(
    const TkSharedText *sharedTextPtr,
    TkBitField *dst,		/* can be NULL */
    const TkTextTagSet *src)
{
    TkBitField *cmpl = TkTextTagSetToBits(src, TkBitSize(sharedTextPtr->usedTags));
    (void)sharedTextPtr;
    (void)src;

    dst = AddBits(dst, cmpl);
    TkBitDecrRefCount(cmpl);
    return dst;
}

static TkBitField *
AddComplementSet(
    const TkSharedText *sharedTextPtr,
    TkBitField *dst,		/* can be NULL */
    const TkTextTagSet *src)
{
    TkBitField *cmpl = TkTextTagSetToBits(src, TkBitSize(sharedTextPtr->usedTags));
    (void)sharedTextPtr;
    (void)src;

    dst = AddComplementBits(dst, cmpl);
    TkBitDecrRefCount(cmpl);
    return dst;
}

static int
EnumerateTags(
    Tcl_Interp *interp,
    TkText *textPtr,
    int objc,
    Tcl_Obj *const *objv)
{
    static const char *const optStrings[] = {
	"-all", "-discardselection", "-display", "-elide", "-geometry", "-lineheight",
	"-nodisplay", "-noelide", "-nogeometry", "-nolineheight", "-noselection",
	"-noundo", "-noused", "-selection", "-undo", "-unused", "-used", NULL
    };
    enum opts {
	ENUM_ALL, ENUM_DISCARD_SELECTION, ENUM_DISPLAY, ENUM_ELIDE, ENUM_GEOEMTRY, ENUM_LINEHEIGHT,
	ENUM_NO_DISPLAY, ENUM_NO_ELIDE, ENUM_NO_GEOMETRY, ENUM_NO_LINEHEIGHT, ENUM_NO_SELECTION,
	ENUM_NO_UNDO, ENUM_NO_USED, ENUM_SELECTION, ENUM_UNDO, ENUM_UNUSED, ENUM_USED
    };

    const TkSharedText *sharedTextPtr = textPtr->sharedTextPtr;
    TkBitField *includeBits = NULL;
    TkBitField *discardBits = NULL;
    int discardSelection = 0;
    TkTextTag **arrayPtr;
    int index, countTags, i;
    unsigned k;

    for (i = 3; i < objc; ++i) {
	const char *option = Tcl_GetString(objv[i]);

	if (*option != '-') {
	    break;
	}

	if (Tcl_GetIndexFromObjStruct(interp, objv[i], optStrings, sizeof(char *),
		"tag option", 0, &index) != TCL_OK) {
	    if (includeBits) { TkBitDecrRefCount(includeBits); }
	    if (discardBits) { TkBitDecrRefCount(discardBits); }
	    return TCL_ERROR;
	}

	switch ((enum opts) index) {
	case ENUM_ALL:
	case ENUM_DISCARD_SELECTION:
	    discardSelection = 1;
	    break;
	case ENUM_DISPLAY:
	    includeBits = AddBits(includeBits, sharedTextPtr->affectDisplayTags);
	    break;
	case ENUM_ELIDE:
	    includeBits = AddBits(includeBits, sharedTextPtr->elisionTags);
	    break;
	case ENUM_GEOEMTRY:
	    includeBits = AddBits(includeBits, sharedTextPtr->affectGeometryTags);
	    break;
	case ENUM_LINEHEIGHT:
	    includeBits = AddBits(includeBits, sharedTextPtr->affectLineHeightTags);
	    break;
	case ENUM_NO_DISPLAY:
	    discardBits = AddBits(discardBits, sharedTextPtr->affectDisplayTags);
	    break;
	case ENUM_NO_ELIDE:
	    discardBits = AddBits(discardBits, sharedTextPtr->elisionTags);
	    break;
	case ENUM_NO_GEOMETRY:
	    discardBits = AddBits(discardBits, sharedTextPtr->affectGeometryTags);
	    break;
	case ENUM_NO_LINEHEIGHT:
	    discardBits = AddBits(discardBits, sharedTextPtr->affectLineHeightTags);
	    break;
	case ENUM_NO_SELECTION:
	    discardSelection = 1;
	    break;
	case ENUM_NO_UNDO:
	    discardBits = AddComplementBits(discardBits, sharedTextPtr->dontUndoTags);
	    break;
	case ENUM_NO_USED:
	    discardBits = AddComplementSet(sharedTextPtr, discardBits,
		    TkBTreeRootTagInfo(sharedTextPtr->tree));
	    break;
	case ENUM_SELECTION:
	    includeBits = AddBits(includeBits, sharedTextPtr->selectionTags);
	    break;
	case ENUM_UNDO:
	    includeBits = AddComplementBits(includeBits, sharedTextPtr->dontUndoTags);
	    break;
	case ENUM_UNUSED:
	    includeBits = AddComplementSet(sharedTextPtr, includeBits,
		    TkBTreeRootTagInfo(sharedTextPtr->tree));
	    break;
	case ENUM_USED:
	    includeBits = AddSet(sharedTextPtr, includeBits, TkBTreeRootTagInfo(sharedTextPtr->tree));
	    break;
	}
    }

    if (objc == i + 1) {
	TkTextIndex index1;
	TkTextSegment *segPtr;
	TkTextTagSet *tagInfoPtr;

	if (!TkTextGetIndexFromObj(interp, textPtr, objv[i], &index1)) {
	    return TCL_ERROR;
	}

	segPtr = TkTextIndexGetContentSegment(&index1, NULL);

	if (!includeBits && !discardBits) {
	    TkTextFindTags(interp, textPtr, segPtr, discardSelection);
	    return TCL_OK;
	}

	TkTextTagSetIncrRefCount(tagInfoPtr = segPtr->tagInfoPtr);
	if (includeBits) {
	    tagInfoPtr = TkTextTagSetIntersectBits(tagInfoPtr, includeBits);
	    TkBitDecrRefCount(includeBits);
	}
	includeBits = TkTextTagSetToBits(tagInfoPtr, TkBitSize(sharedTextPtr->usedTags));
	TkTextTagSetDecrRefCount(tagInfoPtr);
    } else if (objc > i) {
	Tcl_WrongNumArgs(interp, 3, objv, "?options? ?index?");
	return TCL_ERROR;
    }

    if (discardSelection) {
	discardBits = AddBits(discardBits, sharedTextPtr->selectionTags);
    }
    if (!includeBits) {
	if (discardBits) {
	    includeBits = TkBitCopy(sharedTextPtr->usedTags, -1);
	} else {
	    TkBitIncrRefCount(includeBits = sharedTextPtr->usedTags);
	}
    }
    if (discardBits) {
	TkBitRemove(includeBits, discardBits);
    }

    arrayPtr = (TkTextTag **)malloc(sharedTextPtr->numEnabledTags * sizeof(TkTextTag *));
    countTags = 0;

    for (k = TkBitFindFirst(includeBits); k != TK_BIT_NPOS; k = TkBitFindNext(includeBits, k)) {
	arrayPtr[countTags++] = sharedTextPtr->tagLookup[k];
    }

    AppendTags(interp, countTags, arrayPtr);
    free(arrayPtr);

    TkBitDecrRefCount(includeBits);
    if (discardBits) {
	TkBitDecrRefCount(discardBits);
    }

    return TCL_OK;
}

#ifndef NDEBUG
/*
 *--------------------------------------------------------------
 *
 * TkpTextPrintTagSet --
 *
 *	This function is for debugging only, printing the content of
 *	the given tag set on stdout.
 *
 * Results:
 *	None.
 *
 * Side effects:
 *	None.
 *
 *--------------------------------------------------------------
 */

void
TkpTextPrintTagSet(
    const TkSharedText *sharedTextPtr,
    const TkTextTagSet *tagInfoPtr)
{
    const char *comma = "";
    unsigned i;

    printf("{");
    for (i = TkTextTagSetFindFirst(tagInfoPtr);
	    i != TK_TEXT_TAG_SET_NPOS;
	    i = TkTextTagSetFindNext(tagInfoPtr, i)) {
	printf("%s%s", comma, sharedTextPtr->tagLookup[i]->name);
	comma = ", ";
    }
    printf("}\n");
}
#endif /* !NDEBUG */

/*
 * Local Variables:
 * mode: c
 * c-basic-offset: 4
 * fill-column: 105
 * End:
 * vi:set ts=8 sw=4:
 */<|MERGE_RESOLUTION|>--- conflicted
+++ resolved
@@ -102,7 +102,6 @@
     {TK_OPTION_STRING, "-offset", NULL, NULL,
 	NULL, TCL_INDEX_NONE, offsetof(TkTextTag, offsetString), TK_OPTION_NULL_OK, 0, 0},
     {TK_OPTION_STRING, "-overstrike", NULL, NULL,
-<<<<<<< HEAD
 	NULL, TCL_INDEX_NONE, offsetof(TkTextTag, overstrikeString), TK_OPTION_NULL_OK, 0, 0},
     {TK_OPTION_COLOR, "-overstrikecolor", NULL, NULL,
 	NULL, TCL_INDEX_NONE, offsetof(TkTextTag, overstrikeColor), TK_OPTION_NULL_OK, 0, 0},
@@ -110,13 +109,6 @@
     {TK_OPTION_SYNONYM, "-overstrikefg", NULL, NULL,
 	NULL, 0, TCL_INDEX_NONE, TK_OPTION_NULL_OK, "-overstrikecolor", TK_TEXT_DEPRECATED_OVERSTRIKE_FG},
 #endif /* SUPPORT_DEPRECATED_TAG_OPTIONS */
-=======
-	NULL, TCL_INDEX_NONE, offsetof(TkTextTag, overstrikeString),
-	TK_OPTION_NULL_OK, 0, 0},
-    {TK_OPTION_COLOR, "-overstrikefg", NULL, NULL,
-	NULL, TCL_INDEX_NONE, offsetof(TkTextTag, overstrikeColor),
-	TK_OPTION_NULL_OK, 0, 0},
->>>>>>> f9ec3c57
     {TK_OPTION_STRING, "-relief", NULL, NULL,
 	NULL, offsetof(TkTextTag, reliefPtr), TCL_INDEX_NONE, TK_OPTION_NULL_OK, 0, 0},
     {TK_OPTION_STRING, "-rmargin", NULL, NULL,
@@ -138,7 +130,6 @@
     {TK_OPTION_STRING_TABLE, "-tabstyle", NULL, NULL,
 	NULL, TCL_INDEX_NONE, offsetof(TkTextTag, tabStyle), TK_OPTION_NULL_OK, tabStyleStrings, 0},
     {TK_OPTION_STRING, "-underline", NULL, NULL,
-<<<<<<< HEAD
 	NULL, TCL_INDEX_NONE, offsetof(TkTextTag, underlineString), TK_OPTION_NULL_OK, 0, 0},
     {TK_OPTION_COLOR, "-underlinecolor", NULL, NULL,
 	NULL, TCL_INDEX_NONE, offsetof(TkTextTag, underlineColor), TK_OPTION_NULL_OK, 0, 0},
@@ -148,13 +139,6 @@
 #endif /* SUPPORT_DEPRECATED_TAG_OPTIONS */
     {TK_OPTION_BOOLEAN, "-undo", NULL, NULL,
 	"1", TCL_INDEX_NONE, offsetof(TkTextTag, undo), 0, 0, 0},
-=======
-	NULL, TCL_INDEX_NONE, offsetof(TkTextTag, underlineString),
-	TK_OPTION_NULL_OK, 0, 0},
-    {TK_OPTION_COLOR, "-underlinefg", NULL, NULL,
-	NULL, TCL_INDEX_NONE, offsetof(TkTextTag, underlineColor),
-	TK_OPTION_NULL_OK, 0, 0},
->>>>>>> f9ec3c57
     {TK_OPTION_STRING_TABLE, "-wrap", NULL, NULL,
 	NULL, TCL_INDEX_NONE, offsetof(TkTextTag, wrapMode), TK_OPTION_NULL_OK, wrapStrings, 0},
     {TK_OPTION_END, NULL, NULL, NULL, NULL, 0, 0, 0, 0, 0}
@@ -477,7 +461,6 @@
 		TkTextClearSelection(sharedTextPtr, &index1, &index2);
 	    }
 
-<<<<<<< HEAD
 	    if ((tagPtr = TkTextClearTags(sharedTextPtr, textPtr, &index1, &index2, discardSelection))) {
 		for ( ; tagPtr; tagPtr = tagPtr->nextPtr) {
 		    if (tagPtr->epoch != epoch) {
@@ -492,43 +475,6 @@
 			}
 		    }
 		}
-=======
-	    tagPtr->affectsDisplay = 0;
-	    tagPtr->affectsDisplayGeometry = 0;
-	    if ((tagPtr->elideString != NULL)
-		    || (tagPtr->tkfont != NULL)
-		    || (tagPtr->justifyString != NULL)
-		    || (tagPtr->lMargin1String != NULL)
-		    || (tagPtr->lMargin2String != NULL)
-		    || (tagPtr->offsetString != NULL)
-		    || (tagPtr->rMarginString != NULL)
-		    || (tagPtr->spacing1String != NULL)
-		    || (tagPtr->spacing2String != NULL)
-		    || (tagPtr->spacing3String != NULL)
-		    || (tagPtr->tabStringPtr != NULL)
-		    || (tagPtr->tabStyle == TK_TEXT_TABSTYLE_TABULAR)
-		    || (tagPtr->tabStyle == TK_TEXT_TABSTYLE_WORDPROCESSOR)
-		    || (tagPtr->wrapMode == TEXT_WRAPMODE_CHAR)
-		    || (tagPtr->wrapMode == TEXT_WRAPMODE_NONE)
-		    || (tagPtr->wrapMode == TEXT_WRAPMODE_WORD)) {
-		tagPtr->affectsDisplay = 1;
-		tagPtr->affectsDisplayGeometry = 1;
-	    }
-	    if ((tagPtr->border != NULL)
-		    || (tagPtr->selBorder != NULL)
-		    || (tagPtr->reliefString != NULL)
-		    || (tagPtr->bgStipple != None)
-		    || (tagPtr->fgColor != NULL)
-		    || (tagPtr->selFgColor != NULL)
-		    || (tagPtr->fgStipple != None)
-		    || (tagPtr->overstrikeString != NULL)
-                    || (tagPtr->overstrikeColor != NULL)
-		    || (tagPtr->underlineString != NULL)
-                    || (tagPtr->underlineColor != NULL)
-                    || (tagPtr->lMarginColor != NULL)
-                    || (tagPtr->rMarginColor != NULL)) {
-		tagPtr->affectsDisplay = 1;
->>>>>>> f9ec3c57
 	    }
 	}
 
@@ -1098,8 +1044,12 @@
 	    || tagPtr->spacing2String
 	    || tagPtr->spacing3String
 	    || tagPtr->tabStringPtr
-	    || tagPtr->tabStyle != TK_TEXT_TABSTYLE_NONE
-	    || tagPtr->wrapMode != TEXT_WRAPMODE_NULL) {
+	    || tagPtr->tabStyle == TK_TEXT_TABSTYLE_TABULAR
+	    || tagPtr->tabStyle == TK_TEXT_TABSTYLE_WORDPROCESSOR
+		|| tagPtr->wrapMode == TEXT_WRAPMODE_CHAR
+		|| tagPtr->wrapMode == TEXT_WRAPMODE_NONE
+		|| tagPtr->wrapMode == TEXT_WRAPMODE_WORD
+		|| tagPtr->wrapMode == TEXT_WRAPMODE_CODEPOINT) {
 	tagPtr->affectsDisplay = 1;
 	tagPtr->affectsDisplayGeometry = 1;
     } else if (tagPtr->attrs.border
