--- conflicted
+++ resolved
@@ -408,16 +408,9 @@
 	    if (!TkTextGetIndexFromObj(interp, textPtr, objv[i], &index1)) {
 		return TCL_ERROR;
 	    }
-<<<<<<< HEAD
 
 	    if (objc > i + 1) {
 		if (!TkTextGetIndexFromObj(interp, textPtr, objv[i + 1], &index2)) {
-=======
-	    if (tagPtr->tabStringPtr != NULL) {
-		tagPtr->tabArrayPtr =
-			TkTextGetTabs(interp, textPtr->tkwin, tagPtr->tabStringPtr);
-		if (tagPtr->tabArrayPtr == NULL) {
->>>>>>> b30bf0bd
 		    return TCL_ERROR;
 		}
 		if (TkTextIndexCompare(&index1, &index2) >= 0) {
@@ -1178,7 +1171,7 @@
 	tagPtr->tabArrayPtr = NULL;
     }
     if (tagPtr->tabStringPtr) {
-	if (!(tagPtr->tabArrayPtr = TkTextGetTabs(interp, textPtr, tagPtr->tabStringPtr))) {
+	if (!(tagPtr->tabArrayPtr = TkTextGetTabs(interp, textPtr->tkwin, tagPtr->tabStringPtr))) {
 	    rc = TCL_ERROR;
 	}
     }
