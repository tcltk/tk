/*
 * tkMenu.c --
 *
 * This file contains most of the code for implementing menus in Tk. It takes
 * care of all of the generic (platform-independent) parts of menus, and is
 * supplemented by platform-specific files. The geometry calculation and
 * drawing code for menus is in the file tkMenuDraw.c
 *
 * Copyright (c) 1990-1994 The Regents of the University of California.
 * Copyright (c) 1994-1998 Sun Microsystems, Inc.
 *
 * See the file "license.terms" for information on usage and redistribution of
 * this file, and for a DISCLAIMER OF ALL WARRANTIES.
 */

/*
 * Notes on implementation of menus:
 *
 * Menus can be used in three ways:
 * - as a popup menu, either as part of a menubutton or standalone.
 * - as a menubar. The menu's cascade items are arranged according to the
 *   specific platform to provide the user access to the menus at all times
 * - as a tearoff palette. This is a window with the menu's items in it.
 *
 * The goal is to provide the Tk developer with a way to use a common set of
 * menus for all of these tasks.
 *
 * In order to make the bindings for cascade menus work properly under Unix,
 * the cascade menus' pathnames must be proper children of the menu that they
 * are cascade from. So if there is a menu .m, and it has two cascades
 * labelled "File" and "Edit", the cascade menus might have the pathnames
 * .m.file and .m.edit. Another constraint is that the menus used for menubars
 * must be children of the toplevel widget that they are attached to. And on
 * the Macintosh, the platform specific menu handle for cascades attached to a
 * menu bar must have a title that matches the label for the cascade menu.
 *
 * To handle all of the constraints, Tk menubars and tearoff menus are
 * implemented using menu clones. Menu clones are full menus in their own
 * right; they have a Tk window and pathname associated with them; they have a
 * TkMenu structure and array of entries. However, they are linked with the
 * original menu that they were cloned from. They reflect the attributes of the
 * original, or "master", menu. So if an item is added to a menu, and that
 * menu has clones, then the item must be added to all of its clones also.
 * Menus are cloned when a menu is torn-off or when a menu is assigned as a
 * menubar using the "-menu" option of the toplevel's pathname configure
 * subcommand. When a clone is destroyed, only the clone is destroyed, but
 * when the master menu is destroyed, all clones are also destroyed. This
 * allows the developer to just deal with one set of menus when creating and
 * destroying.
 *
 * Clones are rather tricky when a menu with cascade entries is cloned (such
 * as a menubar). Not only does the menu have to be cloned, but each cascade
 * entry's corresponding menu must also be cloned. This maintains the pathname
 * parent-child hierarchy necessary for menubars and toplevels to work. This
 * leads to several special cases:
 *
 * 1. When a new menu is created, and it is pointed to by cascade entries in
 * cloned menus, the new menu has to be cloned to parallel the cascade
 * structure.
 * 2. When a cascade item is added to a menu that has been cloned, and the
 * menu that the cascade item points to exists, that menu has to be cloned.
 * 3. When the menu that a cascade entry points to is changed, the old cloned
 * cascade menu has to be discarded, and the new one has to be cloned.
 */

#if 0

/*
 * used only to test for old config code
 */

#define __NO_OLD_CONFIG
#endif

#include "tkInt.h"
#include "tkMenu.h"

#define MENU_HASH_KEY "tkMenus"

typedef struct {
    int menusInitialized;	/* Flag indicates whether thread-specific
				 * elements of the Windows Menu module have
				 * been initialized. */
    Tk_OptionTable menuOptionTable;
				/* The option table for menus. */
    Tk_OptionTable entryOptionTables[6];
				/* The tables for menu entries. */
} ThreadSpecificData;
static Tcl_ThreadDataKey dataKey;

/*
 * The following flag indicates whether the process-wide state for the Menu
 * module has been initialized. The Mutex protects access to that flag.
 */

static int menusInitialized;
TCL_DECLARE_MUTEX(menuMutex)

/*
 * Configuration specs for individual menu entries. If this changes, be sure
 * to update code in TkpMenuInit that changes the font string entry.
 */

static const char *const menuStateStrings[] = {"active", "normal", "disabled", NULL};

static const char *const menuEntryTypeStrings[] = {
    "cascade", "checkbutton", "command", "radiobutton", "separator", NULL
};

/*
 * The following table defines the legal values for the -compound option. It
 * is used with the "enum compound" declaration in tkMenu.h
 */

static const char *const compoundStrings[] = {
    "bottom", "center", "left", "none", "right", "top", NULL
};

static const Tk_OptionSpec tkBasicMenuEntryConfigSpecs[] = {
    {TK_OPTION_BORDER, "-activebackground", NULL, NULL,
	DEF_MENU_ENTRY_ACTIVE_BG, offsetof(TkMenuEntry, activeBorderPtr), -1,
	TK_OPTION_NULL_OK, NULL, 0},
    {TK_OPTION_COLOR, "-activeforeground", NULL, NULL,
	DEF_MENU_ENTRY_ACTIVE_FG,
	offsetof(TkMenuEntry, activeFgPtr), -1, TK_OPTION_NULL_OK, NULL, 0},
    {TK_OPTION_STRING, "-accelerator", NULL, NULL,
	DEF_MENU_ENTRY_ACCELERATOR,
	offsetof(TkMenuEntry, accelPtr), -1, TK_OPTION_NULL_OK, NULL, 0},
    {TK_OPTION_BORDER, "-background", NULL, NULL,
	DEF_MENU_ENTRY_BG,
	offsetof(TkMenuEntry, borderPtr), -1, TK_OPTION_NULL_OK, NULL, 0},
    {TK_OPTION_BITMAP, "-bitmap", NULL, NULL,
	DEF_MENU_ENTRY_BITMAP,
	offsetof(TkMenuEntry, bitmapPtr), -1, TK_OPTION_NULL_OK, NULL, 0},
    {TK_OPTION_BOOLEAN, "-columnbreak", NULL, NULL,
	DEF_MENU_ENTRY_COLUMN_BREAK,
	-1, offsetof(TkMenuEntry, columnBreak), 0, NULL, 0},
    {TK_OPTION_STRING, "-command", NULL, NULL,
	DEF_MENU_ENTRY_COMMAND,
	offsetof(TkMenuEntry, commandPtr), -1, TK_OPTION_NULL_OK, NULL, 0},
    {TK_OPTION_STRING_TABLE, "-compound", "compound", "Compound",
	DEF_MENU_ENTRY_COMPOUND, -1, offsetof(TkMenuEntry, compound), 0,
	(ClientData) compoundStrings, 0},
    {TK_OPTION_FONT, "-font", NULL, NULL,
	DEF_MENU_ENTRY_FONT,
	offsetof(TkMenuEntry, fontPtr), -1, TK_OPTION_NULL_OK, NULL, 0},
    {TK_OPTION_COLOR, "-foreground", NULL, NULL,
	DEF_MENU_ENTRY_FG,
	offsetof(TkMenuEntry, fgPtr), -1, TK_OPTION_NULL_OK, NULL, 0},
    {TK_OPTION_BOOLEAN, "-hidemargin", NULL, NULL,
	DEF_MENU_ENTRY_HIDE_MARGIN,
	-1, offsetof(TkMenuEntry, hideMargin), 0, NULL, 0},
    {TK_OPTION_STRING, "-image", NULL, NULL,
	DEF_MENU_ENTRY_IMAGE,
	offsetof(TkMenuEntry, imagePtr), -1, TK_OPTION_NULL_OK, NULL, 0},
    {TK_OPTION_STRING, "-label", NULL, NULL,
	DEF_MENU_ENTRY_LABEL,
	offsetof(TkMenuEntry, labelPtr), -1, 0, NULL, 0},
    {TK_OPTION_STRING_TABLE, "-state", NULL, NULL,
	DEF_MENU_ENTRY_STATE,
	-1, offsetof(TkMenuEntry, state), 0,
	(ClientData) menuStateStrings, 0},
    {TK_OPTION_INT, "-underline", NULL, NULL,
	DEF_MENU_ENTRY_UNDERLINE, -1, offsetof(TkMenuEntry, underline), 0, NULL, 0},
    {TK_OPTION_END, NULL, NULL, NULL, 0, 0, 0, 0, NULL, 0}
};

static const Tk_OptionSpec tkSeparatorEntryConfigSpecs[] = {
    {TK_OPTION_BORDER, "-background", NULL, NULL,
	DEF_MENU_ENTRY_BG,
	offsetof(TkMenuEntry, borderPtr), -1, TK_OPTION_NULL_OK, NULL, 0},
    {TK_OPTION_END, NULL, NULL, NULL, 0, 0, 0, 0, NULL, 0}
};

static const Tk_OptionSpec tkCheckButtonEntryConfigSpecs[] = {
    {TK_OPTION_BOOLEAN, "-indicatoron", NULL, NULL,
	DEF_MENU_ENTRY_INDICATOR,
	-1, offsetof(TkMenuEntry, indicatorOn), 0, NULL, 0},
    {TK_OPTION_STRING, "-offvalue", NULL, NULL,
	DEF_MENU_ENTRY_OFF_VALUE,
	offsetof(TkMenuEntry, offValuePtr), -1, 0, NULL, 0},
    {TK_OPTION_STRING, "-onvalue", NULL, NULL,
	DEF_MENU_ENTRY_ON_VALUE,
	offsetof(TkMenuEntry, onValuePtr), -1, 0, NULL, 0},
    {TK_OPTION_COLOR, "-selectcolor", NULL, NULL,
	DEF_MENU_ENTRY_SELECT,
	offsetof(TkMenuEntry, indicatorFgPtr), -1, TK_OPTION_NULL_OK, NULL, 0},
    {TK_OPTION_STRING, "-selectimage", NULL, NULL,
	DEF_MENU_ENTRY_SELECT_IMAGE,
	offsetof(TkMenuEntry, selectImagePtr), -1, TK_OPTION_NULL_OK, NULL, 0},
    {TK_OPTION_STRING, "-variable", NULL, NULL,
	DEF_MENU_ENTRY_CHECK_VARIABLE,
	offsetof(TkMenuEntry, namePtr), -1, TK_OPTION_NULL_OK, NULL, 0},
    {TK_OPTION_END, NULL, NULL, NULL,
	NULL, 0, -1, 0, tkBasicMenuEntryConfigSpecs, 0}
};

static const Tk_OptionSpec tkRadioButtonEntryConfigSpecs[] = {
    {TK_OPTION_BOOLEAN, "-indicatoron", NULL, NULL,
	DEF_MENU_ENTRY_INDICATOR,
	-1, offsetof(TkMenuEntry, indicatorOn), 0, NULL, 0},
    {TK_OPTION_COLOR, "-selectcolor", NULL, NULL,
	DEF_MENU_ENTRY_SELECT,
	offsetof(TkMenuEntry, indicatorFgPtr), -1, TK_OPTION_NULL_OK, NULL, 0},
    {TK_OPTION_STRING, "-selectimage", NULL, NULL,
	DEF_MENU_ENTRY_SELECT_IMAGE,
	offsetof(TkMenuEntry, selectImagePtr), -1, TK_OPTION_NULL_OK, NULL, 0},
    {TK_OPTION_STRING, "-value", NULL, NULL,
	DEF_MENU_ENTRY_VALUE,
	offsetof(TkMenuEntry, onValuePtr), -1, TK_OPTION_NULL_OK, NULL, 0},
    {TK_OPTION_STRING, "-variable", NULL, NULL,
	DEF_MENU_ENTRY_RADIO_VARIABLE,
	offsetof(TkMenuEntry, namePtr), -1, 0, NULL, 0},
    {TK_OPTION_END, NULL, NULL, NULL,
	NULL, 0, -1, 0, tkBasicMenuEntryConfigSpecs, 0}
};

static const Tk_OptionSpec tkCascadeEntryConfigSpecs[] = {
    {TK_OPTION_STRING, "-menu", NULL, NULL,
	DEF_MENU_ENTRY_MENU,
	offsetof(TkMenuEntry, namePtr), -1, TK_OPTION_NULL_OK, NULL, 0},
    {TK_OPTION_END, NULL, NULL, NULL,
	NULL, 0, -1, 0, tkBasicMenuEntryConfigSpecs, 0}
};

static const Tk_OptionSpec tkTearoffEntryConfigSpecs[] = {
    {TK_OPTION_BORDER, "-background", NULL, NULL,
	DEF_MENU_ENTRY_BG,
	offsetof(TkMenuEntry, borderPtr), -1, TK_OPTION_NULL_OK, NULL, 0},
    {TK_OPTION_STRING_TABLE, "-state", NULL, NULL,
	DEF_MENU_ENTRY_STATE, -1, offsetof(TkMenuEntry, state), 0,
	(ClientData) menuStateStrings, 0},
    {TK_OPTION_END, NULL, NULL, NULL, 0, 0, 0, 0, NULL, 0}
};

static const Tk_OptionSpec *specsArray[] = {
    tkCascadeEntryConfigSpecs, tkCheckButtonEntryConfigSpecs,
    tkBasicMenuEntryConfigSpecs, tkRadioButtonEntryConfigSpecs,
    tkSeparatorEntryConfigSpecs, tkTearoffEntryConfigSpecs
};

/*
 * Menu type strings for use with Tcl_GetIndexFromObj.
 */

static const char *const menuTypeStrings[] = {
    "normal", "tearoff", "menubar", NULL
};

static const Tk_OptionSpec tkMenuConfigSpecs[] = {
    {TK_OPTION_BORDER, "-activebackground", "activeBackground",
	"Foreground", DEF_MENU_ACTIVE_BG_COLOR,
	offsetof(TkMenu, activeBorderPtr), -1, 0,
	(ClientData) DEF_MENU_ACTIVE_BG_MONO, 0},
    {TK_OPTION_PIXELS, "-activeborderwidth", "activeBorderWidth",
	"BorderWidth", DEF_MENU_ACTIVE_BORDER_WIDTH,
	offsetof(TkMenu, activeBorderWidthPtr), -1, 0, NULL, 0},
    {TK_OPTION_COLOR, "-activeforeground", "activeForeground",
	"Background", DEF_MENU_ACTIVE_FG_COLOR,
	offsetof(TkMenu, activeFgPtr), -1, 0,
	(ClientData) DEF_MENU_ACTIVE_FG_MONO, 0},
    {TK_OPTION_RELIEF, "-activerelief", "activeRelief", "Relief",
	DEF_MENU_ACTIVE_RELIEF, offsetof(TkMenu, activeReliefPtr),
	-1, 0, NULL, 0},
    {TK_OPTION_BORDER, "-background", "background", "Background",
	DEF_MENU_BG_COLOR, offsetof(TkMenu, borderPtr), -1, 0,
	(ClientData) DEF_MENU_BG_MONO, 0},
    {TK_OPTION_SYNONYM, "-bd", NULL, NULL,
	NULL, 0, -1, 0, "-borderwidth", 0},
    {TK_OPTION_SYNONYM, "-bg", NULL, NULL,
	NULL, 0, -1, 0, "-background", 0},
    {TK_OPTION_PIXELS, "-borderwidth", "borderWidth", "BorderWidth",
	DEF_MENU_BORDER_WIDTH,
	offsetof(TkMenu, borderWidthPtr), -1, 0, NULL, 0},
    {TK_OPTION_CURSOR, "-cursor", "cursor", "Cursor",
	DEF_MENU_CURSOR,
	offsetof(TkMenu, cursorPtr), -1, TK_OPTION_NULL_OK, NULL, 0},
    {TK_OPTION_COLOR, "-disabledforeground", "disabledForeground",
	"DisabledForeground", DEF_MENU_DISABLED_FG_COLOR,
	offsetof(TkMenu, disabledFgPtr), -1, TK_OPTION_NULL_OK,
	(ClientData) DEF_MENU_DISABLED_FG_MONO, 0},
    {TK_OPTION_SYNONYM, "-fg", NULL, NULL,
	NULL, 0, -1, 0, "-foreground", 0},
    {TK_OPTION_FONT, "-font", "font", "Font",
	DEF_MENU_FONT, offsetof(TkMenu, fontPtr), -1, 0, NULL, 0},
    {TK_OPTION_COLOR, "-foreground", "foreground", "Foreground",
	DEF_MENU_FG, offsetof(TkMenu, fgPtr), -1, 0, NULL, 0},
    {TK_OPTION_STRING, "-postcommand", "postCommand", "Command",
	DEF_MENU_POST_COMMAND,
	offsetof(TkMenu, postCommandPtr), -1, TK_OPTION_NULL_OK, NULL, 0},
    {TK_OPTION_RELIEF, "-relief", "relief", "Relief",
	DEF_MENU_RELIEF, offsetof(TkMenu, reliefPtr), -1, 0, NULL, 0},
    {TK_OPTION_COLOR, "-selectcolor", "selectColor", "Background",
	DEF_MENU_SELECT_COLOR, offsetof(TkMenu, indicatorFgPtr), -1, 0,
	(ClientData) DEF_MENU_SELECT_MONO, 0},
    {TK_OPTION_STRING, "-takefocus", "takeFocus", "TakeFocus",
	DEF_MENU_TAKE_FOCUS,
	offsetof(TkMenu, takeFocusPtr), -1, TK_OPTION_NULL_OK, NULL, 0},
    {TK_OPTION_BOOLEAN, "-tearoff", "tearOff", "TearOff",
	DEF_MENU_TEAROFF, -1, offsetof(TkMenu, tearoff), 0, NULL, 0},
    {TK_OPTION_STRING, "-tearoffcommand", "tearOffCommand",
	"TearOffCommand", DEF_MENU_TEAROFF_CMD,
	offsetof(TkMenu, tearoffCommandPtr), -1, TK_OPTION_NULL_OK, NULL, 0},
    {TK_OPTION_STRING, "-title", "title", "Title",
	DEF_MENU_TITLE,	 offsetof(TkMenu, titlePtr), -1,
	TK_OPTION_NULL_OK, NULL, 0},
    {TK_OPTION_STRING_TABLE, "-type", "type", "Type",
	DEF_MENU_TYPE, offsetof(TkMenu, menuTypePtr), -1, TK_OPTION_NULL_OK,
	(ClientData) menuTypeStrings, 0},
    {TK_OPTION_END, NULL, NULL, NULL, 0, 0, 0, 0, NULL, 0}
};

/*
 * Command line options. Put here because MenuCmd has to look at them along
 * with MenuWidgetObjCmd.
 */

static const char *const menuOptions[] = {
    "activate", "add", "cget", "clone", "configure", "delete", "entrycget",
    "entryconfigure", "index", "insert", "invoke", "post", "postcascade",
    "type", "unpost", "xposition", "yposition", NULL
};
enum options {
    MENU_ACTIVATE, MENU_ADD, MENU_CGET, MENU_CLONE, MENU_CONFIGURE,
    MENU_DELETE, MENU_ENTRYCGET, MENU_ENTRYCONFIGURE, MENU_INDEX,
    MENU_INSERT, MENU_INVOKE, MENU_POST, MENU_POSTCASCADE, MENU_TYPE,
    MENU_UNPOST, MENU_XPOSITION, MENU_YPOSITION
};

/*
 * Prototypes for static functions in this file:
 */

static int		CloneMenu(TkMenu *menuPtr, Tcl_Obj *newMenuName,
			    Tcl_Obj *newMenuTypeString);
static int		ConfigureMenu(Tcl_Interp *interp, TkMenu *menuPtr,
			    int objc, Tcl_Obj *const objv[]);
static int		ConfigureMenuCloneEntries(Tcl_Interp *interp,
			    TkMenu *menuPtr, int index,
			    int objc, Tcl_Obj *const objv[]);
static int		ConfigureMenuEntry(TkMenuEntry *mePtr,
			    int objc, Tcl_Obj *const objv[]);
static void		DeleteMenuCloneEntries(TkMenu *menuPtr,
			    int first, int last);
static void		DestroyMenuHashTable(ClientData clientData,
			    Tcl_Interp *interp);
static void		DestroyMenuInstance(TkMenu *menuPtr);
static void		DestroyMenuEntry(void *memPtr);
static TkSizeT	GetIndexFromCoords(Tcl_Interp *interp,
			    TkMenu *menuPtr, const char *string,
			    TkSizeT *indexPtr);
static int		MenuDoYPosition(Tcl_Interp *interp,
			    TkMenu *menuPtr, Tcl_Obj *objPtr);
static int		MenuDoXPosition(Tcl_Interp *interp,
			    TkMenu *menuPtr, Tcl_Obj *objPtr);
static int		MenuAddOrInsert(Tcl_Interp *interp,
			    TkMenu *menuPtr, Tcl_Obj *indexPtr, int objc,
			    Tcl_Obj *const objv[]);
static void		MenuCmdDeletedProc(ClientData clientData);
static TkMenuEntry *	MenuNewEntry(TkMenu *menuPtr, TkSizeT index, int type);
static char *		MenuVarProc(ClientData clientData,
			    Tcl_Interp *interp, const char *name1,
			    const char *name2, int flags);
static int		MenuWidgetObjCmd(ClientData clientData,
			    Tcl_Interp *interp, int objc,
			    Tcl_Obj *const objv[]);
static void		MenuWorldChanged(ClientData instanceData);
static int		PostProcessEntry(TkMenuEntry *mePtr);
static void		RecursivelyDeleteMenu(TkMenu *menuPtr);
static void		UnhookCascadeEntry(TkMenuEntry *mePtr);
static void		TkMenuCleanup(ClientData unused);

/*
 * The structure below is a list of procs that respond to certain window
 * manager events. One of these includes a font change, which forces the
 * geometry proc to be called.
 */

static const Tk_ClassProcs menuClass = {
    sizeof(Tk_ClassProcs),	/* size */
    MenuWorldChanged,		/* worldChangedProc */
    NULL,			/* createProc */
    NULL			/* modalProc */
};

/*
 *--------------------------------------------------------------
 *
 * Tk_MenuObjCmd --
 *
 *	This function is invoked to process the "menu" Tcl command. See the
 *	user documentation for details on what it does.
 *
 * Results:
 *	A standard Tcl result.
 *
 * Side effects:
 *	See the user documentation.
 *
 *--------------------------------------------------------------
 */

int
Tk_MenuObjCmd(
    ClientData clientData,	/* Main window associated with interpreter. */
    Tcl_Interp *interp,		/* Current interpreter. */
    int objc,			/* Number of arguments. */
    Tcl_Obj *const objv[])	/* Argument strings. */
{
    Tk_Window tkwin = clientData;
    Tk_Window newWin;
    register TkMenu *menuPtr;
    TkMenuReferences *menuRefPtr;
    int i, index, toplevel;
    const char *windowName;
    static const char *const typeStringList[] = {"-type", NULL};
    ThreadSpecificData *tsdPtr =
	    Tcl_GetThreadData(&dataKey, sizeof(ThreadSpecificData));

    if (objc < 2) {
	Tcl_WrongNumArgs(interp, 1, objv, "pathName ?-option value ...?");
	return TCL_ERROR;
    }

    TkMenuInit();

    toplevel = 1;
    for (i = 2; i < (objc - 1); i++) {
	if (Tcl_GetIndexFromObjStruct(NULL, objv[i], typeStringList,
		sizeof(char *), NULL, 0, &index) != TCL_ERROR) {
	    if ((Tcl_GetIndexFromObjStruct(NULL, objv[i + 1], menuTypeStrings,
		    sizeof(char *), NULL, 0, &index) == TCL_OK) && (index == MENUBAR)) {
		toplevel = 0;
	    }
	    break;
	}
    }

    windowName = Tcl_GetString(objv[1]);
    newWin = Tk_CreateWindowFromPath(interp, tkwin, windowName,
	    toplevel ? "" : NULL);
    if (newWin == NULL) {
	return TCL_ERROR;
    }

    /*
     * Initialize the data structure for the menu. Note that the menuPtr is
     * eventually freed in 'TkMenuEventProc' in tkMenuDraw.c, when
     * Tcl_EventuallyFree is called.
     */

    menuPtr = ckalloc(sizeof(TkMenu));
    memset(menuPtr, 0, sizeof(TkMenu));
    menuPtr->tkwin = newWin;
    menuPtr->display = Tk_Display(newWin);
    menuPtr->interp = interp;
    menuPtr->widgetCmd = Tcl_CreateObjCommand(interp,
	    Tk_PathName(menuPtr->tkwin), MenuWidgetObjCmd, menuPtr,
	    MenuCmdDeletedProc);
    menuPtr->active = TCL_INDEX_NONE;
    menuPtr->cursorPtr = NULL;
    menuPtr->masterMenuPtr = menuPtr;
    menuPtr->menuType = UNKNOWN_TYPE;
    TkMenuInitializeDrawingFields(menuPtr);

    Tk_SetClass(menuPtr->tkwin, "Menu");
    Tk_SetClassProcs(menuPtr->tkwin, &menuClass, menuPtr);
    Tk_CreateEventHandler(newWin,
	    ExposureMask|StructureNotifyMask|ActivateMask,
	    TkMenuEventProc, menuPtr);
    if (Tk_InitOptions(interp, menuPtr,
	    tsdPtr->menuOptionTable, menuPtr->tkwin)
	    != TCL_OK) {
    	Tk_DestroyWindow(menuPtr->tkwin);
    	return TCL_ERROR;
    }


    menuRefPtr = TkCreateMenuReferences(menuPtr->interp,
	    Tk_PathName(menuPtr->tkwin));
    menuRefPtr->menuPtr = menuPtr;
    menuPtr->menuRefPtr = menuRefPtr;
    if (TCL_OK != TkpNewMenu(menuPtr)) {
    	Tk_DestroyWindow(menuPtr->tkwin);
    	return TCL_ERROR;
    }

    if (ConfigureMenu(interp, menuPtr, objc - 2, objv + 2) != TCL_OK) {
    	Tk_DestroyWindow(menuPtr->tkwin);
    	return TCL_ERROR;
    }

    /*
     * If a menu has a parent menu pointing to it as a cascade entry, the
     * parent menu needs to be told that this menu now exists so that the
     * platform-part of the menu is correctly updated.
     *
     * If a menu has an instance and has cascade entries, then each cascade
     * menu must also have a parallel instance. This is especially true on the
     * Mac, where each menu has to have a separate title everytime it is in a
     * menubar. For instance, say you have a menu .m1 with a cascade entry for
     * .m2, where .m2 does not exist yet. You then put .m1 into a menubar.
     * This creates a menubar instance for .m1, but since .m2 is not there,
     * nothing else happens. When we go to create .m2, we hook it up properly
     * with .m1. However, we now need to clone .m2 and assign the clone of .m2
     * to be the cascade entry for the clone of .m1. This is special case #1
     * listed in the introductory comment.
     */

    if (menuRefPtr->parentEntryPtr != NULL) {
	TkMenuEntry *cascadeListPtr = menuRefPtr->parentEntryPtr;
	TkMenuEntry *nextCascadePtr;
	Tcl_Obj *newMenuName, *newObjv[2];

	while (cascadeListPtr != NULL) {
	    nextCascadePtr = cascadeListPtr->nextCascadePtr;

     	    /*
	     * If we have a new master menu, and an existing cloned menu
	     * points to this menu in a cascade entry, we have to clone the
	     * new menu and point the entry to the clone instead of the menu
	     * we are creating. Otherwise, ConfigureMenuEntry will hook up the
	     * platform-specific cascade linkages now that the menu we are
	     * creating exists.
     	     */

     	    if ((menuPtr->masterMenuPtr != menuPtr)
     	    	    || ((menuPtr->masterMenuPtr == menuPtr)
     	    	    && ((cascadeListPtr->menuPtr->masterMenuPtr
		    == cascadeListPtr->menuPtr)))) {
		newObjv[0] = Tcl_NewStringObj("-menu", -1);
		newObjv[1] = Tcl_NewStringObj(Tk_PathName(menuPtr->tkwin),-1);
		Tcl_IncrRefCount(newObjv[0]);
		Tcl_IncrRefCount(newObjv[1]);
     	    	ConfigureMenuEntry(cascadeListPtr, 2, newObjv);
		Tcl_DecrRefCount(newObjv[0]);
		Tcl_DecrRefCount(newObjv[1]);
     	    } else {
		Tcl_Obj *normalPtr = Tcl_NewStringObj("normal", -1);
		Tcl_Obj *windowNamePtr = Tcl_NewStringObj(
			Tk_PathName(cascadeListPtr->menuPtr->tkwin), -1);

		Tcl_IncrRefCount(normalPtr);
		Tcl_IncrRefCount(windowNamePtr);
		newMenuName = TkNewMenuName(menuPtr->interp,
     	    		windowNamePtr, menuPtr);
		Tcl_IncrRefCount(newMenuName);
		CloneMenu(menuPtr, newMenuName, normalPtr);

		/*
		 * Now we can set the new menu instance to be the cascade
		 * entry of the parent's instance.
		 */

		newObjv[0] = Tcl_NewStringObj("-menu", -1);
		newObjv[1] = newMenuName;
		Tcl_IncrRefCount(newObjv[0]);
		ConfigureMenuEntry(cascadeListPtr, 2, newObjv);
		Tcl_DecrRefCount(normalPtr);
		Tcl_DecrRefCount(newObjv[0]);
		Tcl_DecrRefCount(newObjv[1]);
		Tcl_DecrRefCount(windowNamePtr);
	    }
	    cascadeListPtr = nextCascadePtr;
	}
    }

    /*
     * If there already exist toplevel widgets that refer to this menu, find
     * them and notify them so that they can reconfigure their geometry to
     * reflect the menu.
     */

    if (menuRefPtr->topLevelListPtr != NULL) {
    	TkMenuTopLevelList *topLevelListPtr = menuRefPtr->topLevelListPtr;
    	TkMenuTopLevelList *nextPtr;
    	Tk_Window listtkwin;

	while (topLevelListPtr != NULL) {
    	    /*
    	     * Need to get the next pointer first. TkSetWindowMenuBar changes
    	     * the list, so that the next pointer is different after calling
    	     * it.
    	     */

    	    nextPtr = topLevelListPtr->nextPtr;
    	    listtkwin = topLevelListPtr->tkwin;
    	    TkSetWindowMenuBar(menuPtr->interp, listtkwin,
    	    	    Tk_PathName(menuPtr->tkwin), Tk_PathName(menuPtr->tkwin));
    	    topLevelListPtr = nextPtr;
    	}
    }

    Tcl_SetObjResult(interp, TkNewWindowObj(menuPtr->tkwin));
    return TCL_OK;
}

/*
 *--------------------------------------------------------------
 *
 * MenuWidgetObjCmd --
 *
 *	This function is invoked to process the Tcl command that corresponds
 *	to a widget managed by this module. See the user documentation for
 *	details on what it does.
 *
 * Results:
 *	A standard Tcl result.
 *
 * Side effects:
 *	See the user documentation.
 *
 *--------------------------------------------------------------
 */

static int
MenuWidgetObjCmd(
    ClientData clientData,	/* Information about menu widget. */
    Tcl_Interp *interp,		/* Current interpreter. */
    int objc,			/* Number of arguments. */
    Tcl_Obj *const objv[])	/* Argument strings. */
{
    register TkMenu *menuPtr = clientData;
    register TkMenuEntry *mePtr;
    int result = TCL_OK;
    int option;
    ThreadSpecificData *tsdPtr =
	    Tcl_GetThreadData(&dataKey, sizeof(ThreadSpecificData));

    if (objc < 2) {
	Tcl_WrongNumArgs(interp, 1, objv, "option ?arg ...?");
	return TCL_ERROR;
    }
    if (Tcl_GetIndexFromObjStruct(interp, objv[1], menuOptions,
	    sizeof(char *), "option", 0, &option) != TCL_OK) {
	return TCL_ERROR;
    }
    Tcl_Preserve(menuPtr);

    switch ((enum options) option) {
    case MENU_ACTIVATE: {
	TkSizeT index;

	if (objc != 3) {
	    Tcl_WrongNumArgs(interp, 2, objv, "index");
	    goto error;
	}
	if (TkGetMenuIndex(interp, menuPtr, objv[2], 0, &index) != TCL_OK) {
	    goto error;
	}
	if (menuPtr->active == index) {
	    goto done;
	}
	if ((index != TCL_INDEX_NONE) && ((menuPtr->entries[index]->type==SEPARATOR_ENTRY)
		|| (menuPtr->entries[index]->state == ENTRY_DISABLED))) {
	    index = TCL_INDEX_NONE;
	}
	result = TkActivateMenuEntry(menuPtr, index);
	break;
    }
    case MENU_ADD:
	if (objc < 3) {
	    Tcl_WrongNumArgs(interp, 2, objv, "type ?-option value ...?");
	    goto error;
	}

	if (MenuAddOrInsert(interp, menuPtr, NULL, objc-2, objv+2) != TCL_OK){
	    goto error;
	}
	break;
    case MENU_CGET: {
	Tcl_Obj *resultPtr;

	if (objc != 3) {
	    Tcl_WrongNumArgs(interp, 2, objv, "option");
	    goto error;
	}
	resultPtr = Tk_GetOptionValue(interp, menuPtr,
		tsdPtr->menuOptionTable, objv[2],
		menuPtr->tkwin);
	if (resultPtr == NULL) {
	    goto error;
	}
	Tcl_SetObjResult(interp, resultPtr);
	break;
    }
    case MENU_CLONE:
	if ((objc < 3) || (objc > 4)) {
	    Tcl_WrongNumArgs(interp, 2, objv, "newMenuName ?menuType?");
	    goto error;
	}
	result = CloneMenu(menuPtr, objv[2], (objc == 3) ? NULL : objv[3]);
	break;
    case MENU_CONFIGURE: {
	Tcl_Obj *resultPtr;

	if (objc == 2) {
	    resultPtr = Tk_GetOptionInfo(interp, menuPtr,
		    tsdPtr->menuOptionTable, NULL,
		    menuPtr->tkwin);
	    if (resultPtr == NULL) {
		result = TCL_ERROR;
	    } else {
		result = TCL_OK;
		Tcl_SetObjResult(interp, resultPtr);
	    }
	} else if (objc == 3) {
	    resultPtr = Tk_GetOptionInfo(interp, menuPtr,
		    tsdPtr->menuOptionTable, objv[2],
		    menuPtr->tkwin);
	    if (resultPtr == NULL) {
		result = TCL_ERROR;
	    } else {
		result = TCL_OK;
		Tcl_SetObjResult(interp, resultPtr);
	    }
	} else {
	    result = ConfigureMenu(interp, menuPtr, objc - 2, objv + 2);
	}
	if (result != TCL_OK) {
	    goto error;
	}
	break;
    }
    case MENU_DELETE: {
	TkSizeT first, last;
	Tcl_WideInt w;

	if ((objc != 3) && (objc != 4)) {
	    Tcl_WrongNumArgs(interp, 2, objv, "first ?last?");
	    goto error;
	}

	/*
	 * If 'first' explicitly refers to past the end of the menu, we don't
	 * do anything. [Bug 220950]
	 */

	if (isdigit(UCHAR(Tcl_GetString(objv[2])[0]))
		&& Tcl_GetWideIntFromObj(NULL, objv[2], &w) == TCL_OK) {
	    first = w;
	    if (first >= menuPtr->numEntries) {
		goto done;
	    }
	} else if (TkGetMenuIndex(interp,menuPtr,objv[2],0,&first) != TCL_OK){
	    goto error;
	}
	if (objc == 3) {
	    last = first;
	} else if (TkGetMenuIndex(interp,menuPtr,objv[3],0,&last) != TCL_OK) {
	    goto error;
	}

	if (menuPtr->tearoff && (first == 0)) {
	    /*
	     * Sorry, can't delete the tearoff entry; must reconfigure the
	     * menu.
	     */

	    first = 1;
	}
	if ((first == TCL_INDEX_NONE) || (last < first)) {
	    goto done;
	}
	DeleteMenuCloneEntries(menuPtr, first, last);
	break;
    }
    case MENU_ENTRYCGET: {
	TkSizeT index;
	Tcl_Obj *resultPtr;

	if (objc != 4) {
	    Tcl_WrongNumArgs(interp, 2, objv, "index option");
	    goto error;
	}
	if (TkGetMenuIndex(interp, menuPtr, objv[2], 0, &index) != TCL_OK) {
	    goto error;
	}
	if (index == TCL_INDEX_NONE) {
	    goto done;
	}
	mePtr = menuPtr->entries[index];
	Tcl_Preserve(mePtr);
	resultPtr = Tk_GetOptionValue(interp, mePtr,
		mePtr->optionTable, objv[3], menuPtr->tkwin);
	Tcl_Release(mePtr);
	if (resultPtr == NULL) {
	    goto error;
	}
	Tcl_SetObjResult(interp, resultPtr);
	break;
    }
    case MENU_ENTRYCONFIGURE: {
	TkSizeT index;
	Tcl_Obj *resultPtr;

	if (objc < 3) {
	    Tcl_WrongNumArgs(interp, 2, objv, "index ?-option value ...?");
	    goto error;
	}
	if (TkGetMenuIndex(interp, menuPtr, objv[2], 0, &index) != TCL_OK) {
	    goto error;
	}
	if (index == TCL_INDEX_NONE) {
	    goto done;
	}
	mePtr = menuPtr->entries[index];
	Tcl_Preserve(mePtr);
	if (objc == 3) {
	    resultPtr = Tk_GetOptionInfo(interp, mePtr,
		    mePtr->optionTable, NULL, menuPtr->tkwin);
	    if (resultPtr == NULL) {
		result = TCL_ERROR;
	    } else {
		result = TCL_OK;
		Tcl_SetObjResult(interp, resultPtr);
	    }
	} else if (objc == 4) {
	    resultPtr = Tk_GetOptionInfo(interp, mePtr,
		    mePtr->optionTable, objv[3], menuPtr->tkwin);
	    if (resultPtr == NULL) {
		result = TCL_ERROR;
	    } else {
		result = TCL_OK;
		Tcl_SetObjResult(interp, resultPtr);
	    }
	} else {
	    result = ConfigureMenuCloneEntries(interp, menuPtr, index,
		    objc-3, objv+3);
	}
	Tcl_Release(mePtr);
	break;
    }
    case MENU_INDEX: {
	TkSizeT index;

	if (objc != 3) {
	    Tcl_WrongNumArgs(interp, 2, objv, "string");
	    goto error;
	}
	if (TkGetMenuIndex(interp, menuPtr, objv[2], 0, &index) != TCL_OK) {
	    goto error;
	}
	if (index == TCL_INDEX_NONE) {
	    Tcl_SetObjResult(interp, Tcl_NewStringObj("none", -1));
	} else {
	    Tcl_SetObjResult(interp, Tcl_NewWideIntObj(index));
	}
	break;
    }
    case MENU_INSERT:
	if (objc < 4) {
	    Tcl_WrongNumArgs(interp, 2, objv,
		    "index type ?-option value ...?");
	    goto error;
	}
	if (MenuAddOrInsert(interp,menuPtr,objv[2],objc-3,objv+3) != TCL_OK) {
	    goto error;
	}
	break;
    case MENU_INVOKE: {
	TkSizeT index;

	if (objc != 3) {
	    Tcl_WrongNumArgs(interp, 2, objv, "index");
	    goto error;
	}
	if (TkGetMenuIndex(interp, menuPtr, objv[2], 0, &index) != TCL_OK) {
	    goto error;
	}
	if (index == TCL_INDEX_NONE) {
	    goto done;
	}
	result = TkInvokeMenu(interp, menuPtr, index);
	break;
    }
    case MENU_POST: {
	int x, y;
	TkSizeT index = TCL_INDEX_NONE;

	if (objc != 4 && objc != 5) {
	    Tcl_WrongNumArgs(interp, 2, objv, "x y ?index?");
	    goto error;
	}
	if ((Tcl_GetIntFromObj(interp, objv[2], &x) != TCL_OK)
		|| (Tcl_GetIntFromObj(interp, objv[3], &y) != TCL_OK)) {
	    goto error;
	}
	if (objc == 5) {
            if (TkGetMenuIndex(interp, menuPtr, objv[4], 0, &index) != TCL_OK) {
                goto error;
            }
	}

	/*
	 * Tearoff menus are the same as ordinary menus on the Mac and are
	 * posted differently on Windows than non-tearoffs. TkpPostMenu
	 * does not actually map the menu's window on those platforms, and
	 * popup menus have to be handled specially.  Also, menubar menus are
	 * not intended to be posted (bug 1567681, 2160206).
	 */

	if (menuPtr->menuType == MENUBAR) {
            Tcl_AppendResult(interp, "a menubar menu cannot be posted", NULL);
            return TCL_ERROR;
        } else if (menuPtr->menuType != TEAROFF_MENU) {
	    result = TkpPostMenu(interp, menuPtr, x, y, index);
	} else {
	    result = TkpPostTearoffMenu(interp, menuPtr, x, y, index);
	}
	break;
    }
    case MENU_POSTCASCADE: {
	TkSizeT index;

	if (objc != 3) {
	    Tcl_WrongNumArgs(interp, 2, objv, "index");
	    goto error;
	}

	if (TkGetMenuIndex(interp, menuPtr, objv[2], 0, &index) != TCL_OK) {
	    goto error;
	}
	if ((index == TCL_INDEX_NONE) || (menuPtr->entries[index]->type != CASCADE_ENTRY)) {
	    result = TkPostSubmenu(interp, menuPtr, NULL);
	} else {
	    result = TkPostSubmenu(interp, menuPtr, menuPtr->entries[index]);
	}
	break;
    }
    case MENU_TYPE: {
	TkSizeT index;
	const char *typeStr;

	if (objc != 3) {
	    Tcl_WrongNumArgs(interp, 2, objv, "index");
	    goto error;
	}
	if (TkGetMenuIndex(interp, menuPtr, objv[2], 0, &index) != TCL_OK) {
	    goto error;
	}
	if (index == TCL_INDEX_NONE) {
	    goto done;
	}
	if (menuPtr->entries[index]->type == TEAROFF_ENTRY) {
	    typeStr = "tearoff";
	} else {
	    typeStr = menuEntryTypeStrings[menuPtr->entries[index]->type];
	}
	Tcl_SetObjResult(interp, Tcl_NewStringObj(typeStr, -1));
	break;
    }
    case MENU_UNPOST:
	if (objc != 2) {
	    Tcl_WrongNumArgs(interp, 2, objv, NULL);
	    goto error;
	}
	Tk_UnmapWindow(menuPtr->tkwin);
	result = TkPostSubmenu(interp, menuPtr, NULL);
	break;
    case MENU_XPOSITION:
	if (objc != 3) {
	    Tcl_WrongNumArgs(interp, 2, objv, "index");
	    goto error;
	}
	result = MenuDoXPosition(interp, menuPtr, objv[2]);
	break;
    case MENU_YPOSITION:
	if (objc != 3) {
	    Tcl_WrongNumArgs(interp, 2, objv, "index");
	    goto error;
	}
	result = MenuDoYPosition(interp, menuPtr, objv[2]);
	break;
    }
  done:
    Tcl_Release(menuPtr);
    return result;

  error:
    Tcl_Release(menuPtr);
    return TCL_ERROR;
}

/*
 *----------------------------------------------------------------------
 *
 * TkInvokeMenu --
 *
 *	Given a menu and an index, takes the appropriate action for the entry
 *	associated with that index.
 *
 * Results:
 *	Standard Tcl result.
 *
 * Side effects:
 *	Commands may get excecuted; variables may get set; sub-menus may get
 *	posted.
 *
 *----------------------------------------------------------------------
 */

int
TkInvokeMenu(
    Tcl_Interp *interp,		/* The interp that the menu lives in. */
    TkMenu *menuPtr,		/* The menu we are invoking. */
    TkSizeT index)			/* The zero based index of the item we are
    				 * invoking. */
{
    int result = TCL_OK;
    TkMenuEntry *mePtr;

    if (index == TCL_INDEX_NONE) {
    	goto done;
    }
    mePtr = menuPtr->entries[index];
    if (mePtr->state == ENTRY_DISABLED) {
	goto done;
    }

    Tcl_Preserve(mePtr);
    if (mePtr->type == TEAROFF_ENTRY) {
	Tcl_DString ds;

	Tcl_DStringInit(&ds);
	Tcl_DStringAppend(&ds, "tk::TearOffMenu ", -1);
	Tcl_DStringAppend(&ds, Tk_PathName(menuPtr->tkwin), -1);
	result = Tcl_EvalEx(interp, Tcl_DStringValue(&ds), -1, 0);
	Tcl_DStringFree(&ds);
    } else if ((mePtr->type == CHECK_BUTTON_ENTRY)
	    && (mePtr->namePtr != NULL)) {
	Tcl_Obj *valuePtr;

	if (mePtr->entryFlags & ENTRY_SELECTED) {
	    valuePtr = mePtr->offValuePtr;
	} else {
	    valuePtr = mePtr->onValuePtr;
	}
	if (valuePtr == NULL) {
	    valuePtr = Tcl_NewObj();
	}
	Tcl_IncrRefCount(valuePtr);
	if (Tcl_ObjSetVar2(interp, mePtr->namePtr, NULL, valuePtr,
		TCL_GLOBAL_ONLY|TCL_LEAVE_ERR_MSG) == NULL) {
	    result = TCL_ERROR;
	}
	Tcl_DecrRefCount(valuePtr);
    } else if ((mePtr->type == RADIO_BUTTON_ENTRY)
	    && (mePtr->namePtr != NULL)) {
	Tcl_Obj *valuePtr = mePtr->onValuePtr;

	if (valuePtr == NULL) {
	    valuePtr = Tcl_NewObj();
	}
	Tcl_IncrRefCount(valuePtr);
	if (Tcl_ObjSetVar2(interp, mePtr->namePtr, NULL, valuePtr,
		TCL_GLOBAL_ONLY|TCL_LEAVE_ERR_MSG) == NULL) {
	    result = TCL_ERROR;
	}
	Tcl_DecrRefCount(valuePtr);
    }

    /*
     * We check numEntries in addition to whether the menu entry has a command
     * because that goes to zero if the menu gets deleted (e.g., during
     * command evaluation).
     */

    if ((menuPtr->numEntries != 0) && (result == TCL_OK)
	    && (mePtr->commandPtr != NULL)) {
	Tcl_Obj *commandPtr = mePtr->commandPtr;

	Tcl_IncrRefCount(commandPtr);
	result = Tcl_EvalObjEx(interp, commandPtr, TCL_EVAL_GLOBAL);
	Tcl_DecrRefCount(commandPtr);
    }
    Tcl_Release(mePtr);

  done:
    return result;
}

/*
 *----------------------------------------------------------------------
 *
 * DestroyMenuInstance --
 *
 *	This function is invoked by TkDestroyMenu to clean up the internal
 *	structure of a menu at a safe time (when no-one is using it anymore).
 *	Only takes care of one instance of the menu.
 *
 * Results:
 *	None.
 *
 * Side effects:
 *	Everything associated with the menu is freed up.
 *
 *----------------------------------------------------------------------
 */

static void
DestroyMenuInstance(
    TkMenu *menuPtr)		/* Info about menu widget. */
{
    int i;
    TkMenu *menuInstancePtr;
    TkMenuEntry *cascadePtr, *nextCascadePtr;
    Tcl_Obj *newObjv[2];
    TkMenu *parentMasterMenuPtr;
    TkMenuEntry *parentMasterEntryPtr;
    ThreadSpecificData *tsdPtr =
	    Tcl_GetThreadData(&dataKey, sizeof(ThreadSpecificData));

    /*
     * If the menu has any cascade menu entries pointing to it, the cascade
     * entries need to be told that the menu is going away. We need to clear
     * the menu ptr field in the menu reference at this point in the code so
     * that everything else can forget about this menu properly. We also need
     * to reset -menu field of all entries that are not master menus back to
     * this entry name if this is a master menu pointed to by another master
     * menu. If there is a clone menu that points to this menu, then this menu
     * is itself a clone, so when this menu goes away, the -menu field of the
     * pointing entry must be set back to this menu's master menu name so that
     * later if another menu is created the cascade hierarchy can be
     * maintained.
     */

    TkpDestroyMenu(menuPtr);
    if (menuPtr->menuRefPtr == NULL) {
	return;
    }
    cascadePtr = menuPtr->menuRefPtr->parentEntryPtr;
    menuPtr->menuRefPtr->menuPtr = NULL;
    if (TkFreeMenuReferences(menuPtr->menuRefPtr)) {
	menuPtr->menuRefPtr = NULL;
    }

    for (; cascadePtr != NULL; cascadePtr = nextCascadePtr) {
    	nextCascadePtr = cascadePtr->nextCascadePtr;

    	if (menuPtr->masterMenuPtr != menuPtr) {
	    Tcl_Obj *menuNamePtr = Tcl_NewStringObj("-menu", -1);

	    parentMasterMenuPtr = cascadePtr->menuPtr->masterMenuPtr;
	    parentMasterEntryPtr =
		    parentMasterMenuPtr->entries[cascadePtr->index];
	    newObjv[0] = menuNamePtr;
	    newObjv[1] = parentMasterEntryPtr->namePtr;

	    /*
	     * It is possible that the menu info is out of sync, and these
	     * things point to NULL, so verify existence [Bug: 3402]
	     */

	    if (newObjv[0] && newObjv[1]) {
		Tcl_IncrRefCount(newObjv[0]);
		Tcl_IncrRefCount(newObjv[1]);
		ConfigureMenuEntry(cascadePtr, 2, newObjv);
		Tcl_DecrRefCount(newObjv[0]);
		Tcl_DecrRefCount(newObjv[1]);
	    }
    	} else {
    	    ConfigureMenuEntry(cascadePtr, 0, NULL);
    	}
    }

    if (menuPtr->masterMenuPtr != menuPtr) {
	for (menuInstancePtr = menuPtr->masterMenuPtr;
		menuInstancePtr != NULL;
		menuInstancePtr = menuInstancePtr->nextInstancePtr) {
	    if (menuInstancePtr->nextInstancePtr == menuPtr) {
		menuInstancePtr->nextInstancePtr =
			menuInstancePtr->nextInstancePtr->nextInstancePtr;
		break;
	    }
	}
    } else if (menuPtr->nextInstancePtr != NULL) {
	Tcl_Panic("Attempting to delete master menu when there are still clones");
    }

    /*
     * Free up all the stuff that requires special handling, then let
     * Tk_FreeConfigOptions handle all the standard option-related stuff.
     */

    for (i = menuPtr->numEntries; --i >= 0; ) {
	/*
	 * As each menu entry is deleted from the end of the array of entries,
	 * decrement menuPtr->numEntries. Otherwise, the act of deleting menu
	 * entry i will dereference freed memory attempting to queue a redraw
	 * for menu entries (i+1)...numEntries.
	 */

	DestroyMenuEntry(menuPtr->entries[i]);
	menuPtr->numEntries = i;
    }
    if (menuPtr->entries != NULL) {
	ckfree(menuPtr->entries);
    }
    TkMenuFreeDrawOptions(menuPtr);
    Tk_FreeConfigOptions((char *) menuPtr,
	    tsdPtr->menuOptionTable, menuPtr->tkwin);
    if (menuPtr->tkwin != NULL) {
	Tk_Window tkwin = menuPtr->tkwin;

	menuPtr->tkwin = NULL;
	Tk_DestroyWindow(tkwin);
    }
}

/*
 *----------------------------------------------------------------------
 *
 * TkDestroyMenu --
 *
 *	This function is invoked by Tcl_EventuallyFree or Tcl_Release to clean
 *	up the internal structure of a menu at a safe time (when no-one is
 *	using it anymore). If called on a master instance, destroys all of the
 *	slave instances. If called on a non-master instance, just destroys
 *	that instance.
 *
 * Results:
 *	None.
 *
 * Side effects:
 *	Everything associated with the menu is freed up.
 *
 *----------------------------------------------------------------------
 */

void
TkDestroyMenu(
    TkMenu *menuPtr)		/* Info about menu widget. */
{
    TkMenu *menuInstancePtr;
    TkMenuTopLevelList *topLevelListPtr, *nextTopLevelPtr;

    if (menuPtr->menuFlags & MENU_DELETION_PENDING) {
    	return;
    }

    Tcl_Preserve(menuPtr);

    /*
     * Now destroy all non-tearoff instances of this menu if this is a parent
     * menu. Is this loop safe enough? Are there going to be destroy bindings
     * on child menus which kill the parent? If not, we have to do a slightly
     * more complex scheme.
     */

    menuPtr->menuFlags |= MENU_DELETION_PENDING;
    if (menuPtr->menuRefPtr != NULL) {
	/*
	 * If any toplevel widgets have this menu as their menubar, the
	 * geometry of the window may have to be recalculated.
	 */

	topLevelListPtr = menuPtr->menuRefPtr->topLevelListPtr;
	while (topLevelListPtr != NULL) {
	    nextTopLevelPtr = topLevelListPtr->nextPtr;
	    TkpSetWindowMenuBar(topLevelListPtr->tkwin, NULL);
	    topLevelListPtr = nextTopLevelPtr;
	}
    }
    if (menuPtr->masterMenuPtr == menuPtr) {
	while (menuPtr->nextInstancePtr != NULL) {
	    menuInstancePtr = menuPtr->nextInstancePtr;
	    menuPtr->nextInstancePtr = menuInstancePtr->nextInstancePtr;
    	    if (menuInstancePtr->tkwin != NULL) {
		Tk_Window tkwin = menuInstancePtr->tkwin;

		/*
		 * Note: it may be desirable to NULL out the tkwin field of
		 * menuInstancePtr here:
		 * menuInstancePtr->tkwin = NULL;
		 */

	     	Tk_DestroyWindow(tkwin);
	    }
	}
    }

    DestroyMenuInstance(menuPtr);

    Tcl_Release(menuPtr);
}

/*
 *----------------------------------------------------------------------
 *
 * UnhookCascadeEntry --
 *
 *	This entry is removed from the list of entries that point to the
 *	cascade menu. This is done in preparation for changing the menu that
 *	this entry points to.
 *
 *	At the end of this function, the menu entry no longer contains a
 *	reference to a 'TkMenuReferences' structure, and therefore no such
 *	structure contains a reference to this menu entry either.
 *
 * Results:
 *	None
 *
 * Side effects:
 *	The appropriate lists are modified.
 *
 *----------------------------------------------------------------------
 */

static void
UnhookCascadeEntry(
    TkMenuEntry *mePtr)		/* The cascade entry we are removing from the
				 * cascade list. */
{
    TkMenuEntry *cascadeEntryPtr;
    TkMenuEntry *prevCascadePtr;
    TkMenuReferences *menuRefPtr;

    menuRefPtr = mePtr->childMenuRefPtr;
    if (menuRefPtr == NULL) {
	return;
    }

    cascadeEntryPtr = menuRefPtr->parentEntryPtr;
    if (cascadeEntryPtr == NULL) {
	TkFreeMenuReferences(menuRefPtr);
	mePtr->childMenuRefPtr = NULL;
    	return;
    }

    /*
     * Singularly linked list deletion. The two special cases are 1. one
     * element; 2. The first element is the one we want.
     */

    if (cascadeEntryPtr == mePtr) {
    	if (cascadeEntryPtr->nextCascadePtr == NULL) {
	    /*
	     * This is the last menu entry which points to this menu, so we
	     * need to clear out the list pointer in the cascade itself.
	     */

	    menuRefPtr->parentEntryPtr = NULL;

	    /*
	     * The original field is set to zero below, after it is freed.
	     */

	    TkFreeMenuReferences(menuRefPtr);
    	} else {
    	    menuRefPtr->parentEntryPtr = cascadeEntryPtr->nextCascadePtr;
    	}
    	mePtr->nextCascadePtr = NULL;
    } else {
	for (prevCascadePtr = cascadeEntryPtr,
		cascadeEntryPtr = cascadeEntryPtr->nextCascadePtr;
		cascadeEntryPtr != NULL;
		prevCascadePtr = cascadeEntryPtr,
		cascadeEntryPtr = cascadeEntryPtr->nextCascadePtr) {
    	    if (cascadeEntryPtr == mePtr){
    	    	prevCascadePtr->nextCascadePtr =
			cascadeEntryPtr->nextCascadePtr;
    	    	cascadeEntryPtr->nextCascadePtr = NULL;
    	    	break;
    	    }
	}
	mePtr->nextCascadePtr = NULL;
    }
    mePtr->childMenuRefPtr = NULL;
}

/*
 *----------------------------------------------------------------------
 *
 * DestroyMenuEntry --
 *
 *	This function is invoked by Tcl_EventuallyFree or Tcl_Release to clean
 *	up the internal structure of a menu entry at a safe time (when no-one
 *	is using it anymore).
 *
 * Results:
 *	None.
 *
 * Side effects:
 *	Everything associated with the menu entry is freed.
 *
 *----------------------------------------------------------------------
 */

static void
DestroyMenuEntry(
    void *memPtr)		/* Pointer to entry to be freed. */
{
    register TkMenuEntry *mePtr = memPtr;
    TkMenu *menuPtr = mePtr->menuPtr;

    if (menuPtr->postedCascade == mePtr) {
    	/*
	 * Ignore errors while unposting the menu, since it's possible that
	 * the menu has already been deleted and the unpost will generate an
	 * error.
	 */

	TkPostSubmenu(menuPtr->interp, menuPtr, NULL);
    }

    /*
     * Free up all the stuff that requires special handling, then let
     * Tk_FreeConfigOptions handle all the standard option-related stuff.
     */

    if (mePtr->type == CASCADE_ENTRY) {
	if (menuPtr->masterMenuPtr != menuPtr) {
	    TkMenu *destroyThis = NULL;
	    TkMenuReferences *menuRefPtr = mePtr->childMenuRefPtr;

	    /*
	     * The menu as a whole is a clone. We must delete the clone of the
	     * cascaded menu for the particular entry we are destroying.
	     */

	    if (menuRefPtr != NULL) {
		destroyThis = menuRefPtr->menuPtr;

		/*
		 * But only if it is a clone. What can happen is that we are
		 * in the middle of deleting a menu and this menu pointer has
		 * already been reset to point to the original menu. In that
		 * case we have nothing special to do.
		 */

		if ((destroyThis != NULL)
			&& (destroyThis->masterMenuPtr == destroyThis)) {
		    destroyThis = NULL;
		}
	    }
	    UnhookCascadeEntry(mePtr);
	    menuRefPtr = mePtr->childMenuRefPtr;
	    if (menuRefPtr != NULL) {
		if (menuRefPtr->menuPtr == destroyThis) {
		    menuRefPtr->menuPtr = NULL;
		}
	    }
	    if (destroyThis != NULL) {
		TkDestroyMenu(destroyThis);
	    }
	} else {
	    UnhookCascadeEntry(mePtr);
	}
    }
    if (mePtr->image != NULL) {
	Tk_FreeImage(mePtr->image);
    }
    if (mePtr->selectImage != NULL) {
	Tk_FreeImage(mePtr->selectImage);
    }
    if (((mePtr->type == CHECK_BUTTON_ENTRY)
	    || (mePtr->type == RADIO_BUTTON_ENTRY))
	    && (mePtr->namePtr != NULL)) {
	const char *varName = Tcl_GetString(mePtr->namePtr);

	Tcl_UntraceVar2(menuPtr->interp, varName, NULL,
		TCL_GLOBAL_ONLY|TCL_TRACE_WRITES|TCL_TRACE_UNSETS,
		MenuVarProc, mePtr);
    }
    TkpDestroyMenuEntry(mePtr);
    TkMenuEntryFreeDrawOptions(mePtr);
    Tk_FreeConfigOptions((char *) mePtr, mePtr->optionTable, menuPtr->tkwin);
    ckfree(mePtr);
}

/*
 *---------------------------------------------------------------------------
 *
 * MenuWorldChanged --
 *
 *	This function is called when the world has changed in some way (such
 *	as the fonts in the system changing) and the widget needs to recompute
 *	all its graphics contexts and determine its new geometry.
 *
 * Results:
 *	None.
 *
 * Side effects:
 *	Menu will be relayed out and redisplayed.
 *
 *---------------------------------------------------------------------------
 */

static void
MenuWorldChanged(
    ClientData instanceData)	/* Information about widget. */
{
    TkMenu *menuPtr = instanceData;
    TkSizeT i;

    TkMenuConfigureDrawOptions(menuPtr);
    for (i = 0; i < menuPtr->numEntries; i++) {
    	TkMenuConfigureEntryDrawOptions(menuPtr->entries[i],
		menuPtr->entries[i]->index);
	TkpConfigureMenuEntry(menuPtr->entries[i]);
    }
    TkEventuallyRecomputeMenu(menuPtr);
}

/*
 *----------------------------------------------------------------------
 *
 * ConfigureMenu --
 *
 *	This function is called to process an argv/argc list, plus the Tk
 *	option database, in order to configure (or reconfigure) a menu widget.
 *
 * Results:
 *	The return value is a standard Tcl result. If TCL_ERROR is returned,
 *	then the interp's result contains an error message.
 *
 * Side effects:
 *	Configuration information, such as colors, font, etc. get set for
 *	menuPtr; old resources get freed, if there were any.
 *
 *----------------------------------------------------------------------
 */

static int
ConfigureMenu(
    Tcl_Interp *interp,		/* Used for error reporting. */
    register TkMenu *menuPtr,	/* Information about widget; may or may not
				 * already have values for some fields. */
    int objc,			/* Number of valid entries in argv. */
    Tcl_Obj *const objv[])	/* Arguments. */
{
    int i;
    TkMenu *menuListPtr, *cleanupPtr;
    int result;
    ThreadSpecificData *tsdPtr =
	    Tcl_GetThreadData(&dataKey, sizeof(ThreadSpecificData));

    for (menuListPtr = menuPtr->masterMenuPtr; menuListPtr != NULL;
	    menuListPtr = menuListPtr->nextInstancePtr) {
	menuListPtr->errorStructPtr = ckalloc(sizeof(Tk_SavedOptions));
	result = Tk_SetOptions(interp, menuListPtr,
		tsdPtr->menuOptionTable, objc, objv,
		menuListPtr->tkwin, menuListPtr->errorStructPtr, NULL);
	if (result != TCL_OK) {
	    for (cleanupPtr = menuPtr->masterMenuPtr;
		    cleanupPtr != menuListPtr;
		    cleanupPtr = cleanupPtr->nextInstancePtr) {
		Tk_RestoreSavedOptions(cleanupPtr->errorStructPtr);
		ckfree(cleanupPtr->errorStructPtr);
		cleanupPtr->errorStructPtr = NULL;
	    }
	    if (menuListPtr->errorStructPtr != NULL) {
		Tk_RestoreSavedOptions(menuListPtr->errorStructPtr);
		ckfree(menuListPtr->errorStructPtr);
		menuListPtr->errorStructPtr = NULL;
	    }
	    return TCL_ERROR;
	}

	/*
	 * When a menu is created, the type is in all of the arguments to the
	 * menu command. Let Tk_ConfigureWidget take care of parsing them, and
	 * then set the type after we can look at the type string. Once set, a
	 * menu's type cannot be changed
	 */

	if (menuListPtr->menuType == UNKNOWN_TYPE) {
	    Tcl_GetIndexFromObjStruct(NULL, menuListPtr->menuTypePtr,
		    menuTypeStrings, sizeof(char *), NULL, 0, &menuListPtr->menuType);

	    /*
	     * Configure the new window to be either a pop-up menu or a
	     * tear-off menu. We don't do this for menubars since they are not
	     * toplevel windows. Also, since this gets called before CloneMenu
	     * has a chance to set the menuType field, we have to look at the
	     * menuTypeName field to tell that this is a menu bar.
	     */

	    if (menuListPtr->menuType == MASTER_MENU) {
		int typeFlag = TK_MAKE_MENU_POPUP;
		Tk_Window tkwin = menuPtr->tkwin;

		/*
		 * Work out if we are the child of a menubar or a popup.
		 */

		while (1) {
		    Tk_Window parent = Tk_Parent(tkwin);

		    if (Tk_Class(parent) != Tk_Class(menuPtr->tkwin)) {
			break;
		    }
		    tkwin = parent;
		}
		if (((TkMenu *) tkwin)->menuType == MENUBAR) {
		    typeFlag = TK_MAKE_MENU_DROPDOWN;
		}

		TkpMakeMenuWindow(menuListPtr->tkwin, typeFlag);
	    } else if (menuListPtr->menuType == TEAROFF_MENU) {
		TkpMakeMenuWindow(menuListPtr->tkwin, TK_MAKE_MENU_TEAROFF);
	    }
	}

	/*
	 * Depending on the -tearOff option, make sure that there is or isn't
	 * an initial tear-off entry at the beginning of the menu.
	 */

	if (menuListPtr->tearoff) {
	    if ((menuListPtr->numEntries == 0)
		    || (menuListPtr->entries[0]->type != TEAROFF_ENTRY)) {
		if (MenuNewEntry(menuListPtr, 0, TEAROFF_ENTRY) == NULL) {
		    for (cleanupPtr = menuPtr->masterMenuPtr;
			    cleanupPtr != menuListPtr;
			    cleanupPtr = cleanupPtr->nextInstancePtr) {
			Tk_RestoreSavedOptions(cleanupPtr->errorStructPtr);
			ckfree(cleanupPtr->errorStructPtr);
			cleanupPtr->errorStructPtr = NULL;
		    }
		    if (menuListPtr->errorStructPtr != NULL) {
			Tk_RestoreSavedOptions(menuListPtr->errorStructPtr);
			ckfree(menuListPtr->errorStructPtr);
			menuListPtr->errorStructPtr = NULL;
		    }
		    return TCL_ERROR;
		}
	    }
	} else if ((menuListPtr->numEntries > 0)
		&& (menuListPtr->entries[0]->type == TEAROFF_ENTRY)) {
	    int i;

	    Tcl_EventuallyFree(menuListPtr->entries[0], (Tcl_FreeProc *) DestroyMenuEntry);

	    for (i = 0; i < (int)menuListPtr->numEntries - 1; i++) {
		menuListPtr->entries[i] = menuListPtr->entries[i + 1];
		menuListPtr->entries[i]->index = i;
	    }
	    if (--menuListPtr->numEntries == 0) {
		ckfree(menuListPtr->entries);
		menuListPtr->entries = NULL;
	    }
	}

	TkMenuConfigureDrawOptions(menuListPtr);

	/*
	 * After reconfiguring a menu, we need to reconfigure all of the
	 * entries in the menu, since some of the things in the children (such
	 * as graphics contexts) may have to change to reflect changes in the
	 * parent.
	 */

	for (i = 0; i < (int)menuListPtr->numEntries; i++) {
	    TkMenuEntry *mePtr;

	    mePtr = menuListPtr->entries[i];
	    ConfigureMenuEntry(mePtr, 0, NULL);
	}

	TkEventuallyRecomputeMenu(menuListPtr);
    }

    for (cleanupPtr = menuPtr->masterMenuPtr; cleanupPtr != NULL;
	    cleanupPtr = cleanupPtr->nextInstancePtr) {
	Tk_FreeSavedOptions(cleanupPtr->errorStructPtr);
	ckfree(cleanupPtr->errorStructPtr);
	cleanupPtr->errorStructPtr = NULL;
    }

    return TCL_OK;
}

/*
 *----------------------------------------------------------------------
 *
 * PostProcessEntry --
 *
 *	This is called by ConfigureMenuEntry to do all of the configuration
 *	after Tk_SetOptions is called. This is separate so that error handling
 *	is easier.
 *
 * Results:
 *	The return value is a standard Tcl result. If TCL_ERROR is returned,
 *	then the interp's result contains an error message.
 *
 * Side effects:
 *	Configuration information such as label and accelerator get set for
 *	mePtr; old resources get freed, if there were any.
 *
 *----------------------------------------------------------------------
 */

static int
PostProcessEntry(
    TkMenuEntry *mePtr)			/* The entry we are configuring. */
{
    TkMenu *menuPtr = mePtr->menuPtr;
    int index = mePtr->index;
    const char *name;
    Tk_Image image;

    /*
     * The code below handles special configuration stuff not taken care of by
     * Tk_ConfigureWidget, such as special processing for defaults, sizing
     * strings, graphics contexts, etc.
     */

    if (mePtr->labelPtr == NULL) {
	mePtr->labelLength = 0;
    } else {
	(void)TkGetStringFromObj(mePtr->labelPtr, &mePtr->labelLength);
    }
    if (mePtr->accelPtr == NULL) {
	mePtr->accelLength = 0;
    } else {
	(void)TkGetStringFromObj(mePtr->accelPtr, &mePtr->accelLength);
    }

    /*
     * If this is a cascade entry, the platform-specific data of the child
     * menu has to be updated. Also, the links that point to parents and
     * cascades have to be updated.
     */

    if ((mePtr->type == CASCADE_ENTRY) && (mePtr->namePtr != NULL)) {
 	TkMenuEntry *cascadeEntryPtr;
	int alreadyThere;
	TkMenuReferences *menuRefPtr;
	char *oldHashKey = NULL;	/* Initialization only needed to
					 * prevent compiler warning. */

	/*
	 * This is a cascade entry. If the menu that the cascade entry is
	 * pointing to has changed, we need to remove this entry from the list
	 * of entries pointing to the old menu, and add a cascade reference to
	 * the list of entries pointing to the new menu.
	 *
	 * BUG: We are not recloning for special case #3 yet.
	 */

	name = Tcl_GetString(mePtr->namePtr);
	if (mePtr->childMenuRefPtr != NULL) {
	    oldHashKey = Tcl_GetHashKey(TkGetMenuHashTable(menuPtr->interp),
		    mePtr->childMenuRefPtr->hashEntryPtr);
	    if (strcmp(oldHashKey, name) != 0) {
		UnhookCascadeEntry(mePtr);
	    }
	}

	if ((mePtr->childMenuRefPtr == NULL)
		|| (strcmp(oldHashKey, name) != 0)) {
	    menuRefPtr = TkCreateMenuReferences(menuPtr->interp, name);
	    mePtr->childMenuRefPtr = menuRefPtr;

	    if (menuRefPtr->parentEntryPtr == NULL) {
		menuRefPtr->parentEntryPtr = mePtr;
	    } else {
		alreadyThere = 0;
		for (cascadeEntryPtr = menuRefPtr->parentEntryPtr;
			cascadeEntryPtr != NULL;
			cascadeEntryPtr =
			cascadeEntryPtr->nextCascadePtr) {
		    if (cascadeEntryPtr == mePtr) {
			alreadyThere = 1;
			break;
		    }
		}

		/*
		 * Put the item at the front of the list.
		 */

		if (!alreadyThere) {
		    mePtr->nextCascadePtr = menuRefPtr->parentEntryPtr;
		    menuRefPtr->parentEntryPtr = mePtr;
		}
	    }
	}
    }

    if (TkMenuConfigureEntryDrawOptions(mePtr, index) != TCL_OK) {
    	return TCL_ERROR;
    }

    /*
     * Get the images for the entry, if there are any. Allocate the new images
     * before freeing the old ones, so that the reference counts don't go to
     * zero and cause image data to be discarded.
     */

    if (mePtr->imagePtr != NULL) {
	const char *imageString = Tcl_GetString(mePtr->imagePtr);

	image = Tk_GetImage(menuPtr->interp, menuPtr->tkwin, imageString,
		TkMenuImageProc, mePtr);
	if (image == NULL) {
	    return TCL_ERROR;
	}
    } else {
	image = NULL;
    }
    if (mePtr->image != NULL) {
	Tk_FreeImage(mePtr->image);
    }
    mePtr->image = image;
    if (mePtr->selectImagePtr != NULL) {
	const char *selectImageString = Tcl_GetString(mePtr->selectImagePtr);

	image = Tk_GetImage(menuPtr->interp, menuPtr->tkwin, selectImageString,
		TkMenuSelectImageProc, mePtr);
	if (image == NULL) {
	    return TCL_ERROR;
	}
    } else {
	image = NULL;
    }
    if (mePtr->selectImage != NULL) {
	Tk_FreeImage(mePtr->selectImage);
    }
    mePtr->selectImage = image;

    if ((mePtr->type == CHECK_BUTTON_ENTRY)
	    || (mePtr->type == RADIO_BUTTON_ENTRY)) {
	Tcl_Obj *valuePtr;
	const char *name;

	if (mePtr->namePtr == NULL) {
	    if (mePtr->labelPtr == NULL) {
		mePtr->namePtr = NULL;
	    } else {
		mePtr->namePtr = Tcl_DuplicateObj(mePtr->labelPtr);
		Tcl_IncrRefCount(mePtr->namePtr);
	    }
	}
	if (mePtr->onValuePtr == NULL) {
	    if (mePtr->labelPtr == NULL) {
		mePtr->onValuePtr = NULL;
	    } else {
		mePtr->onValuePtr = Tcl_DuplicateObj(mePtr->labelPtr);
		Tcl_IncrRefCount(mePtr->onValuePtr);
	    }
	}

	/*
	 * Select the entry if the associated variable has the appropriate
	 * value, initialize the variable if it doesn't exist, then set a
	 * trace on the variable to monitor future changes to its value.
	 */

	if (mePtr->namePtr != NULL) {
	    valuePtr = Tcl_ObjGetVar2(menuPtr->interp, mePtr->namePtr, NULL,
		    TCL_GLOBAL_ONLY);
	} else {
	    valuePtr = NULL;
	}
	mePtr->entryFlags &= ~ENTRY_SELECTED;
	if (valuePtr != NULL) {
	    if (mePtr->onValuePtr != NULL) {
		const char *value = Tcl_GetString(valuePtr);
		const char *onValue = Tcl_GetString(mePtr->onValuePtr);

		if (strcmp(value, onValue) == 0) {
		    mePtr->entryFlags |= ENTRY_SELECTED;
		}
	    }
	} else {
	    if (mePtr->namePtr != NULL) {
		Tcl_ObjSetVar2(menuPtr->interp, mePtr->namePtr, NULL,
			(mePtr->type == CHECK_BUTTON_ENTRY)
			? mePtr->offValuePtr : Tcl_NewObj(), TCL_GLOBAL_ONLY);
	    }
	}
	if (mePtr->namePtr != NULL) {
	    name = Tcl_GetString(mePtr->namePtr);
	    Tcl_TraceVar2(menuPtr->interp, name,
		    NULL, TCL_GLOBAL_ONLY|TCL_TRACE_WRITES|TCL_TRACE_UNSETS,
		    MenuVarProc, mePtr);
	}
    }

    if (TkpConfigureMenuEntry(mePtr) != TCL_OK) {
	return TCL_ERROR;
    }

    return TCL_OK;
}

/*
 *----------------------------------------------------------------------
 *
 * ConfigureMenuEntry --
 *
 *	This function is called to process an argv/argc list in order to
 *	configure (or reconfigure) one entry in a menu.
 *
 * Results:
 *	The return value is a standard Tcl result. If TCL_ERROR is returned,
 *	then the interp's result contains an error message.
 *
 * Side effects:
 *	Configuration information such as label and accelerator get set for
 *	mePtr; old resources get freed, if there were any.
 *
 *----------------------------------------------------------------------
 */

static int
ConfigureMenuEntry(
    register TkMenuEntry *mePtr,/* Information about menu entry; may or may
				 * not already have values for some fields. */
    int objc,			/* Number of valid entries in argv. */
    Tcl_Obj *const objv[])	/* Arguments. */
{
    TkMenu *menuPtr = mePtr->menuPtr;
    Tk_SavedOptions errorStruct;
    int result;

    /*
     * If this entry is a check button or radio button, then remove its old
     * trace function.
     */

    if ((mePtr->namePtr != NULL)
    	    && ((mePtr->type == CHECK_BUTTON_ENTRY)
	    || (mePtr->type == RADIO_BUTTON_ENTRY))) {
	const char *name = Tcl_GetString(mePtr->namePtr);

	Tcl_UntraceVar2(menuPtr->interp, name, NULL,
		TCL_GLOBAL_ONLY|TCL_TRACE_WRITES|TCL_TRACE_UNSETS,
		MenuVarProc, mePtr);
    }

    result = TCL_OK;
    if (menuPtr->tkwin != NULL) {
	if (Tk_SetOptions(menuPtr->interp, mePtr,
		mePtr->optionTable, objc, objv, menuPtr->tkwin,
		&errorStruct, NULL) != TCL_OK) {
	    return TCL_ERROR;
	}
	result = PostProcessEntry(mePtr);
	if (result != TCL_OK) {
	    Tk_RestoreSavedOptions(&errorStruct);
	    PostProcessEntry(mePtr);
	}
	Tk_FreeSavedOptions(&errorStruct);
    }

    TkEventuallyRecomputeMenu(menuPtr);

    return result;
}

/*
 *----------------------------------------------------------------------
 *
 * ConfigureMenuCloneEntries --
 *
 *	Calls ConfigureMenuEntry for each menu in the clone chain.
 *
 * Results:
 *	The return value is a standard Tcl result. If TCL_ERROR is returned,
 *	then the interp's result contains an error message.
 *
 * Side effects:
 *	Configuration information such as label and accelerator get set for
 *	mePtr; old resources get freed, if there were any.
 *
 *----------------------------------------------------------------------
 */

static int
ConfigureMenuCloneEntries(
    Tcl_Interp *interp,		/* Used for error reporting. */
    TkMenu *menuPtr,		/* Information about whole menu. */
    int index,			/* Index of mePtr within menuPtr's entries. */
    int objc,			/* Number of valid entries in argv. */
    Tcl_Obj *const objv[])	/* Arguments. */
{
    TkMenuEntry *mePtr;
    TkMenu *menuListPtr;
    int cascadeEntryChanged = 0;
    TkMenuReferences *oldCascadeMenuRefPtr, *cascadeMenuRefPtr = NULL;
    Tcl_Obj *oldCascadePtr = NULL;
    const char *newCascadeName;

    /*
     * Cascades are kind of tricky here. This is special case #3 in the
     * comment at the top of this file. Basically, if a menu is the master
     * menu of a clone chain, and has an entry with a cascade menu, the clones
     * of the menu will point to clones of the cascade menu. We have to
     * destroy the clones of the cascades, clone the new cascade menu, and
     * configure the entry to point to the new clone.
     */

    mePtr = menuPtr->masterMenuPtr->entries[index];
    if (mePtr->type == CASCADE_ENTRY) {
	oldCascadePtr = mePtr->namePtr;
	if (oldCascadePtr != NULL) {
	    Tcl_IncrRefCount(oldCascadePtr);
	}
    }

    if (ConfigureMenuEntry(mePtr, objc, objv) != TCL_OK) {
	return TCL_ERROR;
    }

    if (mePtr->type == CASCADE_ENTRY) {
	const char *oldCascadeName;

	if (mePtr->namePtr != NULL) {
	    newCascadeName = Tcl_GetString(mePtr->namePtr);
	} else {
	    newCascadeName = NULL;
	}

	if ((oldCascadePtr == NULL) && (mePtr->namePtr == NULL)) {
	    cascadeEntryChanged = 0;
	} else if (((oldCascadePtr == NULL) && (mePtr->namePtr != NULL))
		|| ((oldCascadePtr != NULL)
		&& (mePtr->namePtr == NULL))) {
	    cascadeEntryChanged = 1;
	} else {
	    oldCascadeName = Tcl_GetString(oldCascadePtr);
	    cascadeEntryChanged = (strcmp(oldCascadeName, newCascadeName)
		    != 0);
	}
	if (oldCascadePtr != NULL) {
	    Tcl_DecrRefCount(oldCascadePtr);
	}
    }

    if (cascadeEntryChanged) {
	if (mePtr->namePtr != NULL) {
	    newCascadeName = Tcl_GetString(mePtr->namePtr);
	    cascadeMenuRefPtr = TkFindMenuReferences(menuPtr->interp,
		    newCascadeName);
	}
    }

    for (menuListPtr = menuPtr->masterMenuPtr->nextInstancePtr;
    	    menuListPtr != NULL;
	    menuListPtr = menuListPtr->nextInstancePtr) {

    	mePtr = menuListPtr->entries[index];

	if (cascadeEntryChanged && (mePtr->namePtr != NULL)) {
	    oldCascadeMenuRefPtr = TkFindMenuReferencesObj(menuPtr->interp,
		    mePtr->namePtr);

	    if ((oldCascadeMenuRefPtr != NULL)
		    && (oldCascadeMenuRefPtr->menuPtr != NULL)) {
		RecursivelyDeleteMenu(oldCascadeMenuRefPtr->menuPtr);
	    }
	}

    	if (ConfigureMenuEntry(mePtr, objc, objv) != TCL_OK) {
    	    return TCL_ERROR;
    	}

	if (cascadeEntryChanged && (mePtr->namePtr != NULL)) {
	    if (cascadeMenuRefPtr && cascadeMenuRefPtr->menuPtr != NULL) {
		Tcl_Obj *newObjv[2];
		Tcl_Obj *newCloneNamePtr;
		Tcl_Obj *pathNamePtr = Tcl_NewStringObj(
			Tk_PathName(menuListPtr->tkwin), -1);
		Tcl_Obj *normalPtr = Tcl_NewStringObj("normal", -1);
		Tcl_Obj *menuObjPtr = Tcl_NewStringObj("-menu", -1);

		Tcl_IncrRefCount(pathNamePtr);
		newCloneNamePtr = TkNewMenuName(menuPtr->interp,
			pathNamePtr,
			cascadeMenuRefPtr->menuPtr);
		Tcl_IncrRefCount(newCloneNamePtr);
		Tcl_IncrRefCount(normalPtr);
		CloneMenu(cascadeMenuRefPtr->menuPtr, newCloneNamePtr,
			normalPtr);

		newObjv[0] = menuObjPtr;
		newObjv[1] = newCloneNamePtr;
		Tcl_IncrRefCount(menuObjPtr);
		ConfigureMenuEntry(mePtr, 2, newObjv);
		Tcl_DecrRefCount(newCloneNamePtr);
		Tcl_DecrRefCount(pathNamePtr);
		Tcl_DecrRefCount(normalPtr);
		Tcl_DecrRefCount(menuObjPtr);
	    }
	}
    }
    return TCL_OK;
}

/*
 *--------------------------------------------------------------
 *
 * TkGetMenuIndex --
 *
 *	Parse a textual index into a menu and return the numerical index of
 *	the indicated entry.
 *
 * Results:
 *	A standard Tcl result. If all went well, then *indexPtr is filled in
 *	with the entry index corresponding to string (ranges from -1 to the
 *	number of entries in the menu minus one). Otherwise an error message
 *	is left in the interp's result.
 *
 * Side effects:
 *	None.
 *
 *--------------------------------------------------------------
 */

int
TkGetMenuIndex(
    Tcl_Interp *interp,		/* For error messages. */
    TkMenu *menuPtr,		/* Menu for which the index is being
				 * specified. */
    Tcl_Obj *objPtr,		/* Specification of an entry in menu. See
				 * manual entry for valid .*/
    int lastOK,			/* Non-zero means its OK to return index just
				 * *after* last entry. */
    TkSizeT *indexPtr)		/* Where to store converted index. */
{
    int i;
    const char *string = Tcl_GetString(objPtr);

    if ((string[0] == 'a') && (strcmp(string, "active") == 0)) {
	*indexPtr = menuPtr->active;
	goto success;
    }

    if (((string[0] == 'l') && (strcmp(string, "last") == 0))
	    || ((string[0] == 'e') && (strcmp(string, "end") == 0))) {
	*indexPtr = menuPtr->numEntries - ((lastOK) ? 0 : 1);
	goto success;
    }

    if ((string[0] == 'n') && (strcmp(string, "none") == 0)) {
	*indexPtr = TCL_INDEX_NONE;
	goto success;
    }

    if (string[0] == '@') {
	if (GetIndexFromCoords(interp, menuPtr, string, indexPtr)
		== TCL_OK) {
	    goto success;
	}
    }

    if (isdigit(UCHAR(string[0]))) {
<<<<<<< HEAD
	if (Tcl_GetInt(interp, string, &i) == TCL_OK) {
	    if (i >= (int)menuPtr->numEntries) {
=======
	if (Tcl_GetIntFromObj(interp, objPtr, &i) == TCL_OK) {
	    if (i >= menuPtr->numEntries) {
>>>>>>> f14346f4
		if (lastOK) {
		    i = menuPtr->numEntries;
		} else {
		    i = menuPtr->numEntries-1;
		}
	    } else if (i < 0) {
		i = -1;
	    }
	    *indexPtr = i;
	    goto success;
	}
	Tcl_ResetResult(interp);
    }

    for (i = 0; i < (int)menuPtr->numEntries; i++) {
	Tcl_Obj *labelPtr = menuPtr->entries[i]->labelPtr;
	const char *label = (labelPtr == NULL) ? NULL : Tcl_GetString(labelPtr);

	if ((label != NULL) && (Tcl_StringCaseMatch(label, string, 0))) {
	    *indexPtr = i;
	    goto success;
	}
    }

    Tcl_SetObjResult(interp, Tcl_ObjPrintf(
	    "bad menu entry index \"%s\"", string));
    Tcl_SetErrorCode(interp, "TK", "MENU", "INDEX", NULL);
    return TCL_ERROR;

  success:
    return TCL_OK;
}

/*
 *----------------------------------------------------------------------
 *
 * MenuCmdDeletedProc --
 *
 *	This function is invoked when a widget command is deleted. If the
 *	widget isn't already in the process of being destroyed, this command
 *	destroys it.
 *
 * Results:
 *	None.
 *
 * Side effects:
 *	The widget is destroyed.
 *
 *----------------------------------------------------------------------
 */

static void
MenuCmdDeletedProc(
    ClientData clientData)	/* Pointer to widget record for widget. */
{
    TkMenu *menuPtr = clientData;
    Tk_Window tkwin = menuPtr->tkwin;

    /*
     * This function could be invoked either because the window was destroyed
     * and the command was then deleted (in which case tkwin is NULL) or
     * because the command was deleted, and then this function destroys the
     * widget.
     */

    if (tkwin != NULL) {
	/*
	 * Note: it may be desirable to NULL out the tkwin field of menuPtr
	 * here:
	 * menuPtr->tkwin = NULL;
	 */

	Tk_DestroyWindow(tkwin);
    }
}

/*
 *----------------------------------------------------------------------
 *
 * MenuNewEntry --
 *
 *	This function allocates and initializes a new menu entry.
 *
 * Results:
 *	The return value is a pointer to a new menu entry structure, which has
 *	been malloc-ed, initialized, and entered into the entry array for the
 *	menu.
 *
 * Side effects:
 *	Storage gets allocated.
 *
 *----------------------------------------------------------------------
 */

static TkMenuEntry *
MenuNewEntry(
    TkMenu *menuPtr,		/* Menu that will hold the new entry. */
    TkSizeT index,			/* Where in the menu the new entry is to
				 * go. */
    int type)			/* The type of the new entry. */
{
    TkMenuEntry *mePtr;
    TkMenuEntry **newEntries;
    TkSizeT i;
    ThreadSpecificData *tsdPtr =
	    Tcl_GetThreadData(&dataKey, sizeof(ThreadSpecificData));

    /*
     * Create a new array of entries with an empty slot for the new entry.
     */

    newEntries = ckalloc((menuPtr->numEntries+1) * sizeof(TkMenuEntry *));
    for (i = 0; i < index; i++) {
	newEntries[i] = menuPtr->entries[i];
    }
    for (; i < menuPtr->numEntries; i++) {
	newEntries[i+1] = menuPtr->entries[i];
	newEntries[i+1]->index = i + 1;
    }
    if (menuPtr->numEntries != 0) {
	ckfree(menuPtr->entries);
    }
    menuPtr->entries = newEntries;
    menuPtr->numEntries++;
    mePtr = ckalloc(sizeof(TkMenuEntry));
    menuPtr->entries[index] = mePtr;
    mePtr->type = type;
    mePtr->optionTable = tsdPtr->entryOptionTables[type];
    mePtr->menuPtr = menuPtr;
    mePtr->labelPtr = NULL;
    mePtr->labelLength = 0;
    mePtr->underline = -1;
    mePtr->bitmapPtr = NULL;
    mePtr->imagePtr = NULL;
    mePtr->image = NULL;
    mePtr->selectImagePtr = NULL;
    mePtr->selectImage = NULL;
    mePtr->accelPtr = NULL;
    mePtr->accelLength = 0;
    mePtr->state = ENTRY_DISABLED;
    mePtr->borderPtr = NULL;
    mePtr->fgPtr = NULL;
    mePtr->activeBorderPtr = NULL;
    mePtr->activeFgPtr = NULL;
    mePtr->fontPtr = NULL;
    mePtr->indicatorOn = 0;
    mePtr->indicatorFgPtr = NULL;
    mePtr->columnBreak = 0;
    mePtr->hideMargin = 0;
    mePtr->commandPtr = NULL;
    mePtr->namePtr = NULL;
    mePtr->childMenuRefPtr = NULL;
    mePtr->onValuePtr = NULL;
    mePtr->offValuePtr = NULL;
    mePtr->entryFlags = 0;
    mePtr->index = index;
    mePtr->nextCascadePtr = NULL;
    if (Tk_InitOptions(menuPtr->interp, mePtr,
	    mePtr->optionTable, menuPtr->tkwin) != TCL_OK) {
	ckfree(mePtr);
	return NULL;
    }
    TkMenuInitializeEntryDrawingFields(mePtr);
    if (TkpMenuNewEntry(mePtr) != TCL_OK) {
	Tk_FreeConfigOptions((char *) mePtr, mePtr->optionTable,
		menuPtr->tkwin);
    	ckfree(mePtr);
    	return NULL;
    }

    return mePtr;
}

/*
 *----------------------------------------------------------------------
 *
 * MenuAddOrInsert --
 *
 *	This function does all of the work of the "add" and "insert" widget
 *	commands, allowing the code for these to be shared.
 *
 * Results:
 *	A standard Tcl return value.
 *
 * Side effects:
 *	A new menu entry is created in menuPtr.
 *
 *----------------------------------------------------------------------
 */

static int
MenuAddOrInsert(
    Tcl_Interp *interp,		/* Used for error reporting. */
    TkMenu *menuPtr,		/* Widget in which to create new entry. */
    Tcl_Obj *indexPtr,		/* Object describing index at which to insert.
				 * NULL means insert at end. */
    int objc,			/* Number of elements in objv. */
    Tcl_Obj *const objv[])	/* Arguments to command: first arg is type of
				 * entry, others are config options. */
{
    int type;
    TkSizeT index;
    TkMenuEntry *mePtr;
    TkMenu *menuListPtr;

    if (indexPtr != NULL) {
	if (TkGetMenuIndex(interp, menuPtr, indexPtr, 1, &index) != TCL_OK) {
	    return TCL_ERROR;
	}
    } else {
	index = menuPtr->numEntries;
    }
    if (index == TCL_INDEX_NONE) {
	Tcl_SetObjResult(interp, Tcl_ObjPrintf(
		"bad index \"%s\"", Tcl_GetString(indexPtr)));
	Tcl_SetErrorCode(interp, "TK", "MENU", "INDEX", NULL);
	return TCL_ERROR;
    }
    if (menuPtr->tearoff && (index == 0)) {
	index = 1;
    }

    /*
     * Figure out the type of the new entry.
     */

    if (Tcl_GetIndexFromObjStruct(interp, objv[0], menuEntryTypeStrings,
	    sizeof(char *), "menu entry type", 0, &type) != TCL_OK) {
	return TCL_ERROR;
    }

    /*
     * Now we have to add an entry for every instance related to this menu.
     */

    for (menuListPtr = menuPtr->masterMenuPtr; menuListPtr != NULL;
    	    menuListPtr = menuListPtr->nextInstancePtr) {

    	mePtr = MenuNewEntry(menuListPtr, index, type);
    	if (mePtr == NULL) {
    	    return TCL_ERROR;
    	}
    	if (ConfigureMenuEntry(mePtr, objc - 1, objv + 1) != TCL_OK) {
	    TkMenu *errorMenuPtr;
	    TkSizeT i;

	    for (errorMenuPtr = menuPtr->masterMenuPtr;
		    errorMenuPtr != NULL;
		    errorMenuPtr = errorMenuPtr->nextInstancePtr) {
    		Tcl_EventuallyFree(errorMenuPtr->entries[index],
    	    		(Tcl_FreeProc *) DestroyMenuEntry);
		for (i = index; i < errorMenuPtr->numEntries - 1; i++) {
		    errorMenuPtr->entries[i] = errorMenuPtr->entries[i + 1];
		    errorMenuPtr->entries[i]->index = i;
		}
		if (--errorMenuPtr->numEntries == 0) {
		    ckfree(errorMenuPtr->entries);
		    errorMenuPtr->entries = NULL;
		}
		if (errorMenuPtr == menuListPtr) {
		    break;
		}
	    }
    	    return TCL_ERROR;
    	}

    	/*
	 * If a menu has cascades, then every instance of the menu has to have
	 * its own parallel cascade structure. So adding an entry to a menu
	 * with clones means that the menu that the entry points to has to be
	 * cloned for every clone the master menu has. This is special case #2
	 * in the comment at the top of this file.
    	 */

    	if ((menuPtr != menuListPtr) && (type == CASCADE_ENTRY)) {
    	    if ((mePtr->namePtr != NULL)
		    && (mePtr->childMenuRefPtr != NULL)
    	    	    && (mePtr->childMenuRefPtr->menuPtr != NULL)) {
		TkMenu *cascadeMenuPtr =
			mePtr->childMenuRefPtr->menuPtr->masterMenuPtr;
		Tcl_Obj *newCascadePtr, *newObjv[2];
		Tcl_Obj *menuNamePtr = Tcl_NewStringObj("-menu", -1);
		Tcl_Obj *windowNamePtr =
			Tcl_NewStringObj(Tk_PathName(menuListPtr->tkwin), -1);
		Tcl_Obj *normalPtr = Tcl_NewStringObj("normal", -1);
		TkMenuReferences *menuRefPtr;

		Tcl_IncrRefCount(windowNamePtr);
		newCascadePtr = TkNewMenuName(menuListPtr->interp,
			windowNamePtr, cascadeMenuPtr);
		Tcl_IncrRefCount(newCascadePtr);
		Tcl_IncrRefCount(normalPtr);
		CloneMenu(cascadeMenuPtr, newCascadePtr, normalPtr);

		menuRefPtr = TkFindMenuReferencesObj(menuListPtr->interp,
			newCascadePtr);
		if (menuRefPtr == NULL) {
		    Tcl_Panic("CloneMenu failed inside of MenuAddOrInsert");
		}
		newObjv[0] = menuNamePtr;
		newObjv[1] = newCascadePtr;
		Tcl_IncrRefCount(menuNamePtr);
		Tcl_IncrRefCount(newCascadePtr);
		ConfigureMenuEntry(mePtr, 2, newObjv);
		Tcl_DecrRefCount(newCascadePtr);
		Tcl_DecrRefCount(menuNamePtr);
		Tcl_DecrRefCount(windowNamePtr);
		Tcl_DecrRefCount(normalPtr);
    	    }
    	}
    }
    return TCL_OK;
}

/*
 *--------------------------------------------------------------
 *
 * MenuVarProc --
 *
 *	This function is invoked when someone changes the state variable
 *	associated with a radiobutton or checkbutton menu entry. The entry's
 *	selected state is set to match the value of the variable.
 *
 * Results:
 *	NULL is always returned.
 *
 * Side effects:
 *	The menu entry may become selected or deselected.
 *
 *--------------------------------------------------------------
 */

static char *
MenuVarProc(
    ClientData clientData,	/* Information about menu entry. */
    Tcl_Interp *interp,		/* Interpreter containing variable. */
    const char *name1,		/* First part of variable's name. */
    const char *name2,		/* Second part of variable's name. */
    int flags)			/* Describes what just happened. */
{
    TkMenuEntry *mePtr = clientData;
    TkMenu *menuPtr;
    const char *value;
    const char *name, *onValue;

    if (Tcl_InterpDeleted(interp) || (mePtr->namePtr == NULL)) {
	/*
	 * Do nothing if the interpreter is going away or we have
	 * no variable name.
	 */

    	return NULL;
    }

    menuPtr = mePtr->menuPtr;

    if (menuPtr->menuFlags & MENU_DELETION_PENDING) {
    	return NULL;
    }

    name = Tcl_GetString(mePtr->namePtr);

    /*
     * If the variable is being unset, then re-establish the trace.
     */

    if (flags & TCL_TRACE_UNSETS) {
        ClientData probe = NULL;
	mePtr->entryFlags &= ~ENTRY_SELECTED;

        do {
                probe = Tcl_VarTraceInfo(interp, name,
                        TCL_GLOBAL_ONLY|TCL_TRACE_WRITES|TCL_TRACE_UNSETS,
                        MenuVarProc, probe);
                if (probe == (ClientData)mePtr) {
                    break;
                }
        } while (probe);
        if (probe) {
                /*
                 * We were able to fetch the unset trace for our
                 * namePtr, which means it is not unset and not
                 * the cause of this unset trace. Instead some outdated
                 * former variable must be, and we should ignore it.
                 */
		return NULL;
        }
	Tcl_TraceVar2(interp, name, NULL,
		TCL_GLOBAL_ONLY|TCL_TRACE_WRITES|TCL_TRACE_UNSETS,
		MenuVarProc, clientData);
	TkpConfigureMenuEntry(mePtr);
	TkEventuallyRedrawMenu(menuPtr, NULL);
	return NULL;
    }

    /*
     * Use the value of the variable to update the selected status of the menu
     * entry.
     */

    value = Tcl_GetVar2(interp, name, NULL, TCL_GLOBAL_ONLY);
    if (value == NULL) {
	value = "";
    }
    if (mePtr->onValuePtr != NULL) {
	onValue = Tcl_GetString(mePtr->onValuePtr);
	if (strcmp(value, onValue) == 0) {
	    if (mePtr->entryFlags & ENTRY_SELECTED) {
		return NULL;
	    }
	    mePtr->entryFlags |= ENTRY_SELECTED;
	} else if (mePtr->entryFlags & ENTRY_SELECTED) {
	    mePtr->entryFlags &= ~ENTRY_SELECTED;
	} else {
	    return NULL;
	}
    } else {
	return NULL;
    }
    TkpConfigureMenuEntry(mePtr);
    TkEventuallyRedrawMenu(menuPtr, mePtr);
    return NULL;
}

/*
 *----------------------------------------------------------------------
 *
 * TkActivateMenuEntry --
 *
 *	This function is invoked to make a particular menu entry the active
 *	one, deactivating any other entry that might currently be active.
 *
 * Results:
 *	The return value is a standard Tcl result (errors can occur while
 *	posting and unposting submenus).
 *
 * Side effects:
 *	Menu entries get redisplayed, and the active entry changes. Submenus
 *	may get posted and unposted.
 *
 *----------------------------------------------------------------------
 */

int
TkActivateMenuEntry(
    register TkMenu *menuPtr,	/* Menu in which to activate. */
    TkSizeT index)			/* Index of entry to activate, or
				 * TCL_INDEX_NONE to deactivate all entries. */
{
    register TkMenuEntry *mePtr;
    int result = TCL_OK;

    if (menuPtr->active != TCL_INDEX_NONE) {
	mePtr = menuPtr->entries[menuPtr->active];

	/*
	 * Don't change the state unless it's currently active (state might
	 * already have been changed to disabled).
	 */

	if (mePtr->state == ENTRY_ACTIVE) {
	    mePtr->state = ENTRY_NORMAL;
	}
	TkEventuallyRedrawMenu(menuPtr, menuPtr->entries[menuPtr->active]);
    }
    menuPtr->active = index;
    if (index != TCL_INDEX_NONE) {
	mePtr = menuPtr->entries[index];
	mePtr->state = ENTRY_ACTIVE;
	TkEventuallyRedrawMenu(menuPtr, mePtr);
    }
    return result;
}

/*
 *----------------------------------------------------------------------
 *
 * TkPostCommand --
 *
 *	Execute the postcommand for the given menu.
 *
 * Results:
 *	The return value is a standard Tcl result (errors can occur while the
 *	postcommands are being processed).
 *
 * Side effects:
 *	Since commands can get executed while this routine is being executed,
 *	the entire world can change.
 *
 *----------------------------------------------------------------------
 */

int
TkPostCommand(
    TkMenu *menuPtr)
{
    int result;

    /*
     * If there is a command for the menu, execute it. This may change the
     * size of the menu, so be sure to recompute the menu's geometry if
     * needed.
     */

    if (menuPtr->postCommandPtr != NULL) {
	Tcl_Obj *postCommandPtr = menuPtr->postCommandPtr;

	Tcl_IncrRefCount(postCommandPtr);
	result = Tcl_EvalObjEx(menuPtr->interp, postCommandPtr,
		TCL_EVAL_GLOBAL);
	Tcl_DecrRefCount(postCommandPtr);
	if (result != TCL_OK) {
	    return result;
	}
	TkRecomputeMenu(menuPtr);
    }
    return TCL_OK;
}

/*
 *--------------------------------------------------------------
 *
 * CloneMenu --
 *
 *	Creates a child copy of the menu. It will be inserted into the menu's
 *	instance chain. All attributes and entry attributes will be
 *	duplicated.
 *
 * Results:
 *	A standard Tcl result.
 *
 * Side effects:
 *	Allocates storage. After the menu is created, any configuration done
 *	with this menu or any related one will be reflected in all of them.
 *
 *--------------------------------------------------------------
 */

static int
CloneMenu(
    TkMenu *menuPtr,		/* The menu we are going to clone. */
    Tcl_Obj *newMenuNamePtr,	/* The name to give the new menu. */
    Tcl_Obj *newMenuTypePtr)	/* What kind of menu is this, a normal menu a
    				 * menubar, or a tearoff? */
{
    int returnResult;
    int menuType, i;
    TkMenuReferences *menuRefPtr;
    Tcl_Obj *menuDupCommandArray[4];

    if (newMenuTypePtr == NULL) {
	menuType = MASTER_MENU;
    } else {
	if (Tcl_GetIndexFromObjStruct(menuPtr->interp, newMenuTypePtr,
		menuTypeStrings, sizeof(char *), "menu type", 0, &menuType) != TCL_OK) {
	    return TCL_ERROR;
	}
    }

    menuDupCommandArray[0] = Tcl_NewStringObj("tk::MenuDup", -1);
    menuDupCommandArray[1] = Tcl_NewStringObj(Tk_PathName(menuPtr->tkwin), -1);
    menuDupCommandArray[2] = newMenuNamePtr;
    if (newMenuTypePtr == NULL) {
	menuDupCommandArray[3] = Tcl_NewStringObj("normal", -1);
    } else {
	menuDupCommandArray[3] = newMenuTypePtr;
    }
    for (i = 0; i < 4; i++) {
	Tcl_IncrRefCount(menuDupCommandArray[i]);
    }
    Tcl_Preserve(menuPtr);
    returnResult = Tcl_EvalObjv(menuPtr->interp, 4, menuDupCommandArray, 0);
    for (i = 0; i < 4; i++) {
	Tcl_DecrRefCount(menuDupCommandArray[i]);
    }

    /*
     * Make sure the tcl command actually created the clone.
     */

    if ((returnResult == TCL_OK) &&
	    ((menuRefPtr = TkFindMenuReferencesObj(menuPtr->interp,
	    newMenuNamePtr)) != NULL)
	    && (menuPtr->numEntries == menuRefPtr->menuPtr->numEntries)) {
	TkMenu *newMenuPtr = menuRefPtr->menuPtr;
	Tcl_Obj *newObjv[3];
	int i, numElements;

	/*
	 * Now put this newly created menu into the parent menu's instance
	 * chain.
	 */

	if (menuPtr->nextInstancePtr == NULL) {
	    menuPtr->nextInstancePtr = newMenuPtr;
	    newMenuPtr->masterMenuPtr = menuPtr->masterMenuPtr;
	} else {
	    TkMenu *masterMenuPtr;

	    masterMenuPtr = menuPtr->masterMenuPtr;
	    newMenuPtr->nextInstancePtr = masterMenuPtr->nextInstancePtr;
	    masterMenuPtr->nextInstancePtr = newMenuPtr;
	    newMenuPtr->masterMenuPtr = masterMenuPtr;
	}

	/*
	 * Add the master menu's window to the bind tags for this window after
	 * this window's tag. This is so the user can bind to either this
	 * clone (which may not be easy to do) or the entire menu clone
	 * structure.
	 */

	newObjv[0] = Tcl_NewStringObj("bindtags", -1);
	newObjv[1] = Tcl_NewStringObj(Tk_PathName(newMenuPtr->tkwin), -1);
	Tcl_IncrRefCount(newObjv[0]);
	Tcl_IncrRefCount(newObjv[1]);
	if (Tk_BindtagsObjCmd(newMenuPtr->tkwin, newMenuPtr->interp, 2,
		newObjv) == TCL_OK) {
	    const char *windowName;
	    Tcl_Obj *bindingsPtr =
		    Tcl_DuplicateObj(Tcl_GetObjResult(newMenuPtr->interp));
	    Tcl_Obj *elementPtr;

	    Tcl_IncrRefCount(bindingsPtr);
	    Tcl_ListObjLength(newMenuPtr->interp, bindingsPtr, &numElements);
	    for (i = 0; i < numElements; i++) {
		Tcl_ListObjIndex(newMenuPtr->interp, bindingsPtr, i,
			&elementPtr);
		windowName = Tcl_GetString(elementPtr);
		if (strcmp(windowName, Tk_PathName(newMenuPtr->tkwin))
			== 0) {
		    Tcl_Obj *newElementPtr = Tcl_NewStringObj(
			    Tk_PathName(newMenuPtr->masterMenuPtr->tkwin), -1);

		    /*
		     * The newElementPtr will have its refCount incremented
		     * here, so we don't need to worry about it any more.
		     */

		    Tcl_ListObjReplace(menuPtr->interp, bindingsPtr,
			    i + 1, 0, 1, &newElementPtr);
		    newObjv[2] = bindingsPtr;
		    Tk_BindtagsObjCmd(newMenuPtr->tkwin, menuPtr->interp, 3,
			    newObjv);
		    break;
		}
	    }
	    Tcl_DecrRefCount(bindingsPtr);
	}
	Tcl_DecrRefCount(newObjv[0]);
	Tcl_DecrRefCount(newObjv[1]);
	Tcl_ResetResult(menuPtr->interp);

	/*
	 * Clone all of the cascade menus that this menu points to.
	 */

	for (i = 0; i < (int)menuPtr->numEntries; i++) {
	    TkMenuReferences *cascadeRefPtr;
	    TkMenu *oldCascadePtr;

	    if ((menuPtr->entries[i]->type == CASCADE_ENTRY)
		&& (menuPtr->entries[i]->namePtr != NULL)) {
		cascadeRefPtr =
			TkFindMenuReferencesObj(menuPtr->interp,
			menuPtr->entries[i]->namePtr);
		if ((cascadeRefPtr != NULL) && (cascadeRefPtr->menuPtr)) {
		    Tcl_Obj *windowNamePtr =
			    Tcl_NewStringObj(Tk_PathName(newMenuPtr->tkwin),
			    -1);
		    Tcl_Obj *newCascadePtr;

		    oldCascadePtr = cascadeRefPtr->menuPtr;

		    Tcl_IncrRefCount(windowNamePtr);
		    newCascadePtr = TkNewMenuName(menuPtr->interp,
			    windowNamePtr, oldCascadePtr);
		    Tcl_IncrRefCount(newCascadePtr);
		    CloneMenu(oldCascadePtr, newCascadePtr, NULL);

		    newObjv[0] = Tcl_NewStringObj("-menu", -1);
		    newObjv[1] = newCascadePtr;
		    Tcl_IncrRefCount(newObjv[0]);
		    ConfigureMenuEntry(newMenuPtr->entries[i], 2, newObjv);
		    Tcl_DecrRefCount(newObjv[0]);
		    Tcl_DecrRefCount(newCascadePtr);
		    Tcl_DecrRefCount(windowNamePtr);
		}
	    }
	}

	returnResult = TCL_OK;
    } else {
	returnResult = TCL_ERROR;
    }
    Tcl_Release(menuPtr);
    return returnResult;
}

/*
 *----------------------------------------------------------------------
 *
 * MenuDoXPosition --
 *
 *	Given arguments from an option command line, returns the X position.
 *
 * Results:
 *	Returns TCL_OK or TCL_Error
 *
 * Side effects:
 *	xPosition is set to the X-position of the menu entry.
 *
 *----------------------------------------------------------------------
 */

static int
MenuDoXPosition(
    Tcl_Interp *interp,
    TkMenu *menuPtr,
    Tcl_Obj *objPtr)
{
    TkSizeT index;

    TkRecomputeMenu(menuPtr);
    if (TkGetMenuIndex(interp, menuPtr, objPtr, 0, &index) != TCL_OK) {
	return TCL_ERROR;
    }
    Tcl_ResetResult(interp);
    if (index == TCL_INDEX_NONE) {
	Tcl_SetObjResult(interp, Tcl_NewWideIntObj(0));
    } else {
	Tcl_SetObjResult(interp, Tcl_NewWideIntObj(menuPtr->entries[index]->x));
    }
    return TCL_OK;
}

/*
 *----------------------------------------------------------------------
 *
 * MenuDoYPosition --
 *
 *	Given arguments from an option command line, returns the Y position.
 *
 * Results:
 *	Returns TCL_OK or TCL_Error
 *
 * Side effects:
 *	yPosition is set to the Y-position of the menu entry.
 *
 *----------------------------------------------------------------------
 */

static int
MenuDoYPosition(
    Tcl_Interp *interp,
    TkMenu *menuPtr,
    Tcl_Obj *objPtr)
{
    TkSizeT index;

    TkRecomputeMenu(menuPtr);
    if (TkGetMenuIndex(interp, menuPtr, objPtr, 0, &index) != TCL_OK) {
	goto error;
    }
    Tcl_ResetResult(interp);
    if (index == TCL_INDEX_NONE) {
	Tcl_SetObjResult(interp, Tcl_NewWideIntObj(0));
    } else {
	Tcl_SetObjResult(interp, Tcl_NewWideIntObj(menuPtr->entries[index]->y));
    }

    return TCL_OK;

  error:
    return TCL_ERROR;
}

/*
 *----------------------------------------------------------------------
 *
 * GetIndexFromCoords --
 *
 *	Given a string of the form "@integer", return the menu item
 *	corresponding to the provided y-coordinate in the menu window.
 *
 * Results:
 *	If int is a valid number, *indexPtr will be the number of the
 *	menuentry that is the correct height. If int is invalid, *indexPtr
 *	will be unchanged. Returns appropriate Tcl error number.
 *
 * Side effects:
 *	If int is invalid, interp's result will be set to NULL.
 *
 *----------------------------------------------------------------------
 */

static TkSizeT
GetIndexFromCoords(
    Tcl_Interp *interp,		/* Interpreter of menu. */
    TkMenu *menuPtr,		/* The menu we are searching. */
    const char *string,		/* The @string we are parsing. */
    TkSizeT *indexPtr)		/* The index of the item that matches. */
{
    int x, y, i;
    const char *p;
    char *end;
    int x2, borderwidth, max;

    TkRecomputeMenu(menuPtr);
    p = string + 1;
    y = strtol(p, &end, 0);
    if (end == p) {
	goto error;
    }
    Tk_GetPixelsFromObj(interp, menuPtr->tkwin,
	menuPtr->borderWidthPtr, &borderwidth);
    if (*end == ',') {
	x = y;
	p = end + 1;
	y = strtol(p, &end, 0);
	if (end == p) {
	    goto error;
	}
    } else {
	x = borderwidth;
    }

    *indexPtr = -1;

    /* set the width of the final column to the remainder of the window
     * being aware of windows that may not be mapped yet.
     */
    max = Tk_IsMapped(menuPtr->tkwin)
      ? Tk_Width(menuPtr->tkwin) : Tk_ReqWidth(menuPtr->tkwin);
    max -= borderwidth;

    for (i = 0; i < (int)menuPtr->numEntries; i++) {
	if (menuPtr->entries[i]->entryFlags & ENTRY_LAST_COLUMN) {
	    x2 = max;
	} else {
	    x2 = menuPtr->entries[i]->x + menuPtr->entries[i]->width;
	}
	if ((x >= menuPtr->entries[i]->x) && (y >= menuPtr->entries[i]->y)
		&& (x < x2)
		&& (y < (menuPtr->entries[i]->y
		+ menuPtr->entries[i]->height))) {
	    *indexPtr = i;
	    break;
	}
    }
    return TCL_OK;

  error:
    Tcl_ResetResult(interp);
    return TCL_ERROR;
}

/*
 *----------------------------------------------------------------------
 *
 * RecursivelyDeleteMenu --
 *
 *	Deletes a menu and any cascades underneath it. Used for deleting
 *	instances when a menu is no longer being used as a menubar, for
 *	instance.
 *
 * Results:
 *	None.
 *
 * Side effects:
 *	Destroys the menu and all cascade menus underneath it.
 *
 *----------------------------------------------------------------------
 */

static void
RecursivelyDeleteMenu(
    TkMenu *menuPtr)		/* The menubar instance we are deleting. */
{
    TkSizeT i;
    TkMenuEntry *mePtr;

    /*
     * It is not 100% clear that this preserve/release pair is required, but
     * we have added them for safety in this very complex code.
     */

    Tcl_Preserve(menuPtr);

    for (i = 0; i < menuPtr->numEntries; i++) {
    	mePtr = menuPtr->entries[i];
    	if ((mePtr->type == CASCADE_ENTRY)
    		&& (mePtr->childMenuRefPtr != NULL)
    		&& (mePtr->childMenuRefPtr->menuPtr != NULL)) {
    	    RecursivelyDeleteMenu(mePtr->childMenuRefPtr->menuPtr);
    	}
    }
    if (menuPtr->tkwin != NULL) {
	Tk_DestroyWindow(menuPtr->tkwin);
    }

    Tcl_Release(menuPtr);
}

/*
 *----------------------------------------------------------------------
 *
 * TkNewMenuName --
 *
 *	Makes a new unique name for a cloned menu. Will be a child of oldName.
 *
 * Results:
 *	Returns a char * which has been allocated; caller must free.
 *
 * Side effects:
 *	Memory is allocated.
 *
 *----------------------------------------------------------------------
 */

Tcl_Obj *
TkNewMenuName(
    Tcl_Interp *interp,		/* The interp the new name has to live in.*/
    Tcl_Obj *parentPtr,		/* The prefix path of the new name. */
    TkMenu *menuPtr)		/* The menu we are cloning. */
{
    Tcl_Obj *resultPtr = NULL;	/* Initialization needed only to prevent
				 * compiler warning. */
    Tcl_Obj *childPtr;
    char *destString;
    int i;
    int doDot;
    Tcl_HashTable *nameTablePtr = NULL;
    TkWindow *winPtr = (TkWindow *) menuPtr->tkwin;
    const char *parentName = Tcl_GetString(parentPtr);

    if (winPtr->mainPtr != NULL) {
	nameTablePtr = &(winPtr->mainPtr->nameTable);
    }

    doDot = parentName[strlen(parentName) - 1] != '.';

    childPtr = Tcl_NewStringObj(Tk_PathName(menuPtr->tkwin), -1);
    for (destString = Tcl_GetString(childPtr);
    	    *destString != '\0'; destString++) {
    	if (*destString == '.') {
    	    *destString = '#';
    	}
    }

    for (i = 0; ; i++) {
    	if (i == 0) {
	    resultPtr = Tcl_DuplicateObj(parentPtr);
    	    if (doDot) {
		Tcl_AppendToObj(resultPtr, ".", -1);
    	    }
	    Tcl_AppendObjToObj(resultPtr, childPtr);
    	} else {
	    Tcl_Obj *intPtr;

	    Tcl_DecrRefCount(resultPtr);
	    resultPtr = Tcl_DuplicateObj(parentPtr);
	    if (doDot) {
		Tcl_AppendToObj(resultPtr, ".", -1);
	    }
	    Tcl_AppendObjToObj(resultPtr, childPtr);
	    intPtr = Tcl_NewWideIntObj(i);
	    Tcl_AppendObjToObj(resultPtr, intPtr);
	    Tcl_DecrRefCount(intPtr);
    	}
	destString = Tcl_GetString(resultPtr);
    	if ((Tcl_FindCommand(interp, destString, NULL, 0) == NULL)
		&& ((nameTablePtr == NULL)
		|| (Tcl_FindHashEntry(nameTablePtr, destString) == NULL))) {
    	    break;
    	}
    }
    Tcl_DecrRefCount(childPtr);
    return resultPtr;
}

/*
 *----------------------------------------------------------------------
 *
 * TkSetWindowMenuBar --
 *
 *	Associates a menu with a window. Called by ConfigureFrame in in
 *	response to a "-menu .foo" configuration option for a top level.
 *
 * Results:
 *	None.
 *
 * Side effects:
 *	The old menu clones for the menubar are thrown away, and a handler is
 *	set up to allocate the new ones.
 *
 *----------------------------------------------------------------------
 */

void
TkSetWindowMenuBar(
    Tcl_Interp *interp,		/* The interpreter the toplevel lives in. */
    Tk_Window tkwin,		/* The toplevel window. */
    const char *oldMenuName, /* The name of the menubar previously set in
    				 * this toplevel. NULL means no menu was set
    				 * previously. */
    const char *menuName)	/* The name of the new menubar that the
				 * toplevel needs to be set to. NULL means
				 * that their is no menu now. */
{
    TkMenuTopLevelList *topLevelListPtr, *prevTopLevelPtr;
    TkMenu *menuPtr;
    TkMenuReferences *menuRefPtr;

    /*
     * Destroy the menubar instances of the old menu. Take this window out of
     * the old menu's top level reference list.
     */

    if (oldMenuName != NULL) {
	menuRefPtr = TkFindMenuReferences(interp, oldMenuName);
	if (menuRefPtr != NULL) {
	    /*
	     * Find the menubar instance that is to be removed. Destroy it and
	     * all of the cascades underneath it.
	     */

	    if (menuRefPtr->menuPtr != NULL) {
		TkMenu *instancePtr;

		menuPtr = menuRefPtr->menuPtr;

		for (instancePtr = menuPtr->masterMenuPtr;
			instancePtr != NULL;
			instancePtr = instancePtr->nextInstancePtr) {
		    if (instancePtr->menuType == MENUBAR
			    && instancePtr->parentTopLevelPtr == tkwin) {
			RecursivelyDeleteMenu(instancePtr);
			break;
		    }
		}
	    }

	    /*
	     * Now we need to remove this toplevel from the list of toplevels
	     * that reference this menu.
	     */

	    topLevelListPtr = menuRefPtr->topLevelListPtr;
	    prevTopLevelPtr = NULL;

	    while ((topLevelListPtr != NULL)
		    && (topLevelListPtr->tkwin != tkwin)) {
		prevTopLevelPtr = topLevelListPtr;
		topLevelListPtr = topLevelListPtr->nextPtr;
	    }

	    /*
	     * Now we have found the toplevel reference that matches the
	     * tkwin; remove this reference from the list.
	     */

	    if (topLevelListPtr != NULL) {
		if (prevTopLevelPtr == NULL) {
		    menuRefPtr->topLevelListPtr =
			    menuRefPtr->topLevelListPtr->nextPtr;
		} else {
		    prevTopLevelPtr->nextPtr = topLevelListPtr->nextPtr;
		}
		ckfree(topLevelListPtr);
		TkFreeMenuReferences(menuRefPtr);
	    }
	}
    }

    /*
     * Now, add the clone references for the new menu.
     */

    if (menuName != NULL && menuName[0] != 0) {
	TkMenu *menuBarPtr = NULL;

	menuRefPtr = TkCreateMenuReferences(interp, menuName);

	menuPtr = menuRefPtr->menuPtr;
	if (menuPtr != NULL) {
	    Tcl_Obj *cloneMenuPtr;
	    TkMenuReferences *cloneMenuRefPtr;
	    Tcl_Obj *newObjv[4];
	    Tcl_Obj *windowNamePtr = Tcl_NewStringObj(Tk_PathName(tkwin),
		    -1);
	    Tcl_Obj *menubarPtr = Tcl_NewStringObj("menubar", -1);

	    /*
	     * Clone the menu and all of the cascades underneath it.
	     */

	    Tcl_IncrRefCount(windowNamePtr);
	    cloneMenuPtr = TkNewMenuName(interp, windowNamePtr,
		    menuPtr);
	    Tcl_IncrRefCount(cloneMenuPtr);
	    Tcl_IncrRefCount(menubarPtr);
	    CloneMenu(menuPtr, cloneMenuPtr, menubarPtr);

	    cloneMenuRefPtr = TkFindMenuReferencesObj(interp, cloneMenuPtr);
	    if ((cloneMenuRefPtr != NULL)
		    && (cloneMenuRefPtr->menuPtr != NULL)) {
		Tcl_Obj *cursorPtr = Tcl_NewStringObj("-cursor", -1);
		Tcl_Obj *nullPtr = Tcl_NewObj();

		cloneMenuRefPtr->menuPtr->parentTopLevelPtr = tkwin;
		menuBarPtr = cloneMenuRefPtr->menuPtr;
		newObjv[0] = cursorPtr;
		newObjv[1] = nullPtr;
		Tcl_IncrRefCount(cursorPtr);
		Tcl_IncrRefCount(nullPtr);
		ConfigureMenu(menuPtr->interp, cloneMenuRefPtr->menuPtr,
			2, newObjv);
		Tcl_DecrRefCount(cursorPtr);
		Tcl_DecrRefCount(nullPtr);
	    }

	    TkpSetWindowMenuBar(tkwin, menuBarPtr);
	    Tcl_DecrRefCount(cloneMenuPtr);
	    Tcl_DecrRefCount(menubarPtr);
	    Tcl_DecrRefCount(windowNamePtr);
	} else {
	    TkpSetWindowMenuBar(tkwin, NULL);
	}

	/*
	 * Add this window to the menu's list of windows that refer to this
	 * menu.
	 */

	topLevelListPtr = ckalloc(sizeof(TkMenuTopLevelList));
	topLevelListPtr->tkwin = tkwin;
	topLevelListPtr->nextPtr = menuRefPtr->topLevelListPtr;
	menuRefPtr->topLevelListPtr = topLevelListPtr;
    } else {
	TkpSetWindowMenuBar(tkwin, NULL);
    }
    TkpSetMainMenubar(interp, tkwin, menuName);
}

/*
 *----------------------------------------------------------------------
 *
 * DestroyMenuHashTable --
 *
 *	Called when an interp is deleted and a menu hash table has been set in
 *	it.
 *
 * Results:
 *	None.
 *
 * Side effects:
 *	The hash table is destroyed.
 *
 *----------------------------------------------------------------------
 */

static void
DestroyMenuHashTable(
    ClientData clientData,	/* The menu hash table we are destroying. */
    Tcl_Interp *interp)		/* The interpreter we are destroying. */
{
    Tcl_DeleteHashTable(clientData);
    ckfree(clientData);
}

/*
 *----------------------------------------------------------------------
 *
 * TkGetMenuHashTable --
 *
 *	For a given interp, give back the menu hash table that goes with it.
 *	If the hash table does not exist, it is created.
 *
 * Results:
 *	Returns a hash table pointer.
 *
 * Side effects:
 *	A new hash table is created if there were no table in the interp
 *	originally.
 *
 *----------------------------------------------------------------------
 */

Tcl_HashTable *
TkGetMenuHashTable(
    Tcl_Interp *interp)		/* The interp we need the hash table in.*/
{
    Tcl_HashTable *menuTablePtr =
	    Tcl_GetAssocData(interp, MENU_HASH_KEY, NULL);

    if (menuTablePtr == NULL) {
	menuTablePtr = ckalloc(sizeof(Tcl_HashTable));
	Tcl_InitHashTable(menuTablePtr, TCL_STRING_KEYS);
	Tcl_SetAssocData(interp, MENU_HASH_KEY, DestroyMenuHashTable,
		menuTablePtr);
    }
    return menuTablePtr;
}

/*
 *----------------------------------------------------------------------
 *
 * TkCreateMenuReferences --
 *
 *	Given a pathname, gives back a pointer to a TkMenuReferences
 *	structure. If a reference is not already in the hash table, one is
 *	created.
 *
 * Results:
 *	Returns a pointer to a menu reference structure. Should not be freed
 *	by calller; when a field of the reference is cleared,
 *	TkFreeMenuReferences should be called.
 *
 * Side effects:
 *	A new hash table entry is created if there were no references to the
 *	menu originally.
 *
 *----------------------------------------------------------------------
 */

TkMenuReferences *
TkCreateMenuReferences(
    Tcl_Interp *interp,
    const char *pathName)		/* The path of the menu widget. */
{
    Tcl_HashEntry *hashEntryPtr;
    TkMenuReferences *menuRefPtr;
    int newEntry;
    Tcl_HashTable *menuTablePtr = TkGetMenuHashTable(interp);

    hashEntryPtr = Tcl_CreateHashEntry(menuTablePtr, pathName, &newEntry);
    if (newEntry) {
    	menuRefPtr = ckalloc(sizeof(TkMenuReferences));
    	menuRefPtr->menuPtr = NULL;
    	menuRefPtr->topLevelListPtr = NULL;
    	menuRefPtr->parentEntryPtr = NULL;
    	menuRefPtr->hashEntryPtr = hashEntryPtr;
    	Tcl_SetHashValue(hashEntryPtr, menuRefPtr);
    } else {
    	menuRefPtr = Tcl_GetHashValue(hashEntryPtr);
    }
    return menuRefPtr;
}

/*
 *----------------------------------------------------------------------
 *
 * TkFindMenuReferences --
 *
 *	Given a pathname, gives back a pointer to the TkMenuReferences
 *	structure.
 *
 * Results:
 *	Returns a pointer to a menu reference structure. Should not be freed
 *	by calller; when a field of the reference is cleared,
 *	TkFreeMenuReferences should be called. Returns NULL if no reference
 *	with this pathname exists.
 *
 * Side effects:
 *	None.
 *
 *----------------------------------------------------------------------
 */

TkMenuReferences *
TkFindMenuReferences(
    Tcl_Interp *interp,		/* The interp the menu is living in. */
    const char *pathName)	/* The path of the menu widget. */
{
    Tcl_HashEntry *hashEntryPtr;
    TkMenuReferences *menuRefPtr = NULL;
    Tcl_HashTable *menuTablePtr;

    menuTablePtr = TkGetMenuHashTable(interp);
    hashEntryPtr = Tcl_FindHashEntry(menuTablePtr, pathName);
    if (hashEntryPtr != NULL) {
    	menuRefPtr = Tcl_GetHashValue(hashEntryPtr);
    }
    return menuRefPtr;
}

/*
 *----------------------------------------------------------------------
 *
 * TkFindMenuReferencesObj --
 *
 *	Given a pathname, gives back a pointer to the TkMenuReferences
 *	structure.
 *
 * Results:
 *	Returns a pointer to a menu reference structure. Should not be freed
 *	by calller; when a field of the reference is cleared,
 *	TkFreeMenuReferences should be called. Returns NULL if no reference
 *	with this pathname exists.
 *
 * Side effects:
 *	None.
 *
 *----------------------------------------------------------------------
 */

TkMenuReferences *
TkFindMenuReferencesObj(
    Tcl_Interp *interp,		/* The interp the menu is living in. */
    Tcl_Obj *objPtr)		/* The path of the menu widget. */
{
    const char *pathName = Tcl_GetString(objPtr);

    return TkFindMenuReferences(interp, pathName);
}

/*
 *----------------------------------------------------------------------
 *
 * TkFreeMenuReferences --
 *
 *	This is called after one of the fields in a menu reference is cleared.
 *	It cleans up the ref if it is now empty.
 *
 * Results:
 *	Returns 1 if the references structure was freed, and 0 otherwise.
 *
 * Side effects:
 *	If this is the last field to be cleared, the menu ref is taken out of
 *	the hash table.
 *
 *----------------------------------------------------------------------
 */

int
TkFreeMenuReferences(
    TkMenuReferences *menuRefPtr)
				/* The menu reference to free. */
{
    if ((menuRefPtr->menuPtr == NULL)
    	    && (menuRefPtr->parentEntryPtr == NULL)
    	    && (menuRefPtr->topLevelListPtr == NULL)) {
    	Tcl_DeleteHashEntry(menuRefPtr->hashEntryPtr);
    	ckfree(menuRefPtr);
	return 1;
    }
    return 0;
}

/*
 *----------------------------------------------------------------------
 *
 * DeleteMenuCloneEntries --
 *
 *	For every clone in this clone chain, delete the menu entries given by
 *	the parameters.
 *
 * Results:
 *	None.
 *
 * Side effects:
 *	The appropriate entries are deleted from all clones of this menu.
 *
 *----------------------------------------------------------------------
 */

static void
DeleteMenuCloneEntries(
    TkMenu *menuPtr,		/* The menu the command was issued with. */
    int	first,			/* The zero-based first entry in the set of
				 * entries to delete. */
    int last)			/* The zero-based last entry. */
{
    TkMenu *menuListPtr;
    int numDeleted, i, j;

    numDeleted = last + 1 - first;
    for (menuListPtr = menuPtr->masterMenuPtr; menuListPtr != NULL;
	    menuListPtr = menuListPtr->nextInstancePtr) {
	for (i = last; i >= first; i--) {
	    Tcl_EventuallyFree(menuListPtr->entries[i], (Tcl_FreeProc *) DestroyMenuEntry);
	}
	for (i = last + 1; i < (int)menuListPtr->numEntries; i++) {
	    j = i - numDeleted;
	    menuListPtr->entries[j] = menuListPtr->entries[i];
	    menuListPtr->entries[j]->index = j;
	}
	menuListPtr->numEntries -= numDeleted;
	if (menuListPtr->numEntries == 0) {
	    ckfree(menuListPtr->entries);
	    menuListPtr->entries = NULL;
	}
	if (((int)menuListPtr->active >= first)
		&& ((int)menuListPtr->active <= last)) {
	    menuListPtr->active = -1;
	} else if ((int)menuListPtr->active > last) {
	    menuListPtr->active -= numDeleted;
	}
	TkEventuallyRecomputeMenu(menuListPtr);
    }
}

/*
 *----------------------------------------------------------------------
 *
 * TkMenuCleanup --
 *
 *	Resets menusInitialized to allow Tk to be finalized and reused without
 *	the DLL being unloaded.
 *
 * Results:
 *	None.
 *
 * Side effects:
 *	None.
 *
 *----------------------------------------------------------------------
 */

static void
TkMenuCleanup(
    ClientData unused)
{
    menusInitialized = 0;
}

/*
 *----------------------------------------------------------------------
 *
 * TkMenuInit --
 *
 *	Sets up the hash tables and the variables used by the menu package.
 *
 * Results:
 *	None.
 *
 * Side effects:
 *	lastMenuID gets initialized, and the parent hash and the command hash
 *	are allocated.
 *
 *----------------------------------------------------------------------
 */

void
TkMenuInit(void)
{
    ThreadSpecificData *tsdPtr =
	    Tcl_GetThreadData(&dataKey, sizeof(ThreadSpecificData));

    if (!menusInitialized) {
	Tcl_MutexLock(&menuMutex);
	if (!menusInitialized) {
	    TkpMenuInit();
	    menusInitialized = 1;
	}

	/*
	 * Make sure we cleanup on finalize.
	 */

	TkCreateExitHandler((Tcl_ExitProc *) TkMenuCleanup, NULL);
	Tcl_MutexUnlock(&menuMutex);
    }
    if (!tsdPtr->menusInitialized) {
	TkpMenuThreadInit();
	tsdPtr->menuOptionTable =
		Tk_CreateOptionTable(NULL, tkMenuConfigSpecs);
	tsdPtr->entryOptionTables[TEAROFF_ENTRY] =
		Tk_CreateOptionTable(NULL, specsArray[TEAROFF_ENTRY]);
	tsdPtr->entryOptionTables[COMMAND_ENTRY] =
		Tk_CreateOptionTable(NULL, specsArray[COMMAND_ENTRY]);
	tsdPtr->entryOptionTables[CASCADE_ENTRY] =
		Tk_CreateOptionTable(NULL, specsArray[CASCADE_ENTRY]);
	tsdPtr->entryOptionTables[SEPARATOR_ENTRY] =
		Tk_CreateOptionTable(NULL, specsArray[SEPARATOR_ENTRY]);
	tsdPtr->entryOptionTables[RADIO_BUTTON_ENTRY] =
		Tk_CreateOptionTable(NULL, specsArray[RADIO_BUTTON_ENTRY]);
	tsdPtr->entryOptionTables[CHECK_BUTTON_ENTRY] =
		Tk_CreateOptionTable(NULL, specsArray[CHECK_BUTTON_ENTRY]);
	tsdPtr->menusInitialized = 1;
    }
}

/*
 * Local Variables:
 * mode: c
 * c-basic-offset: 4
 * fill-column: 78
 * End:
 */<|MERGE_RESOLUTION|>--- conflicted
+++ resolved
@@ -2162,13 +2162,8 @@
     }
 
     if (isdigit(UCHAR(string[0]))) {
-<<<<<<< HEAD
-	if (Tcl_GetInt(interp, string, &i) == TCL_OK) {
+	if (Tcl_GetIntFromObj(interp, objPtr, &i) == TCL_OK) {
 	    if (i >= (int)menuPtr->numEntries) {
-=======
-	if (Tcl_GetIntFromObj(interp, objPtr, &i) == TCL_OK) {
-	    if (i >= menuPtr->numEntries) {
->>>>>>> f14346f4
 		if (lastOK) {
 		    i = menuPtr->numEntries;
 		} else {
