--- conflicted
+++ resolved
@@ -81,15 +81,11 @@
     Tk_3DBorder readonlyBorder;	/* Used for drawing border around whole window
 				 * in readonly state, plus used for
 				 * background. */
-<<<<<<< HEAD
+#if TK_MAJOR_VERSION > 8
     Tcl_Obj *borderWidthObj;	/* Width of 3-D border around window. */
-=======
-#if TK_MAJOR_VERSION > 8
-    Tcl_Obj *borderWidthObj;	/* Width of 3-D border around window. */
 #else
     int borderWidth;
 #endif
->>>>>>> 282f2b47
     Tk_Cursor cursor;		/* Current cursor for window, or NULL. */
     int exportSelection;	/* Non-zero means tie internal entry selection
 				 * to X selection. */
@@ -99,10 +95,7 @@
     XColor *highlightBgColorPtr;/* Color for drawing traversal highlight area
 				 * when highlight is off. */
     XColor *highlightColorPtr;	/* Color for drawing traversal highlight. */
-<<<<<<< HEAD
-=======
-#if TK_MAJOR_VERSION > 8
->>>>>>> 282f2b47
+#if TK_MAJOR_VERSION > 8
     Tcl_Obj *highlightWidthObj;	/* Width in pixels of highlight to draw around
 				 * widget when it has the focus. <= 0 means
 				 * don't draw a highlight. */
@@ -111,42 +104,30 @@
 #endif
     Tk_3DBorder insertBorder;	/* Used to draw vertical bar for insertion
 				 * cursor. */
-<<<<<<< HEAD
+#if TK_MAJOR_VERSION > 8
     Tcl_Obj *insertBorderWidthObj;	/* Width of 3-D border around insert cursor. */
-=======
-#if TK_MAJOR_VERSION > 8
-    Tcl_Obj *insertBorderWidthObj;	/* Width of 3-D border around insert cursor. */
 #else
     int insertBorderWidth;
 #endif
->>>>>>> 282f2b47
     int insertOffTime;		/* Number of milliseconds cursor should spend
 				 * in "off" state for each blink. */
     int insertOnTime;		/* Number of milliseconds cursor should spend
 				 * in "on" state for each blink. */
-<<<<<<< HEAD
+#if TK_MAJOR_VERSION > 8
     Tcl_Obj *insertWidthObj;	/* Total width of insert cursor. */
-=======
-#if TK_MAJOR_VERSION > 8
-    Tcl_Obj *insertWidthObj;	/* Total width of insert cursor. */
 #else
     int insertWidth;
 #endif
->>>>>>> 282f2b47
     Tk_Justify justify;		/* Justification to use for text within
 				 * window. */
     int relief;			/* 3-D effect: TK_RELIEF_RAISED, etc. */
     Tk_3DBorder selBorder;	/* Border and background for selected
 				 * characters. */
-<<<<<<< HEAD
+#if TK_MAJOR_VERSION > 8
     Tcl_Obj *selBorderWidthObj;	/* Width of border around selection. */
-=======
-#if TK_MAJOR_VERSION > 8
-    Tcl_Obj *selBorderWidthObj;	/* Width of border around selection. */
 #else
     int selBorderWidth;
 #endif
->>>>>>> 282f2b47
     XColor *selFgColorPtr;	/* Foreground color for selected text. */
     int state;			/* Normal or disabled. Entry is read-only when
 				 * disabled. */
