/*
 * tkMenubutton.h --
 *
 *	Declarations of types and functions used to implement the menubutton
 *	widget.
 *
 * Copyright © 1996-1997 Sun Microsystems, Inc.
 *
 * See the file "license.terms" for information on usage and redistribution of
 * this file, and for a DISCLAIMER OF ALL WARRANTIES.
 */

#ifndef _TKMENUBUTTON
#define _TKMENUBUTTON

#ifndef _TKINT
#include "tkInt.h"
#endif

#ifndef _TKMENU
#include "tkMenu.h"
#endif

/*
 * Legal values for the "orient" field of TkMenubutton records.
 */

enum direction {
    DIRECTION_ABOVE, DIRECTION_BELOW, DIRECTION_FLUSH,
    DIRECTION_LEFT, DIRECTION_RIGHT
};

/*
 * Legal values for the "state" field of TkMenubutton records.
 */

enum state {
    STATE_ACTIVE, STATE_DISABLED, STATE_NORMAL
};

/*
 * A data structure of the following type is kept for each widget managed by
 * this file:
 */

typedef struct {
    Tk_Window tkwin;		/* Window that embodies the widget. NULL means
				 * that the window has been destroyed but the
				 * data structures haven't yet been cleaned
				 * up. */
    Display *display;		/* Display containing widget. Needed, among
				 * other things, so that resources can bee
				 * freed up even after tkwin has gone away. */
    Tcl_Interp *interp;		/* Interpreter associated with menubutton. */
    Tcl_Command widgetCmd;	/* Token for menubutton's widget command. */
    Tk_OptionTable optionTable;	/* Table that defines configuration options
				 * available for this widget. */
    Tcl_Obj *menuNameObj;		/* Name of menu associated with widget. */

    /*
     * Information about what's displayed in the menu button:
     */

    Tcl_Obj *textObj;			/* Text to display in button. May be NULL. */
    int underline;		/* Index of character to underline. INT_MIN means no underline */
    Tcl_Obj *textVarNameObj;	/* Name of variable or NULL. If
				 * non-NULL, button displays the contents of
				 * this variable. */
    Pixmap bitmap;		/* Bitmap to display or None. If not None then
				 * text and textVar and underline are
				 * ignored. */
    Tcl_Obj *imageObj;		/* Name of image to display, or
				 * NULL. If non-NULL, bitmap, text, and
				 * textVarName are ignored. */
    Tk_Image image;		/* Image to display in window, or NULL if
				 * none. */

    /*
     * Information used when displaying widget:
     */

    enum state state;		/* State of button for display purposes:
				 * normal, active, or disabled. */
    Tk_3DBorder normalBorder;	/* Structure used to draw 3-D border and
				 * background when window isn't active. NULL
				 * means no such border exists. */
    Tk_3DBorder activeBorder;	/* Structure used to draw 3-D border and
				 * background when window is active. NULL
				 * means no such border exists. */
<<<<<<< HEAD
    Tcl_Obj *borderWidthObj;	/* Width of border. */
    int relief;			/* 3-d effect: TK_RELIEF_RAISED, etc. */
=======
#if TK_MAJOR_VERSION > 8
    Tcl_Obj *borderWidthObj;	/* Width of border. */
#else
    int borderWidth;
#endif
    int relief;			/* 3-d effect: TK_RELIEF_RAISED, etc. */
#if TK_MAJOR_VERSION > 8
>>>>>>> ed248db4
    Tcl_Obj *highlightWidthObj;	/* Width in pixels of highlight to draw around
				 * widget when it has the focus. 0 means
				 * don't draw a highlight. */
#else
    int highlightWidth;
#endif
    XColor *highlightBgColorPtr;/* Color for drawing traversal highlight area
				 * when highlight is off. */
    XColor *highlightColorPtr;	/* Color for drawing traversal highlight. */
    int inset;			/* Total width of all borders, including
				 * traversal highlight and 3-D border.
				 * Indicates how much interior stuff must be
				 * offset from outside edges to leave room for
				 * borders. */
    Tk_Font tkfont;		/* Information about text font, or NULL. */
    XColor *normalFg;		/* Foreground color in normal mode. */
    XColor *activeFg;		/* Foreground color in active mode. NULL means
				 * use normalFg instead. */
    XColor *disabledFg;		/* Foreground color when disabled. NULL means
				 * use normalFg with a 50% stipple instead. */
    GC normalTextGC;		/* GC for drawing text in normal mode. */
    GC activeTextGC;		/* GC for drawing text in active mode (NULL
				 * means use normalTextGC). */
    Pixmap gray;		/* Pixmap for displaying disabled text/icon if
				 * disabledFg is NULL. */
    GC disabledGC;		/* Used to produce disabled effect for
				 * text. */
    GC stippleGC;		/* Used to produce disabled stipple effect for
				 * images when disabled. */
    int leftBearing;		/* Distance from text origin to leftmost drawn
				 * pixel (positive means to right). */
    int rightBearing;		/* Amount text sticks right from its
				 * origin. */
    Tcl_Obj *widthObj;		/* Value of -width option. */
    Tcl_Obj *heightObj;		/* Value of -height option. */
    int width, height;		/* If > 0, these specify dimensions to request
				 * for window, in characters for text and in
				 * pixels for bitmaps. In this case the actual
				 * size of the text string or bitmap is
				 * ignored in computing desired window
				 * size. */
<<<<<<< HEAD
=======
#if TK_MAJOR_VERSION > 8
>>>>>>> ed248db4
    Tcl_Obj *wrapLengthObj;	/* Line length (in pixels) at which to wrap
				 * onto next line. 0 means don't wrap
				 * except at newlines. */
    Tcl_Obj *padXObj, *padYObj;	/* Extra space around text or bitmap (pixels
				 * on each side). */
#else
    int wrapLength;
    int padX, padY;
#endif
    Tk_Anchor anchor;		/* Where text/bitmap should be displayed
				 * inside window region. */
    Tk_Justify justify;		/* Justification to use for multi-line
				 * text. */
    int textWidth;		/* Width needed to display text as requested,
				 * in pixels. */
    int textHeight;		/* Height needed to display text as requested,
				 * in pixels. */
    Tk_TextLayout textLayout;	/* Saved text layout information. */
    int indicatorOn;		/* Non-zero means display indicator; 0 means
				 * don't display. */
    int indicatorHeight;	/* Height of indicator in pixels. This same
				 * amount of extra space is also left on each
				 * side of the indicator. 0 if no
				 * indicator. */
    int indicatorWidth;		/* Width of indicator in pixels, including
				 * indicatorHeight in padding on each side. 0
				 * if no indicator. */

    /*
     * Miscellaneous information:
     */

    int compound;		/* Value of -compound option; specifies
				 * whether the menubutton should show both an
				 * image and text, and, if so, how. */
    enum direction direction;	/* Direction for where to pop the menu. Valid
				 * directions are "above", "below", "flush",
				 * "left", and "right". "above" and "below"
				 * will attempt to pop the menu completely
				 * above or below the menu respectively.
				 * "flush" means that the upper left corner
				 * of the menubutton is where the menu pops up.
				 * "left" and "right" will pop the menu left
				 * or right, and the active item will be next
				 * to the button. */
    Tk_Cursor cursor;		/* Current cursor for window, or NULL. */
    Tcl_Obj *takeFocusObj;	/* Value of -takefocus option; not used in the
				 * C code, but used by keyboard traversal
				 * scripts. May be NULL. */
    int flags;			/* Various flags; see below for
				 * definitions. */
} TkMenuButton;

/*
 * Flag bits for buttons:
 *
 * REDRAW_PENDING:		Non-zero means a DoWhenIdle handler has
 *				already been queued to redraw this window.
 * POSTED:			Non-zero means that the menu associated with
 *				this button has been posted (typically because
 *				of an active button press).
 * GOT_FOCUS:			Non-zero means this button currently has the
 *				input focus.
 */

#define REDRAW_PENDING		1
#define POSTED			2
#define GOT_FOCUS		4

/*
 * The following constants define the dimensions of the cascade indicator,
 * which is displayed if the "-indicatoron" option is true. The units for
 * these options are 1/10 millimeters.
 */

#define INDICATOR_WIDTH		40
#define INDICATOR_HEIGHT	17

/*
 * Declaration of procedures used in the implementation of the button widget.
 */

MODULE_SCOPE void	TkpComputeMenuButtonGeometry(TkMenuButton *mbPtr);
MODULE_SCOPE TkMenuButton *TkpCreateMenuButton(Tk_Window tkwin);
MODULE_SCOPE void	TkpDisplayMenuButton(void *clientData);
MODULE_SCOPE void	TkpDestroyMenuButton(TkMenuButton *mbPtr);
MODULE_SCOPE void	TkMenuButtonWorldChanged(void *instanceData);

#endif /* _TKMENUBUTTON */<|MERGE_RESOLUTION|>--- conflicted
+++ resolved
@@ -87,10 +87,6 @@
     Tk_3DBorder activeBorder;	/* Structure used to draw 3-D border and
 				 * background when window is active. NULL
 				 * means no such border exists. */
-<<<<<<< HEAD
-    Tcl_Obj *borderWidthObj;	/* Width of border. */
-    int relief;			/* 3-d effect: TK_RELIEF_RAISED, etc. */
-=======
 #if TK_MAJOR_VERSION > 8
     Tcl_Obj *borderWidthObj;	/* Width of border. */
 #else
@@ -98,7 +94,6 @@
 #endif
     int relief;			/* 3-d effect: TK_RELIEF_RAISED, etc. */
 #if TK_MAJOR_VERSION > 8
->>>>>>> ed248db4
     Tcl_Obj *highlightWidthObj;	/* Width in pixels of highlight to draw around
 				 * widget when it has the focus. 0 means
 				 * don't draw a highlight. */
@@ -140,10 +135,7 @@
 				 * size of the text string or bitmap is
 				 * ignored in computing desired window
 				 * size. */
-<<<<<<< HEAD
-=======
 #if TK_MAJOR_VERSION > 8
->>>>>>> ed248db4
     Tcl_Obj *wrapLengthObj;	/* Line length (in pixels) at which to wrap
 				 * onto next line. 0 means don't wrap
 				 * except at newlines. */
