/*
 * tkFont.c --
 *
 *	This file maintains a database of fonts for the Tk toolkit. It also
 *	provides several utility functions for measuring and displaying text.
 *
 * Copyright © 1990-1994 The Regents of the University of California.
 * Copyright © 1994-1998 Sun Microsystems, Inc.
 *
 * See the file "license.terms" for information on usage and redistribution of
 * this file, and for a DISCLAIMER OF ALL WARRANTIES.
 */

#include "tkInt.h"
#include "tkFont.h"

#ifdef _WIN32
#include "tkWinInt.h"
#endif

/*
 * The following structure is used to keep track of all the fonts that exist
 * in the current application. It must be stored in the TkMainInfo for the
 * application.
 */

typedef struct TkFontInfo {
    Tcl_HashTable fontCache;	/* Map a string to an existing Tk_Font. Keys
				 * are string font names, values are TkFont
				 * pointers. */
    Tcl_HashTable namedTable;	/* Map a name to a set of attributes for a
				 * font, used when constructing a Tk_Font from
				 * a named font description. Keys are strings,
				 * values are NamedFont pointers. */
    TkMainInfo *mainPtr;	/* Application that owns this structure. */
    int updatePending;		/* Non-zero when a World Changed event has
				 * already been queued to handle a change to a
				 * named font. */
} TkFontInfo;

/*
 * The following data structure is used to keep track of the font attributes
 * for each named font that has been defined. The named font is only deleted
 * when the last reference to it goes away.
 */

typedef struct NamedFont {
    size_t refCount;		/* Number of users of named font. */
    int deletePending;		/* Non-zero if font should be deleted when
				 * last reference goes away. */
    TkFontAttributes fa;	/* Desired attributes for named font. */
} NamedFont;

/*
 * The following two structures are used to keep track of string measurement
 * information when using the text layout facilities.
 *
 * A LayoutChunk represents a contiguous range of text that can be measured
 * and displayed by low-level text calls. In general, chunks will be delimited
 * by newlines and tabs. Low-level, platform-specific things like kerning and
 * non-integer character widths may occur between the characters in a single
 * chunk, but not between characters in different chunks.
 *
 * A TextLayout is a collection of LayoutChunks. It can be displayed with
 * respect to any origin. It is the implementation of the Tk_TextLayout opaque
 * token.
 */

typedef struct LayoutChunk {
    const char *start;		/* Pointer to simple string to be displayed.
				 * This is a pointer into the TkTextLayout's
				 * string. */
    Tcl_Size numBytes;		/* The number of bytes in this chunk. */
    Tcl_Size numChars;		/* The number of characters in this chunk. */
    Tcl_Size numDisplayChars;	/* The number of characters to display when
				 * this chunk is displayed. Can be less than
				 * numChars if extra space characters were
				 * absorbed by the end of the chunk. This will
				 * be < 0 if this is a chunk that is holding a
				 * tab or newline. */
    int x, y;			/* The origin of the first character in this
				 * chunk with respect to the upper-left hand
				 * corner of the TextLayout. */
    int totalWidth;		/* Width in pixels of this chunk. Used when
				 * hit testing the invisible spaces at the end
				 * of a chunk. */
    int displayWidth;		/* Width in pixels of the displayable
				 * characters in this chunk. Can be less than
				 * width if extra space characters were
				 * absorbed by the end of the chunk. */
} LayoutChunk;

typedef struct TextLayout {
    Tk_Font tkfont;		/* The font used when laying out the text. */
    const char *string;		/* The string that was layed out. */
    int width;			/* The maximum width of all lines in the text
				 * layout. */
    Tcl_Size numChunks;		/* Number of chunks actually used in following
				 * array. */
    LayoutChunk chunks[TKFLEXARRAY];/* Array of chunks. The actual size will be
				 * maxChunks. THIS FIELD MUST BE THE LAST IN
				 * THE STRUCTURE. */
} TextLayout;

/*
 * The following structures are used as two-way maps between the values for
 * the fields in the TkFontAttributes structure and the strings used in Tcl,
 * when parsing both option-value format and style-list format font name
 * strings.
 */

static const TkStateMap weightMap[] = {
    {TK_FW_NORMAL,	"normal"},
    {TK_FW_BOLD,	"bold"},
    {TK_FW_UNKNOWN,	NULL}
};

static const TkStateMap slantMap[] = {
    {TK_FS_ROMAN,	"roman"},
    {TK_FS_ITALIC,	"italic"},
    {TK_FS_UNKNOWN,	NULL}
};

static const TkStateMap underlineMap[] = {
    {1,			"underline"},
    {0,			NULL}
};

static const TkStateMap overstrikeMap[] = {
    {1,			"overstrike"},
    {0,			NULL}
};

/*
 * The following structures are used when parsing XLFD's into a set of
 * TkFontAttributes.
 */

static const TkStateMap xlfdWeightMap[] = {
    {TK_FW_NORMAL,	"normal"},
    {TK_FW_NORMAL,	"medium"},
    {TK_FW_NORMAL,	"book"},
    {TK_FW_NORMAL,	"light"},
    {TK_FW_BOLD,	"bold"},
    {TK_FW_BOLD,	"demi"},
    {TK_FW_BOLD,	"demibold"},
    {TK_FW_NORMAL,	NULL}		/* Assume anything else is "normal". */
};

static const TkStateMap xlfdSlantMap[] = {
    {TK_FS_ROMAN,	"r"},
    {TK_FS_ITALIC,	"i"},
    {TK_FS_OBLIQUE,	"o"},
    {TK_FS_ROMAN,	NULL}		/* Assume anything else is "roman". */
};

static const TkStateMap xlfdSetwidthMap[] = {
    {TK_SW_NORMAL,	"normal"},
    {TK_SW_CONDENSE,	"narrow"},
    {TK_SW_CONDENSE,	"semicondensed"},
    {TK_SW_CONDENSE,	"condensed"},
    {TK_SW_UNKNOWN,	NULL}
};

/*
 * The following structure and defines specify the valid builtin options when
 * configuring a set of font attributes.
 */

static const char *const fontOpt[] = {
    "-family",
    "-size",
    "-weight",
    "-slant",
    "-underline",
    "-overstrike",
    NULL
};

#define FONT_FAMILY	0
#define FONT_SIZE	1
#define FONT_WEIGHT	2
#define FONT_SLANT	3
#define FONT_UNDERLINE	4
#define FONT_OVERSTRIKE	5
#define FONT_NUMFIELDS	6

/*
 * Hardcoded font aliases. These are used to describe (mostly) identical fonts
 * whose names differ from platform to platform. If the user-supplied font
 * name matches any of the names in one of the alias lists, the other names in
 * the alias list are also automatically tried.
 */

static const char *const timesAliases[] = {
    "Times",			/* Unix. */
    "Times New Roman",		/* Windows. */
    "New York",			/* Mac. */
    NULL
};

static const char *const helveticaAliases[] = {
    "Helvetica",		/* Unix. */
    "Arial",			/* Windows. */
    "Geneva",			/* Mac. */
    NULL
};

static const char *const courierAliases[] = {
    "Courier",			/* Unix and Mac. */
    "Courier New",		/* Windows. */
    NULL
};

static const char *const minchoAliases[] = {
    "mincho",			/* Unix. */
    "\357\274\255\357\274\263 \346\230\216\346\234\235",
				/* Windows (MS mincho). */
    "\346\234\254\346\230\216\346\234\235\342\210\222\357\274\255",
				/* Mac (honmincho-M). */
    NULL
};

static const char *const gothicAliases[] = {
    "gothic",			/* Unix. */
    "\357\274\255\357\274\263 \343\202\264\343\202\267\343\203\203\343\202\257",
				/* Windows (MS goshikku). */
    "\344\270\270\343\202\264\343\202\267\343\203\203\343\202\257\342\210\222\357\274\255",
				/* Mac (goshikku-M). */
    NULL
};

static const char *const dingbatsAliases[] = {
    "dingbats", "zapfdingbats", "itc zapfdingbats",
				/* Unix. */
				/* Windows. */
    "zapf dingbats",		/* Mac. */
    NULL
};

static const char *const *const fontAliases[] = {
    timesAliases,
    helveticaAliases,
    courierAliases,
    minchoAliases,
    gothicAliases,
    dingbatsAliases,
    NULL
};

/*
 * Hardcoded font classes. If the character cannot be found in the base font,
 * the classes are examined in order to see if some other similar font should
 * be examined also.
 */

static const char *const systemClass[] = {
    "fixed",			/* Unix. */
				/* Windows. */
    "chicago", "osaka", "sistemny",
				/* Mac. */
    NULL
};

static const char *const serifClass[] = {
    "times", "palatino", "mincho",
				/* All platforms. */
    "song ti",			/* Unix. */
    "ms serif", "simplified arabic",
				/* Windows. */
    "latinski",			/* Mac. */
    NULL
};

static const char *const sansClass[] = {
    "helvetica", "gothic",	/* All platforms. */
				/* Unix. */
    "ms sans serif", "traditional arabic",
				/* Windows. */
    "bastion",			/* Mac. */
    NULL
};

static const char *const monoClass[] = {
    "courier", "gothic",	/* All platforms. */
    "fangsong ti",		/* Unix. */
    "simplified arabic fixed",	/* Windows. */
    "monaco", "pryamoy",	/* Mac. */
    NULL
};

static const char *const symbolClass[] = {
    "symbol", "dingbats", "wingdings", NULL
};

static const char *const *const fontFallbacks[] = {
    systemClass,
    serifClass,
    sansClass,
    monoClass,
    symbolClass,
    NULL
};

/*
 * Global fallbacks. If the character could not be found in the preferred
 * fallback list, this list is examined. If the character still cannot be
 * found, all font families in the system are examined.
 */

static const char *const globalFontClass[] = {
    "symbol",			/* All platforms. */
				/* Unix. */
    "lucida sans unicode",	/* Windows. */
    "bitstream cyberbit",	/* Windows popular CJK font */
    "chicago",			/* Mac. */
    NULL
};

#define GetFontAttributes(tkfont) \
	((const TkFontAttributes *) &((TkFont *) (tkfont))->fa)

#define GetFontMetrics(tkfont)    \
	((const TkFontMetrics *) &((TkFont *) (tkfont))->fm)


static int		ConfigAttributesObj(Tcl_Interp *interp,
			    Tk_Window tkwin, Tcl_Size objc, Tcl_Obj *const objv[],
			    TkFontAttributes *faPtr);
static void		DupFontObjProc(Tcl_Obj *srcObjPtr, Tcl_Obj *dupObjPtr);
static int		FieldSpecified(const char *field);
static void		FreeFontObj(Tcl_Obj *objPtr);
static void		FreeFontObjProc(Tcl_Obj *objPtr);
static int		GetAttributeInfoObj(Tcl_Interp *interp,
			    const TkFontAttributes *faPtr, Tcl_Obj *objPtr);
static LayoutChunk *	NewChunk(TextLayout **layoutPtrPtr, int *maxPtr,
			    const char *start, Tcl_Size numChars, int curX,
			    int newX, int y);
static int		ParseFontNameObj(Tcl_Interp *interp, Tk_Window tkwin,
			    Tcl_Obj *objPtr, TkFontAttributes *faPtr);
static void		RecomputeWidgets(TkWindow *winPtr);
static int		SetFontFromAny(Tcl_Interp *interp, Tcl_Obj *objPtr);
static void		TheWorldHasChanged(void *clientData);
static void		UpdateDependentFonts(TkFontInfo *fiPtr,
			    Tk_Window tkwin, Tcl_HashEntry *namedHashPtr);

/*
 * The following structure defines the implementation of the "font" Tcl
 * object, used for drawing. The internalRep.twoPtrValue.ptr1 field of each
 * font object points to the TkFont structure for the font, or NULL.
 */

const TkObjType tkFontObjType = {
    {"font",			/* name */
    FreeFontObjProc,		/* freeIntRepProc */
    DupFontObjProc,		/* dupIntRepProc */
    NULL,			/* updateStringProc */
    NULL,			/* setFromAnyProc */
    TCL_OBJTYPE_V0},
    0
};

/*
 *---------------------------------------------------------------------------
 *
 * TkFontPkgInit --
 *
 *	This function is called when an application is created. It initializes
 *	all the structures that are used by the font package on a per
 *	application basis.
 *
 * Results:
 *	Stores a token in the mainPtr to hold information needed by this
 *	package on a per application basis.
 *
 * Side effects:
 *	Memory allocated.
 *
 *---------------------------------------------------------------------------
 */

void
TkFontPkgInit(
    TkMainInfo *mainPtr)	/* The application being created. */
{
    TkFontInfo *fiPtr = (TkFontInfo *)ckalloc(sizeof(TkFontInfo));

    Tcl_InitHashTable(&fiPtr->fontCache, TCL_STRING_KEYS);
    Tcl_InitHashTable(&fiPtr->namedTable, TCL_STRING_KEYS);
    fiPtr->mainPtr = mainPtr;
    fiPtr->updatePending = 0;
    mainPtr->fontInfoPtr = fiPtr;

    TkpFontPkgInit(mainPtr);
}

/*
 *---------------------------------------------------------------------------
 *
 * TkFontPkgFree --
 *
 *	This function is called when an application is deleted. It deletes all
 *	the structures that were used by the font package for this
 *	application.
 *
 * Results:
 *	None.
 *
 * Side effects:
 *	Memory freed.
 *
 *---------------------------------------------------------------------------
 */

void
TkFontPkgFree(
    TkMainInfo *mainPtr)	/* The application being deleted. */
{
    TkFontInfo *fiPtr = mainPtr->fontInfoPtr;
    Tcl_HashEntry *hPtr, *searchPtr;
    Tcl_HashSearch search;
#ifdef PURIFY
    int fontsLeft = 0;
#endif

    for (searchPtr = Tcl_FirstHashEntry(&fiPtr->fontCache, &search);
	    searchPtr != NULL;
	    searchPtr = Tcl_NextHashEntry(&search)) {
#ifdef PURIFY
	fontsLeft++;
#endif
#ifdef DEBUG_FONTS
	fprintf(stderr, "Font %s still in cache.\n",
		(char *) Tcl_GetHashKey(&fiPtr->fontCache, searchPtr));
#endif
    }

#ifdef PURIFY
    if (fontsLeft) {
	Tcl_Panic("TkFontPkgFree: all fonts should have been freed already");
    }
#endif

    Tcl_DeleteHashTable(&fiPtr->fontCache);

    hPtr = Tcl_FirstHashEntry(&fiPtr->namedTable, &search);
    while (hPtr != NULL) {
	ckfree(Tcl_GetHashValue(hPtr));
	hPtr = Tcl_NextHashEntry(&search);
    }
    Tcl_DeleteHashTable(&fiPtr->namedTable);
    if (fiPtr->updatePending) {
	Tcl_CancelIdleCall(TheWorldHasChanged, fiPtr);
    }
    ckfree(fiPtr);
}

/*
 *---------------------------------------------------------------------------
 *
 * Tk_FontObjCmd --
 *
 *	This function is implemented to process the "font" Tcl command. See
 *	the user documentation for details on what it does.
 *
 * Results:
 *	A standard Tcl result.
 *
 * Side effects:
 *	See the user documentation.
 *
 *----------------------------------------------------------------------
 */

int
Tk_FontObjCmd(
    void *clientData,	/* Main window associated with interpreter. */
    Tcl_Interp *interp,		/* Current interpreter. */
    int objc,			/* Number of arguments. */
    Tcl_Obj *const objv[])	/* Argument objects. */
{
    int index;
    Tk_Window tkwin = (Tk_Window)clientData;
    TkFontInfo *fiPtr = ((TkWindow *) tkwin)->mainPtr->fontInfoPtr;
    static const char *const optionStrings[] = {
	"actual",	"configure",	"create",	"delete",
	"families",	"measure",	"metrics",	"names",
	NULL
    };
    enum options {
	FONT_ACTUAL,	FONT_CONFIGURE,	FONT_CREATE,	FONT_DELETE,
	FONT_FAMILIES,	FONT_MEASURE,	FONT_METRICS,	FONT_NAMES
    };

    if (objc < 2) {
	Tcl_WrongNumArgs(interp, 1, objv, "option ?arg?");
	return TCL_ERROR;
    }
    if (Tcl_GetIndexFromObj(interp, objv[1], optionStrings, "option", 0,
	    &index) != TCL_OK) {
	return TCL_ERROR;
    }

    switch ((enum options) index) {
    case FONT_ACTUAL: {
	int skip, result, n;
	const char *s;
	Tk_Font tkfont;
	Tcl_Obj *optPtr, *charPtr, *resultPtr;
	int uniChar = 0;
	const TkFontAttributes *faPtr;
	TkFontAttributes fa;

	/*
	 * Params 0 and 1 are 'font actual'. Param 2 is the font name. 3-4 may
	 * be '-displayof $window'
	 */

	skip = TkGetDisplayOf(interp, objc - 3, objv + 3, &tkwin);
	if (skip < 0) {
	    return TCL_ERROR;
	}

	/*
	 * Next parameter may be an option.
	 */

	n = 3 + skip;
	optPtr = NULL;
	charPtr = NULL;
	if (n < objc) {
	    s = Tcl_GetString(objv[n]);
	    if (s[0] == '-' && s[1] != '-') {
		optPtr = objv[n];
		n++;
	    } else {
		optPtr = NULL;
	    }
	}

	/*
	 * Next parameter may be '--' to mark end of options.
	 */

	if (n < objc) {
	    if (!strcmp(Tcl_GetString(objv[n]), "--")) {
		n++;
	    }
	}

	/*
	 * Next parameter is the character to get font information for.
	 */

	if (n < objc) {
	    charPtr = objv[n];
	    n++;
	}

	/*
	 * If there were fewer than 3 args, or args remain, that's an error.
	 */

	if (objc < 3 || n < objc) {
	    Tcl_WrongNumArgs(interp, 2, objv,
		    "font ?-displayof window? ?-option? ?--? ?char?");
	    return TCL_ERROR;
	}

	/*
	 * The 'charPtr' arg must be a single Unicode.
	 */

	if (charPtr != NULL) {
	    const char *string = Tcl_GetString(charPtr);
	    size_t len = Tcl_UtfToUniChar(string, &uniChar);

	    if (len != (size_t)charPtr->length) {
		resultPtr = Tcl_NewStringObj(
			"expected a single character but got \"", TCL_INDEX_NONE);
		Tcl_AppendLimitedToObj(resultPtr, string,
			TCL_INDEX_NONE, 40, "...");
		Tcl_AppendToObj(resultPtr, "\"", TCL_INDEX_NONE);
		Tcl_SetObjResult(interp, resultPtr);
		Tcl_SetErrorCode(interp, "TK", "VALUE", "FONT_SAMPLE", NULL);
		return TCL_ERROR;
	    }
	}

	/*
	 * Find the font.
	 */

	tkfont = Tk_AllocFontFromObj(interp, tkwin, objv[2]);
	if (tkfont == NULL) {
	    return TCL_ERROR;
	}

	/*
	 * Determine the font attributes.
	 */

	if (charPtr == NULL) {
	    faPtr = GetFontAttributes(tkfont);
	} else {
	    TkpGetFontAttrsForChar(tkwin, tkfont, uniChar, &fa);
	    faPtr = &fa;
	}
	result = GetAttributeInfoObj(interp, faPtr, optPtr);

	Tk_FreeFont(tkfont);
	return result;
    }
    case FONT_CONFIGURE: {
	int result;
	const char *string;
	Tcl_Obj *objPtr;
	NamedFont *nfPtr;
	Tcl_HashEntry *namedHashPtr;

	if (objc < 3) {
	    Tcl_WrongNumArgs(interp, 2, objv, "fontname ?-option value ...?");
	    return TCL_ERROR;
	}
	string = Tcl_GetString(objv[2]);
	namedHashPtr = Tcl_FindHashEntry(&fiPtr->namedTable, string);
	nfPtr = NULL;
	if (namedHashPtr != NULL) {
	    nfPtr = (NamedFont *)Tcl_GetHashValue(namedHashPtr);
	}
	if ((namedHashPtr == NULL) || nfPtr->deletePending) {
	    Tcl_SetObjResult(interp, Tcl_ObjPrintf(
		    "named font \"%s\" does not exist", string));
	    Tcl_SetErrorCode(interp, "TK", "LOOKUP", "FONT", string, NULL);
	    return TCL_ERROR;
	}
	if (objc == 3) {
	    objPtr = NULL;
	} else if (objc == 4) {
	    objPtr = objv[3];
	} else {
	    result = ConfigAttributesObj(interp, tkwin, objc - 3, objv + 3,
		    &nfPtr->fa);
	    UpdateDependentFonts(fiPtr, tkwin, namedHashPtr);
	    return result;
	}
	return GetAttributeInfoObj(interp, &nfPtr->fa, objPtr);
    }
    case FONT_CREATE: {
	int skip = 3, i;
	const char *name;
	char buf[16 + TCL_INTEGER_SPACE];
	TkFontAttributes fa;
	Tcl_HashEntry *namedHashPtr;

	if (objc < 3) {
	    name = NULL;
	} else {
	    name = Tcl_GetString(objv[2]);
	    if (name[0] == '-') {
		name = NULL;
	    }
	}
	if (name == NULL) {
	    /*
	     * No font name specified. Generate one of the form "fontX".
	     */

	    for (i = 1; ; i++) {
		snprintf(buf, sizeof(buf), "font%d", i);
		namedHashPtr = Tcl_FindHashEntry(&fiPtr->namedTable, buf);
		if (namedHashPtr == NULL) {
		    break;
		}
	    }
	    name = buf;
	    skip = 2;
	}
	TkInitFontAttributes(&fa);
	if (ConfigAttributesObj(interp, tkwin, objc - skip, objv + skip,
		&fa) != TCL_OK) {
	    return TCL_ERROR;
	}
	if (TkCreateNamedFont(interp, tkwin, name, &fa) != TCL_OK) {
	    return TCL_ERROR;
	}
	Tcl_SetObjResult(interp, Tcl_NewStringObj(name, TCL_INDEX_NONE));
	break;
    }
    case FONT_DELETE: {
	int i, result = TCL_OK;
	const char *string;

	/*
	 * Delete the named font. If there are still widgets using this font,
	 * then it isn't deleted right away.
	 */

	if (objc < 3) {
	    Tcl_WrongNumArgs(interp, 2, objv, "fontname ?fontname ...?");
	    return TCL_ERROR;
	}
	for (i = 2; (i < objc) && (result == TCL_OK); i++) {
	    string = Tcl_GetString(objv[i]);
	    result = TkDeleteNamedFont(interp, tkwin, string);
	}
	return result;
    }
    case FONT_FAMILIES: {
	int skip = TkGetDisplayOf(interp, objc - 2, objv + 2, &tkwin);

	if (skip < 0) {
	    return TCL_ERROR;
	}
	if (objc != 2 + skip) {
	    Tcl_WrongNumArgs(interp, 2, objv, "?-displayof window?");
	    return TCL_ERROR;
	}
	TkpGetFontFamilies(interp, tkwin);
	break;
    }
    case FONT_MEASURE: {
	const char *string;
	Tk_Font tkfont;
	Tcl_Size length = 0;
	int skip = 0;

	if (objc > 4) {
	    skip = TkGetDisplayOf(interp, objc - 3, objv + 3, &tkwin);
	    if (skip < 0) {
		return TCL_ERROR;
	    }
	}
	if (objc != 4 + skip) {
	    Tcl_WrongNumArgs(interp, 2, objv,
		    "font ?-displayof window? text");
	    return TCL_ERROR;
	}
	tkfont = Tk_AllocFontFromObj(interp, tkwin, objv[2]);
	if (tkfont == NULL) {
	    return TCL_ERROR;
	}
	string = Tcl_GetStringFromObj(objv[3 + skip], &length);
	Tcl_SetObjResult(interp, Tcl_NewWideIntObj(
		Tk_TextWidth(tkfont, string, length)));
	Tk_FreeFont(tkfont);
	break;
    }
    case FONT_METRICS: {
	Tk_Font tkfont;
	int skip, i;
	const TkFontMetrics *fmPtr;
	static const char *const switches[] = {
	    "-ascent", "-descent", "-fixed", "-linespace", NULL
	};

	skip = TkGetDisplayOf(interp, objc - 3, objv + 3, &tkwin);
	if (skip < 0) {
	    return TCL_ERROR;
	}
	if ((objc < 3) || (objc > 4 + skip)) {
	    Tcl_WrongNumArgs(interp, 2, objv,
		    "font ?-displayof window? ?-option?");
	    return TCL_ERROR;
	}
	tkfont = Tk_AllocFontFromObj(interp, tkwin, objv[2]);
	if (tkfont == NULL) {
	    return TCL_ERROR;
	}
	objc -= skip;
	objv += skip;
	fmPtr = GetFontMetrics(tkfont);
	if (objc == 3) {
	    Tcl_SetObjResult(interp, Tcl_ObjPrintf(
		    "-ascent %d -descent %d -linespace %d -fixed %d",
		    fmPtr->ascent, fmPtr->descent,
		    fmPtr->ascent + fmPtr->descent, fmPtr->fixed));
	} else {
	    if (Tcl_GetIndexFromObj(interp, objv[3], switches, "metric", 0,
		    &index) != TCL_OK) {
		Tk_FreeFont(tkfont);
		return TCL_ERROR;
	    }
	    i = 0;		/* Needed only to prevent compiler warning. */
	    switch (index) {
	    case 0: i = fmPtr->ascent;			break;
	    case 1: i = fmPtr->descent;			break;
	    case 2: i = fmPtr->fixed;			break;
	    case 3: i = fmPtr->ascent + fmPtr->descent;	break;
	    }
	    Tcl_SetObjResult(interp, Tcl_NewWideIntObj(i));
	}
	Tk_FreeFont(tkfont);
	break;
    }
    case FONT_NAMES: {
	Tcl_HashSearch search;
	Tcl_HashEntry *namedHashPtr;
	Tcl_Obj *resultPtr;

	if (objc != 2) {
	    Tcl_WrongNumArgs(interp, 1, objv, "names");
	    return TCL_ERROR;
	}
	resultPtr = Tcl_NewObj();
	namedHashPtr = Tcl_FirstHashEntry(&fiPtr->namedTable, &search);
	while (namedHashPtr != NULL) {
	    NamedFont *nfPtr = (NamedFont *)Tcl_GetHashValue(namedHashPtr);

	    if (!nfPtr->deletePending) {
		char *string = (char *)Tcl_GetHashKey(&fiPtr->namedTable,
			namedHashPtr);

		Tcl_ListObjAppendElement(NULL, resultPtr,
			Tcl_NewStringObj(string, TCL_INDEX_NONE));
	    }
	    namedHashPtr = Tcl_NextHashEntry(&search);
	}
	Tcl_SetObjResult(interp, resultPtr);
	break;
    }
    }
    return TCL_OK;
}

/*
 *---------------------------------------------------------------------------
 *
 * UpdateDependentFonts, TheWorldHasChanged, RecomputeWidgets --
 *
 *	Called when the attributes of a named font changes. Updates all the
 *	instantiated fonts that depend on that named font and then uses the
 *	brute force approach and prepares every widget to recompute its
 *	geometry.
 *
 * Results:
 *	None.
 *
 * Side effects:
 *	Things get queued for redisplay.
 *
 *---------------------------------------------------------------------------
 */

static void
UpdateDependentFonts(
    TkFontInfo *fiPtr,		/* Info about application's fonts. */
    Tk_Window tkwin,		/* A window in the application. */
    Tcl_HashEntry *namedHashPtr)/* The named font that is changing. */
{
    Tcl_HashEntry *cacheHashPtr;
    Tcl_HashSearch search;
    TkFont *fontPtr;
    NamedFont *nfPtr = (NamedFont *)Tcl_GetHashValue(namedHashPtr);

    if (nfPtr->refCount == 0) {
	/*
	 * Well nobody's using this named font, so don't have to tell any
	 * widgets to recompute themselves.
	 */

	return;
    }

    cacheHashPtr = Tcl_FirstHashEntry(&fiPtr->fontCache, &search);
    while (cacheHashPtr != NULL) {
	for (fontPtr = (TkFont *)Tcl_GetHashValue(cacheHashPtr);
		fontPtr != NULL; fontPtr = fontPtr->nextPtr) {
	    if (fontPtr->namedHashPtr == namedHashPtr) {
		TkpGetFontFromAttributes(fontPtr, tkwin, &nfPtr->fa);
		if (!fiPtr->updatePending) {
		    fiPtr->updatePending = 1;
		    Tcl_DoWhenIdle(TheWorldHasChanged, fiPtr);
		}
	    }
	}
	cacheHashPtr = Tcl_NextHashEntry(&search);
    }
}

static void
TheWorldHasChanged(
    void *clientData)	/* Info about application's fonts. */
{
    TkFontInfo *fiPtr = (TkFontInfo *)clientData;

    fiPtr->updatePending = 0;
    RecomputeWidgets(fiPtr->mainPtr->winPtr);
}

static void
RecomputeWidgets(
    TkWindow *winPtr)		/* Window to which command is sent. */
{
    Tk_ClassWorldChangedProc *proc =
	    Tk_GetClassProc(winPtr->classProcsPtr, worldChangedProc);
    TkWindow *tkwinPtr;

    if (proc != NULL) {
	proc(winPtr->instanceData);
    }

    /*
     * Notify all the descendants of this window that the world has changed.
     *
     * This could be done recursively or iteratively. The recursive version is
     * easier to implement and understand, and typically, windows with a -font
     * option will be leaf nodes in the widget hierarchy (buttons, labels,
     * etc.), so the recursion depth will be shallow.
     *
     * However, the additional overhead of the recursive calls may become a
     * performance problem if typical usage alters such that -font'ed widgets
     * appear high in the hierarchy, causing deep recursion. This could happen
     * with text widgets, or more likely with the labelframe
     * widget. With these widgets it is possible, even likely, that a
     * -font'ed widget (text or labelframe) will not be a leaf node, but
     * will instead have many descendants. If this is ever found to cause a
     * performance problem, it may be worth investigating an iterative version
     * of the code below.
     */

    for (tkwinPtr=winPtr->childList ; tkwinPtr!=NULL ; tkwinPtr=tkwinPtr->nextPtr) {
	RecomputeWidgets(tkwinPtr);
    }

    /*
     * Broadcast font change virtually for mega-widget layout managers.
     * Do this after the font change has been propagated to core widgets.
    */
    Tk_SendVirtualEvent((Tk_Window)winPtr, "TkWorldChanged",
			Tcl_NewStringObj("FontChanged",-1));
}

/*
 *---------------------------------------------------------------------------
 *
 * TkCreateNamedFont --
 *
 *	Create the specified named font with the given attributes in the named
 *	font table associated with the interp.
 *
 * Results:
 *	Returns TCL_OK if the font was successfully created, or TCL_ERROR if
 *	the named font already existed. If TCL_ERROR is returned, an error
 *	message is left in the interp's result.
 *
 * Side effects:
 *	Assume there used to exist a named font by the specified name, and
 *	that the named font had been deleted, but there were still some
 *	widgets using the named font at the time it was deleted. If a new
 *	named font is created with the same name, all those widgets that were
 *	using the old named font will be redisplayed using the new named
 *	font's attributes.
 *
 *---------------------------------------------------------------------------
 */

int
TkCreateNamedFont(
    Tcl_Interp *interp,		/* Interp for error return (can be NULL). */
    Tk_Window tkwin,		/* A window associated with interp. */
    const char *name,		/* Name for the new named font. */
    TkFontAttributes *faPtr)	/* Attributes for the new named font. */
{
    TkFontInfo *fiPtr = ((TkWindow *) tkwin)->mainPtr->fontInfoPtr;
    Tcl_HashEntry *namedHashPtr;
    int isNew;
    NamedFont *nfPtr;

    namedHashPtr = Tcl_CreateHashEntry(&fiPtr->namedTable, name, &isNew);
    if (!isNew) {
	nfPtr = (NamedFont *)Tcl_GetHashValue(namedHashPtr);
	if (!nfPtr->deletePending) {
	    if (interp) {
		Tcl_SetObjResult(interp, Tcl_ObjPrintf(
			"named font \"%s\" already exists", name));
		Tcl_SetErrorCode(interp, "TK", "FONT", "EXISTS", NULL);
	    }
	    return TCL_ERROR;
	}

	/*
	 * Recreating a named font with the same name as a previous named
	 * font. Some widgets were still using that named font, so they need
	 * to get redisplayed.
	 */

	nfPtr->fa = *faPtr;
	nfPtr->deletePending = 0;
	UpdateDependentFonts(fiPtr, tkwin, namedHashPtr);
	return TCL_OK;
    }

    nfPtr = (NamedFont *)ckalloc(sizeof(NamedFont));
    nfPtr->deletePending = 0;
    Tcl_SetHashValue(namedHashPtr, nfPtr);
    nfPtr->fa = *faPtr;
    nfPtr->refCount = 0;
    nfPtr->deletePending = 0;
    return TCL_OK;
}

/*
 *---------------------------------------------------------------------------
 *
 * TkDeleteNamedFont --
 *
 *	Delete the named font. If there are still widgets using this font,
 *	then it isn't deleted right away.
 *
 *---------------------------------------------------------------------------
 */

int
TkDeleteNamedFont(
    Tcl_Interp *interp,		/* Interp for error return (can be NULL). */
    Tk_Window tkwin,		/* A window associated with interp. */
    const char *name)		/* Name for the new named font. */
{
    TkFontInfo *fiPtr = ((TkWindow *) tkwin)->mainPtr->fontInfoPtr;
    NamedFont *nfPtr;
    Tcl_HashEntry *namedHashPtr;

    namedHashPtr = Tcl_FindHashEntry(&fiPtr->namedTable, name);
    if (namedHashPtr == NULL) {
	if (interp) {
	    Tcl_SetObjResult(interp, Tcl_ObjPrintf(
		    "named font \"%s\" does not exist", name));
	    Tcl_SetErrorCode(interp, "TK", "LOOKUP", "FONT", name, NULL);
	}
	return TCL_ERROR;
    }
    nfPtr = (NamedFont *)Tcl_GetHashValue(namedHashPtr);
    if (nfPtr->refCount != 0) {
	nfPtr->deletePending = 1;
    } else {
	Tcl_DeleteHashEntry(namedHashPtr);
	ckfree(nfPtr);
    }
    return TCL_OK;
}

/*
 *---------------------------------------------------------------------------
 *
 * Tk_GetFont --
 *
 *	Given a string description of a font, map the description to a
 *	corresponding Tk_Font that represents the font.
 *
 * Results:
 *	The return value is token for the font, or NULL if an error prevented
 *	the font from being created. If NULL is returned, an error message
 *	will be left in the interp's result.
 *
 * Side effects:
 *	The font is added to an internal database with a reference count. For
 *	each call to this function, there should eventually be a call to
 *	Tk_FreeFont() or Tk_FreeFontFromObj() so that the database is cleaned
 *	up when fonts aren't in use anymore.
 *
 *---------------------------------------------------------------------------
 */

Tk_Font
Tk_GetFont(
    Tcl_Interp *interp,		/* Interp for database and error return. */
    Tk_Window tkwin,		/* For display on which font will be used. */
    const char *string)		/* String describing font, as: named font,
				 * native format, or parseable string. */
{
    Tk_Font tkfont;
    Tcl_Obj *strPtr;

    strPtr = Tcl_NewStringObj(string, TCL_INDEX_NONE);
    Tcl_IncrRefCount(strPtr);
    tkfont = Tk_AllocFontFromObj(interp, tkwin, strPtr);
    Tcl_DecrRefCount(strPtr);
    return tkfont;
}

/*
 *---------------------------------------------------------------------------
 *
 * Tk_AllocFontFromObj --
 *
 *	Given a string description of a font, map the description to a
 *	corresponding Tk_Font that represents the font.
 *
 * Results:
 *	The return value is token for the font, or NULL if an error prevented
 *	the font from being created. If NULL is returned, an error message
 *	will be left in interp's result object.
 *
 * Side effects:
 *	The font is added to an internal database with a reference count. For
 *	each call to this function, there should eventually be a call to
 *	Tk_FreeFont() or Tk_FreeFontFromObj() so that the database is cleaned
 *	up when fonts aren't in use anymore.
 *
 *---------------------------------------------------------------------------
 */

Tk_Font
Tk_AllocFontFromObj(
    Tcl_Interp *interp,		/* Interp for database and error return. */
    Tk_Window tkwin,		/* For screen on which font will be used. */
    Tcl_Obj *objPtr)		/* Object describing font, as: named font,
				 * native format, or parseable string. */
{
    TkFontInfo *fiPtr = ((TkWindow *) tkwin)->mainPtr->fontInfoPtr;
    Tcl_HashEntry *cacheHashPtr, *namedHashPtr;
    TkFont *fontPtr, *firstFontPtr, *oldFontPtr;
    int isNew, descent;
    NamedFont *nfPtr;

    if (objPtr->typePtr != &tkFontObjType.objType
	    || objPtr->internalRep.twoPtrValue.ptr2 != fiPtr) {
	SetFontFromAny(interp, objPtr);
    }

    oldFontPtr = (TkFont *)objPtr->internalRep.twoPtrValue.ptr1;
    if (oldFontPtr != NULL) {
	if (oldFontPtr->resourceRefCount == 0) {
	    /*
	     * This is a stale reference: it refers to a TkFont that's no
	     * longer in use. Clear the reference.
	     */

	    FreeFontObj(objPtr);
	    oldFontPtr = NULL;
	} else if (Tk_Screen(tkwin) == oldFontPtr->screen) {
	    oldFontPtr->resourceRefCount++;
	    return (Tk_Font) oldFontPtr;
	}
    }

    /*
     * Next, search the list of fonts that have the name we want, to see if
     * one of them is for the right screen.
     */

    isNew = 0;
    if (oldFontPtr != NULL) {
	cacheHashPtr = oldFontPtr->cacheHashPtr;
	FreeFontObj(objPtr);
    } else {
	cacheHashPtr = Tcl_CreateHashEntry(&fiPtr->fontCache,
		Tcl_GetString(objPtr), &isNew);
    }
    firstFontPtr = (TkFont *)Tcl_GetHashValue(cacheHashPtr);
    for (fontPtr = firstFontPtr; (fontPtr != NULL);
	    fontPtr = fontPtr->nextPtr) {
	if (Tk_Screen(tkwin) == fontPtr->screen) {
	    fontPtr->resourceRefCount++;
	    fontPtr->objRefCount++;
	    objPtr->internalRep.twoPtrValue.ptr1 = fontPtr;
	    objPtr->internalRep.twoPtrValue.ptr2 = fiPtr;
	    return (Tk_Font) fontPtr;
	}
    }

    /*
     * The desired font isn't in the table. Make a new one.
     */

    namedHashPtr = Tcl_FindHashEntry(&fiPtr->namedTable,
	    Tcl_GetString(objPtr));
    if (namedHashPtr != NULL) {
	/*
	 * Construct a font based on a named font.
	 */

	nfPtr = (NamedFont *)Tcl_GetHashValue(namedHashPtr);
	nfPtr->refCount++;

	fontPtr = TkpGetFontFromAttributes(NULL, tkwin, &nfPtr->fa);
    } else {
	/*
	 * Native font?
	 */

	fontPtr = TkpGetNativeFont(tkwin, Tcl_GetString(objPtr));
	if (fontPtr == NULL) {
	    TkFontAttributes fa;
	    Tcl_Obj *dupObjPtr = Tcl_DuplicateObj(objPtr);

	    if (ParseFontNameObj(interp, tkwin, dupObjPtr, &fa) != TCL_OK) {
		if (isNew) {
		    Tcl_DeleteHashEntry(cacheHashPtr);
		}
		Tcl_DecrRefCount(dupObjPtr);
		return NULL;
	    }
	    Tcl_DecrRefCount(dupObjPtr);

	    /*
	     * String contained the attributes inline.
	     */

	    fontPtr = TkpGetFontFromAttributes(NULL, tkwin, &fa);
	}
    }

    /*
     * Detect the system font engine going wrong and fail more gracefully.
     */

    if (fontPtr == NULL) {
	if (isNew) {
	    Tcl_DeleteHashEntry(cacheHashPtr);
	}
	Tcl_SetObjResult(interp, Tcl_NewStringObj(
		"failed to allocate font due to internal system font engine"
		" problem", TCL_INDEX_NONE));
	Tcl_SetErrorCode(interp, "TK", "FONT", "INTERNAL_PROBLEM", NULL);
	return NULL;
    }

    fontPtr->resourceRefCount = 1;
    fontPtr->objRefCount = 1;
    fontPtr->cacheHashPtr = cacheHashPtr;
    fontPtr->namedHashPtr = namedHashPtr;
    fontPtr->screen = Tk_Screen(tkwin);
    fontPtr->nextPtr = firstFontPtr;
    Tcl_SetHashValue(cacheHashPtr, fontPtr);

    Tk_MeasureChars((Tk_Font) fontPtr, "0", 1, -1, 0, &fontPtr->tabWidth);
    if (fontPtr->tabWidth == 0) {
	fontPtr->tabWidth = fontPtr->fm.maxWidth;
    }
    fontPtr->tabWidth *= 8;

    /*
     * Make sure the tab width isn't zero (some fonts may not have enough
     * information to set a reasonable tab width).
     */

    if (fontPtr->tabWidth == 0) {
	fontPtr->tabWidth = 1;
    }

    /*
     * Get information used for drawing underlines in generic code on a
     * non-underlined font.
     */

    descent = fontPtr->fm.descent;
    fontPtr->underlinePos = descent / 2;
    fontPtr->underlineHeight = (int) (TkFontGetPixels(tkwin, fontPtr->fa.size) / 10 + 0.5);
    if (fontPtr->underlineHeight == 0) {
	fontPtr->underlineHeight = 1;
    }
    if (fontPtr->underlinePos + fontPtr->underlineHeight > descent) {
	/*
	 * If this set of values would cause the bottom of the underline bar
	 * to stick below the descent of the font, jack the underline up a bit
	 * higher.
	 */

	fontPtr->underlineHeight = descent - fontPtr->underlinePos;
	if (fontPtr->underlineHeight == 0) {
	    fontPtr->underlinePos--;
	    fontPtr->underlineHeight = 1;
	}
    }

    objPtr->internalRep.twoPtrValue.ptr1 = fontPtr;
    objPtr->internalRep.twoPtrValue.ptr2 = fiPtr;
    return (Tk_Font) fontPtr;
}

/*
 *----------------------------------------------------------------------
 *
 * Tk_GetFontFromObj --
 *
 *	Find the font that corresponds to a given object. The font must have
 *	already been created by Tk_GetFont or Tk_AllocFontFromObj.
 *
 * Results:
 *	The return value is a token for the font that matches objPtr and is
 *	suitable for use in tkwin.
 *
 * Side effects:
 *	If the object is not already a font ref, the conversion will free any
 *	old internal representation.
 *
 *----------------------------------------------------------------------
 */

Tk_Font
Tk_GetFontFromObj(
    Tk_Window tkwin,		/* The window that the font will be used
				 * in. */
    Tcl_Obj *objPtr)		/* The object from which to get the font. */
{
    TkFontInfo *fiPtr = ((TkWindow *) tkwin)->mainPtr->fontInfoPtr;
    TkFont *fontPtr;
    Tcl_HashEntry *hashPtr;

    if (objPtr->typePtr != &tkFontObjType.objType
	    || objPtr->internalRep.twoPtrValue.ptr2 != fiPtr) {
	SetFontFromAny(NULL, objPtr);
    }

    fontPtr = (TkFont *)objPtr->internalRep.twoPtrValue.ptr1;
    if (fontPtr != NULL) {
	if (fontPtr->resourceRefCount == 0) {
	    /*
	     * This is a stale reference: it refers to a TkFont that's no
	     * longer in use. Clear the reference.
	     */

	    FreeFontObj(objPtr);
	    fontPtr = NULL;
	} else if (Tk_Screen(tkwin) == fontPtr->screen) {
	    return (Tk_Font) fontPtr;
	}
    }

    /*
     * Next, search the list of fonts that have the name we want, to see if
     * one of them is for the right screen.
     */

    if (fontPtr != NULL) {
	hashPtr = fontPtr->cacheHashPtr;
	FreeFontObj(objPtr);
    } else {
	hashPtr = Tcl_FindHashEntry(&fiPtr->fontCache, Tcl_GetString(objPtr));
    }
    if (hashPtr != NULL) {
	for (fontPtr = (TkFont *)Tcl_GetHashValue(hashPtr); fontPtr != NULL;
		fontPtr = fontPtr->nextPtr) {
	    if (Tk_Screen(tkwin) == fontPtr->screen) {
		fontPtr->objRefCount++;
		objPtr->internalRep.twoPtrValue.ptr1 = fontPtr;
		objPtr->internalRep.twoPtrValue.ptr2 = fiPtr;
		return (Tk_Font) fontPtr;
	    }
	}
    }

    Tcl_Panic("Tk_GetFontFromObj called with non-existent font!");
    return NULL;
}

/*
 *----------------------------------------------------------------------
 *
 * SetFontFromAny --
 *
 *	Convert the internal representation of a Tcl object to the font
 *	internal form.
 *
 * Results:
 *	Always returns TCL_OK.
 *
 * Side effects:
 *	The object is left with its typePtr pointing to tkFontObjType. The
 *	TkFont pointer is NULL.
 *
 *----------------------------------------------------------------------
 */

static int
SetFontFromAny(
    TCL_UNUSED(Tcl_Interp *),	/* Used for error reporting if not NULL. */
    Tcl_Obj *objPtr)		/* The object to convert. */
{
    const Tcl_ObjType *typePtr;

    /*
     * Free the old internalRep before setting the new one.
     */

    Tcl_GetString(objPtr);
    typePtr = objPtr->typePtr;
    if ((typePtr != NULL) && (typePtr->freeIntRepProc != NULL)) {
	typePtr->freeIntRepProc(objPtr);
    }
    objPtr->typePtr = &tkFontObjType.objType;
    objPtr->internalRep.twoPtrValue.ptr1 = NULL;
    objPtr->internalRep.twoPtrValue.ptr2 = NULL;

    return TCL_OK;
}

/*
 *---------------------------------------------------------------------------
 *
 * Tk_NameOfFont --
 *
 *	Given a font, return a textual string identifying it.
 *
 * Results:
 *	The return value is the description that was passed to Tk_GetFont() to
 *	create the font. The storage for the returned string is only
 *	guaranteed to persist until the font is deleted. The caller should not
 *	modify this string.
 *
 * Side effects:
 *	None.
 *
 *---------------------------------------------------------------------------
 */

const char *
Tk_NameOfFont(
    Tk_Font tkfont)		/* Font whose name is desired. */
{
    TkFont *fontPtr = (TkFont *) tkfont;

    return fontPtr->cacheHashPtr->key.string;
}

/*
 *---------------------------------------------------------------------------
 *
 * Tk_FreeFont --
 *
 *	Called to release a font allocated by Tk_GetFont().
 *
 * Results:
 *	None.
 *
 * Side effects:
 *	The reference count associated with font is decremented, and only
 *	deallocated when no one is using it.
 *
 *---------------------------------------------------------------------------
 */

void
Tk_FreeFont(
    Tk_Font tkfont)		/* Font to be released. */
{
    TkFont *fontPtr = (TkFont *) tkfont, *prevPtr;
    NamedFont *nfPtr;

    if (fontPtr == NULL) {
	return;
    }
    if (fontPtr->resourceRefCount-- > 1) {
	return;
    }
    if (fontPtr->namedHashPtr != NULL) {
	/*
	 * This font derived from a named font. Reduce the reference count on
	 * the named font and free it if no-one else is using it.
	 */

	nfPtr = (NamedFont *)Tcl_GetHashValue(fontPtr->namedHashPtr);
	if ((nfPtr->refCount-- <= 1) && nfPtr->deletePending) {
	    Tcl_DeleteHashEntry(fontPtr->namedHashPtr);
	    ckfree(nfPtr);
	}
    }

    prevPtr = (TkFont *)Tcl_GetHashValue(fontPtr->cacheHashPtr);
    if (prevPtr == fontPtr) {
	if (fontPtr->nextPtr == NULL) {
	    Tcl_DeleteHashEntry(fontPtr->cacheHashPtr);
	} else {
	    Tcl_SetHashValue(fontPtr->cacheHashPtr, fontPtr->nextPtr);
	}
    } else {
	while (prevPtr->nextPtr != fontPtr) {
	    prevPtr = prevPtr->nextPtr;
	}
	prevPtr->nextPtr = fontPtr->nextPtr;
    }

    TkpDeleteFont(fontPtr);
    if (fontPtr->objRefCount == 0) {
	ckfree(fontPtr);
    }
}

/*
 *---------------------------------------------------------------------------
 *
 * Tk_FreeFontFromObj --
 *
 *	Called to release a font inside a Tcl_Obj *. Decrements the refCount
 *	of the font and removes it from the hash tables if necessary.
 *
 * Results:
 *	None.
 *
 * Side effects:
 *	The reference count associated with font is decremented, and only
 *	deallocated when no one is using it.
 *
 *---------------------------------------------------------------------------
 */

void
Tk_FreeFontFromObj(
    Tk_Window tkwin,		/* The window this font lives in. Needed for
				 * the screen value. */
    Tcl_Obj *objPtr)		/* The Tcl_Obj * to be freed. */
{
    Tk_FreeFont(Tk_GetFontFromObj(tkwin, objPtr));
}

/*
 *---------------------------------------------------------------------------
 *
 * FreeFontObjProc, FreeFontObj --
 *
 *	This proc is called to release an object reference to a font. Called
 *	when the object's internal rep is released or when the cached fontPtr
 *	needs to be changed.
 *
 * Results:
 *	None.
 *
 * Side effects:
 *	The object reference count is decremented. When both it and the hash
 *	ref count go to zero, the font's resources are released.
 *
 *---------------------------------------------------------------------------
 */

static void
FreeFontObjProc(
    Tcl_Obj *objPtr)		/* The object we are releasing. */
{
    FreeFontObj(objPtr);
    objPtr->typePtr = NULL;
}

static void
FreeFontObj(
    Tcl_Obj *objPtr)		/* The object we are releasing. */
{
    TkFont *fontPtr = (TkFont *)objPtr->internalRep.twoPtrValue.ptr1;

    if (fontPtr != NULL) {
	if ((fontPtr->objRefCount-- <= 1) && (fontPtr->resourceRefCount == 0)) {
	    ckfree(fontPtr);
	}
	objPtr->internalRep.twoPtrValue.ptr1 = NULL;
	objPtr->internalRep.twoPtrValue.ptr2 = NULL;
    }
}

/*
 *---------------------------------------------------------------------------
 *
 * DupFontObjProc --
 *
 *	When a cached font object is duplicated, this is called to update the
 *	internal reps.
 *
 * Results:
 *	None.
 *
 * Side effects:
 *	The font's objRefCount is incremented and the internal rep of the copy
 *	is set to point to it.
 *
 *---------------------------------------------------------------------------
 */

static void
DupFontObjProc(
    Tcl_Obj *srcObjPtr,		/* The object we are copying from. */
    Tcl_Obj *dupObjPtr)		/* The object we are copying to. */
{
    TkFont *fontPtr = (TkFont *)srcObjPtr->internalRep.twoPtrValue.ptr1;

    dupObjPtr->typePtr = srcObjPtr->typePtr;
    dupObjPtr->internalRep.twoPtrValue.ptr1 = fontPtr;
    dupObjPtr->internalRep.twoPtrValue.ptr2
	    = srcObjPtr->internalRep.twoPtrValue.ptr2;

    if (fontPtr != NULL) {
	fontPtr->objRefCount++;
    }
}

/*
 *---------------------------------------------------------------------------
 *
 * Tk_FontId --
 *
 *	Given a font, return an opaque handle that should be selected into the
 *	XGCValues structure in order to get the constructed gc to use this
 *	font. This function would go away if the XGCValues structure were
 *	replaced with a TkGCValues structure.
 *
 * Results:
 *	As above.
 *
 * Side effects:
 *	None.
 *
 *---------------------------------------------------------------------------
 */

Font
Tk_FontId(
    Tk_Font tkfont)		/* Font that is going to be selected into
				 * GC. */
{
    TkFont *fontPtr = (TkFont *) tkfont;

    return fontPtr->fid;
}

/*
 *---------------------------------------------------------------------------
 *
 * Tk_GetFontMetrics --
 *
 *	Returns overall ascent and descent metrics for the given font. These
 *	values can be used to space multiple lines of text and to align the
 *	baselines of text in different fonts.
 *
 * Results:
 *	If *heightPtr is non-NULL, it is filled with the overall height of the
 *	font, which is the sum of the ascent and descent. If *ascentPtr or
 *	*descentPtr is non-NULL, they are filled with the ascent and/or
 *	descent information for the font.
 *
 * Side effects:
 *	None.
 *
 *---------------------------------------------------------------------------
 */

void
Tk_GetFontMetrics(
    Tk_Font tkfont,		/* Font in which metrics are calculated. */
    Tk_FontMetrics *fmPtr)	/* Pointer to structure in which font metrics
				 * for tkfont will be stored. */
{
    TkFont *fontPtr = (TkFont *) tkfont;

    fmPtr->ascent = fontPtr->fm.ascent;
    fmPtr->descent = fontPtr->fm.descent;
    fmPtr->linespace = fontPtr->fm.ascent + fontPtr->fm.descent;
}

/*
 *---------------------------------------------------------------------------
 *
 * Tk_PostscriptFontName --
 *
 *	Given a Tk_Font, return the name of the corresponding Postscript font.
 *
 * Results:
 *	The return value is the pointsize of the given Tk_Font. The name of
 *	the Postscript font is appended to dsPtr.
 *
 * Side effects:
 *	If the font does not exist on the printer, the print job will fail at
 *	print time. Given a "reasonable" Postscript printer, the following
 *	Tk_Font font families should print correctly:
 *
 *	    Avant Garde, Arial, Bookman, Courier, Courier New, Geneva,
 *	    Helvetica, Monaco, New Century Schoolbook, New York,
 *	    Palatino, Symbol, Times, Times New Roman, Zapf Chancery,
 *	    and Zapf Dingbats.
 *
 *	Any other Tk_Font font families may not print correctly because the
 *	computed Postscript font name may be incorrect.
 *
 *---------------------------------------------------------------------------
 */

int
Tk_PostscriptFontName(
    Tk_Font tkfont,		/* Font in which text will be printed. */
    Tcl_DString *dsPtr)		/* Pointer to an initialized Tcl_DString to
				 * which the name of the Postscript font that
				 * corresponds to tkfont will be appended. */
{
    TkFont *fontPtr = (TkFont *) tkfont;
    Tk_Uid family, weightString, slantString;
    char *src, *dest;
    int upper, len;

    len = Tcl_DStringLength(dsPtr);

    /*
     * Convert the case-insensitive Tk_Font family name to the case-sensitive
     * Postscript family name. Take out any spaces and capitalize the first
     * letter of each word.
     */

    family = fontPtr->fa.family;
    if (strncasecmp(family, "itc ", 4) == 0) {
	family = family + 4;
    }
    if ((strcasecmp(family, "Arial") == 0)
	    || (strcasecmp(family, "Geneva") == 0)) {
	family = "Helvetica";
    } else if ((strcasecmp(family, "Times New Roman") == 0)
	    || (strcasecmp(family, "New York") == 0)) {
	family = "Times";
    } else if ((strcasecmp(family, "Courier New") == 0)
	    || (strcasecmp(family, "Monaco") == 0)) {
	family = "Courier";
    } else if (strcasecmp(family, "AvantGarde") == 0) {
	family = "AvantGarde";
    } else if (strcasecmp(family, "ZapfChancery") == 0) {
	family = "ZapfChancery";
    } else if (strcasecmp(family, "ZapfDingbats") == 0) {
	family = "ZapfDingbats";
    } else {
	int ch;

	/*
	 * Inline, capitalize the first letter of each word, lowercase the
	 * rest of the letters in each word, and then take out the spaces
	 * between the words. This may make the DString shorter, which is safe
	 * to do.
	 */

	Tcl_DStringAppend(dsPtr, family, TCL_INDEX_NONE);

	src = dest = Tcl_DStringValue(dsPtr) + len;
	upper = 1;
	for (; *src != '\0'; ) {
	    while (isspace(UCHAR(*src))) { /* INTL: ISO space */
		src++;
		upper = 1;
	    }
	    src += Tcl_UtfToUniChar(src, &ch);
	    if (upper) {
		ch = Tcl_UniCharToUpper(ch);
		upper = 0;
	    } else {
		ch = Tcl_UniCharToLower(ch);
	    }
	    dest += Tcl_UniCharToUtf(ch, dest);
	}
	*dest = '\0';
	Tcl_DStringSetLength(dsPtr, dest - Tcl_DStringValue(dsPtr));
	family = Tcl_DStringValue(dsPtr) + len;
    }
    if (family != Tcl_DStringValue(dsPtr) + len) {
	Tcl_DStringAppend(dsPtr, family, TCL_INDEX_NONE);
	family = Tcl_DStringValue(dsPtr) + len;
    }

    if (strcasecmp(family, "NewCenturySchoolbook") == 0) {
	Tcl_DStringSetLength(dsPtr, len);
	Tcl_DStringAppend(dsPtr, "NewCenturySchlbk", TCL_INDEX_NONE);
	family = Tcl_DStringValue(dsPtr) + len;
    }

    /*
     * Get the string to use for the weight.
     */

    weightString = NULL;
    if (fontPtr->fa.weight == TK_FW_NORMAL) {
	if (strcmp(family, "Bookman") == 0) {
	    weightString = "Light";
	} else if (strcmp(family, "AvantGarde") == 0) {
	    weightString = "Book";
	} else if (strcmp(family, "ZapfChancery") == 0) {
	    weightString = "Medium";
	}
    } else {
	if ((strcmp(family, "Bookman") == 0)
		|| (strcmp(family, "AvantGarde") == 0)) {
	    weightString = "Demi";
	} else {
	    weightString = "Bold";
	}
    }

    /*
     * Get the string to use for the slant.
     */

    slantString = NULL;
    if (fontPtr->fa.slant == TK_FS_ROMAN) {
	/* Do nothing */
    } else if ((strcmp(family, "Helvetica") == 0)
	    || (strcmp(family, "Courier") == 0)
	    || (strcmp(family, "AvantGarde") == 0)) {
	slantString = "Oblique";
    } else {
	slantString = "Italic";
    }

    /*
     * The string "Roman" needs to be added to some fonts that are not bold
     * and not italic.
     */

    if ((slantString == NULL) && (weightString == NULL)) {
	if ((strcmp(family, "Times") == 0)
		|| (strcmp(family, "NewCenturySchlbk") == 0)
		|| (strcmp(family, "Palatino") == 0)) {
	    Tcl_DStringAppend(dsPtr, "-Roman", TCL_INDEX_NONE);
	}
    } else {
	Tcl_DStringAppend(dsPtr, "-", TCL_INDEX_NONE);
	if (weightString != NULL) {
	    Tcl_DStringAppend(dsPtr, weightString, TCL_INDEX_NONE);
	}
	if (slantString != NULL) {
	    Tcl_DStringAppend(dsPtr, slantString, TCL_INDEX_NONE);
	}
    }

    return (int)(fontPtr->fa.size + 0.5);
}

/*
 *---------------------------------------------------------------------------
 *
 * Tk_TextWidth --
 *
 *	A wrapper function for the more complicated interface of
 *	Tk_MeasureChars. Computes how much space the given simple string
 *	needs.
 *
 * Results:
 *	The return value is the width (in pixels) of the given string.
 *
 * Side effects:
 *	None.
 *
 *---------------------------------------------------------------------------
 */

int
Tk_TextWidth(
    Tk_Font tkfont,		/* Font in which text will be measured. */
    const char *string,		/* String whose width will be computed. */
    Tcl_Size numBytes)		/* Number of bytes to consider from string, or
				 * TCL_INDEX_NONE for strlen(). */
{
    int width;

    if (numBytes < 0) {
	numBytes = strlen(string);
    }
    Tk_MeasureChars(tkfont, string, numBytes, -1, 0, &width);
    return width;
}

/*
 *---------------------------------------------------------------------------
 *
 * Tk_UnderlineChars, Tk_UnderlineCharsInContext --
 *
 *	These procedures draw an underline for a given range of characters in
 *	a given string. They don't draw the characters (which are assumed to
 *	have been displayed previously); they just draw the underline. These
 *	procedures would mainly be used to quickly underline a few characters
 *	without having to construct an underlined font. To produce properly
 *	underlined text, the appropriate underlined font should be constructed
 *	and used.
 *
 * Results:
 *	None.
 *
 * Side effects:
 *	Information gets displayed in "drawable".
 *
 *----------------------------------------------------------------------
 */

void
Tk_UnderlineChars(
    Display *display,		/* Display on which to draw. */
    Drawable drawable,		/* Window or pixmap in which to draw. */
    GC gc,			/* Graphics context for actually drawing
				 * line. */
    Tk_Font tkfont,		/* Font used in GC; must have been allocated
				 * by Tk_GetFont(). Used for character
				 * dimensions, etc. */
    const char *string,		/* String containing characters to be
				 * underlined or overstruck. */
    int x, int y,		/* Coordinates at which first character of
				 * string is drawn. */
    Tcl_Size firstByte,		/* Index of first byte of first character. */
    Tcl_Size lastByte)		/* Index of first byte after the last
				 * character. */
{
    Tk_UnderlineCharsInContext(display, drawable, gc, tkfont, string,
	    lastByte, x, y, firstByte, lastByte);
}

void
Tk_UnderlineCharsInContext(
    Display *display,		/* Display on which to draw. */
    Drawable drawable,		/* Window or pixmap in which to draw. */
    GC gc,			/* Graphics context for actually drawing
				 * line. */
    Tk_Font tkfont,		/* Font used in GC; must have been allocated
				 * by Tk_GetFont(). Used for character
				 * dimensions, etc. */
    const char *string,		/* String containing characters to be
				 * underlined or overstruck. */
    Tcl_Size numBytes,		/* Number of bytes in string. */
    int x, int y,		/* Coordinates at which the first character of
				 * the whole string would be drawn. */
    Tcl_Size firstByte,		/* Index of first byte of first character. */
    Tcl_Size lastByte)		/* Index of first byte after the last
				 * character. */
{
    TkFont *fontPtr = (TkFont *) tkfont;
    int startX, endX;

    Tk_MeasureCharsInContext(tkfont, string, numBytes, 0, firstByte, -1, 0,
	    &startX);
    Tk_MeasureCharsInContext(tkfont, string, numBytes, 0, lastByte, -1, 0,
	    &endX);

    XFillRectangle(display, drawable, gc, x + startX,
	    y + fontPtr->underlinePos, (unsigned) (endX - startX),
	    (unsigned) fontPtr->underlineHeight);
}

/*
 *---------------------------------------------------------------------------
 *
 * Tk_ComputeTextLayout --
 *
 *	Computes the amount of screen space needed to display a multi-line,
 *	justified string of text. Records all the measurements that were done
 *	to determine to size and positioning of the individual lines of text;
 *	this information can be used by the Tk_DrawTextLayout() function to
 *	display the text quickly (without remeasuring it).
 *
 *	This function is useful for simple widgets that want to display
 *	single-font, multi-line text and want Tk to handle the details.
 *
 * Results:
 *	The return value is a Tk_TextLayout token that holds the measurement
 *	information for the given string. The token is only valid for the
 *	given string. If the string is freed, the token is no longer valid and
 *	must also be freed. To free the token, call Tk_FreeTextLayout().
 *
 *	The dimensions of the screen area needed to display the text are
 *	stored in *widthPtr and *heightPtr.
 *
 * Side effects:
 *	Memory is allocated to hold the measurement information.
 *
 *---------------------------------------------------------------------------
 */

Tk_TextLayout
Tk_ComputeTextLayout(
    Tk_Font tkfont,		/* Font that will be used to display text. */
    const char *string,		/* String whose dimensions are to be
				 * computed. */
    Tcl_Size numChars,		/* Number of characters to consider from
				 * string, or TCL_INDEX_NONE for strlen(). */
    int wrapLength,		/* Longest permissible line length, in pixels.
				 * <= 0 means no automatic wrapping: just let
				 * lines get as long as needed. */
    Tk_Justify justify,		/* How to justify lines. */
    int flags,			/* Flag bits OR-ed together. TK_IGNORE_TABS
				 * means that tab characters should not be
				 * expanded. TK_IGNORE_NEWLINES means that
				 * newline characters should not cause a line
				 * break. */
    int *widthPtr,		/* Filled with width of string. */
    int *heightPtr)		/* Filled with height of string. */
{
    TkFont *fontPtr = (TkFont *) tkfont;
    const char *start, *endp, *special;
    Tcl_Size n;
    int y, bytesThisChunk, maxChunks, curLine, layoutHeight;
    int baseline, height, curX, newX, maxWidth, *lineLengths;
    TextLayout *layoutPtr;
    LayoutChunk *chunkPtr;
    const TkFontMetrics *fmPtr;
    Tcl_DString lineBuffer;

    Tcl_DStringInit(&lineBuffer);

    if ((fontPtr == NULL) || (string == NULL)) {
	if (widthPtr != NULL) {
	    *widthPtr = 0;
	}
	if (heightPtr != NULL) {
	    *heightPtr = 0;
	}
	return NULL;
    }

    fmPtr = &fontPtr->fm;

    height = fmPtr->ascent + fmPtr->descent;

    if (numChars < 0) {
	numChars = Tcl_NumUtfChars(string, TCL_INDEX_NONE);
    }
    if (wrapLength == 0) {
	wrapLength = -1;
    }

    maxChunks = 1;

    layoutPtr = (TextLayout *)ckalloc(offsetof(TextLayout, chunks)
	    + maxChunks * sizeof(LayoutChunk));
    layoutPtr->tkfont = tkfont;
    layoutPtr->string = string;
    layoutPtr->numChunks = 0;

    baseline = fmPtr->ascent;
    maxWidth = 0;

    /*
     * Divide the string up into simple strings and measure each string.
     */

    curX = 0;

    endp = Tcl_UtfAtIndex(string, numChars);
    special = string;

    flags &= TK_IGNORE_TABS | TK_IGNORE_NEWLINES;
    flags |= TK_WHOLE_WORDS | TK_AT_LEAST_ONE;
    for (start = string; start < endp; ) {
	if (start >= special) {
	    /*
	     * Find the next special character in the string.
	     *
	     * INTL: Note that it is safe to increment by byte, because we are
	     * looking for 7-bit characters that will appear unchanged in
	     * UTF-8. At some point we may need to support the full Unicode
	     * whitespace set.
	     */

	    for (special = start; special < endp; special++) {
		if (!(flags & TK_IGNORE_NEWLINES)) {
		    if ((*special == '\n') || (*special == '\r')) {
			break;
		    }
		}
		if (!(flags & TK_IGNORE_TABS)) {
		    if (*special == '\t') {
			break;
		    }
		}
	    }
	}

	/*
	 * Special points at the next special character (or the end of the
	 * string). Process characters between start and special.
	 */

	chunkPtr = NULL;
	if (start < special) {
	    bytesThisChunk = Tk_MeasureChars(tkfont, start, special - start,
		    wrapLength - curX, flags, &newX);
	    newX += curX;
	    flags &= ~TK_AT_LEAST_ONE;
	    if (bytesThisChunk > 0) {
		chunkPtr = NewChunk(&layoutPtr, &maxChunks, start,
			bytesThisChunk, curX, newX, baseline);

		start += bytesThisChunk;
		curX = newX;
	    }
	}

	if ((start == special) && (special < endp)) {
	    /*
	     * Handle the special character.
	     *
	     * INTL: Special will be pointing at a 7-bit character so we can
	     * safely treat it as a single byte.
	     */

	    chunkPtr = NULL;
	    if (*special == '\t') {
		newX = curX + fontPtr->tabWidth;
		newX -= newX % fontPtr->tabWidth;
		NewChunk(&layoutPtr, &maxChunks, start, 1, curX, newX,
			baseline)->numDisplayChars = -1;
		start++;
		curX = newX;
		flags &= ~TK_AT_LEAST_ONE;
		if ((start < endp) &&
			((wrapLength <= 0) || (newX <= wrapLength))) {
		    /*
		     * More chars can still fit on this line.
		     */

		    continue;
		}
	    } else {
		NewChunk(&layoutPtr, &maxChunks, start, 1, curX, curX,
			baseline)->numDisplayChars = -1;
		start++;
		goto wrapLine;
	    }
	}

	/*
	 * No more characters are going to go on this line, either because no
	 * more characters can fit or there are no more characters left.
	 * Consume all extra spaces at end of line.
	 */

	while ((start < endp) && isspace(UCHAR(*start))) { /* INTL: ISO space */
	    if (!(flags & TK_IGNORE_NEWLINES)) {
		if ((*start == '\n') || (*start == '\r')) {
		    break;
		}
	    }
	    if (!(flags & TK_IGNORE_TABS)) {
		if (*start == '\t') {
		    break;
		}
	    }
	    start++;
	}
	if (chunkPtr != NULL) {
	    const char *end;

	    /*
	     * Append all the extra spaces on this line to the end of the last
	     * text chunk. This is a little tricky because we are switching
	     * back and forth between characters and bytes.
	     */

	    end = chunkPtr->start + chunkPtr->numBytes;
	    bytesThisChunk = start - end;
	    if (bytesThisChunk > 0) {
		bytesThisChunk = Tk_MeasureChars(tkfont, end, bytesThisChunk,
			-1, 0, &chunkPtr->totalWidth);
		chunkPtr->numBytes += bytesThisChunk;
		chunkPtr->numChars += Tcl_NumUtfChars(end, bytesThisChunk);
		chunkPtr->totalWidth += curX;
	    }
	}

    wrapLine:
	flags |= TK_AT_LEAST_ONE;

	/*
	 * Save current line length, then move current position to start of
	 * next line.
	 */

	if (curX > maxWidth) {
	    maxWidth = curX;
	}

	/*
	 * Remember width of this line, so that all chunks on this line can be
	 * centered or right justified, if necessary.
	 */

	Tcl_DStringAppend(&lineBuffer, (char *) &curX, sizeof(curX));

	curX = 0;
	baseline += height;
    }

    /*
     * If last line ends with a newline, then we need to make a 0 width chunk
     * on the next line. Otherwise "Hello" and "Hello\n" are the same height.
     */

    if ((layoutPtr->numChunks > 0) && !(flags & TK_IGNORE_NEWLINES)) {
	if (layoutPtr->chunks[layoutPtr->numChunks - 1].start[0] == '\n') {
	    chunkPtr = NewChunk(&layoutPtr, &maxChunks, start, 0, curX,
		    curX, baseline);
	    chunkPtr->numDisplayChars = -1;
	    Tcl_DStringAppend(&lineBuffer, (char *) &curX, sizeof(curX));
	    baseline += height;
	}
    }

    layoutPtr->width = maxWidth;
    layoutHeight = baseline - fmPtr->ascent;
    if (layoutPtr->numChunks == 0) {
	layoutHeight = height;

	/*
	 * This fake chunk is used by the other functions so that they can
	 * pretend that there is a chunk with no chars in it, which makes the
	 * coding simpler.
	 */

	layoutPtr->numChunks = 1;
	layoutPtr->chunks[0].start		= string;
	layoutPtr->chunks[0].numBytes		= 0;
	layoutPtr->chunks[0].numChars		= 0;
	layoutPtr->chunks[0].numDisplayChars	= -1;
	layoutPtr->chunks[0].x			= 0;
	layoutPtr->chunks[0].y			= fmPtr->ascent;
	layoutPtr->chunks[0].totalWidth		= 0;
	layoutPtr->chunks[0].displayWidth	= 0;
    } else {
	/*
	 * Using maximum line length, shift all the chunks so that the lines
	 * are all justified correctly.
	 */

	curLine = 0;
	chunkPtr = layoutPtr->chunks;
	y = chunkPtr->y;
	lineLengths = (int *) Tcl_DStringValue(&lineBuffer);
	for (n = 0; n < layoutPtr->numChunks; n++) {
	    int extra;

	    if (chunkPtr->y != y) {
		curLine++;
		y = chunkPtr->y;
	    }
	    extra = maxWidth - lineLengths[curLine];
	    if (justify == TK_JUSTIFY_CENTER) {
		chunkPtr->x += extra / 2;
	    } else if (justify == TK_JUSTIFY_RIGHT) {
		chunkPtr->x += extra;
	    }
	    chunkPtr++;
	}
    }

    if (widthPtr != NULL) {
	*widthPtr = layoutPtr->width;
    }
    if (heightPtr != NULL) {
	*heightPtr = layoutHeight;
    }
    Tcl_DStringFree(&lineBuffer);

    return (Tk_TextLayout) layoutPtr;
}

/*
 *---------------------------------------------------------------------------
 *
 * Tk_FreeTextLayout --
 *
 *	This function is called to release the storage associated with a
 *	Tk_TextLayout when it is no longer needed.
 *
 * Results:
 *	None.
 *
 * Side effects:
 *	Memory is freed.
 *
 *---------------------------------------------------------------------------
 */

void
Tk_FreeTextLayout(
    Tk_TextLayout textLayout)	/* The text layout to be released. */
{
    TextLayout *layoutPtr = (TextLayout *) textLayout;

    if (layoutPtr != NULL) {
	ckfree(layoutPtr);
    }
}

/*
 *---------------------------------------------------------------------------
 *
 * Tk_DrawTextLayout --
 *
 *	Use the information in the Tk_TextLayout token to display a
 *	multi-line, justified string of text.
 *
 *	This function is useful for simple widgets that need to display
 *	single-font, multi-line text and want Tk to handle the details.
 *
 * Results:
 *	None.
 *
 * Side effects:
 *	Text drawn on the screen.
 *
 *---------------------------------------------------------------------------
 */

void
Tk_DrawTextLayout(
    Display *display,		/* Display on which to draw. */
    Drawable drawable,		/* Window or pixmap in which to draw. */
    GC gc,			/* Graphics context to use for drawing
				 * text. */
    Tk_TextLayout layout,	/* Layout information, from a previous call to
				 * Tk_ComputeTextLayout(). */
    int x, int y,		/* Upper-left hand corner of rectangle in
				 * which to draw (pixels). */
    Tcl_Size firstChar,		/* The index of the first character to draw
				 * from the given text item. 0 specifies the
				 * beginning. */
    Tcl_Size lastChar)		/* The index just after the last character to
				 * draw from the given text item. A number < 0
				 * means to draw all characters. */
{
#if 0
    /* Use TkDrawAngledTextLayout() implementation - testing purposes at this point */
    TkDrawAngledTextLayout(display, drawable, gc, layout, x, y, 0.0, firstChar, lastChar);
#else
    TextLayout *layoutPtr = (TextLayout *) layout;
    int i, drawX;
    Tcl_Size numDisplayChars;
    const char *firstByte, *lastByte;
    LayoutChunk *chunkPtr;

    if (layoutPtr == NULL) {
	return;
    }

    if (lastChar < 0) {
	lastChar = 100000000;
    }
    chunkPtr = layoutPtr->chunks;
    for (i = 0; i < layoutPtr->numChunks; i++) {
	numDisplayChars = chunkPtr->numDisplayChars;
	if ((numDisplayChars > 0) && (firstChar < numDisplayChars)) {
	    if (firstChar <= 0) {
		drawX = 0;
		firstChar = 0;
		firstByte = chunkPtr->start;
	    } else {
		firstByte = Tcl_UtfAtIndex(chunkPtr->start, firstChar);
		Tk_MeasureChars(layoutPtr->tkfont, chunkPtr->start,
			firstByte - chunkPtr->start, -1, 0, &drawX);
	    }
	    if (lastChar < numDisplayChars) {
		numDisplayChars = lastChar;
	    }
	    lastByte = Tcl_UtfAtIndex(chunkPtr->start, numDisplayChars);
<<<<<<< HEAD
#ifdef TK_DRAW_IN_CONTEXT
	    Tk_DrawCharsInContext(display, drawable, gc, layoutPtr->tkfont,
=======
#if 1 /* TK_DRAW_IN_CONTEXT */
	    TkpDrawCharsInContext(display, drawable, gc, layoutPtr->tkfont,
>>>>>>> 51e418c6
		    chunkPtr->start, chunkPtr->numBytes,
		    firstByte - chunkPtr->start, lastByte - firstByte,
		    x+chunkPtr->x, y+chunkPtr->y);
#else /* !TK_DRAW_IN_CONTEXT */
	    Tk_DrawChars(display, drawable, gc, layoutPtr->tkfont, firstByte,
		    lastByte - firstByte, x+chunkPtr->x+drawX, y+chunkPtr->y);
#endif /* TK_DRAW_IN_CONTEXT */
	}
	firstChar -= chunkPtr->numChars;
	lastChar -= chunkPtr->numChars;
	if (lastChar <= 0) {
	    break;
	}
	chunkPtr++;
    }
#endif /* Use TkDrawAngledTextLayout() implementation */
}

void
TkDrawAngledTextLayout(
    Display *display,		/* Display on which to draw. */
    Drawable drawable,		/* Window or pixmap in which to draw. */
    GC gc,			/* Graphics context to use for drawing
				 * text. */
    Tk_TextLayout layout,	/* Layout information, from a previous call to
				 * Tk_ComputeTextLayout(). */
    int x, int y,		/* Upper-left hand corner of rectangle in
				 * which to draw (pixels). */
    double angle,
    Tcl_Size firstChar,		/* The index of the first character to draw
				 * from the given text item. 0 specifies the
				 * beginning. */
    Tcl_Size lastChar)		/* The index just after the last character to
				 * draw from the given text item. A number < 0
				 * means to draw all characters. */
{
    TextLayout *layoutPtr = (TextLayout *) layout;
    int i, numDisplayChars, drawX;
    const char *firstByte, *lastByte;
    LayoutChunk *chunkPtr;
    double sinA = sin(angle * PI/180.0), cosA = cos(angle * PI/180.0);

    if (layoutPtr == NULL) {
	return;
    }

    if (lastChar < 0) {
	lastChar = 100000000;
    }
    chunkPtr = layoutPtr->chunks;
    for (i = 0; i < layoutPtr->numChunks; i++) {
	numDisplayChars = chunkPtr->numDisplayChars;
	if ((numDisplayChars > 0) && (firstChar < numDisplayChars)) {
	    double dx, dy;

	    if (firstChar <= 0) {
		drawX = 0;
		firstChar = 0;
		firstByte = chunkPtr->start;
	    } else {
		firstByte = Tcl_UtfAtIndex(chunkPtr->start, firstChar);
		Tk_MeasureChars(layoutPtr->tkfont, chunkPtr->start,
			firstByte - chunkPtr->start, -1, 0, &drawX);
	    }
	    if (lastChar < numDisplayChars) {
		numDisplayChars = lastChar;
	    }
	    lastByte = Tcl_UtfAtIndex(chunkPtr->start, numDisplayChars);
#if 1 /* TK_DRAW_IN_CONTEXT */
	    dx = cosA * (chunkPtr->x) + sinA * (chunkPtr->y);
	    dy = -sinA * (chunkPtr->x) + cosA * (chunkPtr->y);
	    if (angle == 0.0) {
		Tk_DrawCharsInContext(display, drawable, gc,
			layoutPtr->tkfont, chunkPtr->start, chunkPtr->numBytes,
			firstByte - chunkPtr->start, lastByte - firstByte,
			(int)(x + dx), (int)(y + dy));
	    } else {
		TkpDrawAngledCharsInContext(display, drawable, gc,
			layoutPtr->tkfont, chunkPtr->start, chunkPtr->numBytes,
			firstByte - chunkPtr->start, lastByte - firstByte,
			x+dx, y+dy, angle);
	    }
#else /* !TK_DRAW_IN_CONTEXT */
	    dx = cosA * (chunkPtr->x + drawX) + sinA * (chunkPtr->y);
	    dy = -sinA * (chunkPtr->x + drawX) + cosA * (chunkPtr->y);
	    if (angle == 0.0) {
		Tk_DrawChars(display, drawable, gc, layoutPtr->tkfont,
			firstByte, lastByte - firstByte,
			(int)(x + dx), (int)(y + dy));
	    } else {
		TkDrawAngledChars(display, drawable, gc, layoutPtr->tkfont,
			firstByte, lastByte - firstByte, x+dx, y+dy, angle);
	    }
#endif /* TK_DRAW_IN_CONTEXT */
	}
	firstChar -= chunkPtr->numChars;
	lastChar -= chunkPtr->numChars;
	if (lastChar <= 0) {
	    break;
	}
	chunkPtr++;
    }
}

/*
 *---------------------------------------------------------------------------
 *
 * Tk_UnderlineTextLayout --
 *
 *	Use the information in the Tk_TextLayout token to display an underline
 *	below an individual character. This function does not draw the text,
 *	just the underline.
 *
 *	This function is useful for simple widgets that need to display
 *	single-font, multi-line text with an individual character underlined
 *	and want Tk to handle the details. To display larger amounts of
 *	underlined text, construct and use an underlined font.
 *
 * Results:
 *	None.
 *
 * Side effects:
 *	Underline drawn on the screen.
 *
 *---------------------------------------------------------------------------
 */

void
Tk_UnderlineTextLayout(
    Display *display,		/* Display on which to draw. */
    Drawable drawable,		/* Window or pixmap in which to draw. */
    GC gc,			/* Graphics context to use for drawing text. */
    Tk_TextLayout layout,	/* Layout information, from a previous call to
				 * Tk_ComputeTextLayout(). */
    int x, int y,		/* Upper-left hand corner of rectangle in
				 * which to draw (pixels). */
    int underline)		/* Index of the single character to underline,
				 * or INT_MIN for no underline. */
{
    int xx, yy, width, height;

    if ((Tk_CharBbox(layout, underline, &xx, &yy, &width, &height) != 0)
	    && (width != 0)) {
	TextLayout *layoutPtr = (TextLayout *) layout;
	TkFont *fontPtr = (TkFont *) layoutPtr->tkfont;

	XFillRectangle(display, drawable, gc, x + xx,
		y + yy + fontPtr->fm.ascent + fontPtr->underlinePos,
		(unsigned) width, (unsigned) fontPtr->underlineHeight);
    }
}

void
TkUnderlineAngledTextLayout(
    Display *display,		/* Display on which to draw. */
    Drawable drawable,		/* Window or pixmap in which to draw. */
    GC gc,			/* Graphics context to use for drawing
				 * text. */
    Tk_TextLayout layout,	/* Layout information, from a previous call to
				 * Tk_ComputeTextLayout(). */
    int x, int y,		/* Upper-left hand corner of rectangle in
				 * which to draw (pixels). */
    double angle,
    int underline)		/* Index of the single character to underline,
				 * or INT_MIN for no underline. */
{
    int xx, yy, width, height;

    if (angle == 0.0) {
	Tk_UnderlineTextLayout(display, drawable, gc, layout, x,y, underline);
	return;
    }

    if ((Tk_CharBbox(layout, underline, &xx, &yy, &width, &height) != 0)
	    && (width != 0)) {
	TextLayout *layoutPtr = (TextLayout *) layout;
	TkFont *fontPtr = (TkFont *) layoutPtr->tkfont;
	double sinA = sin(angle*PI/180), cosA = cos(angle*PI/180);
	double dy = yy + fontPtr->fm.ascent + fontPtr->underlinePos;
	XPoint points[5];

	/*
	 * Note that we're careful to only round a double value once, which
	 * minimizes roundoff errors.
	 */

	points[0].x = x + ROUND16(xx*cosA + dy*sinA);
	points[0].y = y + ROUND16(dy*cosA - xx*sinA);
	points[1].x = x + ROUND16(xx*cosA + dy*sinA + width*cosA);
	points[1].y = y + ROUND16(dy*cosA - xx*sinA - width*sinA);
	if (fontPtr->underlineHeight == 1) {
	    /*
	     * Thin underlines look better when rotated when drawn as a line
	     * rather than a rectangle; the rasterizer copes better.
	     */

	    XDrawLines(display, drawable, gc, points, 2, CoordModeOrigin);
	} else {
	    points[2].x = x + ROUND16(xx*cosA + dy*sinA + width*cosA
		    + fontPtr->underlineHeight*sinA);
	    points[2].y = y + ROUND16(dy*cosA - xx*sinA - width*sinA
		    + fontPtr->underlineHeight*cosA);
	    points[3].x = x + ROUND16(xx*cosA + dy*sinA
		    + fontPtr->underlineHeight*sinA);
	    points[3].y = y + ROUND16(dy*cosA - xx*sinA
		    + fontPtr->underlineHeight*cosA);
	    points[4].x = points[0].x;
	    points[4].y = points[0].y;
	    XFillPolygon(display, drawable, gc, points, 5, Complex,
		    CoordModeOrigin);
	    XDrawLines(display, drawable, gc, points, 5, CoordModeOrigin);
	}
    }
}

/*
 *---------------------------------------------------------------------------
 *
 * Tk_PointToChar --
 *
 *	Use the information in the Tk_TextLayout token to determine the
 *	character closest to the given point. The point must be specified with
 *	respect to the upper-left hand corner of the text layout, which is
 *	considered to be located at (0, 0).
 *
 *	Any point whose y-value is less that 0 will be considered closest to
 *	the first character in the text layout; any point whose y-value is
 *	greater than the height of the text layout will be considered closest
 *	to the last character in the text layout.
 *
 *	Any point whose x-value is less than 0 will be considered closest to
 *	the first character on that line; any point whose x-value is greater
 *	than the width of the text layout will be considered closest to the
 *	last character on that line.
 *
 * Results:
 *	The return value is the index of the character that was closest to the
 *	point. Given a text layout with no characters, the value 0 will always
 *	be returned, referring to a hypothetical zero-width placeholder
 *	character.
 *
 * Side effects:
 *	None.
 *
 *---------------------------------------------------------------------------
 */

int
Tk_PointToChar(
    Tk_TextLayout layout,	/* Layout information, from a previous call to
				 * Tk_ComputeTextLayout(). */
    int x, int y)		/* Coordinates of point to check, with respect
				 * to the upper-left corner of the text
				 * layout. */
{
    TextLayout *layoutPtr = (TextLayout *) layout;
    LayoutChunk *chunkPtr, *lastPtr;
    TkFont *fontPtr;
    int i, n, dummy, baseline, pos, numChars;

    if (y < 0) {
	/*
	 * Point lies above any line in this layout. Return the index of the
	 * first char.
	 */

	return 0;
    }

    /*
     * Find which line contains the point.
     */

    fontPtr = (TkFont *) layoutPtr->tkfont;
    lastPtr = chunkPtr = layoutPtr->chunks;
    numChars = 0;
    for (i = 0; i < layoutPtr->numChunks; i++) {
	baseline = chunkPtr->y;
	if (y < baseline + fontPtr->fm.descent) {
	    if (x < chunkPtr->x) {
		/*
		 * Point is to the left of all chunks on this line. Return the
		 * index of the first character on this line.
		 */

		return numChars;
	    }
	    if (x >= layoutPtr->width) {
		/*
		 * If point lies off right side of the text layout, return the
		 * last char in the last chunk on this line. Without this, it
		 * might return the index of the first char that was located
		 * outside of the text layout.
		 */

		x = INT_MAX;
	    }

	    /*
	     * Examine all chunks on this line to see which one contains the
	     * specified point.
	     */

	    lastPtr = chunkPtr;
	    while ((i < layoutPtr->numChunks) && (chunkPtr->y == baseline)) {
		if (x < chunkPtr->x + chunkPtr->totalWidth) {
		    /*
		     * Point falls on one of the characters in this chunk.
		     */

		    if (chunkPtr->numDisplayChars < 0) {
			/*
			 * This is a special chunk that encapsulates a single
			 * tab or newline char.
			 */

			return numChars;
		    }
		    n = Tk_MeasureChars((Tk_Font) fontPtr, chunkPtr->start,
			    chunkPtr->numBytes, x - chunkPtr->x, 0, &dummy);
		    return numChars + Tcl_NumUtfChars(chunkPtr->start, n);
		}
		numChars += chunkPtr->numChars;
		lastPtr = chunkPtr;
		chunkPtr++;
		i++;
	    }

	    /*
	     * Point is to the right of all chars in all the chunks on this
	     * line. Return the index just past the last char in the last
	     * chunk on this line.
	     */

	    pos = numChars;
	    if (i < layoutPtr->numChunks) {
		pos--;
	    }
	    return pos;
	}
	numChars += chunkPtr->numChars;
	lastPtr = chunkPtr;
	chunkPtr++;
    }

    /*
     * Point lies below any line in this text layout. Return the index just
     * past the last char.
     */

    return (lastPtr->start + lastPtr->numChars) - layoutPtr->string;
}

/*
 *---------------------------------------------------------------------------
 *
 * Tk_CharBbox --
 *
 *	Use the information in the Tk_TextLayout token to return the bounding
 *	box for the character specified by index.
 *
 *	The width of the bounding box is the advance width of the character,
 *	and does not include and left- or right-bearing. Any character that
 *	extends partially outside of the text layout is considered to be
 *	truncated at the edge. Any character which is located completely
 *	outside of the text layout is considered to be zero-width and pegged
 *	against the edge.
 *
 *	The height of the bounding box is the line height for this font,
 *	extending from the top of the ascent to the bottom of the descent.
 *	Information about the actual height of the individual letter is not
 *	available.
 *
 *	A text layout that contains no characters is considered to contain a
 *	single zero-width placeholder character.
 *
 * Results:
 *	The return value is 0 if the index did not specify a character in the
 *	text layout, or non-zero otherwise. In that case, *bbox is filled with
 *	the bounding box of the character.
 *
 * Side effects:
 *	None.
 *
 *---------------------------------------------------------------------------
 */

int
Tk_CharBbox(
    Tk_TextLayout layout,	/* Layout information, from a previous call to
				 * Tk_ComputeTextLayout(). */
    Tcl_Size index,			/* The index of the character whose bbox is
				 * desired. Negative means count backwards. */
    int *xPtr, int *yPtr,	/* Filled with the upper-left hand corner, in
				 * pixels, of the bounding box for the
				 * character specified by index, if
				 * non-NULL. */
    int *widthPtr, int *heightPtr)
				/* Filled with the width and height of the
				 * bounding box for the character specified by
				 * index, if non-NULL. */
{
    TextLayout *layoutPtr = (TextLayout *) layout;
    LayoutChunk *chunkPtr = layoutPtr->chunks;
    int i, x = 0, w;
    Tk_Font tkfont;
    TkFont *fontPtr;
    const char *end;

    if (index < 0) {
	for (i = 0; i < layoutPtr->numChunks; i++) {
	    index += (chunkPtr + i)->numChars;
	}
	if (index < 0) {
	    return 0;
	}
    }

    tkfont = layoutPtr->tkfont;
    fontPtr = (TkFont *) tkfont;

    for (i = 0; i < layoutPtr->numChunks; i++) {
	if (chunkPtr->numDisplayChars < 0) {
	    if (index == 0) {
		x = chunkPtr->x;
		w = chunkPtr->totalWidth;
		goto check;
	    }
	} else if (index < chunkPtr->numChars) {
	    end = Tcl_UtfAtIndex(chunkPtr->start, index);
	    if (xPtr != NULL) {
		Tk_MeasureChars(tkfont, chunkPtr->start,
			end - chunkPtr->start, -1, 0, &x);
		x += chunkPtr->x;
	    }
	    if (widthPtr != NULL) {
		int ch;
		Tk_MeasureChars(tkfont, end, Tcl_UtfToUniChar(end, &ch), -1, 0, &w);
	    }
	    goto check;
	}
	index -= chunkPtr->numChars;
	chunkPtr++;
    }
    if (index != 0) {
	return 0;
    }

    /*
     * Special case to get location just past last char in layout.
     */

    chunkPtr--;
    x = chunkPtr->x + chunkPtr->totalWidth;
    w = 0;

    /*
     * Ensure that the bbox lies within the text layout. This forces all chars
     * that extend off the right edge of the text layout to have truncated
     * widths, and all chars that are completely off the right edge of the
     * text layout to peg to the edge and have 0 width.
     */

  check:
    if (yPtr != NULL) {
	*yPtr = chunkPtr->y - fontPtr->fm.ascent;
    }
    if (heightPtr != NULL) {
	*heightPtr = fontPtr->fm.ascent + fontPtr->fm.descent;
    }

    if (x > layoutPtr->width) {
	x = layoutPtr->width;
    }
    if (xPtr != NULL) {
	*xPtr = x;
    }
    if (widthPtr != NULL) {
	if (x + w > layoutPtr->width) {
	    w = layoutPtr->width - x;
	}
	*widthPtr = w;
    }

    return 1;
}

/*
 *---------------------------------------------------------------------------
 *
 * Tk_DistanceToTextLayout --
 *
 *	Computes the distance in pixels from the given point to the given text
 *	layout. Non-displaying space characters that occur at the end of
 *	individual lines in the text layout are ignored for hit detection
 *	purposes.
 *
 * Results:
 *	The return value is 0 if the point (x, y) is inside the text layout.
 *	If the point isn't inside the text layout then the return value is the
 *	distance in pixels from the point to the text item.
 *
 * Side effects:
 *	None.
 *
 *---------------------------------------------------------------------------
 */

int
Tk_DistanceToTextLayout(
    Tk_TextLayout layout,	/* Layout information, from a previous call
				 * to Tk_ComputeTextLayout(). */
    int x, int y)		/* Coordinates of point to check, with respect
				 * to the upper-left corner of the text layout
				 * (in pixels). */
{
    int i, x1, x2, y1, y2, xDiff, yDiff, dist, minDist, ascent, descent;
    TextLayout *layoutPtr = (TextLayout *) layout;
    LayoutChunk *chunkPtr;
    TkFont *fontPtr;

    fontPtr = (TkFont *) layoutPtr->tkfont;
    ascent = fontPtr->fm.ascent;
    descent = fontPtr->fm.descent;

    minDist = 0;
    chunkPtr = layoutPtr->chunks;
    for (i = 0; i < layoutPtr->numChunks; i++) {
	if (chunkPtr->start[0] == '\n') {
	    /*
	     * Newline characters are not counted when computing distance (but
	     * tab characters would still be considered).
	     */

	    chunkPtr++;
	    continue;
	}

	x1 = chunkPtr->x;
	y1 = chunkPtr->y - ascent;
	x2 = chunkPtr->x + chunkPtr->displayWidth;
	y2 = chunkPtr->y + descent;

	if (x < x1) {
	    xDiff = x1 - x;
	} else if (x >= x2) {
	    xDiff = x - x2 + 1;
	} else {
	    xDiff = 0;
	}

	if (y < y1) {
	    yDiff = y1 - y;
	} else if (y >= y2) {
	    yDiff = y - y2 + 1;
	} else {
	    yDiff = 0;
	}
	if ((xDiff == 0) && (yDiff == 0)) {
	    return 0;
	}
	dist = (int) hypot((double) xDiff, (double) yDiff);
	if ((dist < minDist) || (minDist == 0)) {
	    minDist = dist;
	}
	chunkPtr++;
    }
    return minDist;
}

/*
 *---------------------------------------------------------------------------
 *
 * Tk_IntersectTextLayout --
 *
 *	Determines whether a text layout lies entirely inside, entirely
 *	outside, or overlaps a given rectangle. Non-displaying space
 *	characters that occur at the end of individual lines in the text
 *	layout are ignored for intersection calculations.
 *
 * Results:
 *	The return value is -1 if the text layout is entirely outside of the
 *	rectangle, 0 if it overlaps, and 1 if it is entirely inside of the
 *	rectangle.
 *
 * Side effects:
 *	None.
 *
 *---------------------------------------------------------------------------
 */

int
Tk_IntersectTextLayout(
    Tk_TextLayout layout,	/* Layout information, from a previous call to
				 * Tk_ComputeTextLayout(). */
    int x, int y,		/* Upper-left hand corner, in pixels, of
				 * rectangular area to compare with text
				 * layout. Coordinates are with respect to the
				 * upper-left hand corner of the text layout
				 * itself. */
    int width, int height)	/* The width and height of the above
				 * rectangular area, in pixels. */
{
    int result, i, x1, y1, x2, y2;
    TextLayout *layoutPtr = (TextLayout *) layout;
    LayoutChunk *chunkPtr;
    TkFont *fontPtr;
    int left, top, right, bottom;

    /*
     * Scan the chunks one at a time, seeing whether each is entirely in,
     * entirely out, or overlapping the rectangle. If an overlap is detected,
     * return immediately; otherwise wait until all chunks have been processed
     * and see if they were all inside or all outside.
     */

    chunkPtr = layoutPtr->chunks;
    fontPtr = (TkFont *) layoutPtr->tkfont;

    left = x;
    top = y;
    right = x + width;
    bottom = y + height;

    result = 0;
    for (i = 0; i < layoutPtr->numChunks; i++) {
	if ((chunkPtr->start[0] == '\n') || (chunkPtr->numBytes == 0)) {
	    /*
	     * Newline characters and empty chunks are not counted when
	     * computing area intersection (but tab characters would still be
	     * considered).
	     */

	    chunkPtr++;
	    continue;
	}

	x1 = chunkPtr->x;
	y1 = chunkPtr->y - fontPtr->fm.ascent;
	x2 = chunkPtr->x + chunkPtr->displayWidth;
	y2 = chunkPtr->y + fontPtr->fm.descent;

	if ((right < x1) || (left >= x2)
		|| (bottom < y1) || (top >= y2)) {
	    if (result == 1) {
		return 0;
	    }
	    result = -1;
	} else if ((x1 < left) || (x2 >= right)
		|| (y1 < top) || (y2 >= bottom)) {
	    return 0;
	} else if (result == -1) {
	    return 0;
	} else {
	    result = 1;
	}
	chunkPtr++;
    }
    return result;
}

/*
 *---------------------------------------------------------------------------
 *
 * TkIntersectAngledTextLayout --
 *
 *	Determines whether a text layout that has been turned by an angle
 *	about its top-left coordinae lies entirely inside, entirely outside,
 *	or overlaps a given rectangle. Non-displaying space characters that
 *	occur at the end of individual lines in the text layout are ignored
 *	for intersection calculations.
 *
 * Results:
 *	The return value is -1 if the text layout is entirely outside of the
 *	rectangle, 0 if it overlaps, and 1 if it is entirely inside of the
 *	rectangle.
 *
 * Side effects:
 *	None.
 *
 *---------------------------------------------------------------------------
 */

static inline int
PointInQuadrilateral(
    double qx[],
    double qy[],
    double x,
    double y)
{
    int i;

    for (i=0 ; i<4 ; i++) {
	double sideDX = qx[(i+1)%4] - qx[i];
	double sideDY = qy[(i+1)%4] - qy[i];
	double dx = x - qx[i];
	double dy = y - qy[i];

	if (sideDX*dy < sideDY*dx) {
	    return 0;
	}
    }
    return 1;
}

static inline int
SidesIntersect(
    double ax1, double ay1, double ax2, double ay2,
    double bx1, double by1, double bx2, double by2)
{
#if 0
/* http://www.freelunchdesign.com/cgi-bin/codwiki.pl?DiscussionTopics/CollideMeUpBaby */

    double a1, b1, c1, a2, b2, c2, r1, r2, r3, r4, denom;

    a1 = ay2 - ay1;
    b1 = ax1 - ax2;
    c1 = (ax2 * ay1) - (ax1 * ay2);
    r3 = (a1 * bx1) + (b1 * by1) + c1;
    r4 = (a1 * bx2) + (b1 * by2) + c1;
    if ((r3 != 0.0) && (r4 != 0.0) && (r3*r4 > 0.0)) {
	return 0;
    }

    a2 = by2 - by1;
    b2 = bx1 - bx2;
    c2 = (bx2 * by1) - (bx1 * by2);
    r1 = (a2 * ax1) + (b2 * ay1) + c2;
    r2 = (a2 * ax2) + (b2 * ay2) + c2;
    if ((r1 != 0.0) && (r2 != 0.0) && (r1*r2 > 0.0)) {
	return 0;
    }

    denom = (a1 * b2) - (a2 * b1);
    return (denom != 0.0);
#else
    /*
     * A more efficient version. Two line segments intersect if, when seen
     * from the perspective of one line, the two endpoints of the other
     * segment lie on opposite sides of the line, and vice versa. "Lie on
     * opposite sides" is computed by taking the cross products and seeing if
     * they are of opposite signs.
     */

    double dx, dy, dx1, dy1;

    dx = ax2 - ax1;
    dy = ay2 - ay1;
    dx1 = bx1 - ax1;
    dy1 = by1 - ay1;
    if ((dx*dy1-dy*dx1 > 0.0) == (dx*(by2-ay1)-dy*(bx2-ax1) > 0.0)) {
	return 0;
    }
    dx = bx2 - bx1;
    dy = by2 - by1;
    if ((dy*dx1-dx*dy1 > 0.0) == (dx*(ay2-by1)-dy*(ax2-bx1) > 0.0)) {
	return 0;
    }
    return 1;
#endif
}

int
TkIntersectAngledTextLayout(
    Tk_TextLayout layout,	/* Layout information, from a previous call to
				 * Tk_ComputeTextLayout(). */
    int x, int y,		/* Upper-left hand corner, in pixels, of
				 * rectangular area to compare with text
				 * layout. Coordinates are with respect to the
				 * upper-left hand corner of the text layout
				 * itself. */
    int width, int height,	/* The width and height of the above
				 * rectangular area, in pixels. */
    double angle)
{
    int i, x1, y1, x2, y2;
    TextLayout *layoutPtr;
    LayoutChunk *chunkPtr;
    TkFont *fontPtr;
    double c = cos(angle * PI/180.0), s = sin(angle * PI/180.0);
    double rx[4], ry[4];

    if (angle == 0.0) {
	return Tk_IntersectTextLayout(layout, x, y, width, height);
    }

    /*
     * Compute the coordinates of the rectangle, rotated into text layout
     * space.
     */

    rx[0] = x*c - y*s;
    ry[0] = y*c + x*s;
    rx[1] = (x+width)*c - y*s;
    ry[1] = y*c + (x+width)*s;
    rx[2] = (x+width)*c - (y+height)*s;
    ry[2] = (y+height)*c + (x+width)*s;
    rx[3] = x*c - (y+height)*s;
    ry[3] = (y+height)*c + x*s;

    /*
     * Want to know if all chunks are inside the rectangle, or if there is any
     * overlap. First, we check to see if all chunks are inside; if and only
     * if they are, we're in the "inside" case.
     */

    layoutPtr = (TextLayout *) layout;
    chunkPtr = layoutPtr->chunks;
    fontPtr = (TkFont *) layoutPtr->tkfont;

    for (i=0 ; i<layoutPtr->numChunks ; i++,chunkPtr++) {
	if (chunkPtr->start[0] == '\n') {
	    /*
	     * Newline characters are not counted when computing area
	     * intersection (but tab characters would still be considered).
	     */

	    continue;
	}

	x1 = chunkPtr->x;
	y1 = chunkPtr->y - fontPtr->fm.ascent;
	x2 = chunkPtr->x + chunkPtr->displayWidth;
	y2 = chunkPtr->y + fontPtr->fm.descent;
	if (	!PointInQuadrilateral(rx, ry, x1, y1) ||
		!PointInQuadrilateral(rx, ry, x2, y1) ||
		!PointInQuadrilateral(rx, ry, x2, y2) ||
		!PointInQuadrilateral(rx, ry, x1, y2)) {
	    goto notInside;
	}
    }
    return 1;

    /*
     * Next, check to see if all the points of the rectangle are inside a
     * single chunk; if they are, we're in an "overlap" case.
     */

  notInside:
    chunkPtr = layoutPtr->chunks;

    for (i=0 ; i<layoutPtr->numChunks ; i++,chunkPtr++) {
	double cx[4], cy[4];

	if (chunkPtr->start[0] == '\n') {
	    /*
	     * Newline characters are not counted when computing area
	     * intersection (but tab characters would still be considered).
	     */

	    continue;
	}

	cx[0] = cx[3] = chunkPtr->x;
	cy[0] = cy[1] = chunkPtr->y - fontPtr->fm.ascent;
	cx[1] = cx[2] = chunkPtr->x + chunkPtr->displayWidth;
	cy[2] = cy[3] = chunkPtr->y + fontPtr->fm.descent;
	if (	PointInQuadrilateral(cx, cy, rx[0], ry[0]) &&
		PointInQuadrilateral(cx, cy, rx[1], ry[1]) &&
		PointInQuadrilateral(cx, cy, rx[2], ry[2]) &&
		PointInQuadrilateral(cx, cy, rx[3], ry[3])) {
	    return 0;
	}
    }

    /*
     * If we're overlapping now, we must be partially in and out of at least
     * one chunk. If that is the case, there must be one line segment of the
     * rectangle that is touching or crossing a line segment of a chunk.
     */

    chunkPtr = layoutPtr->chunks;

    for (i=0 ; i<layoutPtr->numChunks ; i++,chunkPtr++) {
	int j;

	if (chunkPtr->start[0] == '\n') {
	    /*
	     * Newline characters are not counted when computing area
	     * intersection (but tab characters would still be considered).
	     */

	    continue;
	}

	x1 = chunkPtr->x;
	y1 = chunkPtr->y - fontPtr->fm.ascent;
	x2 = chunkPtr->x + chunkPtr->displayWidth;
	y2 = chunkPtr->y + fontPtr->fm.descent;

	for (j=0 ; j<4 ; j++) {
	    int k = (j+1) % 4;

	    if (    SidesIntersect(rx[j],ry[j], rx[k],ry[k], x1,y1, x2,y1) ||
		    SidesIntersect(rx[j],ry[j], rx[k],ry[k], x2,y1, x2,y2) ||
		    SidesIntersect(rx[j],ry[j], rx[k],ry[k], x2,y2, x1,y2) ||
		    SidesIntersect(rx[j],ry[j], rx[k],ry[k], x1,y2, x1,y1)) {
		return 0;
	    }
	}
    }

    /*
     * They must be wholly non-overlapping.
     */

    return -1;
}

/*
 *---------------------------------------------------------------------------
 *
 * Tk_TextLayoutToPostscript --
 *
 *	Outputs the contents of a text layout in Postscript format. The set of
 *	lines in the text layout will be rendered by the user supplied
 *	Postscript function. The function should be of the form:
 *
 *	    justify x y string function --
 *
 *	Justify is -1, 0, or 1, depending on whether the following string
 *	should be left, center, or right justified, x and y is the location
 *	for the origin of the string, string is the sequence of characters to
 *	be printed, and function is the name of the caller-provided function;
 *	the function should leave nothing on the stack.
 *
 *	The meaning of the origin of the string (x and y) depends on the
 *	justification. For left justification, x is where the left edge of the
 *	string should appear. For center justification, x is where the center
 *	of the string should appear. And for right justification, x is where
 *	the right edge of the string should appear. This behavior is necessary
 *	because, for example, right justified text on the screen is justified
 *	with screen metrics. The same string needs to be justified with
 *	printer metrics on the printer to appear in the correct place with
 *	respect to other similarly justified strings. In all circumstances, y
 *	is the location of the baseline for the string.
 *
 * Results:
 *	The interp's result is modified to hold the Postscript code that will
 *	render the text layout.
 *
 * Side effects:
 *	None.
 *
 *---------------------------------------------------------------------------
 */

void
Tk_TextLayoutToPostscript(
    Tcl_Interp *interp,		/* Filled with Postscript code. */
    Tk_TextLayout layout)	/* The layout to be rendered. */
{
    TextLayout *layoutPtr = (TextLayout *) layout;
    LayoutChunk *chunkPtr = layoutPtr->chunks;
    int baseline = chunkPtr->y;
    Tcl_Obj *psObj = Tcl_NewObj();
    int i, j;
    Tcl_Size len;
    const char *p, *glyphname;
    char uindex[5], c, *ps;
    int ch;

    Tcl_AppendToObj(psObj, "[(", TCL_INDEX_NONE);
    for (i = 0; i < layoutPtr->numChunks; i++, chunkPtr++) {
	if (baseline != chunkPtr->y) {
	    Tcl_AppendToObj(psObj, ")]\n[(", TCL_INDEX_NONE);
	    baseline = chunkPtr->y;
	}
	if (chunkPtr->numDisplayChars <= 0) {
	    if (chunkPtr->start[0] == '\t') {
		Tcl_AppendToObj(psObj, "\\t", TCL_INDEX_NONE);
	    }
	    continue;
	}

	for (p=chunkPtr->start, j=0; j<chunkPtr->numDisplayChars; j++) {
	    /*
	     * INTL: We only handle symbols that have an encoding as a glyph
	     * from the standard set defined by Adobe. The rest get punted.
	     * Eventually this should be revised to handle more sophsticiated
	     * international postscript fonts.
	     */

	    p += Tcl_UtfToUniChar(p, &ch);
	    if ((ch == '(') || (ch == ')') || (ch == '\\') || (ch < 0x20)) {
		/*
		 * Tricky point: the "03" is necessary in the snprintf below,
		 * so that a full three digits of octal are always generated.
		 * Without the "03", a number following this sequence could be
		 * interpreted by Postscript as part of this sequence.
		 */

		Tcl_AppendPrintfToObj(psObj, "\\%03o", ch);
		continue;
	    } else if (ch <= 0x7f) {
		/*
		 * Normal ASCII character.
		 */

		c = (char) ch;
		Tcl_AppendToObj(psObj, &c, 1);
		continue;
	    }

	    /*
	     * This character doesn't belong to the ASCII character set, so we
	     * use the full glyph name.
	     */

	    if (ch > 0xffff) {
		goto noMapping;
	    }
	    snprintf(uindex, sizeof(uindex), "%04X", ch);		/* endianness? */
	    glyphname = Tcl_GetVar2(interp, "::tk::psglyphs", uindex, 0);
	    if (glyphname) {
		ps = Tcl_GetStringFromObj(psObj, &len);
		if (ps[len-1] == '(') {
		    /*
		     * In-place edit. Ewww!
		     */

		    ps[len-1] = '/';
		} else {
		    Tcl_AppendToObj(psObj, ")/", TCL_INDEX_NONE);
		}
		Tcl_AppendToObj(psObj, glyphname, TCL_INDEX_NONE);
		Tcl_AppendToObj(psObj, "(", TCL_INDEX_NONE);
	    } else {
		/*
		 * No known mapping for the character into the space of
		 * PostScript glyphs. Ignore it. :-(
		 */
noMapping:	;

#ifdef TK_DEBUG_POSTSCRIPT_OUTPUT
		fprintf(stderr, "Warning: no mapping to PostScript "
			"glyphs for \\u%04x\n", ch);
#endif
	    }
	}
    }
    Tcl_AppendToObj(psObj, ")]\n", TCL_INDEX_NONE);
    Tcl_AppendObjToObj(Tcl_GetObjResult(interp), psObj);
    Tcl_DecrRefCount(psObj);
}

/*
 *---------------------------------------------------------------------------
 *
 * ConfigAttributesObj --
 *
 *	Process command line options to fill in fields of a properly
 *	initialized font attributes structure.
 *
 * Results:
 *	A standard Tcl return value. If TCL_ERROR is returned, an error
 *	message will be left in interp's result object.
 *
 * Side effects:
 *	The fields of the font attributes structure get filled in with
 *	information from argc/argv. If an error occurs while parsing, the font
 *	attributes structure will contain all modifications specified in the
 *	command line options up to the point of the error.
 *
 *---------------------------------------------------------------------------
 */

static int
ConfigAttributesObj(
    Tcl_Interp *interp,		/* Interp for error return. */
    TCL_UNUSED(Tk_Window),	/* For display on which font will be used. */
    Tcl_Size objc,			/* Number of elements in argv. */
    Tcl_Obj *const objv[],	/* Command line options. */
    TkFontAttributes *faPtr)	/* Font attributes structure whose fields are
				 * to be modified. Structure must already be
				 * properly initialized. */
{
    Tcl_Size i;
    int n, index;
    Tcl_Obj *optionPtr, *valuePtr;
    const char *value;

    for (i = 0; i < objc; i += 2) {
	optionPtr = objv[i];

	if (Tcl_GetIndexFromObj(interp, optionPtr, fontOpt, "option", 1,
		&index) != TCL_OK) {
	    return TCL_ERROR;
	}
	if ((i+2 >= objc) && (objc & 1)) {
	    /*
	     * This test occurs after Tcl_GetIndexFromObj() so that "font
	     * create xyz -xyz" will return the error message that "-xyz" is a
	     * bad option, rather than that the value for "-xyz" is missing.
	     */

	    if (interp != NULL) {
		Tcl_SetObjResult(interp, Tcl_ObjPrintf(
			"value for \"%s\" option missing",
			Tcl_GetString(optionPtr)));
		Tcl_SetErrorCode(interp, "TK", "FONT", "NO_ATTRIBUTE", NULL);
	    }
	    return TCL_ERROR;
	}
	valuePtr = objv[i + 1];

	switch (index) {
	case FONT_FAMILY:
	    value = Tcl_GetString(valuePtr);
	    faPtr->family = Tk_GetUid(value);
	    break;
	case FONT_SIZE:
	    if (Tcl_GetIntFromObj(interp, valuePtr, &n) != TCL_OK) {
		return TCL_ERROR;
	    }
	    faPtr->size = (double)n;
	    break;
	case FONT_WEIGHT:
	    n = TkFindStateNumObj(interp, optionPtr, weightMap, valuePtr);
	    if (n == TK_FW_UNKNOWN) {
		return TCL_ERROR;
	    }
	    faPtr->weight = n;
	    break;
	case FONT_SLANT:
	    n = TkFindStateNumObj(interp, optionPtr, slantMap, valuePtr);
	    if (n == TK_FS_UNKNOWN) {
		return TCL_ERROR;
	    }
	    faPtr->slant = n;
	    break;
	case FONT_UNDERLINE:
	    if (Tcl_GetBooleanFromObj(interp, valuePtr, &n) != TCL_OK) {
		return TCL_ERROR;
	    }
	    faPtr->underline = n;
	    break;
	case FONT_OVERSTRIKE:
	    if (Tcl_GetBooleanFromObj(interp, valuePtr, &n) != TCL_OK) {
		return TCL_ERROR;
	    }
	    faPtr->overstrike = n;
	    break;
	}
    }
    return TCL_OK;
}

/*
 *---------------------------------------------------------------------------
 *
 * GetAttributeInfoObj --
 *
 *	Return information about the font attributes as a Tcl list.
 *
 * Results:
 *	The return value is TCL_OK if the objPtr was non-NULL and specified a
 *	valid font attribute, TCL_ERROR otherwise. If TCL_OK is returned, the
 *	interp's result object is modified to hold a description of either the
 *	current value of a single option, or a list of all options and their
 *	current values for the given font attributes. If TCL_ERROR is
 *	returned, the interp's result is set to an error message describing
 *	that the objPtr did not refer to a valid option.
 *
 * Side effects:
 *	None.
 *
 *---------------------------------------------------------------------------
 */

static int
GetAttributeInfoObj(
    Tcl_Interp *interp,		/* Interp to hold result. */
    const TkFontAttributes *faPtr,
				/* The font attributes to inspect. */
    Tcl_Obj *objPtr)		/* If non-NULL, indicates the single option
				 * whose value is to be returned. Otherwise
				 * information is returned for all options. */
{
    int i, index, start, end;
    const char *str;
    Tcl_Obj *valuePtr, *resultPtr = NULL;

    start = 0;
    end = FONT_NUMFIELDS;
    if (objPtr != NULL) {
	if (Tcl_GetIndexFromObj(interp, objPtr, fontOpt, "option", TCL_EXACT,
		&index) != TCL_OK) {
	    return TCL_ERROR;
	}
	start = index;
	end = index + 1;
    }

    valuePtr = NULL;
    if (objPtr == NULL) {
	resultPtr = Tcl_NewObj();
    }
    for (i = start; i < end; i++) {
	switch (i) {
	case FONT_FAMILY:
	    str = faPtr->family;
	    valuePtr = Tcl_NewStringObj(str, ((str == NULL) ? 0 : -1));
	    break;

	case FONT_SIZE:
	    if (faPtr->size >= 0.0) {
		valuePtr = Tcl_NewWideIntObj((Tcl_WideInt)(faPtr->size + 0.5));
	    } else {
		valuePtr = Tcl_NewWideIntObj(-(Tcl_WideInt)(-faPtr->size + 0.5));
	    }
	    break;

	case FONT_WEIGHT:
	    str = TkFindStateString(weightMap, faPtr->weight);
	    valuePtr = Tcl_NewStringObj(str, TCL_INDEX_NONE);
	    break;

	case FONT_SLANT:
	    str = TkFindStateString(slantMap, faPtr->slant);
	    valuePtr = Tcl_NewStringObj(str, TCL_INDEX_NONE);
	    break;

	case FONT_UNDERLINE:
	    valuePtr = Tcl_NewBooleanObj(faPtr->underline);
	    break;

	case FONT_OVERSTRIKE:
	    valuePtr = Tcl_NewBooleanObj(faPtr->overstrike);
	    break;
	}
	if (objPtr != NULL) {
	    Tcl_SetObjResult(interp, valuePtr);
	    return TCL_OK;
	}
	Tcl_ListObjAppendElement(NULL, resultPtr,
		Tcl_NewStringObj(fontOpt[i], TCL_INDEX_NONE));
	Tcl_ListObjAppendElement(NULL, resultPtr, valuePtr);
    }
    Tcl_SetObjResult(interp, resultPtr);
    return TCL_OK;
}

/*
 *---------------------------------------------------------------------------
 *
 * Tk_FontGetDescription --
 *
 *	Return information about the font description as a Tcl list. One
 *	possible result is "{{DejaVu Sans} -16 bold underline}".
 *
 * Results:
 *	The list of descriptions.
 *
 * Side effects:
 *	None.
 *
 *---------------------------------------------------------------------------
 */

Tcl_Obj *
Tk_FontGetDescription(
    Tk_Font tkfont)		/* Font whose description is desired. */
{
    const TkFontAttributes *faPtr = GetFontAttributes(tkfont);
    Tcl_Obj *resultPtr = Tcl_NewObj();
    const char *str;

    str = faPtr->family;
    Tcl_ListObjAppendElement(NULL, resultPtr, Tcl_NewStringObj(str, str ? -1 : 0));
    if (faPtr->size >= 0.0) {
	Tcl_ListObjAppendElement(NULL, resultPtr, Tcl_NewWideIntObj((int)(faPtr->size + 0.5)));
    } else {
	Tcl_ListObjAppendElement(NULL, resultPtr, Tcl_NewWideIntObj(-(int)(-faPtr->size + 0.5)));
    }
    if (faPtr->weight != TK_FW_NORMAL) {
	str = TkFindStateString(weightMap, faPtr->weight);
	Tcl_ListObjAppendElement(NULL, resultPtr, Tcl_NewStringObj(str, TCL_INDEX_NONE));
    }
    if (faPtr->slant != TK_FS_ROMAN) {
	str = TkFindStateString(slantMap, faPtr->slant);
	Tcl_ListObjAppendElement(NULL, resultPtr, Tcl_NewStringObj(str, TCL_INDEX_NONE));
    }
    if (faPtr->underline) {
	str = TkFindStateString(underlineMap, faPtr->underline);
	Tcl_ListObjAppendElement(NULL, resultPtr, Tcl_NewStringObj(str, TCL_INDEX_NONE));
    }
    if (faPtr->overstrike) {
	str = TkFindStateString(overstrikeMap, faPtr->overstrike);
	Tcl_ListObjAppendElement(NULL, resultPtr, Tcl_NewStringObj(str, TCL_INDEX_NONE));
    }
    return resultPtr;
}

/*
 *---------------------------------------------------------------------------
 *
 * ParseFontNameObj --
 *
 *	Converts a object into a set of font attributes that can be used to
 *	construct a font.
 *
 *	The string rep of the object can be one of the following forms:
 *		XLFD (see X documentation)
 *		"family [size] [style1 [style2 ...]"
 *		"-option value [-option value ...]"
 *
 * Results:
 *	The return value is TCL_ERROR if the object was syntactically invalid.
 *	In that case an error message is left in interp's result object.
 *	Otherwise, fills the font attribute buffer with the values parsed from
 *	the string and returns TCL_OK;
 *
 * Side effects:
 *	None.
 *
 *---------------------------------------------------------------------------
 */

static int
ParseFontNameObj(
    Tcl_Interp *interp,		/* Interp for error return. */
    Tk_Window tkwin,		/* For display on which font is used. */
    Tcl_Obj *objPtr,		/* Parseable font description object. */
    TkFontAttributes *faPtr)	/* Filled with attributes parsed from font
				 * name. Any attributes that were not
				 * specified in font name are filled with
				 * default values. */
{
    const char *dash;
    int result, n;
    Tcl_Size objc, i;
    Tcl_Obj **objv;
    const char *string;

    TkInitFontAttributes(faPtr);

    string = Tcl_GetString(objPtr);
    if (*string == '-') {
	/*
	 * This may be an XLFD or an "-option value" string.
	 *
	 * If the string begins with "-*" or a "-foundry-family-*" pattern,
	 * then consider it an XLFD.
	 */

	if (string[1] == '*') {
	    goto xlfd;
	}
	dash = strchr(string + 1, '-');
	if ((dash != NULL)
		&& !isspace(UCHAR(dash[-1]))) {	/* INTL: ISO space */
	    goto xlfd;
	}

	if (Tcl_ListObjGetElements(interp, objPtr, &objc, &objv) != TCL_OK) {
	    return TCL_ERROR;
	}

	return ConfigAttributesObj(interp, tkwin, objc, objv, faPtr);
    }

    if (*string == '*') {
	/*
	 * This is appears to be an XLFD. Under Unix, all valid XLFDs were
	 * already handled by TkpGetNativeFont. If we are here, either we have
	 * something that initially looks like an XLFD but isn't or we have
	 * encountered an XLFD on Windows or Mac.
	 */

    xlfd:
	result = TkFontParseXLFD(string, faPtr, NULL);
	if (result == TCL_OK) {
	    return TCL_OK;
	}

	/*
	 * If the string failed to parse but was considered to be a XLFD
	 * then it may be a "-option value" string with a hyphenated family
	 * name as per bug 2791352
	 */

	if (Tcl_ListObjGetElements(interp, objPtr, &objc, &objv) != TCL_OK) {
	    return TCL_ERROR;
	}

	if (ConfigAttributesObj(interp, tkwin, objc, objv, faPtr) == TCL_OK) {
	    return TCL_OK;
	}
    }

    /*
     * Wasn't an XLFD or "-option value" string. Try it as a "font size style"
     * list.
     */

    if ((Tcl_ListObjGetElements(NULL, objPtr, &objc, &objv) != TCL_OK)
	    || (objc < 1)) {
	if (interp != NULL) {
	    Tcl_SetObjResult(interp, Tcl_ObjPrintf(
		    "font \"%s\" does not exist", string));
	    Tcl_SetErrorCode(interp, "TK", "LOOKUP", "FONT", string, NULL);
	}
	return TCL_ERROR;
    }

    faPtr->family = Tk_GetUid(Tcl_GetString(objv[0]));
    if (objc > 1) {
	if (Tcl_GetIntFromObj(interp, objv[1], &n) != TCL_OK) {
	    return TCL_ERROR;
	}
	faPtr->size = (double)n;
    }

    i = 2;
    if (objc == 3) {
	if (Tcl_ListObjGetElements(interp, objv[2], &objc, &objv) != TCL_OK) {
	    return TCL_ERROR;
	}
	i = 0;
    }
    for ( ; i < objc; i++) {
	n = TkFindStateNumObj(NULL, NULL, weightMap, objv[i]);
	if (n != TK_FW_UNKNOWN) {
	    faPtr->weight = n;
	    continue;
	}
	n = TkFindStateNumObj(NULL, NULL, slantMap, objv[i]);
	if (n != TK_FS_UNKNOWN) {
	    faPtr->slant = n;
	    continue;
	}
	n = TkFindStateNumObj(NULL, NULL, underlineMap, objv[i]);
	if (n != 0) {
	    faPtr->underline = n;
	    continue;
	}
	n = TkFindStateNumObj(NULL, NULL, overstrikeMap, objv[i]);
	if (n != 0) {
	    faPtr->overstrike = n;
	    continue;
	}

	/*
	 * Unknown style.
	 */

	if (interp != NULL) {
	    Tcl_SetObjResult(interp, Tcl_ObjPrintf(
		    "unknown font style \"%s\"", Tcl_GetString(objv[i])));
	    Tcl_SetErrorCode(interp, "TK", "LOOKUP", "FONT_STYLE",
		    Tcl_GetString(objv[i]), NULL);
	}
	return TCL_ERROR;
    }
    return TCL_OK;
}

/*
 *---------------------------------------------------------------------------
 *
 * NewChunk --
 *
 *	Helper function for Tk_ComputeTextLayout(). Encapsulates a measured
 *	set of characters in a chunk that can be quickly drawn.
 *
 * Results:
 *	A pointer to the new chunk in the text layout.
 *
 * Side effects:
 *	The text layout is reallocated to hold more chunks as necessary.
 *
 *	Currently, Tk_ComputeTextLayout() stores contiguous ranges of "normal"
 *	characters in a chunk, along with individual tab and newline chars in
 *	their own chunks. All characters in the text layout are accounted for.
 *
 *---------------------------------------------------------------------------
 */

static LayoutChunk *
NewChunk(
    TextLayout **layoutPtrPtr,
    int *maxPtr,
    const char *start,
    Tcl_Size numBytes,
    int curX,
    int newX,
    int y)
{
    TextLayout *layoutPtr;
    LayoutChunk *chunkPtr;
    int maxChunks, numChars;
    size_t s;

    layoutPtr = *layoutPtrPtr;
    maxChunks = *maxPtr;
    if (layoutPtr->numChunks == maxChunks) {
	maxChunks *= 2;
	s = offsetof(TextLayout, chunks) + (maxChunks * sizeof(LayoutChunk));
	layoutPtr = (TextLayout *)ckrealloc(layoutPtr, s);

	*layoutPtrPtr = layoutPtr;
	*maxPtr = maxChunks;
    }
    numChars = Tcl_NumUtfChars(start, numBytes);
    chunkPtr = &layoutPtr->chunks[layoutPtr->numChunks];
    chunkPtr->start		= start;
    chunkPtr->numBytes		= numBytes;
    chunkPtr->numChars		= numChars;
    chunkPtr->numDisplayChars	= numChars;
    chunkPtr->x			= curX;
    chunkPtr->y			= y;
    chunkPtr->totalWidth	= newX - curX;
    chunkPtr->displayWidth	= newX - curX;
    layoutPtr->numChunks++;

    return chunkPtr;
}

/*
 *---------------------------------------------------------------------------
 *
 * TkFontParseXLFD --
 *
 *	Break up a fully specified XLFD into a set of font attributes.
 *
 * Results:
 *	Return value is TCL_ERROR if string was not a fully specified XLFD.
 *	Otherwise, fills font attribute buffer with the values parsed from the
 *	XLFD and returns TCL_OK.
 *
 * Side effects:
 *	None.
 *
 *---------------------------------------------------------------------------
 */

int
TkFontParseXLFD(
    const char *string,		/* Parseable font description string. */
    TkFontAttributes *faPtr,	/* Filled with attributes parsed from font
				 * name. Any attributes that were not
				 * specified in font name are filled with
				 * default values. */
    TkXLFDAttributes *xaPtr)	/* Filled with X-specific attributes parsed
				 * from font name. Any attributes that were
				 * not specified in font name are filled with
				 * default values. May be NULL if such
				 * information is not desired. */
{
    char *src;
    const char *str;
    int i, j;
    char *field[XLFD_NUMFIELDS + 2];
    Tcl_DString ds;
    TkXLFDAttributes xa;

    if (xaPtr == NULL) {
	xaPtr = &xa;
    }
    TkInitFontAttributes(faPtr);
    TkInitXLFDAttributes(xaPtr);

    memset(field, '\0', sizeof(field));

    str = string;
    if (*str == '-') {
	str++;
    }

    Tcl_DStringInit(&ds);
    Tcl_DStringAppend(&ds, str, TCL_INDEX_NONE);
    src = Tcl_DStringValue(&ds);

    field[0] = src;
    for (i = 0; *src != '\0'; src++) {
	if (!(*src & 0x80)
		&& Tcl_UniCharIsUpper(UCHAR(*src))) {
	    *src = (char) Tcl_UniCharToLower(UCHAR(*src));
	}
	if (*src == '-') {
	    i++;
	    if (i == XLFD_NUMFIELDS) {
		continue;
	    }
	    *src = '\0';
	    field[i] = src + 1;
	    if (i > XLFD_NUMFIELDS) {
		break;
	    }
	}
    }

    /*
     * An XLFD of the form -adobe-times-medium-r-*-12-*-* is pretty common,
     * but it is (strictly) malformed, because the first * is eliding both the
     * Setwidth and the Addstyle fields. If the Addstyle field is a number,
     * then assume the above incorrect form was used and shift all the rest of
     * the fields right by one, so the number gets interpreted as a pixelsize.
     * This fix is so that we don't get a million reports that "it works under
     * X (as a native font name), but gives a syntax error under Windows (as a
     * parsed set of attributes)".
     */

    if ((i > XLFD_ADD_STYLE) && FieldSpecified(field[XLFD_ADD_STYLE])) {
	if (atoi(field[XLFD_ADD_STYLE]) != 0) {
	    for (j = XLFD_NUMFIELDS - 1; j >= XLFD_ADD_STYLE; j--) {
		field[j + 1] = field[j];
	    }
	    field[XLFD_ADD_STYLE] = NULL;
	    i++;
	}
    }

    /*
     * Bail if we don't have enough of the fields (up to pointsize).
     */

    if (i < XLFD_FAMILY) {
	Tcl_DStringFree(&ds);
	return TCL_ERROR;
    }

    if (FieldSpecified(field[XLFD_FOUNDRY])) {
	xaPtr->foundry = Tk_GetUid(field[XLFD_FOUNDRY]);
    }

    if (FieldSpecified(field[XLFD_FAMILY])) {
	faPtr->family = Tk_GetUid(field[XLFD_FAMILY]);
    }
    if (FieldSpecified(field[XLFD_WEIGHT])) {
	faPtr->weight = TkFindStateNum(NULL, NULL, xlfdWeightMap,
		field[XLFD_WEIGHT]);
    }
    if (FieldSpecified(field[XLFD_SLANT])) {
	xaPtr->slant = TkFindStateNum(NULL, NULL, xlfdSlantMap,
		field[XLFD_SLANT]);
	if (xaPtr->slant == TK_FS_ROMAN) {
	    faPtr->slant = TK_FS_ROMAN;
	} else {
	    faPtr->slant = TK_FS_ITALIC;
	}
    }
    if (FieldSpecified(field[XLFD_SETWIDTH])) {
	xaPtr->setwidth = TkFindStateNum(NULL, NULL, xlfdSetwidthMap,
		field[XLFD_SETWIDTH]);
    }

    /* XLFD_ADD_STYLE ignored. */

    /*
     * Pointsize in tenths of a point, but treat it as tenths of a pixel for
     * historical compatibility.
     */

    faPtr->size = 12.0;

    if (FieldSpecified(field[XLFD_POINT_SIZE])) {
	if (field[XLFD_POINT_SIZE][0] == '[') {
	    /*
	     * Some X fonts have the point size specified as follows:
	     *
	     *	    [ N1 N2 N3 N4 ]
	     *
	     * where N1 is the point size (in points, not decipoints!), and
	     * N2, N3, and N4 are some additional numbers that I don't know
	     * the purpose of, so I ignore them.
	     */

	    faPtr->size = atof(field[XLFD_POINT_SIZE] + 1);
	} else if (Tcl_GetInt(NULL, field[XLFD_POINT_SIZE],
		&i) == TCL_OK) {
	    faPtr->size = i/10.0;
	} else {
	    return TCL_ERROR;
	}
    }

    /*
     * Pixel height of font. If specified, overrides pointsize.
     */

    if (FieldSpecified(field[XLFD_PIXEL_SIZE])) {
	if (field[XLFD_PIXEL_SIZE][0] == '[') {
	    /*
	     * Some X fonts have the pixel size specified as follows:
	     *
	     *	    [ N1 N2 N3 N4 ]
	     *
	     * where N1 is the pixel size, and where N2, N3, and N4 are some
	     * additional numbers that I don't know the purpose of, so I
	     * ignore them.
	     */

	    faPtr->size = atof(field[XLFD_PIXEL_SIZE] + 1);
	} else if (Tcl_GetInt(NULL, field[XLFD_PIXEL_SIZE],
		&i) == TCL_OK) {
	    faPtr->size = (double)i;
	} else {
	    return TCL_ERROR;
	}
    }

    faPtr->size = -faPtr->size;

    /* XLFD_RESOLUTION_X ignored. */

    /* XLFD_RESOLUTION_Y ignored. */

    /* XLFD_SPACING ignored. */

    /* XLFD_AVERAGE_WIDTH ignored. */

    if (FieldSpecified(field[XLFD_CHARSET])) {
	xaPtr->charset = Tk_GetUid(field[XLFD_CHARSET]);
    } else {
	xaPtr->charset = Tk_GetUid("iso8859-1");
    }
    Tcl_DStringFree(&ds);
    return TCL_OK;
}

/*
 *---------------------------------------------------------------------------
 *
 * FieldSpecified --
 *
 *	Helper function for TkParseXLFD(). Determines if a field in the XLFD
 *	was set to a non-null, non-don't-care value.
 *
 * Results:
 *	The return value is 0 if the field in the XLFD was not set and should
 *	be ignored, non-zero otherwise.
 *
 * Side effects:
 *	None.
 *
 *---------------------------------------------------------------------------
 */

static int
FieldSpecified(
    const char *field)		/* The field of the XLFD to check. Strictly
				 * speaking, only when the string is "*" does
				 * it mean don't-care. However, an unspecified
				 * or question mark is also interpreted as
				 * don't-care. */
{
    char ch;

    if (field == NULL) {
	return 0;
    }
    ch = field[0];
    return (ch != '*' && ch != '?');
}

/*
 *---------------------------------------------------------------------------
 *
 * TkFontGetPixels --
 *
 *	Given a font size specification (as described in the TkFontAttributes
 *	structure) return the number of pixels it represents.
 *
 * Results:
 *	As above.
 *
 * Side effects:
 *	None.
 *
 *---------------------------------------------------------------------------
 */

double
TkFontGetPixels(
    Tk_Window tkwin,		/* For point->pixel conversion factor. */
    double size)		/* Font size. */
{
    double d;

    if (size <= 0.0) {
	return -size;
    }

    d = size * 25.4 / 72.0;
    d *= WidthOfScreen(Tk_Screen(tkwin));
    d /= WidthMMOfScreen(Tk_Screen(tkwin));
    return d;
}

/*
 *---------------------------------------------------------------------------
 *
 * TkFontGetPoints --
 *
 *	Given a font size specification (as described in the TkFontAttributes
 *	structure) return the number of points it represents.
 *
 * Results:
 *	As above.
 *
 * Side effects:
 *	None.
 *
 *---------------------------------------------------------------------------
 */

double
TkFontGetPoints(
    Tk_Window tkwin,		/* For pixel->point conversion factor. */
    double size)		/* Font size. */
{
    double d;

    if (size >= 0.0) {
	return size;
    }

    d = -size * 72.0 / 25.4;
    d *= WidthMMOfScreen(Tk_Screen(tkwin));
    d /= WidthOfScreen(Tk_Screen(tkwin));
    return d;
}

/*
 *-------------------------------------------------------------------------
 *
 * TkFontGetAliasList --
 *
 *	Given a font name, find the list of all aliases for that font name.
 *	One of the names in this list will probably be the name that this
 *	platform expects when asking for the font.
 *
 * Results:
 *	As above. The return value is NULL if the font name has no aliases.
 *
 * Side effects:
 *	None.
 *
 *-------------------------------------------------------------------------
 */

const char *const *
TkFontGetAliasList(
    const char *faceName)	/* Font name to test for aliases. */
{
    int i, j;

    for (i = 0; fontAliases[i] != NULL; i++) {
	for (j = 0; fontAliases[i][j] != NULL; j++) {
	    if (strcasecmp(faceName, fontAliases[i][j]) == 0) {
		return fontAliases[i];
	    }
	}
    }
    return NULL;
}

/*
 *-------------------------------------------------------------------------
 *
 * TkFontGetFallbacks --
 *
 *	Get the list of font fallbacks that the platform-specific code can use
 *	to try to find the closest matching font the name requested.
 *
 * Results:
 *	As above.
 *
 * Side effects:
 *	None.
 *
 *-------------------------------------------------------------------------
 */

const char *const *const *
TkFontGetFallbacks(void)
{
    return fontFallbacks;
}

/*
 *-------------------------------------------------------------------------
 *
 * TkFontGetGlobalClass --
 *
 *	Get the list of fonts to try if the requested font name does not
 *	exist and no fallbacks for that font name could be used either.
 *	The names in this list are considered preferred over all the other
 *	font names in the system when looking for a last-ditch fallback.
 *
 * Results:
 *	As above.
 *
 * Side effects:
 *	None.
 *
 *-------------------------------------------------------------------------
 */

const char *const *
TkFontGetGlobalClass(void)
{
    return globalFontClass;
}

/*
 *-------------------------------------------------------------------------
 *
 * TkFontGetSymbolClass --
 *
 *	Get the list of fonts that are symbolic; used if the operating system
 *	cannot apriori identify symbolic fonts on its own.
 *
 * Results:
 *	As above.
 *
 * Side effects:
 *	None.
 *
 *-------------------------------------------------------------------------
 */

const char *const *
TkFontGetSymbolClass(void)
{
    return symbolClass;
}

/*
 *----------------------------------------------------------------------
 *
 * TkDebugFont --
 *
 *	This function returns debugging information about a font.
 *
 * Results:
 *	The return value is a list with one sublist for each TkFont
 *	corresponding to "name". Each sublist has two elements that contain
 *	the resourceRefCount and objRefCount fields from the TkFont structure.
 *
 * Side effects:
 *	None.
 *
 *----------------------------------------------------------------------
 */

Tcl_Obj *
TkDebugFont(
    Tk_Window tkwin,		/* The window in which the font will be used
				 * (not currently used). */
    const char *name)		/* Name of the desired font. */
{
    TkFont *fontPtr;
    Tcl_HashEntry *hashPtr;
    Tcl_Obj *resultPtr, *objPtr;

    resultPtr = Tcl_NewObj();
    hashPtr = Tcl_FindHashEntry(
	    &((TkWindow *) tkwin)->mainPtr->fontInfoPtr->fontCache, name);
    if (hashPtr != NULL) {
	fontPtr = (TkFont *)Tcl_GetHashValue(hashPtr);
	if (fontPtr == NULL) {
	    Tcl_Panic("TkDebugFont found empty hash table entry");
	}
	for ( ; (fontPtr != NULL); fontPtr = fontPtr->nextPtr) {
	    objPtr = Tcl_NewObj();
	    Tcl_ListObjAppendElement(NULL, objPtr,
		    Tcl_NewWideIntObj(fontPtr->resourceRefCount));
	    Tcl_ListObjAppendElement(NULL, objPtr,
		    Tcl_NewWideIntObj(fontPtr->objRefCount));
	    Tcl_ListObjAppendElement(NULL, resultPtr, objPtr);
	}
    }
    return resultPtr;
}

/*
 *----------------------------------------------------------------------
 *
 * TkFontGetFirstTextLayout --
 *
 *	This function returns the first chunk of a Tk_TextLayout, i.e. until
 *	the first font change on the first line (or the whole first line if
 *	there is no such font change).
 *
 * Results:
 *	The return value is the byte length of the chunk, the chunk itself is
 *	copied into dst and its Tk_Font into font.
 *
 * Side effects:
 *	None.
 *
 *----------------------------------------------------------------------
 */

int
TkFontGetFirstTextLayout(
    Tk_TextLayout layout,	/* Layout information, from a previous call to
				 * Tk_ComputeTextLayout(). */
    Tk_Font *font,
    char *dst)
{
    TextLayout *layoutPtr = (TextLayout *) layout;
    LayoutChunk *chunkPtr;
    Tcl_Size numBytesInChunk;

    if ((layoutPtr == NULL) || (layoutPtr->numChunks == 0)
	    || (layoutPtr->chunks->numDisplayChars <= 0)) {
	dst[0] = '\0';
	return 0;
    }
    chunkPtr = layoutPtr->chunks;
    numBytesInChunk = chunkPtr->numBytes;
    strncpy(dst, chunkPtr->start, numBytesInChunk);
    *font = layoutPtr->tkfont;
    return numBytesInChunk;
}

/*
 * Local Variables:
 * mode: c
 * c-basic-offset: 4
 * fill-column: 78
 * End:
 */<|MERGE_RESOLUTION|>--- conflicted
+++ resolved
@@ -2361,13 +2361,8 @@
 		numDisplayChars = lastChar;
 	    }
 	    lastByte = Tcl_UtfAtIndex(chunkPtr->start, numDisplayChars);
-<<<<<<< HEAD
-#ifdef TK_DRAW_IN_CONTEXT
+#if 1 /* TK_DRAW_IN_CONTEXT */
 	    Tk_DrawCharsInContext(display, drawable, gc, layoutPtr->tkfont,
-=======
-#if 1 /* TK_DRAW_IN_CONTEXT */
-	    TkpDrawCharsInContext(display, drawable, gc, layoutPtr->tkfont,
->>>>>>> 51e418c6
 		    chunkPtr->start, chunkPtr->numBytes,
 		    firstByte - chunkPtr->start, lastByte - firstByte,
 		    x+chunkPtr->x, y+chunkPtr->y);
