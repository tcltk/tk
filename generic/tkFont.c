--- conflicted
+++ resolved
@@ -2355,17 +2355,13 @@
 	    if (lastChar < numDisplayChars) {
 		numDisplayChars = lastChar;
 	    }
-<<<<<<< HEAD
 	    lastByte = Tcl_UtfAtIndex(chunkPtr->start, numDisplayChars);
-=======
-	    lastByte = TkUtfAtIndex(chunkPtr->start, numDisplayChars);
 #if TK_DRAW_IN_CONTEXT
 	    TkpDrawCharsInContext(display, drawable, gc, layoutPtr->tkfont,
 		    chunkPtr->start, chunkPtr->numBytes,
 		    firstByte - chunkPtr->start, lastByte - firstByte,
 		    x+chunkPtr->x, y+chunkPtr->y);
 #else /* !TK_DRAW_IN_CONTEXT */
->>>>>>> 3513bf85
 	    Tk_DrawChars(display, drawable, gc, layoutPtr->tkfont, firstByte,
 		    lastByte - firstByte, x+chunkPtr->x+drawX, y+chunkPtr->y);
 #endif /* TK_DRAW_IN_CONTEXT */
@@ -2430,10 +2426,7 @@
 	    if (lastChar < numDisplayChars) {
 		numDisplayChars = lastChar;
 	    }
-<<<<<<< HEAD
 	    lastByte = Tcl_UtfAtIndex(chunkPtr->start, numDisplayChars);
-=======
-	    lastByte = TkUtfAtIndex(chunkPtr->start, numDisplayChars);
 #if TK_DRAW_IN_CONTEXT
 	    dx = cosA * (chunkPtr->x) + sinA * (chunkPtr->y);
 	    dy = -sinA * (chunkPtr->x) + cosA * (chunkPtr->y);
@@ -2449,7 +2442,6 @@
 			x+dx, y+dy, angle);
 	    }
 #else /* !TK_DRAW_IN_CONTEXT */
->>>>>>> 3513bf85
 	    dx = cosA * (chunkPtr->x + drawX) + sinA * (chunkPtr->y);
 	    dy = -sinA * (chunkPtr->x + drawX) + cosA * (chunkPtr->y);
 	    if (angle == 0.0) {
