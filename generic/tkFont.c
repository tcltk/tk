/*
 * tkFont.c --
 *
 *	This file maintains a database of fonts for the Tk toolkit. It also
 *	provides several utility functions for measuring and displaying text.
 *
 * Copyright (c) 1990-1994 The Regents of the University of California.
 * Copyright (c) 1994-1998 Sun Microsystems, Inc.
 *
 * See the file "license.terms" for information on usage and redistribution of
 * this file, and for a DISCLAIMER OF ALL WARRANTIES.
 */

#include "tkInt.h"
#include "tkFont.h"

/*
 * The following structure is used to keep track of all the fonts that exist
 * in the current application. It must be stored in the TkMainInfo for the
 * application.
 */

typedef struct TkFontInfo {
    Tcl_HashTable fontCache;	/* Map a string to an existing Tk_Font. Keys
				 * are string font names, values are TkFont
				 * pointers. */
    Tcl_HashTable namedTable;	/* Map a name to a set of attributes for a
				 * font, used when constructing a Tk_Font from
				 * a named font description. Keys are strings,
				 * values are NamedFont pointers. */
    TkMainInfo *mainPtr;	/* Application that owns this structure. */
    int updatePending;		/* Non-zero when a World Changed event has
				 * already been queued to handle a change to a
				 * named font. */
} TkFontInfo;

/*
 * The following data structure is used to keep track of the font attributes
 * for each named font that has been defined. The named font is only deleted
 * when the last reference to it goes away.
 */

typedef struct NamedFont {
    int refCount;		/* Number of users of named font. */
    int deletePending;		/* Non-zero if font should be deleted when
				 * last reference goes away. */
    TkFontAttributes fa;	/* Desired attributes for named font. */
} NamedFont;

/*
 * The following two structures are used to keep track of string measurement
 * information when using the text layout facilities.
 *
 * A LayoutChunk represents a contiguous range of text that can be measured
 * and displayed by low-level text calls. In general, chunks will be delimited
 * by newlines and tabs. Low-level, platform-specific things like kerning and
 * non-integer character widths may occur between the characters in a single
 * chunk, but not between characters in different chunks.
 *
 * A TextLayout is a collection of LayoutChunks. It can be displayed with
 * respect to any origin. It is the implementation of the Tk_TextLayout opaque
 * token.
 */

typedef struct LayoutChunk {
    const char *start;		/* Pointer to simple string to be displayed.
				 * This is a pointer into the TkTextLayout's
				 * string. */
    int numBytes;		/* The number of bytes in this chunk. */
    int numChars;		/* The number of characters in this chunk. */
    int numDisplayChars;	/* The number of characters to display when
				 * this chunk is displayed. Can be less than
				 * numChars if extra space characters were
				 * absorbed by the end of the chunk. This will
				 * be < 0 if this is a chunk that is holding a
				 * tab or newline. */
    int x, y;			/* The origin of the first character in this
				 * chunk with respect to the upper-left hand
				 * corner of the TextLayout. */
    int totalWidth;		/* Width in pixels of this chunk. Used when
				 * hit testing the invisible spaces at the end
				 * of a chunk. */
    int displayWidth;		/* Width in pixels of the displayable
				 * characters in this chunk. Can be less than
				 * width if extra space characters were
				 * absorbed by the end of the chunk. */
} LayoutChunk;

typedef struct TextLayout {
    Tk_Font tkfont;		/* The font used when laying out the text. */
    const char *string;		/* The string that was layed out. */
    int width;			/* The maximum width of all lines in the text
				 * layout. */
    int numChunks;		/* Number of chunks actually used in following
				 * array. */
    LayoutChunk chunks[1];	/* Array of chunks. The actual size will be
				 * maxChunks. THIS FIELD MUST BE THE LAST IN
				 * THE STRUCTURE. */
} TextLayout;

/*
 * The following structures are used as two-way maps between the values for
 * the fields in the TkFontAttributes structure and the strings used in Tcl,
 * when parsing both option-value format and style-list format font name
 * strings.
 */

static const TkStateMap weightMap[] = {
    {TK_FW_NORMAL,	"normal"},
    {TK_FW_BOLD,	"bold"},
    {TK_FW_UNKNOWN,	NULL}
};

static const TkStateMap slantMap[] = {
    {TK_FS_ROMAN,	"roman"},
    {TK_FS_ITALIC,	"italic"},
    {TK_FS_UNKNOWN,	NULL}
};

static const TkStateMap underlineMap[] = {
    {1,			"underline"},
    {0,			NULL}
};

static const TkStateMap overstrikeMap[] = {
    {1,			"overstrike"},
    {0,			NULL}
};

/*
 * The following structures are used when parsing XLFD's into a set of
 * TkFontAttributes.
 */

static const TkStateMap xlfdWeightMap[] = {
    {TK_FW_NORMAL,	"normal"},
    {TK_FW_NORMAL,	"medium"},
    {TK_FW_NORMAL,	"book"},
    {TK_FW_NORMAL,	"light"},
    {TK_FW_BOLD,	"bold"},
    {TK_FW_BOLD,	"demi"},
    {TK_FW_BOLD,	"demibold"},
    {TK_FW_NORMAL,	NULL}		/* Assume anything else is "normal". */
};

static const TkStateMap xlfdSlantMap[] = {
    {TK_FS_ROMAN,	"r"},
    {TK_FS_ITALIC,	"i"},
    {TK_FS_OBLIQUE,	"o"},
    {TK_FS_ROMAN,	NULL}		/* Assume anything else is "roman". */
};

static const TkStateMap xlfdSetwidthMap[] = {
    {TK_SW_NORMAL,	"normal"},
    {TK_SW_CONDENSE,	"narrow"},
    {TK_SW_CONDENSE,	"semicondensed"},
    {TK_SW_CONDENSE,	"condensed"},
    {TK_SW_UNKNOWN,	NULL}
};

/*
 * The following structure and defines specify the valid builtin options when
 * configuring a set of font attributes.
 */

static const char *const fontOpt[] = {
    "-family",
    "-size",
    "-weight",
    "-slant",
    "-underline",
    "-overstrike",
    NULL
};

#define FONT_FAMILY	0
#define FONT_SIZE	1
#define FONT_WEIGHT	2
#define FONT_SLANT	3
#define FONT_UNDERLINE	4
#define FONT_OVERSTRIKE	5
#define FONT_NUMFIELDS	6

/*
 * Hardcoded font aliases. These are used to describe (mostly) identical fonts
 * whose names differ from platform to platform. If the user-supplied font
 * name matches any of the names in one of the alias lists, the other names in
 * the alias list are also automatically tried.
 */

static const char *const timesAliases[] = {
    "Times",			/* Unix. */
    "Times New Roman",		/* Windows. */
    "New York",			/* Mac. */
    NULL
};

static const char *const helveticaAliases[] = {
    "Helvetica",		/* Unix. */
    "Arial",			/* Windows. */
    "Geneva",			/* Mac. */
    NULL
};

static const char *const courierAliases[] = {
    "Courier",			/* Unix and Mac. */
    "Courier New",		/* Windows. */
    NULL
};

static const char *const minchoAliases[] = {
    "mincho",			/* Unix. */
    "\357\274\255\357\274\263 \346\230\216\346\234\235",
				/* Windows (MS mincho). */
    "\346\234\254\346\230\216\346\234\235\342\210\222\357\274\255",
				/* Mac (honmincho-M). */
    NULL
};

static const char *const gothicAliases[] = {
    "gothic",			/* Unix. */
    "\357\274\255\357\274\263 \343\202\264\343\202\267\343\203\203\343\202\257",
				/* Windows (MS goshikku). */
    "\344\270\270\343\202\264\343\202\267\343\203\203\343\202\257\342\210\222\357\274\255",
				/* Mac (goshikku-M). */
    NULL
};

static const char *const dingbatsAliases[] = {
    "dingbats", "zapfdingbats", "itc zapfdingbats",
				/* Unix. */
				/* Windows. */
    "zapf dingbats",		/* Mac. */
    NULL
};

static const char *const *const fontAliases[] = {
    timesAliases,
    helveticaAliases,
    courierAliases,
    minchoAliases,
    gothicAliases,
    dingbatsAliases,
    NULL
};

/*
 * Hardcoded font classes. If the character cannot be found in the base font,
 * the classes are examined in order to see if some other similar font should
 * be examined also.
 */

static const char *const systemClass[] = {
    "fixed",			/* Unix. */
				/* Windows. */
    "chicago", "osaka", "sistemny",
				/* Mac. */
    NULL
};

static const char *const serifClass[] = {
    "times", "palatino", "mincho",
				/* All platforms. */
    "song ti",			/* Unix. */
    "ms serif", "simplified arabic",
				/* Windows. */
    "latinski",			/* Mac. */
    NULL
};

static const char *const sansClass[] = {
    "helvetica", "gothic",	/* All platforms. */
				/* Unix. */
    "ms sans serif", "traditional arabic",
				/* Windows. */
    "bastion",			/* Mac. */
    NULL
};

static const char *const monoClass[] = {
    "courier", "gothic",	/* All platforms. */
    "fangsong ti",		/* Unix. */
    "simplified arabic fixed",	/* Windows. */
    "monaco", "pryamoy",	/* Mac. */
    NULL
};

static const char *const symbolClass[] = {
    "symbol", "dingbats", "wingdings", NULL
};

static const char *const *const fontFallbacks[] = {
    systemClass,
    serifClass,
    sansClass,
    monoClass,
    symbolClass,
    NULL
};

/*
 * Global fallbacks. If the character could not be found in the preferred
 * fallback list, this list is examined. If the character still cannot be
 * found, all font families in the system are examined.
 */

static const char *const globalFontClass[] = {
    "symbol",			/* All platforms. */
				/* Unix. */
    "lucida sans unicode",	/* Windows. */
    "bitstream cyberbit",	/* Windows popular CJK font */
    "chicago",			/* Mac. */
    NULL
};

#define GetFontAttributes(tkfont) \
	((const TkFontAttributes *) &((TkFont *) (tkfont))->fa)

#define GetFontMetrics(tkfont)    \
	((const TkFontMetrics *) &((TkFont *) (tkfont))->fm)


static int		ConfigAttributesObj(Tcl_Interp *interp,
			    Tk_Window tkwin, int objc, Tcl_Obj *const objv[],
			    TkFontAttributes *faPtr);
static void		DupFontObjProc(Tcl_Obj *srcObjPtr, Tcl_Obj *dupObjPtr);
static int		FieldSpecified(const char *field);
static void		FreeFontObj(Tcl_Obj *objPtr);
static void		FreeFontObjProc(Tcl_Obj *objPtr);
static int		GetAttributeInfoObj(Tcl_Interp *interp,
			    const TkFontAttributes *faPtr, Tcl_Obj *objPtr);
static LayoutChunk *	NewChunk(TextLayout **layoutPtrPtr, int *maxPtr,
			    const char *start, int numChars, int curX,
			    int newX, int y);
static int		ParseFontNameObj(Tcl_Interp *interp, Tk_Window tkwin,
			    Tcl_Obj *objPtr, TkFontAttributes *faPtr);
static void		RecomputeWidgets(TkWindow *winPtr);
static int		SetFontFromAny(Tcl_Interp *interp, Tcl_Obj *objPtr);
static void		TheWorldHasChanged(ClientData clientData);
static void		UpdateDependentFonts(TkFontInfo *fiPtr,
			    Tk_Window tkwin, Tcl_HashEntry *namedHashPtr);

/*
 * The following structure defines the implementation of the "font" Tcl
 * object, used for drawing. The internalRep.twoPtrValue.ptr1 field of each
 * font object points to the TkFont structure for the font, or NULL.
 */

const Tcl_ObjType tkFontObjType = {
    "font",			/* name */
    FreeFontObjProc,		/* freeIntRepProc */
    DupFontObjProc,		/* dupIntRepProc */
    NULL,			/* updateStringProc */
    SetFontFromAny		/* setFromAnyProc */
};

/*
 *---------------------------------------------------------------------------
 *
 * TkFontPkgInit --
 *
 *	This function is called when an application is created. It initializes
 *	all the structures that are used by the font package on a per
 *	application basis.
 *
 * Results:
 *	Stores a token in the mainPtr to hold information needed by this
 *	package on a per application basis.
 *
 * Side effects:
 *	Memory allocated.
 *
 *---------------------------------------------------------------------------
 */

void
TkFontPkgInit(
    TkMainInfo *mainPtr)	/* The application being created. */
{
    TkFontInfo *fiPtr = ckalloc(sizeof(TkFontInfo));

    Tcl_InitHashTable(&fiPtr->fontCache, TCL_STRING_KEYS);
    Tcl_InitHashTable(&fiPtr->namedTable, TCL_STRING_KEYS);
    fiPtr->mainPtr = mainPtr;
    fiPtr->updatePending = 0;
    mainPtr->fontInfoPtr = fiPtr;

    TkpFontPkgInit(mainPtr);
}

/*
 *---------------------------------------------------------------------------
 *
 * TkFontPkgFree --
 *
 *	This function is called when an application is deleted. It deletes all
 *	the structures that were used by the font package for this
 *	application.
 *
 * Results:
 *	None.
 *
 * Side effects:
 *	Memory freed.
 *
 *---------------------------------------------------------------------------
 */

void
TkFontPkgFree(
    TkMainInfo *mainPtr)	/* The application being deleted. */
{
    TkFontInfo *fiPtr = mainPtr->fontInfoPtr;
    Tcl_HashEntry *hPtr, *searchPtr;
    Tcl_HashSearch search;
    int fontsLeft = 0;

    for (searchPtr = Tcl_FirstHashEntry(&fiPtr->fontCache, &search);
	    searchPtr != NULL;
	    searchPtr = Tcl_NextHashEntry(&search)) {
	fontsLeft++;
#ifdef DEBUG_FONTS
	fprintf(stderr, "Font %s still in cache.\n",
		Tcl_GetHashKey(&fiPtr->fontCache, searchPtr));
#endif
    }

#ifdef PURIFY
    if (fontsLeft) {
	Tcl_Panic("TkFontPkgFree: all fonts should have been freed already");
    }
#endif

    Tcl_DeleteHashTable(&fiPtr->fontCache);

    hPtr = Tcl_FirstHashEntry(&fiPtr->namedTable, &search);
    while (hPtr != NULL) {
	ckfree(Tcl_GetHashValue(hPtr));
	hPtr = Tcl_NextHashEntry(&search);
    }
    Tcl_DeleteHashTable(&fiPtr->namedTable);
    if (fiPtr->updatePending) {
	Tcl_CancelIdleCall(TheWorldHasChanged, fiPtr);
    }
    ckfree(fiPtr);
}

/*
 *---------------------------------------------------------------------------
 *
 * Tk_FontObjCmd --
 *
 *	This function is implemented to process the "font" Tcl command. See
 *	the user documentation for details on what it does.
 *
 * Results:
 *	A standard Tcl result.
 *
 * Side effects:
 *	See the user documentation.
 *
 *----------------------------------------------------------------------
 */

int
Tk_FontObjCmd(
    ClientData clientData,	/* Main window associated with interpreter. */
    Tcl_Interp *interp,		/* Current interpreter. */
    int objc,			/* Number of arguments. */
    Tcl_Obj *const objv[])	/* Argument objects. */
{
    int index;
    Tk_Window tkwin = clientData;
    TkFontInfo *fiPtr = ((TkWindow *) tkwin)->mainPtr->fontInfoPtr;
    static const char *const optionStrings[] = {
	"actual",	"configure",	"create",	"delete",
	"families",	"measure",	"metrics",	"names",
	NULL
    };
    enum options {
	FONT_ACTUAL,	FONT_CONFIGURE,	FONT_CREATE,	FONT_DELETE,
	FONT_FAMILIES,	FONT_MEASURE,	FONT_METRICS,	FONT_NAMES
    };

    if (objc < 2) {
	Tcl_WrongNumArgs(interp, 1, objv, "option ?arg?");
	return TCL_ERROR;
    }
    if (Tcl_GetIndexFromObj(interp, objv[1], optionStrings, "option", 0,
	    &index) != TCL_OK) {
	return TCL_ERROR;
    }

    switch ((enum options) index) {
    case FONT_ACTUAL: {
	int skip, result, n;
	const char *s;
	Tk_Font tkfont;
	Tcl_Obj *optPtr, *charPtr, *resultPtr;
	Tcl_UniChar uniChar = 0;
	const TkFontAttributes *faPtr;
	TkFontAttributes fa;

	/*
	 * Params 0 and 1 are 'font actual'. Param 2 is the font name. 3-4 may
	 * be '-displayof $window'
	 */

	skip = TkGetDisplayOf(interp, objc - 3, objv + 3, &tkwin);
	if (skip < 0) {
	    return TCL_ERROR;
	}

	/*
	 * Next parameter may be an option.
	 */

	n = skip + 3;
	optPtr = NULL;
	charPtr = NULL;
	if (n < objc) {
	    s = Tcl_GetString(objv[n]);
	    if (s[0] == '-' && s[1] != '-') {
		optPtr = objv[n];
		n++;
	    } else {
		optPtr = NULL;
	    }
	}

	/*
	 * Next parameter may be '--' to mark end of options.
	 */

	if (n < objc) {
	    if (!strcmp(Tcl_GetString(objv[n]), "--")) {
		n++;
	    }
	}

	/*
	 * Next parameter is the character to get font information for.
	 */

	if (n < objc) {
	    charPtr = objv[n];
	    n++;
	}

	/*
	 * If there were fewer than 3 args, or args remain, that's an error.
	 */

	if (objc < 3 || n < objc) {
	    Tcl_WrongNumArgs(interp, 2, objv,
		    "font ?-displayof window? ?option? ?--? ?char?");
	    return TCL_ERROR;
	}

	/*
	 * The 'charPtr' arg must be a single Unicode.
	 */

	if (charPtr != NULL) {
	    if (Tcl_GetCharLength(charPtr) != 1) {
		resultPtr = Tcl_NewStringObj(
			"expected a single character but got \"", -1);
		Tcl_AppendLimitedToObj(resultPtr, Tcl_GetString(charPtr),
			-1, 40, "...");
		Tcl_AppendToObj(resultPtr, "\"", -1);
		Tcl_SetObjResult(interp, resultPtr);
		Tcl_SetErrorCode(interp, "TK", "VALUE", "FONT_SAMPLE", NULL);
		return TCL_ERROR;
	    }
	    uniChar = Tcl_GetUniChar(charPtr, 0);
	}

	/*
	 * Find the font.
	 */

	tkfont = Tk_AllocFontFromObj(interp, tkwin, objv[2]);
	if (tkfont == NULL) {
	    return TCL_ERROR;
	}

	/*
	 * Determine the font attributes.
	 */

	if (charPtr == NULL) {
	    faPtr = GetFontAttributes(tkfont);
	} else {
	    TkpGetFontAttrsForChar(tkwin, tkfont, uniChar, &fa);
	    faPtr = &fa;
	}
	result = GetAttributeInfoObj(interp, faPtr, optPtr);

	Tk_FreeFont(tkfont);
	return result;
    }
    case FONT_CONFIGURE: {
	int result;
	const char *string;
	Tcl_Obj *objPtr;
	NamedFont *nfPtr;
	Tcl_HashEntry *namedHashPtr;

	if (objc < 3) {
	    Tcl_WrongNumArgs(interp, 2, objv, "fontname ?-option value ...?");
	    return TCL_ERROR;
	}
	string = Tcl_GetString(objv[2]);
	namedHashPtr = Tcl_FindHashEntry(&fiPtr->namedTable, string);
	nfPtr = NULL;		/* lint. */
	if (namedHashPtr != NULL) {
	    nfPtr = Tcl_GetHashValue(namedHashPtr);
	}
	if ((namedHashPtr == NULL) || nfPtr->deletePending) {
	    Tcl_SetObjResult(interp, Tcl_ObjPrintf(
		    "named font \"%s\" doesn't exist", string));
	    Tcl_SetErrorCode(interp, "TK", "LOOKUP", "FONT", string, NULL);
	    return TCL_ERROR;
	}
	if (objc == 3) {
	    objPtr = NULL;
	} else if (objc == 4) {
	    objPtr = objv[3];
	} else {
	    result = ConfigAttributesObj(interp, tkwin, objc - 3, objv + 3,
		    &nfPtr->fa);
	    UpdateDependentFonts(fiPtr, tkwin, namedHashPtr);
	    return result;
	}
	return GetAttributeInfoObj(interp, &nfPtr->fa, objPtr);
    }
    case FONT_CREATE: {
	int skip = 3, i;
	const char *name;
	char buf[16 + TCL_INTEGER_SPACE];
	TkFontAttributes fa;
	Tcl_HashEntry *namedHashPtr;

	if (objc < 3) {
	    name = NULL;
	} else {
	    name = Tcl_GetString(objv[2]);
	    if (name[0] == '-') {
		name = NULL;
	    }
	}
	if (name == NULL) {
	    /*
	     * No font name specified. Generate one of the form "fontX".
	     */

	    for (i = 1; ; i++) {
		sprintf(buf, "font%d", i);
		namedHashPtr = Tcl_FindHashEntry(&fiPtr->namedTable, buf);
		if (namedHashPtr == NULL) {
		    break;
		}
	    }
	    name = buf;
	    skip = 2;
	}
	TkInitFontAttributes(&fa);
	if (ConfigAttributesObj(interp, tkwin, objc - skip, objv + skip,
		&fa) != TCL_OK) {
	    return TCL_ERROR;
	}
	if (TkCreateNamedFont(interp, tkwin, name, &fa) != TCL_OK) {
	    return TCL_ERROR;
	}
	Tcl_SetObjResult(interp, Tcl_NewStringObj(name, -1));
	break;
    }
    case FONT_DELETE: {
	int i, result = TCL_OK;
	const char *string;

	/*
	 * Delete the named font. If there are still widgets using this font,
	 * then it isn't deleted right away.
	 */

	if (objc < 3) {
	    Tcl_WrongNumArgs(interp, 2, objv, "fontname ?fontname ...?");
	    return TCL_ERROR;
	}
	for (i = 2; (i < objc) && (result == TCL_OK); i++) {
	    string = Tcl_GetString(objv[i]);
	    result = TkDeleteNamedFont(interp, tkwin, string);
	}
	return result;
    }
    case FONT_FAMILIES: {
	int skip = TkGetDisplayOf(interp, objc - 2, objv + 2, &tkwin);

	if (skip < 0) {
	    return TCL_ERROR;
	}
	if (objc - skip != 2) {
	    Tcl_WrongNumArgs(interp, 2, objv, "?-displayof window?");
	    return TCL_ERROR;
	}
	TkpGetFontFamilies(interp, tkwin);
	break;
    }
    case FONT_MEASURE: {
	const char *string;
	Tk_Font tkfont;
	int length = 0, skip = 0;

	if (objc > 4) {
	    skip = TkGetDisplayOf(interp, objc - 3, objv + 3, &tkwin);
	    if (skip < 0) {
		return TCL_ERROR;
	    }
	}
	if (objc - skip != 4) {
	    Tcl_WrongNumArgs(interp, 2, objv,
		    "font ?-displayof window? text");
	    return TCL_ERROR;
	}
	tkfont = Tk_AllocFontFromObj(interp, tkwin, objv[2]);
	if (tkfont == NULL) {
	    return TCL_ERROR;
	}
	string = Tcl_GetStringFromObj(objv[3 + skip], &length);
	Tcl_SetObjResult(interp, Tcl_NewIntObj(
		Tk_TextWidth(tkfont, string, length)));
	Tk_FreeFont(tkfont);
	break;
    }
    case FONT_METRICS: {
	Tk_Font tkfont;
	int skip, index, i;
	const TkFontMetrics *fmPtr;
	static const char *const switches[] = {
	    "-ascent", "-descent", "-linespace", "-fixed", NULL
	};

	skip = TkGetDisplayOf(interp, objc - 3, objv + 3, &tkwin);
	if (skip < 0) {
	    return TCL_ERROR;
	}
	if ((objc < 3) || ((objc - skip) > 4)) {
	    Tcl_WrongNumArgs(interp, 2, objv,
		    "font ?-displayof window? ?option?");
	    return TCL_ERROR;
	}
	tkfont = Tk_AllocFontFromObj(interp, tkwin, objv[2]);
	if (tkfont == NULL) {
	    return TCL_ERROR;
	}
	objc -= skip;
	objv += skip;
	fmPtr = GetFontMetrics(tkfont);
	if (objc == 3) {
	    Tcl_SetObjResult(interp, Tcl_ObjPrintf(
		    "-ascent %d -descent %d -linespace %d -fixed %d",
		    fmPtr->ascent, fmPtr->descent,
		    fmPtr->ascent + fmPtr->descent, fmPtr->fixed));
	} else {
	    if (Tcl_GetIndexFromObj(interp, objv[3], switches, "metric", 0,
		    &index) != TCL_OK) {
		Tk_FreeFont(tkfont);
		return TCL_ERROR;
	    }
	    i = 0;		/* Needed only to prevent compiler warning. */
	    switch (index) {
	    case 0: i = fmPtr->ascent;			break;
	    case 1: i = fmPtr->descent;			break;
	    case 2: i = fmPtr->ascent + fmPtr->descent;	break;
	    case 3: i = fmPtr->fixed;			break;
	    }
	    Tcl_SetObjResult(interp, Tcl_NewIntObj(i));
	}
	Tk_FreeFont(tkfont);
	break;
    }
    case FONT_NAMES: {
	Tcl_HashSearch search;
	Tcl_HashEntry *namedHashPtr;
	Tcl_Obj *resultPtr;

	if (objc != 2) {
	    Tcl_WrongNumArgs(interp, 1, objv, "names");
	    return TCL_ERROR;
	}
	resultPtr = Tcl_NewObj();
	namedHashPtr = Tcl_FirstHashEntry(&fiPtr->namedTable, &search);
	while (namedHashPtr != NULL) {
	    NamedFont *nfPtr = Tcl_GetHashValue(namedHashPtr);

	    if (!nfPtr->deletePending) {
		char *string = Tcl_GetHashKey(&fiPtr->namedTable,
			namedHashPtr);

		Tcl_ListObjAppendElement(NULL, resultPtr,
			Tcl_NewStringObj(string, -1));
	    }
	    namedHashPtr = Tcl_NextHashEntry(&search);
	}
	Tcl_SetObjResult(interp, resultPtr);
	break;
    }
    }
    return TCL_OK;
}

/*
 *---------------------------------------------------------------------------
 *
 * UpdateDependentFonts, TheWorldHasChanged, RecomputeWidgets --
 *
 *	Called when the attributes of a named font changes. Updates all the
 *	instantiated fonts that depend on that named font and then uses the
 *	brute force approach and prepares every widget to recompute its
 *	geometry.
 *
 * Results:
 *	None.
 *
 * Side effects:
 *	Things get queued for redisplay.
 *
 *---------------------------------------------------------------------------
 */

static void
UpdateDependentFonts(
    TkFontInfo *fiPtr,		/* Info about application's fonts. */
    Tk_Window tkwin,		/* A window in the application. */
    Tcl_HashEntry *namedHashPtr)/* The named font that is changing. */
{
    Tcl_HashEntry *cacheHashPtr;
    Tcl_HashSearch search;
    TkFont *fontPtr;
    NamedFont *nfPtr = Tcl_GetHashValue(namedHashPtr);

    if (nfPtr->refCount == 0) {
	/*
	 * Well nobody's using this named font, so don't have to tell any
	 * widgets to recompute themselves.
	 */

	return;
    }

    cacheHashPtr = Tcl_FirstHashEntry(&fiPtr->fontCache, &search);
    while (cacheHashPtr != NULL) {
	for (fontPtr = Tcl_GetHashValue(cacheHashPtr);
		fontPtr != NULL; fontPtr = fontPtr->nextPtr) {
	    if (fontPtr->namedHashPtr == namedHashPtr) {
		TkpGetFontFromAttributes(fontPtr, tkwin, &nfPtr->fa);
		if (!fiPtr->updatePending) {
		    fiPtr->updatePending = 1;
		    Tcl_DoWhenIdle(TheWorldHasChanged, fiPtr);
		}
	    }
	}
	cacheHashPtr = Tcl_NextHashEntry(&search);
    }
}

static void
TheWorldHasChanged(
    ClientData clientData)	/* Info about application's fonts. */
{
    TkFontInfo *fiPtr = clientData;

    fiPtr->updatePending = 0;
    RecomputeWidgets(fiPtr->mainPtr->winPtr);
}

static void
RecomputeWidgets(
    TkWindow *winPtr)		/* Window to which command is sent. */
{
    Tk_ClassWorldChangedProc *proc =
	    Tk_GetClassProc(winPtr->classProcsPtr, worldChangedProc);

    if (proc != NULL) {
	proc(winPtr->instanceData);
    }

    /*
     * Notify all the descendants of this window that the world has changed.
     *
     * This could be done recursively or iteratively. The recursive version is
     * easier to implement and understand, and typically, windows with a -font
     * option will be leaf nodes in the widget heirarchy (buttons, labels,
     * etc.), so the recursion depth will be shallow.
     *
     * However, the additional overhead of the recursive calls may become a
     * performance problem if typical usage alters such that -font'ed widgets
     * appear high in the heirarchy, causing deep recursion. This could happen
     * with text widgets, or more likely with the (not yet existant) labeled
     * frame widget. With these widgets it is possible, even likely, that a
     * -font'ed widget (text or labeled frame) will not be a leaf node, but
     * will instead have many descendants. If this is ever found to cause a
     * performance problem, it may be worth investigating an iterative version
     * of the code below.
     */

    for (winPtr=winPtr->childList ; winPtr!=NULL ; winPtr=winPtr->nextPtr) {
	RecomputeWidgets(winPtr);
    }
}

/*
 *---------------------------------------------------------------------------
 *
 * TkCreateNamedFont --
 *
 *	Create the specified named font with the given attributes in the named
 *	font table associated with the interp.
 *
 * Results:
 *	Returns TCL_OK if the font was successfully created, or TCL_ERROR if
 *	the named font already existed. If TCL_ERROR is returned, an error
 *	message is left in the interp's result.
 *
 * Side effects:
 *	Assume there used to exist a named font by the specified name, and
 *	that the named font had been deleted, but there were still some
 *	widgets using the named font at the time it was deleted. If a new
 *	named font is created with the same name, all those widgets that were
 *	using the old named font will be redisplayed using the new named
 *	font's attributes.
 *
 *---------------------------------------------------------------------------
 */

int
TkCreateNamedFont(
    Tcl_Interp *interp,		/* Interp for error return (can be NULL). */
    Tk_Window tkwin,		/* A window associated with interp. */
    const char *name,		/* Name for the new named font. */
    TkFontAttributes *faPtr)	/* Attributes for the new named font. */
{
    TkFontInfo *fiPtr = ((TkWindow *) tkwin)->mainPtr->fontInfoPtr;
    Tcl_HashEntry *namedHashPtr;
    int isNew;
    NamedFont *nfPtr;

    namedHashPtr = Tcl_CreateHashEntry(&fiPtr->namedTable, name, &isNew);
    if (!isNew) {
	nfPtr = Tcl_GetHashValue(namedHashPtr);
	if (!nfPtr->deletePending) {
	    if (interp) {
		Tcl_SetObjResult(interp, Tcl_ObjPrintf(
			"named font \"%s\" already exists", name));
		Tcl_SetErrorCode(interp, "TK", "FONT", "EXISTS", NULL);
	    }
	    return TCL_ERROR;
	}

	/*
	 * Recreating a named font with the same name as a previous named
	 * font. Some widgets were still using that named font, so they need
	 * to get redisplayed.
	 */

	nfPtr->fa = *faPtr;
	nfPtr->deletePending = 0;
	UpdateDependentFonts(fiPtr, tkwin, namedHashPtr);
	return TCL_OK;
    }

    nfPtr = ckalloc(sizeof(NamedFont));
    nfPtr->deletePending = 0;
    Tcl_SetHashValue(namedHashPtr, nfPtr);
    nfPtr->fa = *faPtr;
    nfPtr->refCount = 0;
    nfPtr->deletePending = 0;
    return TCL_OK;
}

/*
 *---------------------------------------------------------------------------
 *
 * TkDeleteNamedFont --
 *
 *	Delete the named font. If there are still widgets using this font,
 *	then it isn't deleted right away.
 *
 *---------------------------------------------------------------------------
 */

int
TkDeleteNamedFont(
    Tcl_Interp *interp,		/* Interp for error return (can be NULL). */
    Tk_Window tkwin,		/* A window associated with interp. */
    const char *name)		/* Name for the new named font. */
{
    TkFontInfo *fiPtr = ((TkWindow *) tkwin)->mainPtr->fontInfoPtr;
    NamedFont *nfPtr;
    Tcl_HashEntry *namedHashPtr;

    namedHashPtr = Tcl_FindHashEntry(&fiPtr->namedTable, name);
    if (namedHashPtr == NULL) {
	if (interp) {
	    Tcl_SetObjResult(interp, Tcl_ObjPrintf(
		    "named font \"%s\" doesn't exist", name));
	    Tcl_SetErrorCode(interp, "TK", "LOOKUP", "FONT", name, NULL);
	}
	return TCL_ERROR;
    }
    nfPtr = Tcl_GetHashValue(namedHashPtr);
    if (nfPtr->refCount != 0) {
	nfPtr->deletePending = 1;
    } else {
	Tcl_DeleteHashEntry(namedHashPtr);
	ckfree(nfPtr);
    }
    return TCL_OK;
}

/*
 *---------------------------------------------------------------------------
 *
 * Tk_GetFont --
 *
 *	Given a string description of a font, map the description to a
 *	corresponding Tk_Font that represents the font.
 *
 * Results:
 *	The return value is token for the font, or NULL if an error prevented
 *	the font from being created. If NULL is returned, an error message
 *	will be left in the interp's result.
 *
 * Side effects:
 *	The font is added to an internal database with a reference count. For
 *	each call to this function, there should eventually be a call to
 *	Tk_FreeFont() or Tk_FreeFontFromObj() so that the database is cleaned
 *	up when fonts aren't in use anymore.
 *
 *---------------------------------------------------------------------------
 */

Tk_Font
Tk_GetFont(
    Tcl_Interp *interp,		/* Interp for database and error return. */
    Tk_Window tkwin,		/* For display on which font will be used. */
    const char *string)		/* String describing font, as: named font,
				 * native format, or parseable string. */
{
    Tk_Font tkfont;
    Tcl_Obj *strPtr;

    strPtr = Tcl_NewStringObj(string, -1);
    Tcl_IncrRefCount(strPtr);
    tkfont = Tk_AllocFontFromObj(interp, tkwin, strPtr);
    Tcl_DecrRefCount(strPtr);
    return tkfont;
}

/*
 *---------------------------------------------------------------------------
 *
 * Tk_AllocFontFromObj --
 *
 *	Given a string description of a font, map the description to a
 *	corresponding Tk_Font that represents the font.
 *
 * Results:
 *	The return value is token for the font, or NULL if an error prevented
 *	the font from being created. If NULL is returned, an error message
 *	will be left in interp's result object.
 *
 * Side effects:
 *	The font is added to an internal database with a reference count. For
 *	each call to this function, there should eventually be a call to
 *	Tk_FreeFont() or Tk_FreeFontFromObj() so that the database is cleaned
 *	up when fonts aren't in use anymore.
 *
 *---------------------------------------------------------------------------
 */

Tk_Font
Tk_AllocFontFromObj(
    Tcl_Interp *interp,		/* Interp for database and error return. */
    Tk_Window tkwin,		/* For screen on which font will be used. */
    Tcl_Obj *objPtr)		/* Object describing font, as: named font,
				 * native format, or parseable string. */
{
    TkFontInfo *fiPtr = ((TkWindow *) tkwin)->mainPtr->fontInfoPtr;
    Tcl_HashEntry *cacheHashPtr, *namedHashPtr;
    TkFont *fontPtr, *firstFontPtr, *oldFontPtr;
    int isNew, descent;
    NamedFont *nfPtr;

    if (objPtr->typePtr != &tkFontObjType) {
	SetFontFromAny(interp, objPtr);
    }

    oldFontPtr = objPtr->internalRep.twoPtrValue.ptr1;
    if (oldFontPtr != NULL) {
	if (oldFontPtr->resourceRefCount == 0) {
	    /*
	     * This is a stale reference: it refers to a TkFont that's no
	     * longer in use. Clear the reference.
	     */

	    FreeFontObj(objPtr);
	    oldFontPtr = NULL;
	} else if (Tk_Screen(tkwin) == oldFontPtr->screen) {
	    oldFontPtr->resourceRefCount++;
	    return (Tk_Font) oldFontPtr;
	}
    }

    /*
     * Next, search the list of fonts that have the name we want, to see if
     * one of them is for the right screen.
     */

    isNew = 0;
    if (oldFontPtr != NULL) {
	cacheHashPtr = oldFontPtr->cacheHashPtr;
	FreeFontObj(objPtr);
    } else {
	cacheHashPtr = Tcl_CreateHashEntry(&fiPtr->fontCache,
		Tcl_GetString(objPtr), &isNew);
    }
    firstFontPtr = Tcl_GetHashValue(cacheHashPtr);
    for (fontPtr = firstFontPtr; (fontPtr != NULL);
	    fontPtr = fontPtr->nextPtr) {
	if (Tk_Screen(tkwin) == fontPtr->screen) {
	    fontPtr->resourceRefCount++;
	    fontPtr->objRefCount++;
	    objPtr->internalRep.twoPtrValue.ptr1 = fontPtr;
	    return (Tk_Font) fontPtr;
	}
    }

    /*
     * The desired font isn't in the table. Make a new one.
     */

    namedHashPtr = Tcl_FindHashEntry(&fiPtr->namedTable,
	    Tcl_GetString(objPtr));
    if (namedHashPtr != NULL) {
	/*
	 * Construct a font based on a named font.
	 */

	nfPtr = Tcl_GetHashValue(namedHashPtr);
	nfPtr->refCount++;

	fontPtr = TkpGetFontFromAttributes(NULL, tkwin, &nfPtr->fa);
    } else {
	/*
	 * Native font?
	 */

	fontPtr = TkpGetNativeFont(tkwin, Tcl_GetString(objPtr));
	if (fontPtr == NULL) {
	    TkFontAttributes fa;
	    Tcl_Obj *dupObjPtr = Tcl_DuplicateObj(objPtr);

	    if (ParseFontNameObj(interp, tkwin, dupObjPtr, &fa) != TCL_OK) {
		if (isNew) {
		    Tcl_DeleteHashEntry(cacheHashPtr);
		}
		Tcl_DecrRefCount(dupObjPtr);
		return NULL;
	    }
	    Tcl_DecrRefCount(dupObjPtr);

	    /*
	     * String contained the attributes inline.
	     */

	    fontPtr = TkpGetFontFromAttributes(NULL, tkwin, &fa);
	}
    }

    /*
     * Detect the system font engine going wrong and fail more gracefully.
     */

    if (fontPtr == NULL) {
	if (isNew) {
	    Tcl_DeleteHashEntry(cacheHashPtr);
	}
	Tcl_SetObjResult(interp, Tcl_NewStringObj(
		"failed to allocate font due to internal system font engine"
		" problem", -1));
	Tcl_SetErrorCode(interp, "TK", "FONT", "INTERNAL_PROBLEM", NULL);
	return NULL;
    }

    fontPtr->resourceRefCount = 1;
    fontPtr->objRefCount = 1;
    fontPtr->cacheHashPtr = cacheHashPtr;
    fontPtr->namedHashPtr = namedHashPtr;
    fontPtr->screen = Tk_Screen(tkwin);
    fontPtr->nextPtr = firstFontPtr;
    Tcl_SetHashValue(cacheHashPtr, fontPtr);

    Tk_MeasureChars((Tk_Font) fontPtr, "0", 1, -1, 0, &fontPtr->tabWidth);
    if (fontPtr->tabWidth == 0) {
	fontPtr->tabWidth = fontPtr->fm.maxWidth;
    }
    fontPtr->tabWidth *= 8;

    /*
     * Make sure the tab width isn't zero (some fonts may not have enough
     * information to set a reasonable tab width).
     */

    if (fontPtr->tabWidth == 0) {
	fontPtr->tabWidth = 1;
    }

    /*
     * Get information used for drawing underlines in generic code on a
     * non-underlined font.
     */

    descent = fontPtr->fm.descent;
    fontPtr->underlinePos = descent / 2;
    fontPtr->underlineHeight = TkFontGetPixels(tkwin, fontPtr->fa.size) / 10;
    if (fontPtr->underlineHeight == 0) {
	fontPtr->underlineHeight = 1;
    }
    if (fontPtr->underlinePos + fontPtr->underlineHeight > descent) {
	/*
	 * If this set of values would cause the bottom of the underline bar
	 * to stick below the descent of the font, jack the underline up a bit
	 * higher.
	 */

	fontPtr->underlineHeight = descent - fontPtr->underlinePos;
	if (fontPtr->underlineHeight == 0) {
	    fontPtr->underlinePos--;
	    fontPtr->underlineHeight = 1;
	}
    }

    objPtr->internalRep.twoPtrValue.ptr1 = fontPtr;
    return (Tk_Font) fontPtr;
}

/*
 *----------------------------------------------------------------------
 *
 * Tk_GetFontFromObj --
 *
 *	Find the font that corresponds to a given object. The font must have
 *	already been created by Tk_GetFont or Tk_AllocFontFromObj.
 *
 * Results:
 *	The return value is a token for the font that matches objPtr and is
 *	suitable for use in tkwin.
 *
 * Side effects:
 *	If the object is not already a font ref, the conversion will free any
 *	old internal representation.
 *
 *----------------------------------------------------------------------
 */

Tk_Font
Tk_GetFontFromObj(
    Tk_Window tkwin,		/* The window that the font will be used
				 * in. */
    Tcl_Obj *objPtr)		/* The object from which to get the font. */
{
    TkFontInfo *fiPtr = ((TkWindow *) tkwin)->mainPtr->fontInfoPtr;
    TkFont *fontPtr;
    Tcl_HashEntry *hashPtr;

    if (objPtr->typePtr != &tkFontObjType) {
	SetFontFromAny(NULL, objPtr);
    }

    fontPtr = objPtr->internalRep.twoPtrValue.ptr1;
    if (fontPtr != NULL) {
	if (fontPtr->resourceRefCount == 0) {
	    /*
	     * This is a stale reference: it refers to a TkFont that's no
	     * longer in use. Clear the reference.
	     */

	    FreeFontObj(objPtr);
	    fontPtr = NULL;
	} else if (Tk_Screen(tkwin) == fontPtr->screen) {
	    return (Tk_Font) fontPtr;
	}
    }

    /*
     * Next, search the list of fonts that have the name we want, to see if
     * one of them is for the right screen.
     */

    if (fontPtr != NULL) {
	hashPtr = fontPtr->cacheHashPtr;
	FreeFontObj(objPtr);
    } else {
	hashPtr = Tcl_FindHashEntry(&fiPtr->fontCache, Tcl_GetString(objPtr));
    }
    if (hashPtr != NULL) {
	for (fontPtr = Tcl_GetHashValue(hashPtr); fontPtr != NULL;
		fontPtr = fontPtr->nextPtr) {
	    if (Tk_Screen(tkwin) == fontPtr->screen) {
		fontPtr->objRefCount++;
		objPtr->internalRep.twoPtrValue.ptr1 = fontPtr;
		return (Tk_Font) fontPtr;
	    }
	}
    }

    Tcl_Panic("Tk_GetFontFromObj called with non-existent font!");
    return NULL;
}

/*
 *----------------------------------------------------------------------
 *
 * SetFontFromAny --
 *
 *	Convert the internal representation of a Tcl object to the font
 *	internal form.
 *
 * Results:
 *	Always returns TCL_OK.
 *
 * Side effects:
 *	The object is left with its typePtr pointing to tkFontObjType. The
 *	TkFont pointer is NULL.
 *
 *----------------------------------------------------------------------
 */

static int
SetFontFromAny(
    Tcl_Interp *interp,		/* Used for error reporting if not NULL. */
    Tcl_Obj *objPtr)		/* The object to convert. */
{
    const Tcl_ObjType *typePtr;

    /*
     * Free the old internalRep before setting the new one.
     */

    Tcl_GetString(objPtr);
    typePtr = objPtr->typePtr;
    if ((typePtr != NULL) && (typePtr->freeIntRepProc != NULL)) {
	typePtr->freeIntRepProc(objPtr);
    }
    objPtr->typePtr = &tkFontObjType;
    objPtr->internalRep.twoPtrValue.ptr1 = NULL;

    return TCL_OK;
}

/*
 *---------------------------------------------------------------------------
 *
 * Tk_NameOfFont --
 *
 *	Given a font, return a textual string identifying it.
 *
 * Results:
 *	The return value is the description that was passed to Tk_GetFont() to
 *	create the font. The storage for the returned string is only
 *	guaranteed to persist until the font is deleted. The caller should not
 *	modify this string.
 *
 * Side effects:
 *	None.
 *
 *---------------------------------------------------------------------------
 */

const char *
Tk_NameOfFont(
    Tk_Font tkfont)		/* Font whose name is desired. */
{
    TkFont *fontPtr = (TkFont *) tkfont;

    return fontPtr->cacheHashPtr->key.string;
}

/*
 *---------------------------------------------------------------------------
 *
 * Tk_FreeFont --
 *
 *	Called to release a font allocated by Tk_GetFont().
 *
 * Results:
 *	None.
 *
 * Side effects:
 *	The reference count associated with font is decremented, and only
 *	deallocated when no one is using it.
 *
 *---------------------------------------------------------------------------
 */

void
Tk_FreeFont(
    Tk_Font tkfont)		/* Font to be released. */
{
    TkFont *fontPtr = (TkFont *) tkfont, *prevPtr;
    NamedFont *nfPtr;

    if (fontPtr == NULL) {
	return;
    }
    fontPtr->resourceRefCount--;
    if (fontPtr->resourceRefCount > 0) {
	return;
    }
    if (fontPtr->namedHashPtr != NULL) {
	/*
	 * This font derived from a named font. Reduce the reference count on
	 * the named font and free it if no-one else is using it.
	 */

	nfPtr = Tcl_GetHashValue(fontPtr->namedHashPtr);
	nfPtr->refCount--;
	if ((nfPtr->refCount == 0) && nfPtr->deletePending) {
	    Tcl_DeleteHashEntry(fontPtr->namedHashPtr);
	    ckfree(nfPtr);
	}
    }

    prevPtr = Tcl_GetHashValue(fontPtr->cacheHashPtr);
    if (prevPtr == fontPtr) {
	if (fontPtr->nextPtr == NULL) {
	    Tcl_DeleteHashEntry(fontPtr->cacheHashPtr);
	} else {
	    Tcl_SetHashValue(fontPtr->cacheHashPtr, fontPtr->nextPtr);
	}
    } else {
	while (prevPtr->nextPtr != fontPtr) {
	    prevPtr = prevPtr->nextPtr;
	}
	prevPtr->nextPtr = fontPtr->nextPtr;
    }

    TkpDeleteFont(fontPtr);
    if (fontPtr->objRefCount == 0) {
	ckfree(fontPtr);
    }
}

/*
 *---------------------------------------------------------------------------
 *
 * Tk_FreeFontFromObj --
 *
 *	Called to release a font inside a Tcl_Obj *. Decrements the refCount
 *	of the font and removes it from the hash tables if necessary.
 *
 * Results:
 *	None.
 *
 * Side effects:
 *	The reference count associated with font is decremented, and only
 *	deallocated when no one is using it.
 *
 *---------------------------------------------------------------------------
 */

void
Tk_FreeFontFromObj(
    Tk_Window tkwin,		/* The window this font lives in. Needed for
				 * the screen value. */
    Tcl_Obj *objPtr)		/* The Tcl_Obj * to be freed. */
{
    Tk_FreeFont(Tk_GetFontFromObj(tkwin, objPtr));
}

/*
 *---------------------------------------------------------------------------
 *
 * FreeFontObjProc, FreeFontObj --
 *
 *	This proc is called to release an object reference to a font. Called
 *	when the object's internal rep is released or when the cached fontPtr
 *	needs to be changed.
 *
 * Results:
 *	None.
 *
 * Side effects:
 *	The object reference count is decremented. When both it and the hash
 *	ref count go to zero, the font's resources are released.
 *
 *---------------------------------------------------------------------------
 */

static void
FreeFontObjProc(
    Tcl_Obj *objPtr)		/* The object we are releasing. */
{
    FreeFontObj(objPtr);
    objPtr->typePtr = NULL;
}

static void
FreeFontObj(
    Tcl_Obj *objPtr)		/* The object we are releasing. */
{
    TkFont *fontPtr = objPtr->internalRep.twoPtrValue.ptr1;

    if (fontPtr != NULL) {
	fontPtr->objRefCount--;
	if ((fontPtr->resourceRefCount == 0) && (fontPtr->objRefCount == 0)) {
<<<<<<< HEAD
	    ckfree(fontPtr);
	    objPtr->internalRep.twoPtrValue.ptr1 = NULL;
=======
	    ckfree((char *) fontPtr);
>>>>>>> 4a6cf6c5
	}
	objPtr->internalRep.twoPtrValue.ptr1 = NULL;
    }
}

/*
 *---------------------------------------------------------------------------
 *
 * DupFontObjProc --
 *
 *	When a cached font object is duplicated, this is called to update the
 *	internal reps.
 *
 * Results:
 *	None.
 *
 * Side effects:
 *	The font's objRefCount is incremented and the internal rep of the copy
 *	is set to point to it.
 *
 *---------------------------------------------------------------------------
 */

static void
DupFontObjProc(
    Tcl_Obj *srcObjPtr,		/* The object we are copying from. */
    Tcl_Obj *dupObjPtr)		/* The object we are copying to. */
{
    TkFont *fontPtr = srcObjPtr->internalRep.twoPtrValue.ptr1;

    dupObjPtr->typePtr = srcObjPtr->typePtr;
    dupObjPtr->internalRep.twoPtrValue.ptr1 = fontPtr;

    if (fontPtr != NULL) {
	fontPtr->objRefCount++;
    }
}

/*
 *---------------------------------------------------------------------------
 *
 * Tk_FontId --
 *
 *	Given a font, return an opaque handle that should be selected into the
 *	XGCValues structure in order to get the constructed gc to use this
 *	font. This function would go away if the XGCValues structure were
 *	replaced with a TkGCValues structure.
 *
 * Results:
 *	As above.
 *
 * Side effects:
 *	None.
 *
 *---------------------------------------------------------------------------
 */

Font
Tk_FontId(
    Tk_Font tkfont)		/* Font that is going to be selected into
				 * GC. */
{
    TkFont *fontPtr = (TkFont *) tkfont;

    return fontPtr->fid;
}

/*
 *---------------------------------------------------------------------------
 *
 * Tk_GetFontMetrics --
 *
 *	Returns overall ascent and descent metrics for the given font. These
 *	values can be used to space multiple lines of text and to align the
 *	baselines of text in different fonts.
 *
 * Results:
 *	If *heightPtr is non-NULL, it is filled with the overall height of the
 *	font, which is the sum of the ascent and descent. If *ascentPtr or
 *	*descentPtr is non-NULL, they are filled with the ascent and/or
 *	descent information for the font.
 *
 * Side effects:
 *	None.
 *
 *---------------------------------------------------------------------------
 */

void
Tk_GetFontMetrics(
    Tk_Font tkfont,		/* Font in which metrics are calculated. */
    Tk_FontMetrics *fmPtr)	/* Pointer to structure in which font metrics
				 * for tkfont will be stored. */
{
    TkFont *fontPtr = (TkFont *) tkfont;

    fmPtr->ascent = fontPtr->fm.ascent;
    fmPtr->descent = fontPtr->fm.descent;
    fmPtr->linespace = fontPtr->fm.ascent + fontPtr->fm.descent;
}

/*
 *---------------------------------------------------------------------------
 *
 * Tk_PostscriptFontName --
 *
 *	Given a Tk_Font, return the name of the corresponding Postscript font.
 *
 * Results:
 *	The return value is the pointsize of the given Tk_Font. The name of
 *	the Postscript font is appended to dsPtr.
 *
 * Side effects:
 *	If the font does not exist on the printer, the print job will fail at
 *	print time. Given a "reasonable" Postscript printer, the following
 *	Tk_Font font families should print correctly:
 *
 *	    Avant Garde, Arial, Bookman, Courier, Courier New, Geneva,
 *	    Helvetica, Monaco, New Century Schoolbook, New York,
 *	    Palatino, Symbol, Times, Times New Roman, Zapf Chancery,
 *	    and Zapf Dingbats.
 *
 *	Any other Tk_Font font families may not print correctly because the
 *	computed Postscript font name may be incorrect.
 *
 *---------------------------------------------------------------------------
 */

int
Tk_PostscriptFontName(
    Tk_Font tkfont,		/* Font in which text will be printed. */
    Tcl_DString *dsPtr)		/* Pointer to an initialized Tcl_DString to
				 * which the name of the Postscript font that
				 * corresponds to tkfont will be appended. */
{
    TkFont *fontPtr = (TkFont *) tkfont;
    Tk_Uid family, weightString, slantString;
    char *src, *dest;
    int upper, len;

    len = Tcl_DStringLength(dsPtr);

    /*
     * Convert the case-insensitive Tk_Font family name to the case-sensitive
     * Postscript family name. Take out any spaces and capitalize the first
     * letter of each word.
     */

    family = fontPtr->fa.family;
    if (strncasecmp(family, "itc ", 4) == 0) {
	family = family + 4;
    }
    if ((strcasecmp(family, "Arial") == 0)
	    || (strcasecmp(family, "Geneva") == 0)) {
	family = "Helvetica";
    } else if ((strcasecmp(family, "Times New Roman") == 0)
	    || (strcasecmp(family, "New York") == 0)) {
	family = "Times";
    } else if ((strcasecmp(family, "Courier New") == 0)
	    || (strcasecmp(family, "Monaco") == 0)) {
	family = "Courier";
    } else if (strcasecmp(family, "AvantGarde") == 0) {
	family = "AvantGarde";
    } else if (strcasecmp(family, "ZapfChancery") == 0) {
	family = "ZapfChancery";
    } else if (strcasecmp(family, "ZapfDingbats") == 0) {
	family = "ZapfDingbats";
    } else {
	Tcl_UniChar ch;

	/*
	 * Inline, capitalize the first letter of each word, lowercase the
	 * rest of the letters in each word, and then take out the spaces
	 * between the words. This may make the DString shorter, which is safe
	 * to do.
	 */

	Tcl_DStringAppend(dsPtr, family, -1);

	src = dest = Tcl_DStringValue(dsPtr) + len;
	upper = 1;
	for (; *src != '\0'; ) {
	    while (isspace(UCHAR(*src))) { /* INTL: ISO space */
		src++;
		upper = 1;
	    }
	    src += Tcl_UtfToUniChar(src, &ch);
	    if (upper) {
		ch = Tcl_UniCharToUpper(ch);
		upper = 0;
	    } else {
		ch = Tcl_UniCharToLower(ch);
	    }
	    dest += Tcl_UniCharToUtf(ch, dest);
	}
	*dest = '\0';
	Tcl_DStringSetLength(dsPtr, dest - Tcl_DStringValue(dsPtr));
	family = Tcl_DStringValue(dsPtr) + len;
    }
    if (family != Tcl_DStringValue(dsPtr) + len) {
	Tcl_DStringAppend(dsPtr, family, -1);
	family = Tcl_DStringValue(dsPtr) + len;
    }

    if (strcasecmp(family, "NewCenturySchoolbook") == 0) {
	Tcl_DStringSetLength(dsPtr, len);
	Tcl_DStringAppend(dsPtr, "NewCenturySchlbk", -1);
	family = Tcl_DStringValue(dsPtr) + len;
    }

    /*
     * Get the string to use for the weight.
     */

    weightString = NULL;
    if (fontPtr->fa.weight == TK_FW_NORMAL) {
	if (strcmp(family, "Bookman") == 0) {
	    weightString = "Light";
	} else if (strcmp(family, "AvantGarde") == 0) {
	    weightString = "Book";
	} else if (strcmp(family, "ZapfChancery") == 0) {
	    weightString = "Medium";
	}
    } else {
	if ((strcmp(family, "Bookman") == 0)
		|| (strcmp(family, "AvantGarde") == 0)) {
	    weightString = "Demi";
	} else {
	    weightString = "Bold";
	}
    }

    /*
     * Get the string to use for the slant.
     */

    slantString = NULL;
    if (fontPtr->fa.slant == TK_FS_ROMAN) {
	/* Do nothing */
    } else if ((strcmp(family, "Helvetica") == 0)
	    || (strcmp(family, "Courier") == 0)
	    || (strcmp(family, "AvantGarde") == 0)) {
	slantString = "Oblique";
    } else {
	slantString = "Italic";
    }

    /*
     * The string "Roman" needs to be added to some fonts that are not bold
     * and not italic.
     */

    if ((slantString == NULL) && (weightString == NULL)) {
	if ((strcmp(family, "Times") == 0)
		|| (strcmp(family, "NewCenturySchlbk") == 0)
		|| (strcmp(family, "Palatino") == 0)) {
	    Tcl_DStringAppend(dsPtr, "-Roman", -1);
	}
    } else {
	Tcl_DStringAppend(dsPtr, "-", -1);
	if (weightString != NULL) {
	    Tcl_DStringAppend(dsPtr, weightString, -1);
	}
	if (slantString != NULL) {
	    Tcl_DStringAppend(dsPtr, slantString, -1);
	}
    }

    return fontPtr->fa.size;
}

/*
 *---------------------------------------------------------------------------
 *
 * Tk_TextWidth --
 *
 *	A wrapper function for the more complicated interface of
 *	Tk_MeasureChars. Computes how much space the given simple string
 *	needs.
 *
 * Results:
 *	The return value is the width (in pixels) of the given string.
 *
 * Side effects:
 *	None.
 *
 *---------------------------------------------------------------------------
 */

int
Tk_TextWidth(
    Tk_Font tkfont,		/* Font in which text will be measured. */
    const char *string,		/* String whose width will be computed. */
    int numBytes)		/* Number of bytes to consider from string, or
				 * < 0 for strlen(). */
{
    int width;

    if (numBytes < 0) {
	numBytes = strlen(string);
    }
    Tk_MeasureChars(tkfont, string, numBytes, -1, 0, &width);
    return width;
}

/*
 *---------------------------------------------------------------------------
 *
 * Tk_UnderlineChars, TkUnderlineCharsInContext --
 *
 *	These procedures draw an underline for a given range of characters in
 *	a given string. They don't draw the characters (which are assumed to
 *	have been displayed previously); they just draw the underline. These
 *	procedures would mainly be used to quickly underline a few characters
 *	without having to construct an underlined font. To produce properly
 *	underlined text, the appropriate underlined font should be constructed
 *	and used.
 *
 * Results:
 *	None.
 *
 * Side effects:
 *	Information gets displayed in "drawable".
 *
 *----------------------------------------------------------------------
 */

void
Tk_UnderlineChars(
    Display *display,		/* Display on which to draw. */
    Drawable drawable,		/* Window or pixmap in which to draw. */
    GC gc,			/* Graphics context for actually drawing
				 * line. */
    Tk_Font tkfont,		/* Font used in GC; must have been allocated
				 * by Tk_GetFont(). Used for character
				 * dimensions, etc. */
    const char *string,		/* String containing characters to be
				 * underlined or overstruck. */
    int x, int y,		/* Coordinates at which first character of
				 * string is drawn. */
    int firstByte,		/* Index of first byte of first character. */
    int lastByte)		/* Index of first byte after the last
				 * character. */
{
    TkUnderlineCharsInContext(display, drawable, gc, tkfont, string,
	    lastByte, x, y, firstByte, lastByte);
}

void
TkUnderlineCharsInContext(
    Display *display,		/* Display on which to draw. */
    Drawable drawable,		/* Window or pixmap in which to draw. */
    GC gc,			/* Graphics context for actually drawing
				 * line. */
    Tk_Font tkfont,		/* Font used in GC; must have been allocated
				 * by Tk_GetFont(). Used for character
				 * dimensions, etc. */
    const char *string,		/* String containing characters to be
				 * underlined or overstruck. */
    int numBytes,		/* Number of bytes in string. */
    int x, int y,		/* Coordinates at which the first character of
				 * the whole string would be drawn. */
    int firstByte,		/* Index of first byte of first character. */
    int lastByte)		/* Index of first byte after the last
				 * character. */
{
    TkFont *fontPtr = (TkFont *) tkfont;
    int startX, endX;

    TkpMeasureCharsInContext(tkfont, string, numBytes, 0, firstByte, -1, 0,
	    &startX);
    TkpMeasureCharsInContext(tkfont, string, numBytes, 0, lastByte, -1, 0,
	    &endX);

    XFillRectangle(display, drawable, gc, x + startX,
	    y + fontPtr->underlinePos, (unsigned) (endX - startX),
	    (unsigned) fontPtr->underlineHeight);
}

/*
 *---------------------------------------------------------------------------
 *
 * Tk_ComputeTextLayout --
 *
 *	Computes the amount of screen space needed to display a multi-line,
 *	justified string of text. Records all the measurements that were done
 *	to determine to size and positioning of the individual lines of text;
 *	this information can be used by the Tk_DrawTextLayout() function to
 *	display the text quickly (without remeasuring it).
 *
 *	This function is useful for simple widgets that want to display
 *	single-font, multi-line text and want Tk to handle the details.
 *
 * Results:
 *	The return value is a Tk_TextLayout token that holds the measurement
 *	information for the given string. The token is only valid for the
 *	given string. If the string is freed, the token is no longer valid and
 *	must also be freed. To free the token, call Tk_FreeTextLayout().
 *
 *	The dimensions of the screen area needed to display the text are
 *	stored in *widthPtr and *heightPtr.
 *
 * Side effects:
 *	Memory is allocated to hold the measurement information.
 *
 *---------------------------------------------------------------------------
 */

Tk_TextLayout
Tk_ComputeTextLayout(
    Tk_Font tkfont,		/* Font that will be used to display text. */
    const char *string,		/* String whose dimensions are to be
				 * computed. */
    int numChars,		/* Number of characters to consider from
				 * string, or < 0 for strlen(). */
    int wrapLength,		/* Longest permissible line length, in pixels.
				 * <= 0 means no automatic wrapping: just let
				 * lines get as long as needed. */
    Tk_Justify justify,		/* How to justify lines. */
    int flags,			/* Flag bits OR-ed together. TK_IGNORE_TABS
				 * means that tab characters should not be
				 * expanded. TK_IGNORE_NEWLINES means that
				 * newline characters should not cause a line
				 * break. */
    int *widthPtr,		/* Filled with width of string. */
    int *heightPtr)		/* Filled with height of string. */
{
    TkFont *fontPtr = (TkFont *) tkfont;
    const char *start, *end, *special;
    int n, y, bytesThisChunk, maxChunks, curLine, layoutHeight;
    int baseline, height, curX, newX, maxWidth, *lineLengths;
    TextLayout *layoutPtr;
    LayoutChunk *chunkPtr;
    const TkFontMetrics *fmPtr;
    Tcl_DString lineBuffer;

    Tcl_DStringInit(&lineBuffer);

    if ((fontPtr == NULL) || (string == NULL)) {
	if (widthPtr != NULL) {
	    *widthPtr = 0;
	}
	if (heightPtr != NULL) {
	    *heightPtr = 0;
	}
	return NULL;
    }

    fmPtr = &fontPtr->fm;

    height = fmPtr->ascent + fmPtr->descent;

    if (numChars < 0) {
	numChars = Tcl_NumUtfChars(string, -1);
    }
    if (wrapLength == 0) {
	wrapLength = -1;
    }

    maxChunks = 1;

    layoutPtr = ckalloc(sizeof(TextLayout)
	    + (maxChunks-1) * sizeof(LayoutChunk));
    layoutPtr->tkfont = tkfont;
    layoutPtr->string = string;
    layoutPtr->numChunks = 0;

    baseline = fmPtr->ascent;
    maxWidth = 0;

    /*
     * Divide the string up into simple strings and measure each string.
     */

    curX = 0;

    end = Tcl_UtfAtIndex(string, numChars);
    special = string;

    flags &= TK_IGNORE_TABS | TK_IGNORE_NEWLINES;
    flags |= TK_WHOLE_WORDS | TK_AT_LEAST_ONE;
    for (start = string; start < end; ) {
	if (start >= special) {
	    /*
	     * Find the next special character in the string.
	     *
	     * INTL: Note that it is safe to increment by byte, because we are
	     * looking for 7-bit characters that will appear unchanged in
	     * UTF-8. At some point we may need to support the full Unicode
	     * whitespace set.
	     */

	    for (special = start; special < end; special++) {
		if (!(flags & TK_IGNORE_NEWLINES)) {
		    if ((*special == '\n') || (*special == '\r')) {
			break;
		    }
		}
		if (!(flags & TK_IGNORE_TABS)) {
		    if (*special == '\t') {
			break;
		    }
		}
	    }
	}

	/*
	 * Special points at the next special character (or the end of the
	 * string). Process characters between start and special.
	 */

	chunkPtr = NULL;
	if (start < special) {
	    bytesThisChunk = Tk_MeasureChars(tkfont, start, special - start,
		    wrapLength - curX, flags, &newX);
	    newX += curX;
	    flags &= ~TK_AT_LEAST_ONE;
	    if (bytesThisChunk > 0) {
		chunkPtr = NewChunk(&layoutPtr, &maxChunks, start,
			bytesThisChunk, curX, newX, baseline);

		start += bytesThisChunk;
		curX = newX;
	    }
	}

	if ((start == special) && (special < end)) {
	    /*
	     * Handle the special character.
	     *
	     * INTL: Special will be pointing at a 7-bit character so we can
	     * safely treat it as a single byte.
	     */

	    chunkPtr = NULL;
	    if (*special == '\t') {
		newX = curX + fontPtr->tabWidth;
		newX -= newX % fontPtr->tabWidth;
		NewChunk(&layoutPtr, &maxChunks, start, 1, curX, newX,
			baseline)->numDisplayChars = -1;
		start++;
		if ((start < end) &&
			((wrapLength <= 0) || (newX <= wrapLength))) {
		    /*
		     * More chars can still fit on this line.
		     */

		    curX = newX;
		    flags &= ~TK_AT_LEAST_ONE;
		    continue;
		}
	    } else {
		NewChunk(&layoutPtr, &maxChunks, start, 1, curX, curX,
			baseline)->numDisplayChars = -1;
		start++;
		goto wrapLine;
	    }
	}

	/*
	 * No more characters are going to go on this line, either because no
	 * more characters can fit or there are no more characters left.
	 * Consume all extra spaces at end of line.
	 */

	while ((start < end) && isspace(UCHAR(*start))) { /* INTL: ISO space */
	    if (!(flags & TK_IGNORE_NEWLINES)) {
		if ((*start == '\n') || (*start == '\r')) {
		    break;
		}
	    }
	    if (!(flags & TK_IGNORE_TABS)) {
		if (*start == '\t') {
		    break;
		}
	    }
	    start++;
	}
	if (chunkPtr != NULL) {
	    const char *end;

	    /*
	     * Append all the extra spaces on this line to the end of the last
	     * text chunk. This is a little tricky because we are switching
	     * back and forth between characters and bytes.
	     */

	    end = chunkPtr->start + chunkPtr->numBytes;
	    bytesThisChunk = start - end;
	    if (bytesThisChunk > 0) {
		bytesThisChunk = Tk_MeasureChars(tkfont, end, bytesThisChunk,
			-1, 0, &chunkPtr->totalWidth);
		chunkPtr->numBytes += bytesThisChunk;
		chunkPtr->numChars += Tcl_NumUtfChars(end, bytesThisChunk);
		chunkPtr->totalWidth += curX;
	    }
	}

    wrapLine:
	flags |= TK_AT_LEAST_ONE;

	/*
	 * Save current line length, then move current position to start of
	 * next line.
	 */

	if (curX > maxWidth) {
	    maxWidth = curX;
	}

	/*
	 * Remember width of this line, so that all chunks on this line can be
	 * centered or right justified, if necessary.
	 */

	Tcl_DStringAppend(&lineBuffer, (char *) &curX, sizeof(curX));

	curX = 0;
	baseline += height;
    }

    /*
     * If last line ends with a newline, then we need to make a 0 width chunk
     * on the next line. Otherwise "Hello" and "Hello\n" are the same height.
     */

    if ((layoutPtr->numChunks > 0) && !(flags & TK_IGNORE_NEWLINES)) {
	if (layoutPtr->chunks[layoutPtr->numChunks - 1].start[0] == '\n') {
	    chunkPtr = NewChunk(&layoutPtr, &maxChunks, start, 0, curX,
		    curX, baseline);
	    chunkPtr->numDisplayChars = -1;
	    Tcl_DStringAppend(&lineBuffer, (char *) &curX, sizeof(curX));
	    baseline += height;
	}
    }

    layoutPtr->width = maxWidth;
    layoutHeight = baseline - fmPtr->ascent;
    if (layoutPtr->numChunks == 0) {
	layoutHeight = height;

	/*
	 * This fake chunk is used by the other functions so that they can
	 * pretend that there is a chunk with no chars in it, which makes the
	 * coding simpler.
	 */

	layoutPtr->numChunks = 1;
	layoutPtr->chunks[0].start		= string;
	layoutPtr->chunks[0].numBytes		= 0;
	layoutPtr->chunks[0].numChars		= 0;
	layoutPtr->chunks[0].numDisplayChars	= -1;
	layoutPtr->chunks[0].x			= 0;
	layoutPtr->chunks[0].y			= fmPtr->ascent;
	layoutPtr->chunks[0].totalWidth		= 0;
	layoutPtr->chunks[0].displayWidth	= 0;
    } else {
	/*
	 * Using maximum line length, shift all the chunks so that the lines
	 * are all justified correctly.
	 */

	curLine = 0;
	chunkPtr = layoutPtr->chunks;
	y = chunkPtr->y;
	lineLengths = (int *) Tcl_DStringValue(&lineBuffer);
	for (n = 0; n < layoutPtr->numChunks; n++) {
	    int extra;

	    if (chunkPtr->y != y) {
		curLine++;
		y = chunkPtr->y;
	    }
	    extra = maxWidth - lineLengths[curLine];
	    if (justify == TK_JUSTIFY_CENTER) {
		chunkPtr->x += extra / 2;
	    } else if (justify == TK_JUSTIFY_RIGHT) {
		chunkPtr->x += extra;
	    }
	    chunkPtr++;
	}
    }

    if (widthPtr != NULL) {
	*widthPtr = layoutPtr->width;
    }
    if (heightPtr != NULL) {
	*heightPtr = layoutHeight;
    }
    Tcl_DStringFree(&lineBuffer);

    return (Tk_TextLayout) layoutPtr;
}

/*
 *---------------------------------------------------------------------------
 *
 * Tk_FreeTextLayout --
 *
 *	This function is called to release the storage associated with a
 *	Tk_TextLayout when it is no longer needed.
 *
 * Results:
 *	None.
 *
 * Side effects:
 *	Memory is freed.
 *
 *---------------------------------------------------------------------------
 */

void
Tk_FreeTextLayout(
    Tk_TextLayout textLayout)	/* The text layout to be released. */
{
    TextLayout *layoutPtr = (TextLayout *) textLayout;

    if (layoutPtr != NULL) {
	ckfree(layoutPtr);
    }
}

/*
 *---------------------------------------------------------------------------
 *
 * Tk_DrawTextLayout --
 *
 *	Use the information in the Tk_TextLayout token to display a
 *	multi-line, justified string of text.
 *
 *	This function is useful for simple widgets that need to display
 *	single-font, multi-line text and want Tk to handle the details.
 *
 * Results:
 *	None.
 *
 * Side effects:
 *	Text drawn on the screen.
 *
 *---------------------------------------------------------------------------
 */

void
Tk_DrawTextLayout(
    Display *display,		/* Display on which to draw. */
    Drawable drawable,		/* Window or pixmap in which to draw. */
    GC gc,			/* Graphics context to use for drawing
				 * text. */
    Tk_TextLayout layout,	/* Layout information, from a previous call to
				 * Tk_ComputeTextLayout(). */
    int x, int y,		/* Upper-left hand corner of rectangle in
				 * which to draw (pixels). */
    int firstChar,		/* The index of the first character to draw
				 * from the given text item. 0 specfies the
				 * beginning. */
    int lastChar)		/* The index just after the last character to
				 * draw from the given text item. A number < 0
				 * means to draw all characters. */
{
    TextLayout *layoutPtr = (TextLayout *) layout;
    int i, numDisplayChars, drawX;
    const char *firstByte, *lastByte;
    LayoutChunk *chunkPtr;

    if (layoutPtr == NULL) {
	return;
    }

    if (lastChar < 0) {
	lastChar = 100000000;
    }
    chunkPtr = layoutPtr->chunks;
    for (i = 0; i < layoutPtr->numChunks; i++) {
	numDisplayChars = chunkPtr->numDisplayChars;
	if ((numDisplayChars > 0) && (firstChar < numDisplayChars)) {
	    if (firstChar <= 0) {
		drawX = 0;
		firstChar = 0;
		firstByte = chunkPtr->start;
	    } else {
		firstByte = Tcl_UtfAtIndex(chunkPtr->start, firstChar);
		Tk_MeasureChars(layoutPtr->tkfont, chunkPtr->start,
			firstByte - chunkPtr->start, -1, 0, &drawX);
	    }
	    if (lastChar < numDisplayChars) {
		numDisplayChars = lastChar;
	    }
	    lastByte = Tcl_UtfAtIndex(chunkPtr->start, numDisplayChars);
	    Tk_DrawChars(display, drawable, gc, layoutPtr->tkfont, firstByte,
		    lastByte - firstByte, x+chunkPtr->x+drawX, y+chunkPtr->y);
	}
	firstChar -= chunkPtr->numChars;
	lastChar -= chunkPtr->numChars;
	if (lastChar <= 0) {
	    break;
	}
	chunkPtr++;
    }
}

void
TkDrawAngledTextLayout(
    Display *display,		/* Display on which to draw. */
    Drawable drawable,		/* Window or pixmap in which to draw. */
    GC gc,			/* Graphics context to use for drawing
				 * text. */
    Tk_TextLayout layout,	/* Layout information, from a previous call to
				 * Tk_ComputeTextLayout(). */
    int x, int y,		/* Upper-left hand corner of rectangle in
				 * which to draw (pixels). */
    double angle,
    int firstChar,		/* The index of the first character to draw
				 * from the given text item. 0 specfies the
				 * beginning. */
    int lastChar)		/* The index just after the last character to
				 * draw from the given text item. A number < 0
				 * means to draw all characters. */
{
    TextLayout *layoutPtr = (TextLayout *) layout;
    int i, numDisplayChars, drawX;
    const char *firstByte, *lastByte;
    LayoutChunk *chunkPtr;
    double sinA = sin(angle * PI/180.0), cosA = cos(angle * PI/180.0);

    if (layoutPtr == NULL) {
	return;
    }

    if (lastChar < 0) {
	lastChar = 100000000;
    }
    chunkPtr = layoutPtr->chunks;
    for (i = 0; i < layoutPtr->numChunks; i++) {
	numDisplayChars = chunkPtr->numDisplayChars;
	if ((numDisplayChars > 0) && (firstChar < numDisplayChars)) {
	    double dx, dy;

	    if (firstChar <= 0) {
		drawX = 0;
		firstChar = 0;
		firstByte = chunkPtr->start;
	    } else {
		firstByte = Tcl_UtfAtIndex(chunkPtr->start, firstChar);
		Tk_MeasureChars(layoutPtr->tkfont, chunkPtr->start,
			firstByte - chunkPtr->start, -1, 0, &drawX);
	    }
	    if (lastChar < numDisplayChars) {
		numDisplayChars = lastChar;
	    }
	    lastByte = Tcl_UtfAtIndex(chunkPtr->start, numDisplayChars);
	    dx = cosA * (chunkPtr->x + drawX) + sinA * (chunkPtr->y);
	    dy = -sinA * (chunkPtr->x + drawX) + cosA * (chunkPtr->y);
	    if (angle == 0.0) {
		Tk_DrawChars(display, drawable, gc, layoutPtr->tkfont,
			firstByte, lastByte - firstByte,
			(int)(x + dx), (int)(y + dy));
	    } else {
		TkDrawAngledChars(display, drawable, gc, layoutPtr->tkfont,
			firstByte, lastByte - firstByte, x+dx, y+dy, angle);
	    }
	}
	firstChar -= chunkPtr->numChars;
	lastChar -= chunkPtr->numChars;
	if (lastChar <= 0) {
	    break;
	}
	chunkPtr++;
    }
}

/*
 *---------------------------------------------------------------------------
 *
 * Tk_UnderlineTextLayout --
 *
 *	Use the information in the Tk_TextLayout token to display an underline
 *	below an individual character. This function does not draw the text,
 *	just the underline.
 *
 *	This function is useful for simple widgets that need to display
 *	single-font, multi-line text with an individual character underlined
 *	and want Tk to handle the details. To display larger amounts of
 *	underlined text, construct and use an underlined font.
 *
 * Results:
 *	None.
 *
 * Side effects:
 *	Underline drawn on the screen.
 *
 *---------------------------------------------------------------------------
 */

void
Tk_UnderlineTextLayout(
    Display *display,		/* Display on which to draw. */
    Drawable drawable,		/* Window or pixmap in which to draw. */
    GC gc,			/* Graphics context to use for drawing text. */
    Tk_TextLayout layout,	/* Layout information, from a previous call to
				 * Tk_ComputeTextLayout(). */
    int x, int y,		/* Upper-left hand corner of rectangle in
				 * which to draw (pixels). */
    int underline)		/* Index of the single character to underline,
				 * or -1 for no underline. */
{
    int xx, yy, width, height;

    if ((Tk_CharBbox(layout, underline, &xx, &yy, &width, &height) != 0)
	    && (width != 0)) {
	TextLayout *layoutPtr = (TextLayout *) layout;
	TkFont *fontPtr = (TkFont *) layoutPtr->tkfont;

	XFillRectangle(display, drawable, gc, x + xx,
		y + yy + fontPtr->fm.ascent + fontPtr->underlinePos,
		(unsigned) width, (unsigned) fontPtr->underlineHeight);
    }
}

void
TkUnderlineAngledTextLayout(
    Display *display,		/* Display on which to draw. */
    Drawable drawable,		/* Window or pixmap in which to draw. */
    GC gc,			/* Graphics context to use for drawing
				 * text. */
    Tk_TextLayout layout,	/* Layout information, from a previous call to
				 * Tk_ComputeTextLayout(). */
    int x, int y,		/* Upper-left hand corner of rectangle in
				 * which to draw (pixels). */
    double angle,
    int underline)		/* Index of the single character to underline,
				 * or -1 for no underline. */
{
    int xx, yy, width, height;

    if (angle == 0.0) {
	Tk_UnderlineTextLayout(display, drawable, gc, layout, x,y, underline);
	return;
    }

    if ((Tk_CharBbox(layout, underline, &xx, &yy, &width, &height) != 0)
	    && (width != 0)) {
	TextLayout *layoutPtr = (TextLayout *) layout;
	TkFont *fontPtr = (TkFont *) layoutPtr->tkfont;
	double sinA = sin(angle*PI/180), cosA = cos(angle*PI/180);
	double dy = yy + fontPtr->fm.ascent + fontPtr->underlinePos;
	XPoint points[5];

	/*
	 * Note that we're careful to only round a double value once, which
	 * minimizes roundoff errors.
	 */

	points[0].x = x + ROUND16(xx*cosA + dy*sinA);
	points[0].y = y + ROUND16(dy*cosA - xx*sinA);
	points[1].x = x + ROUND16(xx*cosA + dy*sinA + width*cosA);
	points[1].y = y + ROUND16(dy*cosA - xx*sinA - width*sinA);
	if (fontPtr->underlineHeight == 1) {
	    /*
	     * Thin underlines look better when rotated when drawn as a line
	     * rather than a rectangle; the rasterizer copes better.
	     */

	    XDrawLines(display, drawable, gc, points, 2, CoordModeOrigin);
	} else {
	    points[2].x = x + ROUND16(xx*cosA + dy*sinA + width*cosA
		    + fontPtr->underlineHeight*sinA);
	    points[2].y = y + ROUND16(dy*cosA - xx*sinA - width*sinA
		    + fontPtr->underlineHeight*cosA);
	    points[3].x = x + ROUND16(xx*cosA + dy*sinA
		    + fontPtr->underlineHeight*sinA);
	    points[3].y = y + ROUND16(dy*cosA - xx*sinA
		    + fontPtr->underlineHeight*cosA);
	    points[4].x = points[0].x;
	    points[4].y = points[0].y;
	    XFillPolygon(display, drawable, gc, points, 5, Complex,
		    CoordModeOrigin);
	    XDrawLines(display, drawable, gc, points, 5, CoordModeOrigin);
	}
    }
}

/*
 *---------------------------------------------------------------------------
 *
 * Tk_PointToChar --
 *
 *	Use the information in the Tk_TextLayout token to determine the
 *	character closest to the given point. The point must be specified with
 *	respect to the upper-left hand corner of the text layout, which is
 *	considered to be located at (0, 0).
 *
 *	Any point whose y-value is less that 0 will be considered closest to
 *	the first character in the text layout; any point whose y-value is
 *	greater than the height of the text layout will be considered closest
 *	to the last character in the text layout.
 *
 *	Any point whose x-value is less than 0 will be considered closest to
 *	the first character on that line; any point whose x-value is greater
 *	than the width of the text layout will be considered closest to the
 *	last character on that line.
 *
 * Results:
 *	The return value is the index of the character that was closest to the
 *	point. Given a text layout with no characters, the value 0 will always
 *	be returned, referring to a hypothetical zero-width placeholder
 *	character.
 *
 * Side effects:
 *	None.
 *
 *---------------------------------------------------------------------------
 */

int
Tk_PointToChar(
    Tk_TextLayout layout,	/* Layout information, from a previous call to
				 * Tk_ComputeTextLayout(). */
    int x, int y)		/* Coordinates of point to check, with respect
				 * to the upper-left corner of the text
				 * layout. */
{
    TextLayout *layoutPtr = (TextLayout *) layout;
    LayoutChunk *chunkPtr, *lastPtr;
    TkFont *fontPtr;
    int i, n, dummy, baseline, pos, numChars;

    if (y < 0) {
	/*
	 * Point lies above any line in this layout. Return the index of the
	 * first char.
	 */

	return 0;
    }

    /*
     * Find which line contains the point.
     */

    fontPtr = (TkFont *) layoutPtr->tkfont;
    lastPtr = chunkPtr = layoutPtr->chunks;
    numChars = 0;
    for (i = 0; i < layoutPtr->numChunks; i++) {
	baseline = chunkPtr->y;
	if (y < baseline + fontPtr->fm.descent) {
	    if (x < chunkPtr->x) {
		/*
		 * Point is to the left of all chunks on this line. Return the
		 * index of the first character on this line.
		 */

		return numChars;
	    }
	    if (x >= layoutPtr->width) {
		/*
		 * If point lies off right side of the text layout, return the
		 * last char in the last chunk on this line. Without this, it
		 * might return the index of the first char that was located
		 * outside of the text layout.
		 */

		x = INT_MAX;
	    }

	    /*
	     * Examine all chunks on this line to see which one contains the
	     * specified point.
	     */

	    lastPtr = chunkPtr;
	    while ((i < layoutPtr->numChunks) && (chunkPtr->y == baseline)) {
		if (x < chunkPtr->x + chunkPtr->totalWidth) {
		    /*
		     * Point falls on one of the characters in this chunk.
		     */

		    if (chunkPtr->numDisplayChars < 0) {
			/*
			 * This is a special chunk that encapsulates a single
			 * tab or newline char.
			 */

			return numChars;
		    }
		    n = Tk_MeasureChars((Tk_Font) fontPtr, chunkPtr->start,
			    chunkPtr->numBytes, x - chunkPtr->x, 0, &dummy);
		    return numChars + Tcl_NumUtfChars(chunkPtr->start, n);
		}
		numChars += chunkPtr->numChars;
		lastPtr = chunkPtr;
		chunkPtr++;
		i++;
	    }

	    /*
	     * Point is to the right of all chars in all the chunks on this
	     * line. Return the index just past the last char in the last
	     * chunk on this line.
	     */

	    pos = numChars;
	    if (i < layoutPtr->numChunks) {
		pos--;
	    }
	    return pos;
	}
	numChars += chunkPtr->numChars;
	lastPtr = chunkPtr;
	chunkPtr++;
    }

    /*
     * Point lies below any line in this text layout. Return the index just
     * past the last char.
     */

    return (lastPtr->start + lastPtr->numChars) - layoutPtr->string;
}

/*
 *---------------------------------------------------------------------------
 *
 * Tk_CharBbox --
 *
 *	Use the information in the Tk_TextLayout token to return the bounding
 *	box for the character specified by index.
 *
 *	The width of the bounding box is the advance width of the character,
 *	and does not include and left- or right-bearing. Any character that
 *	extends partially outside of the text layout is considered to be
 *	truncated at the edge. Any character which is located completely
 *	outside of the text layout is considered to be zero-width and pegged
 *	against the edge.
 *
 *	The height of the bounding box is the line height for this font,
 *	extending from the top of the ascent to the bottom of the descent.
 *	Information about the actual height of the individual letter is not
 *	available.
 *
 *	A text layout that contains no characters is considered to contain a
 *	single zero-width placeholder character.
 *
 * Results:
 *	The return value is 0 if the index did not specify a character in the
 *	text layout, or non-zero otherwise. In that case, *bbox is filled with
 *	the bounding box of the character.
 *
 * Side effects:
 *	None.
 *
 *---------------------------------------------------------------------------
 */

int
Tk_CharBbox(
    Tk_TextLayout layout,	/* Layout information, from a previous call to
				 * Tk_ComputeTextLayout(). */
    int index,			/* The index of the character whose bbox is
				 * desired. */
    int *xPtr, int *yPtr,	/* Filled with the upper-left hand corner, in
				 * pixels, of the bounding box for the
				 * character specified by index, if
				 * non-NULL. */
    int *widthPtr, int *heightPtr)
				/* Filled with the width and height of the
				 * bounding box for the character specified by
				 * index, if non-NULL. */
{
    TextLayout *layoutPtr = (TextLayout *) layout;
    LayoutChunk *chunkPtr;
    int i, x = 0, w;
    Tk_Font tkfont;
    TkFont *fontPtr;
    const char *end;

    if (index < 0) {
	return 0;
    }

    chunkPtr = layoutPtr->chunks;
    tkfont = layoutPtr->tkfont;
    fontPtr = (TkFont *) tkfont;

    for (i = 0; i < layoutPtr->numChunks; i++) {
	if (chunkPtr->numDisplayChars < 0) {
	    if (index == 0) {
		x = chunkPtr->x;
		w = chunkPtr->totalWidth;
		goto check;
	    }
	} else if (index < chunkPtr->numChars) {
	    end = Tcl_UtfAtIndex(chunkPtr->start, index);
	    if (xPtr != NULL) {
		Tk_MeasureChars(tkfont, chunkPtr->start,
			end - chunkPtr->start, -1, 0, &x);
		x += chunkPtr->x;
	    }
	    if (widthPtr != NULL) {
		Tk_MeasureChars(tkfont, end, Tcl_UtfNext(end) - end,
			-1, 0, &w);
	    }
	    goto check;
	}
	index -= chunkPtr->numChars;
	chunkPtr++;
    }
    if (index != 0) {
	return 0;
    }

    /*
     * Special case to get location just past last char in layout.
     */

    chunkPtr--;
    x = chunkPtr->x + chunkPtr->totalWidth;
    w = 0;

    /*
     * Ensure that the bbox lies within the text layout. This forces all chars
     * that extend off the right edge of the text layout to have truncated
     * widths, and all chars that are completely off the right edge of the
     * text layout to peg to the edge and have 0 width.
     */

  check:
    if (yPtr != NULL) {
	*yPtr = chunkPtr->y - fontPtr->fm.ascent;
    }
    if (heightPtr != NULL) {
	*heightPtr = fontPtr->fm.ascent + fontPtr->fm.descent;
    }

    if (x > layoutPtr->width) {
	x = layoutPtr->width;
    }
    if (xPtr != NULL) {
	*xPtr = x;
    }
    if (widthPtr != NULL) {
	if (x + w > layoutPtr->width) {
	    w = layoutPtr->width - x;
	}
	*widthPtr = w;
    }

    return 1;
}

/*
 *---------------------------------------------------------------------------
 *
 * Tk_DistanceToTextLayout --
 *
 *	Computes the distance in pixels from the given point to the given text
 *	layout. Non-displaying space characters that occur at the end of
 *	individual lines in the text layout are ignored for hit detection
 *	purposes.
 *
 * Results:
 *	The return value is 0 if the point (x, y) is inside the text layout.
 *	If the point isn't inside the text layout then the return value is the
 *	distance in pixels from the point to the text item.
 *
 * Side effects:
 *	None.
 *
 *---------------------------------------------------------------------------
 */

int
Tk_DistanceToTextLayout(
    Tk_TextLayout layout,	/* Layout information, from a previous call
				 * to Tk_ComputeTextLayout(). */
    int x, int y)		/* Coordinates of point to check, with respect
				 * to the upper-left corner of the text layout
				 * (in pixels). */
{
    int i, x1, x2, y1, y2, xDiff, yDiff, dist, minDist, ascent, descent;
    TextLayout *layoutPtr = (TextLayout *) layout;
    LayoutChunk *chunkPtr;
    TkFont *fontPtr;

    fontPtr = (TkFont *) layoutPtr->tkfont;
    ascent = fontPtr->fm.ascent;
    descent = fontPtr->fm.descent;

    minDist = 0;
    chunkPtr = layoutPtr->chunks;
    for (i = 0; i < layoutPtr->numChunks; i++) {
	if (chunkPtr->start[0] == '\n') {
	    /*
	     * Newline characters are not counted when computing distance (but
	     * tab characters would still be considered).
	     */

	    chunkPtr++;
	    continue;
	}

	x1 = chunkPtr->x;
	y1 = chunkPtr->y - ascent;
	x2 = chunkPtr->x + chunkPtr->displayWidth;
	y2 = chunkPtr->y + descent;

	if (x < x1) {
	    xDiff = x1 - x;
	} else if (x >= x2) {
	    xDiff = x - x2 + 1;
	} else {
	    xDiff = 0;
	}

	if (y < y1) {
	    yDiff = y1 - y;
	} else if (y >= y2) {
	    yDiff = y - y2 + 1;
	} else {
	    yDiff = 0;
	}
	if ((xDiff == 0) && (yDiff == 0)) {
	    return 0;
	}
	dist = (int) hypot((double) xDiff, (double) yDiff);
	if ((dist < minDist) || (minDist == 0)) {
	    minDist = dist;
	}
	chunkPtr++;
    }
    return minDist;
}

/*
 *---------------------------------------------------------------------------
 *
 * Tk_IntersectTextLayout --
 *
 *	Determines whether a text layout lies entirely inside, entirely
 *	outside, or overlaps a given rectangle. Non-displaying space
 *	characters that occur at the end of individual lines in the text
 *	layout are ignored for intersection calculations.
 *
 * Results:
 *	The return value is -1 if the text layout is entirely outside of the
 *	rectangle, 0 if it overlaps, and 1 if it is entirely inside of the
 *	rectangle.
 *
 * Side effects:
 *	None.
 *
 *---------------------------------------------------------------------------
 */

int
Tk_IntersectTextLayout(
    Tk_TextLayout layout,	/* Layout information, from a previous call to
				 * Tk_ComputeTextLayout(). */
    int x, int y,		/* Upper-left hand corner, in pixels, of
				 * rectangular area to compare with text
				 * layout. Coordinates are with respect to the
				 * upper-left hand corner of the text layout
				 * itself. */
    int width, int height)	/* The width and height of the above
				 * rectangular area, in pixels. */
{
    int result, i, x1, y1, x2, y2;
    TextLayout *layoutPtr = (TextLayout *) layout;
    LayoutChunk *chunkPtr;
    TkFont *fontPtr;
    int left, top, right, bottom;

    /*
     * Scan the chunks one at a time, seeing whether each is entirely in,
     * entirely out, or overlapping the rectangle. If an overlap is detected,
     * return immediately; otherwise wait until all chunks have been processed
     * and see if they were all inside or all outside.
     */

    chunkPtr = layoutPtr->chunks;
    fontPtr = (TkFont *) layoutPtr->tkfont;

    left = x;
    top = y;
    right = x + width;
    bottom = y + height;

    result = 0;
    for (i = 0; i < layoutPtr->numChunks; i++) {
	if ((chunkPtr->start[0] == '\n') || (chunkPtr->numBytes == 0)) {
	    /*
	     * Newline characters and empty chunks are not counted when
	     * computing area intersection (but tab characters would still be
	     * considered).
	     */

	    chunkPtr++;
	    continue;
	}

	x1 = chunkPtr->x;
	y1 = chunkPtr->y - fontPtr->fm.ascent;
	x2 = chunkPtr->x + chunkPtr->displayWidth;
	y2 = chunkPtr->y + fontPtr->fm.descent;

	if ((right < x1) || (left >= x2)
		|| (bottom < y1) || (top >= y2)) {
	    if (result == 1) {
		return 0;
	    }
	    result = -1;
	} else if ((x1 < left) || (x2 >= right)
		|| (y1 < top) || (y2 >= bottom)) {
	    return 0;
	} else if (result == -1) {
	    return 0;
	} else {
	    result = 1;
	}
	chunkPtr++;
    }
    return result;
}

/*
 *---------------------------------------------------------------------------
 *
 * TkIntersectAngledTextLayout --
 *
 *	Determines whether a text layout that has been turned by an angle
 *	about its top-left coordinae lies entirely inside, entirely outside,
 *	or overlaps a given rectangle. Non-displaying space characters that
 *	occur at the end of individual lines in the text layout are ignored
 *	for intersection calculations.
 *
 * Results:
 *	The return value is -1 if the text layout is entirely outside of the
 *	rectangle, 0 if it overlaps, and 1 if it is entirely inside of the
 *	rectangle.
 *
 * Side effects:
 *	None.
 *
 *---------------------------------------------------------------------------
 */

static inline int
PointInQuadrilateral(
    double qx[],
    double qy[],
    double x,
    double y)
{
    int i;

    for (i=0 ; i<4 ; i++) {
	double sideDX = qx[(i+1)%4] - qx[i];
	double sideDY = qy[(i+1)%4] - qy[i];
	double dx = x - qx[i];
	double dy = y - qy[i];

	if (sideDX*dy < sideDY*dx) {
	    return 0;
	}
    }
    return 1;
}

static inline int
sign(
    double value)
{
    return (value < 0.0) ? -1 : (value > 0.0) ? 1 : 0;
}

static inline int
SidesIntersect(
    double ax1, double ay1, double ax2, double ay2,
    double bx1, double by1, double bx2, double by2)
{
#if 0
/* http://www.freelunchdesign.com/cgi-bin/codwiki.pl?DiscussionTopics/CollideMeUpBaby */

    double a1, b1, c1, a2, b2, c2, r1, r2, r3, r4, denom;

    a1 = ay2 - ay1;
    b1 = ax1 - ax2;
    c1 = (ax2 * ay1) - (ax1 * ay2);
    r3 = (a1 * bx1) + (b1 * by1) + c1;
    r4 = (a1 * bx2) + (b1 * by2) + c1;
    if ((r3 != 0.0) && (r4 != 0.0) && (r3*r4 > 0.0)) {
	return 0;
    }

    a2 = by2 - by1;
    b2 = bx1 - bx2;
    c2 = (bx2 * by1) - (bx1 * by2);
    r1 = (a2 * ax1) + (b2 * ay1) + c2;
    r2 = (a2 * ax2) + (b2 * ay2) + c2;
    if ((r1 != 0.0) && (r2 != 0.0) && (r1*r2 > 0.0)) {
	return 0;
    }

    denom = (a1 * b2) - (a2 * b1);
    return (denom != 0.0);
#else
    /*
     * A more efficient version. Two line segments intersect if, when seen
     * from the perspective of one line, the two endpoints of the other
     * segment lie on opposite sides of the line, and vice versa. "Lie on
     * opposite sides" is computed by taking the cross products and seeing if
     * they are of opposite signs.
     */

    double dx, dy, dx1, dy1;

    dx = ax2 - ax1;
    dy = ay2 - ay1;
    dx1 = bx1 - ax1;
    dy1 = by1 - ay1;
    if ((dx*dy1-dy*dx1 > 0.0) == (dx*(by2-ay1)-dy*(bx2-ax1) > 0.0)) {
	return 0;
    }
    dx = bx2 - bx1;
    dy = by2 - by1;
    if ((dy*dx1-dx*dy1 > 0.0) == (dx*(ay2-by1)-dy*(ax2-bx1) > 0.0)) {
	return 0;
    }
    return 1;
#endif
}

int
TkIntersectAngledTextLayout(
    Tk_TextLayout layout,	/* Layout information, from a previous call to
				 * Tk_ComputeTextLayout(). */
    int x, int y,		/* Upper-left hand corner, in pixels, of
				 * rectangular area to compare with text
				 * layout. Coordinates are with respect to the
				 * upper-left hand corner of the text layout
				 * itself. */
    int width, int height,	/* The width and height of the above
				 * rectangular area, in pixels. */
    double angle)
{
    int i, x1, y1, x2, y2;
    TextLayout *layoutPtr;
    LayoutChunk *chunkPtr;
    TkFont *fontPtr;
    double c = cos(angle * PI/180.0), s = sin(angle * PI/180.0);
    double rx[4], ry[4];

    if (angle == 0.0) {
	return Tk_IntersectTextLayout(layout, x, y, width, height);
    }

    /*
     * Compute the coordinates of the rectangle, rotated into text layout
     * space.
     */

    rx[0] = x*c - y*s;
    ry[0] = y*c + x*s;
    rx[1] = (x+width)*c - y*s;
    ry[1] = y*c + (x+width)*s;
    rx[2] = (x+width)*c - (y+height)*s;
    ry[2] = (y+height)*c + (x+width)*s;
    rx[3] = x*c - (y+height)*s;
    ry[3] = (y+height)*c + x*s;

    /*
     * Want to know if all chunks are inside the rectangle, or if there is any
     * overlap. First, we check to see if all chunks are inside; if and only
     * if they are, we're in the "inside" case.
     */

    layoutPtr = (TextLayout *) layout;
    chunkPtr = layoutPtr->chunks;
    fontPtr = (TkFont *) layoutPtr->tkfont;

    for (i=0 ; i<layoutPtr->numChunks ; i++,chunkPtr++) {
	if (chunkPtr->start[0] == '\n') {
	    /*
	     * Newline characters are not counted when computing area
	     * intersection (but tab characters would still be considered).
	     */

	    continue;
	}

	x1 = chunkPtr->x;
	y1 = chunkPtr->y - fontPtr->fm.ascent;
	x2 = chunkPtr->x + chunkPtr->displayWidth;
	y2 = chunkPtr->y + fontPtr->fm.descent;
	if (	!PointInQuadrilateral(rx, ry, x1, y1) ||
		!PointInQuadrilateral(rx, ry, x2, y1) ||
		!PointInQuadrilateral(rx, ry, x2, y2) ||
		!PointInQuadrilateral(rx, ry, x1, y2)) {
	    goto notInside;
	}
    }
    return 1;

    /*
     * Next, check to see if all the points of the rectangle are inside a
     * single chunk; if they are, we're in an "overlap" case.
     */

  notInside:
    chunkPtr = layoutPtr->chunks;

    for (i=0 ; i<layoutPtr->numChunks ; i++,chunkPtr++) {
	double cx[4], cy[4];

	if (chunkPtr->start[0] == '\n') {
	    /*
	     * Newline characters are not counted when computing area
	     * intersection (but tab characters would still be considered).
	     */

	    continue;
	}

	cx[0] = cx[3] = chunkPtr->x;
	cy[0] = cy[1] = chunkPtr->y - fontPtr->fm.ascent;
	cx[1] = cx[2] = chunkPtr->x + chunkPtr->displayWidth;
	cy[2] = cy[3] = chunkPtr->y + fontPtr->fm.descent;
	if (	!PointInQuadrilateral(cx, cy, rx[0], ry[0]) ||
		!PointInQuadrilateral(cx, cy, rx[1], ry[1]) ||
		!PointInQuadrilateral(cx, cy, rx[2], ry[2]) ||
		!PointInQuadrilateral(cx, cy, rx[3], ry[3])) {
	    goto notReverseInside;
	}
    }
    return 0;

    /*
     * If we're overlapping now, we must be partially in and out of at least
     * one chunk. If that is the case, there must be one line segment of the
     * rectangle that is touching or crossing a line segment of a chunk.
     */

  notReverseInside:
    chunkPtr = layoutPtr->chunks;

    for (i=0 ; i<layoutPtr->numChunks ; i++,chunkPtr++) {
	int j;

	if (chunkPtr->start[0] == '\n') {
	    /*
	     * Newline characters are not counted when computing area
	     * intersection (but tab characters would still be considered).
	     */

	    continue;
	}

	x1 = chunkPtr->x;
	y1 = chunkPtr->y - fontPtr->fm.ascent;
	x2 = chunkPtr->x + chunkPtr->displayWidth;
	y2 = chunkPtr->y + fontPtr->fm.descent;

	for (j=0 ; j<4 ; j++) {
	    int k = (j+1) % 4;

	    if (    SidesIntersect(rx[j],ry[j], rx[k],ry[k], x1,y1, x2,y1) ||
		    SidesIntersect(rx[j],ry[j], rx[k],ry[k], x2,y1, x2,y2) ||
		    SidesIntersect(rx[j],ry[j], rx[k],ry[k], x2,y2, x1,y2) ||
		    SidesIntersect(rx[j],ry[j], rx[k],ry[k], x1,y2, x1,y1)) {
		return 0;
	    }
	}
    }

    /*
     * They must be wholly non-overlapping.
     */

    return -1;
}

/*
 *---------------------------------------------------------------------------
 *
 * Tk_TextLayoutToPostscript --
 *
 *	Outputs the contents of a text layout in Postscript format. The set of
 *	lines in the text layout will be rendered by the user supplied
 *	Postscript function. The function should be of the form:
 *
 *	    justify x y string function --
 *
 *	Justify is -1, 0, or 1, depending on whether the following string
 *	should be left, center, or right justified, x and y is the location
 *	for the origin of the string, string is the sequence of characters to
 *	be printed, and function is the name of the caller-provided function;
 *	the function should leave nothing on the stack.
 *
 *	The meaning of the origin of the string (x and y) depends on the
 *	justification. For left justification, x is where the left edge of the
 *	string should appear. For center justification, x is where the center
 *	of the string should appear. And for right justification, x is where
 *	the right edge of the string should appear. This behavior is necessary
 *	because, for example, right justified text on the screen is justified
 *	with screen metrics. The same string needs to be justified with
 *	printer metrics on the printer to appear in the correct place with
 *	respect to other similarly justified strings. In all circumstances, y
 *	is the location of the baseline for the string.
 *
 * Results:
 *	The interp's result is modified to hold the Postscript code that will
 *	render the text layout.
 *
 * Side effects:
 *	None.
 *
 *---------------------------------------------------------------------------
 */

void
Tk_TextLayoutToPostscript(
    Tcl_Interp *interp,		/* Filled with Postscript code. */
    Tk_TextLayout layout)	/* The layout to be rendered. */
{
    TextLayout *layoutPtr = (TextLayout *) layout;
    LayoutChunk *chunkPtr = layoutPtr->chunks;
    int baseline = chunkPtr->y;
    Tcl_Obj *psObj = Tcl_NewObj();
    int i, j, len;
    const char *p, *glyphname;
    char uindex[5], c, *ps;
    Tcl_UniChar ch;

    Tcl_AppendToObj(psObj, "[(", -1);
    for (i = 0; i < layoutPtr->numChunks; i++, chunkPtr++) {
	if (baseline != chunkPtr->y) {
	    Tcl_AppendToObj(psObj, ")]\n[(", -1);
	    baseline = chunkPtr->y;
	}
	if (chunkPtr->numDisplayChars <= 0) {
	    if (chunkPtr->start[0] == '\t') {
		Tcl_AppendToObj(psObj, "\\t", -1);
	    }
	    continue;
	}

	for (p=chunkPtr->start, j=0; j<chunkPtr->numDisplayChars; j++) {
	    /*
	     * INTL: We only handle symbols that have an encoding as a glyph
	     * from the standard set defined by Adobe. The rest get punted.
	     * Eventually this should be revised to handle more sophsticiated
	     * international postscript fonts.
	     */

	    p += Tcl_UtfToUniChar(p, &ch);
	    if ((ch == '(') || (ch == ')') || (ch == '\\') || (ch < 0x20)) {
		/*
		 * Tricky point: the "03" is necessary in the sprintf below,
		 * so that a full three digits of octal are always generated.
		 * Without the "03", a number following this sequence could be
		 * interpreted by Postscript as part of this sequence.
		 */

		Tcl_AppendPrintfToObj(psObj, "\\%03o", ch);
		continue;
	    } else if (ch <= 0x7f) {
		/*
		 * Normal ASCII character.
		 */

		c = (char) ch;
		Tcl_AppendToObj(psObj, &c, 1);
		continue;
	    }

	    /*
	     * This character doesn't belong to the ASCII character set, so we
	     * use the full glyph name.
	     */

	    sprintf(uindex, "%04X", ch);		/* endianness? */
	    glyphname = Tcl_GetVar2(interp, "::tk::psglyphs", uindex, 0);
	    if (glyphname) {
		ps = Tcl_GetStringFromObj(psObj, &len);
		if (ps[len-1] == '(') {
		    /*
		     * In-place edit. Ewww!
		     */

		    ps[len-1] = '/';
		} else {
		    Tcl_AppendToObj(psObj, ")/", -1);
		}
		Tcl_AppendToObj(psObj, glyphname, -1);
		Tcl_AppendToObj(psObj, "(", -1);
	    } else {
		/*
		 * No known mapping for the character into the space of
		 * PostScript glyphs. Ignore it. :-(
		 */

#ifdef TK_DEBUG_POSTSCRIPT_OUTPUT
		fprintf(stderr, "Warning: no mapping to PostScript "
			"glyphs for \\u%04x\n", ch);
#endif
	    }
	}
    }
    Tcl_AppendToObj(psObj, ")]\n", -1);
    Tcl_AppendObjToObj(Tcl_GetObjResult(interp), psObj);
    Tcl_DecrRefCount(psObj);
}

/*
 *---------------------------------------------------------------------------
 *
 * ConfigAttributesObj --
 *
 *	Process command line options to fill in fields of a properly
 *	initialized font attributes structure.
 *
 * Results:
 *	A standard Tcl return value. If TCL_ERROR is returned, an error
 *	message will be left in interp's result object.
 *
 * Side effects:
 *	The fields of the font attributes structure get filled in with
 *	information from argc/argv. If an error occurs while parsing, the font
 *	attributes structure will contain all modifications specified in the
 *	command line options up to the point of the error.
 *
 *---------------------------------------------------------------------------
 */

static int
ConfigAttributesObj(
    Tcl_Interp *interp,		/* Interp for error return. */
    Tk_Window tkwin,		/* For display on which font will be used. */
    int objc,			/* Number of elements in argv. */
    Tcl_Obj *const objv[],	/* Command line options. */
    TkFontAttributes *faPtr)	/* Font attributes structure whose fields are
				 * to be modified. Structure must already be
				 * properly initialized. */
{
    int i, n, index;
    Tcl_Obj *optionPtr, *valuePtr;
    const char *value;

    for (i = 0; i < objc; i += 2) {
	optionPtr = objv[i];
	valuePtr = objv[i + 1];

	if (Tcl_GetIndexFromObj(interp, optionPtr, fontOpt, "option", 1,
		&index) != TCL_OK) {
	    return TCL_ERROR;
	}
	if ((i+2 >= objc) && (objc & 1)) {
	    /*
	     * This test occurs after Tcl_GetIndexFromObj() so that "font
	     * create xyz -xyz" will return the error message that "-xyz" is a
	     * bad option, rather than that the value for "-xyz" is missing.
	     */

	    if (interp != NULL) {
		Tcl_SetObjResult(interp, Tcl_ObjPrintf(
			"value for \"%s\" option missing",
			Tcl_GetString(optionPtr)));
		Tcl_SetErrorCode(interp, "TK", "FONT", "NO_ATTRIBUTE", NULL);
	    }
	    return TCL_ERROR;
	}

	switch (index) {
	case FONT_FAMILY:
	    value = Tcl_GetString(valuePtr);
	    faPtr->family = Tk_GetUid(value);
	    break;
	case FONT_SIZE:
	    if (Tcl_GetIntFromObj(interp, valuePtr, &n) != TCL_OK) {
		return TCL_ERROR;
	    }
	    faPtr->size = n;
	    break;
	case FONT_WEIGHT:
	    n = TkFindStateNumObj(interp, optionPtr, weightMap, valuePtr);
	    if (n == TK_FW_UNKNOWN) {
		return TCL_ERROR;
	    }
	    faPtr->weight = n;
	    break;
	case FONT_SLANT:
	    n = TkFindStateNumObj(interp, optionPtr, slantMap, valuePtr);
	    if (n == TK_FS_UNKNOWN) {
		return TCL_ERROR;
	    }
	    faPtr->slant = n;
	    break;
	case FONT_UNDERLINE:
	    if (Tcl_GetBooleanFromObj(interp, valuePtr, &n) != TCL_OK) {
		return TCL_ERROR;
	    }
	    faPtr->underline = n;
	    break;
	case FONT_OVERSTRIKE:
	    if (Tcl_GetBooleanFromObj(interp, valuePtr, &n) != TCL_OK) {
		return TCL_ERROR;
	    }
	    faPtr->overstrike = n;
	    break;
	}
    }
    return TCL_OK;
}

/*
 *---------------------------------------------------------------------------
 *
 * GetAttributeInfoObj --
 *
 *	Return information about the font attributes as a Tcl list.
 *
 * Results:
 *	The return value is TCL_OK if the objPtr was non-NULL and specified a
 *	valid font attribute, TCL_ERROR otherwise. If TCL_OK is returned, the
 *	interp's result object is modified to hold a description of either the
 *	current value of a single option, or a list of all options and their
 *	current values for the given font attributes. If TCL_ERROR is
 *	returned, the interp's result is set to an error message describing
 *	that the objPtr did not refer to a valid option.
 *
 * Side effects:
 *	None.
 *
 *---------------------------------------------------------------------------
 */

static int
GetAttributeInfoObj(
    Tcl_Interp *interp,		/* Interp to hold result. */
    const TkFontAttributes *faPtr,
				/* The font attributes to inspect. */
    Tcl_Obj *objPtr)		/* If non-NULL, indicates the single option
				 * whose value is to be returned. Otherwise
				 * information is returned for all options. */
{
    int i, index, start, end;
    const char *str;
    Tcl_Obj *valuePtr, *resultPtr = NULL;

    start = 0;
    end = FONT_NUMFIELDS;
    if (objPtr != NULL) {
	if (Tcl_GetIndexFromObj(interp, objPtr, fontOpt, "option", TCL_EXACT,
		&index) != TCL_OK) {
	    return TCL_ERROR;
	}
	start = index;
	end = index + 1;
    }

    valuePtr = NULL;
    if (objPtr == NULL) {
	resultPtr = Tcl_NewObj();
    }
    for (i = start; i < end; i++) {
	switch (i) {
	case FONT_FAMILY:
	    str = faPtr->family;
	    valuePtr = Tcl_NewStringObj(str, ((str == NULL) ? 0 : -1));
	    break;

	case FONT_SIZE:
	    valuePtr = Tcl_NewIntObj(faPtr->size);
	    break;

	case FONT_WEIGHT:
	    str = TkFindStateString(weightMap, faPtr->weight);
	    valuePtr = Tcl_NewStringObj(str, -1);
	    break;

	case FONT_SLANT:
	    str = TkFindStateString(slantMap, faPtr->slant);
	    valuePtr = Tcl_NewStringObj(str, -1);
	    break;

	case FONT_UNDERLINE:
	    valuePtr = Tcl_NewBooleanObj(faPtr->underline);
	    break;

	case FONT_OVERSTRIKE:
	    valuePtr = Tcl_NewBooleanObj(faPtr->overstrike);
	    break;
	}
	if (objPtr != NULL) {
	    Tcl_SetObjResult(interp, valuePtr);
	    return TCL_OK;
	}
	Tcl_ListObjAppendElement(NULL, resultPtr,
		Tcl_NewStringObj(fontOpt[i], -1));
	Tcl_ListObjAppendElement(NULL, resultPtr, valuePtr);
    }
    Tcl_SetObjResult(interp, resultPtr);
    return TCL_OK;
}

/*
 *---------------------------------------------------------------------------
 *
 * ParseFontNameObj --
 *
 *	Converts a object into a set of font attributes that can be used to
 *	construct a font.
 *
 *	The string rep of the object can be one of the following forms:
 *		XLFD (see X documentation)
 *		"family [size] [style1 [style2 ...]"
 *		"-option value [-option value ...]"
 *
 * Results:
 *	The return value is TCL_ERROR if the object was syntactically invalid.
 *	In that case an error message is left in interp's result object.
 *	Otherwise, fills the font attribute buffer with the values parsed from
 *	the string and returns TCL_OK;
 *
 * Side effects:
 *	None.
 *
 *---------------------------------------------------------------------------
 */

static int
ParseFontNameObj(
    Tcl_Interp *interp,		/* Interp for error return. */
    Tk_Window tkwin,		/* For display on which font is used. */
    Tcl_Obj *objPtr,		/* Parseable font description object. */
    TkFontAttributes *faPtr)	/* Filled with attributes parsed from font
				 * name. Any attributes that were not
				 * specified in font name are filled with
				 * default values. */
{
    char *dash;
    int objc, result, i, n;
    Tcl_Obj **objv;
    const char *string;

    TkInitFontAttributes(faPtr);

    string = Tcl_GetString(objPtr);
    if (*string == '-') {
	/*
	 * This may be an XLFD or an "-option value" string.
	 *
	 * If the string begins with "-*" or a "-foundry-family-*" pattern,
	 * then consider it an XLFD.
	 */

	if (string[1] == '*') {
	    goto xlfd;
	}
	dash = strchr(string + 1, '-');
	if ((dash != NULL)
		&& !isspace(UCHAR(dash[-1]))) {	/* INTL: ISO space */
	    goto xlfd;
	}

	if (Tcl_ListObjGetElements(interp, objPtr, &objc, &objv) != TCL_OK) {
	    return TCL_ERROR;
	}

	return ConfigAttributesObj(interp, tkwin, objc, objv, faPtr);
    }

    if (*string == '*') {
	/*
	 * This is appears to be an XLFD. Under Unix, all valid XLFDs were
	 * already handled by TkpGetNativeFont. If we are here, either we have
	 * something that initially looks like an XLFD but isn't or we have
	 * encountered an XLFD on Windows or Mac.
	 */

    xlfd:
	result = TkFontParseXLFD(string, faPtr, NULL);
	if (result == TCL_OK) {
	    return TCL_OK;
	}

	/*
	 * If the string failed to parse but was considered to be a XLFD
	 * then it may be a "-option value" string with a hyphenated family
	 * name as per bug 2791352
	 */

	if (Tcl_ListObjGetElements(interp, objPtr, &objc, &objv) != TCL_OK) {
	    return TCL_ERROR;
	}

	if (ConfigAttributesObj(interp, tkwin, objc, objv, faPtr) == TCL_OK) {
	    return TCL_OK;
	}
    }

    /*
     * Wasn't an XLFD or "-option value" string. Try it as a "font size style"
     * list.
     */

    if ((Tcl_ListObjGetElements(NULL, objPtr, &objc, &objv) != TCL_OK)
	    || (objc < 1)) {
	if (interp != NULL) {
	    Tcl_SetObjResult(interp, Tcl_ObjPrintf(
		    "font \"%s\" doesn't exist", string));
	    Tcl_SetErrorCode(interp, "TK", "LOOKUP", "FONT", string, NULL);
	}
	return TCL_ERROR;
    }

    faPtr->family = Tk_GetUid(Tcl_GetString(objv[0]));
    if (objc > 1) {
	if (Tcl_GetIntFromObj(interp, objv[1], &n) != TCL_OK) {
	    return TCL_ERROR;
	}
	faPtr->size = n;
    }

    i = 2;
    if (objc == 3) {
	if (Tcl_ListObjGetElements(interp, objv[2], &objc, &objv) != TCL_OK) {
	    return TCL_ERROR;
	}
	i = 0;
    }
    for ( ; i < objc; i++) {
	n = TkFindStateNumObj(NULL, NULL, weightMap, objv[i]);
	if (n != TK_FW_UNKNOWN) {
	    faPtr->weight = n;
	    continue;
	}
	n = TkFindStateNumObj(NULL, NULL, slantMap, objv[i]);
	if (n != TK_FS_UNKNOWN) {
	    faPtr->slant = n;
	    continue;
	}
	n = TkFindStateNumObj(NULL, NULL, underlineMap, objv[i]);
	if (n != 0) {
	    faPtr->underline = n;
	    continue;
	}
	n = TkFindStateNumObj(NULL, NULL, overstrikeMap, objv[i]);
	if (n != 0) {
	    faPtr->overstrike = n;
	    continue;
	}

	/*
	 * Unknown style.
	 */

	if (interp != NULL) {
	    Tcl_SetObjResult(interp, Tcl_ObjPrintf(
		    "unknown font style \"%s\"", Tcl_GetString(objv[i])));
	    Tcl_SetErrorCode(interp, "TK", "LOOKUP", "FONT_STYLE",
		    Tcl_GetString(objv[i]), NULL);
	}
	return TCL_ERROR;
    }
    return TCL_OK;
}

/*
 *---------------------------------------------------------------------------
 *
 * NewChunk --
 *
 *	Helper function for Tk_ComputeTextLayout(). Encapsulates a measured
 *	set of characters in a chunk that can be quickly drawn.
 *
 * Results:
 *	A pointer to the new chunk in the text layout.
 *
 * Side effects:
 *	The text layout is reallocated to hold more chunks as necessary.
 *
 *	Currently, Tk_ComputeTextLayout() stores contiguous ranges of "normal"
 *	characters in a chunk, along with individual tab and newline chars in
 *	their own chunks. All characters in the text layout are accounted for.
 *
 *---------------------------------------------------------------------------
 */

static LayoutChunk *
NewChunk(
    TextLayout **layoutPtrPtr,
    int *maxPtr,
    const char *start,
    int numBytes,
    int curX,
    int newX,
    int y)
{
    TextLayout *layoutPtr;
    LayoutChunk *chunkPtr;
    int maxChunks, numChars;
    size_t s;

    layoutPtr = *layoutPtrPtr;
    maxChunks = *maxPtr;
    if (layoutPtr->numChunks == maxChunks) {
	maxChunks *= 2;
	s = sizeof(TextLayout) + ((maxChunks - 1) * sizeof(LayoutChunk));
	layoutPtr = ckrealloc(layoutPtr, s);

	*layoutPtrPtr = layoutPtr;
	*maxPtr = maxChunks;
    }
    numChars = Tcl_NumUtfChars(start, numBytes);
    chunkPtr = &layoutPtr->chunks[layoutPtr->numChunks];
    chunkPtr->start		= start;
    chunkPtr->numBytes		= numBytes;
    chunkPtr->numChars		= numChars;
    chunkPtr->numDisplayChars	= numChars;
    chunkPtr->x			= curX;
    chunkPtr->y			= y;
    chunkPtr->totalWidth	= newX - curX;
    chunkPtr->displayWidth	= newX - curX;
    layoutPtr->numChunks++;

    return chunkPtr;
}

/*
 *---------------------------------------------------------------------------
 *
 * TkFontParseXLFD --
 *
 *	Break up a fully specified XLFD into a set of font attributes.
 *
 * Results:
 *	Return value is TCL_ERROR if string was not a fully specified XLFD.
 *	Otherwise, fills font attribute buffer with the values parsed from the
 *	XLFD and returns TCL_OK.
 *
 * Side effects:
 *	None.
 *
 *---------------------------------------------------------------------------
 */

int
TkFontParseXLFD(
    const char *string,		/* Parseable font description string. */
    TkFontAttributes *faPtr,	/* Filled with attributes parsed from font
				 * name. Any attributes that were not
				 * specified in font name are filled with
				 * default values. */
    TkXLFDAttributes *xaPtr)	/* Filled with X-specific attributes parsed
				 * from font name. Any attributes that were
				 * not specified in font name are filled with
				 * default values. May be NULL if such
				 * information is not desired. */
{
    char *src;
    const char *str;
    int i, j;
    char *field[XLFD_NUMFIELDS + 2];
    Tcl_DString ds;
    TkXLFDAttributes xa;

    if (xaPtr == NULL) {
	xaPtr = &xa;
    }
    TkInitFontAttributes(faPtr);
    TkInitXLFDAttributes(xaPtr);

    memset(field, '\0', sizeof(field));

    str = string;
    if (*str == '-') {
	str++;
    }

    Tcl_DStringInit(&ds);
    Tcl_DStringAppend(&ds, str, -1);
    src = Tcl_DStringValue(&ds);

    field[0] = src;
    for (i = 0; *src != '\0'; src++) {
	if (!(*src & 0x80)
		&& Tcl_UniCharIsUpper(UCHAR(*src))) {
	    *src = (char) Tcl_UniCharToLower(UCHAR(*src));
	}
	if (*src == '-') {
	    i++;
	    if (i == XLFD_NUMFIELDS) {
		continue;
	    }
	    *src = '\0';
	    field[i] = src + 1;
	    if (i > XLFD_NUMFIELDS) {
		break;
	    }
	}
    }

    /*
     * An XLFD of the form -adobe-times-medium-r-*-12-*-* is pretty common,
     * but it is (strictly) malformed, because the first * is eliding both the
     * Setwidth and the Addstyle fields. If the Addstyle field is a number,
     * then assume the above incorrect form was used and shift all the rest of
     * the fields right by one, so the number gets interpreted as a pixelsize.
     * This fix is so that we don't get a million reports that "it works under
     * X (as a native font name), but gives a syntax error under Windows (as a
     * parsed set of attributes)".
     */

    if ((i > XLFD_ADD_STYLE) && FieldSpecified(field[XLFD_ADD_STYLE])) {
	if (atoi(field[XLFD_ADD_STYLE]) != 0) {
	    for (j = XLFD_NUMFIELDS - 1; j >= XLFD_ADD_STYLE; j--) {
		field[j + 1] = field[j];
	    }
	    field[XLFD_ADD_STYLE] = NULL;
	    i++;
	}
    }

    /*
     * Bail if we don't have enough of the fields (up to pointsize).
     */

    if (i < XLFD_FAMILY) {
	Tcl_DStringFree(&ds);
	return TCL_ERROR;
    }

    if (FieldSpecified(field[XLFD_FOUNDRY])) {
	xaPtr->foundry = Tk_GetUid(field[XLFD_FOUNDRY]);
    }

    if (FieldSpecified(field[XLFD_FAMILY])) {
	faPtr->family = Tk_GetUid(field[XLFD_FAMILY]);
    }
    if (FieldSpecified(field[XLFD_WEIGHT])) {
	faPtr->weight = TkFindStateNum(NULL, NULL, xlfdWeightMap,
		field[XLFD_WEIGHT]);
    }
    if (FieldSpecified(field[XLFD_SLANT])) {
	xaPtr->slant = TkFindStateNum(NULL, NULL, xlfdSlantMap,
		field[XLFD_SLANT]);
	if (xaPtr->slant == TK_FS_ROMAN) {
	    faPtr->slant = TK_FS_ROMAN;
	} else {
	    faPtr->slant = TK_FS_ITALIC;
	}
    }
    if (FieldSpecified(field[XLFD_SETWIDTH])) {
	xaPtr->setwidth = TkFindStateNum(NULL, NULL, xlfdSetwidthMap,
		field[XLFD_SETWIDTH]);
    }

    /* XLFD_ADD_STYLE ignored. */

    /*
     * Pointsize in tenths of a point, but treat it as tenths of a pixel for
     * historical compatibility.
     */

    faPtr->size = 12;

    if (FieldSpecified(field[XLFD_POINT_SIZE])) {
	if (field[XLFD_POINT_SIZE][0] == '[') {
	    /*
	     * Some X fonts have the point size specified as follows:
	     *
	     *	    [ N1 N2 N3 N4 ]
	     *
	     * where N1 is the point size (in points, not decipoints!), and
	     * N2, N3, and N4 are some additional numbers that I don't know
	     * the purpose of, so I ignore them.
	     */

	    faPtr->size = atoi(field[XLFD_POINT_SIZE] + 1);
	} else if (Tcl_GetInt(NULL, field[XLFD_POINT_SIZE],
		&faPtr->size) == TCL_OK) {
	    faPtr->size /= 10;
	} else {
	    return TCL_ERROR;
	}
    }

    /*
     * Pixel height of font. If specified, overrides pointsize.
     */

    if (FieldSpecified(field[XLFD_PIXEL_SIZE])) {
	if (field[XLFD_PIXEL_SIZE][0] == '[') {
	    /*
	     * Some X fonts have the pixel size specified as follows:
	     *
	     *	    [ N1 N2 N3 N4 ]
	     *
	     * where N1 is the pixel size, and where N2, N3, and N4 are some
	     * additional numbers that I don't know the purpose of, so I
	     * ignore them.
	     */

	    faPtr->size = atoi(field[XLFD_PIXEL_SIZE] + 1);
	} else if (Tcl_GetInt(NULL, field[XLFD_PIXEL_SIZE],
		&faPtr->size) != TCL_OK) {
	    return TCL_ERROR;
	}
    }

    faPtr->size = -faPtr->size;

    /* XLFD_RESOLUTION_X ignored. */

    /* XLFD_RESOLUTION_Y ignored. */

    /* XLFD_SPACING ignored. */

    /* XLFD_AVERAGE_WIDTH ignored. */

    if (FieldSpecified(field[XLFD_CHARSET])) {
	xaPtr->charset = Tk_GetUid(field[XLFD_CHARSET]);
    } else {
	xaPtr->charset = Tk_GetUid("iso8859-1");
    }
    Tcl_DStringFree(&ds);
    return TCL_OK;
}

/*
 *---------------------------------------------------------------------------
 *
 * FieldSpecified --
 *
 *	Helper function for TkParseXLFD(). Determines if a field in the XLFD
 *	was set to a non-null, non-don't-care value.
 *
 * Results:
 *	The return value is 0 if the field in the XLFD was not set and should
 *	be ignored, non-zero otherwise.
 *
 * Side effects:
 *	None.
 *
 *---------------------------------------------------------------------------
 */

static int
FieldSpecified(
    const char *field)		/* The field of the XLFD to check. Strictly
				 * speaking, only when the string is "*" does
				 * it mean don't-care. However, an unspecified
				 * or question mark is also interpreted as
				 * don't-care. */
{
    char ch;

    if (field == NULL) {
	return 0;
    }
    ch = field[0];
    return (ch != '*' && ch != '?');
}

/*
 *---------------------------------------------------------------------------
 *
 * TkFontGetPixels --
 *
 *	Given a font size specification (as described in the TkFontAttributes
 *	structure) return the number of pixels it represents.
 *
 * Results:
 *	As above.
 *
 * Side effects:
 *	None.
 *
 *---------------------------------------------------------------------------
 */

int
TkFontGetPixels(
    Tk_Window tkwin,		/* For point->pixel conversion factor. */
    int size)			/* Font size. */
{
    double d;

    if (size < 0) {
	return -size;
    }

    d = size * 25.4 / 72.0;
    d *= WidthOfScreen(Tk_Screen(tkwin));
    d /= WidthMMOfScreen(Tk_Screen(tkwin));
    return (int) (d + 0.5);
}

/*
 *---------------------------------------------------------------------------
 *
 * TkFontGetPoints --
 *
 *	Given a font size specification (as described in the TkFontAttributes
 *	structure) return the number of points it represents.
 *
 * Results:
 *	As above.
 *
 * Side effects:
 *	None.
 *
 *---------------------------------------------------------------------------
 */

int
TkFontGetPoints(
    Tk_Window tkwin,		/* For pixel->point conversion factor. */
    int size)			/* Font size. */
{
    double d;

    if (size >= 0) {
	return size;
    }

    d = -size * 72.0 / 25.4;
    d *= WidthMMOfScreen(Tk_Screen(tkwin));
    d /= WidthOfScreen(Tk_Screen(tkwin));
    return (int) (d + 0.5);
}

/*
 *-------------------------------------------------------------------------
 *
 * TkFontGetAliasList --
 *
 *	Given a font name, find the list of all aliases for that font name.
 *	One of the names in this list will probably be the name that this
 *	platform expects when asking for the font.
 *
 * Results:
 *	As above. The return value is NULL if the font name has no aliases.
 *
 * Side effects:
 *	None.
 *
 *-------------------------------------------------------------------------
 */

const char *const *
TkFontGetAliasList(
    const char *faceName)	/* Font name to test for aliases. */
{
    int i, j;

    for (i = 0; fontAliases[i] != NULL; i++) {
	for (j = 0; fontAliases[i][j] != NULL; j++) {
	    if (strcasecmp(faceName, fontAliases[i][j]) == 0) {
		return fontAliases[i];
	    }
	}
    }
    return NULL;
}

/*
 *-------------------------------------------------------------------------
 *
 * TkFontGetFallbacks --
 *
 *	Get the list of font fallbacks that the platform-specific code can use
 *	to try to find the closest matching font the name requested.
 *
 * Results:
 *	As above.
 *
 * Side effects:
 *	None.
 *
 *-------------------------------------------------------------------------
 */

const char *const *const *
TkFontGetFallbacks(void)
{
    return fontFallbacks;
}

/*
 *-------------------------------------------------------------------------
 *
 * TkFontGetGlobalClass --
 *
 *	Get the list of fonts to try if the requested font name does not
 *	exist and no fallbacks for that font name could be used either.
 *	The names in this list are considered preferred over all the other
 *	font names in the system when looking for a last-ditch fallback.
 *
 * Results:
 *	As above.
 *
 * Side effects:
 *	None.
 *
 *-------------------------------------------------------------------------
 */

const char *const *
TkFontGetGlobalClass(void)
{
    return globalFontClass;
}

/*
 *-------------------------------------------------------------------------
 *
 * TkFontGetSymbolClass --
 *
 *	Get the list of fonts that are symbolic; used if the operating system
 *	cannot apriori identify symbolic fonts on its own.
 *
 * Results:
 *	As above.
 *
 * Side effects:
 *	None.
 *
 *-------------------------------------------------------------------------
 */

const char *const *
TkFontGetSymbolClass(void)
{
    return symbolClass;
}

/*
 *----------------------------------------------------------------------
 *
 * TkDebugFont --
 *
 *	This function returns debugging information about a font.
 *
 * Results:
 *	The return value is a list with one sublist for each TkFont
 *	corresponding to "name". Each sublist has two elements that contain
 *	the resourceRefCount and objRefCount fields from the TkFont structure.
 *
 * Side effects:
 *	None.
 *
 *----------------------------------------------------------------------
 */

Tcl_Obj *
TkDebugFont(
    Tk_Window tkwin,		/* The window in which the font will be used
				 * (not currently used). */
    const char *name)		/* Name of the desired color. */
{
    TkFont *fontPtr;
    Tcl_HashEntry *hashPtr;
    Tcl_Obj *resultPtr, *objPtr;

    resultPtr = Tcl_NewObj();
    hashPtr = Tcl_FindHashEntry(
	    &((TkWindow *) tkwin)->mainPtr->fontInfoPtr->fontCache, name);
    if (hashPtr != NULL) {
	fontPtr = Tcl_GetHashValue(hashPtr);
	if (fontPtr == NULL) {
	    Tcl_Panic("TkDebugFont found empty hash table entry");
	}
	for ( ; (fontPtr != NULL); fontPtr = fontPtr->nextPtr) {
	    objPtr = Tcl_NewObj();
	    Tcl_ListObjAppendElement(NULL, objPtr,
		    Tcl_NewIntObj(fontPtr->resourceRefCount));
	    Tcl_ListObjAppendElement(NULL, objPtr,
		    Tcl_NewIntObj(fontPtr->objRefCount));
	    Tcl_ListObjAppendElement(NULL, resultPtr, objPtr);
	}
    }
    return resultPtr;
}

/*
 *----------------------------------------------------------------------
 *
 * TkFontGetFirstTextLayout --
 *
 *	This function returns the first chunk of a Tk_TextLayout, i.e. until
 *	the first font change on the first line (or the whole first line if
 *	there is no such font change).
 *
 * Results:
 *	The return value is the byte length of the chunk, the chunk itself is
 *	copied into dst and its Tk_Font into font.
 *
 * Side effects:
 *	None.
 *
 *----------------------------------------------------------------------
 */

int
TkFontGetFirstTextLayout(
    Tk_TextLayout layout,	/* Layout information, from a previous call to
				 * Tk_ComputeTextLayout(). */
    Tk_Font *font,
    char *dst)
{
    TextLayout *layoutPtr = (TextLayout *) layout;
    LayoutChunk *chunkPtr;
    int numBytesInChunk;

    if ((layoutPtr == NULL) || (layoutPtr->numChunks == 0)
	    || (layoutPtr->chunks->numDisplayChars <= 0)) {
	dst[0] = '\0';
	return 0;
    }
    chunkPtr = layoutPtr->chunks;
    numBytesInChunk = chunkPtr->numBytes;
    strncpy(dst, chunkPtr->start, (size_t) numBytesInChunk);
    *font = layoutPtr->tkfont;
    return numBytesInChunk;
}

/*
 * Local Variables:
 * mode: c
 * c-basic-offset: 4
 * fill-column: 78
 * End:
 */<|MERGE_RESOLUTION|>--- conflicted
+++ resolved
@@ -1530,12 +1530,7 @@
     if (fontPtr != NULL) {
 	fontPtr->objRefCount--;
 	if ((fontPtr->resourceRefCount == 0) && (fontPtr->objRefCount == 0)) {
-<<<<<<< HEAD
 	    ckfree(fontPtr);
-	    objPtr->internalRep.twoPtrValue.ptr1 = NULL;
-=======
-	    ckfree((char *) fontPtr);
->>>>>>> 4a6cf6c5
 	}
 	objPtr->internalRep.twoPtrValue.ptr1 = NULL;
     }
