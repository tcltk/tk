--- conflicted
+++ resolved
@@ -2037,11 +2037,7 @@
 
     curX = 0;
 
-<<<<<<< HEAD
-    end = Tcl_UtfAtIndex(string, numChars);
-=======
-    endp = TkUtfAtIndex(string, numChars);
->>>>>>> fecbf2b8
+    endp = Tcl_UtfAtIndex(string, numChars);
     special = string;
 
     flags &= TK_IGNORE_TABS | TK_IGNORE_NEWLINES;
