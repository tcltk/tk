/*
 * tkFont.c --
 *
 *	This file maintains a database of fonts for the Tk toolkit. It also
 *	provides several utility functions for measuring and displaying text.
 *
 * Copyright (c) 1990-1994 The Regents of the University of California.
 * Copyright (c) 1994-1998 Sun Microsystems, Inc.
 *
 * See the file "license.terms" for information on usage and redistribution of
 * this file, and for a DISCLAIMER OF ALL WARRANTIES.
 */

#include "tkInt.h"
#include "tkFont.h"

/*
 * The following structure is used to keep track of all the fonts that exist
 * in the current application. It must be stored in the TkMainInfo for the
 * application.
 */

typedef struct TkFontInfo {
    Tcl_HashTable fontCache;	/* Map a string to an existing Tk_Font. Keys
				 * are string font names, values are TkFont
				 * pointers. */
    Tcl_HashTable namedTable;	/* Map a name to a set of attributes for a
				 * font, used when constructing a Tk_Font from
				 * a named font description. Keys are strings,
				 * values are NamedFont pointers. */
    TkMainInfo *mainPtr;	/* Application that owns this structure. */
    int updatePending;		/* Non-zero when a World Changed event has
				 * already been queued to handle a change to a
				 * named font. */
} TkFontInfo;

/*
 * The following data structure is used to keep track of the font attributes
 * for each named font that has been defined. The named font is only deleted
 * when the last reference to it goes away.
 */

typedef struct NamedFont {
    int refCount;		/* Number of users of named font. */
    int deletePending;		/* Non-zero if font should be deleted when
				 * last reference goes away. */
    TkFontAttributes fa;	/* Desired attributes for named font. */
} NamedFont;

/*
 * The following two structures are used to keep track of string measurement
 * information when using the text layout facilities.
 *
 * A LayoutChunk represents a contiguous range of text that can be measured
 * and displayed by low-level text calls. In general, chunks will be delimited
 * by newlines and tabs. Low-level, platform-specific things like kerning and
 * non-integer character widths may occur between the characters in a single
 * chunk, but not between characters in different chunks.
 *
 * A TextLayout is a collection of LayoutChunks. It can be displayed with
 * respect to any origin. It is the implementation of the Tk_TextLayout opaque
 * token.
 */

typedef struct LayoutChunk {
    const char *start;		/* Pointer to simple string to be displayed.
				 * This is a pointer into the TkTextLayout's
				 * string. */
    int numBytes;		/* The number of bytes in this chunk. */
    int numChars;		/* The number of characters in this chunk. */
    int numDisplayChars;	/* The number of characters to display when
				 * this chunk is displayed. Can be less than
				 * numChars if extra space characters were
				 * absorbed by the end of the chunk. This will
				 * be < 0 if this is a chunk that is holding a
				 * tab or newline. */
    int x, y;			/* The origin of the first character in this
				 * chunk with respect to the upper-left hand
				 * corner of the TextLayout. */
    int totalWidth;		/* Width in pixels of this chunk. Used when
				 * hit testing the invisible spaces at the end
				 * of a chunk. */
    int displayWidth;		/* Width in pixels of the displayable
				 * characters in this chunk. Can be less than
				 * width if extra space characters were
				 * absorbed by the end of the chunk. */
} LayoutChunk;

typedef struct TextLayout {
    Tk_Font tkfont;		/* The font used when laying out the text. */
    const char *string;		/* The string that was layed out. */
    int width;			/* The maximum width of all lines in the text
				 * layout. */
    int numChunks;		/* Number of chunks actually used in following
				 * array. */
    LayoutChunk chunks[1];	/* Array of chunks. The actual size will be
				 * maxChunks. THIS FIELD MUST BE THE LAST IN
				 * THE STRUCTURE. */
} TextLayout;

/*
 * The following structures are used as two-way maps between the values for
 * the fields in the TkFontAttributes structure and the strings used in Tcl,
 * when parsing both option-value format and style-list format font name
 * strings.
 */

static const TkStateMap weightMap[] = {
    {TK_FW_NORMAL,	"normal"},
    {TK_FW_BOLD,	"bold"},
    {TK_FW_UNKNOWN,	NULL}
};

static const TkStateMap slantMap[] = {
    {TK_FS_ROMAN,	"roman"},
    {TK_FS_ITALIC,	"italic"},
    {TK_FS_UNKNOWN,	NULL}
};

static const TkStateMap underlineMap[] = {
    {1,			"underline"},
    {0,			NULL}
};

static const TkStateMap overstrikeMap[] = {
    {1,			"overstrike"},
    {0,			NULL}
};

/*
 * The following structures are used when parsing XLFD's into a set of
 * TkFontAttributes.
 */

static const TkStateMap xlfdWeightMap[] = {
    {TK_FW_NORMAL,	"normal"},
    {TK_FW_NORMAL,	"medium"},
    {TK_FW_NORMAL,	"book"},
    {TK_FW_NORMAL,	"light"},
    {TK_FW_BOLD,	"bold"},
    {TK_FW_BOLD,	"demi"},
    {TK_FW_BOLD,	"demibold"},
    {TK_FW_NORMAL,	NULL}		/* Assume anything else is "normal". */
};

static const TkStateMap xlfdSlantMap[] = {
    {TK_FS_ROMAN,	"r"},
    {TK_FS_ITALIC,	"i"},
    {TK_FS_OBLIQUE,	"o"},
    {TK_FS_ROMAN,	NULL}		/* Assume anything else is "roman". */
};

static const TkStateMap xlfdSetwidthMap[] = {
    {TK_SW_NORMAL,	"normal"},
    {TK_SW_CONDENSE,	"narrow"},
    {TK_SW_CONDENSE,	"semicondensed"},
    {TK_SW_CONDENSE,	"condensed"},
    {TK_SW_UNKNOWN,	NULL}
};

/*
 * The following structure and defines specify the valid builtin options when
 * configuring a set of font attributes.
 */

static const char *const fontOpt[] = {
    "-family",
    "-size",
    "-weight",
    "-slant",
    "-underline",
    "-overstrike",
    NULL
};

#define FONT_FAMILY	0
#define FONT_SIZE	1
#define FONT_WEIGHT	2
#define FONT_SLANT	3
#define FONT_UNDERLINE	4
#define FONT_OVERSTRIKE	5
#define FONT_NUMFIELDS	6

/*
 * Hardcoded font aliases. These are used to describe (mostly) identical fonts
 * whose names differ from platform to platform. If the user-supplied font
 * name matches any of the names in one of the alias lists, the other names in
 * the alias list are also automatically tried.
 */

static const char *const timesAliases[] = {
    "Times",			/* Unix. */
    "Times New Roman",		/* Windows. */
    "New York",			/* Mac. */
    NULL
};

static const char *const helveticaAliases[] = {
    "Helvetica",		/* Unix. */
    "Arial",			/* Windows. */
    "Geneva",			/* Mac. */
    NULL
};

static const char *const courierAliases[] = {
    "Courier",			/* Unix and Mac. */
    "Courier New",		/* Windows. */
    NULL
};

static const char *const minchoAliases[] = {
    "mincho",			/* Unix. */
    "\357\274\255\357\274\263 \346\230\216\346\234\235",
				/* Windows (MS mincho). */
    "\346\234\254\346\230\216\346\234\235\342\210\222\357\274\255",
				/* Mac (honmincho-M). */
    NULL
};

static const char *const gothicAliases[] = {
    "gothic",			/* Unix. */
    "\357\274\255\357\274\263 \343\202\264\343\202\267\343\203\203\343\202\257",
				/* Windows (MS goshikku). */
    "\344\270\270\343\202\264\343\202\267\343\203\203\343\202\257\342\210\222\357\274\255",
				/* Mac (goshikku-M). */
    NULL
};

static const char *const dingbatsAliases[] = {
    "dingbats", "zapfdingbats", "itc zapfdingbats",
				/* Unix. */
				/* Windows. */
    "zapf dingbats",		/* Mac. */
    NULL
};

static const char *const *const fontAliases[] = {
    timesAliases,
    helveticaAliases,
    courierAliases,
    minchoAliases,
    gothicAliases,
    dingbatsAliases,
    NULL
};

/*
 * Hardcoded font classes. If the character cannot be found in the base font,
 * the classes are examined in order to see if some other similar font should
 * be examined also.
 */

static const char *const systemClass[] = {
    "fixed",			/* Unix. */
				/* Windows. */
    "chicago", "osaka", "sistemny",
				/* Mac. */
    NULL
};

static const char *const serifClass[] = {
    "times", "palatino", "mincho",
				/* All platforms. */
    "song ti",			/* Unix. */
    "ms serif", "simplified arabic",
				/* Windows. */
    "latinski",			/* Mac. */
    NULL
};

static const char *const sansClass[] = {
    "helvetica", "gothic",	/* All platforms. */
				/* Unix. */
    "ms sans serif", "traditional arabic",
				/* Windows. */
    "bastion",			/* Mac. */
    NULL
};

static const char *const monoClass[] = {
    "courier", "gothic",	/* All platforms. */
    "fangsong ti",		/* Unix. */
    "simplified arabic fixed",	/* Windows. */
    "monaco", "pryamoy",	/* Mac. */
    NULL
};

static const char *const symbolClass[] = {
    "symbol", "dingbats", "wingdings", NULL
};

static const char *const *const fontFallbacks[] = {
    systemClass,
    serifClass,
    sansClass,
    monoClass,
    symbolClass,
    NULL
};

/*
 * Global fallbacks. If the character could not be found in the preferred
 * fallback list, this list is examined. If the character still cannot be
 * found, all font families in the system are examined.
 */

static const char *const globalFontClass[] = {
    "symbol",			/* All platforms. */
				/* Unix. */
    "lucida sans unicode",	/* Windows. */
    "bitstream cyberbit",	/* Windows popular CJK font */
    "chicago",			/* Mac. */
    NULL
};

#define GetFontAttributes(tkfont) \
	((const TkFontAttributes *) &((TkFont *) (tkfont))->fa)

#define GetFontMetrics(tkfont)    \
	((const TkFontMetrics *) &((TkFont *) (tkfont))->fm)


static int		ConfigAttributesObj(Tcl_Interp *interp,
			    Tk_Window tkwin, int objc, Tcl_Obj *const objv[],
			    TkFontAttributes *faPtr);
static void		DupFontObjProc(Tcl_Obj *srcObjPtr, Tcl_Obj *dupObjPtr);
static int		FieldSpecified(const char *field);
static void		FreeFontObj(Tcl_Obj *objPtr);
static void		FreeFontObjProc(Tcl_Obj *objPtr);
static int		GetAttributeInfoObj(Tcl_Interp *interp,
			    const TkFontAttributes *faPtr, Tcl_Obj *objPtr);
static LayoutChunk *	NewChunk(TextLayout **layoutPtrPtr, int *maxPtr,
			    const char *start, int numChars, int curX,
			    int newX, int y);
static int		ParseFontNameObj(Tcl_Interp *interp, Tk_Window tkwin,
			    Tcl_Obj *objPtr, TkFontAttributes *faPtr);
static void		RecomputeWidgets(TkWindow *winPtr);
static int		SetFontFromAny(Tcl_Interp *interp, Tcl_Obj *objPtr);
static void		TheWorldHasChanged(ClientData clientData);
static void		UpdateDependentFonts(TkFontInfo *fiPtr,
			    Tk_Window tkwin, Tcl_HashEntry *namedHashPtr);

/*
 * The following structure defines the implementation of the "font" Tcl
 * object, used for drawing. The internalRep.twoPtrValue.ptr1 field of each
 * font object points to the TkFont structure for the font, or NULL.
 */

const Tcl_ObjType tkFontObjType = {
    "font",			/* name */
    FreeFontObjProc,		/* freeIntRepProc */
    DupFontObjProc,		/* dupIntRepProc */
    NULL,			/* updateStringProc */
    SetFontFromAny		/* setFromAnyProc */
};

/*
 *---------------------------------------------------------------------------
 *
 * TkFontPkgInit --
 *
 *	This function is called when an application is created. It initializes
 *	all the structures that are used by the font package on a per
 *	application basis.
 *
 * Results:
 *	Stores a token in the mainPtr to hold information needed by this
 *	package on a per application basis.
 *
 * Side effects:
 *	Memory allocated.
 *
 *---------------------------------------------------------------------------
 */

void
TkFontPkgInit(
    TkMainInfo *mainPtr)	/* The application being created. */
{
    TkFontInfo *fiPtr = ckalloc(sizeof(TkFontInfo));

    Tcl_InitHashTable(&fiPtr->fontCache, TCL_STRING_KEYS);
    Tcl_InitHashTable(&fiPtr->namedTable, TCL_STRING_KEYS);
    fiPtr->mainPtr = mainPtr;
    fiPtr->updatePending = 0;
    mainPtr->fontInfoPtr = fiPtr;

    TkpFontPkgInit(mainPtr);
}

/*
 *---------------------------------------------------------------------------
 *
 * TkFontPkgFree --
 *
 *	This function is called when an application is deleted. It deletes all
 *	the structures that were used by the font package for this
 *	application.
 *
 * Results:
 *	None.
 *
 * Side effects:
 *	Memory freed.
 *
 *---------------------------------------------------------------------------
 */

void
TkFontPkgFree(
    TkMainInfo *mainPtr)	/* The application being deleted. */
{
    TkFontInfo *fiPtr = mainPtr->fontInfoPtr;
    Tcl_HashEntry *hPtr, *searchPtr;
    Tcl_HashSearch search;
    int fontsLeft = 0;

    for (searchPtr = Tcl_FirstHashEntry(&fiPtr->fontCache, &search);
	    searchPtr != NULL;
	    searchPtr = Tcl_NextHashEntry(&search)) {
	fontsLeft++;
#ifdef DEBUG_FONTS
	fprintf(stderr, "Font %s still in cache.\n",
		(char *) Tcl_GetHashKey(&fiPtr->fontCache, searchPtr));
#endif
    }

#ifdef PURIFY
    if (fontsLeft) {
	Tcl_Panic("TkFontPkgFree: all fonts should have been freed already");
    }
#endif

    Tcl_DeleteHashTable(&fiPtr->fontCache);

    hPtr = Tcl_FirstHashEntry(&fiPtr->namedTable, &search);
    while (hPtr != NULL) {
	ckfree(Tcl_GetHashValue(hPtr));
	hPtr = Tcl_NextHashEntry(&search);
    }
    Tcl_DeleteHashTable(&fiPtr->namedTable);
    if (fiPtr->updatePending) {
	Tcl_CancelIdleCall(TheWorldHasChanged, fiPtr);
    }
    ckfree(fiPtr);
}

/*
 *---------------------------------------------------------------------------
 *
 * Tk_FontObjCmd --
 *
 *	This function is implemented to process the "font" Tcl command. See
 *	the user documentation for details on what it does.
 *
 * Results:
 *	A standard Tcl result.
 *
 * Side effects:
 *	See the user documentation.
 *
 *----------------------------------------------------------------------
 */

int
Tk_FontObjCmd(
    ClientData clientData,	/* Main window associated with interpreter. */
    Tcl_Interp *interp,		/* Current interpreter. */
    int objc,			/* Number of arguments. */
    Tcl_Obj *const objv[])	/* Argument objects. */
{
    int index;
    Tk_Window tkwin = clientData;
    TkFontInfo *fiPtr = ((TkWindow *) tkwin)->mainPtr->fontInfoPtr;
    static const char *const optionStrings[] = {
	"actual",	"configure",	"create",	"delete",
	"families",	"measure",	"metrics",	"names",
	NULL
    };
    enum options {
	FONT_ACTUAL,	FONT_CONFIGURE,	FONT_CREATE,	FONT_DELETE,
	FONT_FAMILIES,	FONT_MEASURE,	FONT_METRICS,	FONT_NAMES
    };

    if (objc < 2) {
	Tcl_WrongNumArgs(interp, 1, objv, "option ?arg?");
	return TCL_ERROR;
    }
    if (Tcl_GetIndexFromObj(interp, objv[1], optionStrings, "option", 0,
	    &index) != TCL_OK) {
	return TCL_ERROR;
    }

    switch ((enum options) index) {
    case FONT_ACTUAL: {
	int skip, result, n;
	const char *s;
	Tk_Font tkfont;
	Tcl_Obj *optPtr, *charPtr, *resultPtr;
	int uniChar = 0;
	const TkFontAttributes *faPtr;
	TkFontAttributes fa;

	/*
	 * Params 0 and 1 are 'font actual'. Param 2 is the font name. 3-4 may
	 * be '-displayof $window'
	 */

	skip = TkGetDisplayOf(interp, objc - 3, objv + 3, &tkwin);
	if (skip < 0) {
	    return TCL_ERROR;
	}

	/*
	 * Next parameter may be an option.
	 */

	n = skip + 3;
	optPtr = NULL;
	charPtr = NULL;
	if (n < objc) {
	    s = Tcl_GetString(objv[n]);
	    if (s[0] == '-' && s[1] != '-') {
		optPtr = objv[n];
		n++;
	    } else {
		optPtr = NULL;
	    }
	}

	/*
	 * Next parameter may be '--' to mark end of options.
	 */

	if (n < objc) {
	    if (!strcmp(Tcl_GetString(objv[n]), "--")) {
		n++;
	    }
	}

	/*
	 * Next parameter is the character to get font information for.
	 */

	if (n < objc) {
	    charPtr = objv[n];
	    n++;
	}

	/*
	 * If there were fewer than 3 args, or args remain, that's an error.
	 */

	if (objc < 3 || n < objc) {
	    Tcl_WrongNumArgs(interp, 2, objv,
		    "font ?-displayof window? ?option? ?--? ?char?");
	    return TCL_ERROR;
	}

	/*
	 * The 'charPtr' arg must be a single Unicode.
	 */

	if (charPtr != NULL) {
	    const char *string = Tcl_GetString(charPtr);
	    int len = TkUtfToUniChar(string, &uniChar);

	    if (len != charPtr->length) {
		resultPtr = Tcl_NewStringObj(
			"expected a single character but got \"", -1);
		Tcl_AppendLimitedToObj(resultPtr, string,
			-1, 40, "...");
		Tcl_AppendToObj(resultPtr, "\"", -1);
		Tcl_SetObjResult(interp, resultPtr);
		Tcl_SetErrorCode(interp, "TK", "VALUE", "FONT_SAMPLE", NULL);
		return TCL_ERROR;
	    }
	}

	/*
	 * Find the font.
	 */

	tkfont = Tk_AllocFontFromObj(interp, tkwin, objv[2]);
	if (tkfont == NULL) {
	    return TCL_ERROR;
	}

	/*
	 * Determine the font attributes.
	 */

	if (charPtr == NULL) {
	    faPtr = GetFontAttributes(tkfont);
	} else {
	    TkpGetFontAttrsForChar(tkwin, tkfont, uniChar, &fa);
	    faPtr = &fa;
	}
	result = GetAttributeInfoObj(interp, faPtr, optPtr);

	Tk_FreeFont(tkfont);
	return result;
    }
    case FONT_CONFIGURE: {
    	int result;
    	const char *string;
    	Tcl_Obj *objPtr;
    	NamedFont *nfPtr;
    	Tcl_HashEntry *namedHashPtr;

    	if (objc < 3) {
    	    Tcl_WrongNumArgs(interp, 2, objv, "fontname ?-option value ...?");
    	    return TCL_ERROR;
    	}
    	string = Tcl_GetString(objv[2]);
    	namedHashPtr = Tcl_FindHashEntry(&fiPtr->namedTable, string);
	nfPtr = NULL;		/* lint. */
    	if (namedHashPtr != NULL) {
    	    nfPtr = Tcl_GetHashValue(namedHashPtr);
    	}
    	if ((namedHashPtr == NULL) || nfPtr->deletePending) {
    	    Tcl_SetObjResult(interp, Tcl_ObjPrintf(
    		    "named font \"%s\" doesn't exist", string));
    	    Tcl_SetErrorCode(interp, "TK", "LOOKUP", "FONT", string, NULL);
    	    return TCL_ERROR;
    	}
    	if (objc == 3) {
    	    objPtr = NULL;
    	} else if (objc == 4) {
    	    objPtr = objv[3];
    	} else {
    	    result = ConfigAttributesObj(interp, tkwin, objc - 3, objv + 3,
    		    &nfPtr->fa);
    	    UpdateDependentFonts(fiPtr, tkwin, namedHashPtr);
    	    return result;
    	}
    	return GetAttributeInfoObj(interp, &nfPtr->fa, objPtr);
     }
    case FONT_CREATE: {
	int skip = 3, i;
	const char *name;
	char buf[16 + TCL_INTEGER_SPACE];
	TkFontAttributes fa;
	Tcl_HashEntry *namedHashPtr;

	if (objc < 3) {
	    name = NULL;
	} else {
	    name = Tcl_GetString(objv[2]);
	    if (name[0] == '-') {
		name = NULL;
	    }
	}
	if (name == NULL) {
	    /*
	     * No font name specified. Generate one of the form "fontX".
	     */

	    for (i = 1; ; i++) {
		sprintf(buf, "font%d", i);
		namedHashPtr = Tcl_FindHashEntry(&fiPtr->namedTable, buf);
		if (namedHashPtr == NULL) {
		    break;
		}
	    }
	    name = buf;
	    skip = 2;
	}
	TkInitFontAttributes(&fa);
	if (ConfigAttributesObj(interp, tkwin, objc - skip, objv + skip,
		&fa) != TCL_OK) {
	    return TCL_ERROR;
	}
	if (TkCreateNamedFont(interp, tkwin, name, &fa) != TCL_OK) {
	    return TCL_ERROR;
	}
	Tcl_SetObjResult(interp, Tcl_NewStringObj(name, -1));
	break;
    }
    case FONT_DELETE: {
	int i, result = TCL_OK;
	const char *string;

	/*
	 * Delete the named font. If there are still widgets using this font,
	 * then it isn't deleted right away.
	 */

	if (objc < 3) {
	    Tcl_WrongNumArgs(interp, 2, objv, "fontname ?fontname ...?");
	    return TCL_ERROR;
	}
	for (i = 2; (i < objc) && (result == TCL_OK); i++) {
	    string = Tcl_GetString(objv[i]);
	    result = TkDeleteNamedFont(interp, tkwin, string);
	}
	return result;
    }
    case FONT_FAMILIES: {
	int skip = TkGetDisplayOf(interp, objc - 2, objv + 2, &tkwin);

	if (skip < 0) {
	    return TCL_ERROR;
	}
	if (objc - skip != 2) {
	    Tcl_WrongNumArgs(interp, 2, objv, "?-displayof window?");
	    return TCL_ERROR;
	}
	TkpGetFontFamilies(interp, tkwin);
	break;
    }
    case FONT_MEASURE: {
	const char *string;
	Tk_Font tkfont;
	int length = 0, skip = 0;

	if (objc > 4) {
	    skip = TkGetDisplayOf(interp, objc - 3, objv + 3, &tkwin);
	    if (skip < 0) {
		return TCL_ERROR;
	    }
	}
	if (objc - skip != 4) {
	    Tcl_WrongNumArgs(interp, 2, objv,
		    "font ?-displayof window? text");
	    return TCL_ERROR;
	}
	tkfont = Tk_AllocFontFromObj(interp, tkwin, objv[2]);
	if (tkfont == NULL) {
	    return TCL_ERROR;
	}
	string = Tcl_GetStringFromObj(objv[3 + skip], &length);
	Tcl_SetObjResult(interp, Tcl_NewIntObj(
		Tk_TextWidth(tkfont, string, length)));
	Tk_FreeFont(tkfont);
	break;
    }
    case FONT_METRICS: {
	Tk_Font tkfont;
	int skip, index, i;
	const TkFontMetrics *fmPtr;
	static const char *const switches[] = {
	    "-ascent", "-descent", "-linespace", "-fixed", NULL
	};

	skip = TkGetDisplayOf(interp, objc - 3, objv + 3, &tkwin);
	if (skip < 0) {
	    return TCL_ERROR;
	}
	if ((objc < 3) || ((objc - skip) > 4)) {
	    Tcl_WrongNumArgs(interp, 2, objv,
		    "font ?-displayof window? ?option?");
	    return TCL_ERROR;
	}
	tkfont = Tk_AllocFontFromObj(interp, tkwin, objv[2]);
	if (tkfont == NULL) {
	    return TCL_ERROR;
	}
	objc -= skip;
	objv += skip;
	fmPtr = GetFontMetrics(tkfont);
	if (objc == 3) {
	    Tcl_SetObjResult(interp, Tcl_ObjPrintf(
		    "-ascent %d -descent %d -linespace %d -fixed %d",
		    fmPtr->ascent, fmPtr->descent,
		    fmPtr->ascent + fmPtr->descent, fmPtr->fixed));
	} else {
	    if (Tcl_GetIndexFromObj(interp, objv[3], switches, "metric", 0,
		    &index) != TCL_OK) {
		Tk_FreeFont(tkfont);
		return TCL_ERROR;
	    }
	    i = 0;		/* Needed only to prevent compiler warning. */
	    switch (index) {
	    case 0: i = fmPtr->ascent;			break;
	    case 1: i = fmPtr->descent;			break;
	    case 2: i = fmPtr->ascent + fmPtr->descent;	break;
	    case 3: i = fmPtr->fixed;			break;
	    }
	    Tcl_SetObjResult(interp, Tcl_NewIntObj(i));
	}
	Tk_FreeFont(tkfont);
	break;
    }
    case FONT_NAMES: {
	Tcl_HashSearch search;
	Tcl_HashEntry *namedHashPtr;
	Tcl_Obj *resultPtr;

	if (objc != 2) {
	    Tcl_WrongNumArgs(interp, 1, objv, "names");
	    return TCL_ERROR;
	}
	resultPtr = Tcl_NewObj();
	namedHashPtr = Tcl_FirstHashEntry(&fiPtr->namedTable, &search);
	while (namedHashPtr != NULL) {
	    NamedFont *nfPtr = Tcl_GetHashValue(namedHashPtr);

	    if (!nfPtr->deletePending) {
		char *string = Tcl_GetHashKey(&fiPtr->namedTable,
			namedHashPtr);

		Tcl_ListObjAppendElement(NULL, resultPtr,
			Tcl_NewStringObj(string, -1));
	    }
	    namedHashPtr = Tcl_NextHashEntry(&search);
	}
	Tcl_SetObjResult(interp, resultPtr);
	break;
    }
    }
    return TCL_OK;
}

/*
 *---------------------------------------------------------------------------
 *
 * UpdateDependentFonts, TheWorldHasChanged, RecomputeWidgets --
 *
 *	Called when the attributes of a named font changes. Updates all the
 *	instantiated fonts that depend on that named font and then uses the
 *	brute force approach and prepares every widget to recompute its
 *	geometry.
 *
 * Results:
 *	None.
 *
 * Side effects:
 *	Things get queued for redisplay.
 *
 *---------------------------------------------------------------------------
 */

static void
UpdateDependentFonts(
    TkFontInfo *fiPtr,		/* Info about application's fonts. */
    Tk_Window tkwin,		/* A window in the application. */
    Tcl_HashEntry *namedHashPtr)/* The named font that is changing. */
{
    Tcl_HashEntry *cacheHashPtr;
    Tcl_HashSearch search;
    TkFont *fontPtr;
    NamedFont *nfPtr = Tcl_GetHashValue(namedHashPtr);

    if (nfPtr->refCount == 0) {
	/*
	 * Well nobody's using this named font, so don't have to tell any
	 * widgets to recompute themselves.
	 */

	return;
    }

    cacheHashPtr = Tcl_FirstHashEntry(&fiPtr->fontCache, &search);
    while (cacheHashPtr != NULL) {
	for (fontPtr = Tcl_GetHashValue(cacheHashPtr);
		fontPtr != NULL; fontPtr = fontPtr->nextPtr) {
	    if (fontPtr->namedHashPtr == namedHashPtr) {
		TkpGetFontFromAttributes(fontPtr, tkwin, &nfPtr->fa);
		if (!fiPtr->updatePending) {
		    fiPtr->updatePending = 1;
		    Tcl_DoWhenIdle(TheWorldHasChanged, fiPtr);
		}
	    }
	}
	cacheHashPtr = Tcl_NextHashEntry(&search);
    }
}

static void
TheWorldHasChanged(
    ClientData clientData)	/* Info about application's fonts. */
{
    TkFontInfo *fiPtr = clientData;

    fiPtr->updatePending = 0;
    RecomputeWidgets(fiPtr->mainPtr->winPtr);
}

static void
RecomputeWidgets(
    TkWindow *winPtr)		/* Window to which command is sent. */
{
    Tk_ClassWorldChangedProc *proc =
	    Tk_GetClassProc(winPtr->classProcsPtr, worldChangedProc);

    if (proc != NULL) {
	proc(winPtr->instanceData);
    }

    /*
     * Notify all the descendants of this window that the world has changed.
     *
     * This could be done recursively or iteratively. The recursive version is
     * easier to implement and understand, and typically, windows with a -font
     * option will be leaf nodes in the widget heirarchy (buttons, labels,
     * etc.), so the recursion depth will be shallow.
     *
     * However, the additional overhead of the recursive calls may become a
     * performance problem if typical usage alters such that -font'ed widgets
     * appear high in the heirarchy, causing deep recursion. This could happen
     * with text widgets, or more likely with the (not yet existant) labeled
     * frame widget. With these widgets it is possible, even likely, that a
     * -font'ed widget (text or labeled frame) will not be a leaf node, but
     * will instead have many descendants. If this is ever found to cause a
     * performance problem, it may be worth investigating an iterative version
     * of the code below.
     */

    for (winPtr=winPtr->childList ; winPtr!=NULL ; winPtr=winPtr->nextPtr) {
	RecomputeWidgets(winPtr);
    }
}

/*
 *---------------------------------------------------------------------------
 *
 * TkCreateNamedFont --
 *
 *	Create the specified named font with the given attributes in the named
 *	font table associated with the interp.
 *
 * Results:
 *	Returns TCL_OK if the font was successfully created, or TCL_ERROR if
 *	the named font already existed. If TCL_ERROR is returned, an error
 *	message is left in the interp's result.
 *
 * Side effects:
 *	Assume there used to exist a named font by the specified name, and
 *	that the named font had been deleted, but there were still some
 *	widgets using the named font at the time it was deleted. If a new
 *	named font is created with the same name, all those widgets that were
 *	using the old named font will be redisplayed using the new named
 *	font's attributes.
 *
 *---------------------------------------------------------------------------
 */

int
TkCreateNamedFont(
    Tcl_Interp *interp,		/* Interp for error return (can be NULL). */
    Tk_Window tkwin,		/* A window associated with interp. */
    const char *name,		/* Name for the new named font. */
    TkFontAttributes *faPtr)	/* Attributes for the new named font. */
{
    TkFontInfo *fiPtr = ((TkWindow *) tkwin)->mainPtr->fontInfoPtr;
    Tcl_HashEntry *namedHashPtr;
    int isNew;
    NamedFont *nfPtr;

    namedHashPtr = Tcl_CreateHashEntry(&fiPtr->namedTable, name, &isNew);
    if (!isNew) {
	nfPtr = Tcl_GetHashValue(namedHashPtr);
	if (!nfPtr->deletePending) {
	    if (interp) {
		Tcl_SetObjResult(interp, Tcl_ObjPrintf(
			"named font \"%s\" already exists", name));
		Tcl_SetErrorCode(interp, "TK", "FONT", "EXISTS", NULL);
	    }
	    return TCL_ERROR;
	}

	/*
	 * Recreating a named font with the same name as a previous named
	 * font. Some widgets were still using that named font, so they need
	 * to get redisplayed.
	 */

	nfPtr->fa = *faPtr;
	nfPtr->deletePending = 0;
	UpdateDependentFonts(fiPtr, tkwin, namedHashPtr);
	return TCL_OK;
    }

    nfPtr = ckalloc(sizeof(NamedFont));
    nfPtr->deletePending = 0;
    Tcl_SetHashValue(namedHashPtr, nfPtr);
    nfPtr->fa = *faPtr;
    nfPtr->refCount = 0;
    nfPtr->deletePending = 0;
    return TCL_OK;
}

/*
 *---------------------------------------------------------------------------
 *
 * TkDeleteNamedFont --
 *
 *	Delete the named font. If there are still widgets using this font,
 *	then it isn't deleted right away.
 *
 *---------------------------------------------------------------------------
 */

int
TkDeleteNamedFont(
    Tcl_Interp *interp,		/* Interp for error return (can be NULL). */
    Tk_Window tkwin,		/* A window associated with interp. */
    const char *name)		/* Name for the new named font. */
{
    TkFontInfo *fiPtr = ((TkWindow *) tkwin)->mainPtr->fontInfoPtr;
    NamedFont *nfPtr;
    Tcl_HashEntry *namedHashPtr;

    namedHashPtr = Tcl_FindHashEntry(&fiPtr->namedTable, name);
    if (namedHashPtr == NULL) {
	if (interp) {
	    Tcl_SetObjResult(interp, Tcl_ObjPrintf(
		    "named font \"%s\" doesn't exist", name));
	    Tcl_SetErrorCode(interp, "TK", "LOOKUP", "FONT", name, NULL);
	}
	return TCL_ERROR;
    }
    nfPtr = Tcl_GetHashValue(namedHashPtr);
    if (nfPtr->refCount != 0) {
	nfPtr->deletePending = 1;
    } else {
	Tcl_DeleteHashEntry(namedHashPtr);
	ckfree(nfPtr);
    }
    return TCL_OK;
}

/*
 *---------------------------------------------------------------------------
 *
 * Tk_GetFont --
 *
 *	Given a string description of a font, map the description to a
 *	corresponding Tk_Font that represents the font.
 *
 * Results:
 *	The return value is token for the font, or NULL if an error prevented
 *	the font from being created. If NULL is returned, an error message
 *	will be left in the interp's result.
 *
 * Side effects:
 *	The font is added to an internal database with a reference count. For
 *	each call to this function, there should eventually be a call to
 *	Tk_FreeFont() or Tk_FreeFontFromObj() so that the database is cleaned
 *	up when fonts aren't in use anymore.
 *
 *---------------------------------------------------------------------------
 */

Tk_Font
Tk_GetFont(
    Tcl_Interp *interp,		/* Interp for database and error return. */
    Tk_Window tkwin,		/* For display on which font will be used. */
    const char *string)		/* String describing font, as: named font,
				 * native format, or parseable string. */
{
    Tk_Font tkfont;
    Tcl_Obj *strPtr;

    strPtr = Tcl_NewStringObj(string, -1);
    Tcl_IncrRefCount(strPtr);
    tkfont = Tk_AllocFontFromObj(interp, tkwin, strPtr);
    Tcl_DecrRefCount(strPtr);
    return tkfont;
}

/*
 *---------------------------------------------------------------------------
 *
 * Tk_AllocFontFromObj --
 *
 *	Given a string description of a font, map the description to a
 *	corresponding Tk_Font that represents the font.
 *
 * Results:
 *	The return value is token for the font, or NULL if an error prevented
 *	the font from being created. If NULL is returned, an error message
 *	will be left in interp's result object.
 *
 * Side effects:
 *	The font is added to an internal database with a reference count. For
 *	each call to this function, there should eventually be a call to
 *	Tk_FreeFont() or Tk_FreeFontFromObj() so that the database is cleaned
 *	up when fonts aren't in use anymore.
 *
 *---------------------------------------------------------------------------
 */

Tk_Font
Tk_AllocFontFromObj(
    Tcl_Interp *interp,		/* Interp for database and error return. */
    Tk_Window tkwin,		/* For screen on which font will be used. */
    Tcl_Obj *objPtr)		/* Object describing font, as: named font,
				 * native format, or parseable string. */
{
    TkFontInfo *fiPtr = ((TkWindow *) tkwin)->mainPtr->fontInfoPtr;
    Tcl_HashEntry *cacheHashPtr, *namedHashPtr;
    TkFont *fontPtr, *firstFontPtr, *oldFontPtr;
    int isNew, descent;
    NamedFont *nfPtr;

    if (objPtr->typePtr != &tkFontObjType
	    || objPtr->internalRep.twoPtrValue.ptr2 != fiPtr) {
	SetFontFromAny(interp, objPtr);
    }

    oldFontPtr = objPtr->internalRep.twoPtrValue.ptr1;
    if (oldFontPtr != NULL) {
	if (oldFontPtr->resourceRefCount == 0) {
	    /*
	     * This is a stale reference: it refers to a TkFont that's no
	     * longer in use. Clear the reference.
	     */

	    FreeFontObj(objPtr);
	    oldFontPtr = NULL;
	} else if (Tk_Screen(tkwin) == oldFontPtr->screen) {
	    oldFontPtr->resourceRefCount++;
	    return (Tk_Font) oldFontPtr;
	}
    }

    /*
     * Next, search the list of fonts that have the name we want, to see if
     * one of them is for the right screen.
     */

    isNew = 0;
    if (oldFontPtr != NULL) {
	cacheHashPtr = oldFontPtr->cacheHashPtr;
	FreeFontObj(objPtr);
    } else {
	cacheHashPtr = Tcl_CreateHashEntry(&fiPtr->fontCache,
		Tcl_GetString(objPtr), &isNew);
    }
    firstFontPtr = Tcl_GetHashValue(cacheHashPtr);
    for (fontPtr = firstFontPtr; (fontPtr != NULL);
	    fontPtr = fontPtr->nextPtr) {
	if (Tk_Screen(tkwin) == fontPtr->screen) {
	    fontPtr->resourceRefCount++;
	    fontPtr->objRefCount++;
	    objPtr->internalRep.twoPtrValue.ptr1 = fontPtr;
	    objPtr->internalRep.twoPtrValue.ptr2 = fiPtr;
	    return (Tk_Font) fontPtr;
	}
    }

    /*
     * The desired font isn't in the table. Make a new one.
     */

    namedHashPtr = Tcl_FindHashEntry(&fiPtr->namedTable,
	    Tcl_GetString(objPtr));
    if (namedHashPtr != NULL) {
	/*
	 * Construct a font based on a named font.
	 */

	nfPtr = Tcl_GetHashValue(namedHashPtr);
	nfPtr->refCount++;

	fontPtr = TkpGetFontFromAttributes(NULL, tkwin, &nfPtr->fa);
    } else {
	/*
	 * Native font?
	 */

	fontPtr = TkpGetNativeFont(tkwin, Tcl_GetString(objPtr));
	if (fontPtr == NULL) {
	    TkFontAttributes fa;
	    Tcl_Obj *dupObjPtr = Tcl_DuplicateObj(objPtr);

	    if (ParseFontNameObj(interp, tkwin, dupObjPtr, &fa) != TCL_OK) {
		if (isNew) {
		    Tcl_DeleteHashEntry(cacheHashPtr);
		}
		Tcl_DecrRefCount(dupObjPtr);
		return NULL;
	    }
	    Tcl_DecrRefCount(dupObjPtr);

	    /*
	     * String contained the attributes inline.
	     */

	    fontPtr = TkpGetFontFromAttributes(NULL, tkwin, &fa);
	}
    }

    /*
     * Detect the system font engine going wrong and fail more gracefully.
     */

    if (fontPtr == NULL) {
	if (isNew) {
	    Tcl_DeleteHashEntry(cacheHashPtr);
	}
	Tcl_SetObjResult(interp, Tcl_NewStringObj(
		"failed to allocate font due to internal system font engine"
		" problem", -1));
	Tcl_SetErrorCode(interp, "TK", "FONT", "INTERNAL_PROBLEM", NULL);
	return NULL;
    }

    fontPtr->resourceRefCount = 1;
    fontPtr->objRefCount = 1;
    fontPtr->cacheHashPtr = cacheHashPtr;
    fontPtr->namedHashPtr = namedHashPtr;
    fontPtr->screen = Tk_Screen(tkwin);
    fontPtr->nextPtr = firstFontPtr;
    Tcl_SetHashValue(cacheHashPtr, fontPtr);

    Tk_MeasureChars((Tk_Font) fontPtr, "0", 1, -1, 0, &fontPtr->tabWidth);
    if (fontPtr->tabWidth == 0) {
	fontPtr->tabWidth = fontPtr->fm.maxWidth;
    }
    fontPtr->tabWidth *= 8;

    /*
     * Make sure the tab width isn't zero (some fonts may not have enough
     * information to set a reasonable tab width).
     */

    if (fontPtr->tabWidth == 0) {
	fontPtr->tabWidth = 1;
    }

    /*
     * Get information used for drawing underlines in generic code on a
     * non-underlined font.
     */

    descent = fontPtr->fm.descent;
    fontPtr->underlinePos = descent / 2;
    fontPtr->underlineHeight = TkFontGetPixels(tkwin, fontPtr->fa.size) / 10;
    if (fontPtr->underlineHeight == 0) {
	fontPtr->underlineHeight = 1;
    }
    if (fontPtr->underlinePos + fontPtr->underlineHeight > descent) {
	/*
	 * If this set of values would cause the bottom of the underline bar
	 * to stick below the descent of the font, jack the underline up a bit
	 * higher.
	 */

	fontPtr->underlineHeight = descent - fontPtr->underlinePos;
	if (fontPtr->underlineHeight == 0) {
	    fontPtr->underlinePos--;
	    fontPtr->underlineHeight = 1;
	}
    }

    objPtr->internalRep.twoPtrValue.ptr1 = fontPtr;
    objPtr->internalRep.twoPtrValue.ptr2 = fiPtr;
    return (Tk_Font) fontPtr;
}

/*
 *----------------------------------------------------------------------
 *
 * Tk_GetFontFromObj --
 *
 *	Find the font that corresponds to a given object. The font must have
 *	already been created by Tk_GetFont or Tk_AllocFontFromObj.
 *
 * Results:
 *	The return value is a token for the font that matches objPtr and is
 *	suitable for use in tkwin.
 *
 * Side effects:
 *	If the object is not already a font ref, the conversion will free any
 *	old internal representation.
 *
 *----------------------------------------------------------------------
 */

Tk_Font
Tk_GetFontFromObj(
    Tk_Window tkwin,		/* The window that the font will be used
				 * in. */
    Tcl_Obj *objPtr)		/* The object from which to get the font. */
{
    TkFontInfo *fiPtr = ((TkWindow *) tkwin)->mainPtr->fontInfoPtr;
    TkFont *fontPtr;
    Tcl_HashEntry *hashPtr;

    if (objPtr->typePtr != &tkFontObjType
	    || objPtr->internalRep.twoPtrValue.ptr2 != fiPtr) {
	SetFontFromAny(NULL, objPtr);
    }

    fontPtr = objPtr->internalRep.twoPtrValue.ptr1;
    if (fontPtr != NULL) {
	if (fontPtr->resourceRefCount == 0) {
	    /*
	     * This is a stale reference: it refers to a TkFont that's no
	     * longer in use. Clear the reference.
	     */

	    FreeFontObj(objPtr);
	    fontPtr = NULL;
	} else if (Tk_Screen(tkwin) == fontPtr->screen) {
	    return (Tk_Font) fontPtr;
	}
    }

    /*
     * Next, search the list of fonts that have the name we want, to see if
     * one of them is for the right screen.
     */

    if (fontPtr != NULL) {
	hashPtr = fontPtr->cacheHashPtr;
	FreeFontObj(objPtr);
    } else {
	hashPtr = Tcl_FindHashEntry(&fiPtr->fontCache, Tcl_GetString(objPtr));
    }
    if (hashPtr != NULL) {
	for (fontPtr = Tcl_GetHashValue(hashPtr); fontPtr != NULL;
		fontPtr = fontPtr->nextPtr) {
	    if (Tk_Screen(tkwin) == fontPtr->screen) {
		fontPtr->objRefCount++;
		objPtr->internalRep.twoPtrValue.ptr1 = fontPtr;
		objPtr->internalRep.twoPtrValue.ptr2 = fiPtr;
		return (Tk_Font) fontPtr;
	    }
	}
    }

    Tcl_Panic("Tk_GetFontFromObj called with non-existent font!");
    return NULL;
}

/*
 *----------------------------------------------------------------------
 *
 * SetFontFromAny --
 *
 *	Convert the internal representation of a Tcl object to the font
 *	internal form.
 *
 * Results:
 *	Always returns TCL_OK.
 *
 * Side effects:
 *	The object is left with its typePtr pointing to tkFontObjType. The
 *	TkFont pointer is NULL.
 *
 *----------------------------------------------------------------------
 */

static int
SetFontFromAny(
    Tcl_Interp *interp,		/* Used for error reporting if not NULL. */
    Tcl_Obj *objPtr)		/* The object to convert. */
{
    const Tcl_ObjType *typePtr;

    /*
     * Free the old internalRep before setting the new one.
     */

    Tcl_GetString(objPtr);
    typePtr = objPtr->typePtr;
    if ((typePtr != NULL) && (typePtr->freeIntRepProc != NULL)) {
	typePtr->freeIntRepProc(objPtr);
    }
    objPtr->typePtr = &tkFontObjType;
    objPtr->internalRep.twoPtrValue.ptr1 = NULL;
    objPtr->internalRep.twoPtrValue.ptr2 = NULL;

    return TCL_OK;
}

/*
 *---------------------------------------------------------------------------
 *
 * Tk_NameOfFont --
 *
 *	Given a font, return a textual string identifying it.
 *
 * Results:
 *	The return value is the description that was passed to Tk_GetFont() to
 *	create the font. The storage for the returned string is only
 *	guaranteed to persist until the font is deleted. The caller should not
 *	modify this string.
 *
 * Side effects:
 *	None.
 *
 *---------------------------------------------------------------------------
 */

const char *
Tk_NameOfFont(
    Tk_Font tkfont)		/* Font whose name is desired. */
{
    TkFont *fontPtr = (TkFont *) tkfont;

    return fontPtr->cacheHashPtr->key.string;
}

/*
 *---------------------------------------------------------------------------
 *
 * Tk_FreeFont --
 *
 *	Called to release a font allocated by Tk_GetFont().
 *
 * Results:
 *	None.
 *
 * Side effects:
 *	The reference count associated with font is decremented, and only
 *	deallocated when no one is using it.
 *
 *---------------------------------------------------------------------------
 */

void
Tk_FreeFont(
    Tk_Font tkfont)		/* Font to be released. */
{
    TkFont *fontPtr = (TkFont *) tkfont, *prevPtr;
    NamedFont *nfPtr;

    if (fontPtr == NULL) {
	return;
    }
    fontPtr->resourceRefCount--;
    if (fontPtr->resourceRefCount > 0) {
	return;
    }
    if (fontPtr->namedHashPtr != NULL) {
	/*
	 * This font derived from a named font. Reduce the reference count on
	 * the named font and free it if no-one else is using it.
	 */

	nfPtr = Tcl_GetHashValue(fontPtr->namedHashPtr);
	nfPtr->refCount--;
	if ((nfPtr->refCount == 0) && nfPtr->deletePending) {
	    Tcl_DeleteHashEntry(fontPtr->namedHashPtr);
	    ckfree(nfPtr);
	}
    }

    prevPtr = Tcl_GetHashValue(fontPtr->cacheHashPtr);
    if (prevPtr == fontPtr) {
	if (fontPtr->nextPtr == NULL) {
	    Tcl_DeleteHashEntry(fontPtr->cacheHashPtr);
	} else {
	    Tcl_SetHashValue(fontPtr->cacheHashPtr, fontPtr->nextPtr);
	}
    } else {
	while (prevPtr->nextPtr != fontPtr) {
	    prevPtr = prevPtr->nextPtr;
	}
	prevPtr->nextPtr = fontPtr->nextPtr;
    }

    TkpDeleteFont(fontPtr);
    if (fontPtr->objRefCount == 0) {
	ckfree(fontPtr);
    }
}

/*
 *---------------------------------------------------------------------------
 *
 * Tk_FreeFontFromObj --
 *
 *	Called to release a font inside a Tcl_Obj *. Decrements the refCount
 *	of the font and removes it from the hash tables if necessary.
 *
 * Results:
 *	None.
 *
 * Side effects:
 *	The reference count associated with font is decremented, and only
 *	deallocated when no one is using it.
 *
 *---------------------------------------------------------------------------
 */

void
Tk_FreeFontFromObj(
    Tk_Window tkwin,		/* The window this font lives in. Needed for
				 * the screen value. */
    Tcl_Obj *objPtr)		/* The Tcl_Obj * to be freed. */
{
    Tk_FreeFont(Tk_GetFontFromObj(tkwin, objPtr));
}

/*
 *---------------------------------------------------------------------------
 *
 * FreeFontObjProc, FreeFontObj --
 *
 *	This proc is called to release an object reference to a font. Called
 *	when the object's internal rep is released or when the cached fontPtr
 *	needs to be changed.
 *
 * Results:
 *	None.
 *
 * Side effects:
 *	The object reference count is decremented. When both it and the hash
 *	ref count go to zero, the font's resources are released.
 *
 *---------------------------------------------------------------------------
 */

static void
FreeFontObjProc(
    Tcl_Obj *objPtr)		/* The object we are releasing. */
{
    FreeFontObj(objPtr);
    objPtr->typePtr = NULL;
}

static void
FreeFontObj(
    Tcl_Obj *objPtr)		/* The object we are releasing. */
{
    TkFont *fontPtr = objPtr->internalRep.twoPtrValue.ptr1;

    if (fontPtr != NULL) {
	fontPtr->objRefCount--;
	if ((fontPtr->resourceRefCount == 0) && (fontPtr->objRefCount == 0)) {
	    ckfree(fontPtr);
	}
	objPtr->internalRep.twoPtrValue.ptr1 = NULL;
	objPtr->internalRep.twoPtrValue.ptr2 = NULL;
    }
}

/*
 *---------------------------------------------------------------------------
 *
 * DupFontObjProc --
 *
 *	When a cached font object is duplicated, this is called to update the
 *	internal reps.
 *
 * Results:
 *	None.
 *
 * Side effects:
 *	The font's objRefCount is incremented and the internal rep of the copy
 *	is set to point to it.
 *
 *---------------------------------------------------------------------------
 */

static void
DupFontObjProc(
    Tcl_Obj *srcObjPtr,		/* The object we are copying from. */
    Tcl_Obj *dupObjPtr)		/* The object we are copying to. */
{
    TkFont *fontPtr = srcObjPtr->internalRep.twoPtrValue.ptr1;

    dupObjPtr->typePtr = srcObjPtr->typePtr;
    dupObjPtr->internalRep.twoPtrValue.ptr1 = fontPtr;
    dupObjPtr->internalRep.twoPtrValue.ptr2
	    = srcObjPtr->internalRep.twoPtrValue.ptr2;

    if (fontPtr != NULL) {
	fontPtr->objRefCount++;
    }
}

/*
 *---------------------------------------------------------------------------
 *
 * Tk_FontId --
 *
 *	Given a font, return an opaque handle that should be selected into the
 *	XGCValues structure in order to get the constructed gc to use this
 *	font. This function would go away if the XGCValues structure were
 *	replaced with a TkGCValues structure.
 *
 * Results:
 *	As above.
 *
 * Side effects:
 *	None.
 *
 *---------------------------------------------------------------------------
 */

Font
Tk_FontId(
    Tk_Font tkfont)		/* Font that is going to be selected into
				 * GC. */
{
    TkFont *fontPtr = (TkFont *) tkfont;

    return fontPtr->fid;
}

/*
 *---------------------------------------------------------------------------
 *
 * Tk_GetFontMetrics --
 *
 *	Returns overall ascent and descent metrics for the given font. These
 *	values can be used to space multiple lines of text and to align the
 *	baselines of text in different fonts.
 *
 * Results:
 *	If *heightPtr is non-NULL, it is filled with the overall height of the
 *	font, which is the sum of the ascent and descent. If *ascentPtr or
 *	*descentPtr is non-NULL, they are filled with the ascent and/or
 *	descent information for the font.
 *
 * Side effects:
 *	None.
 *
 *---------------------------------------------------------------------------
 */

void
Tk_GetFontMetrics(
    Tk_Font tkfont,		/* Font in which metrics are calculated. */
    Tk_FontMetrics *fmPtr)	/* Pointer to structure in which font metrics
				 * for tkfont will be stored. */
{
    TkFont *fontPtr = (TkFont *) tkfont;

    fmPtr->ascent = fontPtr->fm.ascent;
    fmPtr->descent = fontPtr->fm.descent;
    fmPtr->linespace = fontPtr->fm.ascent + fontPtr->fm.descent;
}

/*
 *---------------------------------------------------------------------------
 *
 * Tk_PostscriptFontName --
 *
 *	Given a Tk_Font, return the name of the corresponding Postscript font.
 *
 * Results:
 *	The return value is the pointsize of the given Tk_Font. The name of
 *	the Postscript font is appended to dsPtr.
 *
 * Side effects:
 *	If the font does not exist on the printer, the print job will fail at
 *	print time. Given a "reasonable" Postscript printer, the following
 *	Tk_Font font families should print correctly:
 *
 *	    Avant Garde, Arial, Bookman, Courier, Courier New, Geneva,
 *	    Helvetica, Monaco, New Century Schoolbook, New York,
 *	    Palatino, Symbol, Times, Times New Roman, Zapf Chancery,
 *	    and Zapf Dingbats.
 *
 *	Any other Tk_Font font families may not print correctly because the
 *	computed Postscript font name may be incorrect.
 *
 *---------------------------------------------------------------------------
 */

int
Tk_PostscriptFontName(
    Tk_Font tkfont,		/* Font in which text will be printed. */
    Tcl_DString *dsPtr)		/* Pointer to an initialized Tcl_DString to
				 * which the name of the Postscript font that
				 * corresponds to tkfont will be appended. */
{
    TkFont *fontPtr = (TkFont *) tkfont;
    Tk_Uid family, weightString, slantString;
    char *src, *dest;
    int upper, len;

    len = Tcl_DStringLength(dsPtr);

    /*
     * Convert the case-insensitive Tk_Font family name to the case-sensitive
     * Postscript family name. Take out any spaces and capitalize the first
     * letter of each word.
     */

    family = fontPtr->fa.family;
    if (strncasecmp(family, "itc ", 4) == 0) {
	family = family + 4;
    }
    if ((strcasecmp(family, "Arial") == 0)
	    || (strcasecmp(family, "Geneva") == 0)) {
	family = "Helvetica";
    } else if ((strcasecmp(family, "Times New Roman") == 0)
	    || (strcasecmp(family, "New York") == 0)) {
	family = "Times";
    } else if ((strcasecmp(family, "Courier New") == 0)
	    || (strcasecmp(family, "Monaco") == 0)) {
	family = "Courier";
    } else if (strcasecmp(family, "AvantGarde") == 0) {
	family = "AvantGarde";
    } else if (strcasecmp(family, "ZapfChancery") == 0) {
	family = "ZapfChancery";
    } else if (strcasecmp(family, "ZapfDingbats") == 0) {
	family = "ZapfDingbats";
    } else {
	int ch;

	/*
	 * Inline, capitalize the first letter of each word, lowercase the
	 * rest of the letters in each word, and then take out the spaces
	 * between the words. This may make the DString shorter, which is safe
	 * to do.
	 */

	Tcl_DStringAppend(dsPtr, family, -1);

	src = dest = Tcl_DStringValue(dsPtr) + len;
	upper = 1;
	for (; *src != '\0'; ) {
	    while (isspace(UCHAR(*src))) { /* INTL: ISO space */
		src++;
		upper = 1;
	    }
	    src += TkUtfToUniChar(src, &ch);
<<<<<<< HEAD
	    if (upper) {
		ch = (Tcl_UniChar) Tcl_UniCharToUpper(ch);
		upper = 0;
	    } else {
		ch = (Tcl_UniChar) Tcl_UniCharToLower(ch);
=======
	    if (ch <= 0xffff) {
		if (upper) {
		    ch = Tcl_UniCharToUpper(ch);
		    upper = 0;
		} else {
		    ch = Tcl_UniCharToLower(ch);
		}
	    } else {
		upper = 0;
>>>>>>> 107badb9
	    }
	    dest += TkUniCharToUtf(ch, dest);
	}
	*dest = '\0';
	Tcl_DStringSetLength(dsPtr, dest - Tcl_DStringValue(dsPtr));
	family = Tcl_DStringValue(dsPtr) + len;
    }
    if (family != Tcl_DStringValue(dsPtr) + len) {
	Tcl_DStringAppend(dsPtr, family, -1);
	family = Tcl_DStringValue(dsPtr) + len;
    }

    if (strcasecmp(family, "NewCenturySchoolbook") == 0) {
	Tcl_DStringSetLength(dsPtr, len);
	Tcl_DStringAppend(dsPtr, "NewCenturySchlbk", -1);
	family = Tcl_DStringValue(dsPtr) + len;
    }

    /*
     * Get the string to use for the weight.
     */

    weightString = NULL;
    if (fontPtr->fa.weight == TK_FW_NORMAL) {
	if (strcmp(family, "Bookman") == 0) {
	    weightString = "Light";
	} else if (strcmp(family, "AvantGarde") == 0) {
	    weightString = "Book";
	} else if (strcmp(family, "ZapfChancery") == 0) {
	    weightString = "Medium";
	}
    } else {
	if ((strcmp(family, "Bookman") == 0)
		|| (strcmp(family, "AvantGarde") == 0)) {
	    weightString = "Demi";
	} else {
	    weightString = "Bold";
	}
    }

    /*
     * Get the string to use for the slant.
     */

    slantString = NULL;
    if (fontPtr->fa.slant == TK_FS_ROMAN) {
	/* Do nothing */
    } else if ((strcmp(family, "Helvetica") == 0)
	    || (strcmp(family, "Courier") == 0)
	    || (strcmp(family, "AvantGarde") == 0)) {
	slantString = "Oblique";
    } else {
	slantString = "Italic";
    }

    /*
     * The string "Roman" needs to be added to some fonts that are not bold
     * and not italic.
     */

    if ((slantString == NULL) && (weightString == NULL)) {
	if ((strcmp(family, "Times") == 0)
		|| (strcmp(family, "NewCenturySchlbk") == 0)
		|| (strcmp(family, "Palatino") == 0)) {
	    Tcl_DStringAppend(dsPtr, "-Roman", -1);
	}
    } else {
	Tcl_DStringAppend(dsPtr, "-", -1);
	if (weightString != NULL) {
	    Tcl_DStringAppend(dsPtr, weightString, -1);
	}
	if (slantString != NULL) {
	    Tcl_DStringAppend(dsPtr, slantString, -1);
	}
    }

    return fontPtr->fa.size;
}

/*
 *---------------------------------------------------------------------------
 *
 * Tk_TextWidth --
 *
 *	A wrapper function for the more complicated interface of
 *	Tk_MeasureChars. Computes how much space the given simple string
 *	needs.
 *
 * Results:
 *	The return value is the width (in pixels) of the given string.
 *
 * Side effects:
 *	None.
 *
 *---------------------------------------------------------------------------
 */

int
Tk_TextWidth(
    Tk_Font tkfont,		/* Font in which text will be measured. */
    const char *string,		/* String whose width will be computed. */
    int numBytes)		/* Number of bytes to consider from string, or
				 * < 0 for strlen(). */
{
    int width;

    if (numBytes < 0) {
	numBytes = strlen(string);
    }
    Tk_MeasureChars(tkfont, string, numBytes, -1, 0, &width);
    return width;
}

/*
 *---------------------------------------------------------------------------
 *
 * Tk_UnderlineChars, TkUnderlineCharsInContext --
 *
 *	These procedures draw an underline for a given range of characters in
 *	a given string. They don't draw the characters (which are assumed to
 *	have been displayed previously); they just draw the underline. These
 *	procedures would mainly be used to quickly underline a few characters
 *	without having to construct an underlined font. To produce properly
 *	underlined text, the appropriate underlined font should be constructed
 *	and used.
 *
 * Results:
 *	None.
 *
 * Side effects:
 *	Information gets displayed in "drawable".
 *
 *----------------------------------------------------------------------
 */

void
Tk_UnderlineChars(
    Display *display,		/* Display on which to draw. */
    Drawable drawable,		/* Window or pixmap in which to draw. */
    GC gc,			/* Graphics context for actually drawing
				 * line. */
    Tk_Font tkfont,		/* Font used in GC; must have been allocated
				 * by Tk_GetFont(). Used for character
				 * dimensions, etc. */
    const char *string,		/* String containing characters to be
				 * underlined or overstruck. */
    int x, int y,		/* Coordinates at which first character of
				 * string is drawn. */
    int firstByte,		/* Index of first byte of first character. */
    int lastByte)		/* Index of first byte after the last
				 * character. */
{
    TkUnderlineCharsInContext(display, drawable, gc, tkfont, string,
	    lastByte, x, y, firstByte, lastByte);
}

void
TkUnderlineCharsInContext(
    Display *display,		/* Display on which to draw. */
    Drawable drawable,		/* Window or pixmap in which to draw. */
    GC gc,			/* Graphics context for actually drawing
				 * line. */
    Tk_Font tkfont,		/* Font used in GC; must have been allocated
				 * by Tk_GetFont(). Used for character
				 * dimensions, etc. */
    const char *string,		/* String containing characters to be
				 * underlined or overstruck. */
    int numBytes,		/* Number of bytes in string. */
    int x, int y,		/* Coordinates at which the first character of
				 * the whole string would be drawn. */
    int firstByte,		/* Index of first byte of first character. */
    int lastByte)		/* Index of first byte after the last
				 * character. */
{
    TkFont *fontPtr = (TkFont *) tkfont;
    int startX, endX;

    TkpMeasureCharsInContext(tkfont, string, numBytes, 0, firstByte, -1, 0,
	    &startX);
    TkpMeasureCharsInContext(tkfont, string, numBytes, 0, lastByte, -1, 0,
	    &endX);

    XFillRectangle(display, drawable, gc, x + startX,
	    y + fontPtr->underlinePos, (unsigned) (endX - startX),
	    (unsigned) fontPtr->underlineHeight);
}

/*
 *---------------------------------------------------------------------------
 *
 * Tk_ComputeTextLayout --
 *
 *	Computes the amount of screen space needed to display a multi-line,
 *	justified string of text. Records all the measurements that were done
 *	to determine to size and positioning of the individual lines of text;
 *	this information can be used by the Tk_DrawTextLayout() function to
 *	display the text quickly (without remeasuring it).
 *
 *	This function is useful for simple widgets that want to display
 *	single-font, multi-line text and want Tk to handle the details.
 *
 * Results:
 *	The return value is a Tk_TextLayout token that holds the measurement
 *	information for the given string. The token is only valid for the
 *	given string. If the string is freed, the token is no longer valid and
 *	must also be freed. To free the token, call Tk_FreeTextLayout().
 *
 *	The dimensions of the screen area needed to display the text are
 *	stored in *widthPtr and *heightPtr.
 *
 * Side effects:
 *	Memory is allocated to hold the measurement information.
 *
 *---------------------------------------------------------------------------
 */

Tk_TextLayout
Tk_ComputeTextLayout(
    Tk_Font tkfont,		/* Font that will be used to display text. */
    const char *string,		/* String whose dimensions are to be
				 * computed. */
    int numChars,		/* Number of characters to consider from
				 * string, or < 0 for strlen(). */
    int wrapLength,		/* Longest permissible line length, in pixels.
				 * <= 0 means no automatic wrapping: just let
				 * lines get as long as needed. */
    Tk_Justify justify,		/* How to justify lines. */
    int flags,			/* Flag bits OR-ed together. TK_IGNORE_TABS
				 * means that tab characters should not be
				 * expanded. TK_IGNORE_NEWLINES means that
				 * newline characters should not cause a line
				 * break. */
    int *widthPtr,		/* Filled with width of string. */
    int *heightPtr)		/* Filled with height of string. */
{
    TkFont *fontPtr = (TkFont *) tkfont;
    const char *start, *end, *special;
    int n, y, bytesThisChunk, maxChunks, curLine, layoutHeight;
    int baseline, height, curX, newX, maxWidth, *lineLengths;
    TextLayout *layoutPtr;
    LayoutChunk *chunkPtr;
    const TkFontMetrics *fmPtr;
    Tcl_DString lineBuffer;

    Tcl_DStringInit(&lineBuffer);

    if ((fontPtr == NULL) || (string == NULL)) {
	if (widthPtr != NULL) {
	    *widthPtr = 0;
	}
	if (heightPtr != NULL) {
	    *heightPtr = 0;
	}
	return NULL;
    }

    fmPtr = &fontPtr->fm;

    height = fmPtr->ascent + fmPtr->descent;

    if (numChars < 0) {
	numChars = Tcl_NumUtfChars(string, -1);
    }
    if (wrapLength == 0) {
	wrapLength = -1;
    }

    maxChunks = 1;

    layoutPtr = ckalloc(sizeof(TextLayout)
	    + (maxChunks-1) * sizeof(LayoutChunk));
    layoutPtr->tkfont = tkfont;
    layoutPtr->string = string;
    layoutPtr->numChunks = 0;

    baseline = fmPtr->ascent;
    maxWidth = 0;

    /*
     * Divide the string up into simple strings and measure each string.
     */

    curX = 0;

    end = Tcl_UtfAtIndex(string, numChars);
    special = string;

    flags &= TK_IGNORE_TABS | TK_IGNORE_NEWLINES;
    flags |= TK_WHOLE_WORDS | TK_AT_LEAST_ONE;
    for (start = string; start < end; ) {
	if (start >= special) {
	    /*
	     * Find the next special character in the string.
	     *
	     * INTL: Note that it is safe to increment by byte, because we are
	     * looking for 7-bit characters that will appear unchanged in
	     * UTF-8. At some point we may need to support the full Unicode
	     * whitespace set.
	     */

	    for (special = start; special < end; special++) {
		if (!(flags & TK_IGNORE_NEWLINES)) {
		    if ((*special == '\n') || (*special == '\r')) {
			break;
		    }
		}
		if (!(flags & TK_IGNORE_TABS)) {
		    if (*special == '\t') {
			break;
		    }
		}
	    }
	}

	/*
	 * Special points at the next special character (or the end of the
	 * string). Process characters between start and special.
	 */

	chunkPtr = NULL;
	if (start < special) {
	    bytesThisChunk = Tk_MeasureChars(tkfont, start, special - start,
		    wrapLength - curX, flags, &newX);
	    newX += curX;
	    flags &= ~TK_AT_LEAST_ONE;
	    if (bytesThisChunk > 0) {
		chunkPtr = NewChunk(&layoutPtr, &maxChunks, start,
			bytesThisChunk, curX, newX, baseline);

		start += bytesThisChunk;
		curX = newX;
	    }
	}

	if ((start == special) && (special < end)) {
	    /*
	     * Handle the special character.
	     *
	     * INTL: Special will be pointing at a 7-bit character so we can
	     * safely treat it as a single byte.
	     */

	    chunkPtr = NULL;
	    if (*special == '\t') {
		newX = curX + fontPtr->tabWidth;
		newX -= newX % fontPtr->tabWidth;
		NewChunk(&layoutPtr, &maxChunks, start, 1, curX, newX,
			baseline)->numDisplayChars = -1;
		start++;
		curX = newX;
		flags &= ~TK_AT_LEAST_ONE;
		if ((start < end) &&
			((wrapLength <= 0) || (newX <= wrapLength))) {
		    /*
		     * More chars can still fit on this line.
		     */

		    continue;
		}
	    } else {
		NewChunk(&layoutPtr, &maxChunks, start, 1, curX, curX,
			baseline)->numDisplayChars = -1;
		start++;
		goto wrapLine;
	    }
	}

	/*
	 * No more characters are going to go on this line, either because no
	 * more characters can fit or there are no more characters left.
	 * Consume all extra spaces at end of line.
	 */

	while ((start < end) && isspace(UCHAR(*start))) { /* INTL: ISO space */
	    if (!(flags & TK_IGNORE_NEWLINES)) {
		if ((*start == '\n') || (*start == '\r')) {
		    break;
		}
	    }
	    if (!(flags & TK_IGNORE_TABS)) {
		if (*start == '\t') {
		    break;
		}
	    }
	    start++;
	}
	if (chunkPtr != NULL) {
	    const char *end;

	    /*
	     * Append all the extra spaces on this line to the end of the last
	     * text chunk. This is a little tricky because we are switching
	     * back and forth between characters and bytes.
	     */

	    end = chunkPtr->start + chunkPtr->numBytes;
	    bytesThisChunk = start - end;
	    if (bytesThisChunk > 0) {
		bytesThisChunk = Tk_MeasureChars(tkfont, end, bytesThisChunk,
			-1, 0, &chunkPtr->totalWidth);
		chunkPtr->numBytes += bytesThisChunk;
		chunkPtr->numChars += Tcl_NumUtfChars(end, bytesThisChunk);
		chunkPtr->totalWidth += curX;
	    }
	}

    wrapLine:
	flags |= TK_AT_LEAST_ONE;

	/*
	 * Save current line length, then move current position to start of
	 * next line.
	 */

	if (curX > maxWidth) {
	    maxWidth = curX;
	}

	/*
	 * Remember width of this line, so that all chunks on this line can be
	 * centered or right justified, if necessary.
	 */

	Tcl_DStringAppend(&lineBuffer, (char *) &curX, sizeof(curX));

	curX = 0;
	baseline += height;
    }

    /*
     * If last line ends with a newline, then we need to make a 0 width chunk
     * on the next line. Otherwise "Hello" and "Hello\n" are the same height.
     */

    if ((layoutPtr->numChunks > 0) && !(flags & TK_IGNORE_NEWLINES)) {
	if (layoutPtr->chunks[layoutPtr->numChunks - 1].start[0] == '\n') {
	    chunkPtr = NewChunk(&layoutPtr, &maxChunks, start, 0, curX,
		    curX, baseline);
	    chunkPtr->numDisplayChars = -1;
	    Tcl_DStringAppend(&lineBuffer, (char *) &curX, sizeof(curX));
	    baseline += height;
	}
    }

    layoutPtr->width = maxWidth;
    layoutHeight = baseline - fmPtr->ascent;
    if (layoutPtr->numChunks == 0) {
	layoutHeight = height;

	/*
	 * This fake chunk is used by the other functions so that they can
	 * pretend that there is a chunk with no chars in it, which makes the
	 * coding simpler.
	 */

	layoutPtr->numChunks = 1;
	layoutPtr->chunks[0].start		= string;
	layoutPtr->chunks[0].numBytes		= 0;
	layoutPtr->chunks[0].numChars		= 0;
	layoutPtr->chunks[0].numDisplayChars	= -1;
	layoutPtr->chunks[0].x			= 0;
	layoutPtr->chunks[0].y			= fmPtr->ascent;
	layoutPtr->chunks[0].totalWidth		= 0;
	layoutPtr->chunks[0].displayWidth	= 0;
    } else {
	/*
	 * Using maximum line length, shift all the chunks so that the lines
	 * are all justified correctly.
	 */

	curLine = 0;
	chunkPtr = layoutPtr->chunks;
	y = chunkPtr->y;
	lineLengths = (int *) Tcl_DStringValue(&lineBuffer);
	for (n = 0; n < layoutPtr->numChunks; n++) {
	    int extra;

	    if (chunkPtr->y != y) {
		curLine++;
		y = chunkPtr->y;
	    }
	    extra = maxWidth - lineLengths[curLine];
	    if (justify == TK_JUSTIFY_CENTER) {
		chunkPtr->x += extra / 2;
	    } else if (justify == TK_JUSTIFY_RIGHT) {
		chunkPtr->x += extra;
	    }
	    chunkPtr++;
	}
    }

    if (widthPtr != NULL) {
	*widthPtr = layoutPtr->width;
    }
    if (heightPtr != NULL) {
	*heightPtr = layoutHeight;
    }
    Tcl_DStringFree(&lineBuffer);

    return (Tk_TextLayout) layoutPtr;
}

/*
 *---------------------------------------------------------------------------
 *
 * Tk_FreeTextLayout --
 *
 *	This function is called to release the storage associated with a
 *	Tk_TextLayout when it is no longer needed.
 *
 * Results:
 *	None.
 *
 * Side effects:
 *	Memory is freed.
 *
 *---------------------------------------------------------------------------
 */

void
Tk_FreeTextLayout(
    Tk_TextLayout textLayout)	/* The text layout to be released. */
{
    TextLayout *layoutPtr = (TextLayout *) textLayout;

    if (layoutPtr != NULL) {
	ckfree(layoutPtr);
    }
}

/*
 *---------------------------------------------------------------------------
 *
 * Tk_DrawTextLayout --
 *
 *	Use the information in the Tk_TextLayout token to display a
 *	multi-line, justified string of text.
 *
 *	This function is useful for simple widgets that need to display
 *	single-font, multi-line text and want Tk to handle the details.
 *
 * Results:
 *	None.
 *
 * Side effects:
 *	Text drawn on the screen.
 *
 *---------------------------------------------------------------------------
 */

void
Tk_DrawTextLayout(
    Display *display,		/* Display on which to draw. */
    Drawable drawable,		/* Window or pixmap in which to draw. */
    GC gc,			/* Graphics context to use for drawing
				 * text. */
    Tk_TextLayout layout,	/* Layout information, from a previous call to
				 * Tk_ComputeTextLayout(). */
    int x, int y,		/* Upper-left hand corner of rectangle in
				 * which to draw (pixels). */
    int firstChar,		/* The index of the first character to draw
				 * from the given text item. 0 specfies the
				 * beginning. */
    int lastChar)		/* The index just after the last character to
				 * draw from the given text item. A number < 0
				 * means to draw all characters. */
{
    TextLayout *layoutPtr = (TextLayout *) layout;
    int i, numDisplayChars, drawX;
    const char *firstByte, *lastByte;
    LayoutChunk *chunkPtr;

    if (layoutPtr == NULL) {
	return;
    }

    if (lastChar < 0) {
	lastChar = 100000000;
    }
    chunkPtr = layoutPtr->chunks;
    for (i = 0; i < layoutPtr->numChunks; i++) {
	numDisplayChars = chunkPtr->numDisplayChars;
	if ((numDisplayChars > 0) && (firstChar < numDisplayChars)) {
	    if (firstChar <= 0) {
		drawX = 0;
		firstChar = 0;
		firstByte = chunkPtr->start;
	    } else {
		firstByte = Tcl_UtfAtIndex(chunkPtr->start, firstChar);
		Tk_MeasureChars(layoutPtr->tkfont, chunkPtr->start,
			firstByte - chunkPtr->start, -1, 0, &drawX);
	    }
	    if (lastChar < numDisplayChars) {
		numDisplayChars = lastChar;
	    }
	    lastByte = Tcl_UtfAtIndex(chunkPtr->start, numDisplayChars);
	    Tk_DrawChars(display, drawable, gc, layoutPtr->tkfont, firstByte,
		    lastByte - firstByte, x+chunkPtr->x+drawX, y+chunkPtr->y);
	}
	firstChar -= chunkPtr->numChars;
	lastChar -= chunkPtr->numChars;
	if (lastChar <= 0) {
	    break;
	}
	chunkPtr++;
    }
}

void
TkDrawAngledTextLayout(
    Display *display,		/* Display on which to draw. */
    Drawable drawable,		/* Window or pixmap in which to draw. */
    GC gc,			/* Graphics context to use for drawing
				 * text. */
    Tk_TextLayout layout,	/* Layout information, from a previous call to
				 * Tk_ComputeTextLayout(). */
    int x, int y,		/* Upper-left hand corner of rectangle in
				 * which to draw (pixels). */
    double angle,
    int firstChar,		/* The index of the first character to draw
				 * from the given text item. 0 specfies the
				 * beginning. */
    int lastChar)		/* The index just after the last character to
				 * draw from the given text item. A number < 0
				 * means to draw all characters. */
{
    TextLayout *layoutPtr = (TextLayout *) layout;
    int i, numDisplayChars, drawX;
    const char *firstByte, *lastByte;
    LayoutChunk *chunkPtr;
    double sinA = sin(angle * PI/180.0), cosA = cos(angle * PI/180.0);

    if (layoutPtr == NULL) {
	return;
    }

    if (lastChar < 0) {
	lastChar = 100000000;
    }
    chunkPtr = layoutPtr->chunks;
    for (i = 0; i < layoutPtr->numChunks; i++) {
	numDisplayChars = chunkPtr->numDisplayChars;
	if ((numDisplayChars > 0) && (firstChar < numDisplayChars)) {
	    double dx, dy;

	    if (firstChar <= 0) {
		drawX = 0;
		firstChar = 0;
		firstByte = chunkPtr->start;
	    } else {
		firstByte = Tcl_UtfAtIndex(chunkPtr->start, firstChar);
		Tk_MeasureChars(layoutPtr->tkfont, chunkPtr->start,
			firstByte - chunkPtr->start, -1, 0, &drawX);
	    }
	    if (lastChar < numDisplayChars) {
		numDisplayChars = lastChar;
	    }
	    lastByte = Tcl_UtfAtIndex(chunkPtr->start, numDisplayChars);
	    dx = cosA * (chunkPtr->x + drawX) + sinA * (chunkPtr->y);
	    dy = -sinA * (chunkPtr->x + drawX) + cosA * (chunkPtr->y);
	    if (angle == 0.0) {
		Tk_DrawChars(display, drawable, gc, layoutPtr->tkfont,
			firstByte, lastByte - firstByte,
			(int)(x + dx), (int)(y + dy));
	    } else {
		TkDrawAngledChars(display, drawable, gc, layoutPtr->tkfont,
			firstByte, lastByte - firstByte, x+dx, y+dy, angle);
	    }
	}
	firstChar -= chunkPtr->numChars;
	lastChar -= chunkPtr->numChars;
	if (lastChar <= 0) {
	    break;
	}
	chunkPtr++;
    }
}

/*
 *---------------------------------------------------------------------------
 *
 * Tk_UnderlineTextLayout --
 *
 *	Use the information in the Tk_TextLayout token to display an underline
 *	below an individual character. This function does not draw the text,
 *	just the underline.
 *
 *	This function is useful for simple widgets that need to display
 *	single-font, multi-line text with an individual character underlined
 *	and want Tk to handle the details. To display larger amounts of
 *	underlined text, construct and use an underlined font.
 *
 * Results:
 *	None.
 *
 * Side effects:
 *	Underline drawn on the screen.
 *
 *---------------------------------------------------------------------------
 */

void
Tk_UnderlineTextLayout(
    Display *display,		/* Display on which to draw. */
    Drawable drawable,		/* Window or pixmap in which to draw. */
    GC gc,			/* Graphics context to use for drawing text. */
    Tk_TextLayout layout,	/* Layout information, from a previous call to
				 * Tk_ComputeTextLayout(). */
    int x, int y,		/* Upper-left hand corner of rectangle in
				 * which to draw (pixels). */
    int underline)		/* Index of the single character to underline,
				 * or -1 for no underline. */
{
    int xx, yy, width, height;

    if ((Tk_CharBbox(layout, underline, &xx, &yy, &width, &height) != 0)
	    && (width != 0)) {
	TextLayout *layoutPtr = (TextLayout *) layout;
	TkFont *fontPtr = (TkFont *) layoutPtr->tkfont;

	XFillRectangle(display, drawable, gc, x + xx,
		y + yy + fontPtr->fm.ascent + fontPtr->underlinePos,
		(unsigned) width, (unsigned) fontPtr->underlineHeight);
    }
}

void
TkUnderlineAngledTextLayout(
    Display *display,		/* Display on which to draw. */
    Drawable drawable,		/* Window or pixmap in which to draw. */
    GC gc,			/* Graphics context to use for drawing
				 * text. */
    Tk_TextLayout layout,	/* Layout information, from a previous call to
				 * Tk_ComputeTextLayout(). */
    int x, int y,		/* Upper-left hand corner of rectangle in
				 * which to draw (pixels). */
    double angle,
    int underline)		/* Index of the single character to underline,
				 * or -1 for no underline. */
{
    int xx, yy, width, height;

    if (angle == 0.0) {
	Tk_UnderlineTextLayout(display, drawable, gc, layout, x,y, underline);
	return;
    }

    if ((Tk_CharBbox(layout, underline, &xx, &yy, &width, &height) != 0)
	    && (width != 0)) {
	TextLayout *layoutPtr = (TextLayout *) layout;
	TkFont *fontPtr = (TkFont *) layoutPtr->tkfont;
	double sinA = sin(angle*PI/180), cosA = cos(angle*PI/180);
	double dy = yy + fontPtr->fm.ascent + fontPtr->underlinePos;
	XPoint points[5];

	/*
	 * Note that we're careful to only round a double value once, which
	 * minimizes roundoff errors.
	 */

	points[0].x = x + ROUND16(xx*cosA + dy*sinA);
	points[0].y = y + ROUND16(dy*cosA - xx*sinA);
	points[1].x = x + ROUND16(xx*cosA + dy*sinA + width*cosA);
	points[1].y = y + ROUND16(dy*cosA - xx*sinA - width*sinA);
	if (fontPtr->underlineHeight == 1) {
	    /*
	     * Thin underlines look better when rotated when drawn as a line
	     * rather than a rectangle; the rasterizer copes better.
	     */

	    XDrawLines(display, drawable, gc, points, 2, CoordModeOrigin);
	} else {
	    points[2].x = x + ROUND16(xx*cosA + dy*sinA + width*cosA
		    + fontPtr->underlineHeight*sinA);
	    points[2].y = y + ROUND16(dy*cosA - xx*sinA - width*sinA
		    + fontPtr->underlineHeight*cosA);
	    points[3].x = x + ROUND16(xx*cosA + dy*sinA
		    + fontPtr->underlineHeight*sinA);
	    points[3].y = y + ROUND16(dy*cosA - xx*sinA
		    + fontPtr->underlineHeight*cosA);
	    points[4].x = points[0].x;
	    points[4].y = points[0].y;
	    XFillPolygon(display, drawable, gc, points, 5, Complex,
		    CoordModeOrigin);
	    XDrawLines(display, drawable, gc, points, 5, CoordModeOrigin);
	}
    }
}

/*
 *---------------------------------------------------------------------------
 *
 * Tk_PointToChar --
 *
 *	Use the information in the Tk_TextLayout token to determine the
 *	character closest to the given point. The point must be specified with
 *	respect to the upper-left hand corner of the text layout, which is
 *	considered to be located at (0, 0).
 *
 *	Any point whose y-value is less that 0 will be considered closest to
 *	the first character in the text layout; any point whose y-value is
 *	greater than the height of the text layout will be considered closest
 *	to the last character in the text layout.
 *
 *	Any point whose x-value is less than 0 will be considered closest to
 *	the first character on that line; any point whose x-value is greater
 *	than the width of the text layout will be considered closest to the
 *	last character on that line.
 *
 * Results:
 *	The return value is the index of the character that was closest to the
 *	point. Given a text layout with no characters, the value 0 will always
 *	be returned, referring to a hypothetical zero-width placeholder
 *	character.
 *
 * Side effects:
 *	None.
 *
 *---------------------------------------------------------------------------
 */

int
Tk_PointToChar(
    Tk_TextLayout layout,	/* Layout information, from a previous call to
				 * Tk_ComputeTextLayout(). */
    int x, int y)		/* Coordinates of point to check, with respect
				 * to the upper-left corner of the text
				 * layout. */
{
    TextLayout *layoutPtr = (TextLayout *) layout;
    LayoutChunk *chunkPtr, *lastPtr;
    TkFont *fontPtr;
    int i, n, dummy, baseline, pos, numChars;

    if (y < 0) {
	/*
	 * Point lies above any line in this layout. Return the index of the
	 * first char.
	 */

	return 0;
    }

    /*
     * Find which line contains the point.
     */

    fontPtr = (TkFont *) layoutPtr->tkfont;
    lastPtr = chunkPtr = layoutPtr->chunks;
    numChars = 0;
    for (i = 0; i < layoutPtr->numChunks; i++) {
	baseline = chunkPtr->y;
	if (y < baseline + fontPtr->fm.descent) {
	    if (x < chunkPtr->x) {
		/*
		 * Point is to the left of all chunks on this line. Return the
		 * index of the first character on this line.
		 */

		return numChars;
	    }
	    if (x >= layoutPtr->width) {
		/*
		 * If point lies off right side of the text layout, return the
		 * last char in the last chunk on this line. Without this, it
		 * might return the index of the first char that was located
		 * outside of the text layout.
		 */

		x = INT_MAX;
	    }

	    /*
	     * Examine all chunks on this line to see which one contains the
	     * specified point.
	     */

	    lastPtr = chunkPtr;
	    while ((i < layoutPtr->numChunks) && (chunkPtr->y == baseline)) {
		if (x < chunkPtr->x + chunkPtr->totalWidth) {
		    /*
		     * Point falls on one of the characters in this chunk.
		     */

		    if (chunkPtr->numDisplayChars < 0) {
			/*
			 * This is a special chunk that encapsulates a single
			 * tab or newline char.
			 */

			return numChars;
		    }
		    n = Tk_MeasureChars((Tk_Font) fontPtr, chunkPtr->start,
			    chunkPtr->numBytes, x - chunkPtr->x, 0, &dummy);
		    return numChars + Tcl_NumUtfChars(chunkPtr->start, n);
		}
		numChars += chunkPtr->numChars;
		lastPtr = chunkPtr;
		chunkPtr++;
		i++;
	    }

	    /*
	     * Point is to the right of all chars in all the chunks on this
	     * line. Return the index just past the last char in the last
	     * chunk on this line.
	     */

	    pos = numChars;
	    if (i < layoutPtr->numChunks) {
		pos--;
	    }
	    return pos;
	}
	numChars += chunkPtr->numChars;
	lastPtr = chunkPtr;
	chunkPtr++;
    }

    /*
     * Point lies below any line in this text layout. Return the index just
     * past the last char.
     */

    return (lastPtr->start + lastPtr->numChars) - layoutPtr->string;
}

/*
 *---------------------------------------------------------------------------
 *
 * Tk_CharBbox --
 *
 *	Use the information in the Tk_TextLayout token to return the bounding
 *	box for the character specified by index.
 *
 *	The width of the bounding box is the advance width of the character,
 *	and does not include and left- or right-bearing. Any character that
 *	extends partially outside of the text layout is considered to be
 *	truncated at the edge. Any character which is located completely
 *	outside of the text layout is considered to be zero-width and pegged
 *	against the edge.
 *
 *	The height of the bounding box is the line height for this font,
 *	extending from the top of the ascent to the bottom of the descent.
 *	Information about the actual height of the individual letter is not
 *	available.
 *
 *	A text layout that contains no characters is considered to contain a
 *	single zero-width placeholder character.
 *
 * Results:
 *	The return value is 0 if the index did not specify a character in the
 *	text layout, or non-zero otherwise. In that case, *bbox is filled with
 *	the bounding box of the character.
 *
 * Side effects:
 *	None.
 *
 *---------------------------------------------------------------------------
 */

int
Tk_CharBbox(
    Tk_TextLayout layout,	/* Layout information, from a previous call to
				 * Tk_ComputeTextLayout(). */
    int index,			/* The index of the character whose bbox is
				 * desired. */
    int *xPtr, int *yPtr,	/* Filled with the upper-left hand corner, in
				 * pixels, of the bounding box for the
				 * character specified by index, if
				 * non-NULL. */
    int *widthPtr, int *heightPtr)
				/* Filled with the width and height of the
				 * bounding box for the character specified by
				 * index, if non-NULL. */
{
    TextLayout *layoutPtr = (TextLayout *) layout;
    LayoutChunk *chunkPtr;
    int i, x = 0, w;
    Tk_Font tkfont;
    TkFont *fontPtr;
    const char *end;

    if (index < 0) {
	return 0;
    }

    chunkPtr = layoutPtr->chunks;
    tkfont = layoutPtr->tkfont;
    fontPtr = (TkFont *) tkfont;

    for (i = 0; i < layoutPtr->numChunks; i++) {
	if (chunkPtr->numDisplayChars < 0) {
	    if (index == 0) {
		x = chunkPtr->x;
		w = chunkPtr->totalWidth;
		goto check;
	    }
	} else if (index < chunkPtr->numChars) {
	    end = Tcl_UtfAtIndex(chunkPtr->start, index);
	    if (xPtr != NULL) {
		Tk_MeasureChars(tkfont, chunkPtr->start,
			end - chunkPtr->start, -1, 0, &x);
		x += chunkPtr->x;
	    }
	    if (widthPtr != NULL) {
		Tk_MeasureChars(tkfont, end, Tcl_UtfNext(end) - end,
			-1, 0, &w);
	    }
	    goto check;
	}
	index -= chunkPtr->numChars;
	chunkPtr++;
    }
    if (index != 0) {
	return 0;
    }

    /*
     * Special case to get location just past last char in layout.
     */

    chunkPtr--;
    x = chunkPtr->x + chunkPtr->totalWidth;
    w = 0;

    /*
     * Ensure that the bbox lies within the text layout. This forces all chars
     * that extend off the right edge of the text layout to have truncated
     * widths, and all chars that are completely off the right edge of the
     * text layout to peg to the edge and have 0 width.
     */

  check:
    if (yPtr != NULL) {
	*yPtr = chunkPtr->y - fontPtr->fm.ascent;
    }
    if (heightPtr != NULL) {
	*heightPtr = fontPtr->fm.ascent + fontPtr->fm.descent;
    }

    if (x > layoutPtr->width) {
	x = layoutPtr->width;
    }
    if (xPtr != NULL) {
	*xPtr = x;
    }
    if (widthPtr != NULL) {
	if (x + w > layoutPtr->width) {
	    w = layoutPtr->width - x;
	}
	*widthPtr = w;
    }

    return 1;
}

/*
 *---------------------------------------------------------------------------
 *
 * Tk_DistanceToTextLayout --
 *
 *	Computes the distance in pixels from the given point to the given text
 *	layout. Non-displaying space characters that occur at the end of
 *	individual lines in the text layout are ignored for hit detection
 *	purposes.
 *
 * Results:
 *	The return value is 0 if the point (x, y) is inside the text layout.
 *	If the point isn't inside the text layout then the return value is the
 *	distance in pixels from the point to the text item.
 *
 * Side effects:
 *	None.
 *
 *---------------------------------------------------------------------------
 */

int
Tk_DistanceToTextLayout(
    Tk_TextLayout layout,	/* Layout information, from a previous call
				 * to Tk_ComputeTextLayout(). */
    int x, int y)		/* Coordinates of point to check, with respect
				 * to the upper-left corner of the text layout
				 * (in pixels). */
{
    int i, x1, x2, y1, y2, xDiff, yDiff, dist, minDist, ascent, descent;
    TextLayout *layoutPtr = (TextLayout *) layout;
    LayoutChunk *chunkPtr;
    TkFont *fontPtr;

    fontPtr = (TkFont *) layoutPtr->tkfont;
    ascent = fontPtr->fm.ascent;
    descent = fontPtr->fm.descent;

    minDist = 0;
    chunkPtr = layoutPtr->chunks;
    for (i = 0; i < layoutPtr->numChunks; i++) {
	if (chunkPtr->start[0] == '\n') {
	    /*
	     * Newline characters are not counted when computing distance (but
	     * tab characters would still be considered).
	     */

	    chunkPtr++;
	    continue;
	}

	x1 = chunkPtr->x;
	y1 = chunkPtr->y - ascent;
	x2 = chunkPtr->x + chunkPtr->displayWidth;
	y2 = chunkPtr->y + descent;

	if (x < x1) {
	    xDiff = x1 - x;
	} else if (x >= x2) {
	    xDiff = x - x2 + 1;
	} else {
	    xDiff = 0;
	}

	if (y < y1) {
	    yDiff = y1 - y;
	} else if (y >= y2) {
	    yDiff = y - y2 + 1;
	} else {
	    yDiff = 0;
	}
	if ((xDiff == 0) && (yDiff == 0)) {
	    return 0;
	}
	dist = (int) hypot((double) xDiff, (double) yDiff);
	if ((dist < minDist) || (minDist == 0)) {
	    minDist = dist;
	}
	chunkPtr++;
    }
    return minDist;
}

/*
 *---------------------------------------------------------------------------
 *
 * Tk_IntersectTextLayout --
 *
 *	Determines whether a text layout lies entirely inside, entirely
 *	outside, or overlaps a given rectangle. Non-displaying space
 *	characters that occur at the end of individual lines in the text
 *	layout are ignored for intersection calculations.
 *
 * Results:
 *	The return value is -1 if the text layout is entirely outside of the
 *	rectangle, 0 if it overlaps, and 1 if it is entirely inside of the
 *	rectangle.
 *
 * Side effects:
 *	None.
 *
 *---------------------------------------------------------------------------
 */

int
Tk_IntersectTextLayout(
    Tk_TextLayout layout,	/* Layout information, from a previous call to
				 * Tk_ComputeTextLayout(). */
    int x, int y,		/* Upper-left hand corner, in pixels, of
				 * rectangular area to compare with text
				 * layout. Coordinates are with respect to the
				 * upper-left hand corner of the text layout
				 * itself. */
    int width, int height)	/* The width and height of the above
				 * rectangular area, in pixels. */
{
    int result, i, x1, y1, x2, y2;
    TextLayout *layoutPtr = (TextLayout *) layout;
    LayoutChunk *chunkPtr;
    TkFont *fontPtr;
    int left, top, right, bottom;

    /*
     * Scan the chunks one at a time, seeing whether each is entirely in,
     * entirely out, or overlapping the rectangle. If an overlap is detected,
     * return immediately; otherwise wait until all chunks have been processed
     * and see if they were all inside or all outside.
     */

    chunkPtr = layoutPtr->chunks;
    fontPtr = (TkFont *) layoutPtr->tkfont;

    left = x;
    top = y;
    right = x + width;
    bottom = y + height;

    result = 0;
    for (i = 0; i < layoutPtr->numChunks; i++) {
	if ((chunkPtr->start[0] == '\n') || (chunkPtr->numBytes == 0)) {
	    /*
	     * Newline characters and empty chunks are not counted when
	     * computing area intersection (but tab characters would still be
	     * considered).
	     */

	    chunkPtr++;
	    continue;
	}

	x1 = chunkPtr->x;
	y1 = chunkPtr->y - fontPtr->fm.ascent;
	x2 = chunkPtr->x + chunkPtr->displayWidth;
	y2 = chunkPtr->y + fontPtr->fm.descent;

	if ((right < x1) || (left >= x2)
		|| (bottom < y1) || (top >= y2)) {
	    if (result == 1) {
		return 0;
	    }
	    result = -1;
	} else if ((x1 < left) || (x2 >= right)
		|| (y1 < top) || (y2 >= bottom)) {
	    return 0;
	} else if (result == -1) {
	    return 0;
	} else {
	    result = 1;
	}
	chunkPtr++;
    }
    return result;
}

/*
 *---------------------------------------------------------------------------
 *
 * TkIntersectAngledTextLayout --
 *
 *	Determines whether a text layout that has been turned by an angle
 *	about its top-left coordinae lies entirely inside, entirely outside,
 *	or overlaps a given rectangle. Non-displaying space characters that
 *	occur at the end of individual lines in the text layout are ignored
 *	for intersection calculations.
 *
 * Results:
 *	The return value is -1 if the text layout is entirely outside of the
 *	rectangle, 0 if it overlaps, and 1 if it is entirely inside of the
 *	rectangle.
 *
 * Side effects:
 *	None.
 *
 *---------------------------------------------------------------------------
 */

static inline int
PointInQuadrilateral(
    double qx[],
    double qy[],
    double x,
    double y)
{
    int i;

    for (i=0 ; i<4 ; i++) {
	double sideDX = qx[(i+1)%4] - qx[i];
	double sideDY = qy[(i+1)%4] - qy[i];
	double dx = x - qx[i];
	double dy = y - qy[i];

	if (sideDX*dy < sideDY*dx) {
	    return 0;
	}
    }
    return 1;
}

static inline int
SidesIntersect(
    double ax1, double ay1, double ax2, double ay2,
    double bx1, double by1, double bx2, double by2)
{
#if 0
/* http://www.freelunchdesign.com/cgi-bin/codwiki.pl?DiscussionTopics/CollideMeUpBaby */

    double a1, b1, c1, a2, b2, c2, r1, r2, r3, r4, denom;

    a1 = ay2 - ay1;
    b1 = ax1 - ax2;
    c1 = (ax2 * ay1) - (ax1 * ay2);
    r3 = (a1 * bx1) + (b1 * by1) + c1;
    r4 = (a1 * bx2) + (b1 * by2) + c1;
    if ((r3 != 0.0) && (r4 != 0.0) && (r3*r4 > 0.0)) {
	return 0;
    }

    a2 = by2 - by1;
    b2 = bx1 - bx2;
    c2 = (bx2 * by1) - (bx1 * by2);
    r1 = (a2 * ax1) + (b2 * ay1) + c2;
    r2 = (a2 * ax2) + (b2 * ay2) + c2;
    if ((r1 != 0.0) && (r2 != 0.0) && (r1*r2 > 0.0)) {
	return 0;
    }

    denom = (a1 * b2) - (a2 * b1);
    return (denom != 0.0);
#else
    /*
     * A more efficient version. Two line segments intersect if, when seen
     * from the perspective of one line, the two endpoints of the other
     * segment lie on opposite sides of the line, and vice versa. "Lie on
     * opposite sides" is computed by taking the cross products and seeing if
     * they are of opposite signs.
     */

    double dx, dy, dx1, dy1;

    dx = ax2 - ax1;
    dy = ay2 - ay1;
    dx1 = bx1 - ax1;
    dy1 = by1 - ay1;
    if ((dx*dy1-dy*dx1 > 0.0) == (dx*(by2-ay1)-dy*(bx2-ax1) > 0.0)) {
	return 0;
    }
    dx = bx2 - bx1;
    dy = by2 - by1;
    if ((dy*dx1-dx*dy1 > 0.0) == (dx*(ay2-by1)-dy*(ax2-bx1) > 0.0)) {
	return 0;
    }
    return 1;
#endif
}

int
TkIntersectAngledTextLayout(
    Tk_TextLayout layout,	/* Layout information, from a previous call to
				 * Tk_ComputeTextLayout(). */
    int x, int y,		/* Upper-left hand corner, in pixels, of
				 * rectangular area to compare with text
				 * layout. Coordinates are with respect to the
				 * upper-left hand corner of the text layout
				 * itself. */
    int width, int height,	/* The width and height of the above
				 * rectangular area, in pixels. */
    double angle)
{
    int i, x1, y1, x2, y2;
    TextLayout *layoutPtr;
    LayoutChunk *chunkPtr;
    TkFont *fontPtr;
    double c = cos(angle * PI/180.0), s = sin(angle * PI/180.0);
    double rx[4], ry[4];

    if (angle == 0.0) {
	return Tk_IntersectTextLayout(layout, x, y, width, height);
    }

    /*
     * Compute the coordinates of the rectangle, rotated into text layout
     * space.
     */

    rx[0] = x*c - y*s;
    ry[0] = y*c + x*s;
    rx[1] = (x+width)*c - y*s;
    ry[1] = y*c + (x+width)*s;
    rx[2] = (x+width)*c - (y+height)*s;
    ry[2] = (y+height)*c + (x+width)*s;
    rx[3] = x*c - (y+height)*s;
    ry[3] = (y+height)*c + x*s;

    /*
     * Want to know if all chunks are inside the rectangle, or if there is any
     * overlap. First, we check to see if all chunks are inside; if and only
     * if they are, we're in the "inside" case.
     */

    layoutPtr = (TextLayout *) layout;
    chunkPtr = layoutPtr->chunks;
    fontPtr = (TkFont *) layoutPtr->tkfont;

    for (i=0 ; i<layoutPtr->numChunks ; i++,chunkPtr++) {
	if (chunkPtr->start[0] == '\n') {
	    /*
	     * Newline characters are not counted when computing area
	     * intersection (but tab characters would still be considered).
	     */

	    continue;
	}

	x1 = chunkPtr->x;
	y1 = chunkPtr->y - fontPtr->fm.ascent;
	x2 = chunkPtr->x + chunkPtr->displayWidth;
	y2 = chunkPtr->y + fontPtr->fm.descent;
	if (	!PointInQuadrilateral(rx, ry, x1, y1) ||
		!PointInQuadrilateral(rx, ry, x2, y1) ||
		!PointInQuadrilateral(rx, ry, x2, y2) ||
		!PointInQuadrilateral(rx, ry, x1, y2)) {
	    goto notInside;
	}
    }
    return 1;

    /*
     * Next, check to see if all the points of the rectangle are inside a
     * single chunk; if they are, we're in an "overlap" case.
     */

  notInside:
    chunkPtr = layoutPtr->chunks;

    for (i=0 ; i<layoutPtr->numChunks ; i++,chunkPtr++) {
	double cx[4], cy[4];

	if (chunkPtr->start[0] == '\n') {
	    /*
	     * Newline characters are not counted when computing area
	     * intersection (but tab characters would still be considered).
	     */

	    continue;
	}

	cx[0] = cx[3] = chunkPtr->x;
	cy[0] = cy[1] = chunkPtr->y - fontPtr->fm.ascent;
	cx[1] = cx[2] = chunkPtr->x + chunkPtr->displayWidth;
	cy[2] = cy[3] = chunkPtr->y + fontPtr->fm.descent;
	if (	!PointInQuadrilateral(cx, cy, rx[0], ry[0]) ||
		!PointInQuadrilateral(cx, cy, rx[1], ry[1]) ||
		!PointInQuadrilateral(cx, cy, rx[2], ry[2]) ||
		!PointInQuadrilateral(cx, cy, rx[3], ry[3])) {
	    goto notReverseInside;
	}
    }
    return 0;

    /*
     * If we're overlapping now, we must be partially in and out of at least
     * one chunk. If that is the case, there must be one line segment of the
     * rectangle that is touching or crossing a line segment of a chunk.
     */

  notReverseInside:
    chunkPtr = layoutPtr->chunks;

    for (i=0 ; i<layoutPtr->numChunks ; i++,chunkPtr++) {
	int j;

	if (chunkPtr->start[0] == '\n') {
	    /*
	     * Newline characters are not counted when computing area
	     * intersection (but tab characters would still be considered).
	     */

	    continue;
	}

	x1 = chunkPtr->x;
	y1 = chunkPtr->y - fontPtr->fm.ascent;
	x2 = chunkPtr->x + chunkPtr->displayWidth;
	y2 = chunkPtr->y + fontPtr->fm.descent;

	for (j=0 ; j<4 ; j++) {
	    int k = (j+1) % 4;

	    if (    SidesIntersect(rx[j],ry[j], rx[k],ry[k], x1,y1, x2,y1) ||
		    SidesIntersect(rx[j],ry[j], rx[k],ry[k], x2,y1, x2,y2) ||
		    SidesIntersect(rx[j],ry[j], rx[k],ry[k], x2,y2, x1,y2) ||
		    SidesIntersect(rx[j],ry[j], rx[k],ry[k], x1,y2, x1,y1)) {
		return 0;
	    }
	}
    }

    /*
     * They must be wholly non-overlapping.
     */

    return -1;
}

/*
 *---------------------------------------------------------------------------
 *
 * Tk_TextLayoutToPostscript --
 *
 *	Outputs the contents of a text layout in Postscript format. The set of
 *	lines in the text layout will be rendered by the user supplied
 *	Postscript function. The function should be of the form:
 *
 *	    justify x y string function --
 *
 *	Justify is -1, 0, or 1, depending on whether the following string
 *	should be left, center, or right justified, x and y is the location
 *	for the origin of the string, string is the sequence of characters to
 *	be printed, and function is the name of the caller-provided function;
 *	the function should leave nothing on the stack.
 *
 *	The meaning of the origin of the string (x and y) depends on the
 *	justification. For left justification, x is where the left edge of the
 *	string should appear. For center justification, x is where the center
 *	of the string should appear. And for right justification, x is where
 *	the right edge of the string should appear. This behavior is necessary
 *	because, for example, right justified text on the screen is justified
 *	with screen metrics. The same string needs to be justified with
 *	printer metrics on the printer to appear in the correct place with
 *	respect to other similarly justified strings. In all circumstances, y
 *	is the location of the baseline for the string.
 *
 * Results:
 *	The interp's result is modified to hold the Postscript code that will
 *	render the text layout.
 *
 * Side effects:
 *	None.
 *
 *---------------------------------------------------------------------------
 */

void
Tk_TextLayoutToPostscript(
    Tcl_Interp *interp,		/* Filled with Postscript code. */
    Tk_TextLayout layout)	/* The layout to be rendered. */
{
    TextLayout *layoutPtr = (TextLayout *) layout;
    LayoutChunk *chunkPtr = layoutPtr->chunks;
    int baseline = chunkPtr->y;
    Tcl_Obj *psObj = Tcl_NewObj();
    int i, j, len;
    const char *p, *glyphname;
    char uindex[5], c, *ps;
    int ch;

    Tcl_AppendToObj(psObj, "[(", -1);
    for (i = 0; i < layoutPtr->numChunks; i++, chunkPtr++) {
	if (baseline != chunkPtr->y) {
	    Tcl_AppendToObj(psObj, ")]\n[(", -1);
	    baseline = chunkPtr->y;
	}
	if (chunkPtr->numDisplayChars <= 0) {
	    if (chunkPtr->start[0] == '\t') {
		Tcl_AppendToObj(psObj, "\\t", -1);
	    }
	    continue;
	}

	for (p=chunkPtr->start, j=0; j<chunkPtr->numDisplayChars; j++) {
	    /*
	     * INTL: We only handle symbols that have an encoding as a glyph
	     * from the standard set defined by Adobe. The rest get punted.
	     * Eventually this should be revised to handle more sophsticiated
	     * international postscript fonts.
	     */

	    p += TkUtfToUniChar(p, &ch);
	    if ((ch == '(') || (ch == ')') || (ch == '\\') || (ch < 0x20)) {
		/*
		 * Tricky point: the "03" is necessary in the sprintf below,
		 * so that a full three digits of octal are always generated.
		 * Without the "03", a number following this sequence could be
		 * interpreted by Postscript as part of this sequence.
		 */

		Tcl_AppendPrintfToObj(psObj, "\\%03o", ch);
		continue;
	    } else if (ch <= 0x7f) {
		/*
		 * Normal ASCII character.
		 */

		c = (char) ch;
		Tcl_AppendToObj(psObj, &c, 1);
		continue;
	    }

	    /*
	     * This character doesn't belong to the ASCII character set, so we
	     * use the full glyph name.
	     */

	    if (ch > 0xffff) {
		goto noMapping;
	    }
	    sprintf(uindex, "%04X", ch);		/* endianness? */
	    glyphname = Tcl_GetVar2(interp, "::tk::psglyphs", uindex, 0);
	    if (glyphname) {
		ps = Tcl_GetStringFromObj(psObj, &len);
		if (ps[len-1] == '(') {
		    /*
		     * In-place edit. Ewww!
		     */

		    ps[len-1] = '/';
		} else {
		    Tcl_AppendToObj(psObj, ")/", -1);
		}
		Tcl_AppendToObj(psObj, glyphname, -1);
		Tcl_AppendToObj(psObj, "(", -1);
	    } else {
		/*
		 * No known mapping for the character into the space of
		 * PostScript glyphs. Ignore it. :-(
		 */
noMapping:	;

#ifdef TK_DEBUG_POSTSCRIPT_OUTPUT
		fprintf(stderr, "Warning: no mapping to PostScript "
			"glyphs for \\u%04x\n", ch);
#endif
	    }
	}
    }
    Tcl_AppendToObj(psObj, ")]\n", -1);
    Tcl_AppendObjToObj(Tcl_GetObjResult(interp), psObj);
    Tcl_DecrRefCount(psObj);
}

/*
 *---------------------------------------------------------------------------
 *
 * ConfigAttributesObj --
 *
 *	Process command line options to fill in fields of a properly
 *	initialized font attributes structure.
 *
 * Results:
 *	A standard Tcl return value. If TCL_ERROR is returned, an error
 *	message will be left in interp's result object.
 *
 * Side effects:
 *	The fields of the font attributes structure get filled in with
 *	information from argc/argv. If an error occurs while parsing, the font
 *	attributes structure will contain all modifications specified in the
 *	command line options up to the point of the error.
 *
 *---------------------------------------------------------------------------
 */

static int
ConfigAttributesObj(
    Tcl_Interp *interp,		/* Interp for error return. */
    Tk_Window tkwin,		/* For display on which font will be used. */
    int objc,			/* Number of elements in argv. */
    Tcl_Obj *const objv[],	/* Command line options. */
    TkFontAttributes *faPtr)	/* Font attributes structure whose fields are
				 * to be modified. Structure must already be
				 * properly initialized. */
{
    int i, n, index;
    Tcl_Obj *optionPtr, *valuePtr;
    const char *value;

    for (i = 0; i < objc; i += 2) {
	optionPtr = objv[i];

	if (Tcl_GetIndexFromObj(interp, optionPtr, fontOpt, "option", 1,
		&index) != TCL_OK) {
	    return TCL_ERROR;
	}
	if ((i+2 >= objc) && (objc & 1)) {
	    /*
	     * This test occurs after Tcl_GetIndexFromObj() so that "font
	     * create xyz -xyz" will return the error message that "-xyz" is a
	     * bad option, rather than that the value for "-xyz" is missing.
	     */

	    if (interp != NULL) {
		Tcl_SetObjResult(interp, Tcl_ObjPrintf(
			"value for \"%s\" option missing",
			Tcl_GetString(optionPtr)));
		Tcl_SetErrorCode(interp, "TK", "FONT", "NO_ATTRIBUTE", NULL);
	    }
	    return TCL_ERROR;
	}
	valuePtr = objv[i + 1];

	switch (index) {
	case FONT_FAMILY:
	    value = Tcl_GetString(valuePtr);
	    faPtr->family = Tk_GetUid(value);
	    break;
	case FONT_SIZE:
	    if (Tcl_GetIntFromObj(interp, valuePtr, &n) != TCL_OK) {
		return TCL_ERROR;
	    }
	    faPtr->size = n;
	    break;
	case FONT_WEIGHT:
	    n = TkFindStateNumObj(interp, optionPtr, weightMap, valuePtr);
	    if (n == TK_FW_UNKNOWN) {
		return TCL_ERROR;
	    }
	    faPtr->weight = n;
	    break;
	case FONT_SLANT:
	    n = TkFindStateNumObj(interp, optionPtr, slantMap, valuePtr);
	    if (n == TK_FS_UNKNOWN) {
		return TCL_ERROR;
	    }
	    faPtr->slant = n;
	    break;
	case FONT_UNDERLINE:
	    if (Tcl_GetBooleanFromObj(interp, valuePtr, &n) != TCL_OK) {
		return TCL_ERROR;
	    }
	    faPtr->underline = n;
	    break;
	case FONT_OVERSTRIKE:
	    if (Tcl_GetBooleanFromObj(interp, valuePtr, &n) != TCL_OK) {
		return TCL_ERROR;
	    }
	    faPtr->overstrike = n;
	    break;
	}
    }
    return TCL_OK;
}

/*
 *---------------------------------------------------------------------------
 *
 * GetAttributeInfoObj --
 *
 *	Return information about the font attributes as a Tcl list.
 *
 * Results:
 *	The return value is TCL_OK if the objPtr was non-NULL and specified a
 *	valid font attribute, TCL_ERROR otherwise. If TCL_OK is returned, the
 *	interp's result object is modified to hold a description of either the
 *	current value of a single option, or a list of all options and their
 *	current values for the given font attributes. If TCL_ERROR is
 *	returned, the interp's result is set to an error message describing
 *	that the objPtr did not refer to a valid option.
 *
 * Side effects:
 *	None.
 *
 *---------------------------------------------------------------------------
 */

static int
GetAttributeInfoObj(
    Tcl_Interp *interp,		/* Interp to hold result. */
    const TkFontAttributes *faPtr,
				/* The font attributes to inspect. */
    Tcl_Obj *objPtr)		/* If non-NULL, indicates the single option
				 * whose value is to be returned. Otherwise
				 * information is returned for all options. */
{
    int i, index, start, end;
    const char *str;
    Tcl_Obj *valuePtr, *resultPtr = NULL;

    start = 0;
    end = FONT_NUMFIELDS;
    if (objPtr != NULL) {
	if (Tcl_GetIndexFromObj(interp, objPtr, fontOpt, "option", TCL_EXACT,
		&index) != TCL_OK) {
	    return TCL_ERROR;
	}
	start = index;
	end = index + 1;
    }

    valuePtr = NULL;
    if (objPtr == NULL) {
	resultPtr = Tcl_NewObj();
    }
    for (i = start; i < end; i++) {
	switch (i) {
	case FONT_FAMILY:
	    str = faPtr->family;
	    valuePtr = Tcl_NewStringObj(str, ((str == NULL) ? 0 : -1));
	    break;

	case FONT_SIZE:
	    valuePtr = Tcl_NewIntObj(faPtr->size);
	    break;

	case FONT_WEIGHT:
	    str = TkFindStateString(weightMap, faPtr->weight);
	    valuePtr = Tcl_NewStringObj(str, -1);
	    break;

	case FONT_SLANT:
	    str = TkFindStateString(slantMap, faPtr->slant);
	    valuePtr = Tcl_NewStringObj(str, -1);
	    break;

	case FONT_UNDERLINE:
	    valuePtr = Tcl_NewBooleanObj(faPtr->underline);
	    break;

	case FONT_OVERSTRIKE:
	    valuePtr = Tcl_NewBooleanObj(faPtr->overstrike);
	    break;
	}
	if (objPtr != NULL) {
	    Tcl_SetObjResult(interp, valuePtr);
	    return TCL_OK;
	}
	Tcl_ListObjAppendElement(NULL, resultPtr,
		Tcl_NewStringObj(fontOpt[i], -1));
	Tcl_ListObjAppendElement(NULL, resultPtr, valuePtr);
    }
    Tcl_SetObjResult(interp, resultPtr);
    return TCL_OK;
}

/*
 *---------------------------------------------------------------------------
 *
 * ParseFontNameObj --
 *
 *	Converts a object into a set of font attributes that can be used to
 *	construct a font.
 *
 *	The string rep of the object can be one of the following forms:
 *		XLFD (see X documentation)
 *		"family [size] [style1 [style2 ...]"
 *		"-option value [-option value ...]"
 *
 * Results:
 *	The return value is TCL_ERROR if the object was syntactically invalid.
 *	In that case an error message is left in interp's result object.
 *	Otherwise, fills the font attribute buffer with the values parsed from
 *	the string and returns TCL_OK;
 *
 * Side effects:
 *	None.
 *
 *---------------------------------------------------------------------------
 */

static int
ParseFontNameObj(
    Tcl_Interp *interp,		/* Interp for error return. */
    Tk_Window tkwin,		/* For display on which font is used. */
    Tcl_Obj *objPtr,		/* Parseable font description object. */
    TkFontAttributes *faPtr)	/* Filled with attributes parsed from font
				 * name. Any attributes that were not
				 * specified in font name are filled with
				 * default values. */
{
    char *dash;
    int objc, result, i, n;
    Tcl_Obj **objv;
    const char *string;

    TkInitFontAttributes(faPtr);

    string = Tcl_GetString(objPtr);
    if (*string == '-') {
	/*
	 * This may be an XLFD or an "-option value" string.
	 *
	 * If the string begins with "-*" or a "-foundry-family-*" pattern,
	 * then consider it an XLFD.
	 */

	if (string[1] == '*') {
	    goto xlfd;
	}
	dash = strchr(string + 1, '-');
	if ((dash != NULL)
		&& !isspace(UCHAR(dash[-1]))) {	/* INTL: ISO space */
	    goto xlfd;
	}

	if (Tcl_ListObjGetElements(interp, objPtr, &objc, &objv) != TCL_OK) {
	    return TCL_ERROR;
	}

	return ConfigAttributesObj(interp, tkwin, objc, objv, faPtr);
    }

    if (*string == '*') {
	/*
	 * This is appears to be an XLFD. Under Unix, all valid XLFDs were
	 * already handled by TkpGetNativeFont. If we are here, either we have
	 * something that initially looks like an XLFD but isn't or we have
	 * encountered an XLFD on Windows or Mac.
	 */

    xlfd:
	result = TkFontParseXLFD(string, faPtr, NULL);
	if (result == TCL_OK) {
	    return TCL_OK;
	}

	/*
	 * If the string failed to parse but was considered to be a XLFD
	 * then it may be a "-option value" string with a hyphenated family
	 * name as per bug 2791352
	 */

	if (Tcl_ListObjGetElements(interp, objPtr, &objc, &objv) != TCL_OK) {
	    return TCL_ERROR;
	}

	if (ConfigAttributesObj(interp, tkwin, objc, objv, faPtr) == TCL_OK) {
	    return TCL_OK;
	}
    }

    /*
     * Wasn't an XLFD or "-option value" string. Try it as a "font size style"
     * list.
     */

    if ((Tcl_ListObjGetElements(NULL, objPtr, &objc, &objv) != TCL_OK)
	    || (objc < 1)) {
	if (interp != NULL) {
	    Tcl_SetObjResult(interp, Tcl_ObjPrintf(
		    "font \"%s\" doesn't exist", string));
	    Tcl_SetErrorCode(interp, "TK", "LOOKUP", "FONT", string, NULL);
	}
	return TCL_ERROR;
    }

    faPtr->family = Tk_GetUid(Tcl_GetString(objv[0]));
    if (objc > 1) {
	if (Tcl_GetIntFromObj(interp, objv[1], &n) != TCL_OK) {
	    return TCL_ERROR;
	}
	faPtr->size = n;
    }

    i = 2;
    if (objc == 3) {
	if (Tcl_ListObjGetElements(interp, objv[2], &objc, &objv) != TCL_OK) {
	    return TCL_ERROR;
	}
	i = 0;
    }
    for ( ; i < objc; i++) {
	n = TkFindStateNumObj(NULL, NULL, weightMap, objv[i]);
	if (n != TK_FW_UNKNOWN) {
	    faPtr->weight = n;
	    continue;
	}
	n = TkFindStateNumObj(NULL, NULL, slantMap, objv[i]);
	if (n != TK_FS_UNKNOWN) {
	    faPtr->slant = n;
	    continue;
	}
	n = TkFindStateNumObj(NULL, NULL, underlineMap, objv[i]);
	if (n != 0) {
	    faPtr->underline = n;
	    continue;
	}
	n = TkFindStateNumObj(NULL, NULL, overstrikeMap, objv[i]);
	if (n != 0) {
	    faPtr->overstrike = n;
	    continue;
	}

	/*
	 * Unknown style.
	 */

	if (interp != NULL) {
	    Tcl_SetObjResult(interp, Tcl_ObjPrintf(
		    "unknown font style \"%s\"", Tcl_GetString(objv[i])));
	    Tcl_SetErrorCode(interp, "TK", "LOOKUP", "FONT_STYLE",
		    Tcl_GetString(objv[i]), NULL);
	}
	return TCL_ERROR;
    }
    return TCL_OK;
}

/*
 *---------------------------------------------------------------------------
 *
 * NewChunk --
 *
 *	Helper function for Tk_ComputeTextLayout(). Encapsulates a measured
 *	set of characters in a chunk that can be quickly drawn.
 *
 * Results:
 *	A pointer to the new chunk in the text layout.
 *
 * Side effects:
 *	The text layout is reallocated to hold more chunks as necessary.
 *
 *	Currently, Tk_ComputeTextLayout() stores contiguous ranges of "normal"
 *	characters in a chunk, along with individual tab and newline chars in
 *	their own chunks. All characters in the text layout are accounted for.
 *
 *---------------------------------------------------------------------------
 */

static LayoutChunk *
NewChunk(
    TextLayout **layoutPtrPtr,
    int *maxPtr,
    const char *start,
    int numBytes,
    int curX,
    int newX,
    int y)
{
    TextLayout *layoutPtr;
    LayoutChunk *chunkPtr;
    int maxChunks, numChars;
    size_t s;

    layoutPtr = *layoutPtrPtr;
    maxChunks = *maxPtr;
    if (layoutPtr->numChunks == maxChunks) {
	maxChunks *= 2;
	s = sizeof(TextLayout) + ((maxChunks - 1) * sizeof(LayoutChunk));
	layoutPtr = ckrealloc(layoutPtr, s);

	*layoutPtrPtr = layoutPtr;
	*maxPtr = maxChunks;
    }
    numChars = Tcl_NumUtfChars(start, numBytes);
    chunkPtr = &layoutPtr->chunks[layoutPtr->numChunks];
    chunkPtr->start		= start;
    chunkPtr->numBytes		= numBytes;
    chunkPtr->numChars		= numChars;
    chunkPtr->numDisplayChars	= numChars;
    chunkPtr->x			= curX;
    chunkPtr->y			= y;
    chunkPtr->totalWidth	= newX - curX;
    chunkPtr->displayWidth	= newX - curX;
    layoutPtr->numChunks++;

    return chunkPtr;
}

/*
 *---------------------------------------------------------------------------
 *
 * TkFontParseXLFD --
 *
 *	Break up a fully specified XLFD into a set of font attributes.
 *
 * Results:
 *	Return value is TCL_ERROR if string was not a fully specified XLFD.
 *	Otherwise, fills font attribute buffer with the values parsed from the
 *	XLFD and returns TCL_OK.
 *
 * Side effects:
 *	None.
 *
 *---------------------------------------------------------------------------
 */

int
TkFontParseXLFD(
    const char *string,		/* Parseable font description string. */
    TkFontAttributes *faPtr,	/* Filled with attributes parsed from font
				 * name. Any attributes that were not
				 * specified in font name are filled with
				 * default values. */
    TkXLFDAttributes *xaPtr)	/* Filled with X-specific attributes parsed
				 * from font name. Any attributes that were
				 * not specified in font name are filled with
				 * default values. May be NULL if such
				 * information is not desired. */
{
    char *src;
    const char *str;
    int i, j;
    char *field[XLFD_NUMFIELDS + 2];
    Tcl_DString ds;
    TkXLFDAttributes xa;

    if (xaPtr == NULL) {
	xaPtr = &xa;
    }
    TkInitFontAttributes(faPtr);
    TkInitXLFDAttributes(xaPtr);

    memset(field, '\0', sizeof(field));

    str = string;
    if (*str == '-') {
	str++;
    }

    Tcl_DStringInit(&ds);
    Tcl_DStringAppend(&ds, str, -1);
    src = Tcl_DStringValue(&ds);

    field[0] = src;
    for (i = 0; *src != '\0'; src++) {
	if (!(*src & 0x80)
		&& Tcl_UniCharIsUpper(UCHAR(*src))) {
	    *src = (char) Tcl_UniCharToLower(UCHAR(*src));
	}
	if (*src == '-') {
	    i++;
	    if (i == XLFD_NUMFIELDS) {
		continue;
	    }
	    *src = '\0';
	    field[i] = src + 1;
	    if (i > XLFD_NUMFIELDS) {
		break;
	    }
	}
    }

    /*
     * An XLFD of the form -adobe-times-medium-r-*-12-*-* is pretty common,
     * but it is (strictly) malformed, because the first * is eliding both the
     * Setwidth and the Addstyle fields. If the Addstyle field is a number,
     * then assume the above incorrect form was used and shift all the rest of
     * the fields right by one, so the number gets interpreted as a pixelsize.
     * This fix is so that we don't get a million reports that "it works under
     * X (as a native font name), but gives a syntax error under Windows (as a
     * parsed set of attributes)".
     */

    if ((i > XLFD_ADD_STYLE) && FieldSpecified(field[XLFD_ADD_STYLE])) {
	if (atoi(field[XLFD_ADD_STYLE]) != 0) {
	    for (j = XLFD_NUMFIELDS - 1; j >= XLFD_ADD_STYLE; j--) {
		field[j + 1] = field[j];
	    }
	    field[XLFD_ADD_STYLE] = NULL;
	    i++;
	}
    }

    /*
     * Bail if we don't have enough of the fields (up to pointsize).
     */

    if (i < XLFD_FAMILY) {
	Tcl_DStringFree(&ds);
	return TCL_ERROR;
    }

    if (FieldSpecified(field[XLFD_FOUNDRY])) {
	xaPtr->foundry = Tk_GetUid(field[XLFD_FOUNDRY]);
    }

    if (FieldSpecified(field[XLFD_FAMILY])) {
	faPtr->family = Tk_GetUid(field[XLFD_FAMILY]);
    }
    if (FieldSpecified(field[XLFD_WEIGHT])) {
	faPtr->weight = TkFindStateNum(NULL, NULL, xlfdWeightMap,
		field[XLFD_WEIGHT]);
    }
    if (FieldSpecified(field[XLFD_SLANT])) {
	xaPtr->slant = TkFindStateNum(NULL, NULL, xlfdSlantMap,
		field[XLFD_SLANT]);
	if (xaPtr->slant == TK_FS_ROMAN) {
	    faPtr->slant = TK_FS_ROMAN;
	} else {
	    faPtr->slant = TK_FS_ITALIC;
	}
    }
    if (FieldSpecified(field[XLFD_SETWIDTH])) {
	xaPtr->setwidth = TkFindStateNum(NULL, NULL, xlfdSetwidthMap,
		field[XLFD_SETWIDTH]);
    }

    /* XLFD_ADD_STYLE ignored. */

    /*
     * Pointsize in tenths of a point, but treat it as tenths of a pixel for
     * historical compatibility.
     */

    faPtr->size = 12;

    if (FieldSpecified(field[XLFD_POINT_SIZE])) {
	if (field[XLFD_POINT_SIZE][0] == '[') {
	    /*
	     * Some X fonts have the point size specified as follows:
	     *
	     *	    [ N1 N2 N3 N4 ]
	     *
	     * where N1 is the point size (in points, not decipoints!), and
	     * N2, N3, and N4 are some additional numbers that I don't know
	     * the purpose of, so I ignore them.
	     */

	    faPtr->size = atoi(field[XLFD_POINT_SIZE] + 1);
	} else if (Tcl_GetInt(NULL, field[XLFD_POINT_SIZE],
		&faPtr->size) == TCL_OK) {
	    faPtr->size /= 10;
	} else {
	    return TCL_ERROR;
	}
    }

    /*
     * Pixel height of font. If specified, overrides pointsize.
     */

    if (FieldSpecified(field[XLFD_PIXEL_SIZE])) {
	if (field[XLFD_PIXEL_SIZE][0] == '[') {
	    /*
	     * Some X fonts have the pixel size specified as follows:
	     *
	     *	    [ N1 N2 N3 N4 ]
	     *
	     * where N1 is the pixel size, and where N2, N3, and N4 are some
	     * additional numbers that I don't know the purpose of, so I
	     * ignore them.
	     */

	    faPtr->size = atoi(field[XLFD_PIXEL_SIZE] + 1);
	} else if (Tcl_GetInt(NULL, field[XLFD_PIXEL_SIZE],
		&faPtr->size) != TCL_OK) {
	    return TCL_ERROR;
	}
    }

    faPtr->size = -faPtr->size;

    /* XLFD_RESOLUTION_X ignored. */

    /* XLFD_RESOLUTION_Y ignored. */

    /* XLFD_SPACING ignored. */

    /* XLFD_AVERAGE_WIDTH ignored. */

    if (FieldSpecified(field[XLFD_CHARSET])) {
	xaPtr->charset = Tk_GetUid(field[XLFD_CHARSET]);
    } else {
	xaPtr->charset = Tk_GetUid("iso8859-1");
    }
    Tcl_DStringFree(&ds);
    return TCL_OK;
}

/*
 *---------------------------------------------------------------------------
 *
 * FieldSpecified --
 *
 *	Helper function for TkParseXLFD(). Determines if a field in the XLFD
 *	was set to a non-null, non-don't-care value.
 *
 * Results:
 *	The return value is 0 if the field in the XLFD was not set and should
 *	be ignored, non-zero otherwise.
 *
 * Side effects:
 *	None.
 *
 *---------------------------------------------------------------------------
 */

static int
FieldSpecified(
    const char *field)		/* The field of the XLFD to check. Strictly
				 * speaking, only when the string is "*" does
				 * it mean don't-care. However, an unspecified
				 * or question mark is also interpreted as
				 * don't-care. */
{
    char ch;

    if (field == NULL) {
	return 0;
    }
    ch = field[0];
    return (ch != '*' && ch != '?');
}

/*
 *---------------------------------------------------------------------------
 *
 * TkFontGetPixels --
 *
 *	Given a font size specification (as described in the TkFontAttributes
 *	structure) return the number of pixels it represents.
 *
 * Results:
 *	As above.
 *
 * Side effects:
 *	None.
 *
 *---------------------------------------------------------------------------
 */

int
TkFontGetPixels(
    Tk_Window tkwin,		/* For point->pixel conversion factor. */
    int size)			/* Font size. */
{
    double d;

    if (size < 0) {
	return -size;
    }

    d = size * 25.4 / 72.0;
    d *= WidthOfScreen(Tk_Screen(tkwin));
    d /= WidthMMOfScreen(Tk_Screen(tkwin));
    return (int) (d + 0.5);
}

/*
 *---------------------------------------------------------------------------
 *
 * TkFontGetPoints --
 *
 *	Given a font size specification (as described in the TkFontAttributes
 *	structure) return the number of points it represents.
 *
 * Results:
 *	As above.
 *
 * Side effects:
 *	None.
 *
 *---------------------------------------------------------------------------
 */

int
TkFontGetPoints(
    Tk_Window tkwin,		/* For pixel->point conversion factor. */
    int size)			/* Font size. */
{
    double d;

    if (size >= 0) {
	return size;
    }

    d = -size * 72.0 / 25.4;
    d *= WidthMMOfScreen(Tk_Screen(tkwin));
    d /= WidthOfScreen(Tk_Screen(tkwin));
    return (int) (d + 0.5);
}

/*
 *-------------------------------------------------------------------------
 *
 * TkFontGetAliasList --
 *
 *	Given a font name, find the list of all aliases for that font name.
 *	One of the names in this list will probably be the name that this
 *	platform expects when asking for the font.
 *
 * Results:
 *	As above. The return value is NULL if the font name has no aliases.
 *
 * Side effects:
 *	None.
 *
 *-------------------------------------------------------------------------
 */

const char *const *
TkFontGetAliasList(
    const char *faceName)	/* Font name to test for aliases. */
{
    int i, j;

    for (i = 0; fontAliases[i] != NULL; i++) {
	for (j = 0; fontAliases[i][j] != NULL; j++) {
	    if (strcasecmp(faceName, fontAliases[i][j]) == 0) {
		return fontAliases[i];
	    }
	}
    }
    return NULL;
}

/*
 *-------------------------------------------------------------------------
 *
 * TkFontGetFallbacks --
 *
 *	Get the list of font fallbacks that the platform-specific code can use
 *	to try to find the closest matching font the name requested.
 *
 * Results:
 *	As above.
 *
 * Side effects:
 *	None.
 *
 *-------------------------------------------------------------------------
 */

const char *const *const *
TkFontGetFallbacks(void)
{
    return fontFallbacks;
}

/*
 *-------------------------------------------------------------------------
 *
 * TkFontGetGlobalClass --
 *
 *	Get the list of fonts to try if the requested font name does not
 *	exist and no fallbacks for that font name could be used either.
 *	The names in this list are considered preferred over all the other
 *	font names in the system when looking for a last-ditch fallback.
 *
 * Results:
 *	As above.
 *
 * Side effects:
 *	None.
 *
 *-------------------------------------------------------------------------
 */

const char *const *
TkFontGetGlobalClass(void)
{
    return globalFontClass;
}

/*
 *-------------------------------------------------------------------------
 *
 * TkFontGetSymbolClass --
 *
 *	Get the list of fonts that are symbolic; used if the operating system
 *	cannot apriori identify symbolic fonts on its own.
 *
 * Results:
 *	As above.
 *
 * Side effects:
 *	None.
 *
 *-------------------------------------------------------------------------
 */

const char *const *
TkFontGetSymbolClass(void)
{
    return symbolClass;
}

/*
 *----------------------------------------------------------------------
 *
 * TkDebugFont --
 *
 *	This function returns debugging information about a font.
 *
 * Results:
 *	The return value is a list with one sublist for each TkFont
 *	corresponding to "name". Each sublist has two elements that contain
 *	the resourceRefCount and objRefCount fields from the TkFont structure.
 *
 * Side effects:
 *	None.
 *
 *----------------------------------------------------------------------
 */

Tcl_Obj *
TkDebugFont(
    Tk_Window tkwin,		/* The window in which the font will be used
				 * (not currently used). */
    const char *name)		/* Name of the desired color. */
{
    TkFont *fontPtr;
    Tcl_HashEntry *hashPtr;
    Tcl_Obj *resultPtr, *objPtr;

    resultPtr = Tcl_NewObj();
    hashPtr = Tcl_FindHashEntry(
	    &((TkWindow *) tkwin)->mainPtr->fontInfoPtr->fontCache, name);
    if (hashPtr != NULL) {
	fontPtr = Tcl_GetHashValue(hashPtr);
	if (fontPtr == NULL) {
	    Tcl_Panic("TkDebugFont found empty hash table entry");
	}
	for ( ; (fontPtr != NULL); fontPtr = fontPtr->nextPtr) {
	    objPtr = Tcl_NewObj();
	    Tcl_ListObjAppendElement(NULL, objPtr,
		    Tcl_NewIntObj(fontPtr->resourceRefCount));
	    Tcl_ListObjAppendElement(NULL, objPtr,
		    Tcl_NewIntObj(fontPtr->objRefCount));
	    Tcl_ListObjAppendElement(NULL, resultPtr, objPtr);
	}
    }
    return resultPtr;
}

/*
 *----------------------------------------------------------------------
 *
 * TkFontGetFirstTextLayout --
 *
 *	This function returns the first chunk of a Tk_TextLayout, i.e. until
 *	the first font change on the first line (or the whole first line if
 *	there is no such font change).
 *
 * Results:
 *	The return value is the byte length of the chunk, the chunk itself is
 *	copied into dst and its Tk_Font into font.
 *
 * Side effects:
 *	None.
 *
 *----------------------------------------------------------------------
 */

int
TkFontGetFirstTextLayout(
    Tk_TextLayout layout,	/* Layout information, from a previous call to
				 * Tk_ComputeTextLayout(). */
    Tk_Font *font,
    char *dst)
{
    TextLayout *layoutPtr = (TextLayout *) layout;
    LayoutChunk *chunkPtr;
    int numBytesInChunk;

    if ((layoutPtr == NULL) || (layoutPtr->numChunks == 0)
	    || (layoutPtr->chunks->numDisplayChars <= 0)) {
	dst[0] = '\0';
	return 0;
    }
    chunkPtr = layoutPtr->chunks;
    numBytesInChunk = chunkPtr->numBytes;
    strncpy(dst, chunkPtr->start, (size_t) numBytesInChunk);
    *font = layoutPtr->tkfont;
    return numBytesInChunk;
}

/*
 * Local Variables:
 * mode: c
 * c-basic-offset: 4
 * fill-column: 78
 * End:
 */<|MERGE_RESOLUTION|>--- conflicted
+++ resolved
@@ -1733,23 +1733,11 @@
 		upper = 1;
 	    }
 	    src += TkUtfToUniChar(src, &ch);
-<<<<<<< HEAD
 	    if (upper) {
-		ch = (Tcl_UniChar) Tcl_UniCharToUpper(ch);
+		ch = Tcl_UniCharToUpper(ch);
 		upper = 0;
 	    } else {
-		ch = (Tcl_UniChar) Tcl_UniCharToLower(ch);
-=======
-	    if (ch <= 0xffff) {
-		if (upper) {
-		    ch = Tcl_UniCharToUpper(ch);
-		    upper = 0;
-		} else {
-		    ch = Tcl_UniCharToLower(ch);
-		}
-	    } else {
-		upper = 0;
->>>>>>> 107badb9
+		ch = Tcl_UniCharToLower(ch);
 	    }
 	    dest += TkUniCharToUtf(ch, dest);
 	}
