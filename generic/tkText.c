--- conflicted
+++ resolved
@@ -3755,22 +3755,14 @@
     }
   redrawInsert:
     TkTextMarkSegToIndex(textPtr, textPtr->insertMarkPtr, &index);
-<<<<<<< HEAD
-    if (TkTextIndexBbox(textPtr, &index, &x, &y, &w, &h, &charWidth) == 0) {
+    if (TkTextIndexBbox(textPtr, &index, &x, &y, &w, &h,
+	    &charWidth, NULL) == 0) {
 	int insertWidth;
 	Tk_GetPixelsFromObj(NULL, textPtr->tkwin, textPtr->insertWidthObj, &insertWidth);
 	if (textPtr->insertCursorType) {
 	    /* Block cursor */
-	    TkTextRedrawRegion(textPtr, x - textPtr->width / 2, y,
+	    TkTextRedrawRegion(textPtr, x - insertWidth / 2, y,
 		    charWidth + insertWidth / 2, h);
-=======
-    if (TkTextIndexBbox(textPtr, &index, &x, &y, &w, &h,
-	    &charWidth, NULL) == 0) {
-	if (textPtr->insertCursorType) {
-	    /* Block cursor */
-	    TkTextRedrawRegion(textPtr, x - textPtr->insertWidth / 2, y,
-		    charWidth + textPtr->insertWidth / 2, h);
->>>>>>> a8931f96
 	} else {
 	    /* I-beam cursor */
 	    TkTextRedrawRegion(textPtr, x - insertWidth / 2, y,
