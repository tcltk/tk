/*
 * tkText.c --
 *
 *	This module provides a big chunk of the implementation of multi-line
 *	editable text widgets for Tk. Among other things, it provides the Tcl
 *	command interfaces to text widgets. The B-tree representation of text
 *	and its actual display are implemented elsewhere.
 *
 * Copyright © 1992-1994 The Regents of the University of California.
 * Copyright © 1994-1996 Sun Microsystems, Inc.
 * Copyright © 1999 Scriptics Corporation.
 * Copyright © 2015-2018 Gregor Cramer
 *
 * See the file "license.terms" for information on usage and redistribution of
 * this file, and for a DISCLAIMER OF ALL WARRANTIES.
 */

#include "tkInt.h"
#include "tkText.h"
#include "tkTextUndo.h"
#include "tkTextTagSet.h"
#include "tkBitField.h"
#if TCL_MAJOR_VERSION > 8 || (TCL_MAJOR_VERSION == 8 && TCL_MINOR_VERSION >= 7)
#include "tkFont.h"
#endif
#include "tkAlloc.h"
#include <stdlib.h>
#include <assert.h>
#include "default.h"

/* needed for strncasecmp */
#if defined(_WIN32) && !defined(__GNUC__)
# define strncasecmp _strnicmp
#else
# include <strings.h>
#endif

#ifndef TK_C99_INLINE_SUPPORT
# define _TK_NEED_IMPLEMENTATION
# include "tkTextPriv.h"
#endif

#if defined(_MSC_VER ) && _MSC_VER < 1500
/* suppress wrong warnings to support ancient compilers */
# pragma warning (disable : 4305)
#endif

#ifndef MAX
# define MAX(a,b) ((a) < (b) ? b : a)
#endif
#ifndef MIN
# define MIN(a,b) ((a) < (b) ? a : b)
#endif

#ifdef NDEBUG
# define DEBUG(expr)
#else
# define DEBUG(expr) expr
#endif

#if 0
# define FORCE_DISPLAY(winPtr) TkpDisplayWindow(winPtr)
#else
# define FORCE_DISPLAY(winPtr)
#endif

/*
 * For compatibility with Tk 4.0 through 8.4.x, we allow tabs to be
 * mis-specified with non-increasing values. These are converted into tabs
 * which are the equivalent of at least a character width apart.
 */

#if TK_MAJOR_VERSION < 9
# define _TK_ALLOW_DECREASING_TABS
#endif

/*
 * Used to avoid having to allocate and deallocate arrays on the fly for
 * commonly used functions. Must be > 0.
 */

#define PIXEL_CLIENTS 8

/*
 * The 'TkTextState' enum in tkText.h is used to define a type for the -state
 * option of the Text widget. These values are used as indices into the string
 * table below.
 */

static const char *const stateStrings[] = {
    "disabled", "normal", "readonly", NULL
};

/*
 * The 'TkTextTagging' enum in tkText.h is used to define a type for the -tagging
 * option of the Text widget. These values are used as indices into the string table below.
 */

static const char *const taggingStrings[] = {
    "within", "gravity", "none", NULL
};

/*
 * The 'TkTextJustify' enum in tkText.h is used to define a type for the -justify option of
 * the Text widget. These values are used as indices into the string table below.
 */

static const char *const justifyStrings[] = {
    "left", "right", "full", "center", NULL
};

/*
 * The 'TkWrapMode' enum in tkText.h is used to define a type for the -wrap
 * option of the Text widget. These values are used as indices into the string
 * table below.
 */

const char *const tkTextWrapStrings[] = {
    "char", "none", "word", "codepoint", NULL
};

/*
 * The 'TkSpacing' enum in tkText.h is used to define a type for the -spacing
 * option of the Text widget. These values are used as indices into the string
 * table below.
 */

static const char *const spaceModeStrings[] = {
    "none", "exact", "trim", NULL
};

/*
 * The 'TkTextTabStyle' enum in tkText.h is used to define a type for the
 * -tabstyle option of the Text widget. These values are used as indices into
 * the string table below.
 */

const char *const tkTextTabStyleStrings[] = {
    "tabular", "wordprocessor", NULL
};

/*
 * The 'TkTextInsertUnfocussed' enum in tkText.h is used to define a type for
 * the -insertunfocussed option of the Text widget. These values are used as
 * indice into the string table below.
 */

static const char *const insertUnfocussedStrings[] = {
    "hollow", "none", "solid", NULL
};

/*
 * The 'TkTextHyphenRule' enum in tkText.h is used to define a type for the
 * -hyphenrules option of the Text widget. These values are used for applying
 * hyphen rules to soft hyphens.
 *
 * NOTE: Don't forget to update function ParseHyphens() if this array will be
 * modified.
 */

static const char *const hyphenRuleStrings[] = {
    "ck", "doubledigraph", "doublevowel", "gemination", "repeathyphen", "trema",
    "tripleconsonant" /* don't append a trailing NULL */
};

#if SUPPORT_DEPRECATED_STARTLINE_ENDLINE

/*
 * The following functions and custom option type are used to define the
 * "line" option type, and thereby handle the text widget '-startline',
 * '-endline' configuration options which are of that type.
 *
 * We do not need a 'freeProc' because all changes to these two options are
 * handled through the TK_TEXT_LINE_RANGE flag in the optionSpecs list, and
 * the internal storage is just a pointer, which therefore doesn't need
 * freeing.
 */

static int		SetLineStartEnd(ClientData clientData, Tcl_Interp *interp, Tk_Window tkwin,
			    Tcl_Obj **value, char *recordPtr, TkSizeT internalOffset, char *oldInternalPtr,
			    int flags);
static Tcl_Obj *	GetLineStartEnd(ClientData clientData, Tk_Window tkwin, char *recordPtr,
			    TkSizeT internalOffset);
static void		RestoreLineStartEnd(ClientData clientData, Tk_Window tkwin, char *internalPtr,
			    char *oldInternalPtr);

static const Tk_ObjCustomOption lineOption = {
    "line",			/* name */
    SetLineStartEnd,		/* setProc */
    GetLineStartEnd,		/* getProc */
    RestoreLineStartEnd,	/* restoreProc */
    NULL,			/* freeProc */
    0
};

#endif /* SUPPORT_DEPRECATED_STARTLINE_ENDLINE */

/*
 * The following functions and custom option type are used to define the
 * "index" option type, and thereby handle the text widget '-startindex',
 * '-endindex' configuration options which are of that type.
 */

static int		SetTextStartEnd(ClientData clientData, Tcl_Interp *interp, Tk_Window tkwin,
			    Tcl_Obj **value, char *recordPtr, TkSizeT internalOffset, char *oldInternalPtr,
			    int flags);
static Tcl_Obj *	GetTextStartEnd(ClientData clientData, Tk_Window tkwin, char *recordPtr,
			    TkSizeT internalOffset);
static void		RestoreTextStartEnd(ClientData clientData, Tk_Window tkwin, char *internalPtr,
			    char *oldInternalPtr);
static void		FreeTextStartEnd(ClientData clientData, Tk_Window tkwin, char *internalPtr);

static const Tk_ObjCustomOption startEndMarkOption = {
    "index",			/* name */
    SetTextStartEnd,		/* setProc */
    GetTextStartEnd,		/* getProc */
    RestoreTextStartEnd,	/* restoreProc */
    FreeTextStartEnd,		/* freeProc */
    0
};

/*
 * Information used to parse text configuration options:
 */

static const Tk_OptionSpec optionSpecs[] = {
    {TK_OPTION_BOOLEAN, "-autoseparators", "autoSeparators",
	"AutoSeparators", DEF_TEXT_AUTO_SEPARATORS, TCL_INDEX_NONE, offsetof(TkText, autoSeparators),
	TK_OPTION_DONT_SET_DEFAULT, 0, 0},
    {TK_OPTION_BORDER, "-background", "background", "Background",
	DEF_TEXT_BG_COLOR, TCL_INDEX_NONE, offsetof(TkText, border), 0, DEF_TEXT_BG_MONO, TK_TEXT_LINE_REDRAW},
    {TK_OPTION_SYNONYM, "-bd", NULL, NULL,
	NULL, 0, TCL_INDEX_NONE, 0, "-borderwidth", TK_TEXT_LINE_GEOMETRY},
    {TK_OPTION_SYNONYM, "-bg", NULL, NULL,
	NULL, 0, TCL_INDEX_NONE, 0, "-background", TK_TEXT_LINE_REDRAW},
    {TK_OPTION_BOOLEAN, "-blockcursor", "blockCursor",
	"BlockCursor", DEF_TEXT_BLOCK_CURSOR, TCL_INDEX_NONE, offsetof(TkText, blockCursorType), 0, 0, 0},
    {TK_OPTION_PIXELS, "-borderwidth", "borderWidth", "BorderWidth",
	DEF_TEXT_BORDER_WIDTH, TCL_INDEX_NONE, offsetof(TkText, borderWidth), 0, 0, TK_TEXT_LINE_GEOMETRY},
    {TK_OPTION_CURSOR, "-cursor", "cursor", "Cursor",
	DEF_TEXT_CURSOR, TCL_INDEX_NONE, offsetof(TkText, cursor), TK_OPTION_NULL_OK, 0, 0},
    {TK_OPTION_CUSTOM, "-endindex", NULL, NULL,
	 NULL, TCL_INDEX_NONE, offsetof(TkText, newEndIndex), TK_OPTION_NULL_OK, &startEndMarkOption, TK_TEXT_INDEX_RANGE},
#if SUPPORT_DEPRECATED_STARTLINE_ENDLINE
    {TK_OPTION_CUSTOM, "-endline", NULL, NULL,
	 NULL, TCL_INDEX_NONE, offsetof(TkText, endLine), TK_OPTION_NULL_OK, &lineOption, TK_TEXT_LINE_RANGE},
#endif
    {TK_OPTION_STRING, "-eolchar", "eolChar", "EolChar",
	NULL, offsetof(TkText, eolCharPtr), TCL_INDEX_NONE, TK_OPTION_NULL_OK, 0, TK_TEXT_LINE_GEOMETRY},
    {TK_OPTION_COLOR, "-eolcolor", "eolColor", "EolColor",
	NULL, TCL_INDEX_NONE, offsetof(TkText, eolColor), TK_OPTION_NULL_OK, 0, TK_TEXT_LINE_REDRAW},
    {TK_OPTION_STRING, "-eotchar", "eotChar", "EotChar",
	NULL, offsetof(TkText, eotCharPtr), TCL_INDEX_NONE, TK_OPTION_NULL_OK, 0, TK_TEXT_LINE_GEOMETRY},
    {TK_OPTION_COLOR, "-eotcolor", "eotColor", "EotColor",
	NULL, TCL_INDEX_NONE, offsetof(TkText, eotColor), TK_OPTION_NULL_OK, 0, TK_TEXT_LINE_REDRAW},
    {TK_OPTION_BOOLEAN, "-exportselection", "exportSelection",
	"ExportSelection", DEF_TEXT_EXPORT_SELECTION, TCL_INDEX_NONE, offsetof(TkText, exportSelection), 0, 0, 0},
    {TK_OPTION_SYNONYM, "-fg", "foreground", NULL,
	NULL, 0, TCL_INDEX_NONE, 0, "-foreground", TK_TEXT_LINE_REDRAW},
    {TK_OPTION_FONT, "-font", "font", "Font",
	DEF_TEXT_FONT, TCL_INDEX_NONE, offsetof(TkText, tkfont), 0, 0, TK_TEXT_LINE_GEOMETRY},
    {TK_OPTION_COLOR, "-foreground", "foreground", "Foreground",
	DEF_TEXT_FG, TCL_INDEX_NONE, offsetof(TkText, fgColor), 0, 0, TK_TEXT_LINE_REDRAW},
    {TK_OPTION_PIXELS, "-height", "height", "Height",
	DEF_TEXT_HEIGHT, TCL_INDEX_NONE, offsetof(TkText, height), 0, 0, 0},
    {TK_OPTION_COLOR, "-highlightbackground", "highlightBackground", "HighlightBackground",
	DEF_TEXT_HIGHLIGHT_BG, TCL_INDEX_NONE, offsetof(TkText, highlightBgColorPtr), 0, 0, 0},
    {TK_OPTION_COLOR, "-highlightcolor", "highlightColor", "HighlightColor",
	DEF_TEXT_HIGHLIGHT, TCL_INDEX_NONE, offsetof(TkText, highlightColorPtr), 0, 0, 0},
    {TK_OPTION_PIXELS, "-highlightthickness", "highlightThickness", "HighlightThickness",
	DEF_TEXT_HIGHLIGHT_WIDTH, TCL_INDEX_NONE, offsetof(TkText, highlightWidth), 0, 0, TK_TEXT_LINE_GEOMETRY},
    {TK_OPTION_STRING, "-hyphenrules", NULL, NULL,
	NULL, offsetof(TkText, hyphenRulesPtr), TCL_INDEX_NONE, TK_OPTION_NULL_OK, 0, TK_TEXT_LINE_GEOMETRY},
    {TK_OPTION_COLOR, "-hyphencolor", "hyphenColor", "HyphenColor",
	DEF_TEXT_FG, TCL_INDEX_NONE, offsetof(TkText, hyphenColor), TK_OPTION_NULL_OK, 0, TK_TEXT_LINE_REDRAW},
    {TK_OPTION_BOOLEAN, "-hyphens", "hyphens", "Hyphens",
	"0", TCL_INDEX_NONE, offsetof(TkText, useHyphenSupport), 0, 0, TK_TEXT_LINE_GEOMETRY},
    {TK_OPTION_BORDER, "-inactiveselectbackground", "inactiveSelectBackground", "Foreground",
	DEF_TEXT_INACTIVE_SELECT_BG_COLOR, TCL_INDEX_NONE, offsetof(TkText, selAttrs.inactiveBorder),
	TK_OPTION_NULL_OK, DEF_TEXT_SELECT_MONO, 0},
    {TK_OPTION_COLOR, "-inactiveselectforeground", "inactiveSelectForeground", "Background",
    	DEF_TEXT_INACTIVE_SELECT_FG_COLOR, TCL_INDEX_NONE, offsetof(TkText, selAttrs.inactiveFgColor),
	TK_OPTION_NULL_OK, DEF_TEXT_SELECT_FG_MONO, 0},
    {TK_OPTION_BORDER, "-insertbackground", "insertBackground", "Foreground",
	DEF_TEXT_INSERT_BG, TCL_INDEX_NONE, offsetof(TkText, insertBorder), 0, 0, 0},
    {TK_OPTION_PIXELS, "-insertborderwidth", "insertBorderWidth",
<<<<<<< HEAD
	"BorderWidth", DEF_TEXT_INSERT_BD_COLOR, TCL_INDEX_NONE, offsetof(TkText, insertBorderWidth), 0,
	(ClientData) DEF_TEXT_INSERT_BD_MONO, 0},
    {TK_OPTION_COLOR, "-insertforeground", "insertForeground", "InsertForeground",
	DEF_TEXT_BG_COLOR, TCL_INDEX_NONE, offsetof(TkText, insertFgColor), 0, 0, 0},
=======
	"BorderWidth", DEF_TEXT_INSERT_BD_COLOR, TCL_INDEX_NONE,
	offsetof(TkText, insertBorderWidth), 0,
	DEF_TEXT_INSERT_BD_MONO, 0},
>>>>>>> dc847a1c
    {TK_OPTION_INT, "-insertofftime", "insertOffTime", "OffTime",
	DEF_TEXT_INSERT_OFF_TIME, TCL_INDEX_NONE, offsetof(TkText, insertOffTime), 0, 0, 0},
    {TK_OPTION_INT, "-insertontime", "insertOnTime", "OnTime",
	DEF_TEXT_INSERT_ON_TIME, TCL_INDEX_NONE, offsetof(TkText, insertOnTime), 0, 0, 0},
    {TK_OPTION_STRING_TABLE,
	"-insertunfocussed", "insertUnfocussed", "InsertUnfocussed",
	DEF_TEXT_INSERT_UNFOCUSSED, TCL_INDEX_NONE, offsetof(TkText, insertUnfocussed),
	TK_OPTION_ENUM_VAR, insertUnfocussedStrings, 0},
    {TK_OPTION_PIXELS, "-insertwidth", "insertWidth", "InsertWidth",
	DEF_TEXT_INSERT_WIDTH, TCL_INDEX_NONE, offsetof(TkText, insertWidth), 0, 0, 0},
    {TK_OPTION_STRING_TABLE, "-justify", "justify", "Justify",
	"left", TCL_INDEX_NONE, offsetof(TkText, justify), TK_OPTION_ENUM_VAR, justifyStrings, TK_TEXT_LINE_GEOMETRY},
    {TK_OPTION_STRING, "-lang", "lang", "Lang",
	 NULL, offsetof(TkText, langPtr), TCL_INDEX_NONE, TK_OPTION_NULL_OK, 0, TK_TEXT_LINE_GEOMETRY},
    {TK_OPTION_INT, "-maxundo", "maxUndo", "MaxUndo",
	DEF_TEXT_MAX_UNDO, TCL_INDEX_NONE, offsetof(TkText, maxUndoDepth), TK_OPTION_DONT_SET_DEFAULT, 0, 0},
    {TK_OPTION_INT, "-maxundosize", "maxUndoSize", "MaxUndoSize",
	DEF_TEXT_MAX_UNDO, TCL_INDEX_NONE, offsetof(TkText, maxUndoSize), TK_OPTION_DONT_SET_DEFAULT, 0, 0},
    {TK_OPTION_INT, "-maxredo", "maxRedo", "MaxRedo",
	"TCL_INDEX_NONE", TCL_INDEX_NONE, offsetof(TkText, maxRedoDepth), TK_OPTION_DONT_SET_DEFAULT, 0, 0},
    {TK_OPTION_PIXELS, "-padx", "padX", "Pad",
	DEF_TEXT_PADX, TCL_INDEX_NONE, offsetof(TkText, padX), 0, 0, TK_TEXT_LINE_GEOMETRY},
    {TK_OPTION_PIXELS, "-pady", "padY", "Pad",
	DEF_TEXT_PADY, TCL_INDEX_NONE, offsetof(TkText, padY), 0, 0, 0},
    {TK_OPTION_RELIEF, "-relief", "relief", "Relief",
	DEF_TEXT_RELIEF, TCL_INDEX_NONE, offsetof(TkText, relief), 0, 0, 0},
    {TK_OPTION_INT, "-responsiveness", "responsiveness", "Responsiveness",
	"50", TCL_INDEX_NONE, offsetof(TkText, responsiveness), 0, 0, 0},
    {TK_OPTION_BORDER, "-selectbackground", "selectBackground", "Foreground",
	DEF_TEXT_SELECT_COLOR, TCL_INDEX_NONE, offsetof(TkText, selAttrs.border),
	0, DEF_TEXT_SELECT_MONO, 0},
    {TK_OPTION_PIXELS, "-selectborderwidth", "selectBorderWidth", "BorderWidth",
	DEF_TEXT_SELECT_BD_COLOR, offsetof(TkText, selAttrs.borderWidthPtr),
	offsetof(TkText, selAttrs.borderWidth), TK_OPTION_NULL_OK, DEF_TEXT_SELECT_BD_MONO, 0},
    {TK_OPTION_COLOR, "-selectforeground", "selectForeground", "Background",
	DEF_TEXT_SELECT_FG_COLOR, TCL_INDEX_NONE, offsetof(TkText, selAttrs.fgColor),
	TK_OPTION_NULL_OK, DEF_TEXT_SELECT_FG_MONO, 0},
    {TK_OPTION_BOOLEAN, "-setgrid", "setGrid", "SetGrid",
	DEF_TEXT_SET_GRID, TCL_INDEX_NONE, offsetof(TkText, setGrid), 0, 0, 0},
    {TK_OPTION_BOOLEAN, "-showendofline", "showEndOfLine", "ShowEndOfLine",
	"0", TCL_INDEX_NONE, offsetof(TkText, showEndOfLine), 0, 0, TK_TEXT_LINE_GEOMETRY},
    {TK_OPTION_BOOLEAN, "-showendoftext", "showEndOfText", "ShowEndOfText",
	"0", TCL_INDEX_NONE, offsetof(TkText, showEndOfText), 0, 0, TK_TEXT_LINE_GEOMETRY},
    {TK_OPTION_BOOLEAN, "-showinsertforeground", "showInsertForeground", "ShowInsertForeground",
	"0", TCL_INDEX_NONE, offsetof(TkText, showInsertFgColor), 0, 0, 0},
    {TK_OPTION_STRING_TABLE, "-spacemode", "spaceMode", "SpaceMode",
	"none", TCL_INDEX_NONE, offsetof(TkText, spaceMode), TK_OPTION_ENUM_VAR, spaceModeStrings, TK_TEXT_LINE_GEOMETRY},
    {TK_OPTION_PIXELS, "-spacing1", "spacing1", "Spacing",
	DEF_TEXT_SPACING1, TCL_INDEX_NONE, offsetof(TkText, spacing1), 0, 0 , TK_TEXT_LINE_GEOMETRY},
    {TK_OPTION_PIXELS, "-spacing2", "spacing2", "Spacing",
	DEF_TEXT_SPACING2, TCL_INDEX_NONE, offsetof(TkText, spacing2), 0, 0 , TK_TEXT_LINE_GEOMETRY},
    {TK_OPTION_PIXELS, "-spacing3", "spacing3", "Spacing",
	DEF_TEXT_SPACING3, TCL_INDEX_NONE, offsetof(TkText, spacing3), 0, 0 , TK_TEXT_LINE_GEOMETRY},
    {TK_OPTION_CUSTOM, "-startindex", NULL, NULL,
	 NULL, TCL_INDEX_NONE, offsetof(TkText, newStartIndex), TK_OPTION_NULL_OK, &startEndMarkOption, TK_TEXT_INDEX_RANGE},
#if SUPPORT_DEPRECATED_STARTLINE_ENDLINE
    {TK_OPTION_CUSTOM, "-startline", NULL, NULL,
	 NULL, TCL_INDEX_NONE, offsetof(TkText, startLine), TK_OPTION_NULL_OK, &lineOption, TK_TEXT_LINE_RANGE},
#endif
    {TK_OPTION_STRING_TABLE, "-state", "state", "State",
	DEF_TEXT_STATE, TCL_INDEX_NONE, offsetof(TkText, state), TK_OPTION_ENUM_VAR, stateStrings, 0},
    {TK_OPTION_BOOLEAN, "-steadymarks", "steadyMarks", "SteadyMarks",
	"0", TCL_INDEX_NONE, offsetof(TkText, steadyMarks), TK_OPTION_DONT_SET_DEFAULT, 0, 0},
    {TK_OPTION_INT, "-synctime", "syncTime", "SyncTime",
	"150", TCL_INDEX_NONE, offsetof(TkText, syncTime), 0, 0, TK_TEXT_SYNCHRONIZE},
    {TK_OPTION_STRING, "-tabs", "tabs", "Tabs",
	DEF_TEXT_TABS, offsetof(TkText, tabOptionPtr), TCL_INDEX_NONE, TK_OPTION_NULL_OK, 0, TK_TEXT_LINE_GEOMETRY},
    {TK_OPTION_STRING_TABLE, "-tabstyle", "tabStyle", "TabStyle",
	DEF_TEXT_TABSTYLE, TCL_INDEX_NONE, offsetof(TkText, tabStyle), 0, tkTextTabStyleStrings, TK_TEXT_LINE_GEOMETRY},
    {TK_OPTION_STRING_TABLE, "-tagging", "tagging", "Tagging",
	"within", TCL_INDEX_NONE, offsetof(TkText, tagging), TK_OPTION_ENUM_VAR, taggingStrings, 0},
    {TK_OPTION_STRING, "-takefocus", "takeFocus", "TakeFocus",
	DEF_TEXT_TAKE_FOCUS, TCL_INDEX_NONE, offsetof(TkText, takeFocus), TK_OPTION_NULL_OK, 0, 0},
    {TK_OPTION_BOOLEAN, "-undo", "undo", "Undo",
	DEF_TEXT_UNDO, TCL_INDEX_NONE, offsetof(TkText, undo), TK_OPTION_DONT_SET_DEFAULT, 0 ,0},
    {TK_OPTION_BOOLEAN, "-undotagging", "undoTagging", "UndoTagging",
	"1", TCL_INDEX_NONE, offsetof(TkText, undoTagging), 0, 0 ,0},
    {TK_OPTION_BOOLEAN, "-useunibreak", "useUniBreak", "UseUniBreak",
	"0", TCL_INDEX_NONE, offsetof(TkText, useUniBreak), 0, 0, TK_TEXT_LINE_GEOMETRY},
    {TK_OPTION_INT, "-width", "width", "Width",
	DEF_TEXT_WIDTH, TCL_INDEX_NONE, offsetof(TkText, width), 0, 0, TK_TEXT_LINE_GEOMETRY},
    {TK_OPTION_STRING_TABLE, "-wrap", "wrap", "Wrap",
	DEF_TEXT_WRAP, TCL_INDEX_NONE, offsetof(TkText, wrapMode), TK_OPTION_ENUM_VAR, tkTextWrapStrings, TK_TEXT_LINE_GEOMETRY},
    {TK_OPTION_STRING, "-xscrollcommand", "xScrollCommand", "ScrollCommand",
	DEF_TEXT_XSCROLL_COMMAND, TCL_INDEX_NONE, offsetof(TkText, xScrollCmd), TK_OPTION_NULL_OK, 0, 0},
    {TK_OPTION_STRING, "-yscrollcommand", "yScrollCommand", "ScrollCommand",
	DEF_TEXT_YSCROLL_COMMAND, TCL_INDEX_NONE, offsetof(TkText, yScrollCmd), TK_OPTION_NULL_OK, 0, 0},
    {TK_OPTION_END, NULL, NULL, NULL, 0, 0, 0, 0, 0, 0}
};

/*
 * These three typedefs, the structure and the SearchPerform, SearchCore
 * functions below are used for line-based searches of the text widget, and,
 * in particular, to handle multi-line matching even though the text widget is
 * a single-line based data structure. They are completely abstracted away
 * from the Text widget internals, however, so could easily be re-used with
 * any line-based entity to provide multi-line matching.
 *
 * We have abstracted this code away from the text widget to try to keep Tk as
 * modular as possible.
 */

struct SearchSpec;	/* Forward declaration. */

typedef ClientData	SearchAddLineProc(int lineNum, struct SearchSpec *searchSpecPtr,
			    Tcl_Obj *theLine, int *lenPtr, int *extraLinesPtr);
typedef int		SearchMatchProc(int lineNum, struct SearchSpec *searchSpecPtr,
			    ClientData clientData, Tcl_Obj *theLine, int matchOffset, int matchLength);
typedef int		SearchLineIndexProc(Tcl_Interp *interp, Tcl_Obj *objPtr,
			    struct SearchSpec *searchSpecPtr, int *linePosPtr, int *offsetPosPtr);

typedef struct SearchSpec {
    TkText *textPtr;		/* Information about widget. */
    int exact;			/* Whether search is exact or regexp. */
    int noCase;		/* Case-insenstivive? */
    int noLineStop;		/* If not set, a regexp search will use the TCL_REG_NLSTOP flag. */
    int overlap;		/* If set, results from multiple searches (-all) are allowed to
    				 * overlap each other. */
    int strictLimits;		/* If set, matches must be completely inside the from,to range.
    				 * Otherwise the limits only apply to the start of each match. */
    int all;			/* Whether all or the first match should be reported. */
    int backwards;		/* Searching forwards or backwards. */
    int searchElide;		/* Search in hidden text as well. */
    int searchHyphens;		/* Search in soft hyhens as well. */
    int startLine;		/* First line to examine. */
    int startOffset;		/* Index in first line to start at. */
    int stopLine;		/* Last line to examine, or -1 when we search all available text. */
    int stopOffset;		/* Index to stop at, provided stopLine is not -1. */
    int numLines;		/* Total lines which are available. */
    Tcl_Obj *varPtr;		/* If non-NULL, store length(s) of match(es) in this variable. */
    Tcl_Obj *countPtr;		/* Keeps track of currently found lengths. */
    Tcl_Obj *resPtr;		/* Keeps track of currently found locations */
    SearchAddLineProc *addLineProc;
				/* Function to call when we need to add another line to the search
				 * string so far */
    SearchMatchProc *foundMatchProc;
				/* Function to call when we have found a match. */
    SearchLineIndexProc *lineIndexProc;
				/* Function to call when we have found a match. */
    ClientData clientData;	/* Information about structure being searched, in this case a text
    				 * widget. */
} SearchSpec;

/*
 * The text-widget-independent functions which actually perform the search,
 * handling both regexp and exact searches.
 */

static int	SearchCore(Tcl_Interp *interp, SearchSpec *searchSpecPtr, Tcl_Obj *patObj);
static int	SearchPerform(Tcl_Interp *interp, SearchSpec *searchSpecPtr, Tcl_Obj *patObj,
		    Tcl_Obj *fromPtr, Tcl_Obj *toPtr);

/*
 * We need a simple linked list for strings:
 */

typedef struct TkTextStringList {
    struct TkTextStringList *nextPtr;
    Tcl_Obj *strObjPtr;
} TkTextStringList;

/*
 * Boolean variable indicating whether or not special debugging code should be executed.
 */

int tkTextDebug = 0;

typedef const TkTextUndoAtom * (*InspectUndoStackProc)(TkTextUndoStack stack);

/*
 * Forward declarations for functions defined later in this file:
 */

static int		DeleteIndexRange(TkSharedText *sharedTextPtr, TkText *textPtr,
			    const TkTextIndex *indexPtr1, const TkTextIndex *indexPtr2, int flags,
			    int viewUpdate, int triggerWatchDelete, int triggerWatchInsert,
			    int userFlag, int final);
static int		CountIndices(const TkText *textPtr, const TkTextIndex *indexPtr1,
			    const TkTextIndex *indexPtr2, TkTextCountType type);
static void		DestroyText(TkText *textPtr);
static void		ClearText(TkText *textPtr, int clearTags);
static void		FireWidgetViewSyncEvent(ClientData clientData);
static void		FreeEmbeddedWindows(TkText *textPtr);
static void		InsertChars(TkText *textPtr, TkTextIndex *index1Ptr, TkTextIndex *index2Ptr,
			    char const *string, unsigned length, int viewUpdate,
			    TkTextTagSet *tagInfoPtr, TkTextTag *hyphenTagPtr, int parseHyphens);
static void		TextBlinkProc(ClientData clientData);
static void		TextCmdDeletedProc(ClientData clientData);
static int		CreateWidget(TkSharedText *sharedTextPtr, Tk_Window tkwin, Tcl_Interp *interp,
			    const TkText *parent, int objc, Tcl_Obj *const objv[]);
static void		TextEventProc(ClientData clientData, XEvent *eventPtr);
static void		ProcessConfigureNotify(TkText *textPtr, int updateLineGeometry);
static TkSizeT		TextFetchSelection(ClientData clientData, TkSizeT offset, char *buffer,
			    TkSizeT maxBytes);
static int		TextIndexSortProc(const void *first, const void *second);
static int		TextInsertCmd(TkText *textPtr, Tcl_Interp *interp,
			    int objc, Tcl_Obj *const objv[], const TkTextIndex *indexPtr,
			    int viewUpdate, int triggerWatchDelete, int triggerWatchInsert,
			    int userFlag, int parseHyphens);
static int		TextReplaceCmd(TkText *textPtr, Tcl_Interp *interp,
			    const TkTextIndex *indexFromPtr, const TkTextIndex *indexToPtr,
			    int objc, Tcl_Obj *const objv[], int viewUpdate, int triggerWatch,
			    int userFlag, int parseHyphens);
static int		TextSearchCmd(TkText *textPtr, Tcl_Interp *interp,
			    int objc, Tcl_Obj *const objv[]);
static int		TextEditCmd(TkText *textPtr, Tcl_Interp *interp,
			    int objc, Tcl_Obj *const objv[]);
static int		TextWidgetObjCmd(ClientData clientData,
			    Tcl_Interp *interp, int objc, Tcl_Obj *const objv[]);
static void		TextWorldChangedCallback(ClientData instanceData);
static void		TextWorldChanged(TkText *textPtr, int mask);
static void		UpdateLineMetrics(TkText *textPtr, unsigned lineNum, unsigned endLine);
static int		TextChecksumCmd(TkText *textPtr, Tcl_Interp *interp,
			    int objc, Tcl_Obj *const objv[]);
static int		TextDumpCmd(TkText *textPtr, Tcl_Interp *interp,
			    int objc, Tcl_Obj *const objv[]);
static int		TextInspectCmd(TkText *textPtr, Tcl_Interp *interp,
			    int objc, Tcl_Obj *const objv[]);
static int		DumpLine(Tcl_Interp *interp, TkText *textPtr,
			    int what, TkTextLine *linePtr, int start, int end,
			    int lineno, Tcl_Obj *command, TkTextTag **prevTagPtr);
static int		DumpSegment(TkText *textPtr, Tcl_Interp *interp, const char *key,
			    const char *value, Tcl_Obj *command, const TkTextIndex *index, int what);
static void		InspectUndoStack(const TkSharedText *sharedTextPtr,
			    InspectUndoStackProc firstAtomProc, InspectUndoStackProc nextAtomProc,
			    Tcl_Obj *objPtr);
static void		InspectRetainedUndoItems(const TkSharedText *sharedTextPtr, Tcl_Obj *objPtr);
static Tcl_Obj *	TextGetText(TkText *textPtr, const TkTextIndex *index1,
			    const TkTextIndex *index2, TkTextIndex *lastIndexPtr, Tcl_Obj *resultPtr,
			    unsigned maxBytes, int visibleOnly, int includeHyphens);
static void		GenerateEvent(TkSharedText *sharedTextPtr, const char *type);
static void		RunAfterSyncCmd(ClientData clientData);
static void		UpdateModifiedFlag(TkSharedText *sharedTextPtr, int flag);
static Tcl_Obj *	MakeEditInfo(Tcl_Interp *interp, TkText *textPtr, Tcl_Obj *arrayPtr);
static Tcl_Obj *	GetEditInfo(Tcl_Interp *interp, TkText *textPtr, Tcl_Obj *option);
static unsigned		TextSearchIndexInLine(const SearchSpec *searchSpecPtr, TkTextLine *linePtr,
			    int byteIndex);
static int		TextPeerCmd(TkText *textPtr, Tcl_Interp *interp,
			    int objc, Tcl_Obj *const objv[]);
static int		TextWatchCmd(TkText *textPtr, Tcl_Interp *interp,
			    int objc, Tcl_Obj *const objv[]);
static int		TriggerWatchEdit(TkText *textPtr, int userFlag, const char *operation,
			    const TkTextIndex *indexPtr1, const TkTextIndex *indexPtr2,
			    const char *info, int final);
static void		TriggerUndoStackEvent(TkSharedText *sharedTextPtr);
static void		PushRetainedUndoTokens(TkSharedText *sharedTextPtr);
static void		PushUndoSeparatorIfNeeded(TkSharedText *sharedTextPtr, int autoSeparators,
			    TkTextEditMode currentEditMode);
static int		IsEmpty(const TkSharedText *sharedTextPtr, const TkText *textPtr);
static int		IsClean(const TkSharedText *sharedTextPtr, const TkText *textPtr,
			    int discardSelection);
static TkTextUndoPerformProc TextUndoRedoCallback;
static TkTextUndoFreeProc TextUndoFreeCallback;
static TkTextUndoStackContentChangedProc TextUndoStackContentChangedCallback;

/*
 * Some definitions for controlling "dump", "inspect", and "checksum".
 */

enum {
    TK_DUMP_TEXT                    = SEG_GROUP_CHAR,
    TK_DUMP_CHARS                   = TK_DUMP_TEXT|SEG_GROUP_HYPHEN,
    TK_DUMP_MARK                    = SEG_GROUP_MARK,
    TK_DUMP_ELIDE                   = SEG_GROUP_BRANCH,
    TK_DUMP_TAG                     = SEG_GROUP_TAG,
    TK_DUMP_WIN                     = SEG_GROUP_WINDOW,
    TK_DUMP_IMG                     = SEG_GROUP_IMAGE,
    TK_DUMP_NODE                    = 1 << 18,
    TK_DUMP_DUMP_ALL                = TK_DUMP_TEXT|TK_DUMP_CHARS|TK_DUMP_MARK|TK_DUMP_TAG|
                                      TK_DUMP_WIN|TK_DUMP_IMG,

    TK_DUMP_DISPLAY                 = 1 << 19,
    TK_DUMP_DISPLAY_CHARS           = TK_DUMP_CHARS|TK_DUMP_DISPLAY,
    TK_DUMP_DISPLAY_TEXT            = TK_DUMP_TEXT|TK_DUMP_DISPLAY,
    TK_DUMP_CRC_DFLT                = TK_DUMP_TEXT|SEG_GROUP_WINDOW|SEG_GROUP_IMAGE,
    TK_DUMP_CRC_ALL                 = TK_DUMP_TEXT|TK_DUMP_CHARS|TK_DUMP_DISPLAY_TEXT|SEG_GROUP_WINDOW|
			              SEG_GROUP_IMAGE|TK_DUMP_MARK|TK_DUMP_TAG,

    TK_DUMP_NESTED                  = 1 << 20,
    TK_DUMP_TEXT_CONFIGS            = 1 << 21,
    TK_DUMP_TAG_CONFIGS             = 1 << 22,
    TK_DUMP_TAG_BINDINGS            = 1 << 23,
    TK_DUMP_INSERT_MARK             = 1 << 24,
    TK_DUMP_INCLUDE_SEL             = 1 << 25,
    TK_DUMP_DONT_RESOLVE_COLORS     = 1 << 26,
    TK_DUMP_DONT_RESOLVE_FONTS      = 1 << 27,
    TK_DUMP_INCLUDE_DATABASE_CONFIG = 1 << 28,
    TK_DUMP_INCLUDE_SYSTEM_CONFIG   = 1 << 29,
    TK_DUMP_INCLUDE_DEFAULT_CONFIG  = 1 << 30,
    TK_DUMP_INCLUDE_SYSTEM_COLORS   = 1U << 31,
    TK_DUMP_INSPECT_DFLT            = TK_DUMP_DUMP_ALL,
    TK_DUMP_INSPECT_COMPLETE        = TK_DUMP_INSPECT_DFLT|TK_DUMP_TAG_BINDINGS|TK_DUMP_TEXT_CONFIGS|
    			              TK_DUMP_TAG_CONFIGS|TK_DUMP_INCLUDE_SEL|TK_DUMP_INSERT_MARK|
				      TK_DUMP_INCLUDE_DATABASE_CONFIG|TK_DUMP_INCLUDE_SYSTEM_CONFIG|
				      TK_DUMP_INCLUDE_DEFAULT_CONFIG|TK_DUMP_ELIDE|
				      TK_DUMP_INCLUDE_SYSTEM_COLORS,
    TK_DUMP_INSPECT_ALL             = TK_DUMP_INSPECT_COMPLETE|TK_DUMP_DISPLAY_TEXT|
    			              TK_DUMP_DONT_RESOLVE_COLORS|TK_DUMP_DONT_RESOLVE_FONTS|
				      TK_DUMP_NESTED,
};

/*
 * Declarations of the three search procs required by the multi-line search routines.
 */

static SearchMatchProc		TextSearchFoundMatch;
static SearchAddLineProc	TextSearchAddNextLine;
static SearchLineIndexProc	TextSearchGetLineIndex;

/*
 * The structure below defines text class behavior by means of functions that
 * can be invoked from generic window code.
 */

static const Tk_ClassProcs textClass = {
    sizeof(Tk_ClassProcs),	/* size */
    TextWorldChangedCallback,	/* worldChangedProc */
    NULL,			/* createProc */
    NULL			/* modalProc */
};

#ifdef TK_CHECK_ALLOCS

/*
 * Some stuff for memory checks, and allocation statistic.
 */

unsigned tkTextCountNewShared = 0;
unsigned tkTextCountDestroyShared = 0;
unsigned tkTextCountNewPeer = 0;
unsigned tkTextCountDestroyPeer = 0;
unsigned tkTextCountNewPixelInfo = 0;
unsigned tkTextCountDestroyPixelInfo = 0;
unsigned tkTextCountNewSegment = 0;
unsigned tkTextCountDestroySegment = 0;
unsigned tkTextCountNewTag = 0;
unsigned tkTextCountDestroyTag = 0;
unsigned tkTextCountNewUndoToken = 0;
unsigned tkTextCountDestroyUndoToken = 0;
unsigned tkTextCountNewNode = 0;
unsigned tkTextCountDestroyNode = 0;
unsigned tkTextCountNewLine = 0;
unsigned tkTextCountDestroyLine = 0;
unsigned tkTextCountNewSection = 0;
unsigned tkTextCountDestroySection = 0;

extern unsigned tkIntSetCountDestroy;
extern unsigned tkIntSetCountNew;
extern unsigned tkBitCountNew;
extern unsigned tkBitCountDestroy;

typedef struct WatchShared {
    TkSharedText *sharedTextPtr;
    struct WatchShared *nextPtr;
} WatchShared;

static unsigned widgetNumber = 0;
static WatchShared *watchShared;

static void
AllocStatistic()
{
    const WatchShared *wShared;

    if (!tkBTreeDebug) {
	return;
    }

    for (wShared = watchShared; wShared; wShared = wShared->nextPtr) {
	const TkText *peer;

	for (peer = wShared->sharedTextPtr->peers; peer; peer = peer->next) {
	    fprintf(stderr, "Unreleased text widget %d\n", peer->widgetNumber);
	}
    }

    fprintf(stderr, "---------------------------------\n");
    fprintf(stderr, "ALLOCATION:        new    destroy\n");
    fprintf(stderr, "---------------------------------\n");
    fprintf(stderr, "Shared:       %8u - %8u\n", tkTextCountNewShared, tkTextCountDestroyShared);
    fprintf(stderr, "Peer:         %8u - %8u\n", tkTextCountNewPeer, tkTextCountDestroyPeer);
    fprintf(stderr, "Segment:      %8u - %8u\n", tkTextCountNewSegment, tkTextCountDestroySegment);
    fprintf(stderr, "Tag:          %8u - %8u\n", tkTextCountNewTag, tkTextCountDestroyTag);
    fprintf(stderr, "UndoToken:    %8u - %8u\n", tkTextCountNewUndoToken, tkTextCountDestroyUndoToken);
    fprintf(stderr, "Node:         %8u - %8u\n", tkTextCountNewNode, tkTextCountDestroyNode);
    fprintf(stderr, "Line:         %8u - %8u\n", tkTextCountNewLine, tkTextCountDestroyLine);
    fprintf(stderr, "Section:      %8u - %8u\n", tkTextCountNewSection, tkTextCountDestroySection);
    fprintf(stderr, "PixelInfo:    %8u - %8u\n", tkTextCountNewPixelInfo, tkTextCountDestroyPixelInfo);
    fprintf(stderr, "BitField:     %8u - %8u\n", tkBitCountNew, tkBitCountDestroy);
    fprintf(stderr, "IntSet:       %8u - %8u\n", tkIntSetCountNew, tkIntSetCountDestroy);
    fprintf(stderr, "--------------------------------\n");

    if (tkTextCountNewShared != tkTextCountDestroyShared
	    || tkTextCountNewPeer != tkTextCountDestroyPeer
	    || tkTextCountNewSegment != tkTextCountDestroySegment
	    || tkTextCountNewTag != tkTextCountDestroyTag
	    || tkTextCountNewUndoToken != tkTextCountDestroyUndoToken
	    || tkTextCountNewNode != tkTextCountDestroyNode
	    || tkTextCountNewLine != tkTextCountDestroyLine
	    || tkTextCountNewSection != tkTextCountDestroySection
	    || tkTextCountNewPixelInfo != tkTextCountDestroyPixelInfo
	    || tkBitCountNew != tkBitCountDestroy
	    || tkIntSetCountNew != tkIntSetCountDestroy)  {
	fprintf(stderr, "*** memory leak detected ***\n");
	fprintf(stderr, "----------------------------\n");
	/* TkBitCheckAllocs(); */
    }
}
#endif /* TK_CHECK_ALLOCS */

#if SUPPORT_DEPRECATED_STARTLINE_ENDLINE

/*
 * Some helpers.
 */

static void WarnAboutDeprecatedStartLineOption() {
    static int printWarning = 1;
    if (printWarning) {
	fprintf(stderr, "tk::text: Option \"-startline\" is deprecated, "
		"please use option \"-startindex\".\n");
	printWarning = 0;
    }
}
static void WarnAboutDeprecatedEndLineOption() {
    static int printWarning = 1;
    if (printWarning) {
	fprintf(stderr, "tk::text: Option \"-endline\" is deprecated, "
		"please use option \"-endindex\".\n");
	printWarning = 0;
    }
}

#endif /* SUPPORT_DEPRECATED_STARTLINE_ENDLINE */

/*
 * Helper for guarded release of objects.
 */

static void
Tcl_GuardedDecrRefCount(Tcl_Obj *objPtr)
{
#ifndef NDEBUG
    /*
     * Tcl does not provide any function for querying the reference count.
     * So we need a work-around. Why does Tcl not provide a guarded version
     * for such a dangerous function?
     */
    assert(objPtr);
    Tcl_IncrRefCount(objPtr);
    assert(Tcl_IsShared(objPtr));
    Tcl_DecrRefCount(objPtr);
#endif
    Tcl_DecrRefCount(objPtr);
}

/*
 *--------------------------------------------------------------
 *
 * GetByteLength --
 *
 *	This function should be defined by Tcl, but it isn't defined,
 *	so we are doing this.
 *
 * Results:
 *	The length of the string.
 *
 * Side effects:
 *	Calls Tcl_GetString(objPtr) if objPtr->bytes is not yet resolved.
 *
 *--------------------------------------------------------------
 */

static TkSizeT
GetByteLength(
    Tcl_Obj *objPtr)
{
    assert(objPtr);

    if (!objPtr->bytes) {
	Tcl_GetString(objPtr);
    }
    return objPtr->length;
}

/*
 *--------------------------------------------------------------
 *
 * Tk_TextObjCmd --
 *
 *	This function is invoked to process the "text" Tcl command. See the
 *	user documentation for details on what it does.
 *
 * Results:
 *	A standard Tcl result.
 *
 * Side effects:
 *	See the user documentation.
 *
 *--------------------------------------------------------------
 */

int
Tk_TextObjCmd(
    ClientData clientData,	/* Main window associated with interpreter. */
    Tcl_Interp *interp,		/* Current interpreter. */
    int objc,			/* Number of arguments. */
    Tcl_Obj *const objv[])	/* Argument objects. */
{
    Tk_Window tkwin = (Tk_Window)clientData;

    if (objc < 2) {
	Tcl_WrongNumArgs(interp, 1, objv, "pathName ?-option value ...?");
	return TCL_ERROR;
    }

    if (!tkwin) {
	tkwin = Tk_MainWindow(interp);
    }
    return CreateWidget(NULL, tkwin, interp, NULL, objc, objv);
}

/*
 *----------------------------------------------------------------------
 *
 * PushRetainedUndoTokens --
 *
 *	Push the retained undo tokens onto the stack.
 *
 * Results:
 *	None.
 *
 * Side effects:
 *	Same as TkTextPushUndoToken, additionaly 'undoTagList' and
 *	'undoMarkList' will be cleared.
 *
 *----------------------------------------------------------------------
 */

static void
PushRetainedUndoTokens(
    TkSharedText *sharedTextPtr)
{
    unsigned i;

    assert(sharedTextPtr);
    assert(sharedTextPtr->undoStack);

    for (i = 0; i < sharedTextPtr->undoTagListCount; ++i) {
	TkTextPushUndoTagTokens(sharedTextPtr, sharedTextPtr->undoTagList[i]);
    }

    for (i = 0; i < sharedTextPtr->undoMarkListCount; ++i) {
	TkTextPushUndoMarkTokens(sharedTextPtr, &sharedTextPtr->undoMarkList[i]);
    }

    sharedTextPtr->undoTagListCount = 0;
    sharedTextPtr->undoMarkListCount = 0;
}

/*
 *----------------------------------------------------------------------
 *
 * TkTextPushUndoToken --
 *
 *	This function is pushing the given undo/redo token. Don't use
 *	TkTextUndoPushItem, because some of the prepared undo tokens
 *	are retained.
 *
 * Results:
 *	None.
 *
 * Side effects:
 *	Same as TkTextUndoPushItem, furthermore all retained items
 *	will be pushed.
 *
 *----------------------------------------------------------------------
 */

void
TkTextPushUndoToken(
    TkSharedText *sharedTextPtr,
    void *token,
    unsigned byteSize)
{
    TkTextUndoAction action;

    assert(sharedTextPtr);
    assert(sharedTextPtr->undoStack);
    assert(token);

    action = ((TkTextUndoToken *) token)->undoType->action;

    if (action == TK_TEXT_UNDO_INSERT || action == TK_TEXT_UNDO_DELETE) {
	sharedTextPtr->insertDeleteUndoTokenCount += 1;
    }

    PushRetainedUndoTokens(sharedTextPtr);
    TkTextUndoPushItem(sharedTextPtr->undoStack, token, byteSize);
}

/*
 *----------------------------------------------------------------------
 *
 * TkTextPushRedoToken --
 *
 *	This function is pushing the given redo token. This function
 *	is useful only for the reconstruction of the undo stack.
 *
 * Results:
 *	None.
 *
 * Side effects:
 *	Same as TkTextUndoPushRedoItem.
 *
 *----------------------------------------------------------------------
 */

void
TkTextPushRedoToken(
    TkSharedText *sharedTextPtr,
    void *token,
    unsigned byteSize)
{
    assert(sharedTextPtr);
    assert(sharedTextPtr->undoStack);
    assert(token);

    TkTextUndoPushRedoItem(sharedTextPtr->undoStack, token, byteSize);
}

/*
 *--------------------------------------------------------------
 *
 * CreateWidget --
 *
 *	This function is invoked to process the "text" Tcl command, (when
 *	called by Tk_TextObjCmd) and the "$text peer create" text widget
 *	sub-command (called from TextPeerCmd).
 *
 *	See the user documentation for details on what it does.
 *
 * Results:
 *	A standard Tcl result, places the name of the widget created into the
 *	interp's result.
 *
 * Side effects:
 *	See the user documentation.
 *
 *--------------------------------------------------------------
 */
# define TK_TEXT_SET_MAX_BIT_SIZE (((512 + TK_BIT_NBITS - 1)/TK_BIT_NBITS)*TK_BIT_NBITS)

static int
CreateWidget(
    TkSharedText *sharedTextPtr,/* Shared widget info, or NULL. */
    Tk_Window tkwin,		/* Main window associated with interpreter. */
    Tcl_Interp *interp,		/* Current interpreter. */
    const TkText *parent,	/* If non-NULL then take default start, end
				 * from this parent. */
    int objc,			/* Number of arguments. */
    Tcl_Obj *const objv[])	/* Argument objects. */
{
    TkText *textPtr;
    Tk_OptionTable optionTable;
    TkTextIndex startIndex;
    Tk_Window newWin;

    /*
     * Create the window.
     */

    if (!(newWin = Tk_CreateWindowFromPath(interp, tkwin, Tcl_GetString(objv[1]), NULL))) {
	return TCL_ERROR;
    }

    if (!sharedTextPtr) {
	sharedTextPtr = (TkSharedText *)calloc(1, sizeof(TkSharedText));

	Tcl_InitHashTable(&sharedTextPtr->tagTable, TCL_STRING_KEYS);
	Tcl_InitHashTable(&sharedTextPtr->markTable, TCL_STRING_KEYS);
	Tcl_InitHashTable(&sharedTextPtr->windowTable, TCL_STRING_KEYS);
	Tcl_InitHashTable(&sharedTextPtr->imageTable, TCL_STRING_KEYS);
	sharedTextPtr->usedTags = TkBitResize(NULL, TK_TEXT_SET_MAX_BIT_SIZE);
	sharedTextPtr->elisionTags = TkBitResize(NULL, TK_TEXT_SET_MAX_BIT_SIZE);
	sharedTextPtr->selectionTags = TkBitResize(NULL, TK_TEXT_SET_MAX_BIT_SIZE);
	sharedTextPtr->dontUndoTags = TkBitResize(NULL, TK_TEXT_SET_MAX_BIT_SIZE);
	sharedTextPtr->affectDisplayTags = TkBitResize(NULL, TK_TEXT_SET_MAX_BIT_SIZE);
	sharedTextPtr->notAffectDisplayTags = TkBitResize(NULL, TK_TEXT_SET_MAX_BIT_SIZE);
	sharedTextPtr->affectDisplayNonSelTags = TkBitResize(NULL, TK_TEXT_SET_MAX_BIT_SIZE);
	sharedTextPtr->affectGeometryTags = TkBitResize(NULL, TK_TEXT_SET_MAX_BIT_SIZE);
	sharedTextPtr->affectGeometryNonSelTags = TkBitResize(NULL, TK_TEXT_SET_MAX_BIT_SIZE);
	sharedTextPtr->affectLineHeightTags = TkBitResize(NULL, TK_TEXT_SET_MAX_BIT_SIZE);
	sharedTextPtr->tagLookup = (TkTextTag **)malloc(TK_TEXT_SET_MAX_BIT_SIZE*sizeof(TkTextTag *));
	sharedTextPtr->emptyTagInfoPtr = TkTextTagSetResize(NULL, 0);
	sharedTextPtr->maxRedoDepth = -1;
	sharedTextPtr->autoSeparators = 1;
	sharedTextPtr->undoTagging = 1;
	sharedTextPtr->lastEditMode = TK_TEXT_EDIT_OTHER;
	sharedTextPtr->lastUndoTokenType = -1;
	sharedTextPtr->startMarker = TkTextMakeStartEndMark(NULL, &tkTextLeftMarkType);
	sharedTextPtr->endMarker = TkTextMakeStartEndMark(NULL, &tkTextRightMarkType);
	sharedTextPtr->protectionMark[0] = TkTextMakeMark(NULL, NULL);
	sharedTextPtr->protectionMark[1] = TkTextMakeMark(NULL, NULL);
	sharedTextPtr->protectionMark[0]->typePtr = &tkTextProtectionMarkType;
	sharedTextPtr->protectionMark[1]->typePtr = &tkTextProtectionMarkType;

	DEBUG(memset(sharedTextPtr->tagLookup, 0, TK_TEXT_SET_MAX_BIT_SIZE*sizeof(TkTextTag *)));

	sharedTextPtr->mainPeer = (TkText *)calloc(1, sizeof(TkText));
	sharedTextPtr->mainPeer->startMarker = sharedTextPtr->startMarker;
	sharedTextPtr->mainPeer->endMarker = sharedTextPtr->endMarker;
	sharedTextPtr->mainPeer->sharedTextPtr = sharedTextPtr;

#ifdef TK_CHECK_ALLOCS
	if (tkTextCountNewShared++ == 0) {
	    atexit(AllocStatistic);
	}
	/*
	 * Add this shared resource to global list.
	 */
	{
	    WatchShared *wShared = malloc(sizeof(WatchShared));
	    wShared->sharedTextPtr = sharedTextPtr;
	    wShared->nextPtr = watchShared;
	    watchShared = wShared;
	}
#endif

	/*
	 * The construction of the tree requires a valid setup of the shared resource.
	 */

	sharedTextPtr->tree = TkBTreeCreate(sharedTextPtr, 1);
    }

    DEBUG_ALLOC(tkTextCountNewPeer++);

    /*
     * Create the text widget and initialize everything to zero, then set the
     * necessary initial (non-NULL) values. It is important that the 'set' tag
     * and 'insert', 'current' mark pointers are all NULL to start.
     */

    textPtr = (TkText *)calloc(1, sizeof(TkText));
    textPtr->tkwin = newWin;
    textPtr->display = Tk_Display(newWin);
    textPtr->interp = interp;
    textPtr->widgetCmd = Tcl_CreateObjCommand(interp, Tk_PathName(textPtr->tkwin),
	    TextWidgetObjCmd, textPtr, TextCmdDeletedProc);
    DEBUG_ALLOC(textPtr->widgetNumber = ++widgetNumber);

    /*
     * Add the new widget to the shared list.
     */

    textPtr->sharedTextPtr = sharedTextPtr;
    sharedTextPtr->refCount += 1;
    textPtr->next = sharedTextPtr->peers;
    sharedTextPtr->peers = textPtr;

    /*
     * Clear the indices, do this after the shared widget is created.
     */

    TkTextIndexClear(&textPtr->topIndex, textPtr);
    TkTextIndexClear(&textPtr->selIndex, textPtr);

    /*
     * This refCount will be held until DestroyText is called. Note also that
     * the later call to 'TkTextCreateDInfo' will add more refCounts.
     */

    textPtr->refCount = 1;

    /*
     * Specify start and end lines in the B-tree. The default is the same as
     * the parent, but this can be adjusted to display more or less if the
     * start, end where given as configuration options.
     */

    if (parent) {
	(textPtr->startMarker = parent->startMarker)->refCount += 1;
	(textPtr->endMarker = parent->endMarker)->refCount += 1;
#if SUPPORT_DEPRECATED_STARTLINE_ENDLINE
	textPtr->startLine = parent->startLine;
	textPtr->endLine = parent->endLine;
#endif
    } else {
	(textPtr->startMarker = sharedTextPtr->startMarker)->refCount += 1;
	(textPtr->endMarker = sharedTextPtr->endMarker)->refCount += 1;
    }

    /*
     * Register with the B-tree. In some sense it would be best if we could do
     * this later (after configuration options), so that any changes to
     * start,end do not require a total recalculation.
     */

    TkBTreeAddClient(sharedTextPtr->tree, textPtr, textPtr->lineHeight);

    textPtr->state = TK_TEXT_STATE_NORMAL;
    textPtr->relief = TK_RELIEF_FLAT;
    textPtr->cursor = NULL;
    textPtr->charWidth = 1;
    textPtr->spaceWidth = 1;
    textPtr->lineHeight = -1;
    textPtr->prevWidth = Tk_Width(newWin);
    textPtr->prevHeight = Tk_Height(newWin);
    textPtr->useHyphenSupport = -1;
    textPtr->hyphenRules = TK_TEXT_HYPHEN_MASK;
    textPtr->prevSyncState = -1;
    textPtr->lastLineY = TK_TEXT_NEARBY_IS_UNDETERMINED;
    TkTextTagSetIncrRefCount(textPtr->curTagInfoPtr = sharedTextPtr->emptyTagInfoPtr);

    /*
     * This will add refCounts to textPtr.
     */

    TkTextCreateDInfo(textPtr);
    TkTextIndexSetupToStartOfText(&startIndex, textPtr, sharedTextPtr->tree);
    TkTextSetYView(textPtr, &startIndex, 0);
    textPtr->exportSelection = 1;
    textPtr->pickEvent.type = LeaveNotify;
    textPtr->steadyMarks = sharedTextPtr->steadyMarks;
    textPtr->undo = sharedTextPtr->undo;
    textPtr->maxUndoDepth = sharedTextPtr->maxUndoDepth;
    textPtr->maxRedoDepth = sharedTextPtr->maxRedoDepth;
    textPtr->maxUndoSize = sharedTextPtr->maxUndoSize;
    textPtr->autoSeparators = sharedTextPtr->autoSeparators;
    textPtr->undoTagging = sharedTextPtr->undoTagging;

    /*
     * Create the "sel" tag and the "current" and "insert" marks.
     * Note: it is important that textPtr->selTagPtr is NULL before this
     * initial call.
     */

    textPtr->selTagPtr = TkTextCreateTag(textPtr, "sel", NULL);
    textPtr->insertMarkPtr = TkrTextSetMark(textPtr, "insert", &startIndex);
    textPtr->currentMarkPtr = TkrTextSetMark(textPtr, "current", &startIndex);
    textPtr->currentMarkIndex = startIndex;

    sharedTextPtr->numPeers += 1;

    /*
     * Create the option table for this widget class. If it has already been
     * created, the cached pointer will be returned.
     */

    optionTable = Tk_CreateOptionTable(interp, optionSpecs);

    Tk_SetClass(textPtr->tkwin, "Text");
    Tk_SetClassProcs(textPtr->tkwin, &textClass, textPtr);
    textPtr->optionTable = optionTable;

    Tk_CreateEventHandler(textPtr->tkwin,
	    ExposureMask|StructureNotifyMask|FocusChangeMask, TextEventProc, textPtr);
    Tk_CreateEventHandler(textPtr->tkwin, KeyPressMask|KeyReleaseMask
	    |ButtonPressMask|ButtonReleaseMask|EnterWindowMask
	    |LeaveWindowMask|PointerMotionMask|VirtualEventMask,
	    TkTextBindProc, textPtr);
    Tk_CreateSelHandler(textPtr->tkwin, XA_PRIMARY, XA_STRING, TextFetchSelection, textPtr, XA_STRING);

    if (Tk_InitOptions(interp, textPtr, optionTable, textPtr->tkwin) != TCL_OK) {
	Tk_DestroyWindow(textPtr->tkwin);
	return TCL_ERROR;
    }
    textPtr->textConfigAttrs = textPtr->selAttrs;
    textPtr->selTagPtr->attrs = textPtr->selAttrs;

    if (TkConfigureText(interp, textPtr, objc - 2, objv + 2) != TCL_OK) {
	Tk_DestroyWindow(textPtr->tkwin);
	return TCL_ERROR;
    }

    Tcl_SetObjResult(interp, Tk_NewWindowObj(textPtr->tkwin));
    return TCL_OK;
}

/*
 *--------------------------------------------------------------
 *
 * UpdateLineMetrics --
 *
 *	This function updates the pixel height calculations of a range of
 *	lines in the widget.
 *
 * Results:
 *	None.
 *
 * Side effects:
 *	Line heights may be recalculated.
 *
 *--------------------------------------------------------------
 */

static void
UpdateLineMetrics(
    TkText *textPtr,		/* Information about widget. */
    unsigned startLine,		/* Start at this line. */
    unsigned endLine)		/* Go no further than this line. */
{
    if (!textPtr->sharedTextPtr->allowUpdateLineMetrics) {
	ProcessConfigureNotify(textPtr, 1);
    }
    TkTextUpdateLineMetrics(textPtr, startLine, endLine);
}

/*
 *--------------------------------------------------------------
 *
 * TkTextAttemptToModifyDisabledWidget --
 *
 *	The GUI tries to modify a disabled text widget, so an
 *	error will be thrown.
 *
 * Results:
 *	Returns TCL_ERROR.
 *
 * Side effects:
 *	None.
 *
 *--------------------------------------------------------------
 */

static void
ErrorNotAllowed(
    Tcl_Interp *interp,
    const char *text)
{
    Tcl_SetObjResult(interp, Tcl_NewStringObj(text, -1));
    Tcl_SetErrorCode(interp, "TK", "TEXT", "NOT_ALLOWED", NULL);
}

int
TkTextAttemptToModifyDisabledWidget(
    TCL_UNUSED(Tcl_Interp *))
{
#if SUPPORT_DEPRECATED_MODS_OF_DISABLED_WIDGET
    static int showWarning = 1;
    if (showWarning) {
	fprintf(stderr, "tk::text: Attempt to modify a disabled widget is deprecated.\n");
	showWarning = 0;
    }
    return TCL_OK;
#else /* if !SUPPORT_DEPRECATED_MODS_OF_DISABLED_WIDGET */
    ErrorNotAllowed(interp, "attempt to modify disabled widget");
    return TCL_ERROR;
#endif
}

/*
 *--------------------------------------------------------------
 *
 * TkTextAttemptToModifyDeadWidget --
 *
 *	The GUI tries to modify a dead text widget, so an
 *	error will be thrown.
 *
 * Results:
 *	Returns TCL_ERROR.
 *
 * Side effects:
 *	None.
 *
 *--------------------------------------------------------------
 */

int
TkTextAttemptToModifyDeadWidget(
    Tcl_Interp *interp)
{
#if SUPPORT_DEPRECATED_MODS_OF_DISABLED_WIDGET
    static int showWarning = 1;
    (void)interp;
    if (showWarning) {
	fprintf(stderr, "tk::text: Attempt to modify a dead widget is deprecated.\n");
	showWarning = 0;
    }
    return TCL_OK;
#else /* if !SUPPORT_DEPRECATED_MODS_OF_DISABLED_WIDGET */
    ErrorNotAllowed(interp, "attempt to modify dead widget");
    return TCL_ERROR;
#endif
}

/*
 *--------------------------------------------------------------
 *
 * TextWidgetObjCmd --
 *
 *	This function is invoked to process the Tcl command that corresponds
 *	to a text widget. See the user documentation for details on what it
 *	does.
 *
 * Results:
 *	A standard Tcl result.
 *
 * Side effects:
 *	See the user documentation.
 *
 *--------------------------------------------------------------
 */

static int
TestIfTriggerUserMod(
    TkSharedText *sharedTextPtr,
    Tcl_Obj *indexObjPtr)
{
    return sharedTextPtr->triggerWatchCmd && strcmp(Tcl_GetString(indexObjPtr), "insert") == 0;
}

static int
TestIfPerformingUndoRedo(
    Tcl_Interp *interp,
    const TkSharedText *sharedTextPtr,
    int *result)
{
    if (sharedTextPtr->undoStack && TkTextUndoIsPerformingUndoRedo(sharedTextPtr->undoStack)) {
	/*
	 * It's possible that this command command will be invoked inside the "watch" callback,
	 * but this is not allowed when performing undo/redo.
	 */

	ErrorNotAllowed(interp, "cannot modify inside undo/redo operation");
	if (result) {
	    *result = TCL_ERROR;
	}
	return 1;
    }
    return 0;
}

static int
TestIfDisabled(
    Tcl_Interp *interp,
    const TkText *textPtr,
    int *result)
{
    assert(result);

    if (textPtr->state != TK_TEXT_STATE_DISABLED) {
	return 0;
    }
    *result = TkTextAttemptToModifyDisabledWidget(interp);
    return 1;
}

static int
TestIfDead(
    Tcl_Interp *interp,
    const TkText *textPtr,
    int *result)
{
    assert(result);

    if (!TkTextIsDeadPeer(textPtr)) {
	return 0;
    }
    *result = TkTextAttemptToModifyDeadWidget(interp);
    return 1;
}

static Tcl_Obj *
AppendScript(
    const char *oldScript,
    const char *script)
{
    char buffer[1024];
    int lenOfNew = strlen(script);
    int lenOfOld = strlen(oldScript);
    size_t totalLen = lenOfOld + lenOfNew + 1;
    char *newScript = buffer;
    Tcl_Obj *newScriptObj;

    if (totalLen + 2 > sizeof(buffer)) {
	newScript = (char *)malloc(totalLen + 1);
    }

    memcpy(newScript, oldScript, lenOfOld);
    newScript[lenOfOld] = '\n';
    memcpy(newScript + lenOfOld + 1, script, lenOfNew + 1);
    newScriptObj = Tcl_NewStringObj(newScript, totalLen);
    if (newScript != buffer) { free(newScript); }
    return newScriptObj;
}

#if SUPPORT_DEPRECATED_STARTLINE_ENDLINE
static int
MatchOpt(
    const char *opt,
    const char *pattern,
    unsigned minMatchLen)
{
    if (strncmp(opt, pattern, minMatchLen) != 0) {
	return 0;
    }
    opt += minMatchLen;
    pattern += minMatchLen;
    while (1) {
	if (*opt == '\0') {
	    return 1;
	}
	if (*pattern == '\0') {
	    return 0;
	}
	if (*opt != *pattern) {
	    return 0;
	}
	opt += 1;
	pattern += 1;
    }
    return 0; /* never reached */
}
#endif /* SUPPORT_DEPRECATED_STARTLINE_ENDLINE */

static int
TextWidgetObjCmd(
    ClientData clientData,	/* Information about text widget. */
    Tcl_Interp *interp,		/* Current interpreter. */
    int objc,			/* Number of arguments. */
    Tcl_Obj *const objv[])	/* Argument objects. */
{
    TkText *textPtr = (TkText *)clientData;
    TkSharedText *sharedTextPtr;
    int result = TCL_OK;
    int commandIndex = -1;
    int oldUndoStackEvent;

    static const char *const optionStrings[] = {
	"tk_bindvar", "tk_textInsert", "tk_textReplace",
	"bbox", "brks", "checksum", "cget", "clear", "compare", "configure",
	"count", "debug", "delete", "dlineinfo", "dump", "edit", "get", "image",
	"index", "insert", "inspect", "isclean", "isdead", "isempty", "lineno",
	"load", "mark", "peer", "pendingsync", "replace", "scan", "search",
	"see", "sync", "tag", "watch", "window", "xview", "yview", NULL
    };
    enum options {
	TEXT_TK_BINDVAR, TEXT_TK_TEXTINSERT, TEXT_TK_TEXTREPLACE,
	TEXT_BBOX, TEXT_BRKS, TEXT_CHECKSUM, TEXT_CGET, TEXT_CLEAR, TEXT_COMPARE, TEXT_CONFIGURE,
	TEXT_COUNT, TEXT_DEBUG, TEXT_DELETE, TEXT_DLINEINFO, TEXT_DUMP, TEXT_EDIT, TEXT_GET, TEXT_IMAGE,
	TEXT_INDEX, TEXT_INSERT, TEXT_INSPECT, TEXT_ISCLEAN, TEXT_ISDEAD, TEXT_ISEMPTY, TEXT_LINENO,
	TEXT_LOAD, TEXT_MARK, TEXT_PEER, TEXT_PENDINGSYNC, TEXT_REPLACE, TEXT_SCAN, TEXT_SEARCH,
	TEXT_SEE, TEXT_SYNC, TEXT_TAG, TEXT_WATCH, TEXT_WINDOW, TEXT_XVIEW, TEXT_YVIEW
    };

    if (objc < 2) {
	Tcl_WrongNumArgs(interp, 1, objv, "option ?arg ...?");
	return TCL_ERROR;
    }

    if (Tcl_GetIndexFromObjStruct(interp, objv[1], optionStrings,
	    sizeof(char *), "option", 0, &commandIndex) != TCL_OK) {
	/*
	 * Hide the first three options, generating the error description with
	 * the side effects of Tcl_GetIndexFromObjStruct.
	 */

	(void) Tcl_GetIndexFromObjStruct(interp, objv[1], optionStrings + 3,
		sizeof(char *), "option", 0, &commandIndex);
	return TCL_ERROR;
    }

    textPtr->refCount += 1;
    sharedTextPtr = textPtr->sharedTextPtr;
    oldUndoStackEvent = sharedTextPtr->undoStackEvent;
    sharedTextPtr->undoStackEvent = 0;

    /*
     * Clear saved insert cursor position.
     */

    TkTextIndexClear(&textPtr->insertIndex, textPtr);

    /*
     * Check if we need to update the "current" mark segment.
     */

    if (sharedTextPtr->haveToSetCurrentMark) {
	TkTextUpdateCurrentMark(sharedTextPtr);
    }

    if (CATCH_ASSERTION_FAILED) {
	result = TCL_ERROR;
	goto done;
    }

    switch ((enum options) commandIndex) {
    case TEXT_TK_BINDVAR: {
	TkTextStringList *listPtr;

	/*
	 * Bind a variable to this widget, this variable will be released (Tcl_UnsetVar2)
	 * when the widget will be destroyed.
	 *
	 * I suggest to provide a general support for binding variables to widgets in a
	 * future Tk version.
	 */

	if (objc != 3) {
	    Tcl_WrongNumArgs(interp, 2, objv, "varname");
	    result = TCL_ERROR;
	    goto done;
	}

	listPtr = (TkTextStringList *)malloc(sizeof(TkTextStringList));
	Tcl_IncrRefCount(listPtr->strObjPtr = objv[2]);
	listPtr->nextPtr = textPtr->varBindingList;
	textPtr->varBindingList = listPtr;
	break;
    }
    case TEXT_BBOX: {
	int x, y, width, height, argc = 2;
	int extents = 0;
	TkTextIndex index;

	if (objc == 4) {
	    const char* option = Tcl_GetString(objv[2]);

	    if (strcmp(option, "-extents") == 0) {
		extents = 1;
		argc += 1;
	    } else if (*option == '-') {
		Tcl_SetObjResult(interp, Tcl_ObjPrintf("bad option \"%s\": must be -extents", option));
		result = TCL_ERROR;
		goto done;
	    }
	}
	if (objc - argc + 2 != 3) {
	    Tcl_WrongNumArgs(interp, 2, objv, "?-extents? index");
	    result = TCL_ERROR;
	    goto done;
	}
	if (!TkTextGetIndexFromObj(interp, textPtr, objv[argc], &index)) {
	    result = TCL_ERROR;
	    goto done;
	}
	if (TkTextIndexBbox(textPtr, &index, extents, &x, &y, &width, &height, NULL, NULL)) {
	    Tcl_Obj *listObj = Tcl_NewObj();

	    Tcl_ListObjAppendElement(interp, listObj, Tcl_NewIntObj(x));
	    Tcl_ListObjAppendElement(interp, listObj, Tcl_NewIntObj(y));
	    Tcl_ListObjAppendElement(interp, listObj, Tcl_NewIntObj(width));
	    Tcl_ListObjAppendElement(interp, listObj, Tcl_NewIntObj(height));

	    Tcl_SetObjResult(interp, listObj);
	}
	break;
    }
    case TEXT_BRKS: {
	Tcl_Obj *arrPtr;
	unsigned length, i;
	char const *lang = NULL;
	char buf[1];

	if (objc != 3 && objc != 4) {
	    Tcl_WrongNumArgs(interp, 2, objv, "index");
	    result = TCL_ERROR;
	    goto done;
	}
	if (objc == 4) {
	    if (!TkTextTestLangCode(interp, objv[3])) {
		result = TCL_ERROR;
		goto done;
	    }
	    if (!TkTextComputeBreakLocations(interp, "", 0, "en", buf)) {
#if 0 && TCL_UTF_MAX > 4
# ifdef __unix__
#  error "The use of external libraries with a proprietary pseudo UTF-8 encoding is safety-endagering and may result in invalid computationial results. This means: TCL_UTF_MAX > 4 cannot be supported here."
#endif
		ErrorNotAllowed(interp, "external library libunibreak/liblinebreak cannot "
			"be used with non-standard encodings");
#else
		ErrorNotAllowed(interp, "external library libunibreak/liblinebreak is not available");
#endif
		result = TCL_ERROR;
		goto done;
	    }
	    lang = Tcl_GetString(objv[3]);
	}
	if ((length = GetByteLength(objv[2])) < textPtr->brksBufferSize) {
	    textPtr->brksBufferSize = MAX(length, textPtr->brksBufferSize + 512);
	    textPtr->brksBuffer = (char *)realloc(textPtr->brksBuffer, textPtr->brksBufferSize);
	}
	TkTextComputeBreakLocations(interp, Tcl_GetString(objv[2]), length, lang, textPtr->brksBuffer);
	arrPtr = Tcl_NewObj();

	for (i = 0; i < length; ++i) {
	    int value;

	    switch (textPtr->brksBuffer[i]) {
	    case LINEBREAK_INSIDEACHAR: continue;
	    case LINEBREAK_MUSTBREAK:   value = 2; break;
	    case LINEBREAK_ALLOWBREAK:  value = 1; break;
	    default:                    value = 0; break;
	    }
	    Tcl_ListObjAppendElement(interp, arrPtr, Tcl_NewIntObj(value));
	}

	Tcl_SetObjResult(interp, arrPtr);
	break;
    }
    case TEXT_CHECKSUM:
	result = TextChecksumCmd(textPtr, interp, objc, objv);
    	break;
    case TEXT_CGET:
	if (objc != 3) {
	    Tcl_WrongNumArgs(interp, 2, objv, "option");
	    result = TCL_ERROR;
	    goto done;
	} else {
#if SUPPORT_DEPRECATED_STARTLINE_ENDLINE

	    Tcl_Obj *objPtr, *optionObj = NULL;
	    const char *opt = Tcl_GetString(objv[2]);

	    if (strcmp(opt, "-start") == 0) {
		optionObj = Tcl_NewStringObj(textPtr->startLine ? "-startline" : "-startindex", -1);
	    } else if (MatchOpt(opt, "-startline", 7)) {
		optionObj = Tcl_NewStringObj("-startline", -1);
	    } else if (strcmp(opt, "-end") == 0) {
		optionObj = Tcl_NewStringObj(textPtr->endLine ? "-endline" : "-endindex", -1);
	    } else if (MatchOpt(opt, "-endline", 5)) {
		optionObj = Tcl_NewStringObj("-endline", -1);
	    } else {
		Tcl_IncrRefCount(optionObj = objv[2]);
	    }

	    Tcl_IncrRefCount(optionObj);
	    objPtr = Tk_GetOptionValue(interp, (char *) textPtr,
		    textPtr->optionTable, optionObj, textPtr->tkwin);
	    Tcl_GuardedDecrRefCount(optionObj);

#else /* if !SUPPORT_DEPRECATED_STARTLINE_ENDLINE */

	    objPtr = Tk_GetOptionValue(interp, textPtr,
		    textPtr->optionTable, objv[2], textPtr->tkwin);

#endif /* SUPPORT_DEPRECATED_STARTLINE_ENDLINE */

	    if (!objPtr) {
		result = TCL_ERROR;
		goto done;
	    }
	    Tcl_SetObjResult(interp, objPtr);
	    result = TCL_OK;
	}
	break;
    case TEXT_CLEAR:
	if (TestIfPerformingUndoRedo(interp, sharedTextPtr, &result)) {
	    goto done;
	}
	ClearText(textPtr, 1);
	TkTextRelayoutWindow(textPtr, TK_TEXT_LINE_GEOMETRY);
	TK_BTREE_DEBUG(TkBTreeCheck(sharedTextPtr->tree));
	break;
    case TEXT_COMPARE: {
	int relation, value;
	TkTextIndex index1, index2;

	if (objc != 5) {
	    Tcl_WrongNumArgs(interp, 2, objv, "index1 op index2");
	    result = TCL_ERROR;
	    goto done;
	}
	if (!TkTextGetIndexFromObj(interp, textPtr, objv[2], &index1)
		|| !TkTextGetIndexFromObj(interp, textPtr, objv[4], &index2)) {
	    result = TCL_ERROR;
	    goto done;
	}
	relation = TkTextIndexCompare(&index1, &index2);
	value = TkTextTestRelation(interp, relation, Tcl_GetString(objv[3]));
	if (value == -1) {
	    result = TCL_ERROR;
	} else {
	    Tcl_SetObjResult(interp, Tcl_NewBooleanObj(value));
	}
	break;
    }
    case TEXT_CONFIGURE:
	if (objc <= 3) {
	    Tcl_Obj *objPtr = Tk_GetOptionInfo(interp, textPtr,
		    textPtr->optionTable, objc == 3 ? objv[2] : NULL, textPtr->tkwin);

	    if (!objPtr) {
		result = TCL_ERROR;
		goto done;
	    }
	    Tcl_SetObjResult(interp, objPtr);
	} else {
	    result = TkConfigureText(interp, textPtr, objc - 2, objv + 2);
	}
	break;
    case TEXT_COUNT: {
	TkTextIndex indexFrom, indexTo;
	Tcl_Obj *objPtr = NULL;
	int update = 0;
	int i, found = 0;

	if (objc < 4) {
	    Tcl_WrongNumArgs(interp, 2, objv, "?-option value ...? index1 index2");
	    result = TCL_ERROR;
	    goto done;
	}

	if (!TkTextGetIndexFromObj(interp, textPtr, objv[objc - 2], &indexFrom)
		|| !TkTextGetIndexFromObj(interp, textPtr, objv[objc - 1], &indexTo)) {
	    result = TCL_ERROR;
	    goto done;
	}

	for (i = 2; i < objc - 2; i++) {
	    int length;
	    int value = INT_MIN;
	    const char *option = Tcl_GetString(objv[i]);

	    length = GetByteLength(objv[i]);
	    if (length < 2 || option[0] != '-') {
		goto badOption;
	    }
	    switch (option[1]) {
	    case 'c':
		if (strncmp("-chars", option, length) == 0) {
		    value = CountIndices(textPtr, &indexFrom, &indexTo, COUNT_CHARS);
		}
		break;
	    case 'd':
	    	if (length > 8 && strncmp("-display", option, 8) == 0) {
		    switch (option[8]) {
		    case 'c':
			if (strcmp("chars", option + 8) == 0) {
			    value = CountIndices(textPtr, &indexFrom, &indexTo, COUNT_DISPLAY_CHARS);
			}
			break;
		    case 'h':
			if (strcmp("hyphens", option + 8) == 0) {
			    value = CountIndices(textPtr, &indexFrom, &indexTo, COUNT_DISPLAY_HYPHENS);
			}
			break;
		    case 'i':
			if (strcmp("indices", option + 8) == 0) {
			    value = CountIndices(textPtr, &indexFrom, &indexTo, COUNT_DISPLAY_INDICES);
			}
			break;
		    case 'l':
			if (strcmp("lines", option + 8) == 0) {
			    int compare = TkTextIndexCompare(&indexFrom, &indexTo);

			    if (compare == 0) {
				value = 0;
			    } else {
				const TkTextIndex *indexPtr1;
				const TkTextIndex *indexPtr2;

				if (compare < 0) {
				    indexPtr1 = &indexFrom;
				    indexPtr2 = &indexTo;
				} else {
				    indexPtr1 = &indexTo;
				    indexPtr2 = &indexFrom;
				}
				if (!sharedTextPtr->allowUpdateLineMetrics) {
				    ProcessConfigureNotify(textPtr, 1);
				}
				value = TkTextCountDisplayLines(textPtr, indexPtr1, indexPtr2);
				if (compare > 0) {
				    value = -value;
				}
			    }
			}
			break;
		    case 't':
			if (strcmp("text", option + 8) == 0) {
			    value = CountIndices(textPtr, &indexFrom, &indexTo, COUNT_DISPLAY_TEXT);
			}
			break;
		    }
		}
		break;
	    case 'h':
		if (strncmp("-hyphens", option, length) == 0) {
		    value = CountIndices(textPtr, &indexFrom, &indexTo, COUNT_HYPHENS);
		}
		break;
	    case 'i':
		if (strncmp("-indices", option, length) == 0) {
		    value = CountIndices(textPtr, &indexFrom, &indexTo, COUNT_INDICES);
		}
		break;
	    case 'l':
	    	if (strncmp("-lines", option, length) == 0) {
		    TkTextBTree tree = sharedTextPtr->tree;
		    value = TkBTreeLinesTo(tree, textPtr, TkTextIndexGetLine(&indexTo), NULL)
			    - TkBTreeLinesTo(tree, textPtr, TkTextIndexGetLine(&indexFrom), NULL);
		}
		break;
	    case 't':
		if (strncmp("-text", option, length) == 0) {
		    value = CountIndices(textPtr, &indexFrom, &indexTo, COUNT_TEXT);
		}
		break;
	    case 'u':
		if (strncmp("-update", option, length) == 0) {
		    update = 1;
		    continue;
		}
		break;
	    case 'x':
		if (strncmp("-xpixels", option, length) == 0) {
		    int x1, x2;
		    TkTextIndex index;

		    index = indexFrom;
		    TkTextFindDisplayIndex(textPtr, &index, 0, &x1);
		    index = indexTo;
		    TkTextFindDisplayIndex(textPtr, &index, 0, &x2);
		    value = x2 - x1;
		}
		break;
	    case 'y':
		if (strncmp("-ypixels", option, length) == 0) {
		    int from, to;

		    if (update) {
			from = TkTextIndexGetLineNumber(&indexFrom, textPtr);
			to = TkTextIndexGetLineNumber(&indexTo, textPtr);
			if (from != to) {
			    if (from > to) {
				int tmp = from; from = to; to = tmp;
			    }
			    UpdateLineMetrics(textPtr, from, to);
			}
		    }
		    from = TkTextIndexYPixels(textPtr, &indexFrom);
		    to = TkTextIndexYPixels(textPtr, &indexTo);
		    value = to - from;
		}
		break;
	    }
	    if (value == INT_MIN) {
		goto badOption;
	    }

	    found += 1;
	    if (found == 1) {
		Tcl_SetObjResult(interp, Tcl_NewIntObj(value));
	    } else {
		if (found == 2) {
		    /*
		     * Move the first item we put into the result into the
		     * first element of the list object.
		     */

		    objPtr = Tcl_NewObj();
		    Tcl_ListObjAppendElement(NULL, objPtr,
			    Tcl_GetObjResult(interp));
		}
		Tcl_ListObjAppendElement(NULL, objPtr, Tcl_NewIntObj(value));
	    }
	}

	if (found == 0) {
	    /*
	     * Use the default '-indices'.
	     */

	    int value = CountIndices(textPtr, &indexFrom, &indexTo, COUNT_INDICES);
	    Tcl_SetObjResult(interp, Tcl_NewIntObj(value));
	} else if (found > 1) {
	    Tcl_SetObjResult(interp, objPtr);
	}
	break;

    badOption:
	Tcl_SetObjResult(interp, Tcl_ObjPrintf(
		"bad option \"%s\": must be -chars, -displaychars, -displayhyphens, "
		"-displayindices, -displaylines, -displaytext, -hyphens, -indices, "
		"-lines, -text, -update, -xpixels, or -ypixels", Tcl_GetString(objv[i])));
	Tcl_SetErrorCode(interp, "TK", "TEXT", "INDEX_OPTION", NULL);
	result = TCL_ERROR;
	goto done;
    }
    case TEXT_DEBUG:
	if (objc > 3) {
	    Tcl_WrongNumArgs(interp, 2, objv, "boolean");
	    result = TCL_ERROR;
	    goto done;
	}
	if (objc == 2) {
	    Tcl_SetObjResult(interp, Tcl_NewBooleanObj(tkBTreeDebug));
	} else {
	    if (Tcl_GetBooleanFromObj(interp, objv[2], &tkBTreeDebug) != TCL_OK) {
		result = TCL_ERROR;
		goto done;
	    }
	    tkTextDebug = tkBTreeDebug;
	}
	break;
    case TEXT_DELETE: {
	int i, flags = 0;
	int ok = 1;

	for (i = 2; i < objc - 1; i++) {
	    const char *option = Tcl_GetString(objv[i]);
	    int length;

	    if (option[0] != '-') {
		break;
	    }
	    length = GetByteLength(objv[i]);
	    if (strncmp("-marks", option, length) == 0) {
		flags |= DELETE_MARKS;
	    } else if (strncmp("-inclusive", option, length) == 0) {
		flags |= DELETE_INCLUSIVE;
	    } else {
		Tcl_SetObjResult(interp, Tcl_ObjPrintf(
			"bad option \"%s\": must be -marks, or -inclusive", Tcl_GetString(objv[i])));
		Tcl_SetErrorCode(interp, "TK", "TEXT", "INDEX_OPTION", NULL);
		result = TCL_ERROR;
		goto done;
	    }
	}

	objv += i - 2;
	objc -= i - 2;

	if (objc < 3) {
	    Tcl_WrongNumArgs(interp, 2, objv, "?-marks? ?-inclusive? index1 ?index2 ...?");
	    result = TCL_ERROR;
	    goto done;
	}
	if (TestIfDisabled(interp, textPtr, &result)
		|| TestIfDead(interp, textPtr, &result)
		|| TestIfPerformingUndoRedo(interp, sharedTextPtr, &result)) {
	    goto done;
	}
	if (objc < 5) {
	    /*
	     * Simple case requires no predetermination of indices.
	     */

	    TkTextIndex index1, index2, *index2Ptr;
	    int triggerUserMod = TestIfTriggerUserMod(sharedTextPtr, objv[2]);
	    int triggerWatch = triggerUserMod || sharedTextPtr->triggerAlways;

	    if (triggerWatch) {
		TkTextSaveCursorIndex(textPtr);
	    }

	    /*
	     * Parse the starting and stopping indices.
	     */

	    if (!TkTextGetIndexFromObj(textPtr->interp, textPtr, objv[2], &index1)) {
		result = TCL_ERROR;
		goto done;
	    }
	    if (objc == 4) {
		if (!TkTextGetIndexFromObj(textPtr->interp, textPtr, objv[3], index2Ptr = &index2)) {
		    result = TCL_ERROR;
		    goto done;
		}
	    } else {
		index2Ptr = NULL;
	    }
	    ok = DeleteIndexRange(NULL, textPtr, &index1, index2Ptr, flags, 1,
		    triggerWatch, triggerWatch, triggerUserMod, 1);
	} else {
	    /*
	     * Multi-index pair case requires that we prevalidate the
	     * indices and sort from last to first so that deletes occur
	     * in the exact (unshifted) text. It also needs to handle
	     * partial and fully overlapping ranges. We have to do this
	     * with multiple passes.
	     */

	    TkTextIndex *indices, *ixStart, *ixEnd, *lastStart;
	    char *useIdx;
	    int lastUsed;

	    objc -= 2;
	    objv += 2;
	    indices = (TkTextIndex *)malloc((objc + 1)*sizeof(TkTextIndex));

	    /*
	     * First pass verifies that all indices are valid.
	     */

	    for (i = 0; i < objc; i++) {
		if (!TkTextGetIndexFromObj(interp, textPtr, objv[i], &indices[i])) {
		    result = TCL_ERROR;
		    free(indices);
		    goto done;
		}
	    }

	    /*
	     * Pad out the pairs evenly to make later code easier.
	     */

	    if (objc & 1) {
		indices[i] = indices[i - 1];
		TkTextIndexForwChars(textPtr, &indices[i], 1, &indices[i], COUNT_INDICES);
		objc += 1;
	    }
	    useIdx = (char *)malloc(objc);
	    memset(useIdx, 0, (unsigned) objc);

	    /*
	     * Do a decreasing order sort so that we delete the end ranges
	     * first to maintain index consistency.
	     */

	    qsort(indices, (unsigned) objc/2, 2*sizeof(TkTextIndex), TextIndexSortProc);
	    lastStart = NULL;
	    lastUsed = 0; /* otherwise GCC complains */

	    /*
	     * Second pass will handle bogus ranges (end < start) and
	     * overlapping ranges.
	     */

	    for (i = 0; i < objc; i += 2) {
		ixStart = &indices[i];
		ixEnd = &indices[i + 1];
		if (TkTextIndexCompare(ixEnd, ixStart) <= 0) {
		    continue;
		}
		if (lastStart) {
		    if (TkTextIndexCompare(ixStart, lastStart) == 0) {
			/*
			 * Start indices were equal, and the sort placed
			 * the longest range first, so skip this one.
			 */

			continue;
		    } else if (TkTextIndexCompare(lastStart, ixEnd) < 0) {
			/*
			 * The next pair has a start range before the end
			 * point of the last range. Constrain the delete
			 * range, but use the pointer values.
			 */

			*ixEnd = *lastStart;
			if (TkTextIndexCompare(ixEnd, ixStart) <= 0) {
			    continue;
			}
		    }
		}
		lastStart = ixStart;
		useIdx[i] = 1;
		lastUsed = i;
	    }

	    /*
	     * Final pass take the input from the previous and deletes the
	     * ranges which are flagged to be deleted.
	     */

	    for (i = 0; i < objc && ok; i += 2) {
		if (useIdx[i]) {
		    int triggerUserMod = TestIfTriggerUserMod(sharedTextPtr, objv[i]);
		    int triggerWatch = triggerUserMod || sharedTextPtr->triggerAlways;

		    if (triggerWatch) {
			TkTextSaveCursorIndex(textPtr);
		    }

		    /*
		     * We don't need to check the return value because all
		     * indices are preparsed above.
		     */

		    ok = DeleteIndexRange(NULL, textPtr, &indices[i], &indices[i + 1],
			    flags, 1, triggerWatch, triggerWatch, triggerUserMod, i == lastUsed);
		}
	    }
	    free(indices);
	    free(useIdx);
	}

	if (!ok) {
	    return TCL_OK; /* widget has been destroyed */
	}
	break;
    }
    case TEXT_DLINEINFO: {
	int x, y, width, height, base, argc = 2;
	int extents = 0;
	TkTextIndex index;

	if (objc == 4) {
	    const char* option = Tcl_GetString(objv[2]);

	    if (strcmp(option, "-extents") == 0) {
		extents = 1;
		argc += 1;
	    } else if (*option == '-') {
		Tcl_SetObjResult(interp, Tcl_ObjPrintf("bad option \"%s\": must be -extents", option));
		result = TCL_ERROR;
		goto done;
	    }
	}
	if (objc - argc + 2 != 3) {
	    Tcl_WrongNumArgs(interp, 2, objv, "?-extents? index");
	    result = TCL_ERROR;
	    goto done;
	}
	if (!TkTextGetIndexFromObj(interp, textPtr, objv[argc], &index)) {
	    result = TCL_ERROR;
	    goto done;
	}
	if (TkTextGetDLineInfo(textPtr, &index, extents, &x, &y, &width, &height, &base)) {
	    Tcl_Obj *listObj = Tcl_NewObj();

	    Tcl_ListObjAppendElement(interp, listObj, Tcl_NewIntObj(x));
	    Tcl_ListObjAppendElement(interp, listObj, Tcl_NewIntObj(y));
	    Tcl_ListObjAppendElement(interp, listObj, Tcl_NewIntObj(width));
	    Tcl_ListObjAppendElement(interp, listObj, Tcl_NewIntObj(height));
	    Tcl_ListObjAppendElement(interp, listObj, Tcl_NewIntObj(base));

	    Tcl_SetObjResult(interp, listObj);
	}
	break;
    }
    case TEXT_DUMP:
	result = TextDumpCmd(textPtr, interp, objc, objv);
	break;
    case TEXT_EDIT:
	result = TextEditCmd(textPtr, interp, objc, objv);
	break;
    case TEXT_GET: {
	Tcl_Obj *objPtr;
	int i, found;
	int includeHyphens;
	int visibleOnly;
	unsigned countOptions;
	const char *option;

	if (objc < 3) {
	    Tcl_WrongNumArgs(interp, 2, objv, "?-option? ?--? index1 ?index2 ...?");
	    result = TCL_ERROR;
	    goto done;
	}

	objPtr = NULL;
	found = 0;
	includeHyphens = 1;
	visibleOnly = 0;
	countOptions = 0;
	i = 2;

	while (objc > i + 1 && (option = Tcl_GetString(objv[i]))[0] == '-') {
	    int badOption = 0;

	    i += 1;

	    if (option[1] == '-') {
	    	if (option[2] == '\0') {
		    break;
		}
		badOption = 1;
	    } else if (++countOptions > 1) {
		i -= 1;
		break;
	    } else {
		switch (option[1]) {
		case 'c':
		    if (strcmp("-chars", option) != 0) {
			badOption = 1;
		    }
		    break;
		case 't':
		    if (strcmp("-text", option) != 0) {
			badOption = 1;
		    }
		    includeHyphens = 0;
		    break;
		case 'd':
		    if (strcmp("-displaychars", option) == 0) {
			visibleOnly = 1;
		    } else if (strcmp("-displaytext", option) == 0) {
			visibleOnly = 1;
			includeHyphens = 0;
		    } else {
			badOption = 1;
		    }
		    break;
		default:
		    badOption = 1;
		    break;
		}
	    }

	    if (badOption) {
		Tcl_SetObjResult(interp, Tcl_ObjPrintf("bad option \"%s\": "
			"must be -chars, -displaychars, -displaytext, or -text", option));
		Tcl_SetErrorCode(interp, "TK", "TEXT", "INDEX_OPTION", NULL);
		result = TCL_ERROR;
		goto done;
	    }
	}

	for (; i < objc; i += 2) {
	    TkTextIndex index1, index2;
	    Tcl_Obj *get;

	    if (!TkTextGetIndexFromObj(interp, textPtr, objv[i], &index1)) {
		if (objPtr) {
		    Tcl_GuardedDecrRefCount(objPtr);
		}
		result = TCL_ERROR;
		goto done;
	    }

	    if (i + 1 == objc) {
		TkTextIndexForwChars(textPtr, &index1, 1, &index2, COUNT_INDICES);
	    } else {
		if (!TkTextGetIndexFromObj(interp, textPtr, objv[i + 1], &index2)) {
		    if (objPtr) {
			Tcl_GuardedDecrRefCount(objPtr);
		    }
		    result = TCL_ERROR;
		    goto done;
		}
		if (TkTextIndexCompare(&index1, &index2) >= 0) {
		    goto done;
		}
	    }

	    /*
	     * We want to move the text we get from the window into the
	     * result, but since this could in principle be a megabyte or
	     * more, we want to do it efficiently!
	     */

	    get = TextGetText(textPtr, &index1, &index2, NULL, NULL, UINT_MAX,
		    visibleOnly, includeHyphens);

	    if (++found == 1) {
		Tcl_SetObjResult(interp, get);
	    } else {
		if (found == 2) {
		    /*
		     * Move the first item we put into the result into the
		     * first element of the list object.
		     */

		    objPtr = Tcl_NewObj();
		    Tcl_ListObjAppendElement(NULL, objPtr, Tcl_GetObjResult(interp));
		}
		Tcl_ListObjAppendElement(NULL, objPtr, get);
	    }
	}
	if (found > 1) {
	    Tcl_SetObjResult(interp, objPtr);
	}
	break;
    }
    case TEXT_IMAGE:
	result = TkTextImageCmd(textPtr, interp, objc, objv);
	break;
    case TEXT_INDEX: {
	TkTextIndex index;

	if (objc != 3) {
	    Tcl_WrongNumArgs(interp, 2, objv, "index");
	    result = TCL_ERROR;
	    goto done;
	}
	if (!TkTextGetIndexFromObj(interp, textPtr, objv[2], &index)) {
	    result = TCL_ERROR;
	    goto done;
	}
	Tcl_SetObjResult(interp, TkTextNewIndexObj(&index));
	break;
    }
    case TEXT_INSERT:
    case TEXT_TK_TEXTINSERT: {
	TkTextIndex index;
	int triggerUserMod, triggerWatch;

	if (objc < 4) {
	    const char *args = (commandIndex == TEXT_TK_TEXTINSERT) ?
		"?-hyphentags tags? index chars ?tagList chars tagList ...?" :
		"index chars ?tagList chars tagList ...?";
	    Tcl_WrongNumArgs(interp, 2, objv, args);
	    result = TCL_ERROR;
	    goto done;
	}
	if (!TkTextGetIndexFromObj(interp, textPtr, objv[2], &index)) {
	    result = TCL_ERROR;
	    goto done;
	}
	if (TestIfDisabled(interp, textPtr, &result)
		|| TestIfDead(interp, textPtr, &result)
		|| TestIfPerformingUndoRedo(interp, sharedTextPtr, &result)) {
	    goto done;
	}

	triggerUserMod = TestIfTriggerUserMod(sharedTextPtr, objv[2]);
	triggerWatch = triggerUserMod || sharedTextPtr->triggerAlways;

	if (triggerWatch) {
	    TkTextSaveCursorIndex(textPtr);
	}
	result = TextInsertCmd(textPtr, interp, objc - 3, objv + 3, &index, 1, triggerWatch,
		triggerWatch, triggerUserMod, commandIndex == TEXT_TK_TEXTINSERT);
	break;
    }
    case TEXT_INSPECT:
	result = TextInspectCmd(textPtr, interp, objc, objv);
	break;
    case TEXT_ISCLEAN: {
	int discardSelection = 0;
	const TkText *myTextPtr = textPtr;
	int i;

	for (i = 2; i < objc; ++i) {
	    char const * opt = Tcl_GetString(objv[i]);

	    if (strcmp(opt, "-overall") == 0) {
		myTextPtr = NULL;
	    } else if (strcmp(opt, "-discardselection") == 0) {
		discardSelection = 1;
	    } else {
		Tcl_SetObjResult(interp, Tcl_ObjPrintf("bad option \"%s\": must be -overall", opt));
		Tcl_SetErrorCode(interp, "TK", "TEXT", "BAD_OPTION", NULL);
		result = TCL_ERROR;
		goto done;
	    }
	}

	Tcl_SetObjResult(interp, Tcl_NewBooleanObj(IsClean(sharedTextPtr, myTextPtr, discardSelection)));
	break;
    }
    case TEXT_ISDEAD:
    	Tcl_SetObjResult(interp, Tcl_NewBooleanObj(TkTextIsDeadPeer(textPtr)));
	break;
    case TEXT_ISEMPTY: {
	int overall = 0;
	int i;

	for (i = 2; i < objc; ++i) {
	    char const * opt = Tcl_GetString(objv[i]);

	    if (strcmp(opt, "-overall") == 0) {
		overall = 1;
	    } else {
		Tcl_SetObjResult(interp, Tcl_ObjPrintf("bad option \"%s\": must be -overall", opt));
		Tcl_SetErrorCode(interp, "TK", "TEXT", "BAD_OPTION", NULL);
		result = TCL_ERROR;
		goto done;
	    }
	}

	Tcl_SetObjResult(interp, Tcl_NewBooleanObj(IsEmpty(sharedTextPtr, overall ? NULL : textPtr)));
	break;
    }
    case TEXT_LINENO: {
	TkTextIndex index;
	int lineno;

	if (objc != 3) {
	    Tcl_WrongNumArgs(interp, 2, objv, "index");
	    result = TCL_ERROR;
	    goto done;
	}
	if (!TkTextGetIndexFromObj(interp, textPtr, objv[2], &index)) {
	    result = TCL_ERROR;
	    goto done;
	}
	lineno = TkTextIsDeadPeer(textPtr) ? 0 : TkTextIndexGetLineNumber(&index, textPtr) + 1;
	Tcl_SetObjResult(interp, Tcl_NewIntObj(lineno));
	break;
    }
    case TEXT_LOAD: {
	Tcl_Obj *contentObjPtr;
	int validOptions = 0;

	if (objc != 3 && objc != 4) {
	    Tcl_WrongNumArgs(interp, 2, objv, "textcontent");
	    result = TCL_ERROR;
	    goto done;
	}
	if (objc == 4) {
	    const char *opt = Tcl_GetString(objv[2]);

	    if (strcmp(opt, "-validconfig") != 0) {
		Tcl_SetObjResult(interp,
			Tcl_ObjPrintf("bad option \"%s\": must be -validconfig", opt));
		Tcl_SetErrorCode(interp, "TK", "TEXT", "BAD_OPTION", NULL);
		result = TCL_ERROR;
		goto done;
	    }
	    validOptions = 1;
	    contentObjPtr = objv[3];
	} else {
	    contentObjPtr = objv[2];
	}
	if (TestIfPerformingUndoRedo(interp, sharedTextPtr, &result)) {
	    goto done;
	}
	ClearText(textPtr, 0);
	TkTextRelayoutWindow(textPtr, TK_TEXT_LINE_GEOMETRY);
	if ((result = TkBTreeLoad(textPtr, contentObjPtr, validOptions)) != TCL_OK) {
	    ClearText(textPtr, 0);
	}
	break;
    }
    case TEXT_MARK:
	result = TkTextMarkCmd(textPtr, interp, objc, objv);
	break;
    case TEXT_PEER:
	result = TextPeerCmd(textPtr, interp, objc, objv);
	break;
    case TEXT_PENDINGSYNC: {
        if (objc != 2) {
            Tcl_WrongNumArgs(interp, 2, objv, NULL);
            result = TCL_ERROR;
            goto done;
        }
	if (!sharedTextPtr->allowUpdateLineMetrics) {
	    ProcessConfigureNotify(textPtr, 1);
	}
	Tcl_SetObjResult(interp, Tcl_NewBooleanObj(TkTextPendingSync(textPtr)));
        break;
    }
    case TEXT_REPLACE:
    case TEXT_TK_TEXTREPLACE: {
	TkTextIndex indexFrom, indexTo, index;
	int triggerUserMod, triggerWatch;

	if (objc < 5) {
	    Tcl_WrongNumArgs(interp, 2, objv, "index1 index2 chars ?tagList chars tagList ...?");
	    result = TCL_ERROR;
	    goto done;
	}
	if (!TkTextGetIndexFromObj(interp, textPtr, objv[2], &indexFrom)
		|| !TkTextGetIndexFromObj(interp, textPtr, objv[3], &indexTo)) {
	    result = TCL_ERROR;
	    goto done;
	}
	if (TkTextIndexCompare(&indexFrom, &indexTo) > 0) {
	    Tcl_SetObjResult(interp, Tcl_ObjPrintf(
		    "index \"%s\" before \"%s\" in the text",
		    Tcl_GetString(objv[3]), Tcl_GetString(objv[2])));
	    Tcl_SetErrorCode(interp, "TK", "TEXT", "INDEX_ORDER", NULL);
	    result = TCL_ERROR;
	    goto done;
	}
	if (TestIfDisabled(interp, textPtr, &result) || TestIfDead(interp, textPtr, &result)) {
	    goto done;
	}

	triggerUserMod = TestIfTriggerUserMod(sharedTextPtr, objv[2]);
	triggerWatch = triggerUserMod || sharedTextPtr->triggerAlways;

	/*
	 * The 'replace' operation is quite complex to do correctly,
	 * because we want a number of criteria to hold:
	 *
	 * 1.  The insertion point shouldn't move, unless it is within the
	 *	   deleted range. In this case it should end up after the new
	 *	   text.
	 *
	 * 2.  The window should not change the text it shows - should not
	 *	   scroll vertically - unless the result of the replace is
	 *	   that the insertion position which used to be on-screen is
	 *	   now off-screen.
	 */

	TkTextIndexSave(&textPtr->topIndex);
	if (triggerWatch) {
	    TkTextSaveCursorIndex(textPtr);
	}

	TkTextMarkSegToIndex(textPtr, textPtr->insertMarkPtr, &index);

	if (TkTextIndexCompare(&indexFrom, &index) < 0 && TkTextIndexCompare(&index, &indexTo) <= 0) {
	    /*
	     * The insertion point is inside the range to be replaced, so
	     * we have to do some calculations to ensure it doesn't move
	     * unnecessarily.
	     */

	    int deleteInsertOffset, insertLength, j;

	    insertLength = 0;
	    for (j = 4; j < objc; j += 2) {
		insertLength += Tcl_GetCharLength(objv[j]);
	    }

	    /*
	     * Calculate 'deleteInsertOffset' as an offset we will apply
	     * to the insertion point after this operation.
	     */

	    deleteInsertOffset = CountIndices(textPtr, &indexFrom, &index, COUNT_CHARS);
	    if (deleteInsertOffset > insertLength) {
		deleteInsertOffset = insertLength;
	    }

	    result = TextReplaceCmd(textPtr, interp, &indexFrom, &indexTo, objc, objv, 0,
		    triggerWatch, triggerUserMod, commandIndex == TEXT_TK_TEXTREPLACE);
	    if (textPtr->flags & DESTROYED) {
		return result;
	    }

	    if (result == TCL_OK) {
		/*
		 * Move the insertion position to the correct place.
		 */

		TkTextIndexForwChars(textPtr, &indexFrom, deleteInsertOffset, &index, COUNT_INDICES);
		TkBTreeUnlinkSegment(sharedTextPtr, textPtr->insertMarkPtr);
		TkBTreeLinkSegment(sharedTextPtr, textPtr->insertMarkPtr, &index);
		textPtr->insertIndex = index;
	    }
	} else {
	    result = TextReplaceCmd(textPtr, interp, &indexFrom, &indexTo, objc, objv, 0,
		    triggerWatch, triggerUserMod, commandIndex == TEXT_TK_TEXTREPLACE);
	    if (textPtr->flags & DESTROYED) {
		return result;
	    }
	}
	if (result == TCL_OK) {
	    /*
	     * Now ensure the top-line is in the right place.
	     */

	    if (!TkTextIndexRebuild(&textPtr->topIndex)) {
		TkTextSetYView(textPtr, &textPtr->topIndex, TK_TEXT_NOPIXELADJUST);
	    }
	}
	break;
    }
    case TEXT_SCAN:
	result = TkTextScanCmd(textPtr, interp, objc, objv);
	break;
    case TEXT_SEARCH:
	result = TextSearchCmd(textPtr, interp, objc, objv);
	break;
    case TEXT_SEE:
	result = TkTextSeeCmd(textPtr, interp, objc, objv);
	break;
    case TEXT_SYNC: {
	int wrongNumberOfArgs = 0;

	if (objc == 3 || objc == 4) {
	    const char *option = Tcl_GetString(objv[2]);
	    if (*option != '-') {
		wrongNumberOfArgs = 1;
	    } else if (strncmp(option, "-command", objv[2]->length) != 0) {
		Tcl_AppendResult(interp, "wrong option \"", option,
			"\": should be \"-command\"", NULL);
		result = TCL_ERROR;
		goto done;
	    }
<<<<<<< HEAD
=======
	    Tcl_IncrRefCount(cmd);
	    if (TkTextPendingsync(textPtr)) {
		if (textPtr->afterSyncCmd) {
		    Tcl_DecrRefCount(textPtr->afterSyncCmd);
		}
		textPtr->afterSyncCmd = cmd;
	    } else {
		textPtr->afterSyncCmd = cmd;
		Tcl_DoWhenIdle(TkTextRunAfterSyncCmd, textPtr);
	    }
	    break;
>>>>>>> dc847a1c
	} else if (objc != 2) {
	    wrongNumberOfArgs = 1;
	}
	if (wrongNumberOfArgs) {
	    Tcl_WrongNumArgs(interp, 2, objv, "?-command ?command??");
	    result = TCL_ERROR;
	    goto done;
	}
	if (!sharedTextPtr->allowUpdateLineMetrics) {
	    ProcessConfigureNotify(textPtr, 1);
	}
	if (objc == 3) {
	    if (textPtr->afterSyncCmd) {
		Tcl_SetObjResult(interp, textPtr->afterSyncCmd);
	    }
	} else if (objc == 4) {
	    Tcl_Obj *cmd = objv[3];
	    const char *script = Tcl_GetString(cmd);
	    int append = 0;

	    if (*script == '+') {
		script += 1;
		append = 1;
	    }

	    if (!textPtr->afterSyncCmd) {
		if (append) {
		    cmd = Tcl_NewStringObj(script, -1);
		}
		Tcl_IncrRefCount(textPtr->afterSyncCmd = cmd);
	    } else {
		if (!append && *script == '\0') {
		    if (textPtr->pendingAfterSync) {
			Tcl_CancelIdleCall(RunAfterSyncCmd, (ClientData) textPtr);
			textPtr->pendingAfterSync = 0;
		    }
		    cmd = NULL;
		} else {
		    if (append) {
			cmd = AppendScript(Tcl_GetString(textPtr->afterSyncCmd), script);
		    }
		    Tcl_IncrRefCount(cmd);
		}
		Tcl_GuardedDecrRefCount(textPtr->afterSyncCmd);
		textPtr->afterSyncCmd = cmd;
	    }
	    if (!textPtr->pendingAfterSync) {
		textPtr->pendingAfterSync = 1;
		if (!TkTextPendingSync(textPtr)) {
		    Tcl_DoWhenIdle(RunAfterSyncCmd, (ClientData) textPtr);
		}
	    }
	} else {
	    textPtr->sendSyncEvent = 1;

	    if (!TkTextPendingSync(textPtr)) {
		/*
		 * There is nothing to sync, so fire the <<WidgetViewSync>> event,
		 * because nobody else will do this when no update is pending.
		 */
		TkTextGenerateWidgetViewSyncEvent(textPtr, 0);
	    } else {
		UpdateLineMetrics(textPtr, 0, TkrBTreeNumLines(sharedTextPtr->tree, textPtr));
	    }
	}
	break;
    }
    case TEXT_TAG:
	result = TkTextTagCmd(textPtr, interp, objc, objv);
	break;
    case TEXT_WATCH: {
	Tcl_Obj *cmd = textPtr->watchCmd;

	result = TextWatchCmd(textPtr, interp, objc, objv);
	if (cmd) {
	    Tcl_SetObjResult(interp, cmd);
	    Tcl_GuardedDecrRefCount(cmd);
	}
    	break;
    }
    case TEXT_WINDOW:
	result = TkTextWindowCmd(textPtr, interp, objc, objv);
	break;
    case TEXT_XVIEW:
	result = TkrTextXviewCmd(textPtr, interp, objc, objv);
	break;
    case TEXT_YVIEW:
	result = TkTextYviewCmd(textPtr, interp, objc, objv);
	break;
    }

  done:
    if (--textPtr->refCount == 0) {
	int sharedIsReleased = textPtr->sharedIsReleased;

	assert(textPtr->flags & MEM_RELEASED);
	free(textPtr);
	DEBUG_ALLOC(tkTextCountDestroyPeer++);
	if (sharedIsReleased) {
	    return result;
	}
	textPtr = NULL;
    } else if (textPtr->watchCmd) {
	TkTextTriggerWatchCursor(textPtr);
    }
    if (sharedTextPtr->undoStackEvent) {
	TriggerUndoStackEvent(sharedTextPtr);
    }
    sharedTextPtr->undoStackEvent = oldUndoStackEvent;

    if (textPtr && textPtr->syncTime == 0) {
	UpdateLineMetrics(textPtr, 0, TkrBTreeNumLines(sharedTextPtr->tree, textPtr));
	TK_BTREE_DEBUG(TkBTreeCheck(sharedTextPtr->tree));
    }

    return result;
}

/*
 *--------------------------------------------------------------
 *
 * IsEmpty --
 *
 *	Test whether this widget is empty. The widget is empty
 *	if it contains exact two single newline characters.
 *
 * Results:
 *	Returns 1 if the widget is empty, and false otherwise.
 *
 * Side effects:
 *	None.
 *
 *--------------------------------------------------------------
 */

static int
DoesNotContainTextSegments(
    const TkTextSegment *segPtr1,
    const TkTextSegment *segPtr2)
{
    for ( ; segPtr1 != segPtr2; segPtr1 = segPtr1->nextPtr) {
	if (segPtr1->size > 0) {
	    return !segPtr1->nextPtr; /* ignore trailing newline */
	}
    }

    return 1;
}

static int
IsEmpty(
    const TkSharedText *sharedTextPtr,
    const TkText *textPtr)		/* Can be NULL. */
{
    TkTextSegment *startMarker;
    TkTextSegment *endMarker;

    assert(sharedTextPtr);

    if (TkrBTreeNumLines(sharedTextPtr->tree, textPtr) > 1) {
	return 0;
    }

    if (textPtr) {
	startMarker = textPtr->startMarker;
	endMarker = textPtr->endMarker;
    } else {
	startMarker = sharedTextPtr->startMarker;
	endMarker = sharedTextPtr->endMarker;
    }

    return DoesNotContainTextSegments(startMarker, endMarker);
}

/*
 *--------------------------------------------------------------
 *
 * IsClean --
 *
 *	Test whether this widget is clean. The widget is clean
 *	if it is empty, if no mark is set, and if the solely
 *	newline of this widget is untagged.
 *
 * Results:
 *	Returns true if the widget is clean, and false otherwise.
 *
 * Side effects:
 *	None.
 *
 *--------------------------------------------------------------
 */

static int
ContainsAnySegment(
    const TkTextSegment *segPtr1,
    const TkTextSegment *segPtr2)
{
    for ( ; segPtr1 != segPtr2; segPtr1 = segPtr1->nextPtr) {
	if (segPtr1->size > 0 || segPtr1->normalMarkFlag) {
	    return !!segPtr1->nextPtr; /* ignore trailing newline */
	}
    }

    return 0;
}

static int
IsClean(
    const TkSharedText *sharedTextPtr,
    const TkText *textPtr,		/* Can be NULL. */
    int discardSelection)
{
    const TkTextTagSet *tagInfoPtr;
    const TkTextSegment *startMarker;
    const TkTextSegment *endMarker;
    const TkTextLine *endLine;

    assert(sharedTextPtr);

    if (TkrBTreeNumLines(sharedTextPtr->tree, textPtr) > 1) {
	return 0;
    }

    if (textPtr) {
	startMarker = textPtr->startMarker;
	endMarker = textPtr->endMarker;
    } else {
	startMarker = sharedTextPtr->startMarker;
	endMarker = sharedTextPtr->endMarker;
    }

    if (ContainsAnySegment(startMarker, endMarker)) {
	return 0;
    }

    endLine = endMarker->sectionPtr->linePtr;

    if (!textPtr && ContainsAnySegment(endLine->segPtr, NULL)) {
	/* This widget contains any mark on very last line. */
	return 0;
    }

    tagInfoPtr = endLine->prevPtr->lastPtr->tagInfoPtr;

    return discardSelection ?
	    TkTextTagBitContainsSet(sharedTextPtr->selectionTags, tagInfoPtr) :
	    tagInfoPtr == sharedTextPtr->emptyTagInfoPtr;
}

/*
 *--------------------------------------------------------------
 *
 * TkTextTestRelation --
 *
 *	Given a relation (>0 for greater, =0 for equal, and <0 for
 *	less), this function computes whether the given operator
 *	satisfies this relation.
 *
 * Results:
 *	Returns 1 if the relation will be satsified, 0 if it will
 *	not be satisifed, and -1 if the operator is invalid.
 *
 * Side effects:
 *	None.
 *
 *--------------------------------------------------------------
 */

static int
BadComparisonOperator(
    Tcl_Interp *interp,
    char const *op)
{
    Tcl_SetObjResult(interp, Tcl_ObjPrintf(
	    "bad comparison operator \"%s\": must be <, <=, ==, >=, >, or !=", op));
    Tcl_SetErrorCode(interp, "TK", "VALUE", "COMPARISON", NULL);
    return -1;
}

int
TkTextTestRelation(
    Tcl_Interp *interp,		/* Current interpreter. */
    int relation,		/* Test this relation... */
    char const *op)		/* ...whether it will be satisifed by this operator. */
{
    int value;

    if (op[0] == '<') {
	value = (relation < 0);
	if (op[1] == '=' && op[2] == 0) {
	    value = (relation <= 0);
	} else if (op[1] != 0) {
	    return BadComparisonOperator(interp, op);
	}
    } else if (op[0] == '>') {
	value = (relation > 0);
	if (op[1] == '=' && op[2] == 0) {
	    value = (relation >= 0);
	} else if (op[1] != 0) {
	    return BadComparisonOperator(interp, op);
	}
    } else if (op[0] == '=' && op[1] == '=' && op[2] == 0) {
	value = (relation == 0);
    } else if (op[0] == '!' && op[1] == '=' && op[2] == 0) {
	value = (relation != 0);
    } else {
	return BadComparisonOperator(interp, op);
    }

    return value;
}

/*
 *--------------------------------------------------------------
 *
 * TextWatchCmd --
 *
 *	This function is invoked to process the "text watch" Tcl command. See
 *	the user documentation for details on what it does.
 *
 * Results:
 *	A standard Tcl result.
 *
 * Side effects:
 *	See the user documentation.
 *
 *--------------------------------------------------------------
 */

static int
TextWatchCmd(
    TkText *textPtr,		/* Information about text widget. */
    Tcl_Interp *interp,		/* Current interpreter. */
    int objc,			/* Number of arguments. */
    Tcl_Obj *const objv[])	/* Argument objects. */
{
    TkSharedText *sharedTextPtr;

    if (objc > 4) {
	/* NOTE: avoid trigraph "??-" in string. */
	Tcl_WrongNumArgs(interp, 4, objv, "\?\?-always? commandPrefix?");
	return TCL_ERROR;
    }

    sharedTextPtr = textPtr->sharedTextPtr;

    if (objc <= 2) {
	TkText *tPtr;

	if (textPtr->watchCmd) {
	    textPtr->triggerAlways = 0;
	    textPtr->watchCmd = NULL;
	}

	sharedTextPtr->triggerWatchCmd = 0; /* do not trigger recursively */
	sharedTextPtr->triggerAlways = 0;

	for (tPtr = sharedTextPtr->peers; tPtr; tPtr = tPtr->next) {
	    if (tPtr->watchCmd) {
		sharedTextPtr->triggerWatchCmd = 1;
		if (tPtr->triggerAlways) {
		    sharedTextPtr->triggerAlways = 1;
		}
	    }
	}
    } else {
	const char *script;
	Tcl_Obj *cmd;
	int argnum = 2;

	if (objc == 4) {
	    if (strcmp(Tcl_GetString(objv[2]), "-always") != 0) {
		Tcl_SetObjResult(interp, Tcl_ObjPrintf(
			"bad option \"%s\": must be -always", Tcl_GetString(objv[2])));
		Tcl_SetErrorCode(interp, "TK", "TEXT", "WATCH_OPTION", NULL);
		return TCL_ERROR;
	    }
	    textPtr->triggerAlways = 1;
	    textPtr->sharedTextPtr->triggerAlways = 1;
	    argnum = 3;
	}

	cmd = objv[argnum];
	script = Tcl_GetString(cmd);

	if (*script == '+') {
	    script += 1;
	    if (textPtr->watchCmd) {
		cmd = AppendScript(Tcl_GetString(textPtr->watchCmd), script);
	    } else {
		cmd = Tcl_NewStringObj(script, -1);
	    }
	} else if (argnum == 2) {
	    TkText *tPtr;

	    textPtr->triggerAlways = 0;
	    textPtr->sharedTextPtr->triggerAlways = 0;

	    for (tPtr = sharedTextPtr->peers; tPtr; tPtr = tPtr->next) {
		if (tPtr->triggerAlways) {
		    assert(tPtr->watchCmd);
		    sharedTextPtr->triggerWatchCmd = 1;
		}
	    }
	}

	textPtr->sharedTextPtr->triggerWatchCmd = 1;
	Tcl_IncrRefCount(textPtr->watchCmd = cmd);
    }

    return TCL_OK;
}

/*
 *--------------------------------------------------------------
 *
 * TextPeerCmd --
 *
 *	This function is invoked to process the "text peer" Tcl command. See
 *	the user documentation for details on what it does.
 *
 * Results:
 *	A standard Tcl result.
 *
 * Side effects:
 *	See the user documentation.
 *
 *--------------------------------------------------------------
 */

static int
TextPeerCmd(
    TkText *textPtr,		/* Information about text widget. */
    Tcl_Interp *interp,		/* Current interpreter. */
    int objc,			/* Number of arguments. */
    Tcl_Obj *const objv[])	/* Argument objects. */
{
    Tk_Window tkwin = textPtr->tkwin;
    int index;

    static const char *const peerOptionStrings[] = { "create", "names", NULL };
    enum peerOptions { PEER_CREATE, PEER_NAMES };

    if (objc < 3) {
	Tcl_WrongNumArgs(interp, 2, objv, "option ?arg ...?");
	return TCL_ERROR;
    }
    if (Tcl_GetIndexFromObjStruct(interp, objv[2], peerOptionStrings,
	    sizeof(char *), "peer option", 0, &index) != TCL_OK) {
	return TCL_ERROR;
    }

    switch ((enum peerOptions) index) {
    case PEER_CREATE:
	if (objc < 4) {
	    Tcl_WrongNumArgs(interp, 3, objv, "pathName ?-option value ...?");
	    return TCL_ERROR;
	}
	return CreateWidget(textPtr->sharedTextPtr, tkwin, interp, textPtr, objc - 2, objv + 2);
    case PEER_NAMES: {
	TkText *tPtr = textPtr->sharedTextPtr->peers;
	Tcl_Obj *peersObj;

	if (objc > 3) {
	    Tcl_WrongNumArgs(interp, 3, objv, NULL);
	    return TCL_ERROR;
	}
	peersObj = Tcl_NewObj();
	while (tPtr) {
	    if (tPtr != textPtr) {
		Tcl_ListObjAppendElement(NULL, peersObj, Tk_NewWindowObj(tPtr->tkwin));
	    }
	    tPtr = tPtr->next;
	}
	Tcl_SetObjResult(interp, peersObj);
    }
    }

    return TCL_OK;
}

/*
 *----------------------------------------------------------------------
 *
 * PushUndoSeparatorIfNeeded --
 *
 *	Push undo separator if needed.
 *
 * Results:
 *	None.
 *
 * Side effects:
 *	May push a separator onto undo stack.
 *
 *----------------------------------------------------------------------
 */

static void
PushUndoSeparatorIfNeeded(
    TkSharedText *sharedTextPtr,
    int autoSeparators,
    TkTextEditMode currentEditMode)
{
    assert(sharedTextPtr->undoStack);

    if (sharedTextPtr->pushSeparator
	    || (autoSeparators && sharedTextPtr->lastEditMode != currentEditMode)) {
	PushRetainedUndoTokens(sharedTextPtr);
	TkTextUndoPushSeparator(sharedTextPtr->undoStack, 1);
	sharedTextPtr->pushSeparator = 0;
	sharedTextPtr->lastUndoTokenType = -1;
    }
}

/*
 *----------------------------------------------------------------------
 *
 * TextReplaceCmd --
 *
 *	This function is invoked to process part of the "replace" widget
 *	command for text widgets.
 *
 * Results:
 *	A standard Tcl result.
 *
 * Side effects:
 *	See the user documentation.
 *
 *	If 'viewUpdate' is false, then textPtr->topIndex may no longer be a
 *	valid index after this function returns. The caller is responsible for
 *	ensuring a correct index is in place.
 *
 *----------------------------------------------------------------------
 */

static int
TextReplaceCmd(
    TkText *textPtr,		/* Information about text widget. */
    Tcl_Interp *interp,		/* Current interpreter. */
    const TkTextIndex *indexFromPtr,
				/* Index from which to replace. */
    const TkTextIndex *indexToPtr,
				/* Index to which to replace. */
    int objc,			/* Number of arguments. */
    Tcl_Obj *const objv[],	/* Argument objects. */
    int viewUpdate,		/* Update vertical view if set. */
    int triggerWatch,		/* Should we trigger the watch command? */
    int userFlag,		/* Trigger due to user modification? */
    int parseHyphens)		/* Should we parse hyphens (tk_textReplace)? */
{
    TkSharedText *sharedTextPtr = textPtr->sharedTextPtr;
    int origAutoSep = sharedTextPtr->autoSeparators;
    int result = TCL_OK;
    TkTextIndex indexTmp;
    int notDestroyed;

    assert(!TkTextIsDeadPeer(textPtr));

    textPtr->refCount += 1;

    /*
     * Perform the deletion and insertion, but ensure no undo-separator is
     * placed between the two operations. Since we are using the helper
     * functions 'DeleteIndexRange' and 'TextInsertCmd' we have to pretend
     * that the autoSeparators setting is off, so that we don't get an
     * undo-separator between the delete and insert.
     */

    if (sharedTextPtr->undoStack) {
	sharedTextPtr->autoSeparators = 0;
	PushUndoSeparatorIfNeeded(sharedTextPtr, origAutoSep, TK_TEXT_EDIT_REPLACE);
    }

    /* The line and segment storage may change when deleting. */
    indexTmp = *indexFromPtr;
    TkTextIndexSave(&indexTmp);

    notDestroyed = DeleteIndexRange(NULL, textPtr, indexFromPtr, indexToPtr,
	    0, viewUpdate, triggerWatch, 0, userFlag, 1);

    if (notDestroyed) {
	TkTextIndexRebuild(&indexTmp);
	result = TextInsertCmd(textPtr, interp, objc - 4, objv + 4, &indexTmp,
		viewUpdate, 0, triggerWatch, userFlag, parseHyphens);
    }

    if (sharedTextPtr->undoStack) {
	sharedTextPtr->lastEditMode = TK_TEXT_EDIT_REPLACE;
	sharedTextPtr->autoSeparators = origAutoSep;
    }

    TkTextDecrRefCountAndTestIfDestroyed(textPtr);
    return result;
}

/*
 *----------------------------------------------------------------------
 *
 * TextIndexSortProc --
 *
 *	This function is called by qsort when sorting an array of indices in
 *	*decreasing* order (last to first).
 *
 * Results:
 *	The return value is less than zero if the first argument should be before
 *	the second element, 0 if it's equivalent, and greater than zero if it should
 *	be after the second element.
 *
 * Side effects:
 *	None.
 *
 *----------------------------------------------------------------------
 */

static int
TextIndexSortProc(
    const void *first,		/* Elements to be compared. */
    const void *second)
{
    TkTextIndex *pair1 = (TkTextIndex *) first;
    TkTextIndex *pair2 = (TkTextIndex *) second;
    int cmp = TkTextIndexCompare(&pair1[1], &pair2[1]);

    if (cmp == 0) {
	/*
	 * If the first indices were equal, we want the second index of the
	 * pair also to be the greater. Use pointer magic to access the second
	 * index pair.
	 */

	cmp = TkTextIndexCompare(&pair1[0], &pair2[0]);
    }

    return -cmp;
}

/*
 *----------------------------------------------------------------------
 *
 * FreeEmbeddedWindows --
 *
 *	Free up any embedded windows which belong to this widget.
 *
 * Results:
 *	None.
 *
 * Side effects:
 *	All embedded windows of this widget will be freed.
 *
 *----------------------------------------------------------------------
 */

static void
FreeEmbeddedWindows(
    TkText *textPtr)	/* The concerned text widget. */
{
    Tcl_HashSearch search;
    Tcl_HashEntry *hPtr;
    TkSharedText *sharedTextPtr = textPtr->sharedTextPtr;

    for (hPtr = Tcl_FirstHashEntry(&sharedTextPtr->windowTable, &search);
	    hPtr;
	    hPtr = Tcl_NextHashEntry(&search)) {
	TkTextSegment *ewPtr = (TkTextSegment *)Tcl_GetHashValue(hPtr);
	TkTextEmbWindowClient *client = ewPtr->body.ew.clients;
	TkTextEmbWindowClient **prev = &ewPtr->body.ew.clients;

	while (client) {
	    TkTextEmbWindowClient *next = client->next;
	    if (client->textPtr == textPtr && client->hPtr == hPtr) {
		TkTextWinFreeClient(hPtr, client);
		*prev = next;
	    } else {
		prev = &client->next;
	    }
	    client = next;
	}
    }
}

/*
 *----------------------------------------------------------------------
 *
 * ClearText --
 *
 *	This function is invoked when we reset a text widget to it's intitial
 *	state, but without resetting options. We will free up many of the
 *	internal structure.
 *
 * Results:
 *	None.
 *
 * Side effects:
 *	Almost everything associated with the text content is cleared.
 *	Note that all the peers of the shared structure will be cleared.
 *
 *----------------------------------------------------------------------
 */

static void
ClearRetainedUndoTokens(
    TkSharedText *sharedTextPtr)
{
    unsigned i;

    assert(sharedTextPtr);

    for (i = 0; i < sharedTextPtr->undoTagListCount; ++i) {
	TkTextReleaseUndoTagToken(sharedTextPtr, sharedTextPtr->undoTagList[i]);
    }

    for (i = 0; i < sharedTextPtr->undoMarkListCount; ++i) {
	TkTextReleaseUndoMarkTokens(sharedTextPtr, &sharedTextPtr->undoMarkList[i]);
    }

    sharedTextPtr->undoTagListCount = 0;
    sharedTextPtr->undoMarkListCount = 0;
}

static void
ClearText(
    TkText *textPtr,		/* Clean up this text widget. */
    int clearTags)		/* Also clear all tags? */
{
    TkTextSegment *retainedMarks;
    TkTextIndex startIndex;
    TkText *tPtr;
    TkSharedText *sharedTextPtr = textPtr->sharedTextPtr;
    TkSizeT oldEpoch = TkBTreeEpoch(sharedTextPtr->tree);
    int steadyMarks = textPtr->sharedTextPtr->steadyMarks;
    int debug = tkBTreeDebug;

    tkBTreeDebug = 0; /* debugging is not wanted here */

    for (tPtr = sharedTextPtr->peers; tPtr; tPtr = tPtr->next) {
	/*
	 * Always clean up the widget-specific tags first. Common tags (i.e. most)
	 * will only be cleaned up when the shared structure is cleaned up.
	 *
	 * We also need to clean up widget-specific marks ('insert', 'current'),
	 * since otherwise marks will never disappear from the B-tree.
	 *
	 * Do not clear the after sync commands, otherwise the widget may hang.
	 */

	tPtr->refCount += 1;
	TkBTreeUnlinkSegment(sharedTextPtr, tPtr->insertMarkPtr);
	TkBTreeUnlinkSegment(sharedTextPtr, tPtr->currentMarkPtr);
	if (clearTags) {
	    TkTextFreeAllTags(tPtr);
	}
	FreeEmbeddedWindows(tPtr);
	TkTextFreeDInfo(tPtr);
	textPtr->dInfoPtr = NULL;
	textPtr->dontRepick = 0;
	tPtr->abortSelections = 1;
	textPtr->lastLineY = TK_TEXT_NEARBY_IS_UNDETERMINED;
	tPtr->refCount -= 1;
	tPtr->startLine = NULL;
	tPtr->endLine = NULL;

	if (tPtr->startMarker->refCount == 1) {
	    assert(textPtr->startMarker != textPtr->sharedTextPtr->startMarker);
	    TkBTreeUnlinkSegment(sharedTextPtr, tPtr->startMarker);
	    FREE_SEGMENT(tPtr->startMarker);
	    DEBUG_ALLOC(tkTextCountDestroySegment++);
	    (tPtr->startMarker = sharedTextPtr->startMarker)->refCount += 1;
	}
	if (tPtr->endMarker->refCount == 1) {
	    assert(textPtr->endMarker != textPtr->sharedTextPtr->endMarker);
	    TkBTreeUnlinkSegment(sharedTextPtr, tPtr->endMarker);
	    FREE_SEGMENT(tPtr->endMarker);
	    DEBUG_ALLOC(tkTextCountDestroySegment++);
	    (tPtr->endMarker = sharedTextPtr->endMarker)->refCount += 1;
	}
    }

    ClearRetainedUndoTokens(sharedTextPtr);
    TkBTreeUnlinkSegment(sharedTextPtr, sharedTextPtr->startMarker);
    TkBTreeUnlinkSegment(sharedTextPtr, sharedTextPtr->endMarker);
    sharedTextPtr->startMarker->nextPtr = sharedTextPtr->startMarker->prevPtr = NULL;
    sharedTextPtr->endMarker->nextPtr = sharedTextPtr->endMarker->prevPtr = NULL;
    TkBTreeDestroy(sharedTextPtr->tree);
    retainedMarks = TkTextFreeMarks(sharedTextPtr, 1);
    Tcl_DeleteHashTable(&sharedTextPtr->imageTable);
    Tcl_DeleteHashTable(&sharedTextPtr->windowTable);

    if (clearTags) {
	Tcl_DeleteHashTable(&sharedTextPtr->tagTable);
	if (sharedTextPtr->tagBindingTable) {
	    Tk_DeleteBindingTable(sharedTextPtr->tagBindingTable);
	}
	sharedTextPtr->numMotionEventBindings = 0;
	sharedTextPtr->numElisionTags = 0;
    }

    /*
     * Rebuild the internal structures.
     */

    Tcl_InitHashTable(&sharedTextPtr->windowTable, TCL_STRING_KEYS);
    Tcl_InitHashTable(&sharedTextPtr->imageTable, TCL_STRING_KEYS);
    TkTextUndoResetStack(sharedTextPtr->undoStack);
    TkBitClear(sharedTextPtr->elisionTags);
    TkBitClear(sharedTextPtr->selectionTags);
    TkBitClear(sharedTextPtr->dontUndoTags);
    TkBitClear(sharedTextPtr->affectDisplayTags);
    TkBitClear(sharedTextPtr->notAffectDisplayTags);
    TkBitClear(sharedTextPtr->affectDisplayNonSelTags);
    TkBitClear(sharedTextPtr->affectGeometryTags);
    TkBitClear(sharedTextPtr->affectGeometryNonSelTags);
    TkBitClear(sharedTextPtr->affectLineHeightTags);
    sharedTextPtr->isAltered = 0;
    sharedTextPtr->isModified = 0;
    sharedTextPtr->isIrreversible = 0;
    sharedTextPtr->userHasSetModifiedFlag = 0;
    sharedTextPtr->haveToSetCurrentMark = 0;
    sharedTextPtr->undoLevel = 0;
    sharedTextPtr->pushSeparator = 0;
    sharedTextPtr->imageCount = 0;
    sharedTextPtr->tree = TkBTreeCreate(sharedTextPtr, oldEpoch + 1);
    sharedTextPtr->insertDeleteUndoTokenCount = 0;

    if (clearTags) {
	sharedTextPtr->tagInfoSize = 0;
	sharedTextPtr->tagBindingTable = NULL;
	sharedTextPtr->numTags = 0;
	sharedTextPtr->numEnabledTags = sharedTextPtr->numPeers; /* because the "sel" tag will survive */
	Tcl_InitHashTable(&sharedTextPtr->tagTable, TCL_STRING_KEYS);
	TkBitClear(sharedTextPtr->usedTags);
	DEBUG(memset(sharedTextPtr->tagLookup, 0,
		TkBitSize(sharedTextPtr->usedTags)*sizeof(TkTextTag *)));
    }

    for (tPtr = sharedTextPtr->peers; tPtr; tPtr = tPtr->next) {
	TkTextCreateDInfo(tPtr);
	TkBTreeAddClient(sharedTextPtr->tree, tPtr, tPtr->lineHeight);
	TkTextIndexSetupToStartOfText(&startIndex, tPtr, sharedTextPtr->tree);
	TkTextSetYView(tPtr, &startIndex, 0);
	sharedTextPtr->tagLookup[tPtr->selTagPtr->index] = tPtr->selTagPtr;
	TkBitSet(sharedTextPtr->usedTags, tPtr->selTagPtr->index);
	tPtr->haveToSetCurrentMark = 0;
	TkBTreeLinkSegment(sharedTextPtr, tPtr->insertMarkPtr, &startIndex);
	TkBTreeLinkSegment(sharedTextPtr, tPtr->currentMarkPtr, &startIndex);
	tPtr->currentMarkIndex = startIndex;
    }

    sharedTextPtr->steadyMarks = 0;
    while (retainedMarks) {
	TkTextSegment *nextPtr = retainedMarks->nextPtr;
	TkTextIndexSetupToStartOfText(&startIndex, NULL, sharedTextPtr->tree);
	TkBTreeLinkSegment(sharedTextPtr, retainedMarks, &startIndex);
	retainedMarks = nextPtr;
    }
    sharedTextPtr->steadyMarks = steadyMarks;

    TkTextResetDInfo(textPtr);
    sharedTextPtr->lastEditMode = TK_TEXT_EDIT_OTHER;
    sharedTextPtr->lastUndoTokenType = -1;

    if (debug) {
	tkBTreeDebug = 1;
	TkBTreeCheck(sharedTextPtr->tree);
    }
}

/*
 *----------------------------------------------------------------------
 *
 * DestroyText --
 *
 *	This function is invoked when we receive a destroy event to clean up
 *	the internal structure of a text widget. We will free up most of the
 *	internal structure and delete the associated Tcl command. If there are
 *	no outstanding references to the widget, we also free up the textPtr
 *	itself.
 *
 *	The widget has already been flagged as deleted.
 *
 * Results:
 *	None.
 *
 * Side effects:
 *	Either everything or almost everything associated with the text is
 *	freed up.
 *
 *----------------------------------------------------------------------
 */

static void
DestroyText(
    TkText *textPtr)		/* Info about text widget. */
{
    TkSharedText *sharedTextPtr = textPtr->sharedTextPtr;
    TkTextStringList *listPtr;
    int debug = tkBTreeDebug;

    tkBTreeDebug = 0; /* debugging is not wanted here */

    /*
     * Firstly, remove pending idle commands, and free the array.
     */

    if (textPtr->pendingAfterSync) {
	Tcl_CancelIdleCall(RunAfterSyncCmd, (ClientData) textPtr);
	textPtr->pendingAfterSync = 0;
    }
    if (textPtr->pendingFireEvent) {
	Tcl_CancelIdleCall(FireWidgetViewSyncEvent, (ClientData) textPtr);
	textPtr->pendingFireEvent = 0;
    }
    if (textPtr->afterSyncCmd) {
	Tcl_GuardedDecrRefCount(textPtr->afterSyncCmd);
    }

    /*
     * Free up all the stuff that requires special handling. We have already
     * called let Tk_FreeConfigOptions to handle all the standard
     * option-related stuff (and so none of that exists when we are called).
     *
     * Special note: free up display-related information before deleting the
     * B-tree, since display-related stuff may refer to stuff in the B-tree.
     */

    TkTextFreeDInfo(textPtr);
    textPtr->dInfoPtr = NULL;
    textPtr->undo = 0;

    /*
     * Always clean up the widget-specific tags first. Common tags (i.e. most)
     * will only be cleaned up when the shared structure is cleaned up.
     *
     * Firstly unset all the variables bound to this widget.
     */

    listPtr = textPtr->varBindingList;
    while (listPtr) {
	TkTextStringList *nextPtr = listPtr->nextPtr;

	Tcl_UnsetVar2(textPtr->interp, Tcl_GetString(listPtr->strObjPtr), NULL, TCL_GLOBAL_ONLY);
	Tcl_GuardedDecrRefCount(listPtr->strObjPtr);
	free(listPtr);
	listPtr = nextPtr;
    }

    /*
     * Unset the watch command.
     */

    if (textPtr->watchCmd) {
	Tcl_GuardedDecrRefCount(textPtr->watchCmd);
    }
    TextWatchCmd(textPtr, NULL, 0, NULL);

    /*
     * We also need to clean up widget-specific marks ('insert', 'current'),
     * since otherwise marks will never disappear from the B-tree.
     */

    TkTextDeleteTag(textPtr, textPtr->selTagPtr, NULL);
    TkBTreeUnlinkSegment(sharedTextPtr, textPtr->insertMarkPtr);
    FREE_SEGMENT(textPtr->insertMarkPtr);
    DEBUG_ALLOC(tkTextCountDestroySegment++);
    TkBTreeUnlinkSegment(sharedTextPtr, textPtr->currentMarkPtr);
    FREE_SEGMENT(textPtr->currentMarkPtr);
    DEBUG_ALLOC(tkTextCountDestroySegment++);
    FreeEmbeddedWindows(textPtr);

    /*
     * Clean up the -start/-end markers, do this after cleanup of other segments (not before).
     */

    if (textPtr->startMarker->refCount == 1) {
	assert(textPtr->startMarker != sharedTextPtr->startMarker);
	TkBTreeUnlinkSegment(sharedTextPtr, textPtr->startMarker);
	FREE_SEGMENT(textPtr->startMarker);
	DEBUG_ALLOC(tkTextCountDestroySegment++);
    } else {
	DEBUG(textPtr->startMarker->refCount -= 1);
    }
    if (textPtr->endMarker->refCount == 1) {
	assert(textPtr->endMarker != sharedTextPtr->endMarker);
	TkBTreeUnlinkSegment(sharedTextPtr, textPtr->endMarker);
	FREE_SEGMENT(textPtr->endMarker);
	DEBUG_ALLOC(tkTextCountDestroySegment++);
    } else {
	DEBUG(textPtr->endMarker->refCount -= 1);
    }

    /*
     * Now we've cleaned up everything of relevance to us in the B-tree, so we
     * disassociate ourselves from it.
     *
     * When the refCount reaches zero, it's time to clean up the shared
     * portion of the text widget.
     */

    sharedTextPtr->refCount -= 1;

    if (sharedTextPtr->refCount > 0) {
	sharedTextPtr->numPeers -= 1;

	/*
	 * No need to call 'TkBTreeRemoveClient' first, since this will do
	 * everything in one go, more quickly.
	 */

	TkBTreeRemoveClient(sharedTextPtr->tree, textPtr);

	/*
	 * Remove ourselves from the peer list.
	 */

	if (sharedTextPtr->peers == textPtr) {
	    sharedTextPtr->peers = textPtr->next;
	} else {
	    TkText *nextPtr = sharedTextPtr->peers;
	    while (nextPtr) {
		if (nextPtr->next == textPtr) {
		    nextPtr->next = textPtr->next;
		    break;
		}
		nextPtr = nextPtr->next;
	    }
	}

	if (textPtr->refCount == 1) {
	    /* Don't forget to release the current tag info. */
	    TkTextTagSetDecrRefCount(textPtr->curTagInfoPtr);
	}
    } else {
	/* Prevent that this resource will be released too early. */
	textPtr->refCount += 1;

	ClearRetainedUndoTokens(sharedTextPtr);
	TkTextUndoDestroyStack(&sharedTextPtr->undoStack);
	free(sharedTextPtr->undoTagList);
	free(sharedTextPtr->undoMarkList);
	TkBTreeDestroy(sharedTextPtr->tree);
	assert(sharedTextPtr->startMarker->refCount == 1);
	FREE_SEGMENT(sharedTextPtr->startMarker);
	DEBUG_ALLOC(tkTextCountDestroySegment++);
	assert(sharedTextPtr->endMarker->refCount == 1);
	FREE_SEGMENT(sharedTextPtr->endMarker);
	DEBUG_ALLOC(tkTextCountDestroySegment++);
	FREE_SEGMENT(sharedTextPtr->protectionMark[0]);
	DEBUG_ALLOC(tkTextCountDestroySegment++);
	FREE_SEGMENT(sharedTextPtr->protectionMark[1]);
	DEBUG_ALLOC(tkTextCountDestroySegment++);
	TkTextFreeAllTags(textPtr);
	Tcl_DeleteHashTable(&sharedTextPtr->tagTable);
	TkTextFreeMarks(sharedTextPtr, 0);
	TkBitDestroy(&sharedTextPtr->usedTags);
	TkBitDestroy(&sharedTextPtr->elisionTags);
	TkBitDestroy(&sharedTextPtr->selectionTags);
	TkBitDestroy(&sharedTextPtr->dontUndoTags);
	TkBitDestroy(&sharedTextPtr->affectDisplayTags);
	TkBitDestroy(&sharedTextPtr->notAffectDisplayTags);
	TkBitDestroy(&sharedTextPtr->affectDisplayNonSelTags);
	TkBitDestroy(&sharedTextPtr->affectGeometryTags);
	TkBitDestroy(&sharedTextPtr->affectGeometryNonSelTags);
	TkBitDestroy(&sharedTextPtr->affectLineHeightTags);
	TkTextTagSetDestroy(&sharedTextPtr->emptyTagInfoPtr);
	Tcl_DeleteHashTable(&sharedTextPtr->windowTable);
	Tcl_DeleteHashTable(&sharedTextPtr->imageTable);
	TkTextDeleteBreakInfoTableEntries(&sharedTextPtr->breakInfoTable);
	Tcl_DeleteHashTable(&sharedTextPtr->breakInfoTable);
	free(sharedTextPtr->mainPeer);
	free(sharedTextPtr->tagLookup);

	if (sharedTextPtr->tagBindingTable) {
	    Tk_DeleteBindingTable(sharedTextPtr->tagBindingTable);
	}
	free(sharedTextPtr);
	DEBUG_ALLOC(tkTextCountDestroyShared++);

	textPtr->sharedIsReleased = 1;
	textPtr->refCount -= 1;

#ifdef TK_CHECK_ALLOCS
	/*
	 * Remove this shared resource from global list.
	 */
	{
	    WatchShared *thisPtr = watchShared;
	    WatchShared *prevPtr = NULL;

	    while (thisPtr->sharedTextPtr != sharedTextPtr) {
		prevPtr = thisPtr;
		thisPtr = thisPtr->nextPtr;
		assert(thisPtr);
	    }

	    if (prevPtr) {
		prevPtr->nextPtr = thisPtr->nextPtr;
	    } else {
		watchShared = thisPtr->nextPtr;
	    }

	    free(thisPtr);
	}
#endif
    }

    if (textPtr->tabArrayPtr) {
	free(textPtr->tabArrayPtr);
    }
    if (textPtr->insertBlinkHandler) {
	Tcl_DeleteTimerHandler(textPtr->insertBlinkHandler);
    }

    textPtr->tkwin = NULL;
    Tcl_DeleteCommandFromToken(textPtr->interp, textPtr->widgetCmd);
    assert(textPtr->flags & DESTROYED);
    DEBUG(textPtr->flags |= MEM_RELEASED);
    TkTextReleaseIfDestroyed(textPtr);
    tkBTreeDebug = debug;
}

/*
 *----------------------------------------------------------------------
 *
 * TkTextDecrRefCountAndTestIfDestroyed --
 *
 *	This function is decrementing the reference count of the text
 *	widget and destroys the widget if the reference count has been
 *	gone to zero.
 *
 * Results:
 *	Returns whether the widget has been destroyed.
 *
 * Side effects:
 *	Memory might be freed.
 *
 *----------------------------------------------------------------------
 */

int
TkTextDecrRefCountAndTestIfDestroyed(
    TkText *textPtr)
{
    if (--textPtr->refCount == 0) {
	assert(textPtr->flags & DESTROYED);
	assert(textPtr->flags & MEM_RELEASED);
	free(textPtr);
	DEBUG_ALLOC(tkTextCountDestroyPeer++);
	return 1;
    }
    return !!(textPtr->flags & DESTROYED);
}

/*
 *----------------------------------------------------------------------
 *
 * TkTextReleaseIfDestroyed --
 *
 *	This function is decrementing the reference count of the text
 *	widget if it has been destroyed. In this case also the memory
 *	will be released.
 *
 * Results:
 *	Returns whether the widget was already destroyed.
 *
 * Side effects:
 *	Memory might be freed.
 *
 *----------------------------------------------------------------------
 */

int
TkTextReleaseIfDestroyed(
    TkText *textPtr)
{
    if (!(textPtr->flags & DESTROYED)) {
	assert(textPtr->refCount > 0);
	return 0;
    }
    if (--textPtr->refCount == 0) {
	assert(textPtr->flags & MEM_RELEASED);
	free(textPtr);
	DEBUG_ALLOC(tkTextCountDestroyPeer++);
    }
    return 1;
}

/*
 *----------------------------------------------------------------------
 *
 * TkTextTestLangCode --
 *
 *	Test the given language code, whether it satsifies ISO 539-1,
 *	and set an error message if the code is invalid.
 *
 * Results:
 *	The return value is 'tue' if given language code will be accepted,
 *	otherwise 'false' will be returned.
 *
 * Side effects:
 *	An error message in the interpreter may be set.
 *
 *----------------------------------------------------------------------
 */

int
TkTextTestLangCode(
    Tcl_Interp *interp,
    Tcl_Obj *langCodePtr)
{
    char const *lang = Tcl_GetString(langCodePtr);

    if (UCHAR(lang[0]) >= 0x80
	    || UCHAR(lang[1]) >= 0x80
	    || !isalpha(UCHAR(lang[0]))
	    || !isalpha(UCHAR(lang[1]))
	    || !islower(UCHAR(lang[0]))
	    || !islower(UCHAR(lang[1]))
	    || lang[2] != '\0') {
	Tcl_SetObjResult(interp, Tcl_ObjPrintf("bad lang \"%s\": "
		"must have the form of an ISO 639-1 language code, or empty", lang));
	Tcl_SetErrorCode(interp, "TK", "VALUE", "LANG", NULL);
	return 0;
    }
    return 1;
}

/*
 *----------------------------------------------------------------------
 *
 * TkConfigureText --
 *
 *	This function is called to process an objv/objc list, plus the Tk
 *	option database, in order to configure (or reconfigure) a text widget.
 *
 * Results:
 *	The return value is a standard Tcl result. If TCL_ERROR is returned,
 *	then the interp's result contains an error message.
 *
 * Side effects:
 *	Configuration information, such as text string, colors, font, etc. get
 *	set for textPtr; old resources get freed, if there were any.
 *
 *----------------------------------------------------------------------
 */

static int
IsNumberOrEmpty(
    const char *str)
{
    for ( ; *str; ++str) {
	if (!isdigit(UCHAR(*str))) {
	    return 0;
	}
    }
    return 1;
}

int
TkConfigureText(
    Tcl_Interp *interp,		/* Used for error reporting. */
    TkText *textPtr,		/* Information about widget; may or may not
				 * already have values for some fields. */
    int objc,			/* Number of arguments. */
    Tcl_Obj *const objv[])	/* Argument objects. */
{
    Tk_SavedOptions savedOptions;
    TkTextIndex start, end, current;
    TkSizeT currentEpoch;
    TkSharedText *sharedTextPtr = textPtr->sharedTextPtr;
    TkTextBTree tree = sharedTextPtr->tree;
    int copyDownFlags = 0;
    int oldExport = (textPtr->exportSelection) && (!Tcl_IsSafe(textPtr->interp));
    int oldTextDebug = tkTextDebug;
    int didHyphenate = textPtr->hyphenate;
    int oldUndoTagging = textPtr->undoTagging;
    int oldHyphenRules = textPtr->hyphenRules;
    int mask = 0;

    tkTextDebug = 0; /* debugging is not useful here */

#if SUPPORT_DEPRECATED_STARTLINE_ENDLINE

    /*
     * We want also to support the "-start", and "-end" abbreviations. The thing that
     * Tcl supports abbreviated options is a real crux.
     */

    {
	Tcl_Obj **myObjv;
	Tcl_Obj *startLineObj = NULL;
	Tcl_Obj *endLineObj = NULL;
	Tcl_Obj *startIndexObj = NULL;
	Tcl_Obj *endIndexObj = NULL;
	int i, rc;

	myObjv = (Tcl_Obj **)malloc(objc * sizeof(Tcl_Obj *));

	for (i = 0; i < objc; ++i) {
	    Tcl_Obj *obj = objv[i];

	    if (!(i & 1)) {
		if (strcmp(Tcl_GetString(objv[i]), "-start") == 0) {
		    if (i + 1 < objc && IsNumberOrEmpty(Tcl_GetString(objv[i + 1]))) {
			if (!startLineObj) {
			    Tcl_IncrRefCount(startLineObj = Tcl_NewStringObj("-startline", -1));
			}
			obj = startLineObj;
			WarnAboutDeprecatedStartLineOption();
		    } else {
			if (!startIndexObj) {
			    Tcl_IncrRefCount(startIndexObj = Tcl_NewStringObj("-startindex", -1));
			}
			obj = startIndexObj;
		    }
		} else if (MatchOpt(Tcl_GetString(objv[i]), "-startline", 7)) {
		    if (!startLineObj) {
			Tcl_IncrRefCount(startLineObj = Tcl_NewStringObj("-startline", -1));
		    }
		    obj = startLineObj;
		    WarnAboutDeprecatedStartLineOption();
		} else if (MatchOpt(Tcl_GetString(objv[i]), "-startindex", 7)) {
		    if (!startIndexObj) {
			Tcl_IncrRefCount(startIndexObj = Tcl_NewStringObj("-startindex", -1));
		    }
		    obj = startIndexObj;
		} else if (strcmp(Tcl_GetString(objv[i]), "-end") == 0) {
		    if (i + 1 < objc && IsNumberOrEmpty(Tcl_GetString(objv[i + 1]))) {
			if (!endLineObj) {
			    Tcl_IncrRefCount(endLineObj = Tcl_NewStringObj("-endline", -1));
			}
			obj = endLineObj;
			WarnAboutDeprecatedEndLineOption();
		    } else {
			if (!endIndexObj) {
			    Tcl_IncrRefCount(endIndexObj = Tcl_NewStringObj("-endindex", -1));
			}
			obj = endIndexObj;
		    }
		} else if (MatchOpt(Tcl_GetString(objv[i]), "-endline", 5)) {
		    if (!endLineObj) {
			Tcl_IncrRefCount(endLineObj = Tcl_NewStringObj("-endline", -1));
		    }
		    obj = endLineObj;
		    WarnAboutDeprecatedEndLineOption();
		} else if (MatchOpt(Tcl_GetString(objv[i]), "-endindex", 5)) {
		    if (!endIndexObj) {
			Tcl_IncrRefCount(endIndexObj = Tcl_NewStringObj("-endindex", -1));
		    }
		    obj = endIndexObj;
		}
	    }
	    myObjv[i] = obj;
	}

	textPtr->selAttrs = textPtr->textConfigAttrs;
	rc = Tk_SetOptions(interp, (char *) textPtr, textPtr->optionTable,
		objc, myObjv, textPtr->tkwin, &savedOptions, &mask);

	if (rc != TCL_OK) {
	    if (startLineObj && startIndexObj) {
		Tcl_SetObjResult(interp, Tcl_NewStringObj(
		    "cannot use both, -startindex, and deprecated -startline", -1));
		rc = TCL_ERROR;
	    }
	    if (endLineObj && endIndexObj) {
		Tcl_SetObjResult(interp, Tcl_NewStringObj(
		    "cannot use both, -endindex, and deprecated -endline", -1));
		rc = TCL_ERROR;
	    }
	}

	if (startLineObj)  { Tcl_GuardedDecrRefCount(startLineObj); }
	if (endLineObj)    { Tcl_GuardedDecrRefCount(endLineObj); }
	if (startIndexObj) { Tcl_GuardedDecrRefCount(startIndexObj); }
	if (endIndexObj)   { Tcl_GuardedDecrRefCount(endIndexObj); }

	free(myObjv);

	if (rc != TCL_OK) {
	    goto error;
	}
    }

    if ((mask & TK_TEXT_INDEX_RANGE) == TK_TEXT_LINE_RANGE) {
	TkTextIndexClear2(&start, NULL, tree);
	TkTextIndexClear2(&end, NULL, tree);
	TkTextIndexSetToStartOfLine2(&start, textPtr->startLine ?
		textPtr->startLine : TkBTreeGetStartLine(textPtr));
	TkTextIndexSetToStartOfLine2(&end, textPtr->endLine ?
		textPtr->endLine : TkBTreeGetLastLine(textPtr));
	if (textPtr->endLine && textPtr->startLine != textPtr->endLine) {
	    TkTextIndexBackChars(textPtr, &end, 1, &end, COUNT_INDICES);
	}

	if (TkTextIndexCompare(&start, &end) > 0) {
	    Tcl_SetObjResult(interp, Tcl_NewStringObj(
		    "-startline must be less than or equal to -endline", -1));
	    Tcl_SetErrorCode(interp, "TK", "TEXT", "INDEX_ORDER", NULL);
	    goto error;
	}

	if (textPtr->endLine && textPtr->endLine != sharedTextPtr->endMarker->sectionPtr->linePtr) {
	    if (textPtr->endMarker->refCount > 1) {
		textPtr->endMarker->refCount -= 1;
		textPtr->endMarker = TkTextMakeStartEndMark(textPtr, &tkTextRightMarkType);
	    } else {
		TkBTreeUnlinkSegment(sharedTextPtr, textPtr->endMarker);
	    }
	    TkBTreeLinkSegment(sharedTextPtr, textPtr->endMarker, &end);
	} else if (textPtr->endMarker != sharedTextPtr->endMarker) {
	    if (--textPtr->endMarker->refCount == 0) {
		TkBTreeUnlinkSegment(sharedTextPtr, textPtr->endMarker);
		FREE_SEGMENT(textPtr->endMarker);
		DEBUG_ALLOC(tkTextCountDestroySegment++);
	    }
	    (textPtr->endMarker = sharedTextPtr->endMarker)->refCount += 1;
	}
	if (textPtr->startLine
		&& textPtr->startLine != sharedTextPtr->startMarker->sectionPtr->linePtr) {
	    if (textPtr->startMarker->refCount > 1) {
		textPtr->startMarker->refCount -= 1;
		textPtr->startMarker = TkTextMakeStartEndMark(textPtr, &tkTextLeftMarkType);
	    } else {
		TkBTreeUnlinkSegment(sharedTextPtr, textPtr->startMarker);
	    }
	    TkBTreeLinkSegment(sharedTextPtr, textPtr->startMarker, &start);
	} else if (textPtr->startMarker != sharedTextPtr->startMarker) {
	    if (--textPtr->startMarker->refCount == 0) {
		TkBTreeUnlinkSegment(sharedTextPtr, textPtr->startMarker);
		FREE_SEGMENT(textPtr->startMarker);
		DEBUG_ALLOC(tkTextCountDestroySegment++);
	    }
	    (textPtr->startMarker = sharedTextPtr->startMarker)->refCount += 1;
	}
    }

#else /* if !SUPPORT_DEPRECATED_STARTLINE_ENDLINE */

    textPtr->selAttrs = textPtr->textConfigAttrs;
    if (Tk_SetOptions(interp, (char *) textPtr, textPtr->optionTable,
	    objc, objv, textPtr->tkwin, &savedOptions, &mask) != TCL_OK) {
	textPtr->selAttrs = textPtr->selTagPtr->attrs;
	tkTextDebug = oldTextDebug;
	return TCL_ERROR;
    }

#endif /* SUPPORT_DEPRECATED_STARTLINE_ENDLINE */

    if (sharedTextPtr->steadyMarks != textPtr->steadyMarks) {
	if (!IsClean(sharedTextPtr, NULL, 1)) {
	    ErrorNotAllowed(interp, "setting this option is possible only if the widget "
		    "is overall clean");
	    goto error;
	}
    }

    /*
     * Copy up shared flags.
     */

    /*
     * Update default value for undoing tag operations.
     */

    if (oldUndoTagging != textPtr->undoTagging) {
	sharedTextPtr->undoTagging = textPtr->undoTagging;
	copyDownFlags = 1;
    }

    /* This flag cannot alter if we have peers. */
    sharedTextPtr->steadyMarks = textPtr->steadyMarks;

    if (sharedTextPtr->autoSeparators != textPtr->autoSeparators) {
	sharedTextPtr->autoSeparators = textPtr->autoSeparators;
	copyDownFlags = 1;
    }

    if (textPtr->undo != sharedTextPtr->undo) {
	if (TestIfPerformingUndoRedo(interp, sharedTextPtr, NULL)) {
	    goto error;
	}

	assert(sharedTextPtr->undo == !!sharedTextPtr->undoStack);
	sharedTextPtr->undo = textPtr->undo;
	copyDownFlags = 1;

	if (sharedTextPtr->undo) {
	    sharedTextPtr->undoStack = TkTextUndoCreateStack(
		    sharedTextPtr->maxUndoDepth,
		    sharedTextPtr->maxRedoDepth,
		    sharedTextPtr->maxUndoSize,
		    TextUndoRedoCallback,
		    TextUndoFreeCallback,
		    TextUndoStackContentChangedCallback);
	    TkTextUndoSetContext(sharedTextPtr->undoStack, sharedTextPtr);
	    sharedTextPtr->undoLevel = 0;
	    sharedTextPtr->pushSeparator = 0;
	    sharedTextPtr->isIrreversible = 0;
	    sharedTextPtr->isAltered = 0;
	} else {
	    sharedTextPtr->isIrreversible = TkTextUndoContentIsModified(sharedTextPtr->undoStack);
	    ClearRetainedUndoTokens(sharedTextPtr);
	    TkTextUndoDestroyStack(&sharedTextPtr->undoStack);
	}
    }

    /* normalize values */
    textPtr->maxUndoDepth = MAX(textPtr->maxUndoDepth, 0);
    textPtr->maxRedoDepth = MAX(-1, textPtr->maxRedoDepth);
    textPtr->maxUndoSize = MAX(textPtr->maxUndoSize, 0);

    if (sharedTextPtr->maxUndoDepth != textPtr->maxUndoDepth
	    || sharedTextPtr->maxRedoDepth != textPtr->maxRedoDepth
	    || sharedTextPtr->maxUndoSize != textPtr->maxUndoSize) {
	if (sharedTextPtr->undoStack) {
	    TkTextUndoSetMaxStackDepth(sharedTextPtr->undoStack,
		    textPtr->maxUndoDepth, textPtr->maxRedoDepth);
	    TkTextUndoSetMaxStackSize(sharedTextPtr->undoStack, textPtr->maxUndoSize, 0);
	}
	sharedTextPtr->maxUndoDepth = textPtr->maxUndoDepth;
	sharedTextPtr->maxRedoDepth = textPtr->maxRedoDepth;
	sharedTextPtr->maxUndoSize = textPtr->maxUndoSize;
	copyDownFlags = 1;
    }

    if (copyDownFlags) {
	TkText *tPtr;

	for (tPtr = sharedTextPtr->peers; tPtr; tPtr = tPtr->next) {
	    tPtr->autoSeparators = sharedTextPtr->autoSeparators;
	    tPtr->maxUndoDepth = sharedTextPtr->maxUndoDepth;
	    tPtr->maxRedoDepth = sharedTextPtr->maxRedoDepth;
	    tPtr->maxUndoSize = sharedTextPtr->maxUndoSize;
	    tPtr->undo = sharedTextPtr->undo;
	    tPtr->undoTagging = sharedTextPtr->undoTagging;
	}
    }

    /*
     * Check soft hyphen support.
     */

    textPtr->hyphenate = textPtr->useHyphenSupport
	    && textPtr->state != TK_TEXT_STATE_NORMAL
	    && (textPtr->wrapMode == TEXT_WRAPMODE_WORD || textPtr->wrapMode == TEXT_WRAPMODE_CODEPOINT);
    if (didHyphenate != textPtr->hyphenate) {
	mask |= TK_TEXT_LINE_GEOMETRY;
    }

    /*
     * Parse hyphen rules.
     */

    if (textPtr->hyphenRulesPtr) {
	if (TkTextParseHyphenRules(textPtr, textPtr->hyphenRulesPtr, &textPtr->hyphenRules) != TCL_OK) {
	    goto error;
	}
    } else {
	textPtr->hyphenRules = TK_TEXT_HYPHEN_MASK;
    }
    if (oldHyphenRules != textPtr->hyphenRules && textPtr->hyphenate) {
	mask |= TK_TEXT_LINE_GEOMETRY;
    }

    /*
     * Parse tab stops.
     */

    if (textPtr->tabArrayPtr) {
	free(textPtr->tabArrayPtr);
	textPtr->tabArrayPtr = NULL;
    }
    if (textPtr->tabOptionPtr) {
	textPtr->tabArrayPtr = TkTextGetTabs(interp, textPtr, textPtr->tabOptionPtr);
	if (!textPtr->tabArrayPtr) {
	    Tcl_AddErrorInfo(interp, "\n    (while processing -tabs option)");
	    goto error;
	}
    }

    /*
     * Check language support.
     */

    if (textPtr->langPtr) {
	if (!TkTextTestLangCode(interp, textPtr->langPtr)) {
	    goto error;
	}
	memcpy(textPtr->lang, Tcl_GetString(textPtr->langPtr), 3);
    } else {
	memset(textPtr->lang, 0, 3);
    }

    /*
     * A few other options also need special processing, such as parsing the
     * geometry and setting the background from a 3-D border.
     */

    Tk_SetBackgroundFromBorder(textPtr->tkwin, textPtr->border);

    /*
     * Now setup the -startindex/-setindex range. This step cannot be restored,
     * so this function must not return with an error code after this processing.
     */

    if (mask & TK_TEXT_INDEX_RANGE) {
	if (textPtr->newStartIndex) {
	    if (!TkTextGetIndexFromObj(interp, sharedTextPtr->mainPeer,
		    textPtr->newStartIndex, &start)) {
		goto error;
	    }
	} else {
	    TkTextIndexClear(&start, textPtr);
	    TkTextIndexSetSegment(&start, textPtr->startMarker);
	}
	if (textPtr->newEndIndex) {
	    if (!TkTextGetIndexFromObj(interp, sharedTextPtr->mainPeer, textPtr->newEndIndex, &end)) {
		goto error;
	    }
	} else {
	    TkTextIndexClear(&end, textPtr);
	    TkTextIndexSetSegment(&end, textPtr->endMarker);
	}
	if (TkTextIndexCompare(&start, &end) > 0) {
	    Tcl_SetObjResult(interp, Tcl_NewStringObj(
		    "-startindex must be less than or equal to -endindex", -1));
	    Tcl_SetErrorCode(interp, "TK", "TEXT", "INDEX_ORDER", NULL);
	    goto error;
	}

	start.textPtr = NULL;
	end.textPtr = NULL;

	if (textPtr->newEndIndex) {
	    if (TkTextIndexIsEndOfText(&end)) {
		if (--textPtr->endMarker->refCount == 0) {
		    assert(textPtr->endMarker != sharedTextPtr->endMarker);
		    TkBTreeUnlinkSegment(sharedTextPtr, textPtr->endMarker);
		    FREE_SEGMENT(textPtr->endMarker);
		    DEBUG_ALLOC(tkTextCountDestroySegment++);
		}
		(textPtr->endMarker = sharedTextPtr->endMarker)->refCount += 1;
	    } else {
		if (textPtr->endMarker->refCount > 1) {
		    textPtr->endMarker->refCount -= 1;
		    textPtr->endMarker = TkTextMakeStartEndMark(textPtr, &tkTextRightMarkType);
		} else {
		    assert(textPtr->endMarker != sharedTextPtr->endMarker);
		    TkBTreeUnlinkSegment(sharedTextPtr, textPtr->endMarker);
		}
		TkBTreeLinkSegment(sharedTextPtr, textPtr->endMarker, &end);
	    }
	    Tcl_GuardedDecrRefCount(textPtr->newEndIndex);
	    textPtr->newEndIndex = NULL;
	}

	if (textPtr->newStartIndex) {
	    if (TkTextIndexIsStartOfText(&start)) {
		if (--textPtr->startMarker->refCount == 0) {
		    assert(textPtr->startMarker != sharedTextPtr->startMarker);
		    TkBTreeUnlinkSegment(sharedTextPtr, textPtr->startMarker);
		    FREE_SEGMENT(textPtr->startMarker);
		    DEBUG_ALLOC(tkTextCountDestroySegment++);
		}
		(textPtr->startMarker = sharedTextPtr->startMarker)->refCount += 1;
	    } else {
		if (textPtr->startMarker->refCount > 1) {
		    textPtr->startMarker->refCount -= 1;
		    textPtr->startMarker = TkTextMakeStartEndMark(textPtr, &tkTextLeftMarkType);
		} else {
		    TkBTreeUnlinkSegment(sharedTextPtr, textPtr->startMarker);
		}
		TkBTreeLinkSegment(sharedTextPtr, textPtr->startMarker, &start);
	    }
	    Tcl_GuardedDecrRefCount(textPtr->newStartIndex);
	    textPtr->newStartIndex = NULL;
	}

	/*
	 * Line start and/or end have been adjusted. We need to validate the
	 * first displayed line and arrange for re-layout.
	 */

	TkBTreeClientRangeChanged(textPtr, MAX(0, textPtr->lineHeight));
	TkrTextMakeByteIndex(tree, NULL, TkTextIndexGetLineNumber(&textPtr->topIndex, NULL), 0, &current);

	if (TkTextIndexCompare(&current, &start) < 0 || TkTextIndexCompare(&end, &current) < 0) {
	    TkTextSearch search;
	    TkTextIndex first, last;
	    int selChanged = 0;

	    TkTextSetYView(textPtr, &start, 0);

	    /*
	     * We may need to adjust the selection. So we have to check
	     * whether the "sel" tag was applied to anything outside the
	     * current start,end.
	     */

	    TkrTextMakeByteIndex(tree, NULL, 0, 0, &first);
	    TkBTreeStartSearch(&first, &start, textPtr->selTagPtr, &search, SEARCH_NEXT_TAGON);
	    if (TkBTreeNextTag(&search)) {
		selChanged = 1;
	    } else {
		TkrTextMakeByteIndex(tree, NULL, TkrBTreeNumLines(tree, NULL), 0, &last);
		TkBTreeStartSearchBack(&end, &last, textPtr->selTagPtr,
			&search, SEARCH_EITHER_TAGON_TAGOFF);
		if (TkBTreePrevTag(&search)) {
		    selChanged = 1;
		}
	    }
	    if (selChanged) {
		/*
		 * Send an event that the selection has changed, and abort any
		 * partial-selections in progress.
		 */

		TkTextSelectionEvent(textPtr);
		textPtr->abortSelections = 1;
	    }
	}

	/* Indices are potentially obsolete after changing -start and/or
	 * -end, therefore increase the epoch.
	 * Also, clamp the insert and current (unshared) marks to the new
	 * -start/-end range limits of the widget. All other (shared)
	 * marks are unchanged.
         * The return value of TkTextMarkNameToIndex does not need to be
         * checked: "insert" and "current" marks always exist, and the
         * purpose of the code below precisely is to move them inside the
         * -start/-end range.
	 */

	currentEpoch = TkBTreeIncrEpoch(tree);
	start.textPtr = textPtr;
	end.textPtr = textPtr;

	TkTextMarkNameToIndex(textPtr, "current", &current);
	if (TkTextIndexCompare(&current, &start) < 0) {
	    textPtr->currentMarkPtr = TkrTextSetMark(textPtr, "current", &start);
	} else if (TkTextIndexCompare(&current, &end) > 0) {
	    textPtr->currentMarkPtr = TkrTextSetMark(textPtr, "current", &end);
	}
    } else {
	currentEpoch = TkBTreeEpoch(tree);
    }

    /*
     * Don't allow negative values for specific attributes.
     */

    textPtr->spacing1 = MAX(textPtr->spacing1, 0);
    textPtr->spacing2 = MAX(textPtr->spacing2, 0);
    textPtr->spacing3 = MAX(textPtr->spacing3, 0);
    textPtr->highlightWidth = MAX(textPtr->highlightWidth, 0);
    textPtr->borderWidth = MAX(textPtr->borderWidth, 0);
    textPtr->insertWidth = MAX(textPtr->insertWidth, 0);
    textPtr->syncTime = MAX(0, textPtr->syncTime);
    textPtr->selAttrs.borderWidth = MAX(textPtr->selAttrs.borderWidth, 0);

    /*
     * Make sure that configuration options are properly mirrored between the
     * widget record and the "sel" tags.
     */

    if (textPtr->selAttrs.border != textPtr->textConfigAttrs.border) {
	textPtr->selTagPtr->attrs.border = textPtr->selAttrs.border;
    }
    if (textPtr->selAttrs.inactiveBorder != textPtr->textConfigAttrs.inactiveBorder) {
	textPtr->selTagPtr->attrs.inactiveBorder = textPtr->selAttrs.inactiveBorder;
    }
    if (textPtr->selAttrs.fgColor != textPtr->textConfigAttrs.fgColor) {
	textPtr->selTagPtr->attrs.fgColor = textPtr->selAttrs.fgColor;
    }
    if (textPtr->selAttrs.inactiveFgColor != textPtr->textConfigAttrs.inactiveFgColor) {
	textPtr->selTagPtr->attrs.inactiveFgColor = textPtr->selAttrs.inactiveFgColor;
    }
    if (textPtr->selAttrs.borderWidthPtr != textPtr->textConfigAttrs.borderWidthPtr) {
	textPtr->selTagPtr->attrs.borderWidthPtr = textPtr->selAttrs.borderWidthPtr;
	textPtr->selTagPtr->attrs.borderWidth = textPtr->selAttrs.borderWidth;
    }
    textPtr->textConfigAttrs = textPtr->selAttrs;
    textPtr->selAttrs = textPtr->selTagPtr->attrs;
    TkTextUpdateTagDisplayFlags(textPtr->selTagPtr);
    TkTextRedrawTag(NULL, textPtr, NULL, NULL, textPtr->selTagPtr, 0);

    /*
     * Claim the selection if we've suddenly started exporting it and there
     * are tagged characters.
     */

    if (textPtr->exportSelection && (!oldExport) && (!Tcl_IsSafe(textPtr->interp))) {
	TkTextSearch search;
	TkTextIndex first, last;

	TkTextIndexSetupToStartOfText(&first, textPtr, tree);
	TkTextIndexSetupToEndOfText(&last, textPtr, tree);
	TkBTreeStartSearch(&first, &last, textPtr->selTagPtr, &search, SEARCH_NEXT_TAGON);
	if (TkBTreeNextTag(&search)) {
	    Tk_OwnSelection(textPtr->tkwin, XA_PRIMARY, TkTextLostSelection, textPtr);
	    textPtr->flags |= GOT_SELECTION;
	}
    }

    /*
     * Account for state changes that would reenable blinking cursor state.
     */

    if (textPtr->flags & GOT_FOCUS) {
	Tcl_DeleteTimerHandler(textPtr->insertBlinkHandler);
	textPtr->insertBlinkHandler = NULL;
	TextBlinkProc(textPtr);
    }

    /*
     * Register the desired geometry for the window, and arrange for the
     * window to be redisplayed.
     */

    textPtr->width = MAX(textPtr->width, 1);
    textPtr->height = MAX(textPtr->height, 1);

    Tk_FreeSavedOptions(&savedOptions);
    TextWorldChanged(textPtr, mask);

    if (textPtr->syncTime == 0 && (mask & TK_TEXT_SYNCHRONIZE)) {
	UpdateLineMetrics(textPtr, 0, TkrBTreeNumLines(sharedTextPtr->tree, textPtr));
    }

    /*
     * At least handle the "watch" command, and set the insert cursor.
     */

    if (mask & TK_TEXT_INDEX_RANGE) {
	/*
	 * Setting the "insert" mark must be done at the end, because the "watch" command
	 * will be triggered. Be sure to use the actual range, mind the epoch.
	 */

	TkTextMarkNameToIndex(textPtr, "insert", &current);

	if (start.stateEpoch != currentEpoch) {
	    /*
	     * The "watch" command did change the content.
	     */
	    TkTextIndexSetupToStartOfText(&start, textPtr, tree);
	    TkTextIndexSetupToEndOfText(&end, textPtr, tree);
	}

	start.textPtr = textPtr;
	end.textPtr = textPtr;

	if (TkTextIndexCompare(&current, &start) < 0) {
	    textPtr->insertMarkPtr = TkrTextSetMark(textPtr, "insert", &start);
	} else if (TkTextIndexCompare(&current, &end) >= 0) {
	    textPtr->insertMarkPtr = TkrTextSetMark(textPtr, "insert", &end);
	}
    }

    tkTextDebug = oldTextDebug;
    TK_BTREE_DEBUG(TkBTreeCheck(sharedTextPtr->tree));

    return TCL_OK;

error:
    Tk_RestoreSavedOptions(&savedOptions);
    textPtr->selAttrs = textPtr->selTagPtr->attrs;
    tkTextDebug = oldTextDebug;
    return TCL_ERROR;
}

/*
 *---------------------------------------------------------------------------
 *
 * TkTextParseHyphenRules --
 *
 *	This function is parsing the object containing the hyphen rules.
 *
 * Results:
 *	A standard Tcl result.
 *
 * Side effects:
 *	None.
 *
 *---------------------------------------------------------------------------
 */

int
TkTextParseHyphenRules(
    TkText *textPtr,
    Tcl_Obj *objPtr,
    int *rulesPtr)
{
    int rules = 0;
    Tcl_Obj **argv;
    int argc, i;
    unsigned k;

    assert(rulesPtr);

    if (Tcl_ListObjGetElements(textPtr->interp, objPtr, &argc, &argv) != TCL_OK) {
	return TCL_ERROR;
    }
    for (i = 0; i < argc; ++i) {
	char const *rule = Tcl_GetString(argv[i]);
	int r = rules;

	for (k = 0; k < sizeof(hyphenRuleStrings)/sizeof(hyphenRuleStrings[0]); ++k) {
	    if (strcmp(rule, hyphenRuleStrings[k]) == 0) {
		rules |= (1 << k);
	    }
	}
	if (r == rules) {
	    Tcl_SetObjResult(textPtr->interp, Tcl_ObjPrintf("unknown hyphen rule \"%s\"", rule));
	    Tcl_SetErrorCode(textPtr->interp, "TK", "TEXT", "VALUE", NULL);
	    return TCL_ERROR;
	}
    }
    *rulesPtr = rules;
    return TCL_OK;
}

/*
 *---------------------------------------------------------------------------
 *
 * TextWorldChangedCallback --
 *
 *	This function is called when the world has changed in some way and the
 *	widget needs to recompute all its graphics contexts and determine its
 *	new geometry.
 *
 * Results:
 *	None.
 *
 * Side effects:
 *	Configures all tags in the Text with a empty objc/objv, for the side
 *	effect of causing all the items to recompute their geometry and to be
 *	redisplayed.
 *
 *---------------------------------------------------------------------------
 */

static void
TextWorldChangedCallback(
    ClientData instanceData)	/* Information about widget. */
{
    TextWorldChanged((TkText *) instanceData, TK_TEXT_LINE_GEOMETRY);
}

/*
 *---------------------------------------------------------------------------
 *
 * TextWorldChanged --
 *
 *	This function is called when the world has changed in some way and the
 *	widget needs to recompute all its graphics contexts and determine its
 *	new geometry.
 *
 * Results:
 *	None.
 *
 * Side effects:
 *	Configures all tags in the Text with a empty objc/objv, for the side
 *	effect of causing all the items to recompute their geometry and to be
 *	redisplayed.
 *
 *---------------------------------------------------------------------------
 */

static void
TextWorldChanged(
    TkText *textPtr,		/* Information about widget. */
    int mask)			/* OR'd collection of bits showing what has changed. */
{
    Tk_FontMetrics fm;
    int border;
    int oldLineHeight = textPtr->lineHeight;

    Tk_GetFontMetrics(textPtr->tkfont, &fm);
    textPtr->lineHeight = MAX(1, fm.linespace);
    textPtr->charWidth = MAX(1, Tk_TextWidth(textPtr->tkfont, "0", 1));
    textPtr->spaceWidth = MAX(1, Tk_TextWidth(textPtr->tkfont, " ", 1));

    if (oldLineHeight != textPtr->lineHeight) {
	TkTextFontHeightChanged(textPtr);
    }

    border = textPtr->borderWidth + textPtr->highlightWidth;
    Tk_GeometryRequest(textPtr->tkwin,
	    textPtr->width*textPtr->charWidth + 2*textPtr->padX + 2*border,
	    textPtr->height*(fm.linespace + textPtr->spacing1 + textPtr->spacing3)
		    + 2*textPtr->padY + 2*border);

    Tk_SetInternalBorderEx(textPtr->tkwin,
	    border + textPtr->padX, border + textPtr->padX,
	    border + textPtr->padY, border + textPtr->padY);
    if (textPtr->setGrid) {
	Tk_SetGrid(textPtr->tkwin, textPtr->width, textPtr->height,
		textPtr->charWidth, textPtr->lineHeight);
    } else {
	Tk_UnsetGrid(textPtr->tkwin);
    }

    TkTextRelayoutWindow(textPtr, mask);
    TK_BTREE_DEBUG(TkBTreeCheck(textPtr->sharedTextPtr->tree));
}

/*
 *--------------------------------------------------------------
 *
 * TextEventProc --
 *
 *	This function is invoked by the Tk dispatcher on structure changes to
 *	a text. For texts with 3D borders, this function is also invoked for
 *	exposures.
 *
 * Results:
 *	None.
 *
 * Side effects:
 *	When the window gets deleted, internal structures get cleaned up.
 *	When it gets exposed, it is redisplayed.
 *
 *--------------------------------------------------------------
 */

static void
ProcessConfigureNotify(
    TkText *textPtr,
    int updateLineGeometry)
{
    int mask = updateLineGeometry ? TK_TEXT_LINE_GEOMETRY : 0;

    /*
     * Do not allow line height computations before we accept the first
     * ConfigureNotify event. The problem is the very poor performance
     * in CalculateDisplayLineHeight() with very small widget width.
     */

    if (!textPtr->sharedTextPtr->allowUpdateLineMetrics) {
	textPtr->sharedTextPtr->allowUpdateLineMetrics = 1;
	updateLineGeometry = 1;
	TkTextEventuallyRepick(textPtr);
    }

    if (textPtr->prevHeight != Tk_Height(textPtr->tkwin)
	    || textPtr->prevWidth != Tk_Width(textPtr->tkwin)) {
	mask |= TK_TEXT_LINE_REDRAW_BOTTOM_LINE;
    }
    TkTextRelayoutWindow(textPtr, mask);
    TK_BTREE_DEBUG(TkBTreeCheck(textPtr->sharedTextPtr->tree));

    textPtr->prevWidth = Tk_Width(textPtr->tkwin);
    textPtr->prevHeight = Tk_Height(textPtr->tkwin);
}

static void
ProcessDestroyNotify(
    TkText *textPtr)
{
    if (textPtr->setGrid) {
	Tk_UnsetGrid(textPtr->tkwin);
	textPtr->setGrid = 0;
    }
    if (!(textPtr->flags & OPTIONS_FREED)) {
	/* Restore the original attributes. */
	textPtr->selAttrs = textPtr->textConfigAttrs;
	Tk_FreeConfigOptions((char *) textPtr, textPtr->optionTable, textPtr->tkwin);
	textPtr->flags |= OPTIONS_FREED;
    }
    textPtr->flags |= DESTROYED;

    /*
     * Call 'DestroyTest' to handle the deletion for us. The actual
     * textPtr may still exist after this, if there are some outstanding
     * references. But we have flagged it as DESTROYED just above, so
     * nothing will try to make use of it very extensively.
     */

    DestroyText(textPtr);
}

static void
ProcessFocusInOut(
    TkText *textPtr,
    XEvent *eventPtr)
{
    TkTextIndex index, index2;

    if (eventPtr->xfocus.detail == NotifyInferior
	    || eventPtr->xfocus.detail == NotifyAncestor
	    || eventPtr->xfocus.detail == NotifyNonlinear) {
	if (eventPtr->type == FocusIn) {
	    textPtr->flags |= GOT_FOCUS | INSERT_ON;
	} else {
	    textPtr->flags &= ~(GOT_FOCUS | INSERT_ON);
	}
	if (textPtr->state == TK_TEXT_STATE_NORMAL) {
	    if (eventPtr->type == FocusOut) {
		if (textPtr->insertBlinkHandler) {
		    Tcl_DeleteTimerHandler(textPtr->insertBlinkHandler);
		    textPtr->insertBlinkHandler = NULL;
		}
	    } else if (textPtr->insertOffTime && !textPtr->insertBlinkHandler) {
		textPtr->insertBlinkHandler =
			Tcl_CreateTimerHandler(textPtr->insertOnTime, TextBlinkProc, textPtr);
	    }
	    TkTextMarkSegToIndex(textPtr, textPtr->insertMarkPtr, &index);
	    TkTextIndexForwChars(textPtr, &index, 1, &index2, COUNT_INDICES);
	    TkrTextChanged(NULL, textPtr, &index, &index2);
	}
	if (textPtr->selAttrs.inactiveBorder != textPtr->selAttrs.border
		|| textPtr->selAttrs.inactiveFgColor != textPtr->selAttrs.fgColor) {
	    TkTextRedrawTag(NULL, textPtr, NULL, NULL, textPtr->selTagPtr, 0);
	}
	if (textPtr->highlightWidth > 0) {
	    TkTextRedrawRegion(textPtr, 0, 0, textPtr->highlightWidth, textPtr->highlightWidth);
	}
    }
}

static void
TextEventProc(
    ClientData clientData,	/* Information about window. */
    XEvent *eventPtr)		/* Information about event. */
{
    TkText *textPtr = (TkText *)clientData;

    switch (eventPtr->type) {
    case ConfigureNotify:
	if (textPtr->prevWidth != Tk_Width(textPtr->tkwin)
		|| textPtr->prevHeight != Tk_Height(textPtr->tkwin)) {
	    /*
	     * We don't need display computations until the widget is mapped
	     * or as long as the width seems to be unrealistic (not yet expanded
	     * by the geometry manager), see ProcessConfigureNotify() for more
	     * information.
	     */

	    if (Tk_IsMapped(textPtr->tkwin)
		    || (Tk_Width(textPtr->tkwin) >
			MAX(1, 2*(textPtr->highlightWidth + textPtr->borderWidth + textPtr->padX)))) {
		ProcessConfigureNotify(textPtr, textPtr->prevWidth != Tk_Width(textPtr->tkwin));
	    }
	}
	break;
    case DestroyNotify:
	ProcessDestroyNotify(textPtr);
	break;
    default:
	if (!textPtr->sharedTextPtr->allowUpdateLineMetrics) {
	    /*
	     * I don't know whether this can happen, but we want to be sure,
	     * probably we have rejected all ConfigureNotify events before
	     * first Expose arrives.
	     */
	    ProcessConfigureNotify(textPtr, 1);
	}
	switch (eventPtr->type) {
	case Expose:
	    TkTextRedrawRegion(textPtr, eventPtr->xexpose.x, eventPtr->xexpose.y,
		    eventPtr->xexpose.width, eventPtr->xexpose.height);
	    break;
	case FocusIn:
	case FocusOut:
	    ProcessFocusInOut(textPtr, eventPtr);
	    break;
	}
    }
}

/*
 *----------------------------------------------------------------------
 *
 * TextCmdDeletedProc --
 *
 *	This function is invoked when a widget command is deleted. If the
 *	widget isn't already in the process of being destroyed, this command
 *	destroys it.
 *
 * Results:
 *	None.
 *
 * Side effects:
 *	The widget is destroyed.
 *
 *----------------------------------------------------------------------
 */

static void
TextCmdDeletedProc(
    ClientData clientData)	/* Pointer to widget record for widget. */
{
    TkText *textPtr = (TkText *)clientData;
    Tk_Window tkwin = textPtr->tkwin;

    /*
     * This function could be invoked either because the window was destroyed
     * and the command was then deleted (in which this flag is already set) or
     * because the command was deleted, and then this function destroys the
     * widget.
     */

    if (!(textPtr->flags & DESTROYED)) {
	if (textPtr->setGrid) {
	    Tk_UnsetGrid(textPtr->tkwin);
	    textPtr->setGrid = 0;
	}
	textPtr->flags |= DESTROYED;
	Tk_DestroyWindow(tkwin);
    }
}

/*
 *----------------------------------------------------------------------
 *
 * InsertChars --
 *
 *	This function implements most of the functionality of the "insert"
 *	widget command.
 *
 * Results:
 *	The length of the inserted string.
 *
 * Side effects:
 *	The characters in "stringPtr" get added to the text just before the
 *	character indicated by "indexPtr".
 *
 *	If 'viewUpdate' is 1, we may adjust the window contents'
 *	y-position, and scrollbar setting.
 *
 *----------------------------------------------------------------------
 */

static void
InitPosition(
    TkSharedText *sharedTextPtr,	/* Shared portion of peer widgets. */
    TkTextPosition *positions)		/* Initialise this position array. */
{
    unsigned i;

    for (i = 0; i < sharedTextPtr->numPeers; ++i, ++positions) {
	positions->lineIndex = -1;
	positions->byteIndex = 0;
    }
}

static void
FindNewTopPosition(
    TkSharedText *sharedTextPtr,	/* Shared portion of peer widgets. */
    TkTextPosition *positions,		/* Fill this position array. */
    const TkTextIndex *index1Ptr,	/* Start position of this insert/delete. */
    const TkTextIndex *index2Ptr,	/* End position of this delete, is NULL in case of insert. */
    unsigned lengthOfInsertion)		/* Length of inserted string, is zero in case of delete. */
{
    TkTextBTree tree = sharedTextPtr->tree;
    TkText *tPtr;

    for (tPtr = sharedTextPtr->peers; tPtr; tPtr = tPtr->next, ++positions) {
	int lineIndex = -1;
	int byteIndex = 0;

	if (index2Ptr == NULL) {
	    if (TkTextIndexGetLine(index1Ptr) == TkTextIndexGetLine(&tPtr->topIndex)) {
		lineIndex = TkBTreeLinesTo(tree, NULL, TkTextIndexGetLine(index1Ptr), NULL);
		byteIndex = TkTextIndexGetByteIndex(&tPtr->topIndex);
		if (byteIndex > TkTextIndexGetByteIndex(index1Ptr)) {
		    byteIndex += lengthOfInsertion;
		}
	    }
	} else if (TkTextIndexCompare(index2Ptr, &tPtr->topIndex) >= 0) {
	    if (TkTextIndexCompare(index1Ptr, &tPtr->topIndex) <= 0) {
		/*
		 * Deletion range straddles topIndex: use the beginning of the
		 * range as the new topIndex.
		 */

		lineIndex = TkBTreeLinesTo(tree, NULL, TkTextIndexGetLine(index1Ptr), NULL);
		byteIndex = TkTextIndexGetByteIndex(index1Ptr);
	    } else if (TkTextIndexGetLine(index1Ptr) == TkTextIndexGetLine(&tPtr->topIndex)) {
		/*
		 * Deletion range starts on top line but after topIndex. Use
		 * the current topIndex as the new one.
		 */

		lineIndex = TkBTreeLinesTo(tree, NULL, TkTextIndexGetLine(index1Ptr), NULL);
		byteIndex = TkTextIndexGetByteIndex(&tPtr->topIndex);
            } else {
                /*
                 * Deletion range starts after the top line. This peers's view
                 * will not need to be reset. Nothing to do.
                 */
	    }
	} else if (TkTextIndexGetLine(index2Ptr) == TkTextIndexGetLine(&tPtr->topIndex)) {
	    /*
	     * Deletion range ends on top line but before topIndex. Figure out
	     * what will be the new character index for the character
	     * currently pointed to by topIndex.
	     */

	    lineIndex = TkBTreeLinesTo(tree, NULL, TkTextIndexGetLine(index2Ptr), NULL);
	    byteIndex = TkTextIndexGetByteIndex(&tPtr->topIndex) - TkTextIndexGetByteIndex(index2Ptr);
	    if (TkTextIndexGetLine(index1Ptr) == TkTextIndexGetLine(index2Ptr)) {
		byteIndex += TkTextIndexGetByteIndex(index1Ptr);
	    }
        } else {
            /*
             * Deletion range ends before the top line. This peers's view
             * will not need to be reset. Nothing to do.
             */
	}

	if (lineIndex != -1) {
	    if (lineIndex == positions->lineIndex) {
		positions->byteIndex = MAX(positions->byteIndex, byteIndex);
	    } else {
		positions->lineIndex = MAX(positions->lineIndex, lineIndex);
		positions->byteIndex = byteIndex;
	    }
	}
    }
}

static void
SetNewTopPosition(
    TkSharedText *sharedTextPtr,	/* Shared portion of peer widgets. */
    TkText *textPtr,			/* Current peer widget, can be NULL. */
    const TkTextPosition *positions,	/* New top positions. */
    int viewUpdate)			/* Update the view of current widget if set. */
{
    TkText *tPtr;

    for (tPtr = sharedTextPtr->peers; tPtr; tPtr = tPtr->next, ++positions) {
	if (positions->lineIndex != -1) {
	    TkTextIndex index;

	    if (tPtr == textPtr && !viewUpdate) {
		continue;
	    }

	    TkrTextMakeByteIndex(sharedTextPtr->tree, NULL, positions->lineIndex, 0, &index);
	    TkrTextIndexForwBytes(tPtr, &index, positions->byteIndex, &index);

	    if (tPtr == textPtr) {
		/*
		 * Line cannot be before -startindex of textPtr because this line
		 * corresponds to an index which is necessarily between "begin"
		 * and "end" relative to textPtr. Therefore no need to clamp line
		 * to the -start/-end range.
		 */
	    } else {
		TkTextIndex start;

                /*
                 * Line may be before -startindex of tPtr and must be clamped to -startindex
		 * before providing it to TkTextSetYView otherwise lines before -startindex
                 * would be displayed. There is no need to worry about -endline however,
                 * because the view will only be reset if the deletion involves the TOP
		 * line of the screen.
                 */

		TkTextIndexClear2(&start, tPtr, sharedTextPtr->tree);
		TkTextIndexSetSegment(&start, tPtr->startMarker);
		if (TkTextIndexCompare(&index, &start) < 0) {
		    index = start;
		}
	    }

	    TkTextSetYView(tPtr, &index, 0);
	}
    }
}

static void
ParseHyphens(
    const char *string,
    const char *end,
    char *buffer)
{
#if 0 && TCL_UTF_MAX > 4
# error "The text widget is designed for UTF-8, this applies also to the legacy code. Undocumented pseudo UTF-8 strings cannot be processed with this function, because it relies on the UTF-8 specification."
#endif

    assert(TK_TEXT_HYPHEN_MASK < 256); /* otherwise does not fit into char */

    /*
     * Preparing a string for hyphenation support. Note that 0xff is not allowed in
     * UTF-8 strings, so we can use this value for special purposes.
     */

    while (string != end) {
	if (*string == '\\') {
	    switch (*++string) {
	    case '\0':
		*buffer++ = '\\';
		break;
	    case '-':
		*buffer++ = 0xff;
		*buffer++ = '-';
		string += 1;
		break;
	    case '+':
	    	*buffer++ = 0xff;
		*buffer++ = '+';
		string += 1;
		break;
	    case ':':
		switch (string[1]) {
		case 'c':
		    if (strncmp(string, ":ck:", 4) == 0) {
			*buffer++ = 0xff;
			*buffer++ = (char) (1 << TK_TEXT_HYPHEN_CK);
			string += 4;
			break;
		    }
		    *buffer++ = *string++;
		    break;
		case 'd':
		    if (strncmp(string, ":dd:", 4) == 0) {
			*buffer++ = 0xff;
			*buffer++ = (char) (1 << TK_TEXT_HYPHEN_DOUBLE_DIGRAPH);
			string += 4;
			break;
		    }
		    if (strncmp(string, ":dv:", 4) == 0) {
			*buffer++ = 0xff;
			*buffer++ = (char) (1 << TK_TEXT_HYPHEN_DOUBLE_VOWEL);
			string += 4;
			break;
		    }
		    if (strncmp(string, ":doubledigraph:", 15) == 0) {
			*buffer++ = 0xff;
			*buffer++ = (char) (1 << TK_TEXT_HYPHEN_DOUBLE_DIGRAPH);
			string += 15;
			break;
		    }
		    if (strncmp(string, ":doublevowel:", 13) == 0) {
			*buffer++ = 0xff;
			*buffer++ = (char) (1 << TK_TEXT_HYPHEN_DOUBLE_VOWEL);
			string += 13;
			break;
		    }
		    *buffer++ = *string++;
		    break;
		case 'g':
		    if (strncmp(string, ":ge:", 4) == 0) {
			*buffer++ = 0xff;
			*buffer++ = (char) (1 << TK_TEXT_HYPHEN_GEMINATION);
			string += 4;
			break;
		    }
		    if (strncmp(string, ":gemination:", 12) == 0) {
			*buffer++ = 0xff;
			*buffer++ = (char) (1 << TK_TEXT_HYPHEN_GEMINATION);
			string += 12;
			break;
		    }
		    *buffer++ = *string++;
		    break;
		case 'r':
		    if (strncmp(string, ":rh:", 4) == 0) {
			*buffer++ = 0xff;
			*buffer++ = (char) (1 << TK_TEXT_HYPHEN_REPEAT);
			string += 4;
			break;
		    }
		    if (strncmp(string, ":repeathyphen:", 14) == 0) {
			*buffer++ = 0xff;
			*buffer++ = (char) (1 << TK_TEXT_HYPHEN_REPEAT);
			string += 14;
			break;
		    }
		    *buffer++ = *string++;
		    break;
		case 't':
		    if (strncmp(string, ":tr:", 4) == 0) {
			*buffer++ = 0xff;
			*buffer++ = (char) (1 << TK_TEXT_HYPHEN_TREMA);
			string += 4;
			break;
		    }
		    if (strncmp(string, ":tc:", 4) == 0) {
			*buffer++ = 0xff;
			*buffer++ = (char) (1 << TK_TEXT_HYPHEN_TRIPLE_CONSONANT);
			string += 4;
			break;
		    }
		    if (strncmp(string, ":trema:", 7) == 0) {
			*buffer++ = 0xff;
			*buffer++ = (char) (1 << TK_TEXT_HYPHEN_TREMA);
			string += 7;
			break;
		    }
		    if (strncmp(string, ":tripleconsonant:", 17) == 0) {
			*buffer++ = 0xff;
			*buffer++ = (char) (1 << TK_TEXT_HYPHEN_TRIPLE_CONSONANT);
			string += 17;
			break;
		    }
		    *buffer++ = *string++;
		    break;
	    default:
		*buffer++ = *string++;
		break;
	    }
	    }
	} else {
	    *buffer++ = *string++;
	}
    }
    *buffer = '\0';
}

static void
InsertChars(
    TkText *textPtr,		/* Overall information about text widget. */
    TkTextIndex *index1Ptr,	/* Where to insert new characters. May be modified if the index
    				 * is not valid for insertion (e.g. if at "end"). */
    TkTextIndex *index2Ptr,	/* Out: Index at the end of the inserted text. */
    char const *string,		/* Null-terminated string containing new information to add to text. */
    unsigned length,		/* Length of string content. */
    int viewUpdate,		/* Update the view if set. */
    TkTextTagSet *tagInfoPtr,	/* Add these tags to the inserted text, can be NULL. */
    TkTextTag *hyphenTagPtr,	/* Associate this tag with soft hyphens, can be NULL. */
    int parseHyphens)		/* Should we parse hyphens (tk_textInsert)? */
{
    TkSharedText *sharedTextPtr;
    TkText *tPtr;
    TkTextPosition *textPosition;
    TkTextPosition textPosBuf[PIXEL_CLIENTS];
    TkTextUndoInfo undoInfo;
    TkTextUndoInfo *undoInfoPtr;
    TkTextIndex startIndex;
    const char *text = string;
    char textBuf[4096];

    assert(textPtr);
    assert(length > 0);
    assert(!TkTextIsDeadPeer(textPtr));

    sharedTextPtr = textPtr->sharedTextPtr;

    /*
     * Don't allow insertions on the last (dummy) line of the text. This is
     * the only place in this function where the index1Ptr is modified.
     */

    if (TkTextIndexGetLine(index1Ptr) == TkBTreeGetLastLine(textPtr)) {
	TkTextIndexBackChars(textPtr, index1Ptr, 1, index1Ptr, COUNT_INDICES);
    }

    /*
     * Notify the display module that lines are about to change, then do the
     * insertion. If the insertion occurs on the top line of the widget
     * (textPtr->topIndex), then we have to recompute topIndex after the
     * insertion, since the insertion could invalidate it.
     */

    if (sharedTextPtr->numPeers > sizeof(textPosBuf)/sizeof(textPosBuf[0])) {
	textPosition = (TkTextPosition *)malloc(sizeof(TkTextPosition)*sharedTextPtr->numPeers);
    } else {
	textPosition = textPosBuf;
    }
    InitPosition(sharedTextPtr, textPosition);
    FindNewTopPosition(sharedTextPtr, textPosition, index1Ptr, NULL, length);

    TkrTextChanged(sharedTextPtr, NULL, index1Ptr, index1Ptr);
    undoInfoPtr = TkTextUndoStackIsFull(sharedTextPtr->undoStack) ? NULL : &undoInfo;
    startIndex = *index1Ptr;
    TkTextIndexToByteIndex(&startIndex); /* we need the byte position after insertion */

    if (parseHyphens) {
	text = (length >= sizeof(textBuf)) ? (char *)malloc(length + 1) : textBuf;
	ParseHyphens(string, string + length, (char *) text);
    }

    TkBTreeInsertChars(sharedTextPtr->tree, index1Ptr, text, tagInfoPtr, hyphenTagPtr, undoInfoPtr);

    /*
     * Push the insertion on the undo stack, and update the modified status of the widget.
     * Try to join with previously pushed undo token, if possible.
     */

    if (undoInfoPtr) {
	const TkTextUndoSubAtom *subAtom;
	int triggerStackEvent = 0;
	int pushToken;

	assert(undoInfo.byteSize == 0);

	PushUndoSeparatorIfNeeded(sharedTextPtr, sharedTextPtr->autoSeparators, TK_TEXT_EDIT_INSERT);

	pushToken = sharedTextPtr->lastUndoTokenType != TK_TEXT_UNDO_INSERT
		|| !((subAtom = TkTextUndoGetLastUndoSubAtom(sharedTextPtr->undoStack))
			&& (triggerStackEvent = TkBTreeJoinUndoInsert(
				(TkTextUndoToken *)subAtom->item, subAtom->size, undoInfo.token, undoInfo.byteSize)));

	assert(undoInfo.token->undoType->rangeProc);
	sharedTextPtr->prevUndoStartIndex = ((TkTextUndoTokenRange *) undoInfo.token)->startIndex;
	sharedTextPtr->prevUndoEndIndex = ((TkTextUndoTokenRange *) undoInfo.token)->endIndex;
	sharedTextPtr->lastUndoTokenType = TK_TEXT_UNDO_INSERT;
	sharedTextPtr->lastEditMode = TK_TEXT_EDIT_INSERT;

	if (pushToken) {
	    TkTextPushUndoToken(sharedTextPtr, undoInfo.token, undoInfo.byteSize);
	} else {
	    assert(!undoInfo.token->undoType->destroyProc);
	    free(undoInfo.token);
	    DEBUG_ALLOC(tkTextCountDestroyUndoToken++);
	}
	if (triggerStackEvent) {
	    sharedTextPtr->undoStackEvent = 1; /* TkBTreeJoinUndoInsert didn't trigger */
	}
    }

    *index2Ptr = *index1Ptr;
    *index1Ptr = startIndex;
    UpdateModifiedFlag(sharedTextPtr, 1);
    TkTextUpdateAlteredFlag(sharedTextPtr);
    SetNewTopPosition(sharedTextPtr, textPtr, textPosition, viewUpdate);

    if (textPosition != textPosBuf) {
	free(textPosition);
    }

    /*
     * Invalidate any selection retrievals in progress, and send an event
     * that the selection changed if that is the case.
     */

    for (tPtr = sharedTextPtr->peers; tPtr; tPtr = tPtr->next) {
        if (TkBTreeCharTagged(index1Ptr, tPtr->selTagPtr)) {
            TkTextSelectionEvent(tPtr);
        }
	tPtr->abortSelections = 1;
    }

    if (parseHyphens && text != textBuf) {
	free((char *) text);
    }
}

/*
 *----------------------------------------------------------------------
 *
 * TextUndoRedoCallback --
 *
 *	This function is registered with the generic undo/redo code to handle
 *	'insert' and 'delete' actions on all text widgets. We cannot perform
 *	those actions on any particular text widget, because that text widget
 *	might have been deleted by the time we get here.
 *
 * Results:
 *	None.
 *
 * Side effects:
 *	Will change anything, depending on the undo token.
 *
 *----------------------------------------------------------------------
 */

static void
TriggerWatchUndoRedo(
    TkSharedText *sharedTextPtr,
    TkTextUndoToken *token,
    int isRedo,
    int isFinal,
    TkText **peers,
    int numPeers)
{
    TkTextIndex index1, index2;
    Tcl_Obj *cmdPtr;
    char buf[100];
    int i;

    assert(sharedTextPtr->triggerWatchCmd);
    assert(token->undoType->rangeProc);
    assert(token->undoType->commandProc);

    sharedTextPtr->triggerWatchCmd = 0; /* do not trigger recursively */
    token->undoType->rangeProc(sharedTextPtr, token, &index1, &index2);
    Tcl_IncrRefCount(cmdPtr = token->undoType->commandProc(sharedTextPtr, token));
    snprintf(buf, sizeof(buf), "%s", isFinal ? "yes" : "no");

    for (i = 0; i < numPeers; ++i) {
	TkText *tPtr = peers[i];

	if (tPtr->watchCmd && !(tPtr->flags & DESTROYED)) {
	    char idx[2][TK_POS_CHARS];
	    const char *info = isRedo ? "redo" : "undo";

	    TkrTextPrintIndex(tPtr, &index1, idx[0]);
	    TkrTextPrintIndex(tPtr, &index2, idx[1]);
	    TkTextTriggerWatchCmd(tPtr, info, idx[0], idx[1], Tcl_GetString(cmdPtr), buf, NULL, 0);
	}
    }

    Tcl_GuardedDecrRefCount(cmdPtr);
    sharedTextPtr->triggerWatchCmd = 1;
}

void
TextUndoRedoCallback(
    TkTextUndoStack stack,
    const TkTextUndoAtom *atom)
{
    TkSharedText *sharedTextPtr = (TkSharedText *) TkTextUndoGetContext(stack);
    TkTextUndoInfo undoInfo;
    TkTextUndoInfo redoInfo;
    TkTextUndoInfo *redoInfoPtr;
    TkTextPosition *textPosition = NULL;
    TkTextPosition textPosBuf[PIXEL_CLIENTS];
    int eventuallyRepick = 0;
    TkText *peerArr[20];
    TkText **peers = peerArr;
    TkText *tPtr;
    int i, k, countPeers = 0;

    assert(stack);

    if (sharedTextPtr->triggerWatchCmd) {
	if (sharedTextPtr->numPeers > sizeof(peerArr) / sizeof(peerArr[0])) {
	    peers = (TkText **)malloc(sharedTextPtr->numPeers * sizeof(peerArr[0]));
	}
	for (tPtr = sharedTextPtr->peers; tPtr; tPtr = tPtr->next) {
	    if (tPtr->watchCmd) {
		TkTextSaveCursorIndex(tPtr);
		peers[countPeers++] = tPtr;
		tPtr->refCount += 1;
	    }
	}
    }

    memset(&undoInfo, 0, sizeof(undoInfo));
    redoInfoPtr = TkTextUndoStackIsFull(stack) ? NULL : &redoInfo;

    for (i = atom->arraySize - 1; i >= 0; --i) {
	TkTextIndex index1, index2;
	const TkTextUndoSubAtom *subAtom = atom->array + i;
	TkTextUndoToken *token = (TkTextUndoToken *)subAtom->item;
	int isDelete = token->undoType->action == TK_TEXT_UNDO_INSERT
		|| token->undoType->action == TK_TEXT_REDO_DELETE;
	int isInsert = token->undoType->action == TK_TEXT_UNDO_DELETE
		|| token->undoType->action == TK_TEXT_REDO_INSERT;

	if (isInsert || isDelete) {
	    const TkTextUndoTokenRange *range = (const TkTextUndoTokenRange *) token;

	    if (isDelete && sharedTextPtr->triggerWatchCmd) {
		TriggerWatchUndoRedo(sharedTextPtr, token, subAtom->redo, i == 0, peers, countPeers);
	    }
	    if (!textPosition) {
		if (sharedTextPtr->numPeers > sizeof(textPosBuf)/sizeof(textPosBuf[0])) {
		    textPosition = (TkTextPosition *)malloc(sizeof(textPosition[0])*sharedTextPtr->numPeers);
		} else {
		    textPosition = textPosBuf;
		}
		InitPosition(sharedTextPtr, textPosition);
	    }
	    if (isInsert) {
		TkBTreeUndoIndexToIndex(sharedTextPtr, &range->startIndex, &index1);
		TkrTextChanged(sharedTextPtr, NULL, &index1, &index1);
		FindNewTopPosition(sharedTextPtr, textPosition, &index1, NULL, subAtom->size);
	    } else {
		token->undoType->rangeProc(sharedTextPtr, token, &index1, &index2);
		TkrTextChanged(sharedTextPtr, NULL, &index1, &index2);
		FindNewTopPosition(sharedTextPtr, textPosition, &index1, &index2, 0);
	    }
	    for (tPtr = sharedTextPtr->peers; tPtr; tPtr = tPtr->next) {
		if (!tPtr->abortSelections) {
		    if (isInsert) {
			tPtr->abortSelections = 1;
		    } else {
			if (range->startIndex.lineIndex < range->endIndex.lineIndex
				&& TkBTreeTag(sharedTextPtr, NULL, &index1, &index2,
					tPtr->selTagPtr, 0, NULL, TkTextRedrawTag)) {
			    TkTextSelectionEvent(tPtr);
			    tPtr->abortSelections = 1;
			}
		    }
		}
	    }
	}

	/*
	 * Now perform the undo/redo action.
	 */

	if (redoInfoPtr) {
	    memset(redoInfoPtr, 0, sizeof(redoInfo));
	}
	undoInfo.token = token;
	undoInfo.byteSize = atom->size;
	token->undoType->undoProc(sharedTextPtr, &undoInfo, redoInfoPtr, atom->redo);

	if (token->undoType->action == TK_TEXT_UNDO_TAG) {
	    eventuallyRepick = 1;
	}
	if (redoInfoPtr) {
	    if (redoInfo.token == token) {
		/*
		 * We are re-using a token, this is possible because the current undo token
		 * will expire after this action.
		 */
		if (!subAtom->redo) {
		    if (token->undoType->action == TK_TEXT_UNDO_INSERT
			    || token->undoType->action == TK_TEXT_UNDO_DELETE) {
			assert(sharedTextPtr->insertDeleteUndoTokenCount > 0);
			sharedTextPtr->insertDeleteUndoTokenCount -= 1;
		    }
		}
		if (token->undoType->destroyProc) {
		    /* We need a balanced call of perform/destroy. */
		    token->undoType->destroyProc(sharedTextPtr, (TkTextUndoToken *)subAtom->item, 1);
		}
		/*
		 * Do not free this item.
		 */
		((TkTextUndoSubAtom *) subAtom)->item = NULL;
	    }
	    TkTextPushUndoToken(sharedTextPtr, redoInfo.token, redoInfo.byteSize);
	}
	if (!isDelete && sharedTextPtr->triggerWatchCmd) {
	    TriggerWatchUndoRedo(sharedTextPtr, token, subAtom->redo, i == 0, peers, countPeers);
	}
    }

    if (eventuallyRepick) {
	for (k = 0; k < countPeers; ++k) {
	    tPtr = peers[k];

	    if (!(tPtr->flags & DESTROYED)) {
		TkTextEventuallyRepick(tPtr);
	    }
	}
    }

    sharedTextPtr->lastEditMode = TK_TEXT_EDIT_OTHER;
    sharedTextPtr->lastUndoTokenType = -1;
    UpdateModifiedFlag(sharedTextPtr, 0);
    TkTextUpdateAlteredFlag(sharedTextPtr);

    if (textPosition) {
	SetNewTopPosition(sharedTextPtr, NULL, textPosition, 1);
	if (textPosition != textPosBuf) {
	    free(textPosition);
	}
    }

    if (sharedTextPtr->triggerWatchCmd) {
	for (i = 0; i < countPeers; ++i) {
	    tPtr = peers[i];

	    if (!(tPtr->flags & DESTROYED)) {
		TkTextIndexClear(&tPtr->insertIndex, tPtr);
		TkTextTriggerWatchCursor(tPtr);
	    }
	    TkTextDecrRefCountAndTestIfDestroyed(tPtr);
	}
    }

    /*
     * Freeing the peer array has to be done even if sharedTextPtr->triggerWatchCmd
     * is false, possibly the user has cleared the watch command inside the trigger
     * callback.
     */

    if (peers != peerArr) {
	free(peers);
    }
}

/*
 *----------------------------------------------------------------------
 *
 * TextUndoStackContentChangedCallback --
 *
 *	This function is registered with the generic undo/redo code to handle
 *	undo/redo stack changes.
 *
 * Results:
 *	None.
 *
 * Side effects:
 *	None.
 *
 *----------------------------------------------------------------------
 */

static void
TextUndoStackContentChangedCallback(
    const TkTextUndoStack stack)
{
    ((TkSharedText *) TkTextUndoGetContext(stack))->undoStackEvent = 1;
}

/*
 *----------------------------------------------------------------------
 *
 * TriggerUndoStackEvent --
 *
 *	This function is triggering the <<UndoStack>> event for all peers.
 *
 * Results:
 *	None.
 *
 * Side effects:
 *	May force the text window (and all peers) into existence.
 *
 *----------------------------------------------------------------------
 */

static void
TriggerUndoStackEvent(
    TkSharedText *sharedTextPtr)
{
    TkText *textPtr;

    assert(sharedTextPtr->undoStackEvent);
    sharedTextPtr->undoStackEvent = 0;

    for (textPtr = sharedTextPtr->peers; textPtr; textPtr = textPtr->next) {
	if (!(textPtr->flags & DESTROYED)) {
	    Tk_MakeWindowExist(textPtr->tkwin);
	    Tk_SendVirtualEvent(textPtr->tkwin, "UndoStack", NULL);
	}
    }
}

/*
 *----------------------------------------------------------------------
 *
 * TextUndoFreeCallback --
 *
 *	This function is registered with the generic undo/redo code to handle
 *	the freeing operation of undo/redo items.
 *
 * Results:
 *	None.
 *
 * Side effects:
 *	Some memory will be freed.
 *
 *----------------------------------------------------------------------
 */

static void
TextUndoFreeCallback(
    const TkTextUndoStack stack,
    const TkTextUndoSubAtom *subAtom)	/* Destroy this token. */
{
    TkTextUndoToken *token = (TkTextUndoToken *) subAtom->item;

    /*
     * Consider that the token is possibly null.
     */

    if (token) {
	TkTextUndoAction action = token->undoType->action;

	if (action == TK_TEXT_UNDO_INSERT || action == TK_TEXT_UNDO_DELETE) {
	    TkSharedText *sharedTextPtr = (TkSharedText *) TkTextUndoGetContext(stack);
	    assert(sharedTextPtr->insertDeleteUndoTokenCount > 0);
	    sharedTextPtr->insertDeleteUndoTokenCount -= 1;
	}
	if (token->undoType->destroyProc) {
	    token->undoType->destroyProc((TkSharedText *)TkTextUndoGetContext(stack), (TkTextUndoToken *)subAtom->item, 0);
	}
	free(subAtom->item);
	DEBUG_ALLOC(tkTextCountDestroyUndoToken++);
    }
}

/*
 *----------------------------------------------------------------------
 *
 * CountIndices --
 *
 *	This function implements most of the functionality of the "count"
 *	widget command.
 *
 *	Note that 'textPtr' is only used if we need to check for elided
 *	attributes, i.e. if type is COUNT_DISPLAY_INDICES or
 *	COUNT_DISPLAY_CHARS
 *
 * Results:
 *	Returns the number of characters in the range.
 *
 * Side effects:
 *	None.
 *
 *----------------------------------------------------------------------
 */

static int
CountIndices(
    const TkText *textPtr,	/* Overall information about text widget. */
    const TkTextIndex *indexPtr1,
				/* Index describing location of first character to delete. */
    const TkTextIndex *indexPtr2,
				/* Index describing location of last character to delete. NULL means
				 * just delete the one character given by indexPtr1. */
    TkTextCountType type)	/* The kind of indices to count. */
{
    /*
     * Order the starting and stopping indices.
     */

    int compare = TkTextIndexCompare(indexPtr1, indexPtr2);

    if (compare == 0) {
	return 0;
    }
    if (compare > 0) {
	return -((int) TkTextIndexCount(textPtr, indexPtr2, indexPtr1, type));
    }
    return TkTextIndexCount(textPtr, indexPtr1, indexPtr2, type);
}

/*
 *----------------------------------------------------------------------
 *
 * TkTextGetUndeletableNewline --
 *
 *	Return pointer to undeletable newline. The search will start at
 *	start of deletion. See comments in function about the properties
 *	of an undeletable newline.
 *
 *	Note that this functions expects that the deletions end on very
 *	last line in B-Tree, otherwise the newline is always deletable.
 *
 * Results:
 *	Returns the undeletable newline, or NULL.
 *
 * Side effects:
 *	None.
 *
 *----------------------------------------------------------------------
 */

const TkTextSegment *
TkTextGetUndeletableNewline(
    const TkTextLine *lastLinePtr)	/* last line of deletion, must be last line of B-Tree */
{
    assert(lastLinePtr);
    assert(!lastLinePtr->nextPtr);

#if 0 /* THIS IS OLD IMPLEMENTATION */
    const TkTextSegment *segPtr = TkTextIndexGetContentSegment(&index1, NULL);

    /*
     * Advance to next character.
     */

    while (segPtr->size == 0) {
	segPtr = segPtr->nextPtr;
	assert(segPtr);
    }

    /*
     * Assume the following text content:
     *
     *    {"1" "\n"} {"\n"} {"2" "\n"} {"\n"}
     *      A   B      C      D   E      F
     *
     * Segment E is the last newline (F belongs to addtional empty line).
     * We have two cases where the last newline has to be preserved.
     *
     * 1. Deletion is starting in first line, then we have to preserve the
     *    last newline, return segment E.
     *
     * 2. Deletion is not starting at the first character in this line, then
     *    we have to preserve the last newline, return segment E.
     *
     * In all other cases return NULL.
     */

    if (segPtr->sectionPtr->linePtr->prevPtr && SegIsAtStartOfLine(segPtr)) {
	return NULL;
    }
#endif

    /*
     * The old implementation is erroneous, and has been changed:
     *
     * 1. Test the following script with old implementation:
     *	    text .t
     *      .t insert end "1\n2"
     *      .t delete 2.0 end
     *      .t insert end "2"
     *    The result of [.t get begin end] -> "12\n" is unexpected, the expected result is "1\n2\n".
     *
     * 2. The mathematical consistency now will be preserved:
     *      - The newly created text widget is clean and contains "\e"
     *        (\e is the always existing final newline in last line).
     *      - After insertion of "1\n2" at 'begin' we have "1\n2\e".
     *      - After [.t delete 2.0 end] the deletion starts with inserted character "2",
     *        and not with the inserted newline. Thus from mathematical point of view
     *        the result must be "1\n\e" (this means: the always existing final newline
     *        will never be deleted).
     *      - After [.t insert end "2"] the string "2" has been inserted at end, this means
     *        before "\e", so the new result is "1\n2\e".
     *
     * 3. It's a clean concept if the artificial newline is undeletable, the old concept is
     *    hard to understand for a user, and error-prone.
     */

    assert(lastLinePtr->prevPtr);
    return lastLinePtr->prevPtr->lastPtr; /* return final newline \e */
}

/*
 *----------------------------------------------------------------------
 *
 * DeleteIndexRange --
 *
 *	This function implements most of the functionality of the "delete"
 *	widget command.
 *
 * Results:
 *	Returns whether the widget hasn't been destroyed.
 *
 * Side effects:
 *	Characters and other entities (windows, images) get deleted from the
 *	text.
 *
 *	If 'viewUpdate' is 1, we may adjust the window contents'
 *	y-position, and scrollbar setting.
 *
 *	If 'viewUpdate' is 1, true we can guarantee that textPtr->topIndex
 *	points to a valid TkTextLine after this function returns. However, if
 *	'viewUpdate' is false, then there is no such guarantee (since
 *	topIndex.linePtr can be garbage). The caller is expected to take
 *	actions to ensure the topIndex is validated before laying out the
 *	window again.
 *
 *----------------------------------------------------------------------
 */

static int
DeleteOnLastLine(
    TCL_UNUSED(TkSharedText *),
    const TkTextLine *lastLinePtr,
    int flags) /* deletion flags */
{
    assert(lastLinePtr);
    assert(!lastLinePtr->nextPtr);

    if (flags & DELETE_MARKS) {
	const TkTextSegment *segPtr = lastLinePtr->segPtr;

	while (segPtr->size == 0) {
	    if ((flags & DELETE_MARKS) && TkTextIsNormalMark(segPtr)) {
		return 1;
	    }
	    segPtr = segPtr->nextPtr;
	}
    }

    return 0;
}

static int
DeleteEndMarker(
    const TkTextIndex *indexPtr,
    int flags)
{
    const TkTextSegment *segPtr;

    return (flags & DELETE_MARKS)
	    && (segPtr = TkTextIndexGetSegment(indexPtr))
	    && TkTextIsNormalMark(segPtr);
}

static int
DeleteIndexRange(
    TkSharedText *sharedTextPtr,/* Shared portion of peer widgets. */
    TkText *textPtr,		/* Overall information about text widget. */
    const TkTextIndex *indexPtr1,
				/* Index describing location of first character (or other entity)
				 * to delete. */
    const TkTextIndex *indexPtr2,
				/* Index describing location of last character (or other entity)
				 * to delete. NULL means just delete the one character given by
				 * indexPtr1. */
    int flags,			/* Flags controlling the deletion. */
    int viewUpdate,		/* Update vertical view if set. */
    int triggerWatchDelete,	/* Should we trigger the watch command for deletion? */
    int triggerWatchInsert,	/* Should we trigger the watch command for insertion? */
    int userFlag,		/* Trigger user modification? */
    int final)			/* This is the final call in a sequence of ranges. */
{
    TkTextIndex index1, index2, index3;
    TkTextPosition *textPosition;
    TkTextPosition textPosBuf[PIXEL_CLIENTS];
    TkTextUndoInfo undoInfo;
    TkTextUndoInfo *undoInfoPtr;
    TkTextLine *lastLinePtr;

    if (!sharedTextPtr) {
	sharedTextPtr = textPtr->sharedTextPtr;
    }

    if (triggerWatchInsert) {
	TkTextIndexToByteIndex((TkTextIndex *) indexPtr1); /* mutable due to concept */
    }

    if (TkTextIndexIsEndOfText(indexPtr1)) {
	return 1; /* nothing to delete */
    }

    /*
     * Prepare the starting and stopping indices.
     */

    if (indexPtr2) {
	if (TkTextIndexCompare(indexPtr1, indexPtr2) >= 0) {
	    return 1; /* there is nothing to delete */
	}
	index1 = *indexPtr1;
	index2 = *indexPtr2;
    } else if (!TkTextIndexForwChars(textPtr, indexPtr1, 1, &index2, COUNT_INDICES)) {
	return 1;
    } else {
	index1 = *indexPtr1;
    }

    index3 = index2;

    if (!TkTextIndexGetLine(&index2)->nextPtr
	    && !DeleteEndMarker(&index2, flags)
	    && TkTextGetUndeletableNewline(lastLinePtr = TkTextIndexGetLine(&index2))
	    && !DeleteOnLastLine(sharedTextPtr, lastLinePtr, flags)) {
	/*
	 * This is a very special case. If the last newline is undeletable, we do not
	 * have a deletable marker at end of range, and there is no deletable mark on
	 * last line, then decrement the end of range.
	 */

	TkrTextIndexBackBytes(textPtr, &index2, 1, &index2);

	if (TkTextIndexIsEqual(&index1, &index2)) {
	    if (lastLinePtr->prevPtr) {
		if (lastLinePtr->prevPtr->lastPtr->tagInfoPtr != sharedTextPtr->emptyTagInfoPtr) {
		    /* we have to delete tags on previous newline, that's all */
		    TkTextClearSelection(sharedTextPtr, &index1, &index3);
		    TkTextClearTags(sharedTextPtr, textPtr, &index1, &index3, 0);
		} else {
		    assert(TkTextTagSetIsEmpty(lastLinePtr->prevPtr->lastPtr->tagInfoPtr));
		}
	    }
	    return 1; /* nothing to do */
	}

	if (lastLinePtr->prevPtr->lastPtr->tagInfoPtr != sharedTextPtr->emptyTagInfoPtr) {
	    if (!TkTextTagBitContainsSet(sharedTextPtr->selectionTags,
		    lastLinePtr->prevPtr->lastPtr->tagInfoPtr)) {
		/*
		 * Last newline is tagged with any non-selection tag, so we have to
		 * re-include this character.
		 */
		flags |= DELETE_LASTLINE;
		index2 = index3;
	    }
	}
    }

    /*
     * Call the "watch" command for deletion. Take into account that the
     * receiver might change the text content inside the callback, although
     * he shouldn't do this.
     */

    if (triggerWatchDelete) {
	Tcl_Obj *delObj = TextGetText(textPtr, &index1, &index2, NULL, NULL, UINT_MAX, 0, 1);
	char const *deleted = Tcl_GetString(delObj);
	int unchanged;
	int rc;

	TkTextIndexSave(&index1);
	TkTextIndexSave(&index2);
	Tcl_IncrRefCount(delObj);
	rc = TriggerWatchEdit(textPtr, userFlag, "delete", &index1, &index2, deleted, final);
	Tcl_GuardedDecrRefCount(delObj);
	unchanged = TkTextIndexRebuild(&index1) && TkTextIndexRebuild(&index2);

	if (!rc) { return 0; } /* the receiver has destroyed this widget */

	if (!unchanged && TkTextIndexCompare(&index1, &index2) >= 0) {
	    /* This can only happen if the receiver of the trigger command did any modification. */
	    return 1;
	}
    }

    TkTextClearSelection(sharedTextPtr, &index1, &index3);

    /*
     * Tell the display what's about to happen, so it can discard obsolete
     * display information, then do the deletion. Also, if the deletion
     * involves the top line on the screen, then we have to reset the view
     * (the deletion will invalidate textPtr->topIndex). Compute what the new
     * first character will be, then do the deletion, then reset the view.
     */

    TkrTextChanged(sharedTextPtr, NULL, &index1, &index2);

    if (sharedTextPtr->numPeers > sizeof(textPosBuf)/sizeof(textPosBuf[0])) {
	textPosition = (TkTextPosition *)malloc(sizeof(textPosition[0])*sharedTextPtr->numPeers);
    } else {
	textPosition = textPosBuf;
    }
    InitPosition(sharedTextPtr, textPosition);
    FindNewTopPosition(sharedTextPtr, textPosition, &index1, &index2, 0);

    undoInfoPtr = TkTextUndoStackIsFull(sharedTextPtr->undoStack) ? NULL : &undoInfo;
    TkBTreeDeleteIndexRange(sharedTextPtr, &index1, &index2, flags, undoInfoPtr);

    /*
     * Push the deletion onto the undo stack, and update the modified status of the widget.
     * Try to join with previously pushed undo token, if possible.
     */

    if (undoInfoPtr) {
	const TkTextUndoSubAtom *subAtom;

	PushUndoSeparatorIfNeeded(sharedTextPtr, sharedTextPtr->autoSeparators, TK_TEXT_EDIT_DELETE);

	if (TkTextUndoGetMaxSize(sharedTextPtr->undoStack) == 0
		|| TkTextUndoGetCurrentSize(sharedTextPtr->undoStack) + undoInfo.byteSize
			<= TkTextUndoGetMaxSize(sharedTextPtr->undoStack)) {
	    if (sharedTextPtr->lastUndoTokenType != TK_TEXT_UNDO_DELETE
		    || !((subAtom = TkTextUndoGetLastUndoSubAtom((TkTextUndoStack)sharedTextPtr->undoStack))
			    && TkBTreeJoinUndoDelete((TkTextUndoToken *)subAtom->item, subAtom->size,
				    undoInfo.token, undoInfo.byteSize))) {
		TkTextPushUndoToken(sharedTextPtr, undoInfo.token, undoInfo.byteSize);
	    }
	    sharedTextPtr->lastUndoTokenType = TK_TEXT_UNDO_DELETE;
	    sharedTextPtr->prevUndoStartIndex =
		    ((TkTextUndoTokenRange *) undoInfo.token)->startIndex;
	    sharedTextPtr->prevUndoEndIndex = ((TkTextUndoTokenRange *) undoInfo.token)->endIndex;
	    /* stack has changed anyway, but TkBTreeJoinUndoDelete didn't trigger */
	    sharedTextPtr->undoStackEvent = 1;
	} else {
	    assert(undoInfo.token->undoType->destroyProc);
	    undoInfo.token->undoType->destroyProc(sharedTextPtr, undoInfo.token, 0);
	    free(undoInfo.token);
	    DEBUG_ALLOC(tkTextCountDestroyUndoToken++);
	}

	sharedTextPtr->lastEditMode = TK_TEXT_EDIT_DELETE;
    }

    UpdateModifiedFlag(sharedTextPtr, 1);
    TkTextUpdateAlteredFlag(sharedTextPtr);
    SetNewTopPosition(sharedTextPtr, textPtr, textPosition, viewUpdate);

    if (textPosition != textPosBuf) {
	free(textPosition);
    }

    /*
     * Lastly, trigger the "watch" command for insertion. This must be the last action,
     * probably the receiver is calling some widget commands inside the callback.
     */

    if (triggerWatchInsert) {
	if (!TriggerWatchEdit(textPtr, userFlag, "insert", indexPtr1, indexPtr1, NULL, final)) {
	    return 0; /* widget has been destroyed */
	}
    }

    return 1;
}

/*
 *----------------------------------------------------------------------
 *
 * TextFetchSelection --
 *
 *	This function is called back by Tk when the selection is requested by
 *	someone. It returns part or all of the selection in a buffer provided
 *	by the caller.
 *
 * Results:
 *	The return value is the number of non-NULL bytes stored at buffer.
 *	Buffer is filled (or partially filled) with a NULL-terminated string
 *	containing part or all of the selection, as given by offset and
 *	maxBytes.
 *
 * Side effects:
 *	None.
 *
 *----------------------------------------------------------------------
 */

static TkSizeT
TextFetchSelection(
    ClientData clientData,	/* Information about text widget. */
    TkSizeT offset,			/* Offset within selection of first character to be returned. */
    char *buffer,		/* Location in which to place selection. */
    TkSizeT maxBytes)		/* Maximum number of bytes to place at buffer, not including
    				 * terminating NULL character. */
{
    TkText *textPtr = (TkText *)clientData;
    TkTextSearch *searchPtr;
    Tcl_Obj *selTextPtr;
    int numBytes;

    if ((!textPtr->exportSelection) || Tcl_IsSafe(textPtr->interp)) {
	return TCL_INDEX_NONE;
    }

    /*
     * Find the beginning of the next range of selected text. Note: if the
     * selection is being retrieved in multiple pieces (offset != 0) and some
     * modification has been made to the text that affects the selection then
     * reject the selection request (make 'em start over again).
     */

    if (offset == 0) {
	TkTextIndexSetupToStartOfText(&textPtr->selIndex, textPtr, textPtr->sharedTextPtr->tree);
	textPtr->abortSelections = 0;
    } else if (textPtr->abortSelections) {
	return 0;
    }

    searchPtr = &textPtr->selSearch;

    if (offset == 0 || !TkBTreeCharTagged(&textPtr->selIndex, textPtr->selTagPtr)) {
	TkTextIndex eof;

	TkTextIndexSetupToEndOfText(&eof, textPtr, textPtr->sharedTextPtr->tree);
	TkBTreeStartSearch(&textPtr->selIndex, &eof, textPtr->selTagPtr, searchPtr, SEARCH_NEXT_TAGON);
	if (!TkBTreeNextTag(searchPtr)) {
	    return offset == 0 ? TCL_INDEX_NONE : 0;
	}
	textPtr->selIndex = searchPtr->curIndex;

	/*
	 * Find the end of the current range of selected text.
	 */

	if (!TkBTreeNextTag(searchPtr)) {
	    assert(!"TextFetchSelection couldn't find end of range");
	}
    } else {
	/* we are still inside tagged range */
    }

    /*
     * Iterate through the the selected ranges and collect the text content.
     *
     * NOTE:
     * The crux with TextFetchSelection is the old interface of this callback function,
     * it does not fit with the object design (Tcl_Obj), otherwise it would expect an
     * object as the result. Thus the actual "natural" implementation is a bit
     * ineffecient, because we are collecting the data with an object (we are using the
     * "get" mechanism), and afterwards the content of this object will be copied into
     * the buffer, and the object will be destroyed. Hopefully some day function
     * TextFetchSelection will be changed to new object design.
     */

    Tcl_IncrRefCount(selTextPtr = Tcl_NewObj());

    while (1) {
	TextGetText(textPtr, &textPtr->selIndex, &searchPtr->curIndex, &textPtr->selIndex,
		selTextPtr, maxBytes - GetByteLength(selTextPtr), 1, 0);

	if (GetByteLength(selTextPtr) == maxBytes) {
	    break;
	}

	/*
	 * Find the beginning of the next range of selected text.
	 */

	if (!TkBTreeNextTag(searchPtr)) {
	    break;
	}

	textPtr->selIndex = searchPtr->curIndex;

	/*
	 * Find the end of the current range of selected text.
	 */

	if (!TkBTreeNextTag(searchPtr)) {
	    assert(!"TextFetchSelection couldn't find end of range");
	}
    }

    numBytes = GetByteLength(selTextPtr);
    memcpy(buffer, Tcl_GetString(selTextPtr), numBytes);
    Tcl_GuardedDecrRefCount(selTextPtr);
    return numBytes;
}

/*
 *----------------------------------------------------------------------
 *
 * TkTextSelectionEvent --
 *
 *	When anything relevant to the "sel" tag has been changed, call this
 *	function to generate a <<Selection>> event.
 *
 * Results:
 *	None.
 *
 * Side effects:
 *	If <<Selection>> bindings are present, they will trigger.
 *
 *----------------------------------------------------------------------
 */

void
TkTextSelectionEvent(
    TkText *textPtr)
{
    /*
     * Send an event that the selection changed. This is equivalent to:
     *     event generate $textWidget <<Selection>>
     */

    Tk_SendVirtualEvent(textPtr->tkwin, "Selection", NULL);
}

/*
 *----------------------------------------------------------------------
 *
 * TkTextLostSelection --
 *
 *	This function is called back by Tk when the selection is grabbed away
 *	from a text widget. On Windows and Mac systems, we want to remember
 *	the selection for the next time the focus enters the window. On Unix,
 *	just remove the "sel" tag from everything in the widget.
 *
 * Results:
 *	None.
 *
 * Side effects:
 *	The "sel" tag is cleared from the window.
 *
 *----------------------------------------------------------------------
 */

void
TkTextLostSelection(
    ClientData clientData)	/* Information about text widget. */
{
    TkText *textPtr = (TkText *)clientData;

    if (Tk_AlwaysShowSelection(textPtr->tkwin)) {
	TkTextIndex start, end;

	if ((!textPtr->exportSelection) || Tcl_IsSafe(textPtr->interp)) {
	    return;
	}

	/*
	 * On Windows and Mac systems, we want to remember the selection for
	 * the next time the focus enters the window. On Unix, just remove the
	 * "sel" tag from everything in the widget.
	 */

	TkTextIndexSetupToStartOfText(&start, textPtr, textPtr->sharedTextPtr->tree);
	TkTextIndexSetupToEndOfText(&end, textPtr, textPtr->sharedTextPtr->tree);
	TkBTreeTag(textPtr->sharedTextPtr, textPtr, &start, &end, textPtr->selTagPtr,
		0, NULL, TkTextRedrawTag);
    }

    /*
     * Send an event that the selection changed. This is equivalent to:
     *	   event generate $textWidget <<Selection>>
     */

    TkTextSelectionEvent(textPtr);

    textPtr->flags &= ~GOT_SELECTION;
}

/*
 *----------------------------------------------------------------------
 *
 * TextBlinkProc --
 *
 *	This function is called as a timer handler to blink the insertion
 *	cursor off and on.
 *
 * Results:
 *	None.
 *
 * Side effects:
 *	The cursor gets turned on or off, redisplay gets invoked, and this
 *	function reschedules itself.
 *
 *----------------------------------------------------------------------
 */

static void
TextBlinkProc(
    ClientData clientData)	/* Pointer to record describing text. */
{
    TkText *textPtr = (TkText *)clientData;
    unsigned oldFlags = textPtr->flags;

    if (textPtr->state == TK_TEXT_STATE_DISABLED
	    || !(textPtr->flags & GOT_FOCUS)
	    || textPtr->insertOffTime == 0) {
	if (!(textPtr->flags & GOT_FOCUS) && textPtr->insertUnfocussed != TK_TEXT_INSERT_NOFOCUS_NONE) {
	    /*
	     * The widget doesn't have the focus yet it is configured to
	     * display the cursor when it doesn't have the focus. Act now!
	     */

	    textPtr->flags |= INSERT_ON;
	} else if (textPtr->insertOffTime == 0) {
	    /*
	     * The widget was configured to have zero offtime while the
	     * insertion point was not displayed. We have to display it once.
	     */

	    textPtr->flags |= INSERT_ON;
	}
    } else {
	if (textPtr->flags & INSERT_ON) {
	    textPtr->flags &= ~INSERT_ON;
	    textPtr->insertBlinkHandler = Tcl_CreateTimerHandler(
		    textPtr->insertOffTime, TextBlinkProc, textPtr);
	} else {
	    textPtr->flags |= INSERT_ON;
	    textPtr->insertBlinkHandler = Tcl_CreateTimerHandler(
		    textPtr->insertOnTime, TextBlinkProc, textPtr);
	}
    }

    if (oldFlags != textPtr->flags) {
	int x, y, w, h;

	if (TkTextGetCursorBbox(textPtr, &x, &y, &w, &h)) {
	    int inset = textPtr->borderWidth + textPtr->highlightWidth;
	    TkTextRedrawRegion(textPtr, x + inset, y + inset, w, h);
	}
    }
}

/*
 *----------------------------------------------------------------------
 *
 * TextInsertCmd --
 *
 *	This function is invoked to process the "insert" and "replace" widget
 *	commands for text widgets.
 *
 * Results:
 *	A standard Tcl result.
 *
 * Side effects:
 *	See the user documentation.
 *
 *	If 'viewUpdate' is true, we may adjust the window contents'
 *	y-position, and scrollbar setting.
 *
 *----------------------------------------------------------------------
 */

static int
TextInsertCmd(
    TkText *textPtr,		/* Information about text widget. */
    Tcl_Interp *interp,		/* Current interpreter. */
    int objc,			/* Number of arguments. */
    Tcl_Obj *const objv[],	/* Argument objects. */
    const TkTextIndex *indexPtr,/* Index at which to insert. */
    int viewUpdate,		/* Update the view if set. */
    int triggerWatchDelete,	/* Should we trigger the watch command for deletion? */
    int triggerWatchInsert,	/* Should we trigger the watch command for insertion? */
    int userFlag,		/* Trigger user modification? */
    int parseHyphens)		/* Should we parse hyphens? (tk_textInsert) */
{
    TkTextIndex index1, index2;
    TkSharedText *sharedTextPtr;
    TkTextTag *hyphenTagPtr = NULL;
    int rc = TCL_OK;
    int j;

    assert(textPtr);
    assert(!TkTextIsDeadPeer(textPtr));

    sharedTextPtr = textPtr->sharedTextPtr;

    if (parseHyphens && objc > 1 && *Tcl_GetString(objv[0]) == '-') {
	int argc;
	Tcl_Obj **argv;

	if (strcmp(Tcl_GetString(objv[0]), "-hyphentags") != 0) {
	    Tcl_SetObjResult(interp, Tcl_ObjPrintf(
		    "bad option \"%s\": must be -hyphentags", Tcl_GetString(objv[0])));
	    Tcl_SetErrorCode(interp, "TK", "TEXT", "INDEX_OPTION", NULL);
	    return TCL_ERROR;
	}
	if (Tcl_ListObjGetElements(interp, objv[1], &argc, &argv) != TCL_OK) {
	    return TCL_ERROR;
	}
	for (j = 0; j < argc; ++j) {
	    TkTextTag *tagPtr = TkTextCreateTag(textPtr, Tcl_GetString(argv[j]), NULL);
	    tagPtr->nextPtr = hyphenTagPtr;
	    hyphenTagPtr = tagPtr;
	}
	objc -= 2;
	objv += 2;
    }

    for (j = 0; j < objc && GetByteLength(objv[j]) == 0; j += 2) {
	/* empty loop body */
    }
    index1 = *indexPtr;

    while (j < objc) {
	Tcl_Obj *stringPtr = objv[j];
	Tcl_Obj *tagPtr = (j + 1 < objc) ? objv[j + 1] : NULL;
	char const *string = Tcl_GetString(stringPtr);
	unsigned length = GetByteLength(stringPtr);
	int k = j + 2;
	int final;

	while (k < objc && GetByteLength(objv[k]) == 0) {
	    k += 2;
	}
	final = objc <= k;

	if (length > 0) {
	    int numTags = 0;
	    Tcl_Obj **tagNamePtrs = NULL;
	    TkTextTagSet *tagInfoPtr = NULL;

	    /*
	     * Call the "watch" command for deletion. Take into account that the
	     * receiver might change the text content, although he shouldn't do this.
	     */

	    if (triggerWatchDelete) {
		TkTextIndexSave(&index1);
		if (!TriggerWatchEdit(textPtr, userFlag, "delete", &index1, &index1, NULL, final)) {
		    return rc;
		}
		TkTextIndexRebuild(&index1);
	    }

	    if (tagPtr) {
		int i;

		if (Tcl_ListObjGetElements(interp, tagPtr, &numTags, &tagNamePtrs) != TCL_OK) {
		    rc = TCL_ERROR;
		} else if (numTags > 0) {
		    TkTextTag *tTagPtr;

		    tagInfoPtr = TkTextTagSetResize(NULL, sharedTextPtr->tagInfoSize);

		    for (i = 0; i < numTags; ++i) {
			tTagPtr = TkTextCreateTag(textPtr, Tcl_GetString(tagNamePtrs[i]), NULL);
			if (tTagPtr->index >= TkTextTagSetSize(tagInfoPtr)) {
			    tagInfoPtr = TkTextTagSetResize(tagInfoPtr, sharedTextPtr->tagInfoSize);
			}
			tagInfoPtr = TkTextTagSetAddToThis(tagInfoPtr, tTagPtr->index);
		    }
		}
	    }

	    InsertChars(textPtr, &index1, &index2, string, length,
		    viewUpdate, tagInfoPtr, hyphenTagPtr, parseHyphens);
	    if (tagInfoPtr) {
		TkTextTagSetDecrRefCount(tagInfoPtr);
	    }

	    /*
	     * Lastly, trigger the "watch" command for insertion. This must be the last action,
	     * probably the receiver is calling some widget commands inside the callback.
	     */

	    if (triggerWatchInsert) {
		if (!TriggerWatchEdit(textPtr, userFlag, "insert", &index1, &index2, string, final)) {
		    return rc;
		}
	    }

	    if (rc != TCL_OK) {
		return rc;
	    }
	    index1 = index2;
	}

	j = k;
    }

    return rc;
}

/*
 *----------------------------------------------------------------------
 *
 * TextSearchCmd --
 *
 *	This function is invoked to process the "search" widget command for
 *	text widgets. See the user documentation for details on what it does.
 *
 * Results:
 *	A standard Tcl result.
 *
 * Side effects:
 *	See the user documentation.
 *
 *----------------------------------------------------------------------
 */

static int
TextSearchCmd(
    TkText *textPtr,		/* Information about text widget. */
    Tcl_Interp *interp,		/* Current interpreter. */
    int objc,			/* Number of arguments. */
    Tcl_Obj *const objv[])	/* Argument objects. */
{
    int i, argsLeft, code;
    SearchSpec searchSpec;

    static const char *const switchStrings[] = {
	"-hidden",
	"--", "-all", "-backwards", "-count", "-discardhyphens", "-elide",
	"-exact", "-forwards", "-nocase", "-nolinestop", "-overlap", "-regexp",
	"-strictlimits", NULL
    };
    enum SearchSwitches {
	TK_TEXT_SEARCH_HIDDEN, TK_TEXT_SEARCH_END, TK_TEXT_SEARCH_ALL, TK_TEXT_SEARCH_BACK,
	TK_TEXT_SEARCH_COUNT, TK_TEXT_SEARCH_DISCARDHYPHENS, TK_TEXT_SEARCH_ELIDE, TK_TEXT_SEARCH_EXACT,
	TK_TEXT_SEARCH_FWD, TK_TEXT_SEARCH_NOCASE, TK_TEXT_SEARCH_NOLINESTOP, TK_TEXT_SEARCH_OVERLAP,
	TK_TEXT_SEARCH_REGEXP, TK_TEXT_SEARCH_STRICTLIMITS
    };

    /*
     * Set up the search specification, including the last 4 fields which are
     * text widget specific.
     */

    searchSpec.textPtr = textPtr;
    searchSpec.exact = 1;
    searchSpec.noCase = 0;
    searchSpec.all = 0;
    searchSpec.backwards = 0;
    searchSpec.varPtr = NULL;
    searchSpec.countPtr = NULL;
    searchSpec.resPtr = NULL;
    searchSpec.searchElide = 0;
    searchSpec.searchHyphens = 1;
    searchSpec.noLineStop = 0;
    searchSpec.overlap = 0;
    searchSpec.strictLimits = 0;
    searchSpec.numLines = TkrBTreeNumLines(textPtr->sharedTextPtr->tree, textPtr);
    searchSpec.clientData = textPtr;
    searchSpec.addLineProc = &TextSearchAddNextLine;
    searchSpec.foundMatchProc = &TextSearchFoundMatch;
    searchSpec.lineIndexProc = &TextSearchGetLineIndex;

    /*
     * Parse switches and other arguments.
     */

    for (i = 2; i < objc; ++i) {
	int index;

	if (Tcl_GetString(objv[i])[0] != '-') {
	    break;
	}

	if (Tcl_GetIndexFromObjStruct(NULL, objv[i], switchStrings,
		sizeof(char *), "switch", 0, &index) != TCL_OK) {
	    /*
	     * Hide the -hidden option, generating the error description with
	     * the side effects of T_GIFO.
	     */

	    (void) Tcl_GetIndexFromObjStruct(interp, objv[i], switchStrings + 1,
		    sizeof(char *), "switch", 0, &index);
	    return TCL_ERROR;
	}

	switch ((enum SearchSwitches) index) {
	case TK_TEXT_SEARCH_END:
	    i += 1;
	    goto endOfSwitchProcessing;
	case TK_TEXT_SEARCH_ALL:
	    searchSpec.all = 1;
	    break;
	case TK_TEXT_SEARCH_BACK:
	    searchSpec.backwards = 1;
	    break;
	case TK_TEXT_SEARCH_COUNT:
	    if (i >= objc - 1) {
		Tcl_SetObjResult(interp, Tcl_NewStringObj("no value given for \"-count\" option", -1));
		Tcl_SetErrorCode(interp, "TK", "TEXT", "VALUE", NULL);
		return TCL_ERROR;
	    }
	    i += 1;

	    /*
	     * Assumption objv[i] isn't going to disappear on us during this
	     * function, which is fair.
	     */

	    searchSpec.varPtr = objv[i];
	    break;
	case TK_TEXT_SEARCH_DISCARDHYPHENS:
	    searchSpec.searchHyphens = 0;
	    break;
	case TK_TEXT_SEARCH_ELIDE:
	case TK_TEXT_SEARCH_HIDDEN:
	    searchSpec.searchElide = 1;
	    break;
	case TK_TEXT_SEARCH_EXACT:
	    searchSpec.exact = 1;
	    break;
	case TK_TEXT_SEARCH_FWD:
	    searchSpec.backwards = 0;
	    break;
	case TK_TEXT_SEARCH_NOCASE:
	    searchSpec.noCase = 1;
	    break;
	case TK_TEXT_SEARCH_NOLINESTOP:
	    searchSpec.noLineStop = 1;
	    break;
	case TK_TEXT_SEARCH_OVERLAP:
	    searchSpec.overlap = 1;
	    break;
	case TK_TEXT_SEARCH_STRICTLIMITS:
	    searchSpec.strictLimits = 1;
	    break;
	case TK_TEXT_SEARCH_REGEXP:
	    searchSpec.exact = 0;
	    break;
	default:
	    assert(!"unexpected switch fallthrough");
	}
    }
  endOfSwitchProcessing:

    argsLeft = objc - (i + 2);
    if (argsLeft != 0 && argsLeft != 1) {
	Tcl_WrongNumArgs(interp, 2, objv, "?switches? pattern index ?stopIndex?");
	return TCL_ERROR;
    }

    if (searchSpec.noLineStop && searchSpec.exact) {
	Tcl_SetObjResult(interp, Tcl_NewStringObj(
		"the \"-nolinestop\" option requires the \"-regexp\" option to be present", -1));
	Tcl_SetErrorCode(interp, "TK", "TEXT", "SEARCH_USAGE", NULL);
	return TCL_ERROR;
    }

    if (searchSpec.overlap && !searchSpec.all) {
	Tcl_SetObjResult(interp, Tcl_NewStringObj(
		"the \"-overlap\" option requires the \"-all\" option to be present", -1));
	Tcl_SetErrorCode(interp, "TK", "TEXT", "SEARCH_USAGE", NULL);
	return TCL_ERROR;
    }

    /*
     * Scan through all of the lines of the text circularly, starting at the
     * given index. 'objv[i]' is the pattern which may be an exact string or a
     * regexp pattern depending on the flags set above.
     */

    code = SearchPerform(interp, &searchSpec, objv[i], objv[i + 1], argsLeft == 1 ? objv[i + 2] : NULL);
    if (code != TCL_OK) {
	goto cleanup;
    }

    /*
     * Set the '-count' variable, if given.
     */

    if (searchSpec.varPtr && searchSpec.countPtr) {
	Tcl_IncrRefCount(searchSpec.countPtr);
	if (!Tcl_ObjSetVar2(interp, searchSpec.varPtr, NULL, searchSpec.countPtr, TCL_LEAVE_ERR_MSG)) {
	    code = TCL_ERROR;
	    goto cleanup;
	}
    }

    /*
     * Set the result.
     */

    if (searchSpec.resPtr) {
	Tcl_SetObjResult(interp, searchSpec.resPtr);
    }

  cleanup:
    if (searchSpec.countPtr) {
	Tcl_GuardedDecrRefCount(searchSpec.countPtr);
    }
    if (searchSpec.resPtr) {
	Tcl_GuardedDecrRefCount(searchSpec.resPtr);
    }
    return code;
}

/*
 *----------------------------------------------------------------------
 *
 * TextSearchGetLineIndex --
 *
 *	Extract a row, text offset index position from an objPtr.
 *
 *	This means we ignore any embedded windows/images and elidden text
 *	(unless we are searching that).
 *
 * Results:
 *	Standard Tcl error code (with a message in the interpreter on error
 *	conditions).
 *
 *	The offset placed in offsetPosPtr is a utf-8 char* byte index for
 *	exact searches, and a Unicode character index for regexp searches.
 *
 *	The line number should start at zero (searches which wrap around
 *	assume the first line is numbered 0).
 *
 * Side effects:
 *	None.
 *
 *----------------------------------------------------------------------
 */

static int
TextSearchGetLineIndex(
    Tcl_Interp *interp,		/* For error messages. */
    Tcl_Obj *objPtr,		/* Contains a textual index like "1.2" */
    SearchSpec *searchSpecPtr,	/* Contains other search parameters. */
    int *linePosPtr,		/* For returning the line number. */
    int *offsetPosPtr)		/* For returning the text offset in the line. */
{
    TkTextIndex index;
    int line, byteIndex;
    TkText *textPtr = (TkText *)searchSpecPtr->clientData;
    TkTextLine *linePtr;

    if (!TkTextGetIndexFromObj(interp, textPtr, objPtr, &index)) {
	return TCL_ERROR;
    }

    assert(textPtr);
    line = TkBTreeLinesTo(textPtr->sharedTextPtr->tree, textPtr, TkTextIndexGetLine(&index), NULL);
    if (line >= searchSpecPtr->numLines) {
	line = searchSpecPtr->numLines - 1;
	linePtr = TkBTreeFindLine(textPtr->sharedTextPtr->tree, textPtr, line);
	assert(linePtr); /* this may only fail with dead peers */
	if (textPtr->endMarker == textPtr->sharedTextPtr->endMarker
		|| textPtr->endMarker->sectionPtr->linePtr != TkTextIndexGetLine(&index)) {
	    byteIndex = linePtr->size;
	} else {
	    byteIndex = TkTextSegToIndex(textPtr->endMarker);
	}
    } else {
	linePtr = TkTextIndexGetLine(&index);
	byteIndex = TkTextIndexGetByteIndex(&index);
    }

    *offsetPosPtr = TextSearchIndexInLine(searchSpecPtr, linePtr, byteIndex);
    *linePosPtr = line;

    return TCL_OK;
}

/*
 *----------------------------------------------------------------------
 *
 * TextSearchIndexInLine --
 *
 *	Find textual index of 'byteIndex' in the searchable characters of
 *	'linePtr'.
 *
 *	This means we ignore any embedded windows/images and elidden text
 *	(unless we are searching that).
 *
 * Results:
 *	The returned index is a utf-8 char* byte index for exact searches, and
 *	a Unicode character index for regexp searches.
 *
 * Side effects:
 *	None.
 *
 *----------------------------------------------------------------------
 */

static unsigned
CountCharsInSeg(
    const TkTextSegment *segPtr)
{
    assert(segPtr->typePtr == &tkTextCharType);
    return Tcl_NumUtfChars(segPtr->body.chars, segPtr->size);
}

static unsigned
TextSearchIndexInLine(
    const SearchSpec *searchSpecPtr,
				/* Search parameters. */
    TkTextLine *linePtr,	/* The line we're looking at. */
    int byteIndex)		/* Index into the line. */
{
    TkTextSegment *segPtr;
    int leftToScan;
    unsigned index = 0;
    TkText *textPtr = (TkText *)searchSpecPtr->clientData;
    TkTextLine *startLinePtr = textPtr->startMarker->sectionPtr->linePtr;
    int isCharSeg;

    index = 0;
    segPtr = (startLinePtr == linePtr) ? textPtr->startMarker : linePtr->segPtr;

    /*
     * TODO: Use new elide structure, but this requires a redesign of the whole
     * search algorithm.
     */

    for (leftToScan = byteIndex; leftToScan > 0; segPtr = segPtr->nextPtr) {
	if ((isCharSeg = segPtr->typePtr == &tkTextCharType)
		|| (searchSpecPtr->searchHyphens && segPtr->typePtr == &tkTextHyphenType)) {
	    if (searchSpecPtr->searchElide || !TkTextSegmentIsElided(textPtr, segPtr)) {
		if (leftToScan < segPtr->size) {
		    if (searchSpecPtr->exact) {
			index += leftToScan;
		    } else {
			index += isCharSeg ? Tcl_NumUtfChars(segPtr->body.chars, leftToScan) : 1;
		    }
		} else if (searchSpecPtr->exact) {
		    index += isCharSeg ? segPtr->size : 2;
		} else {
		    index += isCharSeg ? CountCharsInSeg(segPtr) : 1;
		}
	    }
	}
	leftToScan -= segPtr->size;
    }

    return index;
}

/*
 *----------------------------------------------------------------------
 *
 * TextSearchAddNextLine --
 *
 *	Adds a line from the text widget to the object 'theLine'.
 *
 * Results:
 *	A pointer to the TkTextLine corresponding to the given line, or NULL
 *	if there was no available line.
 *
 *	Also 'lenPtr' (if non-NULL) is filled in with the total length of
 *	'theLine' (not just what we added to it, but the length including what
 *	was already in there). This is in bytes for an exact search and in
 *	chars for a regexp search.
 *
 *	Also 'extraLinesPtr' (if non-NULL) will have its value incremented by
 *	1 for each additional logical line we have added because a newline is
 *	elided (this will only ever happen if we have chosen not to search
 *	elided text, of course).
 *
 * Side effects:
 *	Memory may be allocated or re-allocated for theLine's string
 *	representation.
 *
 *----------------------------------------------------------------------
 */

static ClientData
TextSearchAddNextLine(
    int lineNum,		/* Line we must add. */
    SearchSpec *searchSpecPtr,	/* Search parameters. */
    Tcl_Obj *theLine,		/* Object to append to. */
    int *lenPtr,		/* For returning the total length. */
    int *extraLinesPtr)		/* If non-NULL, will have its value
				 * incremented by the number of additional
				 * logical lines which are merged into this
				 * one by newlines being elided. */
{
    TkTextLine *linePtr, *thisLinePtr;
    TkTextSegment *segPtr, *lastPtr;
    TkText *textPtr = (TkText *)searchSpecPtr->clientData;
    TkTextLine *startLinePtr = textPtr->startMarker->sectionPtr->linePtr;
    TkTextLine *endLinePtr = textPtr->endMarker->sectionPtr->linePtr;
    int nothingYet = 1;

    /*
     * Extract the text from the line.
     */

    if (!(linePtr = TkBTreeFindLine(textPtr->sharedTextPtr->tree, textPtr, lineNum))) {
	return NULL;
    }
    thisLinePtr = linePtr;

    while (thisLinePtr) {
	int elideWraps = 0;

	segPtr = (startLinePtr == thisLinePtr) ? textPtr->startMarker : thisLinePtr->segPtr;
	lastPtr = (endLinePtr == thisLinePtr) ? textPtr->endMarker : NULL;

	/*
	 * TODO: Use new elide structure, but this requires a redesign of the whole
	 * search algorithm.
	 */

	for ( ; segPtr != lastPtr; segPtr = segPtr->nextPtr) {
	    if (segPtr->typePtr == &tkTextCharType
		    || (searchSpecPtr->searchHyphens && segPtr->typePtr == &tkTextHyphenType)) {
		if (!searchSpecPtr->searchElide && TkTextSegmentIsElided(textPtr, segPtr)) {
		    /*
		     * If we reach the end of the logical line, and if we have at
		     * least one character in the string, then we continue
		     * wrapping to the next logical line. If there are no
		     * characters yet, then the entire line of characters is
		     * elided and there's no need to complicate matters by
		     * wrapping - we'll look at the next line in due course.
		     */

		    if (!segPtr->nextPtr && !nothingYet) {
			elideWraps = 1;
		    }
		} else if (segPtr->typePtr == &tkTextCharType) {
		    Tcl_AppendToObj(theLine, segPtr->body.chars, segPtr->size);
		    nothingYet = 0;
		} else {
		    Tcl_AppendToObj(theLine, "\xc2\xad", 2); /* U+00AD */
		    nothingYet = 0;
		}
	    }
	}
	if (!elideWraps) {
	    break;
	}
	lineNum += 1;
	if (lineNum >= searchSpecPtr->numLines) {
	    break;
	}
	thisLinePtr = TkBTreeNextLine(textPtr, thisLinePtr);
	if (thisLinePtr && extraLinesPtr) {
	    /*
	     * Tell our caller we have an extra line merged in.
	     */

	    *extraLinesPtr = *extraLinesPtr + 1;
	}
    }

    /*
     * If we're ignoring case, convert the line to lower case. There is no
     * need to do this for regexp searches, since they handle a flag for this
     * purpose.
     */

    if (searchSpecPtr->exact && searchSpecPtr->noCase) {
	Tcl_SetObjLength(theLine, Tcl_UtfToLower(Tcl_GetString(theLine)));
    }

    if (lenPtr) {
	*lenPtr = searchSpecPtr->exact ? GetByteLength(theLine) : Tcl_GetCharLength(theLine);
    }
    return linePtr;
}

/*
 *----------------------------------------------------------------------
 *
 * TextSearchFoundMatch --
 *
 *	Stores information from a successful search.
 *
 * Results:
 *	'true' if the information was stored, 'false' if the position at
 *	which the match was found actually falls outside the allowable
 *	search region (and therefore the search is actually complete).
 *
 * Side effects:
 *	Memory may be allocated in the 'countPtr' and 'resPtr' fields of
 *	'searchSpecPtr'. Each of those objects will have refCount zero and
 *	must eventually be freed or stored elsewhere as appropriate.
 *
 *----------------------------------------------------------------------
 */

static int
TextSearchFoundMatch(
    int lineNum,		/* Line on which match was found. */
    SearchSpec *searchSpecPtr,	/* Search parameters. */
    ClientData clientData,	/* Token returned by the 'addNextLineProc', TextSearchAddNextLine.
    				 * May be NULL, in which we case we must generate it (from lineNum). */
    Tcl_Obj *theLine,		/* Text from current line, only accessed for exact searches, and
    				 * is allowed to be NULL for regexp searches. */
    int matchOffset,		/* Offset of found item in utf-8 bytes for exact search, Unicode
    				 * chars for regexp. */
    int matchLength)		/* Length also in bytes/chars as per search type. */
{
    int numChars;
    int leftToScan;
    TkTextIndex foundIndex;
    TkTextSegment *segPtr;
    TkTextLine *linePtr, *startLinePtr;
    TkText *textPtr = (TkText *)searchSpecPtr->clientData;
    int byteIndex;

    if (lineNum == searchSpecPtr->stopLine) {
	/*
	 * If the current index is on the wrong side of the stopIndex, then
	 * the item we just found is actually outside the acceptable range,
	 * and the search is over.
	 */

	if (searchSpecPtr->backwards ^ (matchOffset >= searchSpecPtr->stopOffset)) {
	    return 0;
	}
    }

    /*
     * Calculate the character count, which may need augmenting if there are
     * embedded windows or elidden text.
     */

    if (searchSpecPtr->exact) {
	numChars = Tcl_NumUtfChars(Tcl_GetString(theLine) + matchOffset, matchLength);
    } else {
	numChars = matchLength;
    }

    /*
     * If we're using strict limits checking, ensure that the match with its
     * full length fits inside the given range.
     */

    if (searchSpecPtr->strictLimits && lineNum == searchSpecPtr->stopLine) {
	if (searchSpecPtr->backwards ^ (matchOffset + numChars > searchSpecPtr->stopOffset)) {
	    return 0;
	}
    }

    /*
     * The index information returned by the regular expression parser only
     * considers textual information: it doesn't account for embedded windows,
     * elided text (when we are not searching elided text) or any other
     * non-textual info. Scan through the line's segments again to adjust both
     * matchChar and matchCount.
     *
     * We will walk through the segments of this line until we have either
     * reached the end of the match or we have reached the end of the line.
     */

    linePtr = (TkTextLine *)clientData;
    if (!linePtr) {
	linePtr = TkBTreeFindLine(textPtr->sharedTextPtr->tree, textPtr, lineNum);
    }
    startLinePtr = textPtr->startMarker->sectionPtr->linePtr;

    /*
     * Find the starting point.
     */

    leftToScan = matchOffset;
    while (1) {
	/*
	 * Note that we allow leftToScan to be zero because we want to skip
	 * over any preceding non-textual items.
	 */

	segPtr = (linePtr == startLinePtr) ? textPtr->startMarker : linePtr->segPtr;
	byteIndex = TkTextSegToIndex(segPtr);

	/*
	 * TODO: Use new elide structure, but this requires a redesign of the whole
	 * search algorithm.
	 */

	for ( ; leftToScan >= 0 && segPtr; segPtr = segPtr->nextPtr) {
	    if (segPtr->typePtr == &tkTextCharType) {
		int size = searchSpecPtr->exact ? segPtr->size : (int) CountCharsInSeg(segPtr);

		if (!searchSpecPtr->searchElide && TkTextSegmentIsElided(textPtr, segPtr)) {
		    matchOffset += size;
		} else {
		    leftToScan -= size;
		}
	    } else if (searchSpecPtr->searchHyphens && segPtr->typePtr == &tkTextHyphenType) {
		int size = searchSpecPtr->exact ? 2 : 1;

		if (!searchSpecPtr->searchElide && TkTextSegmentIsElided(textPtr, segPtr)) {
		    matchOffset += size;
		} else {
		    leftToScan -= size;
		}
	    } else {
		assert(segPtr->size <= 1);
		matchOffset += segPtr->size;
	    }
	    byteIndex += segPtr->size;
	}

	assert(!segPtr || leftToScan < 0 || TkBTreeNextLine(textPtr, linePtr));

	if (segPtr || leftToScan < 0) {
	    break;
	}

	/*
	 * This will only happen if we are eliding newlines.
	 *
	 * We've wrapped to the beginning of the next logical line, which
	 * has been merged with the previous one whose newline was elided.
	 */

	linePtr = linePtr->nextPtr;
	lineNum += 1;
	matchOffset = 0;
    }

    /*
     * Calculate and store the found index in the result.
     */

    if (searchSpecPtr->exact) {
	TkrTextMakeByteIndex(textPtr->sharedTextPtr->tree, textPtr, lineNum, matchOffset, &foundIndex);
    } else {
	TkTextMakeCharIndex(textPtr->sharedTextPtr->tree, textPtr, lineNum, matchOffset, &foundIndex);
    }

    if (searchSpecPtr->all) {
	if (!searchSpecPtr->resPtr) {
	    Tcl_IncrRefCount(searchSpecPtr->resPtr = Tcl_NewObj());
	}
	Tcl_ListObjAppendElement(NULL, searchSpecPtr->resPtr, TkTextNewIndexObj(&foundIndex));
    } else {
	Tcl_IncrRefCount(searchSpecPtr->resPtr = TkTextNewIndexObj(&foundIndex));
    }

    /*
     * Find the end point. Here 'leftToScan' could be negative already as a
     * result of the above loop if the segment we reached spanned the start of
     * the string. When we add matchLength it will become non-negative.
     */

    /*
     * TODO: Use new elide structure, but this requires a redesign of the whole
     * search algorithm.
     */

    for (leftToScan += matchLength; leftToScan > 0; segPtr = segPtr->nextPtr) {
	int isCharSeg;

	if (!segPtr) {
	    /*
	     * We are on the next line - this of course should only ever
	     * happen with searches which have matched across multiple lines.
	     */

	    assert(TkBTreeNextLine(textPtr, linePtr));
	    linePtr = linePtr->nextPtr;
	    segPtr = linePtr->segPtr;
	    byteIndex = 0;
	}

	isCharSeg = (segPtr->typePtr == &tkTextCharType);

	if (!isCharSeg && (!searchSpecPtr->searchHyphens || segPtr->typePtr != &tkTextHyphenType)) {
	    /*
	     * Anything we didn't count in the search needs adding.
	     */

	    assert(segPtr->size <= 1);
	    numChars += segPtr->size;
	} else if (!searchSpecPtr->searchElide && TkTextSegmentIsElided(textPtr, segPtr)) {
	    numChars += isCharSeg ? CountCharsInSeg(segPtr) : 1;
	} else if (searchSpecPtr->exact) {
	    leftToScan -= isCharSeg ? segPtr->size : 2;
	} else {
	    leftToScan -= isCharSeg ? CountCharsInSeg(segPtr) : 1;
	}
    }

    /*
     * Now store the count result, if it is wanted.
     */

    if (searchSpecPtr->varPtr) {
	Tcl_Obj *tmpPtr = Tcl_NewIntObj(numChars);
	if (searchSpecPtr->all) {
	    if (!searchSpecPtr->countPtr) {
		searchSpecPtr->countPtr = Tcl_NewObj();
	    }
	    Tcl_ListObjAppendElement(NULL, searchSpecPtr->countPtr, tmpPtr);
	} else {
	    searchSpecPtr->countPtr = tmpPtr;
	}
    }

    return 1;
}

/*
 *----------------------------------------------------------------------
 *
 * TkTextGetTabs --
 *
 *	Parses a string description of a set of tab stops.
 *
 * Results:
 *	The return value is a pointer to a malloc'ed structure holding parsed
 *	information about the tab stops. If an error occurred then the return
 *	value is NULL and an error message is left in the interp's result.
 *
 * Side effects:
 *	Memory is allocated for the structure that is returned. It is up to
 *	the caller to free this structure when it is no longer needed.
 *
 *----------------------------------------------------------------------
 */

TkTextTabArray *
TkTextGetTabs(
    Tcl_Interp *interp,		/* Used for error reporting. */
    TkText *textPtr,		/* Information about the text widget. */
    Tcl_Obj *stringPtr)		/* Description of the tab stops. See the text
				 * manual entry for details. */
{
    int objc, i, count;
    Tcl_Obj **objv;
    TkTextTabArray *tabArrayPtr;
    TkTextTab *tabPtr;
    double prevStop, lastStop;
    /*
     * Map these strings to TkTextTabAlign values.
     */
    static const char *const tabOptionStrings[] = {
	"left", "right", "center", "numeric", NULL
    };

    if (Tcl_ListObjGetElements(interp, stringPtr, &objc, &objv) != TCL_OK) {
	return NULL;
    }

    /*
     * First find out how many entries we need to allocate in the tab array.
     */

    count = 0;
    for (i = 0; i < objc; i++) {
	char c = Tcl_GetString(objv[i])[0];

	if (c != 'l' && c != 'r' && c != 'c' && c != 'n') {
	    count += 1;
	}
    }

    /*
     * Parse the elements of the list one at a time to fill in the array.
     */

    tabArrayPtr = (TkTextTabArray *)malloc(sizeof(TkTextTabArray) + (count - 1)*sizeof(TkTextTab));
    tabArrayPtr->numTabs = 0;
    prevStop = 0.0;
    lastStop = 0.0;
    for (i = 0, tabPtr = &tabArrayPtr->tabs[0]; i < objc; i++, tabPtr++) {
	int index;

	/*
	 * This will round fractional pixels above 0.5 upwards, and otherwise
	 * downwards, to find the right integer pixel position.
	 */

	if (Tk_GetPixelsFromObj(interp, textPtr->tkwin, objv[i], &tabPtr->location) != TCL_OK) {
	    goto error;
	}

	if (tabPtr->location <= 0) {
	    Tcl_SetObjResult(interp, Tcl_ObjPrintf(
		    "tab stop \"%s\" is not at a positive distance", Tcl_GetString(objv[i])));
	    Tcl_SetErrorCode(interp, "TK", "VALUE", "TAB_STOP", NULL);
	    goto error;
	}

	prevStop = lastStop;
	if (Tk_GetDoublePixelsFromObj(interp, textPtr->tkwin, objv[i], &lastStop) != TCL_OK) {
	    goto error;
	}

	if (i > 0 && tabPtr->location <= (tabPtr - 1)->location) {
	    /*
	     * This tab is actually to the left of the previous one, which is
	     * illegal.
	     */

#ifdef _TK_ALLOW_DECREASING_TABS
	    /*
	     * Force the tab to be a typical character width to the right of
	     * the previous one, and update the 'lastStop' with the changed
	     * position.
	     */

	    tabPtr->location = (tabPtr - 1)->location;
	    tabPtr->location += (textPtr->charWidth > 0 ? textPtr->charWidth : 8);
	    lastStop = tabPtr->location;
#else
	    Tcl_SetObjResult(interp, Tcl_ObjPrintf(
		    "tabs must be monotonically increasing, but \"%s\" is "
		    "smaller than or equal to the previous tab",
		    Tcl_GetString(objv[i])));
	    Tcl_SetErrorCode(interp, "TK", "VALUE", "TAB_STOP", NULL);
	    goto error;
#endif /* _TK_ALLOW_DECREASING_TABS */
	}

	tabArrayPtr->numTabs += 1;

	/*
	 * See if there is an explicit alignment in the next list element.
	 * Otherwise just use "left".
	 */

	tabPtr->alignment = LEFT;
	if (i + 1 == objc) {
	    continue;
	}

	/*
	 * There may be a more efficient way of getting this.
	 */

	{ /* local scope */
#if 0 && TCL_UTF_MAX > 4
	    /*
	     * HACK: Support of pseudo UTF-8 strings. Needed because of this
	     * bad hack with TCL_UTF_MAX > 4, the whole thing is amateurish.
	     * (See function GetLineBreakFunc() about the very severe problems
	     * with TCL_UTF_MAX > 4).
	     */

	    int ch;
	    TkUtfToUniChar(Tcl_GetString(objv[i + 1]), &ch);
#else
	    /*
	     * Proper implementation for UTF-8 strings:
	     */

	    Tcl_UniChar ch;
	    Tcl_UtfToUniChar(Tcl_GetString(objv[i + 1]), &ch);
#endif
	    if (!Tcl_UniCharIsAlpha(ch)) {
		continue;
	    }
	}
	i += 1;

	if (Tcl_GetIndexFromObjStruct(interp, objv[i], tabOptionStrings,
		sizeof(char *), "tab alignment", 0, &index) != TCL_OK) {
	    goto error;
	}
	tabPtr->alignment = (TkTextTabAlign) index;
    }

    /*
     * For when we need to interpolate tab stops, store these two so we know
     * the tab stop size to very high precision. With the above checks, we can
     * guarantee that tabIncrement is strictly positive here.
     */

    tabArrayPtr->lastTab = lastStop;
    tabArrayPtr->tabIncrement = lastStop - prevStop;

    return tabArrayPtr;

  error:
    free(tabArrayPtr);
    return NULL;
}

/*
 *----------------------------------------------------------------------
 *
 * TextDumpCmd --
 *
 *	Return information about the text, tags, marks, and embedded windows
 *	and images in a text widget. See the man page for the description of
 *	the text dump operation for all the details.
 *
 * Results:
 *	A standard Tcl result.
 *
 * Side effects:
 *	Memory is allocated for the result, if needed (standard Tcl result
 *	side effects).
 *
 *----------------------------------------------------------------------
 */

static void
AppendOption(
    char *result,
    const char *str,
    const char *delim)
{
    unsigned len = strlen(result);

    if (delim && len > 0 && result[len - 1] != ' ' && result[len - 1] != '?') {
	strcpy(result + len, delim);
	len += strlen(delim);
    }
    strcpy(result + len, str);
}

static int
GetDumpFlags(
    TkText *textPtr,		/* Information about text widget. */
    Tcl_Interp *interp,		/* Current interpreter. */
    int objc,			/* Number of arguments. */
    Tcl_Obj *const objv[],	/* Argument objects. */
    unsigned allowed,		/* Which options are allowed? */
    unsigned dflt,		/* Default options (-all) */
    unsigned complete,		/* Complete options (-complete) */
    unsigned *what,		/* Store flags here. */
    int *lastArg,		/* Store index of last used argument, can be NULL. */
    TkTextIndex *index1,	/* Store first index here. */
    TkTextIndex *index2,	/* Store second index here. */
    Tcl_Obj **command)		/* Store command here, can be NULL. */
{
    static const char *const optStrings[] = {
	"-all", "-bindings", "-chars", "-command", "-complete", "-configurations",
	"-displaychars", "-displaytext", "-dontresolvecolors",
	"-dontresolvefonts", "-elide", "-image", "-includedbconfig",
	"-includedefaultconfig", "-includeselection", "-includesyscolors",
	"-includesysconfig", "-insertmark", "-mark", "-nested", "-node",
	"-setup", "-tag", "-text", "-window",
	NULL
    };
    enum opts {
	DUMP_ALL, DUMP_TAG_BINDINGS, DUMP_CHARS, DUMP_CMD, DUMP_COMPLETE, DUMP_TAG_CONFIGS,
	DUMP_DISPLAY_CHARS, DUMP_DISPLAY_TEXT, DUMP_DONT_RESOLVE_COLORS,
	DUMP_DONT_RESOLVE_FONTS, DUMP_ELIDE, DUMP_IMG, DUMP_INCLUDE_DATABASE_CONFIG,
	DUMP_INCLUDE_DEFAULT_CONFIG, DUMP_INCLUDE_SEL, DUMP_INCLUDE_SYSTEM_COLORS,
	DUMP_INCLUDE_SYSTEM_CONFIG, DUMP_INSERT_MARK, DUMP_MARK, DUMP_NESTED, DUMP_NODE,
	DUMP_TEXT_CONFIGS, DUMP_TAG, DUMP_TEXT, DUMP_WIN
    };
    static const unsigned dumpFlags[] = {
	0, TK_DUMP_TAG_BINDINGS, TK_DUMP_CHARS, 0, TK_DUMP_INSPECT_COMPLETE, TK_DUMP_TAG_CONFIGS,
	TK_DUMP_DISPLAY_CHARS, TK_DUMP_DISPLAY_TEXT, TK_DUMP_DONT_RESOLVE_COLORS,
	TK_DUMP_DONT_RESOLVE_FONTS, TK_DUMP_ELIDE, TK_DUMP_IMG, TK_DUMP_INCLUDE_DATABASE_CONFIG,
	TK_DUMP_INCLUDE_DEFAULT_CONFIG, TK_DUMP_INCLUDE_SEL, TK_DUMP_INCLUDE_SYSTEM_COLORS,
	TK_DUMP_INCLUDE_SYSTEM_CONFIG, TK_DUMP_INSERT_MARK, TK_DUMP_MARK, TK_DUMP_NESTED, TK_DUMP_NODE,
	TK_DUMP_TEXT_CONFIGS, TK_DUMP_TAG, TK_DUMP_TEXT, TK_DUMP_WIN
    };

    int arg;
    size_t i;
    unsigned flags = 0;
    const char *myOptStrings[sizeof(optStrings)/sizeof(optStrings[0])];
    int myOptIndices[sizeof(optStrings)/sizeof(optStrings[0])];
    int myOptCount;

    assert(what);
    assert(!index1 == !index2);
    assert(DUMP_ALL == 0); /* otherwise next loop is wrong */
    assert(!complete || (complete & dflt) == dflt);

    /* We know that option -all is allowed in any case. */
    myOptStrings[0] = optStrings[DUMP_ALL];
    myOptIndices[0] = DUMP_ALL;
    myOptCount = 1;

    for (i = 1; i < sizeof(optStrings)/sizeof(optStrings[0]) - 1; ++i) {
	if (i == DUMP_CMD ? !!command : (allowed & dumpFlags[i]) == dumpFlags[i]) {
	    myOptStrings[myOptCount] = optStrings[i];
	    myOptIndices[myOptCount] = i;
	    myOptCount += 1;
	}
    }
    myOptStrings[myOptCount] = NULL;

    if (lastArg) {
	*lastArg = 0;
    }
    *what = 0;

    for (arg = 2; arg < objc && Tcl_GetString(objv[arg])[0] == '-'; ++arg) {
	int index;

	if (Tcl_GetString(objv[arg])[1] == '-'
		&& Tcl_GetString(objv[arg])[2] == '\0'
		&& (arg < objc - 1 || Tcl_GetString(objv[arg + 1])[0] != '-')) {
	    continue;
	}

	if (Tcl_GetIndexFromObjStruct(interp, objv[arg], myOptStrings,
		sizeof(char *), "option", TCL_INDEX_TEMP_TABLE, &index) != TCL_OK) {
	    return TCL_ERROR;
	}

	switch ((enum opts) myOptIndices[index]) {
#define CASE(Flag) case DUMP_##Flag: *what |= TK_DUMP_##Flag; flags |= TK_DUMP_##Flag; break;
	CASE(CHARS);
	CASE(TEXT);
	CASE(DISPLAY_CHARS);
	CASE(DISPLAY_TEXT);
	CASE(TAG);
	CASE(MARK);
	CASE(ELIDE);
	CASE(NESTED);
	CASE(NODE);
	CASE(INCLUDE_SEL);
	CASE(INSERT_MARK);
	CASE(TEXT_CONFIGS);
	CASE(TAG_BINDINGS);
	CASE(TAG_CONFIGS);
	CASE(DONT_RESOLVE_COLORS);
	CASE(DONT_RESOLVE_FONTS);
	CASE(INCLUDE_DEFAULT_CONFIG);
	CASE(INCLUDE_DATABASE_CONFIG);
	CASE(INCLUDE_SYSTEM_CONFIG);
	CASE(INCLUDE_SYSTEM_COLORS);
	CASE(IMG);
	CASE(WIN);
#undef CASE
	case DUMP_ALL:
	    *what = dflt;
	    break;
	case DUMP_COMPLETE:
	    if (!complete)
		goto wrongArgs;
	    *what = complete;
	    break;
	case DUMP_CMD:
	    arg += 1;
	    if (!command || arg >= objc) {
		goto wrongArgs;
	    }
	    *command = objv[arg];
	    break;
	}
	if (~allowed & flags) {
	    goto wrongArgs;
	}
    }
    if (!(*what & dflt)) {
	*what |= dflt;
    }
    if (!index1) {
	if (arg < objc) {
	    goto wrongArgs;
	}
	return TCL_OK;
    }
    if (arg >= objc || arg + 2 < objc) {
	goto wrongArgs;
    }
    if (!TkTextGetIndexFromObj(interp, textPtr, objv[arg], index1)) {
	return TCL_ERROR;
    }
    arg += 1;
    if (lastArg) {
	*lastArg = arg;
    }
    if (objc == arg) {
	TkTextIndexForwChars(textPtr, index1, 1, index2, COUNT_INDICES);
    } else if (!TkTextGetIndexFromObj(interp, textPtr, objv[arg], index2)) {
	return TCL_ERROR;
    }
    return TCL_OK;

wrongArgs:
    {
	char result[500];

	result[0] = 0;
	AppendOption(result, "?", NULL);

	for (i = 0; myOptStrings[i]; ++i) {
	    if (myOptIndices[i] != DUMP_CMD) {
		AppendOption(result, myOptStrings[i], " ");
	    }
	}
	AppendOption(result, "? ?", NULL);
	if (command) { AppendOption(result, "-command script", NULL); }
	AppendOption(result, "?", NULL);
	if (index1)  { AppendOption(result, " index ?index2?", NULL); }

	Tcl_SetObjResult(interp, Tcl_ObjPrintf("Usage: %s %s %s",
		Tcl_GetString(objv[0]), Tcl_GetString(objv[1]), result));
	Tcl_SetErrorCode(interp, "TCL", "WRONGARGS", NULL);
    }
    return TCL_ERROR;
}

static int
TextDumpCmd(
    TkText *textPtr,		/* Information about text widget. */
    Tcl_Interp *interp,		/* Current interpreter. */
    int objc,			/* Number of arguments. */
    Tcl_Obj *const objv[])	/* Argument objects. Someone else has already parsed this command
    				 * enough to know that objv[1] is "dump". */
{
    TkTextIndex index1, index2;
    TkTextBTree tree;
    TkTextTag *tagPtr, *tPtr;
    int lineno;			/* Current line number. */
    unsigned what;		/* bitfield to select segment types. */
    int lastArg;		/* Index of last argument. */
    TkTextLine *linePtr;
    TkTextIndex prevByteIndex;
    Tcl_Obj *command = NULL;	/* Script callback to apply to segments. */
    TkTextTag *prevTagPtr = NULL;
    int result;

    assert(textPtr);

    result = GetDumpFlags(textPtr, interp, objc, objv, TK_DUMP_DUMP_ALL|TK_DUMP_NODE, TK_DUMP_DUMP_ALL,
	    0, &what, &lastArg, &index1, &index2, &command);
    if (result != TCL_OK) {
	return result;
    }
    if (TkTextIndexCompare(&index1, &index2) >= 0) {
	return TCL_OK;
    }
    tree = textPtr->sharedTextPtr->tree;
    textPtr->sharedTextPtr->inspectEpoch += 1;
    lineno = TkBTreeLinesTo(tree, textPtr, TkTextIndexGetLine(&index1), NULL);
    prevByteIndex = index1;
    if (TkrTextIndexBackBytes(textPtr, &index1, 1, &prevByteIndex) == 0) {
	unsigned epoch = textPtr->sharedTextPtr->inspectEpoch + 1;
	tagPtr = TkBTreeGetTags(&prevByteIndex, TK_TEXT_SORT_NONE, NULL);
	for (tPtr = tagPtr; tPtr; tPtr = tPtr->nextPtr) { tPtr->epoch = epoch; }
    } else {
	tagPtr = NULL;
    }
    if (TkTextIndexGetLine(&index1) == TkTextIndexGetLine(&index2)) {
	/* we are at the end, so we can ignore the return code of DumpLine */
	DumpLine(interp, textPtr, what, TkTextIndexGetLine(&index1),
		TkTextIndexGetByteIndex(&index1), TkTextIndexGetByteIndex(&index2),
		lineno, command, &prevTagPtr);
    } else {
	int lineend = TkBTreeLinesTo(tree, textPtr, TkTextIndexGetLine(&index2), NULL);
	int endByteIndex = TkTextIndexGetByteIndex(&index2);

	if (!DumpLine(interp, textPtr, what, TkTextIndexGetLine(&index1),
		TkTextIndexGetByteIndex(&index1), INT_MAX, lineno, command, &prevTagPtr)) {
	    if (textPtr->flags & DESTROYED) {
		return TCL_OK;
	    }
	    if (!(linePtr = TkBTreeFindLine(textPtr->sharedTextPtr->tree, textPtr, lineno))) {
		goto textChanged;
	    }
	} else {
	    linePtr = TkTextIndexGetLine(&index1);
	}
	while ((linePtr = TkBTreeNextLine(textPtr, linePtr))) {
	    if (++lineno == lineend) {
		break;
	    }
	    if (!DumpLine(interp, textPtr, what, linePtr, 0, INT_MAX, lineno, command, &prevTagPtr)) {
		if (textPtr->flags & DESTROYED) {
		    return TCL_OK;
		}
		if (!(linePtr = TkBTreeFindLine(textPtr->sharedTextPtr->tree, textPtr, lineno))) {
		    goto textChanged;
		}
	    }
	}
	if (linePtr) {
	    /* we are at the end, so we can ignore the return code of DumpLine */
	    DumpLine(interp, textPtr, what, linePtr, 0, endByteIndex, lineno, command, &prevTagPtr);
	}
    }

  textChanged:

    /*
     * Special case to get the leftovers hiding at the end mark.
     */

    if (!(textPtr->flags & DESTROYED)) {
	if (lastArg < objc
		&& strncmp(Tcl_GetString(objv[lastArg]), "end", GetByteLength(objv[lastArg])) == 0) {
	    /*
	     * Re-get the end index, in case it has changed.
	     */

	    if (!TkTextGetIndexFromObj(interp, textPtr, objv[lastArg], &index2)) {
		return TCL_ERROR;
	    }
	    if (!DumpLine(interp, textPtr, what & ~TK_DUMP_TEXT, TkTextIndexGetLine(&index2), 0, 1,
		    lineno, command, &prevTagPtr)) {
		prevTagPtr = NULL; /* the tags are no longer valid */
	    }
	}

	if (prevTagPtr && TkTextIndexIsEndOfText(&index2)) {
	    /*
	     * Finally print "tagoff" information, if at end of text.
	     */

	    for ( ; prevTagPtr; prevTagPtr = prevTagPtr->succPtr) {
		if (!DumpSegment(textPtr, interp, "tagoff", prevTagPtr->name, command, &index2, what)) {
		    break;
		}
	    }
	}
    }

    return TCL_OK;
}

/*
 *----------------------------------------------------------------------
 *
 * DumpLine
 *
 *	Return information about a given text line from character position
 *	"start" up to, but not including, "end".
 *
 * Results:
 *	Returns false if the command callback made any changes to the text widget
 *	which will have invalidated internal structures such as TkTextSegment,
 *	TkTextIndex, pointers. Our caller can then take action to recompute
 *	such entities, or he aborts with an error. Returns true otherwise.
 *
 * Side effects:
 *	None, but see DumpSegment which can have arbitrary side-effects
 *
 *----------------------------------------------------------------------
 */

static int
DumpLine(
    Tcl_Interp *interp,
    TkText *textPtr,
    int what,			/* Bit flags to select segment types. */
    TkTextLine *linePtr,	/* The current line. */
    int startByte, int endByte,	/* Byte range to dump. */
    int lineno,			/* Line number for indices dump. */
    Tcl_Obj *command,		/* Script to apply to the segment. */
    TkTextTag **prevTagPtr)	/* Tag information from previous segment. */
{
    TkSharedText *sharedTextPtr;
    TkTextSegment *sPtr;
    TkTextSegment *segPtr;
    TkTextSegment *endPtr;
    TkTextSegment *newSegPtr;
    TkTextIndex index;
    int offset = 0;
    int currentSize = 0;
    int bufSize = 0;
    int textChanged = 0;
    char *buffer = NULL;
    int eol;

    sharedTextPtr = textPtr->sharedTextPtr;

    if (!*prevTagPtr && (startByte > 0 || linePtr != TkBTreeGetStartLine(textPtr))) {
	/*
	 * If this is the first line to dump, and we are not at start of line,
	 * then we need the preceding tag information.
	 */

	TkTextTag *tagPtr, *tPtr;
	unsigned epoch = sharedTextPtr->inspectEpoch;

	TkTextIndexClear(&index, textPtr);
	TkTextIndexSetByteIndex2(&index, linePtr, startByte);
	TkBTreeMoveBackward(&index, 1);
	segPtr = TkTextIndexGetContentSegment(&index, NULL);
	assert(segPtr);
	tagPtr = TkBTreeGetSegmentTags(textPtr->sharedTextPtr, segPtr, textPtr, TK_TEXT_SORT_NONE, NULL);
	for (tPtr = tagPtr; tPtr; tPtr = tPtr->nextPtr) {
	    tPtr->flag = epoch; /* mark as open */
	}
    }

    /*
     * Must loop through line looking at its segments: character, hyphen, mark, image, window.
     */

    segPtr = linePtr->segPtr;
    endPtr = textPtr->endMarker;
    eol = !segPtr->nextPtr;

    if ((what & TK_DUMP_NODE)
	    && startByte == 0
	    && (!linePtr->prevPtr || linePtr->prevPtr->parentPtr != linePtr->parentPtr)) {
	char buf[20];
	unsigned depth, number;

	TkTextIndexClear(&index, textPtr);
	TkTextIndexSetToStartOfLine2(&index, linePtr);
	number = TkBTreeChildNumber(sharedTextPtr->tree, linePtr, &depth);
	snprintf(buf, sizeof(buf), "%d:%d", number, depth);

	if (!DumpSegment(textPtr, interp, "node", buf, command, &index, what)) {
	    goto textChanged;
	}
    }

    while (segPtr && offset < endByte) {
	currentSize = segPtr->size;

	if (offset + MAX(1, currentSize) > startByte) {
	    if ((what & TK_DUMP_TAG) && segPtr->tagInfoPtr) {
		TkTextTag *tagPtr = TkBTreeGetSegmentTags(sharedTextPtr, segPtr, textPtr,
			TK_TEXT_SORT_ASCENDING, NULL);
		unsigned epoch = sharedTextPtr->inspectEpoch;
		unsigned nextEpoch = epoch + 1;
		TkTextTag *tPtr;

		for (tPtr = tagPtr; tPtr; tPtr = tPtr->nextPtr) {
		    if (tPtr->flag == epoch) {
			tPtr->flag = nextEpoch; /* mark as still open */
		    }
		}

		if (*prevTagPtr) {
		    /*
		     * Print "tagoff" information.
		     */

		    for (tPtr = *prevTagPtr; tPtr; tPtr = tPtr->succPtr) {
			if (tPtr->flag == epoch) { /* should be closed? */
			    TkrTextMakeByteIndex(sharedTextPtr->tree, textPtr, lineno, offset, &index);
			    if (!DumpSegment(textPtr, interp, "tagoff",
				    tPtr->name, command, &index, what)) {
				goto textChanged;
			    }
			    tPtr->flag = 0; /* mark as closed */
			}
		    }
		}

		/*
		 * Print "tagon" information.
		 */

		sharedTextPtr->inspectEpoch = ++epoch;

		for (tPtr = tagPtr; tPtr; tPtr = tPtr->nextPtr) {
		    if (tPtr->flag != epoch) {
			TkrTextMakeByteIndex(sharedTextPtr->tree, textPtr, lineno, offset, &index);
			if (!DumpSegment(textPtr, interp, "tagon", tPtr->name, command, &index, what)) {
			    goto textChanged;
			}
			tPtr->flag = epoch; /* mark as open */
		    }
		    tPtr->succPtr = tPtr->nextPtr;
		}

		*prevTagPtr = tagPtr;
	    }

	    if (what & segPtr->typePtr->group) {
		assert(segPtr->typePtr->group != SEG_GROUP_BRANCH);

		if (segPtr->typePtr->group == SEG_GROUP_CHAR) {
		    int last = currentSize;	/* Index of last char in seg. */
		    int first = 0;		/* Index of first char in seg. */

		    if (offset + currentSize > endByte) {
			last = endByte - offset;
		    }
		    if (startByte > offset) {
			first = startByte - offset;
		    }
		    if (last != currentSize) {
			/*
			 * To avoid modifying the string in place we copy over just
			 * the segment that we want. Since DumpSegment can modify the
			 * text, we could not confidently revert the modification here.
			 */

			int length = last - first;

			if (length >= bufSize) {
			    bufSize = MAX(length + 1, 2*length);
			    buffer = (char *)realloc(buffer, bufSize);
			}

			memcpy(buffer, segPtr->body.chars + first, length);
			buffer[length] = '\0';

			TkrTextMakeByteIndex(sharedTextPtr->tree, textPtr, lineno,
				offset + first, &index);
			if (!DumpSegment(textPtr, interp, "text", buffer, command, &index, what)) {
			    goto textChanged;
			}
		    } else {
			TkrTextMakeByteIndex(sharedTextPtr->tree, textPtr, lineno,
				offset + first, &index);
			if (!DumpSegment(textPtr, interp, "text",
				segPtr->body.chars + first, command, &index, what)) {
			    goto textChanged;
			}
		    }
		} else if (segPtr == endPtr) {
		    if (linePtr == TkBTreeGetLastLine(textPtr)) {
			break; /* finished */
		    }
		    /* print final newline in next iteration */
		    currentSize = linePtr->size - offset - 1;
		    startByte = offset + currentSize + linePtr->lastPtr->size - 1;
		    segPtr = linePtr->lastPtr->prevPtr;
		} else {
		    char const *value = NULL;

		    switch ((int) segPtr->typePtr->group) {
		    case SEG_GROUP_MARK:
			value = TkTextMarkName(sharedTextPtr, textPtr, segPtr);
			break;
		    case SEG_GROUP_IMAGE: {
			TkTextEmbImage *eiPtr = &segPtr->body.ei;
			value = eiPtr->name ? eiPtr->name : "";
			break;
		    }
		    case SEG_GROUP_WINDOW: {
			TkTextEmbWindow *ewPtr = &segPtr->body.ew;
			value = ewPtr->tkwin ? Tk_PathName(ewPtr->tkwin) : "";
			break;
		    }
		    case SEG_GROUP_HYPHEN:
			value = "";
			break;
		    }
		    if (value) {
			TkrTextMakeByteIndex(sharedTextPtr->tree, textPtr, lineno, offset, &index);
			if (!DumpSegment(textPtr, interp, segPtr->typePtr->name, value, command,
				&index, what)) {
			    goto textChanged;
			}
		    }
		}
	    }
	}

	offset += currentSize;
	segPtr = segPtr->nextPtr;
	continue;

  textChanged:

	/*
	 * Our indices, segments, and tag chains are no longer valid. It's a bad
	 * idea to do changes while the dump is running, it's impossible to
	 * synchronize in any case, but we will try the best.
	 */

	*prevTagPtr = NULL;
	textChanged = 1;

	if (eol || (textPtr->flags & DESTROYED)) {
	    break;
	}

	offset += currentSize;
	if (!(linePtr = TkBTreeFindLine(textPtr->sharedTextPtr->tree, textPtr, lineno))) {
	    break;
	}
	TkTextIndexClear(&index, textPtr);
	TkTextIndexSetByteIndex2(&index, linePtr, MIN(offset, linePtr->size - 1));

	sPtr = newSegPtr = TkTextIndexGetFirstSegment(&index, NULL);
	while (sPtr && sPtr != segPtr) {
	    sPtr = sPtr->nextPtr;
	}
	if (sPtr != segPtr) {
	    segPtr = newSegPtr;
	} else if (offset >= segPtr->size) {
	    segPtr = segPtr->nextPtr;
	}
    }

    free(buffer);
    return !textChanged;
}

/*
 *----------------------------------------------------------------------
 *
 * TextChecksumCmd --
 *
 *	Return the checksum over the whole content.
 *	About the format see documentation.
 *
 * Results:
 *	A standard Tcl result.
 *
 * Side effects:
 *	Memory is allocated for the result, if needed (standard Tcl result
 *	side effects).
 *
 *----------------------------------------------------------------------
 */

static uint32_t
ComputeChecksum(
    uint32_t crc,
    const char *buf,
    unsigned len)
{
    static const uint32_t crcTable[256] = {
      0x00000000, 0x77073096, 0xee0e612c, 0x990951ba, 0x076dc419, 0x706af48f, 0xe963a535, 0x9e6495a3,
      0x0edb8832, 0x79dcb8a4, 0xe0d5e91e, 0x97d2d988, 0x09b64c2b, 0x7eb17cbd, 0xe7b82d07, 0x90bf1d91,
      0x1db71064, 0x6ab020f2, 0xf3b97148, 0x84be41de, 0x1adad47d, 0x6ddde4eb, 0xf4d4b551, 0x83d385c7,
      0x136c9856, 0x646ba8c0, 0xfd62f97a, 0x8a65c9ec, 0x14015c4f, 0x63066cd9, 0xfa0f3d63, 0x8d080df5,
      0x3b6e20c8, 0x4c69105e, 0xd56041e4, 0xa2677172, 0x3c03e4d1, 0x4b04d447, 0xd20d85fd, 0xa50ab56b,
      0x35b5a8fa, 0x42b2986c, 0xdbbbc9d6, 0xacbcf940, 0x32d86ce3, 0x45df5c75, 0xdcd60dcf, 0xabd13d59,
      0x26d930ac, 0x51de003a, 0xc8d75180, 0xbfd06116, 0x21b4f4b5, 0x56b3c423, 0xcfba9599, 0xb8bda50f,
      0x2802b89e, 0x5f058808, 0xc60cd9b2, 0xb10be924, 0x2f6f7c87, 0x58684c11, 0xc1611dab, 0xb6662d3d,
      0x76dc4190, 0x01db7106, 0x98d220bc, 0xefd5102a, 0x71b18589, 0x06b6b51f, 0x9fbfe4a5, 0xe8b8d433,
      0x7807c9a2, 0x0f00f934, 0x9609a88e, 0xe10e9818, 0x7f6a0dbb, 0x086d3d2d, 0x91646c97, 0xe6635c01,
      0x6b6b51f4, 0x1c6c6162, 0x856530d8, 0xf262004e, 0x6c0695ed, 0x1b01a57b, 0x8208f4c1, 0xf50fc457,
      0x65b0d9c6, 0x12b7e950, 0x8bbeb8ea, 0xfcb9887c, 0x62dd1ddf, 0x15da2d49, 0x8cd37cf3, 0xfbd44c65,
      0x4db26158, 0x3ab551ce, 0xa3bc0074, 0xd4bb30e2, 0x4adfa541, 0x3dd895d7, 0xa4d1c46d, 0xd3d6f4fb,
      0x4369e96a, 0x346ed9fc, 0xad678846, 0xda60b8d0, 0x44042d73, 0x33031de5, 0xaa0a4c5f, 0xdd0d7cc9,
      0x5005713c, 0x270241aa, 0xbe0b1010, 0xc90c2086, 0x5768b525, 0x206f85b3, 0xb966d409, 0xce61e49f,
      0x5edef90e, 0x29d9c998, 0xb0d09822, 0xc7d7a8b4, 0x59b33d17, 0x2eb40d81, 0xb7bd5c3b, 0xc0ba6cad,
      0xedb88320, 0x9abfb3b6, 0x03b6e20c, 0x74b1d29a, 0xead54739, 0x9dd277af, 0x04db2615, 0x73dc1683,
      0xe3630b12, 0x94643b84, 0x0d6d6a3e, 0x7a6a5aa8, 0xe40ecf0b, 0x9309ff9d, 0x0a00ae27, 0x7d079eb1,
      0xf00f9344, 0x8708a3d2, 0x1e01f268, 0x6906c2fe, 0xf762575d, 0x806567cb, 0x196c3671, 0x6e6b06e7,
      0xfed41b76, 0x89d32be0, 0x10da7a5a, 0x67dd4acc, 0xf9b9df6f, 0x8ebeeff9, 0x17b7be43, 0x60b08ed5,
      0xd6d6a3e8, 0xa1d1937e, 0x38d8c2c4, 0x4fdff252, 0xd1bb67f1, 0xa6bc5767, 0x3fb506dd, 0x48b2364b,
      0xd80d2bda, 0xaf0a1b4c, 0x36034af6, 0x41047a60, 0xdf60efc3, 0xa867df55, 0x316e8eef, 0x4669be79,
      0xcb61b38c, 0xbc66831a, 0x256fd2a0, 0x5268e236, 0xcc0c7795, 0xbb0b4703, 0x220216b9, 0x5505262f,
      0xc5ba3bbe, 0xb2bd0b28, 0x2bb45a92, 0x5cb36a04, 0xc2d7ffa7, 0xb5d0cf31, 0x2cd99e8b, 0x5bdeae1d,
      0x9b64c2b0, 0xec63f226, 0x756aa39c, 0x026d930a, 0x9c0906a9, 0xeb0e363f, 0x72076785, 0x05005713,
      0x95bf4a82, 0xe2b87a14, 0x7bb12bae, 0x0cb61b38, 0x92d28e9b, 0xe5d5be0d, 0x7cdcefb7, 0x0bdbdf21,
      0x86d3d2d4, 0xf1d4e242, 0x68ddb3f8, 0x1fda836e, 0x81be16cd, 0xf6b9265b, 0x6fb077e1, 0x18b74777,
      0x88085ae6, 0xff0f6a70, 0x66063bca, 0x11010b5c, 0x8f659eff, 0xf862ae69, 0x616bffd3, 0x166ccf45,
      0xa00ae278, 0xd70dd2ee, 0x4e048354, 0x3903b3c2, 0xa7672661, 0xd06016f7, 0x4969474d, 0x3e6e77db,
      0xaed16a4a, 0xd9d65adc, 0x40df0b66, 0x37d83bf0, 0xa9bcae53, 0xdebb9ec5, 0x47b2cf7f, 0x30b5ffe9,
      0xbdbdf21c, 0xcabac28a, 0x53b39330, 0x24b4a3a6, 0xbad03605, 0xcdd70693, 0x54de5729, 0x23d967bf,
      0xb3667a2e, 0xc4614ab8, 0x5d681b02, 0x2a6f2b94, 0xb40bbe37, 0xc30c8ea1, 0x5a05df1b, 0x2d02ef8d
    };

    assert(buf);

    /* basic algorithm stolen from zlib/crc32.c (public domain) */

#define DO1(buf) crc = crcTable[((int)crc ^ (*buf++)) & 0xff] ^ (crc >> 8);
#define DO2(buf) DO1(buf); DO1(buf);
#define DO4(buf) DO2(buf); DO2(buf);
#define DO8(buf) DO4(buf); DO4(buf);

    crc = crc ^ 0xffffffff;

    if (len == 0) {
	while (*buf) {
	    DO1(buf);
	}
    } else {
	while (len >= 8) {
	    DO8(buf);
	    len -= 8;
	}
	while (len--) {
	    DO1(buf);
	}
    }
    return crc ^ 0xffffffff;
}

static int
TextChecksumCmd(
    TkText *textPtr,		/* Information about text widget. */
    Tcl_Interp *interp,		/* Current interpreter. */
    int objc,			/* Number of arguments. */
    Tcl_Obj *const objv[])	/* Argument objects. Someone else has already parsed this command
    				 * enough to know that objv[1] is "checksum". */
{
    const TkSharedText *sharedTextPtr;
    const TkTextSegment *segPtr;
    const TkTextSegment *endPtr;
    const TkTextLine *linePtr;
    TkTextTag **tagArrPtr = NULL; /* avoid compiler warning */
    unsigned what;
    unsigned crc;
    int result;

    assert(textPtr);

    result = GetDumpFlags(textPtr, interp, objc, objv, TK_DUMP_CRC_ALL, TK_DUMP_CRC_DFLT, 0,
	    &what, NULL, NULL, NULL, NULL);

    if (result != TCL_OK) {
	return result;
    }

    sharedTextPtr = textPtr->sharedTextPtr;
    segPtr = sharedTextPtr->startMarker;
    endPtr = sharedTextPtr->endMarker;
    linePtr = segPtr->sectionPtr->linePtr;
    if (endPtr->sectionPtr->linePtr != linePtr) {
	endPtr = NULL;
    }
    crc = 0;

    if ((what & SEG_GROUP_TAG)) {
	tagArrPtr = (TkTextTag **)malloc(sizeof(tagArrPtr[0])*sharedTextPtr->numTags);
    }

    /*
     * Note that 0xff cannot occur in UTF-8 strings, so we can use this value as a separator.
     */

    while (segPtr != endPtr) {
	if (segPtr->tagInfoPtr
		&& (what & SEG_GROUP_TAG)
		&& segPtr->tagInfoPtr != sharedTextPtr->emptyTagInfoPtr) {
	    unsigned i = TkTextTagSetFindFirst(segPtr->tagInfoPtr);
	    unsigned n = 0;

	    for ( ; i != TK_TEXT_TAG_SET_NPOS; i = TkTextTagSetFindNext(segPtr->tagInfoPtr, i)) {
		assert(sharedTextPtr->tagLookup[i]);
		tagArrPtr[n++] = sharedTextPtr->tagLookup[i];
	    }

	    TkTextSortTags(n, tagArrPtr);

	    for (i = 0; i < n; ++i) {
		crc = ComputeChecksum(crc, "\xff\x00", 2);
		crc = ComputeChecksum(crc, tagArrPtr[i]->name, 0);
	    }
	}
	switch ((int) segPtr->typePtr->group) {
	case SEG_GROUP_CHAR:
	    if (what & SEG_GROUP_CHAR) {
		crc = ComputeChecksum(crc, "\xff\x01", 2);
		crc = ComputeChecksum(crc, segPtr->body.chars, segPtr->size);
	    }
	    break;
	case SEG_GROUP_HYPHEN:
	    if (what & SEG_GROUP_HYPHEN) {
		crc = ComputeChecksum(crc, "\xff\x02", 2);
	    }
	    break;
	case SEG_GROUP_WINDOW:
	    if ((what & SEG_GROUP_WINDOW)) {
		crc = ComputeChecksum(crc, "\xff\x03", 2);
		crc = ComputeChecksum(crc, Tk_PathName(segPtr->body.ew.tkwin), 0);
	    }
	    break;
	case SEG_GROUP_IMAGE:
	    if ((what & SEG_GROUP_IMAGE) && segPtr->body.ei.name) {
		crc = ComputeChecksum(crc, "\xff\x04", 2);
		crc = ComputeChecksum(crc, segPtr->body.ei.name, 0);
	    }
	    break;
	case SEG_GROUP_MARK:
	    if ((what & SEG_GROUP_MARK) && TkTextIsNormalMark(segPtr)) {
		const char *name;
		const char *signature;

		name = TkTextMarkName(sharedTextPtr, NULL, segPtr);
		signature = (segPtr->typePtr == &tkTextRightMarkType) ? "\xff\x05" : "\xff\x06";
		crc = ComputeChecksum(crc, signature, 2);
		crc = ComputeChecksum(crc, name, 0);
	    }
	    break;
	case SEG_GROUP_BRANCH:
	    if (segPtr->typePtr == &tkTextBranchType && (what & TK_DUMP_DISPLAY)) {
		segPtr = segPtr->body.branch.nextPtr;
	    }
	    break;
	}
	if (!(segPtr = segPtr->nextPtr)) {
	    linePtr = linePtr->nextPtr;
	    segPtr = linePtr->segPtr;
	}
    }

    if ((what & SEG_GROUP_TAG)) {
	free(tagArrPtr);
    }
    Tcl_SetObjResult(interp, Tcl_NewWideIntObj(crc));
    return TCL_OK;
}

/*
 *----------------------------------------------------------------------
 *
 * DumpSegment
 *
 *	Either append information about the current segment to the result, or
 *	make a script callback with that information as arguments.
 *
 * Results:
 *	Returns 'false' if the command callback made any changes to the text widget
 *	which will have invalidated internal structures such as TkTextSegment,
 *	TkTextIndex, pointers. Our caller can then take action to recompute
 *	such entities, or he aborts with an error. Returns 'true' otherwise.
 *
 * Side effects:
 *	Either evals the callback or appends elements to the result string.
 *	The callback can have arbitrary side-effects.
 *
 *----------------------------------------------------------------------
 */

static int
DumpSegment(
    TkText *textPtr,
    Tcl_Interp *interp,
    const char *key,		/* Segment type key. */
    const char *value,		/* Segment value. */
    Tcl_Obj *command,		/* Script callback. */
    const TkTextIndex *index,	/* index with line/byte position info. */
    TCL_UNUSED(int))			/* Look for TK_DUMP_INDEX bit. */
{
    char buffer[TK_POS_CHARS];
    Tcl_Obj *values[3], *tuple;

    TkrTextPrintIndex(textPtr, index, buffer);
    values[0] = Tcl_NewStringObj(key, -1);
    values[1] = Tcl_NewStringObj(value, -1);
    values[2] = Tcl_NewStringObj(buffer, -1);
    Tcl_IncrRefCount(tuple = Tcl_NewListObj(3, values));
    if (!command) {
	Tcl_ListObjAppendList(NULL, Tcl_GetObjResult(interp), tuple);
	Tcl_GuardedDecrRefCount(tuple);
	return 1;
    } else {
	TkSizeT oldStateEpoch = TkBTreeEpoch(textPtr->sharedTextPtr->tree);
	Tcl_DString buf;
	int code;

	Tcl_DStringInit(&buf);
	Tcl_DStringAppend(&buf, Tcl_GetString(command), -1);
	Tcl_DStringAppend(&buf, " ", -1);
	Tcl_DStringAppend(&buf, Tcl_GetString(tuple), -1);
	code = Tcl_EvalEx(interp, Tcl_DStringValue(&buf), -1, 0);
	Tcl_DStringFree(&buf);
	if (code != TCL_OK) {
	    Tcl_AddErrorInfo(interp, "\n    (segment dumping command executed by text)");
	    Tcl_BackgroundException(interp, code);
	}
	Tcl_GuardedDecrRefCount(tuple);
	return !(textPtr->flags & DESTROYED)
		&& TkBTreeEpoch(textPtr->sharedTextPtr->tree) == oldStateEpoch;
    }
}

/*
 *----------------------------------------------------------------------
 *
 * TkTextInspectOptions --
 *
 *	Build information from option table for "inspect".
 *
 * Results:
 *	None.
 *
 * Side effects:
 *	Memory is allocated for the result, if needed (standard Tcl result
 *	side effects).
 *
 *----------------------------------------------------------------------
 */

static int
MatchColors(
    const char *name,
    int len,
    const char *hexColor,
    const char *colorName)
{
    assert(strlen(hexColor) == 13);
    assert(strlen(colorName) == 5);

    switch (len) {
    case 5:  return strncasecmp(name, colorName, 5) == 0;
    case 7:  return strncasecmp(name, hexColor,  7) == 0;
    case 13: return strncasecmp(name, hexColor, 13) == 0;
    }

    return 0;
}

static int
TestIfEqual(
    const char *opt1,
    int opt1Len,
    const char *opt2,
    int opt2Len)
{
    int i;

    if (MatchColors(opt1, opt1Len, "#ffffffffffff", "white")) {
	return MatchColors(opt2, opt2Len, "#ffffffffffff", "white");
    }
    if (MatchColors(opt1, opt1Len, "#000000000000", "black")) {
	return MatchColors(opt2, opt2Len, "#000000000000", "black");
    }
    if (opt1Len != opt2Len) {
	return 0;
    }
    for (i = 0; i < opt1Len; ++i) {
	if (opt1[i] != opt2[i]) {
	    return 0;
	}
    }
    return 1;
}

static int
IsPossibleColorOption(
    const char *s)
{
    unsigned len = strlen(s);

    assert(s[0] == '-');

    return (len >= 6 && strcmp(s + len - 5, "color") == 0)
	    || (len >= 7 && strcmp(s + len - 6, "ground") == 0);
}

void
TkTextInspectOptions(
    TkText *textPtr,
    const void *recordPtr,
    Tk_OptionTable optionTable,
    Tcl_DString *result,	/* should be already initialized */
    int flags)
{
    Tcl_Obj *objPtr;
    Tcl_Interp *interp = textPtr->interp;

    Tcl_DStringSetLength(result, 0);

    if ((objPtr = Tk_GetOptionInfo(interp, (char *) recordPtr, optionTable, NULL, textPtr->tkwin))) {
	Tcl_Obj **objv;
	int objc = 0;
	int i;

	Tcl_ListObjGetElements(interp, objPtr, &objc, &objv);


	for (i = 0; i < objc; ++i) {
	    Tcl_Obj **argv;
	    int argc = 0;

	    Tcl_ListObjGetElements(interp, objv[i], &argc, &argv);

	    if (argc >= 5) { /* only if this option has a non-default value */
		Tcl_Obj *valObj = argv[4];
		Tcl_Obj *myValObj;
		Tcl_Obj *nameObj;
		int myFlags = flags;

		if (GetByteLength(valObj) == 0) {
		    continue;
		}

		if (!(myFlags & INSPECT_INCLUDE_DATABASE_CONFIG)
			|| myFlags & (INSPECT_INCLUDE_SYSTEM_CONFIG|INSPECT_INCLUDE_DEFAULT_CONFIG)) {
		    const char *name = Tcl_GetString(argv[1]);
		    const char *cls = Tcl_GetString(argv[2]);
		    Tk_Uid dfltUid = Tk_GetOption(textPtr->tkwin, name, cls);

		    if (dfltUid) {
			const char *value = Tcl_GetString(valObj);
			int valueLen = GetByteLength(valObj);

			if (TestIfEqual(dfltUid, strlen(dfltUid), value, valueLen)) {
			    if (!(myFlags & INSPECT_INCLUDE_DATABASE_CONFIG)) {
				continue;
			    }
			    myFlags |= INSPECT_INCLUDE_SYSTEM_CONFIG|INSPECT_INCLUDE_DEFAULT_CONFIG;
			}
		    }
		}

		if (!(myFlags & INSPECT_INCLUDE_SYSTEM_CONFIG)
			|| myFlags & INSPECT_INCLUDE_DEFAULT_CONFIG) {
		    const char *name = Tcl_GetString(argv[1]);
		    const char *cls = Tcl_GetString(argv[2]);
		    Tcl_Obj *dfltObj;

		    dfltObj = Tk_GetSystemDefault(textPtr->tkwin, name, cls);

		    if (dfltObj) {
			const char *dflt = Tcl_GetString(dfltObj);
			const char *value = Tcl_GetString(valObj);
			int dfltLen = GetByteLength(dfltObj);
			int valueLen = GetByteLength(valObj);

			if (TestIfEqual(dflt, dfltLen, value, valueLen)) {
			    if (!(myFlags & INSPECT_INCLUDE_SYSTEM_CONFIG)) {
				continue;
			    }
			    myFlags |= INSPECT_INCLUDE_DEFAULT_CONFIG;
			}
		    }
		}

		if (!(myFlags & INSPECT_INCLUDE_DEFAULT_CONFIG)) {
		    const char *dflt = Tcl_GetString(argv[3]);
		    const char *value = Tcl_GetString(valObj);
		    int dfltLen = GetByteLength(argv[3]);
		    int valueLen = GetByteLength(valObj);

		    if (TestIfEqual(dflt, dfltLen, value, valueLen)) {
			continue;
		    }
		}

		myValObj = valObj;
		nameObj = argv[0];
		if (Tcl_DStringLength(result) > 0) {
		    Tcl_DStringAppend(result, " ", 1);
		}
		Tcl_DStringAppend(result, Tcl_GetString(nameObj), GetByteLength(nameObj));
		Tcl_DStringAppend(result, " ", 1);

		if (!(flags & INSPECT_DONT_RESOLVE_FONTS)
			&& strcmp(Tcl_GetString(nameObj), "-font") == 0) {
		    const char *s = Tcl_GetString(valObj);
		    unsigned len = GetByteLength(valObj);

		    /*
		     * Don't resolve font names like TkFixedFont, TkTextFont, etc.
		     */

		    if (len < 7
			    || strncmp(s, "Tk", 2) != 0
			    || strncmp(s + len - 4, "Font", 4) != 0) {
			Tk_Font tkfont = Tk_AllocFontFromObj(interp, textPtr->tkwin, valObj);

			if (tkfont) {
			    Tcl_IncrRefCount(myValObj = Tk_FontGetDescription(tkfont));
			    Tk_FreeFont(tkfont);
			}
		    }
		} else if ((flags & (INSPECT_DONT_RESOLVE_COLORS|INSPECT_INCLUDE_SYSTEM_COLORS)) !=
			    (INSPECT_DONT_RESOLVE_COLORS|INSPECT_INCLUDE_SYSTEM_COLORS)
			&& IsPossibleColorOption(Tcl_GetString(nameObj))) {
		    const char *colorName = Tcl_GetString(valObj);

		    if (strncasecmp(colorName, "system", 6) == 0) {
			XColor *col;

			if (!(flags & INSPECT_INCLUDE_SYSTEM_COLORS)) {
			    continue;
			}

			/*
			 * The color lookup expects a lowercase "system", but the defaults
			 * are providing the uppercase form "System", so we need to build
			 * a lowercase form.
			 */

			col = Tk_GetColor(interp, textPtr->tkwin, colorName);

			if (col) {
			    myValObj = Tcl_ObjPrintf("#%02x%02x%02x", col->red, col->green, col->blue);
			    Tcl_IncrRefCount(myValObj);
			    Tk_FreeColor(col);
			} else {
			    /*
			     * This should not happen. We will clear the error result, and
			     * print a warning.
			     */
			    Tcl_SetObjResult(interp, Tcl_NewObj());
			    Tcl_SetObjErrorCode(interp, Tcl_NewObj());
			    fprintf(stderr, "tk::text: couldn't resolve system color '%s'\n", colorName);
			}
		    }
		}

		Tcl_DStringAppendElement(result, Tcl_GetString(myValObj));

		if (myValObj != valObj) {
		    Tcl_GuardedDecrRefCount(myValObj);
		}
	    }
	}

    }
}

/*
 *----------------------------------------------------------------------
 *
 * TextInspectCmd --
 *
 *	Return information about text and the associated tags.
 *	About the format see documentation.
 *
 * Results:
 *	A standard Tcl result.
 *
 * Side effects:
 *	Memory is allocated for the result, if needed (standard Tcl result
 *	side effects).
 *
 *----------------------------------------------------------------------
 */

static void
GetBindings(
    TkText *textPtr,
    const char *name,
    Tk_BindingTable bindingTable,
    Tcl_DString *str)
{
    Tcl_Interp *interp = textPtr->interp;
    Tcl_DString str2;
    Tcl_Obj **argv;
    int argc, i;

    Tk_GetAllBindings(interp, bindingTable, (ClientData) name);
    Tcl_ListObjGetElements(interp, Tcl_GetObjResult(interp), &argc, &argv);
    Tcl_DStringInit(&str2);

    for (i = 0; i < argc; ++i) {
	const char *event = Tcl_GetString(argv[i]);
	const char *binding = Tk_GetBinding(interp, bindingTable, (ClientData) name, event);
	char *p;

	Tcl_ListObjGetElements(interp, Tcl_GetObjResult(interp), &argc, &argv);

	Tcl_DStringStartSublist(str);
	Tcl_DStringAppendElement(str, "bind");
	Tcl_DStringAppendElement(str, name);
	Tcl_DStringAppendElement(str, event);

	Tcl_DStringSetLength(&str2, 0);
	p = (char *)strchr(binding, '\n');
	while (p) {
	    Tcl_DStringAppend(&str2, binding, p - binding);
	    Tcl_DStringAppend(&str2, "; ", 2);
	    binding = p + 1;
	    p = (char *)strchr(binding, '\n');
	}
	Tcl_DStringAppend(&str2, binding, -1);

	Tcl_DStringAppendElement(str, Tcl_DStringValue(&str2));
	Tcl_DStringEndSublist(str);
    }

    Tcl_DStringFree(&str2);
    Tcl_ResetResult(interp);
}

static int
TextInspectCmd(
    TkText *textPtr,		/* Information about text widget. */
    Tcl_Interp *interp,		/* Current interpreter. */
    int objc,			/* Number of arguments. */
    Tcl_Obj *const objv[])	/* Argument objects. */
{
    TkSharedText *sharedTextPtr;
    TkTextTag *prevTagPtr;
    TkTextSegment *nextPtr;
    TkTextSegment *prevPtr;
    Tcl_DString buf[2];
    Tcl_DString *str = &buf[0];
    Tcl_DString *opts = &buf[1];
    TkTextTag **tagArray;
    TkTextTag *tagPtr;
    TkTextTag *tPtr;
    unsigned tagArrSize;
    unsigned epoch;
    unsigned what;
    int closeSubList;
    int result;
    int flags;

    result = GetDumpFlags(textPtr, interp, objc, objv, TK_DUMP_INSPECT_ALL, TK_DUMP_INSPECT_DFLT,
	    TK_DUMP_INSPECT_COMPLETE, &what, NULL, NULL, NULL, NULL);
    if (result != TCL_OK) {
	return result;
    }

    Tcl_DStringInit(str);
    Tcl_DStringInit(opts);
    sharedTextPtr = textPtr->sharedTextPtr;
    epoch = sharedTextPtr->inspectEpoch;
    tagPtr = textPtr->selTagPtr; /* any non-null value */
    nextPtr = textPtr->startMarker;
    closeSubList = 0;
    prevTagPtr = NULL;
    prevPtr = NULL;
    tagArrSize = 128;
    tagArray = (TkTextTag **)malloc(tagArrSize * sizeof(tagArray[0]));
    flags = 0;

    if (what & TK_DUMP_DONT_RESOLVE_FONTS)      { flags |= INSPECT_DONT_RESOLVE_FONTS; }
    if (what & TK_DUMP_DONT_RESOLVE_COLORS)     { flags |= INSPECT_DONT_RESOLVE_COLORS; }
    if (what & TK_DUMP_INCLUDE_DATABASE_CONFIG) { flags |= INSPECT_INCLUDE_DATABASE_CONFIG; }
    if (what & TK_DUMP_INCLUDE_SYSTEM_CONFIG)   { flags |= INSPECT_INCLUDE_SYSTEM_CONFIG; }
    if (what & TK_DUMP_INCLUDE_DEFAULT_CONFIG)  { flags |= INSPECT_INCLUDE_DEFAULT_CONFIG; }
    if (what & TK_DUMP_INCLUDE_SYSTEM_COLORS)   { flags |= INSPECT_INCLUDE_SYSTEM_COLORS; }

    assert(textPtr->selTagPtr->textPtr == textPtr);

    if (!(what & TK_DUMP_INCLUDE_SEL)) {
	/* this little trick is discarding the "sel" tag */
	textPtr->selTagPtr->textPtr = (TkText *) textPtr->selTagPtr;
    }

    if (what & TK_DUMP_TEXT_CONFIGS) {
	assert(textPtr->optionTable);
	TkTextInspectOptions(textPtr, textPtr, textPtr->optionTable, opts, flags);
	Tcl_DStringStartSublist(str);
	Tcl_DStringAppendElement(str, "setup");
	Tcl_DStringAppendElement(str, Tk_PathName(textPtr->tkwin));
	Tcl_DStringAppendElement(str, Tcl_DStringValue(opts));
	Tcl_DStringEndSublist(str);
    }

    if (what & TK_DUMP_TAG_CONFIGS) {
	TkTextTag **tags = textPtr->sharedTextPtr->tagLookup;
	unsigned n = textPtr->sharedTextPtr->numTags;
	unsigned i;

	for (i = 0; i < n; ++i) {
	    tagPtr = tags[i];

	    if (tagPtr && ((what & TK_DUMP_INCLUDE_SEL) || !tagPtr->isSelTag)) {
		assert(tagPtr->optionTable);
		TkTextInspectOptions(textPtr, tagPtr, tagPtr->optionTable, opts, flags);
		Tcl_DStringStartSublist(str);
		Tcl_DStringAppendElement(str, "configure");
		Tcl_DStringAppendElement(str, tagPtr->name);
		if (Tcl_DStringLength(opts) > 2) {
		    Tcl_DStringAppendElement(str, Tcl_DStringValue(opts));
		}
		Tcl_DStringEndSublist(str);
	    }
	}
    }

    if (what & TK_DUMP_TAG_BINDINGS) {
	TkTextTag **tags = textPtr->sharedTextPtr->tagLookup;
	unsigned n = textPtr->sharedTextPtr->numTags;
	unsigned i;

	for (i = 0; i < n; ++i) {
	    tagPtr = tags[i];

	    if (tagPtr
		    && sharedTextPtr->tagBindingTable
		    && ((what & TK_DUMP_INCLUDE_SEL) || !tagPtr->isSelTag)) {
		GetBindings(textPtr, tagPtr->name, sharedTextPtr->tagBindingTable, str);
	    }
	}
    }

    do {
	TkTextSegment *segPtr = nextPtr;
	unsigned group = segPtr->typePtr->group;
	const char *value = NULL;
	const char *type = NULL;
	int printTags = 0;

	nextPtr = segPtr->nextPtr;

	switch (group) {
	case SEG_GROUP_BRANCH:
	    if (segPtr->typePtr == &tkTextBranchType && (what & TK_DUMP_DISPLAY)) {
		segPtr = segPtr->body.branch.nextPtr;
		nextPtr = segPtr->nextPtr;
	    }
	    if (!(what & SEG_GROUP_BRANCH)) {
		continue;
	    }
	    type = "elide";
	    value = (segPtr->typePtr == &tkTextBranchType) ? "on" : "off";
	    break;
	case SEG_GROUP_IMAGE:
	    if (!(what & SEG_GROUP_IMAGE) || !segPtr->body.ei.name) {
		continue;
	    }
	    type = "image";
	    assert(segPtr->body.ei.optionTable);
	    TkTextInspectOptions(textPtr, &segPtr->body.ei, segPtr->body.ei.optionTable, opts, 0);
	    value = Tcl_DStringValue(opts);
	    printTags = !!(what & TK_DUMP_TAG);
	    break;
	case SEG_GROUP_WINDOW:
	    if (!(what & SEG_GROUP_WINDOW)) {
		continue;
	    }
	    type = "window";
	    assert(segPtr->body.ew.optionTable);
	    TkTextInspectOptions(textPtr, &segPtr->body.ew, segPtr->body.ew.optionTable, opts, 0);
	    value = Tcl_DStringValue(opts);
	    printTags = !!(what & TK_DUMP_TAG);
	    break;
	case SEG_GROUP_MARK:
	    if (segPtr == textPtr->endMarker) {
		if (prevPtr != segPtr
		    	&& (what & SEG_GROUP_CHAR)
			&& segPtr->sectionPtr->linePtr != TkBTreeGetLastLine(textPtr)) {
		    /* print newline before finishing */
		    type = "break";
		    printTags = !!(what & TK_DUMP_TAG);
		    tagPtr = TkBTreeGetSegmentTags(sharedTextPtr, segPtr->sectionPtr->linePtr->lastPtr,
			    textPtr, TK_TEXT_SORT_ASCENDING, NULL);
		    nextPtr = segPtr; /* repeat this mark */
		} else {
		    nextPtr = NULL; /* finished */
		}
	    } else if (!(what & SEG_GROUP_MARK)) {
		continue;
	    } else if (!TkTextIsNormalMark(segPtr)
		    && (!(what & TK_DUMP_INSERT_MARK) || segPtr != textPtr->insertMarkPtr)) {
		continue;
	    } else {
		type = (segPtr->typePtr == &tkTextLeftMarkType ? "left" : "right");
		value = TkTextMarkName(sharedTextPtr, textPtr, segPtr);
	    }
	    break;
	case SEG_GROUP_HYPHEN:
	    if (!(what & SEG_GROUP_HYPHEN)) {
		continue;
	    }
	    printTags = !!(what & TK_DUMP_TAG);
	    type = "hyphen";
	    break;
	case SEG_GROUP_CHAR:
	    if (what & SEG_GROUP_CHAR) {
		printTags = !!(what & TK_DUMP_TAG);
		if (prevPtr == segPtr || *segPtr->body.chars == '\n') {
		    type = "break";
		    nextPtr = segPtr->sectionPtr->linePtr->nextPtr->segPtr;
		    if (prevPtr == segPtr) {
			tagPtr = prevTagPtr;
			segPtr->body.chars[segPtr->size - 1] = '\n';
		    } else if (type && printTags) {
			tagPtr = TkBTreeGetSegmentTags(sharedTextPtr, segPtr, textPtr,
				TK_TEXT_SORT_ASCENDING, NULL);
		    }
		} else {
		    type = "text";
		    if (segPtr->size > 1 && segPtr->body.chars[segPtr->size - 1] == '\n') {
			nextPtr = segPtr; /* repeat this char segment */
			segPtr->body.chars[segPtr->size - 1] = '\0';
		    }
		    value = segPtr->body.chars;
		    if (printTags) {
			tagPtr = TkBTreeGetSegmentTags(sharedTextPtr, segPtr, textPtr,
				TK_TEXT_SORT_ASCENDING, NULL);
		    }
		}
	    } else if (!nextPtr) {
		nextPtr = segPtr->sectionPtr->linePtr->nextPtr->segPtr;
	    }
	    break;
	default:
	    continue;
	}

	if (closeSubList) {
	    if (what & TK_DUMP_NESTED) {
		unsigned nextEpoch = epoch + 1;
		unsigned numTags = 0;
		unsigned i;

		for (tPtr = tagPtr; tPtr; tPtr = tPtr->nextPtr) {
		    if (tPtr->flag == epoch) {
			tPtr->flag = nextEpoch; /* mark as still open */
		    }
		}

		for ( ; prevTagPtr; prevTagPtr = prevTagPtr->succPtr) {
		    if (prevTagPtr->flag == epoch) { /* should be closed? */
			if (numTags == tagArrSize) {
			    tagArrSize *= 2;
			    tagArray = (TkTextTag **)realloc(tagArray, tagArrSize * sizeof(tagArray[0]));
			}
			tagArray[numTags++] = prevTagPtr;
			prevTagPtr->flag = 0; /* mark as closed */
		    }
		}

		Tcl_DStringStartSublist(str);
		for (i = 0; i < numTags; ++i) {
		    Tcl_DStringAppendElement(str, tagArray[i]->name);
		}
		Tcl_DStringEndSublist(str);
	    }

	    prevTagPtr = NULL;
	    closeSubList = 0;
	    Tcl_DStringEndSublist(str);
	}

	if (type) {
	    Tcl_DStringStartSublist(str);
	    Tcl_DStringAppendElement(str, type);
	    if (value) {
		Tcl_DStringAppendElement(str, value);
	    }
	    closeSubList = 1;

	    if (printTags) {
		unsigned numTags = 0;
		unsigned i;

		prevTagPtr = tagPtr;

		if (what & TK_DUMP_NESTED) {
		    epoch += 1;

		    for (tPtr = tagPtr; tPtr; tPtr = tPtr->nextPtr) {
			if (tPtr->flag != epoch) { /* should be opened? */
			    if (numTags == tagArrSize) {
				tagArrSize *= 2;
				tagArray = (TkTextTag **)realloc(tagArray, tagArrSize * sizeof(tagArray[0]));
			    }
			    tagArray[numTags++] = tPtr;
			    tPtr->flag = epoch; /* mark as open */
			}
			tPtr->succPtr = tPtr->nextPtr;
		    }
		} else {
		    for (tPtr = tagPtr; tPtr; tPtr = tPtr->nextPtr) {
			if (numTags == tagArrSize) {
			    tagArrSize *= 2;
			    tagArray = (TkTextTag **)realloc(tagArray, tagArrSize * sizeof(tagArray[0]));
			}
			tagArray[numTags++] = tPtr;
		    }
		}

		Tcl_DStringStartSublist(str);
		for (i = 0; i < numTags; ++i) {
		    Tcl_DStringAppendElement(str, tagArray[i]->name);
		}
		Tcl_DStringEndSublist(str);
	    }
	}

	prevPtr = segPtr;
    } while (nextPtr);

    Tcl_SetObjResult(interp, Tcl_NewStringObj(Tcl_DStringValue(str), Tcl_DStringLength(str)));
    Tcl_DStringFree(str);
    Tcl_DStringFree(opts);
    free(tagArray);

    textPtr->selTagPtr->textPtr = textPtr; /* restore */
    sharedTextPtr->inspectEpoch = epoch;
    return TCL_OK;
}

/*
 *----------------------------------------------------------------------
 *
 * InspectRetainedUndoItems --
 *
 *	Return information about content of retained undo items, these
 *	items are not yet pushed onto undo stack.
 *
 * Results:
 *	None.
 *
 * Side effects:
 *	Memory is allocated for the result.
 *
 *----------------------------------------------------------------------
 */

static void
InspectRetainedUndoItems(
    const TkSharedText *sharedTextPtr,
    Tcl_Obj *objPtr)
{
    if (sharedTextPtr->undoTagListCount > 0 || sharedTextPtr->undoMarkListCount > 0) {
	Tcl_Obj *resultPtr = Tcl_NewObj();
	unsigned i;
	int len;

	for (i = 0; i < sharedTextPtr->undoTagListCount; ++i) {
	    TkTextInspectUndoTagItem(sharedTextPtr, sharedTextPtr->undoTagList[i], resultPtr);
	}

	for (i = 0; i < sharedTextPtr->undoMarkListCount; ++i) {
	    TkTextInspectUndoMarkItem(sharedTextPtr, &sharedTextPtr->undoMarkList[i], resultPtr);
	}

	Tcl_ListObjLength(NULL, resultPtr, &len);
	if (len == 0) {
	    Tcl_DecrRefCount(resultPtr);
	} else {
	    Tcl_ListObjAppendElement(NULL, objPtr, resultPtr);
	}
    }
}

/*
 *----------------------------------------------------------------------
 *
 * InspectUndoStack --
 *
 *	Return information about content of undo/redo stack.
 *
 * Results:
 *	A Tcl object.
 *
 * Side effects:
 *	Memory is allocated for the result.
 *
 *----------------------------------------------------------------------
 */

static void
InspectUndoStack(
    const TkSharedText *sharedTextPtr,
    InspectUndoStackProc firstAtomProc,
    InspectUndoStackProc nextAtomProc,
    Tcl_Obj *objPtr)
{
    TkTextUndoStack undoStack;
    const TkTextUndoAtom *atom;
    Tcl_Obj *atomPtr;
    unsigned i;

    assert(sharedTextPtr->undoStack);

    undoStack = sharedTextPtr->undoStack;

    for (atom = firstAtomProc(undoStack); atom; atom = nextAtomProc(undoStack)) {
	atomPtr = Tcl_NewObj();

	for (i = 0; i < atom->arraySize; ++i) {
	    const TkTextUndoToken *token = (const TkTextUndoToken *) atom->array[i].item;
	    Tcl_Obj *subAtomPtr = token->undoType->inspectProc(sharedTextPtr, token);
	    Tcl_ListObjAppendElement(NULL, atomPtr, subAtomPtr);
	}

	Tcl_ListObjAppendElement(NULL, objPtr, atomPtr);
    }
}

/*
 *----------------------------------------------------------------------
 *
 * TextEditCmd --
 *
 *	Handle the subcommands to "$text edit ...". See documentation for
 *	details.
 *
 * Results:
 *	None
 *
 * Side effects:
 *	None.
 *
 *----------------------------------------------------------------------
 */

static Tcl_Obj *
GetCommand(
    const TkSharedText *sharedTextPtr,
    const TkTextUndoToken *token)
{
    assert(token);
    assert(token->undoType->commandProc);

    return token->undoType->commandProc(sharedTextPtr, token);
}

static int
TextEditCmd(
    TkText *textPtr,		/* Information about text widget. */
    Tcl_Interp *interp,		/* Current interpreter. */
    int objc,			/* Number of arguments. */
    Tcl_Obj *const objv[])	/* Argument objects. */
{
    int index;
    int setModified;
    int oldModified;
    TkSharedText *sharedTextPtr;
    static const char *const editOptionStrings[] = {
	"altered",
#if SUPPORT_DEPRECATED_CANUNDO_REDO
	"canredo", "canundo",
#endif /* SUPPORT_DEPRECATED_CANUNDO_REDO */
	"info", "inspect", "irreversible", "modified", "recover", "redo", "reset",
	"separator", "undo", NULL
    };
    enum editOptions {
	EDIT_ALTERED,
#if SUPPORT_DEPRECATED_CANUNDO_REDO
	EDIT_CANREDO, EDIT_CANUNDO,
#endif /* SUPPORT_DEPRECATED_CANUNDO_REDO */
	EDIT_INFO, EDIT_INSPECT, EDIT_IRREVERSIBLE, EDIT_MODIFIED, EDIT_RECOVER, EDIT_REDO, EDIT_RESET,
	EDIT_SEPARATOR, EDIT_UNDO
    };

    sharedTextPtr = textPtr->sharedTextPtr;

    if (objc < 3) {
	Tcl_WrongNumArgs(interp, 2, objv, "option ?arg ...?");
	return TCL_ERROR;
    }
    if (Tcl_GetIndexFromObjStruct(interp, objv[2], editOptionStrings,
	    sizeof(char *), "edit option", 0, &index) != TCL_OK) {
	return TCL_ERROR;
    }

    switch ((enum editOptions) index) {
    case EDIT_ALTERED:
	if (objc != 3) {
	    Tcl_WrongNumArgs(interp, 3, objv, "?boolean?");
	    return TCL_ERROR;
	}
	Tcl_SetObjResult(interp, Tcl_NewBooleanObj(sharedTextPtr->isAltered));
	return TCL_OK;
	break;
#if SUPPORT_DEPRECATED_CANUNDO_REDO
    case EDIT_CANREDO: {
	static int warnDeprecated = 1;
	int canRedo = 0;

	if (warnDeprecated) {
	    warnDeprecated = 0;
	    fprintf(stderr, "tk::text: Command \"edit canredo\" is deprecated, "
		    "please use \"edit info\".\n");
	}
	if (objc != 3) {
	    Tcl_WrongNumArgs(interp, 3, objv, NULL);
	     return TCL_ERROR;
	}
	if (textPtr->sharedTextPtr->undoStack) {
	    canRedo = TkTextUndoGetCurrentRedoStackDepth(textPtr->sharedTextPtr->undoStack) > 0;
	}
	Tcl_SetObjResult(interp, Tcl_NewBooleanObj(canRedo));
	break;
    }
    case EDIT_CANUNDO: {
	static int warnDeprecated = 1;
	int canUndo = 0;

	if (warnDeprecated) {
	    warnDeprecated = 0;
	    fprintf(stderr, "tk::text: Command \"edit canundo\" is deprecated, "
		    "please use \"edit info\".\n");
	}
	if (objc != 3) {
	    Tcl_WrongNumArgs(interp, 3, objv, NULL);
	     return TCL_ERROR;
	}
	if (textPtr->sharedTextPtr->undo) {
	    canUndo = TkTextUndoGetCurrentUndoStackDepth(textPtr->sharedTextPtr->undoStack) > 0;
	}
	Tcl_SetObjResult(interp, Tcl_NewBooleanObj(canUndo));
	break;
    }
#endif /* SUPPORT_DEPRECATED_CANUNDO_REDO */
    case EDIT_INFO:
	if (objc != 3 && objc != 4 && (objc != 5 || strcmp(Tcl_GetString(objv[3]), "--") != 0)) {
	    /* NOTE: avoid trigraph */
	    Tcl_WrongNumArgs(interp, 3, objv, "\?\?--\? array? | ?-option?");
	    return TCL_ERROR;
	} else if (objc == 4 && *Tcl_GetString(objv[3]) == '-') {
	    Tcl_Obj* infoObj = GetEditInfo(interp, textPtr, objv[3]);
	    if (!infoObj) {
		return TCL_ERROR;
	    }
	    Tcl_SetObjResult(textPtr->interp, infoObj);
	} else {
	    Tcl_Obj* arrObj = (objc == 5 ? objv[4] : (objc == 4 ? objv[3] : NULL));
	    Tcl_SetObjResult(textPtr->interp, MakeEditInfo(interp, textPtr, arrObj));
	}
    	break;
    case EDIT_INSPECT:
	if (objc != 3 && objc != 4) {
	    Tcl_WrongNumArgs(interp, 3, objv, "?stack?");
	    return TCL_ERROR;
	} else {
	    char const *stack = (objc == 4) ? Tcl_GetString(objv[3]) : NULL;

	    if (stack && strcmp(stack, "undo") != 0 && strcmp(stack, "redo") != 0) {
		Tcl_SetObjResult(interp, Tcl_ObjPrintf(
			"bad stack argument \"%s\": must be \"undo\" or \"redo\"", stack));
		Tcl_SetErrorCode(interp, "TK", "TEXT", "STACK_VALUE", NULL);
		return TCL_ERROR;
	    }
	    if (sharedTextPtr->undoStack) {
		Tcl_Obj *undoResultPtr = NULL;
		Tcl_Obj *redoResultPtr = NULL;

		if (!stack || stack[0] == 'u') {
		    undoResultPtr = Tcl_NewObj();
		    InspectRetainedUndoItems(sharedTextPtr, undoResultPtr);
		    InspectUndoStack(sharedTextPtr, TkTextUndoFirstUndoAtom,
			    TkTextUndoNextUndoAtom, undoResultPtr);
		}
		if (!stack || stack[0] == 'r') {
		    redoResultPtr = Tcl_NewObj();
		    InspectUndoStack(sharedTextPtr, TkTextUndoFirstRedoAtom,
			    TkTextUndoNextRedoAtom, redoResultPtr);
		}
		if (!stack) {
		    Tcl_Obj *objPtr = Tcl_NewObj();
		    Tcl_ListObjAppendElement(NULL, objPtr, undoResultPtr);
		    Tcl_ListObjAppendElement(NULL, objPtr, redoResultPtr);
		    Tcl_SetObjResult(interp, objPtr);
		} else if (stack[0] == 'u') {
		    Tcl_SetObjResult(interp, undoResultPtr);
		} else {
		    Tcl_SetObjResult(interp, redoResultPtr);
		}
	    }
	}
	break;
    case EDIT_IRREVERSIBLE:
	if (objc != 3) {
	    Tcl_WrongNumArgs(interp, 3, objv, "?boolean?");
	    return TCL_ERROR;
	}
	Tcl_SetObjResult(interp, Tcl_NewBooleanObj(sharedTextPtr->isIrreversible));
	break;
    case EDIT_MODIFIED:
	if (objc == 3) {
	    Tcl_SetObjResult(interp, Tcl_NewBooleanObj(sharedTextPtr->isModified));
	    return TCL_OK;
	} else if (objc != 4) {
	    Tcl_WrongNumArgs(interp, 3, objv, "?boolean?");
	    return TCL_ERROR;
	} else if (Tcl_GetBooleanFromObj(interp, objv[3], &setModified) != TCL_OK) {
	    return TCL_ERROR;
	}

	/*
	 * Set or reset the modified status, and trigger a <<Modified>> event.
	 */

	oldModified = sharedTextPtr->isModified;
	sharedTextPtr->isModified = setModified;

	/*
	 * Setting the flag to 'false' is clearing the user's decision.
	 */

	sharedTextPtr->userHasSetModifiedFlag = setModified;
	if (sharedTextPtr->undoStack) {
	    sharedTextPtr->undoLevel = TkTextUndoGetCurrentUndoStackDepth(sharedTextPtr->undoStack);
	}

	/*
	 * Only issue the <<Modified>> event if the flag actually changed.
	 * However, degree of modified-ness doesn't matter. [Bug 1799782]
	 */

	assert(setModified == 1 || setModified == 0);

	if (oldModified != setModified) {
	    GenerateEvent(textPtr->sharedTextPtr, "Modified");
	}
	break;
    case EDIT_RECOVER:
	if (objc != 3) {
	    Tcl_WrongNumArgs(interp, 3, objv, NULL);
	    return TCL_ERROR;
	}
	if (sharedTextPtr->undoStack) {
	    int redoDepth;

	    if (TkTextUndoIsPerformingUndoRedo(sharedTextPtr->undoStack)) {
		ErrorNotAllowed(interp, "cannot recover inside undo/redo operation");
		return TCL_ERROR;
	    }

	    redoDepth = TkTextUndoGetMaxRedoDepth(sharedTextPtr->undoStack);
	    PushRetainedUndoTokens(sharedTextPtr);
	    TkTextUndoSetMaxStackDepth(sharedTextPtr->undoStack, textPtr->maxUndoDepth, 0);

	    while (TkTextUndoGetCurrentUndoStackDepth(sharedTextPtr->undoStack) > 0) {
		TkTextUndoDoUndo(sharedTextPtr->undoStack);
	    }

	    TkTextUndoSetMaxStackDepth(sharedTextPtr->undoStack, textPtr->maxUndoDepth, redoDepth);
	}
    	break;
    case EDIT_REDO: {
	int result;

	if (objc != 3) {
	    Tcl_WrongNumArgs(interp, 3, objv, NULL);
	    return TCL_ERROR;
	}

	if (TestIfDisabled(interp, textPtr, &result))
	    return result;

	if (sharedTextPtr->undoStack) {
	    /*
	     * It's possible that this command command will be invoked inside the "watch" callback,
	     * but this is not allowed when performing undo/redo.
	     */

	    if (TestIfPerformingUndoRedo(interp, sharedTextPtr, NULL))
		return TCL_ERROR;

	    PushRetainedUndoTokens(sharedTextPtr);

	    if (TkTextUndoGetCurrentRedoStackDepth(sharedTextPtr->undoStack) == 0) {
		Tcl_SetObjResult(interp, Tcl_NewStringObj("nothing to redo", -1));
		Tcl_SetErrorCode(interp, "TK", "TEXT", "NO_REDO", NULL);
		return TCL_ERROR;
	    }

	    TkTextUndoDoRedo(sharedTextPtr->undoStack);
	}
	break;
    }
    case EDIT_RESET:
	if (objc == 3) {
	    if (sharedTextPtr->undoStack) {
		/*
		 * It's possible that this command command will be invoked inside the "watch" callback,
		 * but this is not allowed when performing undo/redo.
		 */
		if (TestIfPerformingUndoRedo(interp, sharedTextPtr, NULL))
		    return TCL_ERROR;

		TkTextUndoClearStack(sharedTextPtr->undoStack);
		sharedTextPtr->undoLevel = 0;
		sharedTextPtr->pushSeparator = 0;
		sharedTextPtr->isAltered = 0;
		sharedTextPtr->isIrreversible = 0;
		TkTextUpdateAlteredFlag(sharedTextPtr);
	    }
	    return TCL_OK;
	} else if (objc != 4) {
	    Tcl_WrongNumArgs(interp, 3, objv, "?stack?");
	    return TCL_ERROR;
	} else {
	    char const *stack = Tcl_GetString(objv[3]);

	    if (strcmp(stack, "undo") != 0 && strcmp(stack, "redo") != 0) {
		Tcl_SetObjResult(interp, Tcl_ObjPrintf(
			"bad stack argument \"%s\": must be \"undo\" or \"redo\"", stack));
		Tcl_SetErrorCode(interp, "TK", "TEXT", "STACK_VALUE", NULL);
		return TCL_ERROR;
	    }
	    if (sharedTextPtr->undoStack) {
		if (TestIfPerformingUndoRedo(interp, sharedTextPtr, NULL))
		    return TCL_ERROR;

		if (stack[0] == 'u') {
		    TkTextUndoClearUndoStack(sharedTextPtr->undoStack);
		    sharedTextPtr->undoLevel = 0;
		    sharedTextPtr->pushSeparator = 0;
		    sharedTextPtr->isAltered = 0;
		    sharedTextPtr->isIrreversible = 0;
		    TkTextUpdateAlteredFlag(sharedTextPtr);
		} else {
		    TkTextUndoClearRedoStack(sharedTextPtr->undoStack);
		}
	    }
	    return TCL_ERROR;
	}
	break;
    case EDIT_SEPARATOR: {
	int immediately = 0;

	if (objc == 4) {
	    if (strcmp(Tcl_GetString(objv[3]), "-immediately")) {
		Tcl_SetObjResult(interp, Tcl_ObjPrintf(
			"bad option \"%s\": must be -immediately", Tcl_GetString(objv[3])));
		Tcl_SetErrorCode(interp, "TK", "TEXT", "INDEX_OPTION", NULL);
		return TCL_ERROR;
	    }
	    immediately = 1;
	} else if (objc != 3) {
	    Tcl_WrongNumArgs(interp, 3, objv, NULL);
	    return TCL_ERROR;
	}
	if (sharedTextPtr->undoStack) {
	    sharedTextPtr->pushSeparator = 1;
	    if (immediately) {
		/* last two args are meaningless here */
		PushUndoSeparatorIfNeeded(sharedTextPtr, sharedTextPtr->autoSeparators,
			TK_TEXT_EDIT_OTHER);
	    }
	}
	break;
    }
    case EDIT_UNDO: {
	int result;

	if (objc != 3) {
	    Tcl_WrongNumArgs(interp, 3, objv, NULL);
	    return TCL_ERROR;
	}

	if (TestIfDisabled(interp, textPtr, &result))
	    return result;

	if (sharedTextPtr->undoStack) {
	    /*
	     * It's possible that this command command will be invoked inside the "watch" callback,
	     * but this is not allowed when performing undo/redo.
	     */

	    if (TestIfPerformingUndoRedo(interp, sharedTextPtr, &result))
		return result;

	    PushRetainedUndoTokens(sharedTextPtr);

	    if (TkTextUndoGetCurrentUndoStackDepth(sharedTextPtr->undoStack) == 0) {
		Tcl_SetObjResult(interp, Tcl_NewStringObj("nothing to undo", -1));
		Tcl_SetErrorCode(interp, "TK", "TEXT", "NO_UNDO", NULL);
		return TCL_ERROR;
	    }

	    TkTextUndoDoUndo(sharedTextPtr->undoStack);
	}
	break;
    }
    }
    return TCL_OK;
}

/*
 *----------------------------------------------------------------------
 *
 * GetEditInfo --
 *
 *	Returns the value containing the "edit info -option" information.
 *
 * Results:
 *	Tcl_Obj containing the required information.
 *
 * Side effects:
 *	Some memory will be allocated.
 *
 *----------------------------------------------------------------------
 */
enum {
    INFO_BYTESIZE, INFO_GENERATEDMARKS, INFO_IMAGES, INFO_LINES, INFO_LINESPERNODE, INFO_MARKS,
    INFO_REDOBYTESIZE, INFO_REDOCOMMANDS, INFO_REDODEPTH, INFO_REDOSTACKSIZE, INFO_TAGS,
    INFO_TOTALBYTESIZE, INFO_TOTALLINES, INFO_UNDOBYTESIZE, INFO_UNDOCOMMANDS, INFO_UNDODEPTH,
    INFO_UNDOSTACKSIZE, INFO_USEDTAGS, INFO_VISIBLEIMAGES, INFO_VISIBLEWINDOWS, INFO_WINDOWS,
    INFO_LAST /* must be last item */
};
static const char *const editInfoStrings[] = {
    "-bytesize", "-generatedmarks", "-images", "-lines", "-linespernode", "-marks",
    "-redobytesize", "-redocommands", "-redodepth", "-redostacksize", "-tags",
    "-totalbytesize", "-totallines", "-undobytesize", "-undocommands", "-undodepth",
    "-undostacksize", "-usedtags", "-visibleimages", "-visiblewindows", "-windows", NULL
};

static void
MakeStackInfoValue(
    Tcl_Interp *interp,
    TkSharedText *sharedTextPtr,
    Tcl_Obj* resultPtr)
{
    TkTextUndoStack st = sharedTextPtr->undoStack;
    const TkTextUndoAtom *atom;
    int i;

    for (i = sharedTextPtr->undoTagListCount - 1; i >= 0; --i) {
	const TkTextTag *tagPtr = sharedTextPtr->undoTagList[i];

	if (tagPtr->recentTagAddRemoveToken && !tagPtr->recentTagAddRemoveTokenIsNull) {
	    Tcl_ListObjAppendElement(interp, resultPtr,
		    GetCommand(sharedTextPtr, tagPtr->recentTagAddRemoveToken));
	}
	if (tagPtr->recentChangePriorityToken && tagPtr->savedPriority != tagPtr->priority) {
	    Tcl_ListObjAppendElement(interp, resultPtr,
		    GetCommand(sharedTextPtr, tagPtr->recentChangePriorityToken));
	}
    }

    for (i = sharedTextPtr->undoMarkListCount - 1; i >= 0; --i) {
	const TkTextMarkChange *changePtr = &sharedTextPtr->undoMarkList[i];

	if (changePtr->setMark) {
	    Tcl_ListObjAppendElement(interp, resultPtr,
		    GetCommand(sharedTextPtr, changePtr->setMark));
	}
	if (changePtr->moveMark) {
	    Tcl_ListObjAppendElement(interp, resultPtr,
		    GetCommand(sharedTextPtr, changePtr->moveMark));
	}
	if (changePtr->toggleGravity) {
	    Tcl_ListObjAppendElement(interp, resultPtr,
		    GetCommand(sharedTextPtr, changePtr->toggleGravity));
	}
    }

    atom = TkTextUndoIsPerformingUndo(st) ?
	    TkTextUndoCurrentRedoAtom(st) : TkTextUndoCurrentUndoAtom(st);

    if (atom) {
	for (i = atom->arraySize - 1; i >= 0; --i) {
	    const TkTextUndoSubAtom *subAtom = atom->array + i;
	    TkTextUndoToken *token = (TkTextUndoToken *)subAtom->item;

	    Tcl_ListObjAppendElement(interp, resultPtr, GetCommand(sharedTextPtr, token));
	}
    }
}

static Tcl_Obj *
MakeEditInfoValue(
    Tcl_Interp *interp,
    TkText *textPtr,
    int optionIndex)
{
    TkSharedText *sharedTextPtr = textPtr->sharedTextPtr;
    TkTextUndoStack st = sharedTextPtr->undoStack;

    assert(optionIndex >= 0);
    assert(optionIndex < INFO_LAST);

    switch (optionIndex) {
    case INFO_UNDOSTACKSIZE:
	return Tcl_NewIntObj(st ? TkTextUndoCountUndoItems(st) : 0);
    case INFO_REDOSTACKSIZE:
	return Tcl_NewIntObj(st ? TkTextUndoCountRedoItems(st) : 0);
    case INFO_UNDODEPTH:
	return Tcl_NewIntObj(st ? TkTextUndoGetCurrentUndoStackDepth(st) : 0);
    case INFO_REDODEPTH:
	return Tcl_NewIntObj(st ? TkTextUndoGetCurrentRedoStackDepth(st) : 0);
    case INFO_UNDOBYTESIZE:
	return Tcl_NewIntObj(st ? TkTextUndoGetCurrentUndoSize(st) : 0);
    case INFO_REDOBYTESIZE:
	return Tcl_NewIntObj(st ? TkTextUndoGetCurrentRedoSize(st) : 0);
    case INFO_BYTESIZE:
	return Tcl_NewIntObj(TkBTreeSize(sharedTextPtr->tree, textPtr));
    case INFO_TOTALBYTESIZE:
	return Tcl_NewIntObj(TkBTreeSize(sharedTextPtr->tree, NULL));
    case INFO_LINES:
	return Tcl_NewIntObj(TkrBTreeNumLines(sharedTextPtr->tree, textPtr));
    case INFO_TOTALLINES:
	return Tcl_NewIntObj(TkrBTreeNumLines(sharedTextPtr->tree, NULL));
    case INFO_IMAGES:
	return Tcl_NewIntObj(sharedTextPtr->numImages);
    case INFO_WINDOWS:
	return Tcl_NewIntObj(sharedTextPtr->numWindows);
    case INFO_VISIBLEIMAGES:
	return Tcl_NewIntObj(TkTextCountVisibleImages(textPtr));
    case INFO_VISIBLEWINDOWS:
	return Tcl_NewIntObj(TkTextCountVisibleWindows(textPtr));
    case INFO_TAGS:
	return Tcl_NewIntObj(sharedTextPtr->numTags);
    case INFO_USEDTAGS:
	return Tcl_NewIntObj(TkTextTagSetCount(TkBTreeRootTagInfo(sharedTextPtr->tree)));
    case INFO_MARKS:
	return Tcl_NewIntObj(sharedTextPtr->numMarks);
    case INFO_GENERATEDMARKS:
	return Tcl_NewIntObj(sharedTextPtr->numPrivateMarks);
    case INFO_LINESPERNODE:
	return Tcl_NewIntObj(TkBTreeLinesPerNode(sharedTextPtr->tree));
    case INFO_UNDOCOMMANDS: {
	Tcl_Obj* obj = Tcl_NewObj();
	if (st && !TkTextUndoIsPerformingUndo(st)) {
	    MakeStackInfoValue(interp, sharedTextPtr, obj);
	}
	return obj;
    }
    case INFO_REDOCOMMANDS: {
	Tcl_Obj* obj = Tcl_NewObj();
	if (st && TkTextUndoIsPerformingUndo(st)) {
	    MakeStackInfoValue(interp, sharedTextPtr, obj);
	}
	return obj;
    }
    }

    return NULL; /* never reached */
}

static Tcl_Obj *
GetEditInfo(
    Tcl_Interp *interp,		/* Current interpreter. */
    TkText *textPtr,		/* Information about text widget. */
    Tcl_Obj *option)		/* Name of resource. */
{
    int optionIndex;

    if (Tcl_GetIndexFromObjStruct(interp, option, editInfoStrings,
	    sizeof(char *), "option", 0, &optionIndex) != TCL_OK) {
	return NULL;
    }

    return MakeEditInfoValue(interp, textPtr, optionIndex);
}

/*
 *----------------------------------------------------------------------
 *
 * MakeEditInfo --
 *
 *	Returns the array containing the "edit info" information.
 *
 * Results:
 *	Tcl_Obj of list type containing the required information.
 *
 * Side effects:
 *	Some memory will be allocated.
 *
 *----------------------------------------------------------------------
 */

static Tcl_Obj *
MakeEditInfo(
    Tcl_Interp *interp,		/* Current interpreter. */
    TkText *textPtr,		/* Information about text widget. */
    Tcl_Obj *arrayPtr)		/* Name of array, may be NULL. */
{
    Tcl_Obj *var = arrayPtr ? arrayPtr : Tcl_NewStringObj("", 0);
    int i;

    Tcl_UnsetVar(interp, Tcl_GetString(var), 0);
    for (i = 0; i < INFO_LAST; ++i) {
	Tcl_ObjSetVar2(interp, var, Tcl_NewStringObj(editInfoStrings[i] + 1, -1),
		MakeEditInfoValue(interp, textPtr, i), 0);
    }
    return var;
}

/*
 *----------------------------------------------------------------------
 *
 * TextGetText --
 *
 *	Returns the text from indexPtr1 to indexPtr2, placing that text in a
 *	string object which is returned with a refCount of zero.
 *
 *	Since the amount of text may potentially be several megabytes (e.g.
 *	in text editors built on the text widget), efficiency is very
 *	important. We may want to investigate the efficiency of the
 *	Tcl_AppendToObj more carefully (e.g. if we know we are going to be
 *	appending several thousand lines, we could attempt to pre-allocate a
 *	larger space).
 *
 * Results:
 *	Tcl_Obj of string type containing the specified text. If the
 *	visibleOnly flag is set to true, then only those characters which are not
 *	elided will be returned. Otherwise (flag is false) all characters in the
 *	given range are returned.
 *
 * Side effects:
 *	Memory will be allocated for the new object. Remember to free it if it
 *	isn't going to be stored appropriately.
 *
 *----------------------------------------------------------------------
 */

static Tcl_Obj *
TextGetText(
    TkText *textPtr,		/* Information about text widget. */
    const TkTextIndex *indexPtr1,
				/* Get text from this index... */
    const TkTextIndex *indexPtr2,
				/* ...to this index. */
    TkTextIndex *lastIndexPtr,	/* Position before last character of the result, can be NULL. */
    Tcl_Obj *resultPtr,		/* Append text to this object, can be NULL. */
    unsigned maxBytes,		/* Maximal number of bytes. */
    int visibleOnly,		/* If true, then only return non-elided characters. */
    int includeHyphens)	/* If true, then also include soft hyphens. */
{
    TkTextSegment *segPtr, *lastPtr;
    TkTextIndex index;
    int offset1, offset2;

    assert(textPtr);
    assert(TkTextIndexCompare(indexPtr1, indexPtr2) <= 0);

    if (!resultPtr) {
	resultPtr = Tcl_NewObj();
    }

    segPtr = TkTextIndexGetContentSegment(indexPtr1, &offset1);
    if (lastIndexPtr) {
	*lastIndexPtr = *indexPtr2;
    }

    if (visibleOnly && TkTextSegmentIsElided(textPtr, segPtr)) {
	index = *indexPtr1;
	if (!TkTextSkipElidedRegion(&index) || TkTextIndexCompare(&index, indexPtr2) >= 0) {
	    return resultPtr; /* end of text reached */
	}
	segPtr = TkTextIndexGetContentSegment(&index, &offset1);
    }

    lastPtr = TkTextIndexGetContentSegment(indexPtr2, &offset2);

    if (visibleOnly && TkTextSegmentIsElided(textPtr, lastPtr)) {
	index = *indexPtr2;
	TkTextSkipElidedRegion(&index);
	lastPtr = TkTextIndexGetContentSegment(&index, &offset2);
    }

    if (segPtr == lastPtr) {
	if (segPtr->typePtr == &tkTextCharType) {
	    Tcl_AppendToObj(resultPtr, segPtr->body.chars + offset1,
		    MIN(maxBytes, (unsigned) (offset2 - offset1)));
	}
    } else {
	TkTextLine *linePtr = segPtr->sectionPtr->linePtr;

	TkTextIndexClear(&index, textPtr);

	if (segPtr->typePtr == &tkTextCharType) {
	    unsigned nbytes = MIN(maxBytes, (unsigned) segPtr->size - offset1);
	    Tcl_AppendToObj(resultPtr, segPtr->body.chars + offset1, nbytes);
	    if ((maxBytes -= nbytes) == 0) {
		return resultPtr;
	    }
	} else if (segPtr->typePtr == &tkTextHyphenType) {
	    if (includeHyphens) {
		if (maxBytes < 2) {
		    return resultPtr;
		}
		Tcl_AppendToObj(resultPtr, "\xc2\xad", 2); /* U+00AD */
		if ((maxBytes -= 2u) == 0) {
		    return resultPtr;
		}
	    }
	} else if (segPtr->typePtr == &tkTextBranchType) {
	    if (visibleOnly) {
		TkTextIndexSetSegment(&index, segPtr = segPtr->body.branch.nextPtr);
		if (TkTextIndexRestrictToEndRange(&index) >= 0) {
		    return resultPtr; /* end of text reached */
		}
		linePtr = segPtr->sectionPtr->linePtr;
	    }
	}
	if (!(segPtr = segPtr->nextPtr)) {
	    assert(linePtr->nextPtr);
	    linePtr = linePtr->nextPtr;
	    segPtr = linePtr->segPtr;
	}
	while (segPtr != lastPtr) {
	    if (segPtr->typePtr == &tkTextCharType) {
		unsigned nbytes = MIN(maxBytes, (unsigned) segPtr->size);
		Tcl_AppendToObj(resultPtr, segPtr->body.chars, nbytes);
		if ((maxBytes -= nbytes) == 0) {
		    if (lastIndexPtr) {
			TkTextIndexSetSegment(lastIndexPtr, segPtr);
			TkTextIndexAddToByteIndex(lastIndexPtr, nbytes);
		    }
		    return resultPtr; /* end of text reached */
		}
	    } else if (segPtr->typePtr == &tkTextHyphenType) {
		if (includeHyphens) {
		    if (maxBytes < 2) {
			return resultPtr;
		    }
		    Tcl_AppendToObj(resultPtr, "\xc2\xad", 2); /* U+00AD */
		    if ((maxBytes -= 2) == 0) {
			return resultPtr;
		    }
		}
	    } else if (segPtr->typePtr == &tkTextBranchType) {
		if (visibleOnly) {
		    TkTextIndexSetSegment(&index, segPtr = segPtr->body.branch.nextPtr);
		    if (TkTextIndexRestrictToEndRange(&index) >= 0) {
			return resultPtr; /* end of text reached */
		    }
		    linePtr = segPtr->sectionPtr->linePtr;
		}
	    }
	    if (!(segPtr = segPtr->nextPtr)) {
		assert(linePtr->nextPtr);
		linePtr = linePtr->nextPtr;
		segPtr = linePtr->segPtr;
	    }
	}
	if (offset2 > 0) {
	    Tcl_AppendToObj(resultPtr, segPtr->body.chars, MIN(maxBytes, (unsigned) offset2));
	}
    }

    return resultPtr;
}

/*
 *----------------------------------------------------------------------
 *
 * TriggerWatchEdit --
 *
 *	Trigger the watch command for delete/insert operations, see the
 *	documentation for details on what it does.
 *
 * Results:
 *	Returns 'false' if the referenced widget has been destroyed, otherwise
 *	'true' will be returned.
 *
 * Side effects:
 *	It might happen that the receiver of the "watch" command is destroying the widget.
 *
 *----------------------------------------------------------------------
 */

static void
AppendTags(
    Tcl_DString *buf,
    TkTextTag *tagPtr)
{
    Tcl_DStringStartSublist(buf);
    for ( ; tagPtr; tagPtr = tagPtr->nextPtr) {
	Tcl_DStringAppendElement(buf, tagPtr->name);
    }
    Tcl_DStringEndSublist(buf);
}

static int
TriggerWatchEdit(
    TkText *textPtr,			/* Information about text widget. */
    int userFlag,			/* Trigger due to user modification? */
    const char *operation,		/* The triggering operation. */
    const TkTextIndex *indexPtr1,	/* Start index for deletion / insert. */
    const TkTextIndex *indexPtr2,	/* End index after insert / before deletion. */
    const char *string,			/* Deleted/inserted chars. */
    int final)				/* Flag indicating whether this is a final part. */
{
    TkSharedText *sharedTextPtr;
    TkText *peerArr[20];
    TkText **peers = peerArr;
    TkText *tPtr;
    unsigned i, n = 0;
    unsigned numPeers;
    int rc = 1;

    assert(textPtr->sharedTextPtr->triggerWatchCmd);
    assert(!indexPtr1 == !indexPtr2);
    assert(strcmp(operation, "insert") == 0 || strcmp(operation, "delete") == 0);

    sharedTextPtr = textPtr->sharedTextPtr;
    sharedTextPtr->triggerWatchCmd = 0; /* do not trigger recursively */
    numPeers = sharedTextPtr->numPeers;

    if (sharedTextPtr->numPeers > sizeof(peerArr) / sizeof(peerArr[0])) {
	peers = (TkText **)malloc(sharedTextPtr->numPeers * sizeof(peerArr[0]));
    }

    /*
     * Firstly save all peers, we have to take into account that the list of
     * peers is changing when executing the "watch" command.
     */

    peers[n++] = textPtr;
    for (tPtr = sharedTextPtr->peers; tPtr; tPtr = tPtr->next) {
	if (tPtr != textPtr) {
	    peers[n++] = tPtr;
	}
	tPtr->refCount += 1;
    }

    for (i = 0; i < sharedTextPtr->numPeers; ++i) {
	tPtr = peers[i];

	if (tPtr->watchCmd && (userFlag || tPtr->triggerAlways) && !(tPtr->flags & DESTROYED)) {
	    TkTextIndex index[4];

	    if (indexPtr1) {
		TkTextSegment *startMarker;
		TkTextSegment *endMarker;
		int cmp;

		index[0] = *indexPtr1;
		index[1] = *indexPtr2;

		startMarker = tPtr->startMarker;
		endMarker = tPtr->endMarker;

		if (startMarker != sharedTextPtr->startMarker) {
		    TkTextIndex start;
		    TkTextIndexClear(&start, tPtr);
		    TkTextIndexSetSegment(&start, startMarker);
		    if (TkTextIndexCompare(&start, &index[0]) > 0) {
			index[0] = start;
		    }
		}
		if (endMarker != sharedTextPtr->endMarker) {
		    TkTextIndex end;
		    TkTextIndexClear(&end, tPtr);
		    TkTextIndexSetSegment(&end, endMarker);
		    if (TkTextIndexCompare(&end, &index[1]) < 0) {
			index[1] = end;
		    }
		}

		if ((cmp = TkTextIndexCompare(&index[0], &index[1])) <= 0) {
		    TkTextTag *tagPtr;
		    TkTextIndex myIndex;
		    Tcl_DString buf;
		    char idx[2][TK_POS_CHARS];
		    char const *arg;

		    TkrTextPrintIndex(tPtr, &index[0], idx[0]);
		    TkrTextPrintIndex(tPtr, &index[1], idx[1]);

		    Tcl_DStringInit(&buf);
		    Tcl_DStringAppendElement(&buf, string);

		    tagPtr = NULL;
		    if (TkTextIndexBackChars(tPtr, &index[0], 1, &myIndex, COUNT_CHARS)) {
			tagPtr = TkBTreeGetTags(&myIndex, TK_TEXT_SORT_ASCENDING, NULL);
		    }
		    AppendTags(&buf, tagPtr);
		    AppendTags(&buf, TkBTreeGetTags(&index[1], TK_TEXT_SORT_ASCENDING, NULL));
		    AppendTags(&buf, cmp == 0 ? NULL :
			    TkBTreeGetTags(&index[0], TK_TEXT_SORT_ASCENDING, NULL));
		    if (*operation == 'd') {
			tagPtr = NULL;
			if (cmp && TkTextIndexBackChars(tPtr, &index[1], 1, &myIndex, COUNT_CHARS)) {
			    tagPtr = TkBTreeGetTags(&myIndex, TK_TEXT_SORT_ASCENDING, NULL);
			}
			AppendTags(&buf, tagPtr);
		    }
		    Tcl_DStringAppendElement(&buf, final ? "yes" : "no");
		    arg = Tcl_DStringValue(&buf);

		    if (!TkTextTriggerWatchCmd(tPtr, operation, idx[0], idx[1],
				arg, NULL, NULL, userFlag)
			    && tPtr == textPtr) {
			rc = 0; /* this widget has been destroyed */
		    }

		    Tcl_DStringFree(&buf);
		}
	    } else {
		if (!TkTextTriggerWatchCmd(textPtr, operation, NULL, NULL, NULL, NULL, NULL, userFlag)
			&& tPtr == textPtr) {
		    rc = 0; /* this widget has been destroyed */
		}
	    }
	}

	if (TkTextDecrRefCountAndTestIfDestroyed(tPtr)) {
	    numPeers -= 1;
	}
    }

    if (peers != peerArr) {
	free(peers);
    }
    if (numPeers > 0) { /* otherwise sharedTextPtr is not valid anymore */
	sharedTextPtr->triggerWatchCmd = 1;
    }

    return rc;
}

/*
 *--------------------------------------------------------------
 *
 * TkTextPerformWatchCmd --
 *
 *	This function is performs triggering of the watch
 *	command for all peers.
 *
 * Results:
 *	None.
 *
 * Side effects:
 *	See function TkTextTriggerWatchCmd.
 *
 *--------------------------------------------------------------
 */

void
TkTextPerformWatchCmd(
    TkSharedText *sharedTextPtr,
    TkText *textPtr,			/* Firstly trigger watch command of this peer, can be NULL. */
    const char *operation,		/* The trigger operation. */
    TkTextWatchGetIndexProc index1Proc,	/* Function pointer for fst index, can be NULL. */
    ClientData index1ProcData,		/* Client data for index1Proc. */
    TkTextWatchGetIndexProc index2Proc,	/* Function pointer for snd index, can be NULL. */
    ClientData index2ProcData,		/* Client data for index2Proc. */
    const char *arg1,			/* 3rd argument for watch command, can be NULL. */
    const char *arg2,			/* 3rd argument for watch command, can be NULL. */
    const char *arg3,			/* 3rd argument for watch command, can be NULL. */
    TCL_UNUSED(int))			/* 4rd argument for watch command. */
{
    TkText *peerArr[20];
    TkText **peers = peerArr;
    TkText *tPtr;
    unsigned numPeers = 0;
    unsigned i;

    assert(sharedTextPtr);
    assert(sharedTextPtr->triggerWatchCmd);
    assert(operation);
    assert(!index2Proc || index1Proc);

    sharedTextPtr->triggerWatchCmd = 0; /* do not trigger recursively */

    if (sharedTextPtr->numPeers > sizeof(peerArr) / sizeof(peerArr[0])) {
	peers = (TkText **)malloc(sharedTextPtr->numPeers * sizeof(peerArr[0]));
    }
    if (textPtr) {
	peers[numPeers++] = textPtr;
	textPtr->refCount += 1;
    }
    for (tPtr = sharedTextPtr->peers; tPtr; tPtr = tPtr->next) {
	if (tPtr != textPtr && tPtr->watchCmd) {
	    peers[numPeers++] = tPtr;
	    tPtr->refCount += 1;
	}
    }
    for (i = 0; i < numPeers; ++i) {
	tPtr = peers[i];

	if (!(tPtr->flags & DESTROYED)) {
	    char idx[2][TK_POS_CHARS];
	    TkTextIndex index[2];

	    if (index1Proc) {
		index1Proc(tPtr, &index[0], index1ProcData);
		TkrTextPrintIndex(tPtr, &index[0], idx[0]);

		if (index2Proc) {
		    index2Proc(tPtr, &index[1], index2ProcData);
		    TkrTextPrintIndex(tPtr, &index[1], idx[1]);
		} else {
		    memcpy(idx[1], idx[0], TK_POS_CHARS);
		}
	    }

	    TkTextTriggerWatchCmd(tPtr, operation, idx[0], idx[1], arg1, arg2, arg3, 0);
	}
    }

    sharedTextPtr->triggerWatchCmd = 1;

    for (i = 0; i < numPeers; ++i) {
	TkTextDecrRefCountAndTestIfDestroyed(peers[i]);
    }
    if (peers != peerArr) {
	free(peers);
    }
}

/*
 *----------------------------------------------------------------------
 *
 * TkTextTriggerWatchCmd --
 *
 *	Trigger the watch command, see the documentation for details on
 *	what it does.
 *
 * Results:
 *	Returns 'false' if this peer has been destroyed, otherwise 'true'
 *	will be returned.
 *
 * Side effects:
 *	It might happen that the receiver of the "watch" command is destroying the widget.
 *
 *----------------------------------------------------------------------
 */

int
TkTextTriggerWatchCmd(
    TkText *textPtr,		/* Information about text widget. */
    const char *operation,	/* The trigger operation. */
    const char *index1,		/* 1st argument for watch command, can be NULL. */
    const char *index2,		/* 2nd argument for watch command, can be NULL. */
    const char *arg1,		/* 3rd argument for watch command, can be NULL. */
    const char *arg2,		/* 3rd argument for watch command, can be NULL. */
    const char *arg3,		/* 3rd argument for watch command, can be NULL. */
    int userFlag)		/* 4rd argument for watch command. */
{
    Tcl_DString cmd;

    assert(textPtr);
    assert(textPtr->watchCmd);
    assert(operation);

    Tcl_DStringInit(&cmd);
    Tcl_DStringAppend(&cmd, Tcl_GetString(textPtr->watchCmd), -1);
    Tcl_DStringAppendElement(&cmd, Tk_PathName(textPtr->tkwin));
    Tcl_DStringAppendElement(&cmd, operation);
    Tcl_DStringAppendElement(&cmd, index1 ? index1 : "");
    Tcl_DStringAppendElement(&cmd, index2 ? index2 : "");
    Tcl_DStringStartSublist(&cmd);
    if (arg1) { Tcl_DStringAppendElement(&cmd, arg1); }
    if (arg2) { Tcl_DStringAppendElement(&cmd, arg2); }
    if (arg3) { Tcl_DStringAppendElement(&cmd, arg3); }
    Tcl_DStringEndSublist(&cmd);
    Tcl_DStringAppendElement(&cmd, userFlag ? "yes" : "no");

    textPtr->refCount += 1;

    Tcl_Preserve((ClientData) textPtr->interp);
    if (Tcl_EvalEx(textPtr->interp, Tcl_DStringValue(&cmd), Tcl_DStringLength(&cmd), 0) != TCL_OK) {
	Tcl_AddErrorInfo(textPtr->interp, "\n    (triggering the \"watch\" command failed)");
	Tcl_BackgroundException(textPtr->interp, TCL_ERROR);
    }
    Tcl_Release((ClientData) textPtr->interp);

    Tcl_DStringFree(&cmd);
    return !TkTextDecrRefCountAndTestIfDestroyed(textPtr);
}

/*
 *----------------------------------------------------------------------
 *
 * GenerateEvent --
 *
 *	Send an event about a new state. This is equivalent to:
 *	   event generate $textWidget <<TYPE>>
 *	for all peers of this text widget.
 *
 * Results:
 *	None
 *
 * Side effects:
 *	May force the text window into existence.
 *
 *----------------------------------------------------------------------
 */

static void
GenerateEvent(
    TkSharedText *sharedTextPtr,
    const char *type)
{
    TkText *textPtr;

    for (textPtr = sharedTextPtr->peers; textPtr; textPtr = textPtr->next) {
	Tk_MakeWindowExist(textPtr->tkwin);
	Tk_SendVirtualEvent(textPtr->tkwin, type, NULL);
    }
}

/*
 *----------------------------------------------------------------------
 *
 * UpdateModifiedFlag --
 *
 *	Updates the modified flag of the text widget.
 *
 * Results:
 *	None
 *
 * Side effects:
 *	None.
 *
 *----------------------------------------------------------------------
 */

static void
UpdateModifiedFlag(
    TkSharedText *sharedTextPtr,
    int flag)
{
    int oldModifiedFlag = sharedTextPtr->isModified;

    if (flag) {
	sharedTextPtr->isModified = 1;
    } else if (sharedTextPtr->undoStack && !sharedTextPtr->userHasSetModifiedFlag) {
	if (sharedTextPtr->insertDeleteUndoTokenCount > 0) {
	    sharedTextPtr->isModified = 1;
	} else {
	    unsigned undoDepth = TkTextUndoGetCurrentUndoStackDepth(sharedTextPtr->undoStack);
	    sharedTextPtr->isModified = (undoDepth > 0 && undoDepth == sharedTextPtr->undoLevel);
	}
    }

    if (oldModifiedFlag != sharedTextPtr->isModified) {
	sharedTextPtr->userHasSetModifiedFlag = 0;
	GenerateEvent(sharedTextPtr, "Modified");
    }
}

/*
 *----------------------------------------------------------------------
 *
 * TkTextUpdateAlteredFlag --
 *
 *	Updates the "altered" flag of the text widget.
 *
 * Results:
 *	None
 *
 * Side effects:
 *	None.
 *
 *----------------------------------------------------------------------
 */

void
TkTextUpdateAlteredFlag(
    TkSharedText *sharedTextPtr)/* Information about text widget. */
{
    int oldIsAlteredFlag = sharedTextPtr->isAltered;
    int oldIsIrreversibleFlag = sharedTextPtr->isIrreversible;

    if (sharedTextPtr->undoStack) {
	if (TkTextUndoContentIsIrreversible(sharedTextPtr->undoStack)) {
	    sharedTextPtr->isIrreversible = 1;
	}
	if (!sharedTextPtr->isIrreversible) {
	    sharedTextPtr->isAltered = sharedTextPtr->undoTagListCount > 0
		    || sharedTextPtr->undoMarkListCount > 0
		    || TkTextUndoGetCurrentUndoStackDepth(sharedTextPtr->undoStack) > 0;
	}
    } else {
	sharedTextPtr->isIrreversible = 1;
    }
    if (sharedTextPtr->isIrreversible) {
	sharedTextPtr->isAltered = 1;
    }
    if (oldIsAlteredFlag != sharedTextPtr->isAltered) {
	GenerateEvent(sharedTextPtr, "Altered");
    }
    if (oldIsIrreversibleFlag != sharedTextPtr->isIrreversible) {
	GenerateEvent(sharedTextPtr, "Irreversible");
    }
}

/*
 *----------------------------------------------------------------------
 *
 * TkTextRunAfterSyncCmd --
 *
 *	This function executes the command scheduled by
 *	[.text sync -command $cmd], if any.
 *
 * Results:
 *	None.
 *
 * Side effects:
 *	Anything may happen, depending on $cmd contents.
 *
 *----------------------------------------------------------------------
 */

void
TkTextRunAfterSyncCmd(
    TkText *textPtr)	/* Information about text widget. */
{
    int code;
    int error = 0;
    Tcl_Obj *afterSyncCmd;

    assert(!TkTextPendingSync(textPtr));

    textPtr->pendingAfterSync = 0;
    afterSyncCmd = textPtr->afterSyncCmd;

    if (!afterSyncCmd) {
	return;
    }

    /*
     * We have to expect nested calls, futhermore the receiver might destroy the widget.
     */

    textPtr->afterSyncCmd = NULL;
    textPtr->refCount += 1;

    Tcl_Preserve((ClientData) textPtr->interp);
    if (!(textPtr->flags & DESTROYED)) {
	code = Tcl_EvalObjEx(textPtr->interp, afterSyncCmd, TCL_EVAL_GLOBAL);
	if (code == TCL_ERROR && !error) {
	    Tcl_AddErrorInfo(textPtr->interp, "\n    (text sync)");
	    Tcl_BackgroundException(textPtr->interp, TCL_ERROR);
	    error = 1;
	}
    }
    Tcl_GuardedDecrRefCount(afterSyncCmd);
    Tcl_Release((ClientData) textPtr->interp);
    TkTextDecrRefCountAndTestIfDestroyed(textPtr);
}

/*
 *----------------------------------------------------------------------
 *
 * RunAfterSyncCmd --
 *
 *	This function is called by the event loop and executes the command
 *      scheduled by [.text sync -command $cmd].
 *
 * Results:
 *	None.
 *
 * Side effects:
 *	Anything may happen, depending on $cmd contents.
 *
 *----------------------------------------------------------------------
 */

static void
RunAfterSyncCmd(
    ClientData clientData)	/* Information about text widget. */
{
    TkText *textPtr = (TkText *) clientData;

    if (!(textPtr->flags & DESTROYED)) {
	if (TkTextPendingSync(textPtr)) {
	    /* Too late here, the widget is not in sync, so we have to wait. */
	} else {
	    TkTextRunAfterSyncCmd(textPtr);
	}
    }
}

/*
 *----------------------------------------------------------------------
 *
 * TkTextGenerateWidgetViewSyncEvent --
 *
 *      Send the <<WidgetViewSync>> event related to the text widget
 *      line metrics asynchronous update.
 *      This is equivalent to:
 *         event generate $textWidget <<WidgetViewSync>> -detail $s
 *      where $s is the sync status: true (when the widget view is in
 *      sync with its internal data) or false (when it is not).
 *
 *	Note that this has to be done in the idle loop, otherwise vwait
 *	will not return.
 *
 * Results:
 *      None.
 *
 * Side effects:
 *      If corresponding bindings are present, they will trigger.
 *
 *----------------------------------------------------------------------
 */

static void
FireWidgetViewSyncEvent(
    ClientData clientData)	/* Information about text widget. */
{
    TkText *textPtr = (TkText *) clientData;
    Tcl_Interp *interp;
    int syncState;

    textPtr->pendingFireEvent = 0;

    if (textPtr->flags & DESTROYED) {
	return;
    }

    syncState = !TkTextPendingSync(textPtr);

    if (textPtr->sendSyncEvent && syncState) {
	/*
	 * The user is waiting for sync state 'true', so we must send it.
	 */

	textPtr->prevSyncState = 0;
    }

    if (textPtr->prevSyncState == syncState) {
	/*
	 * Do not send "WidgetViewSync" with same sync state as before
	 * (except if we must send it because the user is waiting for it).
	 */

	return;
    }

    if ((textPtr->sendSyncEvent || textPtr->pendingAfterSync) && !syncState) {
	/*
	 * Do not send "WidgetViewSync" with sync state "false" as long as
	 * we have a pending sync command.
	 */

	return;
    }

    if (syncState) {
	textPtr->sendSyncEvent = 0;
    }
    textPtr->prevSyncState = syncState;

    interp = textPtr->interp;
    Tcl_Preserve((ClientData) interp);
    /*
     * OSX 10.14 needs to be told to display the window when the Text Widget
     * is in sync.  (That is, to run DisplayText inside of the drawRect
     * method.)  Otherwise the screen might not get updated until an event
     * like a mouse click is received.  But that extra drawing corrupts the
     * data that the test suite is trying to collect.
     */

    if (!tkTextDebug) {
	FORCE_DISPLAY(textPtr->tkwin);
    }

    Tk_SendVirtualEvent(textPtr->tkwin, "WidgetViewSync", Tcl_NewBooleanObj(syncState));
    Tcl_Release((ClientData) interp);
}

void
TkTextGenerateWidgetViewSyncEvent(
    TkText *textPtr,		/* Information about text widget. */
    int sendImmediately)
{
    if (!textPtr->pendingFireEvent) {
	textPtr->pendingFireEvent = 1;
	if (sendImmediately) {
	    FireWidgetViewSyncEvent((ClientData) textPtr);
	} else {
	    Tcl_DoWhenIdle(FireWidgetViewSyncEvent, (ClientData) textPtr);
	}
    }
}

/*
 *---------------------------------------------------------------------------
 *
 * TkrTextPrintIndex --
 *
 *	This function generates a string description of an index, suitable for
 *	reading in again later.
 *
 * Results:
 *	The characters pointed to by string are modified. Returns the number
 *	of characters in the string.
 *
 * Side effects:
 *	None.
 *
 *---------------------------------------------------------------------------
 */

/*
 * NOTE: this function has external linkage (declared in a common header file)
 * and cannot be inlined.
 */

<<<<<<< HEAD
TkSizeT
TkrTextPrintIndex(
    const TkText *textPtr,
    const TkTextIndex *indexPtr,/* Pointer to index. */
    char *string)		/* Place to store the position. Must have at least TK_POS_CHARS
    				 * characters. */
{
    assert(textPtr);
    return TkTextIndexPrint(textPtr->sharedTextPtr, textPtr, indexPtr, string);
=======
    Tcl_Preserve(textPtr->interp);
    code = Tcl_EvalObjEx(textPtr->interp, textPtr->afterSyncCmd, TCL_EVAL_GLOBAL);
    if (code == TCL_ERROR) {
	Tcl_AddErrorInfo(textPtr->interp, "\n    (text sync)");
	Tcl_BackgroundException(textPtr->interp, TCL_ERROR);
    }
    Tcl_Release(textPtr->interp);
    Tcl_DecrRefCount(textPtr->afterSyncCmd);
    textPtr->afterSyncCmd = NULL;
>>>>>>> dc847a1c
}

/*
 *----------------------------------------------------------------------
 *
 * SearchPerform --
 *
 *	Overall control of search process. Is given a pattern, a starting
 *	index and an ending index, and attempts to perform a search. This
 *	function is actually completely independent of Tk, and could in the
 *	future be split off.
 *
 * Results:
 *	Standard Tcl result code. In particular, if fromPtr or toPtr are not
 *	considered valid by the 'lineIndexProc', an error will be thrown and
 *	no search performed.
 *
 * Side effects:
 *	See 'SearchCore'.
 *
 *----------------------------------------------------------------------
 */

static int
SearchPerform(
    Tcl_Interp *interp,		/* For error messages. */
    SearchSpec *searchSpecPtr,	/* Search parameters. */
    Tcl_Obj *patObj,		/* Contains an exact string or a regexp
				 * pattern. Must have a refCount > 0. */
    Tcl_Obj *fromPtr,		/* Contains information describing the first index. */
    Tcl_Obj *toPtr)		/* NULL or information describing the last index. */
{
    TkText *textPtr = (TkText *)searchSpecPtr->clientData;

    if (TkTextIsDeadPeer(textPtr)) {
	return TCL_OK;
    }

    /*
     * Find the starting line and starting offset (measured in Unicode chars
     * for regexp search, utf-8 bytes for exact search).
     */

    if (searchSpecPtr->lineIndexProc(interp, fromPtr, searchSpecPtr,
	    &searchSpecPtr->startLine, &searchSpecPtr->startOffset) != TCL_OK) {
	return TCL_ERROR;
    }

    /*
     * Find the optional end location, similarly.
     */

    if (toPtr) {
	TkTextIndex indexTo, indexFrom;

	if (!TkTextGetIndexFromObj(interp, textPtr, toPtr, &indexTo)
		|| !TkTextGetIndexFromObj(interp, textPtr, fromPtr, &indexFrom)) {
	    return TCL_ERROR;
	}

	/*
	 * Check for any empty search range here. It might be better in the
	 * future to embed that in SearchCore (whose default behaviour is to
	 * wrap when given a negative search range).
	 */

	if (TkTextIndexCompare(&indexFrom, &indexTo) == (searchSpecPtr->backwards ? -1 : 1)) {
	    return TCL_OK;
	}

	if (searchSpecPtr->lineIndexProc(interp, toPtr, searchSpecPtr,
		&searchSpecPtr->stopLine, &searchSpecPtr->stopOffset) != TCL_OK) {
	    return TCL_ERROR;
	}
    } else {
	searchSpecPtr->stopLine = -1;
    }

    /*
     * Scan through all of the lines of the text circularly, starting at the
     * given index. 'patObj' is the pattern which may be an exact string or a
     * regexp pattern depending on the flags in searchSpecPtr.
     */

    return SearchCore(interp, searchSpecPtr, patObj);
}

/*
 *----------------------------------------------------------------------
 *
 * SearchCore --
 *
 *	The core of the search function. This function is actually completely
 *	independent of Tk, and could in the future be split off.
 *
 *	The function assumes regexp-based searches operate on Unicode strings,
 *	and exact searches on utf-8 strings. Therefore the 'foundMatchProc'
 *	and 'addLineProc' need to be aware of this distinction.
 *
 * Results:
 *	Standard Tcl result code.
 *
 * Side effects:
 *	Only those of the 'searchSpecPtr->foundMatchProc' which is called
 *	whenever a match is found.
 *
 *	Note that the way matching across multiple lines is implemented, we
 *	start afresh with each line we have available, even though we may
 *	already have examined the contents of that line (and further ones) if
 *	we were attempting a multi-line match using the previous line. This
 *	means there may be ways to speed this up a lot by not throwing away
 *	all the multi-line information one has accumulated. Profiling should
 *	be done to see where the bottlenecks lie before attempting this,
 *	however. We would also need to be very careful such optimisation keep
 *	within the specified search bounds.
 *
 *----------------------------------------------------------------------
 */

static int
SearchCore(
    Tcl_Interp *interp,		/* For error messages. */
    SearchSpec *searchSpecPtr,	/* Search parameters. */
    Tcl_Obj *patObj)		/* Contains an exact string or a regexp
				 * pattern. Must have a refCount > 0. */
{
    /*
     * For exact searches these are utf-8 char* offsets, for regexp searches
     * they are Unicode char offsets.
     */

    int firstOffset, lastOffset, matchOffset, matchLength;
    int passes;
    int lineNum = searchSpecPtr->startLine;
    int code = TCL_OK;
    Tcl_Obj *theLine;
    int alreadySearchOffset = -1;

    const char *pattern = NULL;	/* For exact searches only. */
    int firstNewLine = -1; 	/* For exact searches only. */
    Tcl_RegExp regexp = NULL;	/* For regexp searches only. */

    /*
     * These items are for backward regexp searches only. They are for two
     * purposes: to allow us to report backwards matches in the correct order,
     * even though the implementation uses repeated forward searches; and to
     * provide for overlap checking between backwards matches on different
     * text lines.
     */

#define LOTS_OF_MATCHES 20
    int matchNum = LOTS_OF_MATCHES;
    int32_t smArray[2 * LOTS_OF_MATCHES];
    int32_t *storeMatch = smArray;
    int32_t *storeLength = smArray + LOTS_OF_MATCHES;
    int lastBackwardsLineMatch = -1;
    int lastBackwardsMatchOffset = -1;

    if (searchSpecPtr->exact) {
	/*
	 * Convert the pattern to lower-case if we're supposed to ignore case.
	 */

	if (searchSpecPtr->noCase) {
	    patObj = Tcl_DuplicateObj(patObj);

	    /*
	     * This can change the length of the string behind the object's
	     * back, so ensure it is correctly synchronised.
	     */

	    Tcl_SetObjLength(patObj, Tcl_UtfToLower(Tcl_GetString(patObj)));
	}
    } else {
	/*
	 * Compile the regular expression. We want '^$' to match after and
	 * before \n respectively, so use the TCL_REG_NLANCH flag.
	 */

	regexp = Tcl_GetRegExpFromObj(interp, patObj,
		(searchSpecPtr->noCase ? TCL_REG_NOCASE : 0)
		| (searchSpecPtr->noLineStop ? 0 : TCL_REG_NLSTOP)
		| TCL_REG_ADVANCED | TCL_REG_CANMATCH | TCL_REG_NLANCH);
	if (!regexp) {
	    return TCL_ERROR;
	}
    }

    /*
     * For exact strings, we want to know where the first newline is, and we
     * will also use this as a flag to test whether it is even possible to
     * match the pattern on a single line. If not we will have to search
     * across multiple lines.
     */

    if (searchSpecPtr->exact) {
	const char *nl;

	/*
	 * We only need to set the matchLength once for exact searches, and we
	 * do it here. It is also used below as the actual pattern length, so
	 * it has dual purpose.
	 */

	pattern = Tcl_GetString(patObj);
	matchLength = GetByteLength(patObj);
	nl = strchr(pattern, '\n');

	/*
	 * If there is no newline, or it is the very end of the string, then
	 * we don't need any special treatment, since single-line matching
	 * will work fine.
	 */

	if (nl && nl[1] != '\0') {
	    firstNewLine = (nl - pattern);
	}
    } else {
	matchLength = 0;	/* Only needed to prevent compiler warnings. */
    }

    /*
     * Keep a reference here, so that we can be sure the object doesn't
     * disappear behind our backs and invalidate its contents which we are
     * using.
     */

    Tcl_IncrRefCount(patObj);

    /*
     * For building up the current line being checked.
     */

    theLine = Tcl_NewObj();
    Tcl_IncrRefCount(theLine);

    for (passes = 0; passes < 2; ) {
	ClientData lineInfo;
	int linesSearched = 1;
	int extraLinesSearched = 0;

	if (lineNum >= searchSpecPtr->numLines) {
	    /*
	     * Don't search the dummy last line of the text.
	     */

	    goto nextLine;
	}

	/*
	 * Extract the text from the line, storing its length in 'lastOffset'
	 * (in bytes if exact, chars if regexp), since obviously the length is
	 * the maximum offset at which it is possible to find something on
	 * this line, which is what 'lastOffset' represents.
	 */

	lineInfo = searchSpecPtr->addLineProc(lineNum, searchSpecPtr, theLine,
		&lastOffset, &linesSearched);

	if (!lineInfo) {
	    /*
	     * This should not happen, since 'lineNum' should be valid in the
	     * call above. However, let's try to be flexible and not cause a
	     * crash below.
	     */

	    goto nextLine;
	}

	if (lineNum == searchSpecPtr->stopLine && searchSpecPtr->backwards) {
	    firstOffset = searchSpecPtr->stopOffset;
	} else {
	    firstOffset = 0;
	}

	if (alreadySearchOffset >= 0) {
	    if (searchSpecPtr->backwards) {
		if (alreadySearchOffset < lastOffset) {
		    lastOffset = alreadySearchOffset;
		}
	    } else {
		if (alreadySearchOffset > firstOffset) {
		    firstOffset = alreadySearchOffset;
		}
	    }
	    alreadySearchOffset = -1;
	}

	if (lineNum == searchSpecPtr->startLine) {
	    /*
	     * The starting line is tricky: the first time we see it we check
	     * one part of the line, and the second pass through we check the
	     * other part of the line.
	     */

	    passes += 1;
	    if ((passes == 1) ^ searchSpecPtr->backwards) {
		/*
		 * Forward search and first pass, or backward search and
		 * second pass.
		 *
		 * Only use the last part of the line.
		 */

		if (searchSpecPtr->startOffset > firstOffset) {
		    firstOffset = searchSpecPtr->startOffset;
		}
		if (firstOffset >= lastOffset && (lastOffset != 0 || searchSpecPtr->exact)) {
		    goto nextLine;
		}
	    } else {
		/*
		 * Use only the first part of the line.
		 */

		if (searchSpecPtr->startOffset < lastOffset) {
		    lastOffset = searchSpecPtr->startOffset;
		}
	    }
	}

	/*
	 * Check for matches within the current line 'lineNum'. If so, and if
	 * we're searching backwards or for all matches, repeat the search
	 * until we find the last match in the line. The 'lastOffset' is one
	 * beyond the last position in the line at which a match is allowed to
	 * begin.
	 */

	matchOffset = -1;

	if (searchSpecPtr->exact) {
	    int maxExtraLines = 0;
	    const char *startOfLine = Tcl_GetString(theLine);

	    assert(pattern);
	    do {
		const char *p;
		int lastFullLine = lastOffset;

		if (firstNewLine == -1) {
		    if (searchSpecPtr->strictLimits && (firstOffset + matchLength > lastOffset)) {
			/*
			 * Not enough characters to match.
			 */

			break;
		    }

		    /*
		     * Single line matching. We want to scan forwards or
		     * backwards as appropriate.
		     */

		    if (searchSpecPtr->backwards) {
			/*
			 * Search back either from the previous match or from
			 * 'startOfLine + lastOffset - 1' until we find a
			 * match.
			 */

			const char c = matchLength ? pattern[0] : '\0';

			p = startOfLine;
			if (alreadySearchOffset >= 0) {
			    p += alreadySearchOffset;
			    alreadySearchOffset = -1;
			} else {
			    p += lastOffset - 1;
			}
			while (p >= startOfLine + firstOffset) {
			    if (matchLength == 0 || (p[0] == c && !strncmp(
				     p, pattern, (size_t) matchLength))) {
				goto backwardsMatch;
			    }
			    p -= 1;
			}
			break;
		    } else {
			p = strstr(startOfLine + firstOffset, pattern);
		    }
		    if (!p) {
			/*
			 * Single line match failed.
			 */

			break;
		    }
		} else if (firstNewLine >= lastOffset - firstOffset) {
		    /*
		     * Multi-line match, but not enough characters to match.
		     */

		    break;
		} else {
		    /*
		     * Multi-line match has only one possible match position,
		     * because we know where the '\n' is.
		     */

		    p = startOfLine + lastOffset - firstNewLine - 1;
		    if (strncmp(p, pattern, firstNewLine + 1) != 0) {
			/*
			 * No match.
			 */

			break;
		    } else {
			int extraLines = 1;

			/*
			 * If we find a match that overlaps more than one
			 * line, we will use this value to determine the first
			 * allowed starting offset for the following search
			 * (to avoid overlapping results).
			 */

			int lastTotal = lastOffset;
			int skipFirst = lastOffset - firstNewLine - 1;

			/*
			 * We may be able to match if given more text. The
			 * following 'while' block handles multi-line exact
			 * searches.
			 */

			while (1) {
			    lastFullLine = lastTotal;

			    if (lineNum + extraLines >= searchSpecPtr->numLines) {
				p = NULL;
				break;
			    }

			    /*
			     * Only add the line if we haven't already done so
			     * already.
			     */

			    if (extraLines > maxExtraLines) {
				if (!searchSpecPtr->addLineProc(lineNum + extraLines, searchSpecPtr,
					theLine, &lastTotal, &extraLines)) {
				    p = NULL;
				    if (!searchSpecPtr->backwards) {
					extraLinesSearched = extraLines;
				    }
				    break;
				}
				maxExtraLines = extraLines;
			    }

			    startOfLine = Tcl_GetString(theLine);
			    p = startOfLine + skipFirst;

			    /*
			     * Use the fact that 'matchLength = patLength' for
			     * exact searches.
			     */

			    if (lastTotal - skipFirst >= matchLength) {
				/*
				 * We now have enough text to match, so we
				 * make a final test and break whatever the
				 * result.
				 */

				if (strncmp(p, pattern, matchLength) != 0) {
				    p = NULL;
				}
				break;
			    } else {
				/*
				 * Not enough text yet, but check the prefix.
				 */

				if (strncmp(p, pattern, lastTotal - skipFirst) != 0) {
				    p = NULL;
				    break;
				}

				/*
				 * The prefix matches, so keep looking.
				 */
			    }
			    extraLines += 1;
			}
			/*
			 * If we reach here, with p != NULL, we've found a
			 * multi-line match, else we started a multi-match but
			 * didn't finish it off, so we go to the next line.
			 */

			if (!p) {
			    break;
			}

			/*
			 * We've found a multi-line match.
			 */

			if (extraLines > 0) {
			    extraLinesSearched = extraLines - 1;
			}
		    }
		}

	    backwardsMatch:
		if (p - startOfLine >= lastOffset) {
		    break;
		}

		/*
		 * Remember the match.
		 */

		matchOffset = p - startOfLine;

		if (searchSpecPtr->all &&
			!searchSpecPtr->foundMatchProc(lineNum, searchSpecPtr,
			lineInfo, theLine, matchOffset, matchLength)) {
		    /*
		     * We reached the end of the search.
		     */

		    goto searchDone;
		}

		if (!searchSpecPtr->overlap) {
		    if (searchSpecPtr->backwards) {
			alreadySearchOffset = p - startOfLine;
			if (firstNewLine != -1) {
			    break;
			} else {
			    alreadySearchOffset -= (matchLength ? matchLength : 1);
                            if (alreadySearchOffset < 0) {
                                break;
                            }
			}
		    } else {
                        firstOffset = matchLength ? p - startOfLine + matchLength
                                                  : p - startOfLine + 1;
			if (firstOffset >= lastOffset) {
			    /*
			     * Now, we have to be careful not to find
			     * overlapping matches either on the same or
			     * following lines. Assume that if we did find
			     * something, it goes until the last extra line we
			     * added.
			     *
			     * We can break out of the loop, since we know no
			     * more will be found.
			     */

			    if (!searchSpecPtr->backwards) {
				alreadySearchOffset = firstOffset - lastFullLine;
				break;
			    }
			}
		    }
		} else {
		    if (searchSpecPtr->backwards) {
			alreadySearchOffset = p - startOfLine - 1;
			if (alreadySearchOffset < 0) {
			    break;
			}
		    } else {
			int len;
			const char *s = startOfLine + matchOffset;

#if 0 && TCL_UTF_MAX > 4
			/*
			 * HACK: Support of pseudo UTF-8 strings. Needed because of this
			 * bad hack with TCL_UTF_MAX > 4, the whole thing is amateurish.
			 * (See function GetLineBreakFunc() about the very severe problems
			 * with TCL_UTF_MAX > 4).
			 */

			int ch;
			len = TkUtfToUniChar(s, &ch);
#else
			/*
			 * Proper implementation for UTF-8 strings:
			 */

			Tcl_UniChar ch;
			len = Tcl_UtfToUniChar(s, &ch);
#endif
			firstOffset = (p - startOfLine) + len;
		    }
		}
	    } while (searchSpecPtr->all);
	} else {
	    int maxExtraLines = 0;
	    int matches = 0;
	    int lastNonOverlap = -1;

	    do {
		Tcl_RegExpInfo info;
		int match;
		int lastFullLine = lastOffset;

		match = Tcl_RegExpExecObj(interp, regexp, theLine,
			firstOffset, 1, firstOffset > 0 ? TCL_REG_NOTBOL : 0);
		if (match < 0) {
		    code = TCL_ERROR;
		    goto searchDone;
		}
		Tcl_RegExpGetInfo(regexp, &info);

		/*
		 * If we don't have a match, or if we do, but it extends to
		 * the end of the line, we must try to add more lines to get a
		 * full greedy match.
		 */

		if (!match
			|| (info.extendStart == info.matches[0].start
			    && (int)info.matches[0].end == lastOffset - firstOffset)) {
		    int extraLines = 0;
		    int prevFullLine;

		    /*
		     * If we find a match that overlaps more than one line, we
		     * will use this value to determine the first allowed
		     * starting offset for the following search (to avoid
		     * overlapping results).
		     */

		    int lastTotal = lastOffset;

		    if (lastBackwardsLineMatch != -1 && lastBackwardsLineMatch == lineNum + 1) {
			lastNonOverlap = lastTotal;
		    }

		    if (info.extendStart == TCL_INDEX_NONE) {
			/*
			 * No multi-line match is possible.
			 */

			break;
		    }

		    /*
		     * We may be able to match if given more text. The
		     * following 'while' block handles multi-line regexp
		     * searches.
		     */

		    while (1) {
			prevFullLine = lastTotal;

			/*
			 * Move firstOffset to first possible start.
			 */

			if (!match) {
			    firstOffset += info.extendStart;
			}
			if (firstOffset >= lastOffset) {
			    /*
			     * We're being told that the only possible new
			     * match is starting after the end of the line.
			     * But, that is the next line which we will handle
			     * when we look at that line.
			     */

			    if (!match && !searchSpecPtr->backwards && firstOffset == 0) {
				extraLinesSearched = extraLines;
			    }
			    break;
			}

			if (lineNum + extraLines >= searchSpecPtr->numLines) {
			    break;
			}

			/*
			 * Add next line, provided we haven't already done so.
			 */

			if (extraLines > maxExtraLines) {
			    if (!searchSpecPtr->addLineProc(lineNum + extraLines, searchSpecPtr,
				    theLine, &lastTotal, &extraLines)) {
				/*
				 * There are no more acceptable lines, so we
				 * can say we have searched all of these.
				 */

				if (!match && !searchSpecPtr->backwards) {
				    extraLinesSearched = extraLines;
				}
				break;
			    }

			    maxExtraLines = extraLines;
			    if (lastBackwardsLineMatch != -1
				    && lastBackwardsLineMatch == lineNum + extraLines + 1) {
				lastNonOverlap = lastTotal;
			    }
			}

			match = Tcl_RegExpExecObj(interp, regexp, theLine,
				firstOffset, 1, firstOffset > 0 ? TCL_REG_NOTBOL : 0);
			if (match < 0) {
			    code = TCL_ERROR;
			    goto searchDone;
			}
			Tcl_RegExpGetInfo(regexp, &info);

			/*
			 * Unfortunately there are bugs in Tcl's regexp
			 * library, which tells us that info.extendStart is
			 * zero when it should not be (should be -1), which
			 * makes our task a bit more complicated here. We
			 * check if there was a match, and the end of the
			 * match leaves an entire extra line unmatched, then
			 * we stop searching. Clearly it still might sometimes
			 * be possible to add more text and match again, but
			 * Tcl's regexp library doesn't tell us that.
			 *
			 * This means we often add and search one more line
			 * than might be necessary if Tcl were able to give us
			 * a correct value of info.extendStart under all
			 * circumstances.
			 */

			if ((match  && firstOffset + (int)info.matches[0].end != lastTotal
				    && firstOffset + (int)info.matches[0].end < prevFullLine)
				|| info.extendStart == TCL_INDEX_NONE) {
			    break;
			}

			/*
			 * If there is a match, but that match starts after
			 * the end of the first line, then we'll handle that
			 * next time around, when we're actually looking at
			 * that line.
			 */

			if (match && info.matches[0].start + 1 >= (TkSizeT)lastOffset + 1) {
			    break;
			}
			if (match && firstOffset + (int)info.matches[0].end >= prevFullLine) {
			    if (extraLines > 0) {
				extraLinesSearched = extraLines - 1;
			    }
			    lastFullLine = prevFullLine;
			}

			/*
			 * The prefix matches, so keep looking.
			 */

			extraLines += 1;
		    }

		    /*
		     * If we reach here with 'match == 1', we've found a
		     * multi-line match, which we will record in the code
		     * which follows directly else we started a multi-line
		     * match but didn't finish it off, so we go to the next
		     * line.
		     */

		    if (!match) {
			/*
			 * Here is where we could perform an optimisation,
			 * since we have already retrieved the contents of the
			 * next line (perhaps many more), so we shouldn't
			 * really throw it all away and start again. This
			 * could be particularly important for complex regexp
			 * searches.
			 *
			 * This 'break' will take us to just before the
			 * 'nextLine:' below.
			 */

			break;
		    }

		    if (lastBackwardsLineMatch != -1) {
			if (lineNum + linesSearched + extraLinesSearched == lastBackwardsLineMatch) {
			    /*
			     * Possible overlap or inclusion.
			     */

			    int thisOffset = firstOffset + info.matches[0].end - info.matches[0].start;

			    if (lastNonOverlap != -1) {
				/*
				 * Possible overlap or enclosure.
				 */

				if (thisOffset - lastNonOverlap >=
					lastBackwardsMatchOffset + matchLength) {
				    /*
				     * Totally encloses previous match, so
				     * forget the previous match.
				     */

				    lastBackwardsLineMatch = -1;
				} else if (thisOffset - lastNonOverlap > lastBackwardsMatchOffset) {
				    /*
				     * Overlap. Previous match is ok, and the
				     * current match is only ok if we are
				     * searching with -overlap.
				     */

				    if (searchSpecPtr->overlap) {
					goto recordBackwardsMatch;
				    } else {
					match = 0;
					break;
				    }
				} else {
				    /*
				     * No overlap, although the same line was
				     * reached.
				     */

				    goto recordBackwardsMatch;
				}
			    } else {
				/*
				 * No overlap.
				 */

				goto recordBackwardsMatch;
			    }
			} else if (lineNum + linesSearched + extraLinesSearched
				< lastBackwardsLineMatch) {
			    /*
			     * No overlap.
			     */

			    goto recordBackwardsMatch;
			} else {
			    /*
			     * Totally enclosed.
			     */

			    lastBackwardsLineMatch = -1;
			}
		    }

		} else {
		    /*
		     * Matched in a single line.
		     */

		    if (lastBackwardsLineMatch != -1) {
		    recordBackwardsMatch:
			searchSpecPtr->foundMatchProc(lastBackwardsLineMatch,
				searchSpecPtr, NULL, NULL, lastBackwardsMatchOffset, matchLength);
			lastBackwardsLineMatch = -1;
			if (!searchSpecPtr->all) {
			    goto searchDone;
			}
		    }
		}

		firstOffset += info.matches[0].start;
		if (firstOffset >= lastOffset) {
		    break;
		}

		/*
		 * Update our local variables with the match, if we haven't
		 * yet found anything, or if we're doing '-all' or
		 * '-backwards' _and_ this match isn't fully enclosed in the
		 * previous match.
		 */

		if (matchOffset == -1 ||
			((searchSpecPtr->all || searchSpecPtr->backwards)
			    && (firstOffset < matchOffset
				|| firstOffset + info.matches[0].end
				    > info.matches[0].start + matchOffset + matchLength))) {

		    matchOffset = firstOffset;
		    matchLength = info.matches[0].end - info.matches[0].start;

		    if (searchSpecPtr->backwards) {
			/*
			 * To get backwards searches in the correct order, we
			 * must store them away here.
			 */

			if (matches == matchNum) {
			    /*
			     * We've run out of space in our normal store, so
			     * we must allocate space for these backwards
			     * matches on the heap.
			     */

			    int matchNumSize = matchNum * sizeof(int32_t);
			    int32_t *newArray = (int32_t *)malloc(4*matchNumSize);
			    memcpy(newArray, storeMatch, matchNumSize);
			    memcpy(newArray + 2*matchNum, storeLength, matchNumSize);
			    if (storeMatch != smArray) {
				free((char *) storeMatch);
			    }
			    matchNum *= 2;
			    storeMatch = newArray;
			    storeLength = newArray + matchNum;
			}
			storeMatch[matches] = matchOffset;
			storeLength[matches] = matchLength;
			matches += 1;
		    } else {
			/*
			 * Now actually record the match, but only if we are
			 * doing an '-all' search.
			 */

			if (searchSpecPtr->all &&
				!searchSpecPtr->foundMatchProc(lineNum,
				    searchSpecPtr, lineInfo, theLine, matchOffset, matchLength)) {
			    /*
			     * We reached the end of the search.
			     */

			    goto searchDone;
			}
		    }

		    /*
		     * For forward matches, unless we allow overlaps, we move
		     * this on by the length of the current match so that we
		     * explicitly disallow overlapping matches.
		     */

		    if (matchLength > 0 && !searchSpecPtr->overlap && !searchSpecPtr->backwards) {
			firstOffset += matchLength;
			if (firstOffset >= lastOffset) {
			    /*
			     * Now, we have to be careful not to find
			     * overlapping matches either on the same or
			     * following lines. Assume that if we did find
			     * something, it goes until the last extra line we
			     * added.
			     *
			     * We can break out of the loop, since we know no
			     * more will be found.
			     */

			    alreadySearchOffset = firstOffset - lastFullLine;
			    break;
			}

			/*
			 * We'll add this on again just below.
			 */

			firstOffset -= 1;
		    }
		}

		/*
		 * Move the starting point on, in case we are doing repeated
		 * or backwards searches (for the latter, we actually do
		 * repeated forward searches).
		 */

		firstOffset += 1;
	    } while (searchSpecPtr->backwards || searchSpecPtr->all);

	    if (matches > 0) {
		/*
		 * Now we have all the matches in our array, but not stored
		 * with 'foundMatchProc' yet.
		 */

		matches -= 1;
		matchOffset = storeMatch[matches];
		matchLength = storeLength[matches];
		while (--matches >= 0) {
		    if (lineNum == searchSpecPtr->stopLine) {
			/*
			 * It appears as if a condition like:
			 *
			 * if (storeMatch[matches]<searchSpecPtr->stopOffset)
			 *	break;
			 *
			 * might be needed here, but no test case has been
			 * found which would exercise such a problem.
			 */
		    }
		    if (storeMatch[matches] + storeLength[matches] >= matchOffset + matchLength) {
			/*
			 * The new match totally encloses the previous one, so
			 * we overwrite the previous one.
			 */

			matchOffset = storeMatch[matches];
			matchLength = storeLength[matches];
			continue;
		    }
		    if (!searchSpecPtr->overlap) {
			if (storeMatch[matches] + storeLength[matches] > matchOffset) {
			    continue;
			}
		    }
		    searchSpecPtr->foundMatchProc(lineNum, searchSpecPtr,
			    lineInfo, theLine, matchOffset, matchLength);
		    if (!searchSpecPtr->all) {
			goto searchDone;
		    }
		    matchOffset = storeMatch[matches];
		    matchLength = storeLength[matches];
		}
		if (searchSpecPtr->all && matches > 0) {
		    /*
		     * We only need to do this for the '-all' case, because
		     * just below we will call the foundMatchProc for the
		     * non-all case.
		     */

		    searchSpecPtr->foundMatchProc(lineNum, searchSpecPtr,
			    lineInfo, theLine, matchOffset, matchLength);
		} else {
		    lastBackwardsLineMatch = lineNum;
		    lastBackwardsMatchOffset = matchOffset;
		}
	    }
	}

	/*
	 * If the 'all' flag is set, we will already have stored all matches,
	 * so we just proceed to the next line.
	 *
	 * If not, and there is a match we need to store that information and
	 * we are done.
	 */

	if (lastBackwardsLineMatch == -1 && matchOffset >= 0 && !searchSpecPtr->all) {
	    searchSpecPtr->foundMatchProc(lineNum, searchSpecPtr, lineInfo,
		    theLine, matchOffset, matchLength);
	    goto searchDone;
	}

	/*
	 * Go to the next (or previous) line;
	 */

    nextLine:
	linesSearched += extraLinesSearched;

	while (linesSearched-- > 0) {
	    /*
	     * If we have just completed the 'stopLine', we are done.
	     */

	    if (lineNum == searchSpecPtr->stopLine) {
		goto searchDone;
	    }

	    if (searchSpecPtr->backwards) {
		lineNum -= 1;

		if (lastBackwardsLineMatch != -1
			&& (lineNum < 0 || lineNum + 2 < lastBackwardsLineMatch)) {
		    searchSpecPtr->foundMatchProc(lastBackwardsLineMatch,
			    searchSpecPtr, NULL, NULL, lastBackwardsMatchOffset, matchLength);
		    lastBackwardsLineMatch = -1;
		    if (!searchSpecPtr->all) {
			goto searchDone;
		    }
		}

		if (lineNum < 0) {
		    lineNum = searchSpecPtr->numLines - 1;
		}
		if (!searchSpecPtr->exact) {
		    /*
		     * The 'exact' search loops above are designed to give us
		     * an accurate picture of the number of lines which we can
		     * skip here. For 'regexp' searches, on the other hand,
		     * which can match potentially variable lengths, we cannot
		     * skip multiple lines when searching backwards. Therefore
		     * we only allow one line to be skipped here.
		     */

		    break;
		}
	    } else {
		lineNum += 1;
		if (lineNum >= searchSpecPtr->numLines) {
		    lineNum = 0;
		}
	    }
	    if (lineNum == searchSpecPtr->startLine && linesSearched > 0) {
		/*
		 * We've just searched all the way round and have gone right
		 * through the start line without finding anything in the last
		 * attempt.
		 */

		break;
	    }
	}

	Tcl_SetObjLength(theLine, 0);
    }
  searchDone:

    if (lastBackwardsLineMatch != -1) {
	searchSpecPtr->foundMatchProc(lastBackwardsLineMatch, searchSpecPtr,
		NULL, NULL, lastBackwardsMatchOffset, matchLength);
    }

    /*
     * Free up the cached line and pattern.
     */

    Tcl_GuardedDecrRefCount(theLine);
    Tcl_GuardedDecrRefCount(patObj);

    /*
     * Free up any extra space we allocated.
     */

    if (storeMatch != smArray) {
	free((char *) storeMatch);
    }

    return code;
}

/*
 *----------------------------------------------------------------------
 *
 * GetTextStartEnd -
 *
 *	Converts an internal TkTextSegment ptr into a Tcl string obj containing
 *	the representation of the index. (Handler for the 'startEndMark' configuration
 *	option type.)
 *
 * Results:
 *	Tcl_Obj containing the string representation of the index position.
 *
 * Side effects:
 *	Creates a new Tcl_Obj.
 *
 *----------------------------------------------------------------------
 */

static Tcl_Obj *
GetTextStartEnd(
    TCL_UNUSED(void *),
    TCL_UNUSED(Tk_Window),
    char *recordPtr,		/* Pointer to widget record. */
    TkSizeT internalOffset)		/* Offset within *recordPtr containing the start object. */
{
    TkTextIndex index;
    char buf[TK_POS_CHARS] = { '\0' };
    const TkText *textPtr = (const TkText *) recordPtr;
    const TkSharedText *sharedTextPtr = textPtr->sharedTextPtr;
    Tcl_Obj **objPtr = (Tcl_Obj **) (recordPtr + internalOffset);
    const TkTextSegment *sharedMarker;
    TkTextSegment *marker;

    if (objPtr == &textPtr->newStartIndex) {
	marker = textPtr->startMarker;
	sharedMarker = sharedTextPtr->startMarker;
    } else {
	marker = textPtr->endMarker;
	sharedMarker = sharedTextPtr->endMarker;
    }
    if (marker != sharedMarker) {
	TkTextIndexClear2(&index, NULL, sharedTextPtr->tree);
	TkTextIndexSetSegment(&index, marker);
	TkTextIndexPrint(sharedTextPtr, NULL, &index, buf);
    }
    return Tcl_NewStringObj(buf, -1);
}

/*
 *----------------------------------------------------------------------
 *
 * SetTextStartEnd --
 *
 *	Converts a Tcl_Obj representing a widget's (start or end) index into a
 *	TkTextSegment* value. (Handler for the 'startEndMark' configuration option type.)
 *
 * Results:
 *	Standard Tcl result.
 *
 * Side effects:
 *	May store the TkTextSegment* value into the internal representation
 *	pointer. May change the pointer to the Tcl_Obj to NULL to indicate
 *	that the specified string was empty and that is acceptable.
 *
 *----------------------------------------------------------------------
 */

static int
ObjectIsEmpty(
    Tcl_Obj *objPtr)		/* Object to test. May be NULL. */
{
    return objPtr ? GetByteLength(objPtr) == 0 : 1;
}

static int
SetTextStartEnd(
    TCL_UNUSED(void *),
    TCL_UNUSED(Tcl_Interp *),		/* Current interp; may be used for errors. */
    TCL_UNUSED(Tk_Window),		/* Window for which option is being set. */
    Tcl_Obj **value,		/* Pointer to the pointer to the value object.
				 * We use a pointer to the pointer because we
				 * may need to return a value (NULL). */
    char *recordPtr,		/* Pointer to storage for the widget record. */
    TkSizeT internalOffset,		/* Offset within *recordPtr at which the
				 * internal value is to be stored. */
    char *oldInternalPtr,	/* Pointer to storage for the old value. */
    int flags)			/* Flags for the option, set Tk_SetOptions. */
{
    Tcl_Obj **objPtr = (Tcl_Obj **) (recordPtr + internalOffset);
    Tcl_Obj **oldObjPtr = (Tcl_Obj **) oldInternalPtr;
    const TkText *textPtr = (const TkText *) recordPtr;

    assert(!*objPtr);
    *oldObjPtr = NULL;

    if ((flags & TK_OPTION_NULL_OK) && ObjectIsEmpty(*value)) {
	*value = NULL;
	*objPtr = Tcl_NewStringObj((objPtr == &textPtr->newStartIndex) ? "begin" : "end", -1);
    } else {
	*objPtr = *value;
    }
    Tcl_IncrRefCount(*objPtr);
    return TCL_OK;
}

/*
 *----------------------------------------------------------------------
 *
 * RestoreTextStartEnd --
 *
 *	Restore an index option value from a saved value. (Handler for the
 *	'index' configuration option type.)
 *
 * Results:
 *	None.
 *
 * Side effects:
 *	Restores the old value.
 *
 *----------------------------------------------------------------------
 */

static void
RestoreTextStartEnd(
    TCL_UNUSED(void *),
    TCL_UNUSED(Tk_Window),
    char *internalPtr,		/* Pointer to storage for value. */
    char *oldInternalPtr)	/* Pointer to old value. */
{
    Tcl_Obj **newValue = (Tcl_Obj **) internalPtr;
    Tcl_Obj **oldValue = (Tcl_Obj **) oldInternalPtr;

    if (*oldValue) {
	Tcl_IncrRefCount(*oldValue);
    }
    *newValue = *oldValue;
}

/*
 *----------------------------------------------------------------------
 *
 * FreeTextStartEnd --
 *
 *	Free an index option value from a saved value. (Handler for the
 *	'index' configuration option type.)
 *
 * Results:
 *	None.
 *
 * Side effects:
 *	Releases some memory.
 *
 *----------------------------------------------------------------------
 */

static void
FreeTextStartEnd(
    TCL_UNUSED(void *),
    TCL_UNUSED(Tk_Window),
    char *internalPtr)
{
    Tcl_Obj *objPtr = *(Tcl_Obj **) internalPtr;

    if (objPtr) {
	Tcl_GuardedDecrRefCount(objPtr);
    }
}

#if SUPPORT_DEPRECATED_STARTLINE_ENDLINE
/*
 *----------------------------------------------------------------------
 *
 * GetLineStartEnd -
 *
 *	Converts an internal TkTextLine ptr into a Tcl string obj containing
 *	the line number. (Handler for the 'line' configuration option type.)
 *
 * Results:
 *	Tcl_Obj containing the string representation of the line value.
 *
 * Side effects:
 *	Creates a new Tcl_Obj.
 *
 *----------------------------------------------------------------------
 */

static Tcl_Obj *
GetLineStartEnd(
    TCL_UNUSED(void *),
    TCL_UNUSED(Tk_Window),
    char *recordPtr,		/* Pointer to widget record. */
    TkSizeT internalOffset)		/* Offset within *recordPtr containing the line value. */
{
    TkText *textPtr;
    TkTextLine *linePtr = *(TkTextLine **)(recordPtr + internalOffset);

    if (!linePtr) {
	return Tcl_NewObj();
    }
    textPtr = (TkText *) recordPtr;
    return Tcl_NewIntObj(1 + TkBTreeLinesTo(textPtr->sharedTextPtr->tree, NULL, linePtr, NULL));
}

/*
 *----------------------------------------------------------------------
 *
 * SetLineStartEnd --
 *
 *	Converts a Tcl_Obj representing a widget's (start or end) line into a
 *	TkTextLine* value. (Handler for the 'line' configuration option type.)
 *
 * Results:
 *	Standard Tcl result.
 *
 * Side effects:
 *	May store the TkTextLine* value into the internal representation
 *	pointer. May change the pointer to the Tcl_Obj to NULL to indicate
 *	that the specified string was empty and that is acceptable.
 *
 *----------------------------------------------------------------------
 */

static int
SetLineStartEnd(
    TCL_UNUSED(void *),
    Tcl_Interp *interp,		/* Current interp; may be used for errors. */
    TCL_UNUSED(Tk_Window),		/* Window for which option is being set. */
    Tcl_Obj **value,		/* Pointer to the pointer to the value object.
				 * We use a pointer to the pointer because we
				 * may need to return a value (NULL). */
    char *recordPtr,		/* Pointer to storage for the widget record. */
    TkSizeT internalOffset,	/* Offset within *recordPtr at which the
				 * internal value is to be stored. */
    char *oldInternalPtr,	/* Pointer to storage for the old value. */
    int flags)			/* Flags for the option, set Tk_SetOptions. */
{
    TkTextLine *linePtr = NULL;
    char *internalPtr;
    TkText *textPtr = (TkText *)recordPtr;

    if (internalOffset != TCL_INDEX_NONE) {
	internalPtr = (char *)recordPtr + internalOffset;
    } else {
	internalPtr = NULL;
    }

    if ((flags & TK_OPTION_NULL_OK) && ObjectIsEmpty(*value)) {
	*value = NULL;
    } else {
	int line;

	if (Tcl_GetIntFromObj(interp, *value, &line) != TCL_OK) {
	    return TCL_ERROR;
	}
	linePtr = TkBTreeFindLine(textPtr->sharedTextPtr->tree, NULL, line - 1);
    }

    if (internalPtr) {
	*((TkTextLine **) oldInternalPtr) = *((TkTextLine **) internalPtr);
	*((TkTextLine **) internalPtr) = linePtr;
    }
    return TCL_OK;
}

/*
 *----------------------------------------------------------------------
 *
 * RestoreLineStartEnd --
 *
 *	Restore a line option value from a saved value. (Handler for the
 *	'line' configuration option type.)
 *
 * Results:
 *	None.
 *
 * Side effects:
 *	Restores the old value.
 *
 *----------------------------------------------------------------------
 */

static void
RestoreLineStartEnd(
    TCL_UNUSED(void *),
    TCL_UNUSED(Tk_Window),
    char *internalPtr,		/* Pointer to storage for value. */
    char *oldInternalPtr)	/* Pointer to old value. */
{
    *(TkTextLine **) internalPtr = *(TkTextLine **) oldInternalPtr;
}

#endif /* SUPPORT_DEPRECATED_STARTLINE_ENDLINE */

/*
 *----------------------------------------------------------------------
 *
 * TkrTesttextCmd --
 *
 *	This function implements the "testtext" command. It provides a set of
 *	functions for testing text widgets and the associated functions in
 *	tkText*.c.
 *
 * Results:
 *	A standard Tcl result.
 *
 * Side effects:
 *	Depends on option; see below.
 *
 *----------------------------------------------------------------------
 */

#if TK_MAJOR_VERSION > 8 || (TK_MAJOR_VERSION == 8 && TK_MINOR_VERSION > 5)

int
TkrTesttextCmd(
    TCL_UNUSED(void *),	/* Main window for application. */
    Tcl_Interp *interp,		/* Current interpreter. */
    int objc,			/* Number of arguments. */
    Tcl_Obj *const objv[])	/* Argument strings. */
{
    TkText *textPtr;
    size_t len;
    int lineIndex, byteIndex, byteOffset;
    TkTextIndex index, insIndex;
    char buf[TK_POS_CHARS];
    Tcl_CmdInfo info;
    Tcl_Obj *watchCmd;

    if (objc < 3) {
	return TCL_ERROR;
    }

    if (Tcl_GetCommandInfo(interp, Tcl_GetString(objv[1]), &info) == 0) {
	return TCL_ERROR;
    }
    textPtr = (TkText *)info.objClientData;
    len = strlen(Tcl_GetString(objv[2]));
    if (strncmp(Tcl_GetString(objv[2]), "byteindex", len) == 0) {
	if (objc != 5) {
	    return TCL_ERROR;
	}
	lineIndex = atoi(Tcl_GetString(objv[3])) - 1;
	byteIndex = atoi(Tcl_GetString(objv[4]));

	TkrTextMakeByteIndex(textPtr->sharedTextPtr->tree, textPtr, lineIndex, byteIndex, &index);
    } else if (strncmp(Tcl_GetString(objv[2]), "forwbytes", len) == 0) {
	if (objc != 5) {
	    return TCL_ERROR;
	}
	if (!TkTextGetIndexFromObj(interp, textPtr, objv[3], &index)) {
	    return TCL_ERROR;
	}
	byteOffset = atoi(Tcl_GetString(objv[4]));
	TkrTextIndexForwBytes(textPtr, &index, byteOffset, &index);
    } else if (strncmp(Tcl_GetString(objv[2]), "backbytes", len) == 0) {
	if (objc != 5) {
	    return TCL_ERROR;
	}
	if (!TkTextGetIndexFromObj(interp, textPtr, objv[3], &index)) {
	    return TCL_ERROR;
	}
	byteOffset = atoi(Tcl_GetString(objv[4]));
	TkrTextIndexBackBytes(textPtr, &index, byteOffset, &index);
    } else {
	return TCL_ERROR;
    }

    /*
     * Avoid triggering of the "watch" command.
     */

    watchCmd = textPtr->watchCmd;
    textPtr->watchCmd = NULL;
    insIndex = index; /* because TkrTextSetMark may modify position */
    TkrTextSetMark(textPtr, "insert", &insIndex);
    textPtr->watchCmd = watchCmd;

    TkrTextPrintIndex(textPtr, &index, buf);
    Tcl_SetObjResult(interp, Tcl_ObjPrintf("%s %d", buf, TkTextIndexGetByteIndex(&index)));
    return TCL_OK;
}

#else /* backport to Tk 8.5 */

int
TkrTesttextCmd(
    ClientData clientData,	/* Main window for application. */
    Tcl_Interp *interp,		/* Current interpreter. */
    int argc,			/* Number of arguments. */
    const char **argv)		/* Argument strings. */
{
    TkText *textPtr;
    size_t len;
    int lineIndex, byteIndex, byteOffset;
    TkTextIndex index;
    char buf[64];
    unsigned offs;
    Tcl_CmdInfo info;

    if (argc < 3) {
	return TCL_ERROR;
    }

    if (Tcl_GetCommandInfo(interp, argv[1], &info) == 0) {
	return TCL_ERROR;
    }
    if (info.isNativeObjectProc) {
	textPtr = (TkText *) info.objClientData;
    } else {
	textPtr = (TkText *) info.clientData;
    }
    len = strlen(argv[2]);
    if (strncmp(argv[2], "byteindex", len) == 0) {
	if (argc != 5) {
	    return TCL_ERROR;
	}
	lineIndex = atoi(argv[3]) - 1;
	byteIndex = atoi(argv[4]);

	TkrTextMakeByteIndex(textPtr->sharedTextPtr->tree, textPtr, lineIndex, byteIndex, &index);
    } else if (strncmp(argv[2], "forwbytes", len) == 0) {
	if (argc != 5) {
	    return TCL_ERROR;
	}
	if (TkrTextGetIndex(interp, textPtr, argv[3], &index) != TCL_OK) {
	    return TCL_ERROR;
	}
	byteOffset = atoi(argv[4]);
	TkrTextIndexForwBytes(textPtr, &index, byteOffset, &index);
    } else if (strncmp(argv[2], "backbytes", len) == 0) {
	if (argc != 5) {
	    return TCL_ERROR;
	}
	if (TkrTextGetIndex(interp, textPtr, argv[3], &index) != TCL_OK) {
	    return TCL_ERROR;
	}
	byteOffset = atoi(argv[4]);
	TkrTextIndexBackBytes(textPtr, &index, byteOffset, &index);
    } else {
	return TCL_ERROR;
    }

    TkrTextSetMark(textPtr, "insert", &index);
    TkrTextPrintIndex(textPtr, &index, buf);
    offs = strlen(buf);
    snprintf(buf + offs, sizeof(buf) - offs, " %d", TkTextIndexGetByteIndex(&index));
    Tcl_AppendResult(interp, buf, NULL);

    return TCL_OK;
}

#endif /* TK_MAJOR_VERSION > 8 || (TK_MAJOR_VERSION == 8 && TK_MINOR_VERSION > 5) */

#ifndef NDEBUG
/*
 *----------------------------------------------------------------------
 *
 * TkpTextInspect --
 *
 *	This function is for debugging only, printing the text content
 *	on stdout.
 *
 * Results:
 *	None.
 *
 * Side effects:
 *	None.
 *
 *----------------------------------------------------------------------
 */

void
TkpTextInspect(
    TkText *textPtr)
{
    Tcl_Obj *resultPtr;
    Tcl_Obj *objv[8];
    Tcl_Obj **argv;
    int argc, i;

    Tcl_IncrRefCount(resultPtr = Tcl_GetObjResult(textPtr->interp));
    Tcl_ResetResult(textPtr->interp);
    Tcl_IncrRefCount(objv[0] = Tcl_NewStringObj(Tk_PathName(textPtr->tkwin), -1));
    Tcl_IncrRefCount(objv[1] = Tcl_NewStringObj("inspect", -1));
    Tcl_IncrRefCount(objv[2] = Tcl_NewStringObj("-elide", -1));
    Tcl_IncrRefCount(objv[3] = Tcl_NewStringObj("-chars", -1));
    Tcl_IncrRefCount(objv[4] = Tcl_NewStringObj("-image", -1));
    Tcl_IncrRefCount(objv[5] = Tcl_NewStringObj("-window", -1));
    Tcl_IncrRefCount(objv[6] = Tcl_NewStringObj("-mark", -1));
    Tcl_IncrRefCount(objv[7] = Tcl_NewStringObj("-tag", -1));
    TextInspectCmd(textPtr, textPtr->interp, sizeof(objv)/sizeof(objv[0]), objv);
    for (i = 0; i < (int) (sizeof(objv)/sizeof(objv[0])); ++i) {
	Tcl_GuardedDecrRefCount(objv[i]);
    }
    Tcl_ListObjGetElements(textPtr->interp, Tcl_GetObjResult(textPtr->interp), &argc, &argv);
    for (i = 0; i < argc; ++i) {
	fprintf(stdout, "%s\n", Tcl_GetString(argv[i]));
    }
    Tcl_SetObjResult(textPtr->interp, resultPtr);
    Tcl_GuardedDecrRefCount(resultPtr);
}

#endif /* NDEBUG */

/*
 *----------------------------------------------------------------------
 *
 * TkpTextDump --
 *
 *	This function is for debugging only, printing the text content
 *	on stdout.
 *
 * Results:
 *	None.
 *
 * Side effects:
 *	None.
 *
 *----------------------------------------------------------------------
 */
#ifndef NDEBUG

void
TkpTextDump(
    TkText *textPtr)
{
    Tcl_Obj *resultPtr;
    Tcl_Obj *objv[4];
    Tcl_Obj **argv;
    int argc, i;

    Tcl_IncrRefCount(resultPtr = Tcl_GetObjResult(textPtr->interp));
    Tcl_ResetResult(textPtr->interp);

    Tcl_IncrRefCount(objv[0] = Tcl_NewStringObj(Tk_PathName(textPtr->tkwin), -1));
    Tcl_IncrRefCount(objv[1] = Tcl_NewStringObj("dump", -1));
    Tcl_IncrRefCount(objv[2] = Tcl_NewStringObj("begin", -1));
    Tcl_IncrRefCount(objv[3] = Tcl_NewStringObj("end", -1));
    TextDumpCmd(textPtr, textPtr->interp, sizeof(objv)/sizeof(objv[0]), objv);
    for (i = 0; i < (int) (sizeof(objv)/sizeof(objv[0])); ++i) {
	Tcl_GuardedDecrRefCount(objv[i]);
    }

    Tcl_ListObjGetElements(textPtr->interp, Tcl_GetObjResult(textPtr->interp), &argc, &argv);
    for (i = 0; i < argc; i += 3) {
	char const *type = Tcl_GetString(argv[i]);
	char const *text = Tcl_GetString(argv[i + 1]);
	char const *indx = Tcl_GetString(argv[i + 2]);

	fprintf(stdout, "%s ", indx);
	fprintf(stdout, "%s ", type);

	if (strcmp(type, "text") == 0) {
	    int len = strlen(text), j;

	    fprintf(stdout, "\"");
	    for (j = 0; j < len; ++j) {
		char c = text[j];

		switch (c) {
		case '\t': fprintf(stdout, "\\t"); break;
		case '\n': fprintf(stdout, "\\n"); break;
		case '\v': fprintf(stdout, "\\v"); break;
		case '\f': fprintf(stdout, "\\f"); break;
		case '\r': fprintf(stdout, "\\r"); break;

		default:
		    if (UCHAR(c) < 0x80 && isprint(c)) {
			fprintf(stdout, "%c", c);
		    } else {
			fprintf(stdout, "\\x%02u", (unsigned) UCHAR(c));
		    }
		    break;
		}
	    }
	    fprintf(stdout, "\"\n");
	} else if (strcmp(type, "mark") == 0) {
	    Tcl_HashEntry *hPtr = Tcl_FindHashEntry(&textPtr->sharedTextPtr->markTable, text);
	    const TkTextSegment *markPtr = NULL;

	    if (hPtr) {
		markPtr = Tcl_GetHashValue(hPtr);
	    } else {
		if (strcmp(text, "insert") == 0)  { markPtr = textPtr->insertMarkPtr; }
		if (strcmp(text, "current") == 0) { markPtr = textPtr->currentMarkPtr; }
	    }
	    if (markPtr) {
		fprintf(stdout, "%s (%s)\n", text,
			markPtr->typePtr == &tkTextLeftMarkType ? "left" : "right");
	    }
	} else {
	    fprintf(stdout, "%s\n", text);
	}
    }

    Tcl_SetObjResult(textPtr->interp, resultPtr);
    Tcl_GuardedDecrRefCount(resultPtr);
}

#endif /* NDEBUG */


#ifdef TK_C99_INLINE_SUPPORT
/* Additionally we need stand-alone object code. */
extern TkSharedText *	TkBTreeGetShared(TkTextBTree tree);
extern int		TkBTreeGetNumberOfDisplayLines(const TkTextPixelInfo *pixelInfo);
extern TkTextPixelInfo *TkBTreeLinePixelInfo(const TkText *textPtr, TkTextLine *linePtr);
extern TkSizeT		TkBTreeEpoch(TkTextBTree tree);
extern TkSizeT		TkBTreeIncrEpoch(TkTextBTree tree);
extern struct Node	*TkBTreeGetRoot(TkTextBTree tree);
extern TkTextLine *	TkBTreePrevLogicalLine(const TkSharedText *sharedTextPtr,
			    const TkText *textPtr, TkTextLine *linePtr);
extern TkTextTag *	TkBTreeGetTags(const TkTextIndex *indexPtr, TkTextSortMethod sortMeth,
			    int *flags);
extern TkTextLine *	TkBTreeGetStartLine(const TkText *textPtr);
extern TkTextLine *	TkBTreeGetLastLine(const TkText *textPtr);
extern TkTextLine *	TkBTreeNextLine(const TkText *textPtr, TkTextLine *linePtr);
extern TkTextLine *	TkBTreePrevLine(const TkText *textPtr, TkTextLine *linePtr);
extern unsigned		TkBTreeCountLines(const TkTextBTree tree, const TkTextLine *linePtr1,
			    const TkTextLine *linePtr2);
extern int		TkTextGetIndexFromObj(Tcl_Interp *interp, TkText *textPtr, Tcl_Obj *objPtr,
			    TkTextIndex *indexPtr);
extern int		TkTextIsDeadPeer(const TkText *textPtr);
extern int		TkTextIsMark(const TkTextSegment *segPtr);
extern int		TkTextIsStartEndMarker(const TkTextSegment *segPtr);
extern int		TkTextIsSpecialMark(const TkTextSegment *segPtr);
extern int		TkTextIsPrivateMark(const TkTextSegment *segPtr);
extern int		TkTextIsSpecialOrPrivateMark(const TkTextSegment *segPtr);
extern int		TkTextIsNormalOrSpecialMark(const TkTextSegment *segPtr);
extern int		TkTextIsNormalMark(const TkTextSegment *segPtr);
extern int		TkTextIsStableMark(const TkTextSegment *segPtr);
extern const TkTextDispChunk *TkTextGetFirstChunkOfNextDispLine(const TkTextDispChunk *chunkPtr);
extern const TkTextDispChunk *TkTextGetLastChunkOfPrevDispLine(const TkTextDispChunk *chunkPtr);
extern void		TkTextIndexSetEpoch(TkTextIndex *indexPtr, TkSizeT epoch);
extern void		TkTextIndexSetPeer(TkTextIndex *indexPtr, TkText *textPtr);
extern void		TkTextIndexSetToLastChar2(TkTextIndex *indexPtr, TkTextLine *linePtr);
extern void		TkTextIndexInvalidate(TkTextIndex *indexPtr);
extern void		TkTextIndexMakePersistent(TkTextIndex *indexPtr);
extern TkTextLine *	TkTextIndexGetLine(const TkTextIndex *indexPtr);
extern TkTextSegment *	TkTextIndexGetSegment(const TkTextIndex *indexPtr);
extern TkSharedText *	TkTextIndexGetShared(const TkTextIndex *indexPtr);
extern int		TkTextIndexSameLines(const TkTextIndex *indexPtr1, const TkTextIndex *indexPtr2);
extern void		TkTextIndexSave(TkTextIndex *indexPtr);
# if TK_MAJOR_VERSION == 8 && TK_MINOR_VERSION < 7 && TCL_UTF_MAX <= 4
extern int		TkUtfToUniChar(const char *src, int *chPtr);
# endif
#endif /* TK_C99_INLINE_SUPPORT */


/*
 * Local Variables:
 * mode: c
 * c-basic-offset: 4
 * fill-column: 105
 * End:
 * vi:set ts=8 sw=4:
 */<|MERGE_RESOLUTION|>--- conflicted
+++ resolved
@@ -279,21 +279,15 @@
 	DEF_TEXT_INACTIVE_SELECT_BG_COLOR, TCL_INDEX_NONE, offsetof(TkText, selAttrs.inactiveBorder),
 	TK_OPTION_NULL_OK, DEF_TEXT_SELECT_MONO, 0},
     {TK_OPTION_COLOR, "-inactiveselectforeground", "inactiveSelectForeground", "Background",
-    	DEF_TEXT_INACTIVE_SELECT_FG_COLOR, TCL_INDEX_NONE, offsetof(TkText, selAttrs.inactiveFgColor),
+	DEF_TEXT_INACTIVE_SELECT_FG_COLOR, TCL_INDEX_NONE, offsetof(TkText, selAttrs.inactiveFgColor),
 	TK_OPTION_NULL_OK, DEF_TEXT_SELECT_FG_MONO, 0},
     {TK_OPTION_BORDER, "-insertbackground", "insertBackground", "Foreground",
 	DEF_TEXT_INSERT_BG, TCL_INDEX_NONE, offsetof(TkText, insertBorder), 0, 0, 0},
     {TK_OPTION_PIXELS, "-insertborderwidth", "insertBorderWidth",
-<<<<<<< HEAD
 	"BorderWidth", DEF_TEXT_INSERT_BD_COLOR, TCL_INDEX_NONE, offsetof(TkText, insertBorderWidth), 0,
-	(ClientData) DEF_TEXT_INSERT_BD_MONO, 0},
+	DEF_TEXT_INSERT_BD_MONO, 0},
     {TK_OPTION_COLOR, "-insertforeground", "insertForeground", "InsertForeground",
 	DEF_TEXT_BG_COLOR, TCL_INDEX_NONE, offsetof(TkText, insertFgColor), 0, 0, 0},
-=======
-	"BorderWidth", DEF_TEXT_INSERT_BD_COLOR, TCL_INDEX_NONE,
-	offsetof(TkText, insertBorderWidth), 0,
-	DEF_TEXT_INSERT_BD_MONO, 0},
->>>>>>> dc847a1c
     {TK_OPTION_INT, "-insertofftime", "insertOffTime", "OffTime",
 	DEF_TEXT_INSERT_OFF_TIME, TCL_INDEX_NONE, offsetof(TkText, insertOffTime), 0, 0, 0},
     {TK_OPTION_INT, "-insertontime", "insertOnTime", "OnTime",
@@ -2567,20 +2561,6 @@
 		result = TCL_ERROR;
 		goto done;
 	    }
-<<<<<<< HEAD
-=======
-	    Tcl_IncrRefCount(cmd);
-	    if (TkTextPendingsync(textPtr)) {
-		if (textPtr->afterSyncCmd) {
-		    Tcl_DecrRefCount(textPtr->afterSyncCmd);
-		}
-		textPtr->afterSyncCmd = cmd;
-	    } else {
-		textPtr->afterSyncCmd = cmd;
-		Tcl_DoWhenIdle(TkTextRunAfterSyncCmd, textPtr);
-	    }
-	    break;
->>>>>>> dc847a1c
 	} else if (objc != 2) {
 	    wrongNumberOfArgs = 1;
 	}
@@ -2614,7 +2594,7 @@
 	    } else {
 		if (!append && *script == '\0') {
 		    if (textPtr->pendingAfterSync) {
-			Tcl_CancelIdleCall(RunAfterSyncCmd, (ClientData) textPtr);
+			Tcl_CancelIdleCall(RunAfterSyncCmd, textPtr);
 			textPtr->pendingAfterSync = 0;
 		    }
 		    cmd = NULL;
@@ -2630,7 +2610,7 @@
 	    if (!textPtr->pendingAfterSync) {
 		textPtr->pendingAfterSync = 1;
 		if (!TkTextPendingSync(textPtr)) {
-		    Tcl_DoWhenIdle(RunAfterSyncCmd, (ClientData) textPtr);
+		    Tcl_DoWhenIdle(RunAfterSyncCmd, textPtr);
 		}
 	    }
 	} else {
@@ -3496,11 +3476,11 @@
      */
 
     if (textPtr->pendingAfterSync) {
-	Tcl_CancelIdleCall(RunAfterSyncCmd, (ClientData) textPtr);
+	Tcl_CancelIdleCall(RunAfterSyncCmd, textPtr);
 	textPtr->pendingAfterSync = 0;
     }
     if (textPtr->pendingFireEvent) {
-	Tcl_CancelIdleCall(FireWidgetViewSyncEvent, (ClientData) textPtr);
+	Tcl_CancelIdleCall(FireWidgetViewSyncEvent, textPtr);
 	textPtr->pendingFireEvent = 0;
     }
     if (textPtr->afterSyncCmd) {
@@ -8438,13 +8418,13 @@
     Tcl_Obj **argv;
     int argc, i;
 
-    Tk_GetAllBindings(interp, bindingTable, (ClientData) name);
+    Tk_GetAllBindings(interp, bindingTable, (void *)name);
     Tcl_ListObjGetElements(interp, Tcl_GetObjResult(interp), &argc, &argv);
     Tcl_DStringInit(&str2);
 
     for (i = 0; i < argc; ++i) {
 	const char *event = Tcl_GetString(argv[i]);
-	const char *binding = Tk_GetBinding(interp, bindingTable, (ClientData) name, event);
+	const char *binding = Tk_GetBinding(interp, bindingTable, (void *)name, event);
 	char *p;
 
 	Tcl_ListObjGetElements(interp, Tcl_GetObjResult(interp), &argc, &argv);
@@ -9924,12 +9904,12 @@
 
     textPtr->refCount += 1;
 
-    Tcl_Preserve((ClientData) textPtr->interp);
+    Tcl_Preserve(textPtr->interp);
     if (Tcl_EvalEx(textPtr->interp, Tcl_DStringValue(&cmd), Tcl_DStringLength(&cmd), 0) != TCL_OK) {
 	Tcl_AddErrorInfo(textPtr->interp, "\n    (triggering the \"watch\" command failed)");
 	Tcl_BackgroundException(textPtr->interp, TCL_ERROR);
     }
-    Tcl_Release((ClientData) textPtr->interp);
+    Tcl_Release(textPtr->interp);
 
     Tcl_DStringFree(&cmd);
     return !TkTextDecrRefCountAndTestIfDestroyed(textPtr);
@@ -10097,7 +10077,7 @@
     textPtr->afterSyncCmd = NULL;
     textPtr->refCount += 1;
 
-    Tcl_Preserve((ClientData) textPtr->interp);
+    Tcl_Preserve(textPtr->interp);
     if (!(textPtr->flags & DESTROYED)) {
 	code = Tcl_EvalObjEx(textPtr->interp, afterSyncCmd, TCL_EVAL_GLOBAL);
 	if (code == TCL_ERROR && !error) {
@@ -10107,7 +10087,7 @@
 	}
     }
     Tcl_GuardedDecrRefCount(afterSyncCmd);
-    Tcl_Release((ClientData) textPtr->interp);
+    Tcl_Release(textPtr->interp);
     TkTextDecrRefCountAndTestIfDestroyed(textPtr);
 }
 @@ -10217,7 +10197,7 @@
     textPtr->prevSyncState = syncState;
 
     interp = textPtr->interp;
-    Tcl_Preserve((ClientData) interp);
+    Tcl_Preserve(interp);
     /*
      * OSX 10.14 needs to be told to display the window when the Text Widget
      * is in sync.  (That is, to run DisplayText inside of the drawRect
@@ -10231,7 +10211,7 @@
     }
 
     Tk_SendVirtualEvent(textPtr->tkwin, "WidgetViewSync", Tcl_NewBooleanObj(syncState));
-    Tcl_Release((ClientData) interp);
+    Tcl_Release(interp);
 }
 
 void
@@ -10242,9 +10222,9 @@
     if (!textPtr->pendingFireEvent) {
 	textPtr->pendingFireEvent = 1;
 	if (sendImmediately) {
-	    FireWidgetViewSyncEvent((ClientData) textPtr);
+	    FireWidgetViewSyncEvent(textPtr);
 	} else {
-	    Tcl_DoWhenIdle(FireWidgetViewSyncEvent, (ClientData) textPtr);
+	    Tcl_DoWhenIdle(FireWidgetViewSyncEvent, textPtr);
 	}
     }
 }
@@ -10273,7 +10253,6 @@
  * and cannot be inlined.
  */
 
-<<<<<<< HEAD
 TkSizeT
 TkrTextPrintIndex(
     const TkText *textPtr,
@@ -10283,17 +10262,6 @@
 {
     assert(textPtr);
     return TkTextIndexPrint(textPtr->sharedTextPtr, textPtr, indexPtr, string);
-=======
-    Tcl_Preserve(textPtr->interp);
-    code = Tcl_EvalObjEx(textPtr->interp, textPtr->afterSyncCmd, TCL_EVAL_GLOBAL);
-    if (code == TCL_ERROR) {
-	Tcl_AddErrorInfo(textPtr->interp, "\n    (text sync)");
-	Tcl_BackgroundException(textPtr->interp, TCL_ERROR);
-    }
-    Tcl_Release(textPtr->interp);
-    Tcl_DecrRefCount(textPtr->afterSyncCmd);
-    textPtr->afterSyncCmd = NULL;
->>>>>>> dc847a1c
 }
  
