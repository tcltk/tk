--- conflicted
+++ resolved
@@ -219,13 +219,8 @@
 	 NULL, TCL_INDEX_NONE, offsetof(TkText, start), TK_OPTION_NULL_OK,
 	 &lineOption, TK_TEXT_LINE_RANGE},
     {TK_OPTION_STRING_TABLE, "-state", "state", "State",
-<<<<<<< HEAD
 	DEF_TEXT_STATE, TCL_INDEX_NONE, offsetof(TkText, state),
-	0, stateStrings, 0},
-=======
-	DEF_TEXT_STATE, -1, Tk_Offset(TkText, state),
 	0, &tkStateStrings[1], 0},
->>>>>>> e5491193
     {TK_OPTION_STRING, "-tabs", "tabs", "Tabs",
 	DEF_TEXT_TABS, offsetof(TkText, tabOptionPtr), TCL_INDEX_NONE,
 	TK_OPTION_NULL_OK, 0, TK_TEXT_LINE_GEOMETRY},
