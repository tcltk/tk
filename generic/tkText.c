--- conflicted
+++ resolved
@@ -356,13 +356,8 @@
 static void		TextCmdDeletedProc(void *clientData);
 static int		CreateWidget(TkSharedText *sharedPtr, Tk_Window tkwin,
 			    Tcl_Interp *interp, const TkText *parent,
-<<<<<<< HEAD
 			    Tcl_Size objc, Tcl_Obj *const objv[]);
-static void		TextEventProc(ClientData clientData,
-=======
-			    int objc, Tcl_Obj *const objv[]);
 static void		TextEventProc(void *clientData,
->>>>>>> 90065814
 			    XEvent *eventPtr);
 static Tcl_Size	TextFetchSelection(void *clientData, Tcl_Size offset,
 			    char *buffer, Tcl_Size maxBytes);
@@ -379,25 +374,14 @@
 static int		TextSearchCmd(TkText *textPtr, Tcl_Interp *interp,
 			    Tcl_Size objc, Tcl_Obj *const objv[]);
 static int		TextEditCmd(TkText *textPtr, Tcl_Interp *interp,
-<<<<<<< HEAD
 			    Tcl_Size objc, Tcl_Obj *const objv[]);
-static int		TextWidgetObjCmd(ClientData clientData,
+static int		TextWidgetObjCmd(void *clientData,
 			    Tcl_Interp *interp,
 			    Tcl_Size objc, Tcl_Obj *const objv[]);
-static int		SharedTextObjCmd(ClientData clientData,
+static int		SharedTextObjCmd(void *clientData,
 			    Tcl_Interp *interp,
 			    Tcl_Size objc, Tcl_Obj *const objv[]);
-static void		TextWorldChangedCallback(ClientData instanceData);
-=======
-			    int objc, Tcl_Obj *const objv[]);
-static int		TextWidgetObjCmd(void *clientData,
-			    Tcl_Interp *interp,
-			    int objc, Tcl_Obj *const objv[]);
-static int		SharedTextObjCmd(void *clientData,
-			    Tcl_Interp *interp,
-			    int objc, Tcl_Obj *const objv[]);
 static void		TextWorldChangedCallback(void *instanceData);
->>>>>>> 90065814
 static void		TextWorldChanged(TkText *textPtr, int mask);
 static int		TextDumpCmd(TkText *textPtr, Tcl_Interp *interp,
 			    Tcl_Size objc, Tcl_Obj *const objv[]);
