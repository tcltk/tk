/*
 * tkText.c --
 *
 *	This module provides a big chunk of the implementation of multi-line
 *	editable text widgets for Tk. Among other things, it provides the Tcl
 *	command interfaces to text widgets. The B-tree representation of text
 *	and its actual display are implemented elsewhere.
 *
 * Copyright © 1992-1994 The Regents of the University of California.
 * Copyright © 1994-1996 Sun Microsystems, Inc.
 * Copyright © 1999 Scriptics Corporation.
 * Copyright © 2015-2018 Gregor Cramer
 *
 * See the file "license.terms" for information on usage and redistribution of
 * this file, and for a DISCLAIMER OF ALL WARRANTIES.
 */

#include "tkInt.h"
#include "tkText.h"
#include "tkTextUndo.h"
#include "tkTextTagSet.h"
#include "tkBitField.h"
#if TCL_MAJOR_VERSION > 8 || (TCL_MAJOR_VERSION == 8 && TCL_MINOR_VERSION >= 7)
#include "tkFont.h"
#endif
#include <stdlib.h>
#include <assert.h>
#include "default.h"

/* needed for strncasecmp */
#if defined(_WIN32) && !defined(__GNUC__)
# define strncasecmp _strnicmp
#else
# include <strings.h>
#endif

#ifndef MAX
# define MAX(a,b) ((a) < (b) ? b : a)
#endif
#ifndef MIN
# define MIN(a,b) ((a) < (b) ? a : b)
#endif

#ifdef NDEBUG
# define DEBUG(expr)
#else
# define DEBUG(expr) expr
#endif

#if 0
# define FORCE_DISPLAY(winPtr) TkpDisplayWindow(winPtr)
#else
# define FORCE_DISPLAY(winPtr)
#endif

/*
 * For compatibility with Tk 4.0 through 8.4.x, we allow tabs to be
 * mis-specified with non-increasing values. These are converted into tabs
 * which are the equivalent of at least a character width apart.
 */

#if TK_MAJOR_VERSION < 9
# define _TK_ALLOW_DECREASING_TABS
#endif

/*
 * Used to avoid having to allocate and deallocate arrays on the fly for
 * commonly used functions. Must be > 0.
 */

#define PIXEL_CLIENTS 8

/*
 * The 'TkTextState' enum in tkText.h is used to define a type for the -state
 * option of the Text widget. These values are used as indices into the string
 * table below.
 */

static const char *const stateStrings[] = {
    "disabled", "normal", "readonly", NULL
};

/*
 * The 'TkTextTagging' enum in tkText.h is used to define a type for the -tagging
 * option of the Text widget. These values are used as indices into the string table below.
 */

static const char *const taggingStrings[] = {
    "within", "gravity", "none", NULL
};

/*
 * The 'TkTextJustify' enum in tkText.h is used to define a type for the -justify option of
 * the Text widget. These values are used as indices into the string table below.
 */

static const char *const justifyStrings[] = {
    "left", "right", "full", "center", NULL
};

/*
 * The 'TkWrapMode' enum in tkText.h is used to define a type for the -wrap
 * option of the Text widget. These values are used as indices into the string
 * table below.
 */

const char *const tkTextWrapStrings[] = {
    "char", "none", "word", "codepoint", NULL
};

/*
 * The 'TkSpacing' enum in tkText.h is used to define a type for the -spacing
 * option of the Text widget. These values are used as indices into the string
 * table below.
 */

static const char *const spaceModeStrings[] = {
    "none", "exact", "trim", NULL
};

/*
 * The 'TkTextTabStyle' enum in tkText.h is used to define a type for the
 * -tabstyle option of the Text widget. These values are used as indices into
 * the string table below.
 */

const char *const tkTextTabStyleStrings[] = {
    "tabular", "wordprocessor", NULL
};

/*
 * The 'TkTextInsertUnfocussed' enum in tkText.h is used to define a type for
 * the -insertunfocussed option of the Text widget. These values are used as
 * indice into the string table below.
 */

static const char *const insertUnfocussedStrings[] = {
    "hollow", "none", "solid", NULL
};

/*
 * The 'TkTextHyphenRule' enum in tkText.h is used to define a type for the
 * -hyphenrules option of the Text widget. These values are used for applying
 * hyphen rules to soft hyphens.
 *
 * NOTE: Don't forget to update function ParseHyphens() if this array will be
 * modified.
 */

static const char *const hyphenRuleStrings[] = {
    "ck", "doubledigraph", "doublevowel", "gemination", "repeathyphen", "trema",
    "tripleconsonant" /* don't append a trailing NULL */
};

#if SUPPORT_DEPRECATED_STARTLINE_ENDLINE

/*
 * The following functions and custom option type are used to define the
 * "line" option type, and thereby handle the text widget '-startline',
 * '-endline' configuration options which are of that type.
 *
 * We do not need a 'freeProc' because all changes to these two options are
 * handled through the TK_TEXT_LINE_RANGE flag in the optionSpecs list, and
 * the internal storage is just a pointer, which therefore doesn't need
 * freeing.
 */

static int		SetLineStartEnd(void *clientData, Tcl_Interp *interp, Tk_Window tkwin,
			    Tcl_Obj **value, char *recordPtr, Tcl_Size internalOffset, char *oldInternalPtr,
			    int flags);
static Tcl_Obj *	GetLineStartEnd(void *clientData, Tk_Window tkwin, char *recordPtr,
			    Tcl_Size internalOffset);
static void		RestoreLineStartEnd(void *clientData, Tk_Window tkwin, char *internalPtr,
			    char *oldInternalPtr);

static const Tk_ObjCustomOption lineOption = {
    "line",			/* name */
    SetLineStartEnd,		/* setProc */
    GetLineStartEnd,		/* getProc */
    RestoreLineStartEnd,	/* restoreProc */
    NULL,			/* freeProc */
    0
};

#endif /* SUPPORT_DEPRECATED_STARTLINE_ENDLINE */

/*
 * The following functions and custom option type are used to define the
 * "index" option type, and thereby handle the text widget '-startindex',
 * '-endindex' configuration options which are of that type.
 */

static int		SetTextStartEnd(void *clientData, Tcl_Interp *interp, Tk_Window tkwin,
			    Tcl_Obj **value, char *recordPtr, Tcl_Size internalOffset, char *oldInternalPtr,
			    int flags);
static Tcl_Obj *	GetTextStartEnd(void *clientData, Tk_Window tkwin, char *recordPtr,
			    Tcl_Size internalOffset);
static void		RestoreTextStartEnd(void *clientData, Tk_Window tkwin, char *internalPtr,
			    char *oldInternalPtr);
static void		FreeTextStartEnd(void *clientData, Tk_Window tkwin, char *internalPtr);

static const Tk_ObjCustomOption startEndMarkOption = {
    "index",			/* name */
    SetTextStartEnd,		/* setProc */
    GetTextStartEnd,		/* getProc */
    RestoreTextStartEnd,	/* restoreProc */
    FreeTextStartEnd,		/* freeProc */
    0
};

/*
 * Information used to parse text configuration options:
 */

static const Tk_OptionSpec optionSpecs[] = {
    {TK_OPTION_BOOLEAN, "-autoseparators", "autoSeparators",
	"AutoSeparators", DEF_TEXT_AUTO_SEPARATORS, TCL_INDEX_NONE, offsetof(TkText, autoSeparators),
	TK_OPTION_DONT_SET_DEFAULT, 0, 0},
    {TK_OPTION_BORDER, "-background", "background", "Background",
	DEF_TEXT_BG_COLOR, TCL_INDEX_NONE, offsetof(TkText, border), 0, DEF_TEXT_BG_MONO, TK_TEXT_LINE_REDRAW},
    {TK_OPTION_SYNONYM, "-bd", NULL, NULL,
	NULL, 0, TCL_INDEX_NONE, 0, "-borderwidth", TK_TEXT_LINE_GEOMETRY},
    {TK_OPTION_SYNONYM, "-bg", NULL, NULL,
	NULL, 0, TCL_INDEX_NONE, 0, "-background", TK_TEXT_LINE_REDRAW},
    {TK_OPTION_BOOLEAN, "-blockcursor", "blockCursor",
	"BlockCursor", DEF_TEXT_BLOCK_CURSOR, TCL_INDEX_NONE, offsetof(TkText, blockCursorType), 0, 0, 0},
    {TK_OPTION_PIXELS, "-borderwidth", "borderWidth", "BorderWidth",
	DEF_TEXT_BORDER_WIDTH, TCL_INDEX_NONE, offsetof(TkText, borderWidth), 0, 0, TK_TEXT_LINE_GEOMETRY},
    {TK_OPTION_CURSOR, "-cursor", "cursor", "Cursor",
	DEF_TEXT_CURSOR, TCL_INDEX_NONE, offsetof(TkText, cursor), TK_OPTION_NULL_OK, 0, 0},
    {TK_OPTION_CUSTOM, "-endindex", NULL, NULL,
	 NULL, TCL_INDEX_NONE, offsetof(TkText, newEndIndex), TK_OPTION_NULL_OK, &startEndMarkOption, TK_TEXT_INDEX_RANGE},
#if SUPPORT_DEPRECATED_STARTLINE_ENDLINE
    {TK_OPTION_CUSTOM, "-endline", NULL, NULL,
	 NULL, TCL_INDEX_NONE, offsetof(TkText, endLine), TK_OPTION_NULL_OK, &lineOption, TK_TEXT_LINE_RANGE},
#endif
    {TK_OPTION_STRING, "-eolchar", "eolChar", "EolChar",
	NULL, offsetof(TkText, eolCharPtr), TCL_INDEX_NONE, TK_OPTION_NULL_OK, 0, TK_TEXT_LINE_GEOMETRY},
    {TK_OPTION_COLOR, "-eolcolor", "eolColor", "EolColor",
	NULL, TCL_INDEX_NONE, offsetof(TkText, eolColor), TK_OPTION_NULL_OK, 0, TK_TEXT_LINE_REDRAW},
    {TK_OPTION_STRING, "-eotchar", "eotChar", "EotChar",
	NULL, offsetof(TkText, eotCharPtr), TCL_INDEX_NONE, TK_OPTION_NULL_OK, 0, TK_TEXT_LINE_GEOMETRY},
    {TK_OPTION_COLOR, "-eotcolor", "eotColor", "EotColor",
	NULL, TCL_INDEX_NONE, offsetof(TkText, eotColor), TK_OPTION_NULL_OK, 0, TK_TEXT_LINE_REDRAW},
    {TK_OPTION_BOOLEAN, "-exportselection", "exportSelection",
	"ExportSelection", DEF_TEXT_EXPORT_SELECTION, TCL_INDEX_NONE, offsetof(TkText, exportSelection), 0, 0, 0},
    {TK_OPTION_SYNONYM, "-fg", "foreground", NULL,
	NULL, 0, TCL_INDEX_NONE, 0, "-foreground", TK_TEXT_LINE_REDRAW},
    {TK_OPTION_FONT, "-font", "font", "Font",
	DEF_TEXT_FONT, TCL_INDEX_NONE, offsetof(TkText, tkfont), 0, 0, TK_TEXT_LINE_GEOMETRY},
    {TK_OPTION_COLOR, "-foreground", "foreground", "Foreground",
	DEF_TEXT_FG, TCL_INDEX_NONE, offsetof(TkText, fgColor), 0, 0, TK_TEXT_LINE_REDRAW},
    {TK_OPTION_PIXELS, "-height", "height", "Height",
	DEF_TEXT_HEIGHT, TCL_INDEX_NONE, offsetof(TkText, height), 0, 0, 0},
    {TK_OPTION_COLOR, "-highlightbackground", "highlightBackground", "HighlightBackground",
	DEF_TEXT_HIGHLIGHT_BG, TCL_INDEX_NONE, offsetof(TkText, highlightBgColorPtr), 0, 0, 0},
    {TK_OPTION_COLOR, "-highlightcolor", "highlightColor", "HighlightColor",
	DEF_TEXT_HIGHLIGHT, TCL_INDEX_NONE, offsetof(TkText, highlightColorPtr), 0, 0, 0},
    {TK_OPTION_PIXELS, "-highlightthickness", "highlightThickness", "HighlightThickness",
	DEF_TEXT_HIGHLIGHT_WIDTH, TCL_INDEX_NONE, offsetof(TkText, highlightWidth), 0, 0, TK_TEXT_LINE_GEOMETRY},
    {TK_OPTION_STRING, "-hyphenrules", NULL, NULL,
	NULL, offsetof(TkText, hyphenRulesPtr), TCL_INDEX_NONE, TK_OPTION_NULL_OK, 0, TK_TEXT_LINE_GEOMETRY},
    {TK_OPTION_COLOR, "-hyphencolor", "hyphenColor", "HyphenColor",
	DEF_TEXT_FG, TCL_INDEX_NONE, offsetof(TkText, hyphenColor), TK_OPTION_NULL_OK, 0, TK_TEXT_LINE_REDRAW},
    {TK_OPTION_BOOLEAN, "-hyphens", "hyphens", "Hyphens",
	"0", TCL_INDEX_NONE, offsetof(TkText, useHyphenSupport), 0, 0, TK_TEXT_LINE_GEOMETRY},
    {TK_OPTION_BORDER, "-inactiveselectbackground", "inactiveSelectBackground", "Foreground",
	DEF_TEXT_INACTIVE_SELECT_BG_COLOR, TCL_INDEX_NONE, offsetof(TkText, selAttrs.inactiveBorder),
	TK_OPTION_NULL_OK, DEF_TEXT_SELECT_MONO, 0},
    {TK_OPTION_COLOR, "-inactiveselectforeground", "inactiveSelectForeground", "Background",
	DEF_TEXT_INACTIVE_SELECT_FG_COLOR, TCL_INDEX_NONE, offsetof(TkText, selAttrs.inactiveFgColor),
	TK_OPTION_NULL_OK, DEF_TEXT_SELECT_FG_MONO, 0},
    {TK_OPTION_BORDER, "-insertbackground", "insertBackground", "Foreground",
	DEF_TEXT_INSERT_BG, TCL_INDEX_NONE, offsetof(TkText, insertBorder), 0, 0, 0},
    {TK_OPTION_PIXELS, "-insertborderwidth", "insertBorderWidth",
	"BorderWidth", DEF_TEXT_INSERT_BD_COLOR, TCL_INDEX_NONE, offsetof(TkText, insertBorderWidth), 0,
	DEF_TEXT_INSERT_BD_MONO, 0},
    {TK_OPTION_COLOR, "-insertforeground", "insertForeground", "InsertForeground",
	DEF_TEXT_BG_COLOR, TCL_INDEX_NONE, offsetof(TkText, insertFgColor), 0, 0, 0},
    {TK_OPTION_INT, "-insertofftime", "insertOffTime", "OffTime",
	DEF_TEXT_INSERT_OFF_TIME, TCL_INDEX_NONE, offsetof(TkText, insertOffTime), 0, 0, 0},
    {TK_OPTION_INT, "-insertontime", "insertOnTime", "OnTime",
	DEF_TEXT_INSERT_ON_TIME, TCL_INDEX_NONE, offsetof(TkText, insertOnTime), 0, 0, 0},
    {TK_OPTION_STRING_TABLE,
	"-insertunfocussed", "insertUnfocussed", "InsertUnfocussed",
	DEF_TEXT_INSERT_UNFOCUSSED, TCL_INDEX_NONE, offsetof(TkText, insertUnfocussed),
	TK_OPTION_ENUM_VAR, insertUnfocussedStrings, 0},
    {TK_OPTION_PIXELS, "-insertwidth", "insertWidth", "InsertWidth",
	DEF_TEXT_INSERT_WIDTH, TCL_INDEX_NONE, offsetof(TkText, insertWidth), 0, 0, 0},
    {TK_OPTION_STRING_TABLE, "-justify", "justify", "Justify",
	"left", TCL_INDEX_NONE, offsetof(TkText, justify), TK_OPTION_ENUM_VAR, justifyStrings, TK_TEXT_LINE_GEOMETRY},
    {TK_OPTION_STRING, "-lang", "lang", "Lang",
	 NULL, offsetof(TkText, langPtr), TCL_INDEX_NONE, TK_OPTION_NULL_OK, 0, TK_TEXT_LINE_GEOMETRY},
    {TK_OPTION_INT, "-maxundo", "maxUndo", "MaxUndo",
	DEF_TEXT_MAX_UNDO, TCL_INDEX_NONE, offsetof(TkText, maxUndoDepth), TK_OPTION_DONT_SET_DEFAULT, 0, 0},
    {TK_OPTION_INT, "-maxundosize", "maxUndoSize", "MaxUndoSize",
	DEF_TEXT_MAX_UNDO, TCL_INDEX_NONE, offsetof(TkText, maxUndoSize), TK_OPTION_DONT_SET_DEFAULT, 0, 0},
    {TK_OPTION_INT, "-maxredo", "maxRedo", "MaxRedo",
	"TCL_INDEX_NONE", TCL_INDEX_NONE, offsetof(TkText, maxRedoDepth), TK_OPTION_DONT_SET_DEFAULT, 0, 0},
    {TK_OPTION_PIXELS, "-padx", "padX", "Pad",
	DEF_TEXT_PADX, TCL_INDEX_NONE, offsetof(TkText, padX), 0, 0, TK_TEXT_LINE_GEOMETRY},
    {TK_OPTION_PIXELS, "-pady", "padY", "Pad",
	DEF_TEXT_PADY, TCL_INDEX_NONE, offsetof(TkText, padY), 0, 0, 0},
    {TK_OPTION_RELIEF, "-relief", "relief", "Relief",
	DEF_TEXT_RELIEF, TCL_INDEX_NONE, offsetof(TkText, relief), 0, 0, 0},
    {TK_OPTION_INT, "-responsiveness", "responsiveness", "Responsiveness",
	"50", TCL_INDEX_NONE, offsetof(TkText, responsiveness), 0, 0, 0},
    {TK_OPTION_BORDER, "-selectbackground", "selectBackground", "Foreground",
	DEF_TEXT_SELECT_COLOR, TCL_INDEX_NONE, offsetof(TkText, selAttrs.border),
	0, DEF_TEXT_SELECT_MONO, 0},
    {TK_OPTION_PIXELS, "-selectborderwidth", "selectBorderWidth", "BorderWidth",
	DEF_TEXT_SELECT_BD_COLOR, offsetof(TkText, selAttrs.borderWidthObj),
	offsetof(TkText, selAttrs.borderWidth), TK_OPTION_NULL_OK, DEF_TEXT_SELECT_BD_MONO, 0},
    {TK_OPTION_COLOR, "-selectforeground", "selectForeground", "Background",
	DEF_TEXT_SELECT_FG_COLOR, TCL_INDEX_NONE, offsetof(TkText, selAttrs.fgColor),
	TK_OPTION_NULL_OK, DEF_TEXT_SELECT_FG_MONO, 0},
    {TK_OPTION_BOOLEAN, "-setgrid", "setGrid", "SetGrid",
	DEF_TEXT_SET_GRID, TCL_INDEX_NONE, offsetof(TkText, setGrid), 0, 0, 0},
    {TK_OPTION_BOOLEAN, "-showendofline", "showEndOfLine", "ShowEndOfLine",
	"0", TCL_INDEX_NONE, offsetof(TkText, showEndOfLine), 0, 0, TK_TEXT_LINE_GEOMETRY},
    {TK_OPTION_BOOLEAN, "-showendoftext", "showEndOfText", "ShowEndOfText",
	"0", TCL_INDEX_NONE, offsetof(TkText, showEndOfText), 0, 0, TK_TEXT_LINE_GEOMETRY},
    {TK_OPTION_BOOLEAN, "-showinsertforeground", "showInsertForeground", "ShowInsertForeground",
	"0", TCL_INDEX_NONE, offsetof(TkText, showInsertFgColor), 0, 0, 0},
    {TK_OPTION_STRING_TABLE, "-spacemode", "spaceMode", "SpaceMode",
	"none", TCL_INDEX_NONE, offsetof(TkText, spaceMode), TK_OPTION_ENUM_VAR, spaceModeStrings, TK_TEXT_LINE_GEOMETRY},
    {TK_OPTION_PIXELS, "-spacing1", "spacing1", "Spacing",
	DEF_TEXT_SPACING1, TCL_INDEX_NONE, offsetof(TkText, spacing1), 0, 0 , TK_TEXT_LINE_GEOMETRY},
    {TK_OPTION_PIXELS, "-spacing2", "spacing2", "Spacing",
	DEF_TEXT_SPACING2, TCL_INDEX_NONE, offsetof(TkText, spacing2), 0, 0 , TK_TEXT_LINE_GEOMETRY},
    {TK_OPTION_PIXELS, "-spacing3", "spacing3", "Spacing",
	DEF_TEXT_SPACING3, TCL_INDEX_NONE, offsetof(TkText, spacing3), 0, 0 , TK_TEXT_LINE_GEOMETRY},
    {TK_OPTION_CUSTOM, "-startindex", NULL, NULL,
	 NULL, TCL_INDEX_NONE, offsetof(TkText, newStartIndex), TK_OPTION_NULL_OK, &startEndMarkOption, TK_TEXT_INDEX_RANGE},
#if SUPPORT_DEPRECATED_STARTLINE_ENDLINE
    {TK_OPTION_CUSTOM, "-startline", NULL, NULL,
	 NULL, TCL_INDEX_NONE, offsetof(TkText, startLine), TK_OPTION_NULL_OK, &lineOption, TK_TEXT_LINE_RANGE},
#endif
    {TK_OPTION_STRING_TABLE, "-state", "state", "State",
<<<<<<< HEAD
	DEF_TEXT_STATE, TCL_INDEX_NONE, offsetof(TkText, state), TK_OPTION_ENUM_VAR, stateStrings, 0},
    {TK_OPTION_BOOLEAN, "-steadymarks", "steadyMarks", "SteadyMarks",
	"0", TCL_INDEX_NONE, offsetof(TkText, steadyMarks), TK_OPTION_DONT_SET_DEFAULT, 0, 0},
    {TK_OPTION_INT, "-synctime", "syncTime", "SyncTime",
	"150", TCL_INDEX_NONE, offsetof(TkText, syncTime), 0, 0, TK_TEXT_SYNCHRONIZE},
=======
	DEF_TEXT_STATE, TCL_INDEX_NONE, offsetof(TkText, state),
	TK_OPTION_ENUM_VAR, &tkStateStrings[1], 0},
>>>>>>> c33654db
    {TK_OPTION_STRING, "-tabs", "tabs", "Tabs",
	DEF_TEXT_TABS, offsetof(TkText, tabOptionPtr), TCL_INDEX_NONE, TK_OPTION_NULL_OK, 0, TK_TEXT_LINE_GEOMETRY},
    {TK_OPTION_STRING_TABLE, "-tabstyle", "tabStyle", "TabStyle",
	DEF_TEXT_TABSTYLE, TCL_INDEX_NONE, offsetof(TkText, tabStyle), 0, tkTextTabStyleStrings, TK_TEXT_LINE_GEOMETRY},
    {TK_OPTION_STRING_TABLE, "-tagging", "tagging", "Tagging",
	"within", TCL_INDEX_NONE, offsetof(TkText, tagging), TK_OPTION_ENUM_VAR, taggingStrings, 0},
    {TK_OPTION_STRING, "-takefocus", "takeFocus", "TakeFocus",
	DEF_TEXT_TAKE_FOCUS, TCL_INDEX_NONE, offsetof(TkText, takeFocus), TK_OPTION_NULL_OK, 0, 0},
    {TK_OPTION_BOOLEAN, "-undo", "undo", "Undo",
	DEF_TEXT_UNDO, TCL_INDEX_NONE, offsetof(TkText, undo), TK_OPTION_DONT_SET_DEFAULT, 0 ,0},
    {TK_OPTION_BOOLEAN, "-undotagging", "undoTagging", "UndoTagging",
	"1", TCL_INDEX_NONE, offsetof(TkText, undoTagging), 0, 0 ,0},
    {TK_OPTION_BOOLEAN, "-useunibreak", "useUniBreak", "UseUniBreak",
	"0", TCL_INDEX_NONE, offsetof(TkText, useUniBreak), 0, 0, TK_TEXT_LINE_GEOMETRY},
    {TK_OPTION_INT, "-width", "width", "Width",
	DEF_TEXT_WIDTH, TCL_INDEX_NONE, offsetof(TkText, width), 0, 0, TK_TEXT_LINE_GEOMETRY},
    {TK_OPTION_STRING_TABLE, "-wrap", "wrap", "Wrap",
	DEF_TEXT_WRAP, TCL_INDEX_NONE, offsetof(TkText, wrapMode), TK_OPTION_ENUM_VAR, tkTextWrapStrings, TK_TEXT_LINE_GEOMETRY},
    {TK_OPTION_STRING, "-xscrollcommand", "xScrollCommand", "ScrollCommand",
	DEF_TEXT_XSCROLL_COMMAND, TCL_INDEX_NONE, offsetof(TkText, xScrollCmd), TK_OPTION_NULL_OK, 0, 0},
    {TK_OPTION_STRING, "-yscrollcommand", "yScrollCommand", "ScrollCommand",
	DEF_TEXT_YSCROLL_COMMAND, TCL_INDEX_NONE, offsetof(TkText, yScrollCmd), TK_OPTION_NULL_OK, 0, 0},
    {TK_OPTION_END, NULL, NULL, NULL, 0, 0, 0, 0, 0, 0}
};

/*
 * These three typedefs, the structure and the SearchPerform, SearchCore
 * functions below are used for line-based searches of the text widget, and,
 * in particular, to handle multi-line matching even though the text widget is
 * a single-line based data structure. They are completely abstracted away
 * from the Text widget internals, however, so could easily be re-used with
 * any line-based entity to provide multi-line matching.
 *
 * We have abstracted this code away from the text widget to try to keep Tk as
 * modular as possible.
 */

struct SearchSpec;	/* Forward declaration. */

typedef void *SearchAddLineProc(int lineNum, struct SearchSpec *searchSpecPtr,
			    Tcl_Obj *theLine, int *lenPtr, int *extraLinesPtr);
typedef int		SearchMatchProc(int lineNum, struct SearchSpec *searchSpecPtr,
			    void *clientData, Tcl_Obj *theLine, int matchOffset, int matchLength);
typedef int		SearchLineIndexProc(Tcl_Interp *interp, Tcl_Obj *objPtr,
			    struct SearchSpec *searchSpecPtr, int *linePosPtr, int *offsetPosPtr);

typedef struct SearchSpec {
    TkText *textPtr;		/* Information about widget. */
    int exact;			/* Whether search is exact or regexp. */
    int noCase;		/* Case-insenstivive? */
    int noLineStop;		/* If not set, a regexp search will use the TCL_REG_NLSTOP flag. */
    int overlap;		/* If set, results from multiple searches (-all) are allowed to
    				 * overlap each other. */
    int strictLimits;		/* If set, matches must be completely inside the from,to range.
    				 * Otherwise the limits only apply to the start of each match. */
    int all;			/* Whether all or the first match should be reported. */
    int backwards;		/* Searching forwards or backwards. */
    int searchElide;		/* Search in hidden text as well. */
    int searchHyphens;		/* Search in soft hyhens as well. */
    int startLine;		/* First line to examine. */
    int startOffset;		/* Index in first line to start at. */
    int stopLine;		/* Last line to examine, or -1 when we search all available text. */
    int stopOffset;		/* Index to stop at, provided stopLine is not -1. */
    int numLines;		/* Total lines which are available. */
    Tcl_Obj *varPtr;		/* If non-NULL, store length(s) of match(es) in this variable. */
    Tcl_Obj *countPtr;		/* Keeps track of currently found lengths. */
    Tcl_Obj *resPtr;		/* Keeps track of currently found locations */
    SearchAddLineProc *addLineProc;
				/* Function to call when we need to add another line to the search
				 * string so far */
    SearchMatchProc *foundMatchProc;
				/* Function to call when we have found a match. */
    SearchLineIndexProc *lineIndexProc;
				/* Function to call when we have found a match. */
    void *clientData;	/* Information about structure being searched, in this case a text
    				 * widget. */
} SearchSpec;

/*
 * The text-widget-independent functions which actually perform the search,
 * handling both regexp and exact searches.
 */

static int	SearchCore(Tcl_Interp *interp, SearchSpec *searchSpecPtr, Tcl_Obj *patObj);
static int	SearchPerform(Tcl_Interp *interp, SearchSpec *searchSpecPtr, Tcl_Obj *patObj,
		    Tcl_Obj *fromPtr, Tcl_Obj *toPtr);

/*
 * We need a simple linked list for strings:
 */

typedef struct TkTextStringList {
    struct TkTextStringList *nextPtr;
    Tcl_Obj *strObjPtr;
} TkTextStringList;

/*
 * Boolean variable indicating whether or not special debugging code should be executed.
 */

int tkTextDebug = 0;

typedef const TkTextUndoAtom * (*InspectUndoStackProc)(TkTextUndoStack stack);

/*
 * Forward declarations for functions defined later in this file:
 */

static int		DeleteIndexRange(TkSharedText *sharedTextPtr, TkText *textPtr,
			    const TkTextIndex *indexPtr1, const TkTextIndex *indexPtr2, int flags,
			    int viewUpdate, int triggerWatchDelete, int triggerWatchInsert,
			    int userFlag, int final);
static int		CountIndices(const TkText *textPtr, const TkTextIndex *indexPtr1,
			    const TkTextIndex *indexPtr2, TkTextCountType type);
static void		DestroyText(TkText *textPtr);
static void		ClearText(TkText *textPtr, int clearTags);
static void		FireWidgetViewSyncEvent(void *clientData);
static void		FreeEmbeddedWindows(TkText *textPtr);
static void		InsertChars(TkText *textPtr, TkTextIndex *index1Ptr, TkTextIndex *index2Ptr,
			    char const *string, unsigned length, int viewUpdate,
			    TkTextTagSet *tagInfoPtr, TkTextTag *hyphenTagPtr, int parseHyphens);
static void		TextBlinkProc(void *clientData);
static void		TextCmdDeletedProc(void *clientData);
static int		CreateWidget(TkSharedText *sharedTextPtr, Tk_Window tkwin, Tcl_Interp *interp,
			    const TkText *parent, int objc, Tcl_Obj *const objv[]);
static void		TextEventProc(void *clientData, XEvent *eventPtr);
static void		ProcessConfigureNotify(TkText *textPtr, int updateLineGeometry);
static Tcl_Size		TextFetchSelection(void *clientData, Tcl_Size offset, char *buffer,
			    Tcl_Size maxBytes);
static int		TextIndexSortProc(const void *first, const void *second);
static int		TextInsertCmd(TkText *textPtr, Tcl_Interp *interp,
			    int objc, Tcl_Obj *const objv[], const TkTextIndex *indexPtr,
			    int viewUpdate, int triggerWatchDelete, int triggerWatchInsert,
			    int userFlag, int parseHyphens);
static int		TextReplaceCmd(TkText *textPtr, Tcl_Interp *interp,
			    const TkTextIndex *indexFromPtr, const TkTextIndex *indexToPtr,
			    int objc, Tcl_Obj *const objv[], int viewUpdate, int triggerWatch,
			    int userFlag, int parseHyphens);
static int		TextSearchCmd(TkText *textPtr, Tcl_Interp *interp,
			    int objc, Tcl_Obj *const objv[]);
static int		TextEditCmd(TkText *textPtr, Tcl_Interp *interp,
			    int objc, Tcl_Obj *const objv[]);
static int		TextWidgetObjCmd(void *clientData,
			    Tcl_Interp *interp, int objc, Tcl_Obj *const objv[]);
static void		TextWorldChangedCallback(void *instanceData);
static void		TextWorldChanged(TkText *textPtr, int mask);
static void		UpdateLineMetrics(TkText *textPtr, unsigned lineNum, unsigned endLine);
static int		TextChecksumCmd(TkText *textPtr, Tcl_Interp *interp,
			    int objc, Tcl_Obj *const objv[]);
static int		TextDumpCmd(TkText *textPtr, Tcl_Interp *interp,
			    int objc, Tcl_Obj *const objv[]);
static int		TextInspectCmd(TkText *textPtr, Tcl_Interp *interp,
			    int objc, Tcl_Obj *const objv[]);
static int		DumpLine(Tcl_Interp *interp, TkText *textPtr,
			    int what, TkTextLine *linePtr, int start, int end,
			    int lineno, Tcl_Obj *command, TkTextTag **prevTagPtr);
static int		DumpSegment(TkText *textPtr, Tcl_Interp *interp, const char *key,
			    const char *value, Tcl_Obj *command, const TkTextIndex *index, int what);
static void		InspectUndoStack(const TkSharedText *sharedTextPtr,
			    InspectUndoStackProc firstAtomProc, InspectUndoStackProc nextAtomProc,
			    Tcl_Obj *objPtr);
static void		InspectRetainedUndoItems(const TkSharedText *sharedTextPtr, Tcl_Obj *objPtr);
static Tcl_Obj *	TextGetText(TkText *textPtr, const TkTextIndex *index1,
			    const TkTextIndex *index2, TkTextIndex *lastIndexPtr, Tcl_Obj *resultPtr,
			    unsigned maxBytes, int visibleOnly, int includeHyphens);
static void		GenerateEvent(TkSharedText *sharedTextPtr, const char *type);
static void		RunAfterSyncCmd(void *clientData);
static void		UpdateModifiedFlag(TkSharedText *sharedTextPtr, int flag);
static Tcl_Obj *	MakeEditInfo(Tcl_Interp *interp, TkText *textPtr, Tcl_Obj *arrayPtr);
static Tcl_Obj *	GetEditInfo(Tcl_Interp *interp, TkText *textPtr, Tcl_Obj *option);
static unsigned		TextSearchIndexInLine(const SearchSpec *searchSpecPtr, TkTextLine *linePtr,
			    int byteIndex);
static int		TextPeerCmd(TkText *textPtr, Tcl_Interp *interp,
			    int objc, Tcl_Obj *const objv[]);
static int		TextWatchCmd(TkText *textPtr, Tcl_Interp *interp,
			    int objc, Tcl_Obj *const objv[]);
static int		TriggerWatchEdit(TkText *textPtr, int userFlag, const char *operation,
			    const TkTextIndex *indexPtr1, const TkTextIndex *indexPtr2,
			    const char *info, int final);
static void		TriggerUndoStackEvent(TkSharedText *sharedTextPtr);
static void		PushRetainedUndoTokens(TkSharedText *sharedTextPtr);
static void		PushUndoSeparatorIfNeeded(TkSharedText *sharedTextPtr, int autoSeparators,
			    TkTextEditMode currentEditMode);
static int		IsEmpty(const TkSharedText *sharedTextPtr, const TkText *textPtr);
static int		IsClean(const TkSharedText *sharedTextPtr, const TkText *textPtr,
			    int discardSelection);
static TkTextUndoPerformProc TextUndoRedoCallback;
static TkTextUndoFreeProc TextUndoFreeCallback;
static TkTextUndoStackContentChangedProc TextUndoStackContentChangedCallback;

/*
 * Some definitions for controlling "dump", "inspect", and "checksum".
 */

enum {
    TK_DUMP_TEXT                    = SEG_GROUP_CHAR,
    TK_DUMP_CHARS                   = TK_DUMP_TEXT|SEG_GROUP_HYPHEN,
    TK_DUMP_MARK                    = SEG_GROUP_MARK,
    TK_DUMP_ELIDE                   = SEG_GROUP_BRANCH,
    TK_DUMP_TAG                     = SEG_GROUP_TAG,
    TK_DUMP_WIN                     = SEG_GROUP_WINDOW,
    TK_DUMP_IMG                     = SEG_GROUP_IMAGE,
    TK_DUMP_NODE                    = 1 << 18,
    TK_DUMP_DUMP_ALL                = TK_DUMP_TEXT|TK_DUMP_CHARS|TK_DUMP_MARK|TK_DUMP_TAG|
                                      TK_DUMP_WIN|TK_DUMP_IMG,

    TK_DUMP_DISPLAY                 = 1 << 19,
    TK_DUMP_DISPLAY_CHARS           = TK_DUMP_CHARS|TK_DUMP_DISPLAY,
    TK_DUMP_DISPLAY_TEXT            = TK_DUMP_TEXT|TK_DUMP_DISPLAY,
    TK_DUMP_CRC_DFLT                = TK_DUMP_TEXT|SEG_GROUP_WINDOW|SEG_GROUP_IMAGE,
    TK_DUMP_CRC_ALL                 = TK_DUMP_TEXT|TK_DUMP_CHARS|TK_DUMP_DISPLAY_TEXT|SEG_GROUP_WINDOW|
			              SEG_GROUP_IMAGE|TK_DUMP_MARK|TK_DUMP_TAG,

    TK_DUMP_NESTED                  = 1 << 20,
    TK_DUMP_TEXT_CONFIGS            = 1 << 21,
    TK_DUMP_TAG_CONFIGS             = 1 << 22,
    TK_DUMP_TAG_BINDINGS            = 1 << 23,
    TK_DUMP_INSERT_MARK             = 1 << 24,
    TK_DUMP_INCLUDE_SEL             = 1 << 25,
    TK_DUMP_DONT_RESOLVE_COLORS     = 1 << 26,
    TK_DUMP_DONT_RESOLVE_FONTS      = 1 << 27,
    TK_DUMP_INCLUDE_DATABASE_CONFIG = 1 << 28,
    TK_DUMP_INCLUDE_SYSTEM_CONFIG   = 1 << 29,
    TK_DUMP_INCLUDE_DEFAULT_CONFIG  = 1 << 30,
    TK_DUMP_INCLUDE_SYSTEM_COLORS   = 1U << 31,
    TK_DUMP_INSPECT_DFLT            = TK_DUMP_DUMP_ALL,
    TK_DUMP_INSPECT_COMPLETE        = TK_DUMP_INSPECT_DFLT|TK_DUMP_TAG_BINDINGS|TK_DUMP_TEXT_CONFIGS|
    			              TK_DUMP_TAG_CONFIGS|TK_DUMP_INCLUDE_SEL|TK_DUMP_INSERT_MARK|
				      TK_DUMP_INCLUDE_DATABASE_CONFIG|TK_DUMP_INCLUDE_SYSTEM_CONFIG|
				      TK_DUMP_INCLUDE_DEFAULT_CONFIG|TK_DUMP_ELIDE|
				      TK_DUMP_INCLUDE_SYSTEM_COLORS,
    TK_DUMP_INSPECT_ALL             = TK_DUMP_INSPECT_COMPLETE|TK_DUMP_DISPLAY_TEXT|
    			              TK_DUMP_DONT_RESOLVE_COLORS|TK_DUMP_DONT_RESOLVE_FONTS|
				      TK_DUMP_NESTED,
};

/*
 * Declarations of the three search procs required by the multi-line search routines.
 */

static SearchMatchProc		TextSearchFoundMatch;
static SearchAddLineProc	TextSearchAddNextLine;
static SearchLineIndexProc	TextSearchGetLineIndex;

/*
 * The structure below defines text class behavior by means of functions that
 * can be invoked from generic window code.
 */

static const Tk_ClassProcs textClass = {
    sizeof(Tk_ClassProcs),	/* size */
    TextWorldChangedCallback,	/* worldChangedProc */
    NULL,			/* createProc */
    NULL			/* modalProc */
};

#ifdef TK_CHECK_ALLOCS

/*
 * Some stuff for memory checks, and allocation statistic.
 */

unsigned tkTextCountNewShared = 0;
unsigned tkTextCountDestroyShared = 0;
unsigned tkTextCountNewPeer = 0;
unsigned tkTextCountDestroyPeer = 0;
unsigned tkTextCountNewPixelInfo = 0;
unsigned tkTextCountDestroyPixelInfo = 0;
unsigned tkTextCountNewSegment = 0;
unsigned tkTextCountDestroySegment = 0;
unsigned tkTextCountNewTag = 0;
unsigned tkTextCountDestroyTag = 0;
unsigned tkTextCountNewUndoToken = 0;
unsigned tkTextCountDestroyUndoToken = 0;
unsigned tkTextCountNewNode = 0;
unsigned tkTextCountDestroyNode = 0;
unsigned tkTextCountNewLine = 0;
unsigned tkTextCountDestroyLine = 0;
unsigned tkTextCountNewSection = 0;
unsigned tkTextCountDestroySection = 0;

extern unsigned tkIntSetCountDestroy;
extern unsigned tkIntSetCountNew;
extern unsigned tkBitCountNew;
extern unsigned tkBitCountDestroy;

typedef struct WatchShared {
    TkSharedText *sharedTextPtr;
    struct WatchShared *nextPtr;
} WatchShared;

static unsigned widgetNumber = 0;
static WatchShared *watchShared;

static void
AllocStatistic()
{
    const WatchShared *wShared;

    if (!tkBTreeDebug) {
	return;
    }

    for (wShared = watchShared; wShared; wShared = wShared->nextPtr) {
	const TkText *peer;

	for (peer = wShared->sharedTextPtr->peers; peer; peer = peer->next) {
	    fprintf(stderr, "Unreleased text widget %d\n", peer->widgetNumber);
	}
    }

    fprintf(stderr, "---------------------------------\n");
    fprintf(stderr, "ALLOCATION:        new    destroy\n");
    fprintf(stderr, "---------------------------------\n");
    fprintf(stderr, "Shared:       %8u - %8u\n", tkTextCountNewShared, tkTextCountDestroyShared);
    fprintf(stderr, "Peer:         %8u - %8u\n", tkTextCountNewPeer, tkTextCountDestroyPeer);
    fprintf(stderr, "Segment:      %8u - %8u\n", tkTextCountNewSegment, tkTextCountDestroySegment);
    fprintf(stderr, "Tag:          %8u - %8u\n", tkTextCountNewTag, tkTextCountDestroyTag);
    fprintf(stderr, "UndoToken:    %8u - %8u\n", tkTextCountNewUndoToken, tkTextCountDestroyUndoToken);
    fprintf(stderr, "Node:         %8u - %8u\n", tkTextCountNewNode, tkTextCountDestroyNode);
    fprintf(stderr, "Line:         %8u - %8u\n", tkTextCountNewLine, tkTextCountDestroyLine);
    fprintf(stderr, "Section:      %8u - %8u\n", tkTextCountNewSection, tkTextCountDestroySection);
    fprintf(stderr, "PixelInfo:    %8u - %8u\n", tkTextCountNewPixelInfo, tkTextCountDestroyPixelInfo);
    fprintf(stderr, "BitField:     %8u - %8u\n", tkBitCountNew, tkBitCountDestroy);
    fprintf(stderr, "IntSet:       %8u - %8u\n", tkIntSetCountNew, tkIntSetCountDestroy);
    fprintf(stderr, "--------------------------------\n");

    if (tkTextCountNewShared != tkTextCountDestroyShared
	    || tkTextCountNewPeer != tkTextCountDestroyPeer
	    || tkTextCountNewSegment != tkTextCountDestroySegment
	    || tkTextCountNewTag != tkTextCountDestroyTag
	    || tkTextCountNewUndoToken != tkTextCountDestroyUndoToken
	    || tkTextCountNewNode != tkTextCountDestroyNode
	    || tkTextCountNewLine != tkTextCountDestroyLine
	    || tkTextCountNewSection != tkTextCountDestroySection
	    || tkTextCountNewPixelInfo != tkTextCountDestroyPixelInfo
	    || tkBitCountNew != tkBitCountDestroy
	    || tkIntSetCountNew != tkIntSetCountDestroy)  {
	fprintf(stderr, "*** memory leak detected ***\n");
	fprintf(stderr, "----------------------------\n");
	/* TkBitCheckAllocs(); */
    }
}
#endif /* TK_CHECK_ALLOCS */

#if SUPPORT_DEPRECATED_STARTLINE_ENDLINE

/*
 * Some helpers.
 */

static void WarnAboutDeprecatedStartLineOption() {
    static int printWarning = 1;
    if (printWarning) {
	fprintf(stderr, "tk::text: Option \"-startline\" is deprecated, "
		"please use option \"-startindex\".\n");
	printWarning = 0;
    }
}
static void WarnAboutDeprecatedEndLineOption() {
    static int printWarning = 1;
    if (printWarning) {
	fprintf(stderr, "tk::text: Option \"-endline\" is deprecated, "
		"please use option \"-endindex\".\n");
	printWarning = 0;
    }
}

#endif /* SUPPORT_DEPRECATED_STARTLINE_ENDLINE */

/*
 * Helper for guarded release of objects.
 */

static void
Tcl_GuardedDecrRefCount(Tcl_Obj *objPtr)
{
#ifndef NDEBUG
    /*
     * Tcl does not provide any function for querying the reference count.
     * So we need a work-around. Why does Tcl not provide a guarded version
     * for such a dangerous function?
     */
    assert(objPtr);
    Tcl_IncrRefCount(objPtr);
    assert(Tcl_IsShared(objPtr));
    Tcl_DecrRefCount(objPtr);
#endif
    Tcl_DecrRefCount(objPtr);
}

/*
 *--------------------------------------------------------------
 *
 * GetByteLength --
 *
 *	This function should be defined by Tcl, but it isn't defined,
 *	so we are doing this.
 *
 * Results:
 *	The length of the string.
 *
 * Side effects:
 *	Calls Tcl_GetString(objPtr) if objPtr->bytes is not yet resolved.
 *
 *--------------------------------------------------------------
 */

static Tcl_Size
GetByteLength(
    Tcl_Obj *objPtr)
{
    assert(objPtr);

    if (!objPtr->bytes) {
	Tcl_GetString(objPtr);
    }
    return objPtr->length;
}

/*
 *--------------------------------------------------------------
 *
 * Tk_TextObjCmd --
 *
 *	This function is invoked to process the "text" Tcl command. See the
 *	user documentation for details on what it does.
 *
 * Results:
 *	A standard Tcl result.
 *
 * Side effects:
 *	See the user documentation.
 *
 *--------------------------------------------------------------
 */

int
Tk_TextObjCmd(
    void *clientData,	/* Main window associated with interpreter. */
    Tcl_Interp *interp,		/* Current interpreter. */
    int objc,			/* Number of arguments. */
    Tcl_Obj *const objv[])	/* Argument objects. */
{
    Tk_Window tkwin = (Tk_Window)clientData;

    if (objc < 2) {
	Tcl_WrongNumArgs(interp, 1, objv, "pathName ?-option value ...?");
	return TCL_ERROR;
    }

    if (!tkwin) {
	tkwin = Tk_MainWindow(interp);
    }
    return CreateWidget(NULL, tkwin, interp, NULL, objc, objv);
}

/*
 *----------------------------------------------------------------------
 *
 * PushRetainedUndoTokens --
 *
 *	Push the retained undo tokens onto the stack.
 *
 * Results:
 *	None.
 *
 * Side effects:
 *	Same as TkTextPushUndoToken, additionaly 'undoTagList' and
 *	'undoMarkList' will be cleared.
 *
 *----------------------------------------------------------------------
 */

static void
PushRetainedUndoTokens(
    TkSharedText *sharedTextPtr)
{
    unsigned i;

    assert(sharedTextPtr);
    assert(sharedTextPtr->undoStack);

    for (i = 0; i < sharedTextPtr->undoTagListCount; ++i) {
	TkTextPushUndoTagTokens(sharedTextPtr, sharedTextPtr->undoTagList[i]);
    }

    for (i = 0; i < sharedTextPtr->undoMarkListCount; ++i) {
	TkTextPushUndoMarkTokens(sharedTextPtr, &sharedTextPtr->undoMarkList[i]);
    }

    sharedTextPtr->undoTagListCount = 0;
    sharedTextPtr->undoMarkListCount = 0;
}

/*
 *----------------------------------------------------------------------
 *
 * TkTextPushUndoToken --
 *
 *	This function is pushing the given undo/redo token. Don't use
 *	TkTextUndoPushItem, because some of the prepared undo tokens
 *	are retained.
 *
 * Results:
 *	None.
 *
 * Side effects:
 *	Same as TkTextUndoPushItem, furthermore all retained items
 *	will be pushed.
 *
 *----------------------------------------------------------------------
 */

void
TkTextPushUndoToken(
    TkSharedText *sharedTextPtr,
    void *token,
    unsigned byteSize)
{
    TkTextUndoAction action;

    assert(sharedTextPtr);
    assert(sharedTextPtr->undoStack);
    assert(token);

    action = ((TkTextUndoToken *) token)->undoType->action;

    if (action == TK_TEXT_UNDO_INSERT || action == TK_TEXT_UNDO_DELETE) {
	sharedTextPtr->insertDeleteUndoTokenCount += 1;
    }

    PushRetainedUndoTokens(sharedTextPtr);
    TkTextUndoPushItem(sharedTextPtr->undoStack, token, byteSize);
}

/*
 *----------------------------------------------------------------------
 *
 * TkTextPushRedoToken --
 *
 *	This function is pushing the given redo token. This function
 *	is useful only for the reconstruction of the undo stack.
 *
 * Results:
 *	None.
 *
 * Side effects:
 *	Same as TkTextUndoPushRedoItem.
 *
 *----------------------------------------------------------------------
 */

void
TkTextPushRedoToken(
    TkSharedText *sharedTextPtr,
    void *token,
    unsigned byteSize)
{
    assert(sharedTextPtr);
    assert(sharedTextPtr->undoStack);
    assert(token);

    TkTextUndoPushRedoItem(sharedTextPtr->undoStack, token, byteSize);
}

/*
 *--------------------------------------------------------------
 *
 * CreateWidget --
 *
 *	This function is invoked to process the "text" Tcl command, (when
 *	called by Tk_TextObjCmd) and the "$text peer create" text widget
 *	sub-command (called from TextPeerCmd).
 *
 *	See the user documentation for details on what it does.
 *
 * Results:
 *	A standard Tcl result, places the name of the widget created into the
 *	interp's result.
 *
 * Side effects:
 *	See the user documentation.
 *
 *--------------------------------------------------------------
 */
# define TK_TEXT_SET_MAX_BIT_SIZE (((512 + TK_BIT_NBITS - 1)/TK_BIT_NBITS)*TK_BIT_NBITS)

static int
CreateWidget(
    TkSharedText *sharedTextPtr,/* Shared widget info, or NULL. */
    Tk_Window tkwin,		/* Main window associated with interpreter. */
    Tcl_Interp *interp,		/* Current interpreter. */
    const TkText *parent,	/* If non-NULL then take default start, end
				 * from this parent. */
    int objc,			/* Number of arguments. */
    Tcl_Obj *const objv[])	/* Argument objects. */
{
    TkText *textPtr;
    Tk_OptionTable optionTable;
    TkTextIndex startIndex;
    Tk_Window newWin;

    /*
     * Create the window.
     */

    if (!(newWin = Tk_CreateWindowFromPath(interp, tkwin, Tcl_GetString(objv[1]), NULL))) {
	return TCL_ERROR;
    }

    if (!sharedTextPtr) {
	sharedTextPtr = (TkSharedText *)ckalloc(sizeof(TkSharedText));
	memset(sharedTextPtr, 0, sizeof(TkSharedText));

	Tcl_InitHashTable(&sharedTextPtr->tagTable, TCL_STRING_KEYS);
	Tcl_InitHashTable(&sharedTextPtr->markTable, TCL_STRING_KEYS);
	Tcl_InitHashTable(&sharedTextPtr->windowTable, TCL_STRING_KEYS);
	Tcl_InitHashTable(&sharedTextPtr->imageTable, TCL_STRING_KEYS);
	sharedTextPtr->usedTags = TkBitResize(NULL, TK_TEXT_SET_MAX_BIT_SIZE);
	sharedTextPtr->elisionTags = TkBitResize(NULL, TK_TEXT_SET_MAX_BIT_SIZE);
	sharedTextPtr->selectionTags = TkBitResize(NULL, TK_TEXT_SET_MAX_BIT_SIZE);
	sharedTextPtr->dontUndoTags = TkBitResize(NULL, TK_TEXT_SET_MAX_BIT_SIZE);
	sharedTextPtr->affectDisplayTags = TkBitResize(NULL, TK_TEXT_SET_MAX_BIT_SIZE);
	sharedTextPtr->notAffectDisplayTags = TkBitResize(NULL, TK_TEXT_SET_MAX_BIT_SIZE);
	sharedTextPtr->affectDisplayNonSelTags = TkBitResize(NULL, TK_TEXT_SET_MAX_BIT_SIZE);
	sharedTextPtr->affectGeometryTags = TkBitResize(NULL, TK_TEXT_SET_MAX_BIT_SIZE);
	sharedTextPtr->affectGeometryNonSelTags = TkBitResize(NULL, TK_TEXT_SET_MAX_BIT_SIZE);
	sharedTextPtr->affectLineHeightTags = TkBitResize(NULL, TK_TEXT_SET_MAX_BIT_SIZE);
	sharedTextPtr->tagLookup = (TkTextTag **)ckalloc(TK_TEXT_SET_MAX_BIT_SIZE*sizeof(TkTextTag *));
	sharedTextPtr->emptyTagInfoPtr = TkTextTagSetResize(NULL, 0);
	sharedTextPtr->maxRedoDepth = -1;
	sharedTextPtr->autoSeparators = 1;
	sharedTextPtr->undoTagging = 1;
	sharedTextPtr->lastEditMode = TK_TEXT_EDIT_OTHER;
	sharedTextPtr->lastUndoTokenType = -1;
	sharedTextPtr->startMarker = TkTextMakeStartEndMark(NULL, &tkTextLeftMarkType);
	sharedTextPtr->endMarker = TkTextMakeStartEndMark(NULL, &tkTextRightMarkType);
	sharedTextPtr->protectionMark[0] = TkTextMakeMark(NULL, NULL);
	sharedTextPtr->protectionMark[1] = TkTextMakeMark(NULL, NULL);
	sharedTextPtr->protectionMark[0]->typePtr = &tkTextProtectionMarkType;
	sharedTextPtr->protectionMark[1]->typePtr = &tkTextProtectionMarkType;

	DEBUG(memset(sharedTextPtr->tagLookup, 0, TK_TEXT_SET_MAX_BIT_SIZE*sizeof(TkTextTag *)));

	sharedTextPtr->mainPeer = (TkText *)ckalloc(sizeof(TkText));
	memset(sharedTextPtr->mainPeer, 0, sizeof(TkText));
	sharedTextPtr->mainPeer->startMarker = sharedTextPtr->startMarker;
	sharedTextPtr->mainPeer->endMarker = sharedTextPtr->endMarker;
	sharedTextPtr->mainPeer->sharedTextPtr = sharedTextPtr;

#ifdef TK_CHECK_ALLOCS
	if (tkTextCountNewShared++ == 0) {
	    atexit(AllocStatistic);
	}
	/*
	 * Add this shared resource to global list.
	 */
	{
	    WatchShared *wShared = ckalloc(sizeof(WatchShared));
	    wShared->sharedTextPtr = sharedTextPtr;
	    wShared->nextPtr = watchShared;
	    watchShared = wShared;
	}
#endif

	/*
	 * The construction of the tree requires a valid setup of the shared resource.
	 */

	sharedTextPtr->tree = TkBTreeCreate(sharedTextPtr, 1);
    }

    DEBUG_ALLOC(tkTextCountNewPeer++);

    /*
     * Create the text widget and initialize everything to zero, then set the
     * necessary initial (non-NULL) values. It is important that the 'set' tag
     * and 'insert', 'current' mark pointers are all NULL to start.
     */

    textPtr = (TkText *)ckalloc(sizeof(TkText));
    memset(textPtr, 0, sizeof(TkText));
    textPtr->tkwin = newWin;
    textPtr->display = Tk_Display(newWin);
    textPtr->interp = interp;
    textPtr->widgetCmd = Tcl_CreateObjCommand(interp, Tk_PathName(textPtr->tkwin),
	    TextWidgetObjCmd, textPtr, TextCmdDeletedProc);
    DEBUG_ALLOC(textPtr->widgetNumber = ++widgetNumber);

    /*
     * Add the new widget to the shared list.
     */

    textPtr->sharedTextPtr = sharedTextPtr;
    sharedTextPtr->refCount += 1;
    textPtr->next = sharedTextPtr->peers;
    sharedTextPtr->peers = textPtr;

    /*
     * Clear the indices, do this after the shared widget is created.
     */

    TkTextIndexClear(&textPtr->topIndex, textPtr);
    TkTextIndexClear(&textPtr->selIndex, textPtr);

    /*
     * This refCount will be held until DestroyText is called. Note also that
     * the later call to 'TkTextCreateDInfo' will add more refCounts.
     */

    textPtr->refCount = 1;

    /*
     * Specify start and end lines in the B-tree. The default is the same as
     * the parent, but this can be adjusted to display more or less if the
     * start, end where given as configuration options.
     */

    if (parent) {
	(textPtr->startMarker = parent->startMarker)->refCount += 1;
	(textPtr->endMarker = parent->endMarker)->refCount += 1;
#if SUPPORT_DEPRECATED_STARTLINE_ENDLINE
	textPtr->startLine = parent->startLine;
	textPtr->endLine = parent->endLine;
#endif
    } else {
	(textPtr->startMarker = sharedTextPtr->startMarker)->refCount += 1;
	(textPtr->endMarker = sharedTextPtr->endMarker)->refCount += 1;
    }

    /*
     * Register with the B-tree. In some sense it would be best if we could do
     * this later (after configuration options), so that any changes to
     * start,end do not require a total recalculation.
     */

    TkBTreeAddClient(sharedTextPtr->tree, textPtr, textPtr->lineHeight);

    textPtr->state = TK_TEXT_STATE_NORMAL;
    textPtr->relief = TK_RELIEF_FLAT;
    textPtr->cursor = NULL;
    textPtr->charWidth = 1;
    textPtr->spaceWidth = 1;
    textPtr->lineHeight = -1;
    textPtr->prevWidth = Tk_Width(newWin);
    textPtr->prevHeight = Tk_Height(newWin);
    textPtr->useHyphenSupport = -1;
    textPtr->hyphenRules = TK_TEXT_HYPHEN_MASK;
    textPtr->prevSyncState = -1;
    textPtr->lastLineY = TK_TEXT_NEARBY_IS_UNDETERMINED;
    TkTextTagSetIncrRefCount(textPtr->curTagInfoPtr = sharedTextPtr->emptyTagInfoPtr);

    /*
     * This will add refCounts to textPtr.
     */

    TkTextCreateDInfo(textPtr);
    TkTextIndexSetupToStartOfText(&startIndex, textPtr, sharedTextPtr->tree);
    TkTextSetYView(textPtr, &startIndex, 0);
    textPtr->exportSelection = 1;
    textPtr->pickEvent.type = LeaveNotify;
    textPtr->steadyMarks = sharedTextPtr->steadyMarks;
    textPtr->undo = sharedTextPtr->undo;
    textPtr->maxUndoDepth = sharedTextPtr->maxUndoDepth;
    textPtr->maxRedoDepth = sharedTextPtr->maxRedoDepth;
    textPtr->maxUndoSize = sharedTextPtr->maxUndoSize;
    textPtr->autoSeparators = sharedTextPtr->autoSeparators;
    textPtr->undoTagging = sharedTextPtr->undoTagging;

    /*
     * Create the "sel" tag and the "current" and "insert" marks.
     * Note: it is important that textPtr->selTagPtr is NULL before this
     * initial call.
     */

    textPtr->selTagPtr = TkTextCreateTag(textPtr, "sel", NULL);
<<<<<<< HEAD
    textPtr->insertMarkPtr = TkrTextSetMark(textPtr, "insert", &startIndex);
    textPtr->currentMarkPtr = TkrTextSetMark(textPtr, "current", &startIndex);
    textPtr->currentMarkIndex = startIndex;

    sharedTextPtr->numPeers += 1;
=======
    Tk_GetRelief(interp, DEF_TEXT_SELECT_RELIEF, &textPtr->selTagPtr->relief);
    textPtr->selTagPtr->reliefObj = Tcl_NewStringObj(DEF_TEXT_SELECT_RELIEF, -1);
    Tcl_IncrRefCount(textPtr->selTagPtr->reliefObj);
    textPtr->currentMarkPtr = TkTextSetMark(textPtr, "current", &startIndex);
    textPtr->insertMarkPtr = TkTextSetMark(textPtr, "insert", &startIndex);
>>>>>>> c33654db

    /*
     * Create the option table for this widget class. If it has already been
     * created, the cached pointer will be returned.
     */

    optionTable = Tk_CreateOptionTable(interp, optionSpecs);

    Tk_SetClass(textPtr->tkwin, "Text");
    Tk_SetClassProcs(textPtr->tkwin, &textClass, textPtr);
    textPtr->optionTable = optionTable;

    Tk_CreateEventHandler(textPtr->tkwin,
	    ExposureMask|StructureNotifyMask|FocusChangeMask, TextEventProc, textPtr);
    Tk_CreateEventHandler(textPtr->tkwin, KeyPressMask|KeyReleaseMask
	    |ButtonPressMask|ButtonReleaseMask|EnterWindowMask
	    |LeaveWindowMask|PointerMotionMask|VirtualEventMask,
	    TkTextBindProc, textPtr);
    Tk_CreateSelHandler(textPtr->tkwin, XA_PRIMARY, XA_STRING, TextFetchSelection, textPtr, XA_STRING);

    if (Tk_InitOptions(interp, textPtr, optionTable, textPtr->tkwin) != TCL_OK) {
	Tk_DestroyWindow(textPtr->tkwin);
	return TCL_ERROR;
    }
    textPtr->textConfigAttrs = textPtr->selAttrs;
    textPtr->selTagPtr->attrs = textPtr->selAttrs;

    if (TkConfigureText(interp, textPtr, objc - 2, objv + 2) != TCL_OK) {
	Tk_DestroyWindow(textPtr->tkwin);
	return TCL_ERROR;
    }

    Tcl_SetObjResult(interp, Tk_NewWindowObj(textPtr->tkwin));
    return TCL_OK;
}

/*
 *--------------------------------------------------------------
 *
 * UpdateLineMetrics --
 *
 *	This function updates the pixel height calculations of a range of
 *	lines in the widget.
 *
 * Results:
 *	None.
 *
 * Side effects:
 *	Line heights may be recalculated.
 *
 *--------------------------------------------------------------
 */

static void
UpdateLineMetrics(
    TkText *textPtr,		/* Information about widget. */
    unsigned startLine,		/* Start at this line. */
    unsigned endLine)		/* Go no further than this line. */
{
    if (!textPtr->sharedTextPtr->allowUpdateLineMetrics) {
	ProcessConfigureNotify(textPtr, 1);
    }
    TkTextUpdateLineMetrics(textPtr, startLine, endLine);
}

/*
 *--------------------------------------------------------------
 *
 * TkTextAttemptToModifyDisabledWidget --
 *
 *	The GUI tries to modify a disabled text widget, so an
 *	error will be thrown.
 *
 * Results:
 *	Returns TCL_ERROR.
 *
 * Side effects:
 *	None.
 *
 *--------------------------------------------------------------
 */

static void
ErrorNotAllowed(
    Tcl_Interp *interp,
    const char *text)
{
    Tcl_SetObjResult(interp, Tcl_NewStringObj(text, TCL_INDEX_NONE));
    Tcl_SetErrorCode(interp, "TK", "TEXT", "NOT_ALLOWED", NULL);
}

int
TkTextAttemptToModifyDisabledWidget(
#if SUPPORT_DEPRECATED_MODS_OF_DISABLED_WIDGET
    TCL_UNUSED(Tcl_Interp *)
#else
    Tcl_Interp *interp
#endif
)
{
#if SUPPORT_DEPRECATED_MODS_OF_DISABLED_WIDGET
    static int showWarning = 1;
    if (showWarning) {
	fprintf(stderr, "tk::text: Attempt to modify a disabled widget is deprecated.\n");
	showWarning = 0;
    }
    return TCL_OK;
#else /* if !SUPPORT_DEPRECATED_MODS_OF_DISABLED_WIDGET */
    ErrorNotAllowed(interp, "attempt to modify disabled widget");
    return TCL_ERROR;
#endif
}

/*
 *--------------------------------------------------------------
 *
 * TkTextAttemptToModifyDeadWidget --
 *
 *	The GUI tries to modify a dead text widget, so an
 *	error will be thrown.
 *
 * Results:
 *	Returns TCL_ERROR.
 *
 * Side effects:
 *	None.
 *
 *--------------------------------------------------------------
 */

int
TkTextAttemptToModifyDeadWidget(
    Tcl_Interp *interp)
{
#if SUPPORT_DEPRECATED_MODS_OF_DISABLED_WIDGET
    static int showWarning = 1;
    (void)interp;
    if (showWarning) {
	fprintf(stderr, "tk::text: Attempt to modify a dead widget is deprecated.\n");
	showWarning = 0;
    }
    return TCL_OK;
#else /* if !SUPPORT_DEPRECATED_MODS_OF_DISABLED_WIDGET */
    ErrorNotAllowed(interp, "attempt to modify dead widget");
    return TCL_ERROR;
#endif
}

/*
 *--------------------------------------------------------------
 *
 * TextWidgetObjCmd --
 *
 *	This function is invoked to process the Tcl command that corresponds
 *	to a text widget. See the user documentation for details on what it
 *	does.
 *
 * Results:
 *	A standard Tcl result.
 *
 * Side effects:
 *	See the user documentation.
 *
 *--------------------------------------------------------------
 */

static int
TestIfTriggerUserMod(
    TkSharedText *sharedTextPtr,
    Tcl_Obj *indexObjPtr)
{
    return sharedTextPtr->triggerWatchCmd && strcmp(Tcl_GetString(indexObjPtr), "insert") == 0;
}

static int
TestIfPerformingUndoRedo(
    Tcl_Interp *interp,
    const TkSharedText *sharedTextPtr,
    int *result)
{
    if (sharedTextPtr->undoStack && TkTextUndoIsPerformingUndoRedo(sharedTextPtr->undoStack)) {
	/*
	 * It's possible that this command command will be invoked inside the "watch" callback,
	 * but this is not allowed when performing undo/redo.
	 */

	ErrorNotAllowed(interp, "cannot modify inside undo/redo operation");
	if (result) {
	    *result = TCL_ERROR;
	}
	return 1;
    }
    return 0;
}

static int
TestIfDisabled(
    Tcl_Interp *interp,
    const TkText *textPtr,
    int *result)
{
    assert(result);

    if (textPtr->state != TK_TEXT_STATE_DISABLED) {
	return 0;
    }
    *result = TkTextAttemptToModifyDisabledWidget(interp);
    return 1;
}

static int
TestIfDead(
    Tcl_Interp *interp,
    const TkText *textPtr,
    int *result)
{
    assert(result);

    if (!TkTextIsDeadPeer(textPtr)) {
	return 0;
    }
    *result = TkTextAttemptToModifyDeadWidget(interp);
    return 1;
}

static Tcl_Obj *
AppendScript(
    const char *oldScript,
    const char *script)
{
    char buffer[1024];
    int lenOfNew = strlen(script);
    int lenOfOld = strlen(oldScript);
    size_t totalLen = lenOfOld + lenOfNew + 1;
    char *newScript = buffer;
    Tcl_Obj *newScriptObj;

    if (totalLen + 2 > sizeof(buffer)) {
	newScript = (char *)ckalloc(totalLen + 1);
    }

    memcpy(newScript, oldScript, lenOfOld);
    newScript[lenOfOld] = '\n';
    memcpy(newScript + lenOfOld + 1, script, lenOfNew + 1);
    newScriptObj = Tcl_NewStringObj(newScript, totalLen);
    if (newScript != buffer) { ckfree(newScript); }
    return newScriptObj;
}

#if SUPPORT_DEPRECATED_STARTLINE_ENDLINE
static int
MatchOpt(
    const char *opt,
    const char *pattern,
    unsigned minMatchLen)
{
    if (strncmp(opt, pattern, minMatchLen) != 0) {
	return 0;
    }
    opt += minMatchLen;
    pattern += minMatchLen;
    while (1) {
	if (*opt == '\0') {
	    return 1;
	}
	if (*pattern == '\0') {
	    return 0;
	}
	if (*opt != *pattern) {
	    return 0;
	}
	opt += 1;
	pattern += 1;
    }
    return 0; /* never reached */
}
#endif /* SUPPORT_DEPRECATED_STARTLINE_ENDLINE */

static int
TextWidgetObjCmd(
    void *clientData,	/* Information about text widget. */
    Tcl_Interp *interp,		/* Current interpreter. */
    int objc,			/* Number of arguments. */
    Tcl_Obj *const objv[])	/* Argument objects. */
{
    TkText *textPtr = (TkText *)clientData;
    TkSharedText *sharedTextPtr;
    int result = TCL_OK;
    int commandIndex = -1;
    int oldUndoStackEvent;

    static const char *const optionStrings[] = {
	"tk_bindvar", "tk_textInsert", "tk_textReplace",
	"bbox", "brks", "checksum", "cget", "clear", "compare", "configure",
	"count", "debug", "delete", "dlineinfo", "dump", "edit", "get", "image",
	"index", "insert", "inspect", "isclean", "isdead", "isempty", "lineno",
	"load", "mark", "peer", "pendingsync", "replace", "scan", "search",
	"see", "sync", "tag", "watch", "window", "xview", "yview", NULL
    };
    enum options {
	TEXT_TK_BINDVAR, TEXT_TK_TEXTINSERT, TEXT_TK_TEXTREPLACE,
	TEXT_BBOX, TEXT_BRKS, TEXT_CHECKSUM, TEXT_CGET, TEXT_CLEAR, TEXT_COMPARE, TEXT_CONFIGURE,
	TEXT_COUNT, TEXT_DEBUG, TEXT_DELETE, TEXT_DLINEINFO, TEXT_DUMP, TEXT_EDIT, TEXT_GET, TEXT_IMAGE,
	TEXT_INDEX, TEXT_INSERT, TEXT_INSPECT, TEXT_ISCLEAN, TEXT_ISDEAD, TEXT_ISEMPTY, TEXT_LINENO,
	TEXT_LOAD, TEXT_MARK, TEXT_PEER, TEXT_PENDINGSYNC, TEXT_REPLACE, TEXT_SCAN, TEXT_SEARCH,
	TEXT_SEE, TEXT_SYNC, TEXT_TAG, TEXT_WATCH, TEXT_WINDOW, TEXT_XVIEW, TEXT_YVIEW
    };

    if (objc < 2) {
	Tcl_WrongNumArgs(interp, 1, objv, "option ?arg ...?");
	return TCL_ERROR;
    }

    if (Tcl_GetIndexFromObjStruct(interp, objv[1], optionStrings,
	    sizeof(char *), "option", 0, &commandIndex) != TCL_OK) {
	/*
	 * Hide the first three options, generating the error description with
	 * the side effects of Tcl_GetIndexFromObjStruct.
	 */

	(void) Tcl_GetIndexFromObjStruct(interp, objv[1], optionStrings + 3,
		sizeof(char *), "option", 0, &commandIndex);
	return TCL_ERROR;
    }

    textPtr->refCount += 1;
    sharedTextPtr = textPtr->sharedTextPtr;
    oldUndoStackEvent = sharedTextPtr->undoStackEvent;
    sharedTextPtr->undoStackEvent = 0;

    /*
     * Clear saved insert cursor position.
     */

    TkTextIndexClear(&textPtr->insertIndex, textPtr);

    /*
     * Check if we need to update the "current" mark segment.
     */

    if (sharedTextPtr->haveToSetCurrentMark) {
	TkTextUpdateCurrentMark(sharedTextPtr);
    }

    if (CATCH_ASSERTION_FAILED) {
	result = TCL_ERROR;
	goto done;
    }

    switch ((enum options) commandIndex) {
    case TEXT_TK_BINDVAR: {
	TkTextStringList *listPtr;

	/*
	 * Bind a variable to this widget, this variable will be released (Tcl_UnsetVar2)
	 * when the widget will be destroyed.
	 *
	 * I suggest to provide a general support for binding variables to widgets in a
	 * future Tk version.
	 */

	if (objc != 3) {
	    Tcl_WrongNumArgs(interp, 2, objv, "varname");
	    result = TCL_ERROR;
	    goto done;
	}

	listPtr = (TkTextStringList *)ckalloc(sizeof(TkTextStringList));
	Tcl_IncrRefCount(listPtr->strObjPtr = objv[2]);
	listPtr->nextPtr = textPtr->varBindingList;
	textPtr->varBindingList = listPtr;
	break;
    }
    case TEXT_BBOX: {
	int x, y, width, height, argc = 2;
	int extents = 0;
	TkTextIndex index;

	if (objc == 4) {
	    const char* option = Tcl_GetString(objv[2]);

	    if (strcmp(option, "-extents") == 0) {
		extents = 1;
		argc += 1;
	    } else if (*option == '-') {
		Tcl_SetObjResult(interp, Tcl_ObjPrintf("bad option \"%s\": must be -extents", option));
		result = TCL_ERROR;
		goto done;
	    }
	}
	if (objc - argc + 2 != 3) {
	    Tcl_WrongNumArgs(interp, 2, objv, "?-extents? index");
	    result = TCL_ERROR;
	    goto done;
	}
	if (!TkTextGetIndexFromObj(interp, textPtr, objv[argc], &index)) {
	    result = TCL_ERROR;
	    goto done;
	}
	if (TkTextIndexBbox(textPtr, &index, extents, &x, &y, &width, &height, NULL, NULL)) {
	    Tcl_Obj *listObj = Tcl_NewObj();

	    Tcl_ListObjAppendElement(interp, listObj, Tcl_NewIntObj(x));
	    Tcl_ListObjAppendElement(interp, listObj, Tcl_NewIntObj(y));
	    Tcl_ListObjAppendElement(interp, listObj, Tcl_NewIntObj(width));
	    Tcl_ListObjAppendElement(interp, listObj, Tcl_NewIntObj(height));

	    Tcl_SetObjResult(interp, listObj);
	}
	break;
    }
    case TEXT_BRKS: {
	Tcl_Obj *arrPtr;
	unsigned length, i;
	char const *lang = NULL;
	char buf[1];

	if (objc != 3 && objc != 4) {
	    Tcl_WrongNumArgs(interp, 2, objv, "index");
	    result = TCL_ERROR;
	    goto done;
	}
	if (objc == 4) {
	    if (!TkTextTestLangCode(interp, objv[3])) {
		result = TCL_ERROR;
		goto done;
	    }
	    if (!TkTextComputeBreakLocations(interp, "", 0, "en", buf)) {
#if 0 && TCL_UTF_MAX > 4
# ifdef __unix__
#  error "The use of external libraries with a proprietary pseudo UTF-8 encoding is safety-endagering and may result in invalid computationial results. This means: TCL_UTF_MAX > 4 cannot be supported here."
#endif
		ErrorNotAllowed(interp, "external library libunibreak/liblinebreak cannot "
			"be used with non-standard encodings");
#else
		ErrorNotAllowed(interp, "external library libunibreak/liblinebreak is not available");
#endif
		result = TCL_ERROR;
		goto done;
	    }
	    lang = Tcl_GetString(objv[3]);
	}
	if ((length = GetByteLength(objv[2])) < textPtr->brksBufferSize) {
	    textPtr->brksBufferSize = MAX(length, textPtr->brksBufferSize + 512);
	    textPtr->brksBuffer = (char *)ckrealloc(textPtr->brksBuffer, textPtr->brksBufferSize);
	}
	TkTextComputeBreakLocations(interp, Tcl_GetString(objv[2]), length, lang, textPtr->brksBuffer);
	arrPtr = Tcl_NewObj();

	for (i = 0; i < length; ++i) {
	    int value;

	    switch (textPtr->brksBuffer[i]) {
	    case LINEBREAK_INSIDEACHAR: continue;
	    case LINEBREAK_MUSTBREAK:   value = 2; break;
	    case LINEBREAK_ALLOWBREAK:  value = 1; break;
	    default:                    value = 0; break;
	    }
	    Tcl_ListObjAppendElement(interp, arrPtr, Tcl_NewIntObj(value));
	}

	Tcl_SetObjResult(interp, arrPtr);
	break;
    }
    case TEXT_CHECKSUM:
	result = TextChecksumCmd(textPtr, interp, objc, objv);
    	break;
    case TEXT_CGET:
	if (objc != 3) {
	    Tcl_WrongNumArgs(interp, 2, objv, "option");
	    result = TCL_ERROR;
	    goto done;
	} else {
#if SUPPORT_DEPRECATED_STARTLINE_ENDLINE

	    Tcl_Obj *objPtr, *optionObj = NULL;
	    const char *opt = Tcl_GetString(objv[2]);

	    if (strcmp(opt, "-start") == 0) {
		optionObj = Tcl_NewStringObj(textPtr->startLine ? "-startline" : "-startindex", TCL_INDEX_NONE);
	    } else if (MatchOpt(opt, "-startline", 7)) {
		optionObj = Tcl_NewStringObj("-startline", TCL_INDEX_NONE);
	    } else if (strcmp(opt, "-end") == 0) {
		optionObj = Tcl_NewStringObj(textPtr->endLine ? "-endline" : "-endindex", TCL_INDEX_NONE);
	    } else if (MatchOpt(opt, "-endline", 5)) {
		optionObj = Tcl_NewStringObj("-endline", TCL_INDEX_NONE);
	    } else {
		Tcl_IncrRefCount(optionObj = objv[2]);
	    }

	    Tcl_IncrRefCount(optionObj);
	    objPtr = Tk_GetOptionValue(interp, (char *) textPtr,
		    textPtr->optionTable, optionObj, textPtr->tkwin);
	    Tcl_GuardedDecrRefCount(optionObj);

#else /* if !SUPPORT_DEPRECATED_STARTLINE_ENDLINE */

	    Tcl_Obj *objPtr = NULL;

	    objPtr = Tk_GetOptionValue(interp, textPtr,
		    textPtr->optionTable, objv[2], textPtr->tkwin);

#endif /* SUPPORT_DEPRECATED_STARTLINE_ENDLINE */

	    if (!objPtr) {
		result = TCL_ERROR;
		goto done;
	    }
	    Tcl_SetObjResult(interp, objPtr);
	    result = TCL_OK;
	}
	break;
    case TEXT_CLEAR:
	if (TestIfPerformingUndoRedo(interp, sharedTextPtr, &result)) {
	    goto done;
	}
	ClearText(textPtr, 1);
	TkTextRelayoutWindow(textPtr, TK_TEXT_LINE_GEOMETRY);
	TK_BTREE_DEBUG(TkBTreeCheck(sharedTextPtr->tree));
	break;
    case TEXT_COMPARE: {
	int relation, value;
	TkTextIndex index1, index2;

	if (objc != 5) {
	    Tcl_WrongNumArgs(interp, 2, objv, "index1 op index2");
	    result = TCL_ERROR;
	    goto done;
	}
	if (!TkTextGetIndexFromObj(interp, textPtr, objv[2], &index1)
		|| !TkTextGetIndexFromObj(interp, textPtr, objv[4], &index2)) {
	    result = TCL_ERROR;
	    goto done;
	}
	relation = TkTextIndexCompare(&index1, &index2);
	value = TkTextTestRelation(interp, relation, Tcl_GetString(objv[3]));
	if (value == -1) {
	    result = TCL_ERROR;
	} else {
	    Tcl_SetObjResult(interp, Tcl_NewBooleanObj(value));
	}
	break;
    }
    case TEXT_CONFIGURE:
	if (objc <= 3) {
	    Tcl_Obj *objPtr = Tk_GetOptionInfo(interp, textPtr,
		    textPtr->optionTable, objc == 3 ? objv[2] : NULL, textPtr->tkwin);

	    if (!objPtr) {
		result = TCL_ERROR;
		goto done;
	    }
	    Tcl_SetObjResult(interp, objPtr);
	} else {
	    result = TkConfigureText(interp, textPtr, objc - 2, objv + 2);
	}
	break;
    case TEXT_COUNT: {
	TkTextIndex indexFrom, indexTo;
	Tcl_Obj *objPtr = NULL;
	int update = 0;
	int i, found = 0;

	if (objc < 4) {
	    Tcl_WrongNumArgs(interp, 2, objv, "?-option value ...? index1 index2");
	    result = TCL_ERROR;
	    goto done;
	}

	if (!TkTextGetIndexFromObj(interp, textPtr, objv[objc - 2], &indexFrom)
		|| !TkTextGetIndexFromObj(interp, textPtr, objv[objc - 1], &indexTo)) {
	    result = TCL_ERROR;
	    goto done;
	}

	for (i = 2; i < objc - 2; i++) {
	    int length;
	    int value = INT_MIN;
	    const char *option = Tcl_GetString(objv[i]);

	    length = GetByteLength(objv[i]);
	    if (length < 2 || option[0] != '-') {
		goto badOption;
	    }
	    switch (option[1]) {
	    case 'c':
		if (strncmp("-chars", option, length) == 0) {
		    value = CountIndices(textPtr, &indexFrom, &indexTo, COUNT_CHARS);
		}
		break;
	    case 'd':
	    	if (length > 8 && strncmp("-display", option, 8) == 0) {
		    switch (option[8]) {
		    case 'c':
			if (strcmp("chars", option + 8) == 0) {
			    value = CountIndices(textPtr, &indexFrom, &indexTo, COUNT_DISPLAY_CHARS);
			}
			break;
		    case 'h':
			if (strcmp("hyphens", option + 8) == 0) {
			    value = CountIndices(textPtr, &indexFrom, &indexTo, COUNT_DISPLAY_HYPHENS);
			}
			break;
		    case 'i':
			if (strcmp("indices", option + 8) == 0) {
			    value = CountIndices(textPtr, &indexFrom, &indexTo, COUNT_DISPLAY_INDICES);
			}
			break;
		    case 'l':
			if (strcmp("lines", option + 8) == 0) {
			    int compare = TkTextIndexCompare(&indexFrom, &indexTo);

			    if (compare == 0) {
				value = 0;
			    } else {
				const TkTextIndex *indexPtr1;
				const TkTextIndex *indexPtr2;

				if (compare < 0) {
				    indexPtr1 = &indexFrom;
				    indexPtr2 = &indexTo;
				} else {
				    indexPtr1 = &indexTo;
				    indexPtr2 = &indexFrom;
				}
				if (!sharedTextPtr->allowUpdateLineMetrics) {
				    ProcessConfigureNotify(textPtr, 1);
				}
				value = TkTextCountDisplayLines(textPtr, indexPtr1, indexPtr2);
				if (compare > 0) {
				    value = -value;
				}
			    }
			}
			break;
		    case 't':
			if (strcmp("text", option + 8) == 0) {
			    value = CountIndices(textPtr, &indexFrom, &indexTo, COUNT_DISPLAY_TEXT);
			}
			break;
		    }
		}
		break;
	    case 'h':
		if (strncmp("-hyphens", option, length) == 0) {
		    value = CountIndices(textPtr, &indexFrom, &indexTo, COUNT_HYPHENS);
		}
		break;
	    case 'i':
		if (strncmp("-indices", option, length) == 0) {
		    value = CountIndices(textPtr, &indexFrom, &indexTo, COUNT_INDICES);
		}
		break;
	    case 'l':
	    	if (strncmp("-lines", option, length) == 0) {
		    TkTextBTree tree = sharedTextPtr->tree;
		    value = TkBTreeLinesTo(tree, textPtr, TkTextIndexGetLine(&indexTo), NULL)
			    - TkBTreeLinesTo(tree, textPtr, TkTextIndexGetLine(&indexFrom), NULL);
		}
		break;
	    case 't':
		if (strncmp("-text", option, length) == 0) {
		    value = CountIndices(textPtr, &indexFrom, &indexTo, COUNT_TEXT);
		}
		break;
	    case 'u':
		if (strncmp("-update", option, length) == 0) {
		    update = 1;
		    continue;
		}
		break;
	    case 'x':
		if (strncmp("-xpixels", option, length) == 0) {
		    int x1, x2;
		    TkTextIndex index;

		    index = indexFrom;
		    TkTextFindDisplayIndex(textPtr, &index, 0, &x1);
		    index = indexTo;
		    TkTextFindDisplayIndex(textPtr, &index, 0, &x2);
		    value = x2 - x1;
		}
		break;
	    case 'y':
		if (strncmp("-ypixels", option, length) == 0) {
		    int from, to;

		    if (update) {
			from = TkTextIndexGetLineNumber(&indexFrom, textPtr);
			to = TkTextIndexGetLineNumber(&indexTo, textPtr);
			if (from != to) {
			    if (from > to) {
				int tmp = from; from = to; to = tmp;
			    }
			    UpdateLineMetrics(textPtr, from, to);
			}
		    }
		    from = TkTextIndexYPixels(textPtr, &indexFrom);
		    to = TkTextIndexYPixels(textPtr, &indexTo);
		    value = to - from;
		}
		break;
	    }
	    if (value == INT_MIN) {
		goto badOption;
	    }

	    found += 1;
	    if (found == 1) {
		Tcl_SetObjResult(interp, Tcl_NewIntObj(value));
	    } else {
		if (found == 2) {
		    /*
		     * Move the first item we put into the result into the
		     * first element of the list object.
		     */

		    objPtr = Tcl_NewObj();
		    Tcl_ListObjAppendElement(NULL, objPtr,
			    Tcl_GetObjResult(interp));
		}
		Tcl_ListObjAppendElement(NULL, objPtr, Tcl_NewIntObj(value));
	    }
	}

	if (found == 0) {
	    /*
	     * Use the default '-indices'.
	     */

	    int value = CountIndices(textPtr, &indexFrom, &indexTo, COUNT_INDICES);
	    Tcl_SetObjResult(interp, Tcl_NewIntObj(value));
	} else if (found > 1) {
	    Tcl_SetObjResult(interp, objPtr);
	}
	break;

    badOption:
	Tcl_SetObjResult(interp, Tcl_ObjPrintf(
		"bad option \"%s\": must be -chars, -displaychars, -displayhyphens, "
		"-displayindices, -displaylines, -displaytext, -hyphens, -indices, "
		"-lines, -text, -update, -xpixels, or -ypixels", Tcl_GetString(objv[i])));
	Tcl_SetErrorCode(interp, "TK", "TEXT", "INDEX_OPTION", NULL);
	result = TCL_ERROR;
	goto done;
    }
    case TEXT_DEBUG:
	if (objc > 3) {
	    Tcl_WrongNumArgs(interp, 2, objv, "boolean");
	    result = TCL_ERROR;
	    goto done;
	}
	if (objc == 2) {
	    Tcl_SetObjResult(interp, Tcl_NewBooleanObj(tkBTreeDebug));
	} else {
	    if (Tcl_GetBooleanFromObj(interp, objv[2], &tkBTreeDebug) != TCL_OK) {
		result = TCL_ERROR;
		goto done;
	    }
	    tkTextDebug = tkBTreeDebug;
	}
	break;
    case TEXT_DELETE: {
	int i, flags = 0;
	int ok = 1;

	for (i = 2; i < objc - 1; i++) {
	    const char *option = Tcl_GetString(objv[i]);
	    int length;

	    if (option[0] != '-') {
		break;
	    }
	    length = GetByteLength(objv[i]);
	    if (strncmp("-marks", option, length) == 0) {
		flags |= DELETE_MARKS;
	    } else if (strncmp("-inclusive", option, length) == 0) {
		flags |= DELETE_INCLUSIVE;
	    } else {
		Tcl_SetObjResult(interp, Tcl_ObjPrintf(
			"bad option \"%s\": must be -marks, or -inclusive", Tcl_GetString(objv[i])));
		Tcl_SetErrorCode(interp, "TK", "TEXT", "INDEX_OPTION", NULL);
		result = TCL_ERROR;
		goto done;
	    }
	}

	objv += i - 2;
	objc -= i - 2;

	if (objc < 3) {
	    Tcl_WrongNumArgs(interp, 2, objv, "?-marks? ?-inclusive? index1 ?index2 ...?");
	    result = TCL_ERROR;
	    goto done;
	}
<<<<<<< HEAD
	if (TestIfDisabled(interp, textPtr, &result)
		|| TestIfDead(interp, textPtr, &result)
		|| TestIfPerformingUndoRedo(interp, sharedTextPtr, &result)) {
	    goto done;
	}
	if (objc < 5) {
	    /*
	     * Simple case requires no predetermination of indices.
	     */
=======
	if (textPtr->state != TK_TEXT_STATE_DISABLED) {
	    if (objc < 5) {
		/*
		 * Simple case requires no predetermination of indices.
		 */
>>>>>>> c33654db

	    TkTextIndex index1, index2, *index2Ptr;
	    int triggerUserMod = TestIfTriggerUserMod(sharedTextPtr, objv[2]);
	    int triggerWatch = triggerUserMod || sharedTextPtr->triggerAlways;

	    if (triggerWatch) {
		TkTextSaveCursorIndex(textPtr);
	    }

	    /*
	     * Parse the starting and stopping indices.
	     */

	    if (!TkTextGetIndexFromObj(textPtr->interp, textPtr, objv[2], &index1)) {
		result = TCL_ERROR;
		goto done;
	    }
	    if (objc == 4) {
		if (!TkTextGetIndexFromObj(textPtr->interp, textPtr, objv[3], index2Ptr = &index2)) {
		    result = TCL_ERROR;
		    goto done;
		}
	    } else {
		index2Ptr = NULL;
	    }
	    ok = DeleteIndexRange(NULL, textPtr, &index1, index2Ptr, flags, 1,
		    triggerWatch, triggerWatch, triggerUserMod, 1);
	} else {
	    /*
	     * Multi-index pair case requires that we prevalidate the
	     * indices and sort from last to first so that deletes occur
	     * in the exact (unshifted) text. It also needs to handle
	     * partial and fully overlapping ranges. We have to do this
	     * with multiple passes.
	     */

	    TkTextIndex *indices, *ixStart, *ixEnd, *lastStart;
	    char *useIdx;
	    int lastUsed;

	    objc -= 2;
	    objv += 2;
	    indices = (TkTextIndex *)ckalloc((objc + 1)*sizeof(TkTextIndex));

	    /*
	     * First pass verifies that all indices are valid.
	     */

	    for (i = 0; i < objc; i++) {
		if (!TkTextGetIndexFromObj(interp, textPtr, objv[i], &indices[i])) {
		    result = TCL_ERROR;
		    ckfree(indices);
		    goto done;
		}
	    }

	    /*
	     * Pad out the pairs evenly to make later code easier.
	     */

	    if (objc & 1) {
		indices[i] = indices[i - 1];
		TkTextIndexForwChars(textPtr, &indices[i], 1, &indices[i], COUNT_INDICES);
		objc += 1;
	    }
	    useIdx = (char *)ckalloc(objc);
	    memset(useIdx, 0, (unsigned) objc);

	    /*
	     * Do a decreasing order sort so that we delete the end ranges
	     * first to maintain index consistency.
	     */

	    qsort(indices, (unsigned) objc/2, 2*sizeof(TkTextIndex), TextIndexSortProc);
	    lastStart = NULL;
	    lastUsed = 0; /* otherwise GCC complains */

	    /*
	     * Second pass will handle bogus ranges (end < start) and
	     * overlapping ranges.
	     */

	    for (i = 0; i < objc; i += 2) {
		ixStart = &indices[i];
		ixEnd = &indices[i + 1];
		if (TkTextIndexCompare(ixEnd, ixStart) <= 0) {
		    continue;
		}
		if (lastStart) {
		    if (TkTextIndexCompare(ixStart, lastStart) == 0) {
			/*
			 * Start indices were equal, and the sort placed
			 * the longest range first, so skip this one.
			 */

			continue;
		    } else if (TkTextIndexCompare(lastStart, ixEnd) < 0) {
			/*
			 * The next pair has a start range before the end
			 * point of the last range. Constrain the delete
			 * range, but use the pointer values.
			 */

			*ixEnd = *lastStart;
			if (TkTextIndexCompare(ixEnd, ixStart) <= 0) {
			    continue;
			}
		    }
		}
		lastStart = ixStart;
		useIdx[i] = 1;
		lastUsed = i;
	    }

	    /*
	     * Final pass take the input from the previous and deletes the
	     * ranges which are flagged to be deleted.
	     */

	    for (i = 0; i < objc && ok; i += 2) {
		if (useIdx[i]) {
		    int triggerUserMod = TestIfTriggerUserMod(sharedTextPtr, objv[i]);
		    int triggerWatch = triggerUserMod || sharedTextPtr->triggerAlways;

		    if (triggerWatch) {
			TkTextSaveCursorIndex(textPtr);
		    }

		    /*
		     * We don't need to check the return value because all
		     * indices are preparsed above.
		     */

		    ok = DeleteIndexRange(NULL, textPtr, &indices[i], &indices[i + 1],
			    flags, 1, triggerWatch, triggerWatch, triggerUserMod, i == lastUsed);
		}
	    }
	    ckfree(indices);
	    ckfree(useIdx);
	}

	if (!ok) {
	    return TCL_OK; /* widget has been destroyed */
	}
	break;
    }
    case TEXT_DLINEINFO: {
	int x, y, width, height, base, argc = 2;
	int extents = 0;
	TkTextIndex index;

	if (objc == 4) {
	    const char* option = Tcl_GetString(objv[2]);

	    if (strcmp(option, "-extents") == 0) {
		extents = 1;
		argc += 1;
	    } else if (*option == '-') {
		Tcl_SetObjResult(interp, Tcl_ObjPrintf("bad option \"%s\": must be -extents", option));
		result = TCL_ERROR;
		goto done;
	    }
	}
	if (objc - argc + 2 != 3) {
	    Tcl_WrongNumArgs(interp, 2, objv, "?-extents? index");
	    result = TCL_ERROR;
	    goto done;
	}
	if (!TkTextGetIndexFromObj(interp, textPtr, objv[argc], &index)) {
	    result = TCL_ERROR;
	    goto done;
	}
	if (TkTextGetDLineInfo(textPtr, &index, extents, &x, &y, &width, &height, &base)) {
	    Tcl_Obj *listObj = Tcl_NewObj();

	    Tcl_ListObjAppendElement(interp, listObj, Tcl_NewIntObj(x));
	    Tcl_ListObjAppendElement(interp, listObj, Tcl_NewIntObj(y));
	    Tcl_ListObjAppendElement(interp, listObj, Tcl_NewIntObj(width));
	    Tcl_ListObjAppendElement(interp, listObj, Tcl_NewIntObj(height));
	    Tcl_ListObjAppendElement(interp, listObj, Tcl_NewIntObj(base));

	    Tcl_SetObjResult(interp, listObj);
	}
	break;
    }
    case TEXT_DUMP:
	result = TextDumpCmd(textPtr, interp, objc, objv);
	break;
    case TEXT_EDIT:
	result = TextEditCmd(textPtr, interp, objc, objv);
	break;
    case TEXT_GET: {
	Tcl_Obj *objPtr;
	int i, found;
	int includeHyphens;
	int visibleOnly;
	unsigned countOptions;
	const char *option;

	if (objc < 3) {
	    Tcl_WrongNumArgs(interp, 2, objv, "?-option? ?--? index1 ?index2 ...?");
	    result = TCL_ERROR;
	    goto done;
	}

	objPtr = NULL;
	found = 0;
	includeHyphens = 1;
	visibleOnly = 0;
	countOptions = 0;
	i = 2;

	while (objc > i + 1 && (option = Tcl_GetString(objv[i]))[0] == '-') {
	    int badOption = 0;

	    i += 1;

	    if (option[1] == '-') {
	    	if (option[2] == '\0') {
		    break;
		}
		badOption = 1;
	    } else if (++countOptions > 1) {
		i -= 1;
		break;
	    } else {
		switch (option[1]) {
		case 'c':
		    if (strcmp("-chars", option) != 0) {
			badOption = 1;
		    }
		    break;
		case 't':
		    if (strcmp("-text", option) != 0) {
			badOption = 1;
		    }
		    includeHyphens = 0;
		    break;
		case 'd':
		    if (strcmp("-displaychars", option) == 0) {
			visibleOnly = 1;
		    } else if (strcmp("-displaytext", option) == 0) {
			visibleOnly = 1;
			includeHyphens = 0;
		    } else {
			badOption = 1;
		    }
		    break;
		default:
		    badOption = 1;
		    break;
		}
	    }

	    if (badOption) {
		Tcl_SetObjResult(interp, Tcl_ObjPrintf("bad option \"%s\": "
			"must be -chars, -displaychars, -displaytext, or -text", option));
		Tcl_SetErrorCode(interp, "TK", "TEXT", "INDEX_OPTION", NULL);
		result = TCL_ERROR;
		goto done;
	    }
	}

	for (; i < objc; i += 2) {
	    TkTextIndex index1, index2;
	    Tcl_Obj *get;

	    if (!TkTextGetIndexFromObj(interp, textPtr, objv[i], &index1)) {
		if (objPtr) {
		    Tcl_GuardedDecrRefCount(objPtr);
		}
		result = TCL_ERROR;
		goto done;
	    }

	    if (i + 1 == objc) {
		TkTextIndexForwChars(textPtr, &index1, 1, &index2, COUNT_INDICES);
	    } else {
		if (!TkTextGetIndexFromObj(interp, textPtr, objv[i + 1], &index2)) {
		    if (objPtr) {
			Tcl_GuardedDecrRefCount(objPtr);
		    }
		    result = TCL_ERROR;
		    goto done;
		}
		if (TkTextIndexCompare(&index1, &index2) >= 0) {
		    goto done;
		}
	    }

	    /*
	     * We want to move the text we get from the window into the
	     * result, but since this could in principle be a megabyte or
	     * more, we want to do it efficiently!
	     */

	    get = TextGetText(textPtr, &index1, &index2, NULL, NULL, UINT_MAX,
		    visibleOnly, includeHyphens);

	    if (++found == 1) {
		Tcl_SetObjResult(interp, get);
	    } else {
		if (found == 2) {
		    /*
		     * Move the first item we put into the result into the
		     * first element of the list object.
		     */

		    objPtr = Tcl_NewObj();
		    Tcl_ListObjAppendElement(NULL, objPtr, Tcl_GetObjResult(interp));
		}
		Tcl_ListObjAppendElement(NULL, objPtr, get);
	    }
	}
	if (found > 1) {
	    Tcl_SetObjResult(interp, objPtr);
	}
	break;
    }
    case TEXT_IMAGE:
	result = TkTextImageCmd(textPtr, interp, objc, objv);
	break;
    case TEXT_INDEX: {
	TkTextIndex index;

	if (objc != 3) {
	    Tcl_WrongNumArgs(interp, 2, objv, "index");
	    result = TCL_ERROR;
	    goto done;
	}
	if (!TkTextGetIndexFromObj(interp, textPtr, objv[2], &index)) {
	    result = TCL_ERROR;
	    goto done;
	}
	Tcl_SetObjResult(interp, TkTextNewIndexObj(&index));
	break;
    }
    case TEXT_INSERT:
    case TEXT_TK_TEXTINSERT: {
	TkTextIndex index;
	int triggerUserMod, triggerWatch;

	if (objc < 4) {
	    const char *args = (commandIndex == TEXT_TK_TEXTINSERT) ?
		"?-hyphentags tags? index chars ?tagList chars tagList ...?" :
		"index chars ?tagList chars tagList ...?";
	    Tcl_WrongNumArgs(interp, 2, objv, args);
	    result = TCL_ERROR;
	    goto done;
	}
	if (!TkTextGetIndexFromObj(interp, textPtr, objv[2], &index)) {
	    result = TCL_ERROR;
	    goto done;
	}
<<<<<<< HEAD
	if (TestIfDisabled(interp, textPtr, &result)
		|| TestIfDead(interp, textPtr, &result)
		|| TestIfPerformingUndoRedo(interp, sharedTextPtr, &result)) {
	    goto done;
	}

	triggerUserMod = TestIfTriggerUserMod(sharedTextPtr, objv[2]);
	triggerWatch = triggerUserMod || sharedTextPtr->triggerAlways;

	if (triggerWatch) {
	    TkTextSaveCursorIndex(textPtr);
=======
	if (textPtr->state != TK_TEXT_STATE_DISABLED) {
	    result = TextInsertCmd(NULL, textPtr, interp, objc-3, objv+3,
		    indexPtr, 1);
>>>>>>> c33654db
	}
	result = TextInsertCmd(textPtr, interp, objc - 3, objv + 3, &index, 1, triggerWatch,
		triggerWatch, triggerUserMod, commandIndex == TEXT_TK_TEXTINSERT);
	break;
    }
    case TEXT_INSPECT:
	result = TextInspectCmd(textPtr, interp, objc, objv);
	break;
    case TEXT_ISCLEAN: {
	int discardSelection = 0;
	const TkText *myTextPtr = textPtr;
	int i;

	for (i = 2; i < objc; ++i) {
	    char const * opt = Tcl_GetString(objv[i]);

	    if (strcmp(opt, "-overall") == 0) {
		myTextPtr = NULL;
	    } else if (strcmp(opt, "-discardselection") == 0) {
		discardSelection = 1;
	    } else {
		Tcl_SetObjResult(interp, Tcl_ObjPrintf("bad option \"%s\": must be -overall", opt));
		Tcl_SetErrorCode(interp, "TK", "TEXT", "BAD_OPTION", NULL);
		result = TCL_ERROR;
		goto done;
	    }
	}

	Tcl_SetObjResult(interp, Tcl_NewBooleanObj(IsClean(sharedTextPtr, myTextPtr, discardSelection)));
	break;
    }
    case TEXT_ISDEAD:
    	Tcl_SetObjResult(interp, Tcl_NewBooleanObj(TkTextIsDeadPeer(textPtr)));
	break;
    case TEXT_ISEMPTY: {
	int overall = 0;
	int i;

	for (i = 2; i < objc; ++i) {
	    char const * opt = Tcl_GetString(objv[i]);

	    if (strcmp(opt, "-overall") == 0) {
		overall = 1;
	    } else {
		Tcl_SetObjResult(interp, Tcl_ObjPrintf("bad option \"%s\": must be -overall", opt));
		Tcl_SetErrorCode(interp, "TK", "TEXT", "BAD_OPTION", NULL);
		result = TCL_ERROR;
		goto done;
	    }
	}

	Tcl_SetObjResult(interp, Tcl_NewBooleanObj(IsEmpty(sharedTextPtr, overall ? NULL : textPtr)));
	break;
    }
    case TEXT_LINENO: {
	TkTextIndex index;
	int lineno;

	if (objc != 3) {
	    Tcl_WrongNumArgs(interp, 2, objv, "index");
	    result = TCL_ERROR;
	    goto done;
	}
	if (!TkTextGetIndexFromObj(interp, textPtr, objv[2], &index)) {
	    result = TCL_ERROR;
	    goto done;
	}
	lineno = TkTextIsDeadPeer(textPtr) ? 0 : TkTextIndexGetLineNumber(&index, textPtr) + 1;
	Tcl_SetObjResult(interp, Tcl_NewIntObj(lineno));
	break;
    }
    case TEXT_LOAD: {
	Tcl_Obj *contentObjPtr;
	int validOptions = 0;

	if (objc != 3 && objc != 4) {
	    Tcl_WrongNumArgs(interp, 2, objv, "textcontent");
	    result = TCL_ERROR;
	    goto done;
	}
	if (objc == 4) {
	    const char *opt = Tcl_GetString(objv[2]);

	    if (strcmp(opt, "-validconfig") != 0) {
		Tcl_SetObjResult(interp,
			Tcl_ObjPrintf("bad option \"%s\": must be -validconfig", opt));
		Tcl_SetErrorCode(interp, "TK", "TEXT", "BAD_OPTION", NULL);
		result = TCL_ERROR;
		goto done;
	    }
	    validOptions = 1;
	    contentObjPtr = objv[3];
	} else {
	    contentObjPtr = objv[2];
	}
	if (TestIfPerformingUndoRedo(interp, sharedTextPtr, &result)) {
	    goto done;
	}
	ClearText(textPtr, 0);
	TkTextRelayoutWindow(textPtr, TK_TEXT_LINE_GEOMETRY);
	if ((result = TkBTreeLoad(textPtr, contentObjPtr, validOptions)) != TCL_OK) {
	    ClearText(textPtr, 0);
	}
	break;
    }
    case TEXT_MARK:
	result = TkTextMarkCmd(textPtr, interp, objc, objv);
	break;
    case TEXT_PEER:
	result = TextPeerCmd(textPtr, interp, objc, objv);
	break;
    case TEXT_PENDINGSYNC: {
        if (objc != 2) {
            Tcl_WrongNumArgs(interp, 2, objv, NULL);
            result = TCL_ERROR;
            goto done;
        }
	if (!sharedTextPtr->allowUpdateLineMetrics) {
	    ProcessConfigureNotify(textPtr, 1);
	}
	Tcl_SetObjResult(interp, Tcl_NewBooleanObj(TkTextPendingSync(textPtr)));
        break;
    }
    case TEXT_REPLACE:
    case TEXT_TK_TEXTREPLACE: {
	TkTextIndex indexFrom, indexTo, index;
	int triggerUserMod, triggerWatch;

	if (objc < 5) {
	    Tcl_WrongNumArgs(interp, 2, objv, "index1 index2 chars ?tagList chars tagList ...?");
	    result = TCL_ERROR;
	    goto done;
	}
	if (!TkTextGetIndexFromObj(interp, textPtr, objv[2], &indexFrom)
		|| !TkTextGetIndexFromObj(interp, textPtr, objv[3], &indexTo)) {
	    result = TCL_ERROR;
	    goto done;
	}
	if (TkTextIndexCompare(&indexFrom, &indexTo) > 0) {
	    Tcl_SetObjResult(interp, Tcl_ObjPrintf(
		    "index \"%s\" before \"%s\" in the text",
		    Tcl_GetString(objv[3]), Tcl_GetString(objv[2])));
	    Tcl_SetErrorCode(interp, "TK", "TEXT", "INDEX_ORDER", NULL);
	    result = TCL_ERROR;
	    goto done;
	}
<<<<<<< HEAD
	if (TestIfDisabled(interp, textPtr, &result) || TestIfDead(interp, textPtr, &result)) {
	    goto done;
	}
=======
	if (textPtr->state != TK_TEXT_STATE_DISABLED) {
	    int lineNum;
	    Tcl_Size byteIndex;
	    TkTextIndex index;

	    /*
	     * The 'replace' operation is quite complex to do correctly,
	     * because we want a number of criteria to hold:
	     *
	     * 1.  The insertion point shouldn't move, unless it is within the
	     *	   deleted range. In this case it should end up after the new
	     *	   text.
	     *
	     * 2.  The window should not change the text it shows - should not
	     *	   scroll vertically - unless the result of the replace is
	     *	   that the insertion position which used to be on-screen is
	     *	   now off-screen.
	     */

	    byteIndex = textPtr->topIndex.byteIndex;
	    lineNum = TkBTreeLinesTo(textPtr, textPtr->topIndex.linePtr);
>>>>>>> c33654db

	triggerUserMod = TestIfTriggerUserMod(sharedTextPtr, objv[2]);
	triggerWatch = triggerUserMod || sharedTextPtr->triggerAlways;

	/*
	 * The 'replace' operation is quite complex to do correctly,
	 * because we want a number of criteria to hold:
	 *
	 * 1.  The insertion point shouldn't move, unless it is within the
	 *	   deleted range. In this case it should end up after the new
	 *	   text.
	 *
	 * 2.  The window should not change the text it shows - should not
	 *	   scroll vertically - unless the result of the replace is
	 *	   that the insertion position which used to be on-screen is
	 *	   now off-screen.
	 */

	TkTextIndexSave(&textPtr->topIndex);
	if (triggerWatch) {
	    TkTextSaveCursorIndex(textPtr);
	}

	TkTextMarkSegToIndex(textPtr, textPtr->insertMarkPtr, &index);

	if (TkTextIndexCompare(&indexFrom, &index) < 0 && TkTextIndexCompare(&index, &indexTo) <= 0) {
	    /*
	     * The insertion point is inside the range to be replaced, so
	     * we have to do some calculations to ensure it doesn't move
	     * unnecessarily.
	     */

	    int deleteInsertOffset, insertLength, j;

	    insertLength = 0;
	    for (j = 4; j < objc; j += 2) {
		insertLength += Tcl_GetCharLength(objv[j]);
	    }

	    /*
	     * Calculate 'deleteInsertOffset' as an offset we will apply
	     * to the insertion point after this operation.
	     */

	    deleteInsertOffset = CountIndices(textPtr, &indexFrom, &index, COUNT_CHARS);
	    if (deleteInsertOffset > insertLength) {
		deleteInsertOffset = insertLength;
	    }

	    result = TextReplaceCmd(textPtr, interp, &indexFrom, &indexTo, objc, objv, 0,
		    triggerWatch, triggerUserMod, commandIndex == TEXT_TK_TEXTREPLACE);
	    if (textPtr->flags & DESTROYED) {
		return result;
	    }

	    if (result == TCL_OK) {
		/*
		 * Move the insertion position to the correct place.
		 */

		TkTextIndexForwChars(textPtr, &indexFrom, deleteInsertOffset, &index, COUNT_INDICES);
		TkBTreeUnlinkSegment(sharedTextPtr, textPtr->insertMarkPtr);
		TkBTreeLinkSegment(sharedTextPtr, textPtr->insertMarkPtr, &index);
		textPtr->insertIndex = index;
	    }
	} else {
	    result = TextReplaceCmd(textPtr, interp, &indexFrom, &indexTo, objc, objv, 0,
		    triggerWatch, triggerUserMod, commandIndex == TEXT_TK_TEXTREPLACE);
	    if (textPtr->flags & DESTROYED) {
		return result;
	    }
	}
	if (result == TCL_OK) {
	    /*
	     * Now ensure the top-line is in the right place.
	     */

	    if (!TkTextIndexRebuild(&textPtr->topIndex)) {
		TkTextSetYView(textPtr, &textPtr->topIndex, TK_TEXT_NOPIXELADJUST);
	    }
	}
	break;
    }
    case TEXT_SCAN:
	result = TkTextScanCmd(textPtr, interp, objc, objv);
	break;
    case TEXT_SEARCH:
	result = TextSearchCmd(textPtr, interp, objc, objv);
	break;
    case TEXT_SEE:
	result = TkTextSeeCmd(textPtr, interp, objc, objv);
	break;
    case TEXT_SYNC: {
	int wrongNumberOfArgs = 0;

	if (objc == 3 || objc == 4) {
	    const char *option = Tcl_GetString(objv[2]);
	    if (*option != '-') {
		wrongNumberOfArgs = 1;
	    } else if (strncmp(option, "-command", objv[2]->length) != 0) {
		Tcl_AppendResult(interp, "wrong option \"", option,
			"\": should be \"-command\"", NULL);
		result = TCL_ERROR;
		goto done;
	    }
	} else if (objc != 2) {
	    wrongNumberOfArgs = 1;
	}
	if (wrongNumberOfArgs) {
	    Tcl_WrongNumArgs(interp, 2, objv, "?-command ?command??");
	    result = TCL_ERROR;
	    goto done;
	}
	if (!sharedTextPtr->allowUpdateLineMetrics) {
	    ProcessConfigureNotify(textPtr, 1);
	}
	if (objc == 3) {
	    if (textPtr->afterSyncCmd) {
		Tcl_SetObjResult(interp, textPtr->afterSyncCmd);
	    }
	} else if (objc == 4) {
	    Tcl_Obj *cmd = objv[3];
	    const char *script = Tcl_GetString(cmd);
	    int append = 0;

	    if (*script == '+') {
		script += 1;
		append = 1;
	    }

	    if (!textPtr->afterSyncCmd) {
		if (append) {
		    cmd = Tcl_NewStringObj(script, TCL_INDEX_NONE);
		}
		Tcl_IncrRefCount(textPtr->afterSyncCmd = cmd);
	    } else {
		if (!append && *script == '\0') {
		    if (textPtr->pendingAfterSync) {
			Tcl_CancelIdleCall(RunAfterSyncCmd, textPtr);
			textPtr->pendingAfterSync = 0;
		    }
		    cmd = NULL;
		} else {
		    if (append) {
			cmd = AppendScript(Tcl_GetString(textPtr->afterSyncCmd), script);
		    }
		    Tcl_IncrRefCount(cmd);
		}
		Tcl_GuardedDecrRefCount(textPtr->afterSyncCmd);
		textPtr->afterSyncCmd = cmd;
	    }
	    if (!textPtr->pendingAfterSync) {
		textPtr->pendingAfterSync = 1;
		if (!TkTextPendingSync(textPtr)) {
		    Tcl_DoWhenIdle(RunAfterSyncCmd, textPtr);
		}
	    }
	} else {
	    textPtr->sendSyncEvent = 1;

	    if (!TkTextPendingSync(textPtr)) {
		/*
		 * There is nothing to sync, so fire the <<WidgetViewSync>> event,
		 * because nobody else will do this when no update is pending.
		 */
		TkTextGenerateWidgetViewSyncEvent(textPtr, 0);
	    } else {
		UpdateLineMetrics(textPtr, 0, TkrBTreeNumLines(sharedTextPtr->tree, textPtr));
	    }
	}
	break;
    }
    case TEXT_TAG:
	result = TkTextTagCmd(textPtr, interp, objc, objv);
	break;
    case TEXT_WATCH: {
	Tcl_Obj *cmd = textPtr->watchCmd;

	result = TextWatchCmd(textPtr, interp, objc, objv);
	if (cmd) {
	    Tcl_SetObjResult(interp, cmd);
	    Tcl_GuardedDecrRefCount(cmd);
	}
    	break;
    }
    case TEXT_WINDOW:
	result = TkTextWindowCmd(textPtr, interp, objc, objv);
	break;
    case TEXT_XVIEW:
	result = TkrTextXviewCmd(textPtr, interp, objc, objv);
	break;
    case TEXT_YVIEW:
	result = TkTextYviewCmd(textPtr, interp, objc, objv);
	break;
    }

  done:
    if (--textPtr->refCount == 0) {
	int sharedIsReleased = textPtr->sharedIsReleased;

	assert(textPtr->flags & MEM_RELEASED);
	ckfree(textPtr);
	DEBUG_ALLOC(tkTextCountDestroyPeer++);
	if (sharedIsReleased) {
	    return result;
	}
	textPtr = NULL;
    } else if (textPtr->watchCmd) {
	TkTextTriggerWatchCursor(textPtr);
    }
    if (sharedTextPtr->undoStackEvent) {
	TriggerUndoStackEvent(sharedTextPtr);
    }
    sharedTextPtr->undoStackEvent = oldUndoStackEvent;

    if (textPtr && textPtr->syncTime == 0) {
	UpdateLineMetrics(textPtr, 0, TkrBTreeNumLines(sharedTextPtr->tree, textPtr));
	TK_BTREE_DEBUG(TkBTreeCheck(sharedTextPtr->tree));
    }

    return result;
}

/*
 *--------------------------------------------------------------
 *
 * IsEmpty --
 *
 *	Test whether this widget is empty. The widget is empty
 *	if it contains exact two single newline characters.
 *
 * Results:
 *	Returns 1 if the widget is empty, and false otherwise.
 *
 * Side effects:
 *	None.
 *
 *--------------------------------------------------------------
 */

static int
DoesNotContainTextSegments(
    const TkTextSegment *segPtr1,
    const TkTextSegment *segPtr2)
{
    for ( ; segPtr1 != segPtr2; segPtr1 = segPtr1->nextPtr) {
	if (segPtr1->size > 0) {
	    return !segPtr1->nextPtr; /* ignore trailing newline */
	}
    }

    return 1;
}

static int
IsEmpty(
    const TkSharedText *sharedTextPtr,
    const TkText *textPtr)		/* Can be NULL. */
{
    TkTextSegment *startMarker;
    TkTextSegment *endMarker;

    assert(sharedTextPtr);

    if (TkrBTreeNumLines(sharedTextPtr->tree, textPtr) > 1) {
	return 0;
    }

    if (textPtr) {
	startMarker = textPtr->startMarker;
	endMarker = textPtr->endMarker;
    } else {
	startMarker = sharedTextPtr->startMarker;
	endMarker = sharedTextPtr->endMarker;
    }

    return DoesNotContainTextSegments(startMarker, endMarker);
}

/*
 *--------------------------------------------------------------
 *
 * IsClean --
 *
 *	Test whether this widget is clean. The widget is clean
 *	if it is empty, if no mark is set, and if the solely
 *	newline of this widget is untagged.
 *
 * Results:
 *	Returns true if the widget is clean, and false otherwise.
 *
 * Side effects:
 *	None.
 *
 *--------------------------------------------------------------
 */

static int
ContainsAnySegment(
    const TkTextSegment *segPtr1,
    const TkTextSegment *segPtr2)
{
    for ( ; segPtr1 != segPtr2; segPtr1 = segPtr1->nextPtr) {
	if (segPtr1->size > 0 || segPtr1->normalMarkFlag) {
	    return !!segPtr1->nextPtr; /* ignore trailing newline */
	}
    }

    return 0;
}

static int
IsClean(
    const TkSharedText *sharedTextPtr,
    const TkText *textPtr,		/* Can be NULL. */
    int discardSelection)
{
    const TkTextTagSet *tagInfoPtr;
    const TkTextSegment *startMarker;
    const TkTextSegment *endMarker;
    const TkTextLine *endLine;

    assert(sharedTextPtr);

    if (TkrBTreeNumLines(sharedTextPtr->tree, textPtr) > 1) {
	return 0;
    }

    if (textPtr) {
	startMarker = textPtr->startMarker;
	endMarker = textPtr->endMarker;
    } else {
	startMarker = sharedTextPtr->startMarker;
	endMarker = sharedTextPtr->endMarker;
    }

    if (ContainsAnySegment(startMarker, endMarker)) {
	return 0;
    }

    endLine = endMarker->sectionPtr->linePtr;

    if (!textPtr && ContainsAnySegment(endLine->segPtr, NULL)) {
	/* This widget contains any mark on very last line. */
	return 0;
    }

    tagInfoPtr = endLine->prevPtr->lastPtr->tagInfoPtr;

    return discardSelection ?
	    TkTextTagBitContainsSet(sharedTextPtr->selectionTags, tagInfoPtr) :
	    tagInfoPtr == sharedTextPtr->emptyTagInfoPtr;
}

/*
 *--------------------------------------------------------------
 *
 * TkTextTestRelation --
 *
 *	Given a relation (>0 for greater, =0 for equal, and <0 for
 *	less), this function computes whether the given operator
 *	satisfies this relation.
 *
 * Results:
 *	Returns 1 if the relation will be satsified, 0 if it will
 *	not be satisifed, and -1 if the operator is invalid.
 *
 * Side effects:
 *	None.
 *
 *--------------------------------------------------------------
 */

static int
BadComparisonOperator(
    Tcl_Interp *interp,
    char const *op)
{
    Tcl_SetObjResult(interp, Tcl_ObjPrintf(
	    "bad comparison operator \"%s\": must be <, <=, ==, >=, >, or !=", op));
    Tcl_SetErrorCode(interp, "TK", "VALUE", "COMPARISON", NULL);
    return -1;
}

int
TkTextTestRelation(
    Tcl_Interp *interp,		/* Current interpreter. */
    int relation,		/* Test this relation... */
    char const *op)		/* ...whether it will be satisifed by this operator. */
{
    int value;

    if (op[0] == '<') {
	value = (relation < 0);
	if (op[1] == '=' && op[2] == 0) {
	    value = (relation <= 0);
	} else if (op[1] != 0) {
	    return BadComparisonOperator(interp, op);
	}
    } else if (op[0] == '>') {
	value = (relation > 0);
	if (op[1] == '=' && op[2] == 0) {
	    value = (relation >= 0);
	} else if (op[1] != 0) {
	    return BadComparisonOperator(interp, op);
	}
    } else if (op[0] == '=' && op[1] == '=' && op[2] == 0) {
	value = (relation == 0);
    } else if (op[0] == '!' && op[1] == '=' && op[2] == 0) {
	value = (relation != 0);
    } else {
	return BadComparisonOperator(interp, op);
    }

    return value;
}

/*
 *--------------------------------------------------------------
 *
 * TextWatchCmd --
 *
 *	This function is invoked to process the "text watch" Tcl command. See
 *	the user documentation for details on what it does.
 *
 * Results:
 *	A standard Tcl result.
 *
 * Side effects:
 *	See the user documentation.
 *
 *--------------------------------------------------------------
 */

static int
TextWatchCmd(
    TkText *textPtr,		/* Information about text widget. */
    Tcl_Interp *interp,		/* Current interpreter. */
    int objc,			/* Number of arguments. */
    Tcl_Obj *const objv[])	/* Argument objects. */
{
    TkSharedText *sharedTextPtr;

    if (objc > 4) {
	/* NOTE: avoid trigraph "??-" in string. */
	Tcl_WrongNumArgs(interp, 4, objv, "\?\?-always? commandPrefix?");
	return TCL_ERROR;
    }

    sharedTextPtr = textPtr->sharedTextPtr;

    if (objc <= 2) {
	TkText *tPtr;

	if (textPtr->watchCmd) {
	    textPtr->triggerAlways = 0;
	    textPtr->watchCmd = NULL;
	}

	sharedTextPtr->triggerWatchCmd = 0; /* do not trigger recursively */
	sharedTextPtr->triggerAlways = 0;

	for (tPtr = sharedTextPtr->peers; tPtr; tPtr = tPtr->next) {
	    if (tPtr->watchCmd) {
		sharedTextPtr->triggerWatchCmd = 1;
		if (tPtr->triggerAlways) {
		    sharedTextPtr->triggerAlways = 1;
		}
	    }
	}
    } else {
	const char *script;
	Tcl_Obj *cmd;
	int argnum = 2;

	if (objc == 4) {
	    if (strcmp(Tcl_GetString(objv[2]), "-always") != 0) {
		Tcl_SetObjResult(interp, Tcl_ObjPrintf(
			"bad option \"%s\": must be -always", Tcl_GetString(objv[2])));
		Tcl_SetErrorCode(interp, "TK", "TEXT", "WATCH_OPTION", NULL);
		return TCL_ERROR;
	    }
	    textPtr->triggerAlways = 1;
	    textPtr->sharedTextPtr->triggerAlways = 1;
	    argnum = 3;
	}

	cmd = objv[argnum];
	script = Tcl_GetString(cmd);

	if (*script == '+') {
	    script += 1;
	    if (textPtr->watchCmd) {
		cmd = AppendScript(Tcl_GetString(textPtr->watchCmd), script);
	    } else {
		cmd = Tcl_NewStringObj(script, TCL_INDEX_NONE);
	    }
	} else if (argnum == 2) {
	    TkText *tPtr;

	    textPtr->triggerAlways = 0;
	    textPtr->sharedTextPtr->triggerAlways = 0;

	    for (tPtr = sharedTextPtr->peers; tPtr; tPtr = tPtr->next) {
		if (tPtr->triggerAlways) {
		    assert(tPtr->watchCmd);
		    sharedTextPtr->triggerWatchCmd = 1;
		}
	    }
	}

	textPtr->sharedTextPtr->triggerWatchCmd = 1;
	Tcl_IncrRefCount(textPtr->watchCmd = cmd);
    }

    return TCL_OK;
}

/*
 *--------------------------------------------------------------
 *
 * TextPeerCmd --
 *
 *	This function is invoked to process the "text peer" Tcl command. See
 *	the user documentation for details on what it does.
 *
 * Results:
 *	A standard Tcl result.
 *
 * Side effects:
 *	See the user documentation.
 *
 *--------------------------------------------------------------
 */

static int
TextPeerCmd(
    TkText *textPtr,		/* Information about text widget. */
    Tcl_Interp *interp,		/* Current interpreter. */
    int objc,			/* Number of arguments. */
    Tcl_Obj *const objv[])	/* Argument objects. */
{
    Tk_Window tkwin = textPtr->tkwin;
    int index;

    static const char *const peerOptionStrings[] = { "create", "names", NULL };
    enum peerOptions { PEER_CREATE, PEER_NAMES };

    if (objc < 3) {
	Tcl_WrongNumArgs(interp, 2, objv, "option ?arg ...?");
	return TCL_ERROR;
    }
    if (Tcl_GetIndexFromObjStruct(interp, objv[2], peerOptionStrings,
	    sizeof(char *), "peer option", 0, &index) != TCL_OK) {
	return TCL_ERROR;
    }

    switch ((enum peerOptions) index) {
    case PEER_CREATE:
	if (objc < 4) {
	    Tcl_WrongNumArgs(interp, 3, objv, "pathName ?-option value ...?");
	    return TCL_ERROR;
	}
	return CreateWidget(textPtr->sharedTextPtr, tkwin, interp, textPtr, objc - 2, objv + 2);
    case PEER_NAMES: {
	TkText *tPtr = textPtr->sharedTextPtr->peers;
	Tcl_Obj *peersObj;

	if (objc > 3) {
	    Tcl_WrongNumArgs(interp, 3, objv, NULL);
	    return TCL_ERROR;
	}
	peersObj = Tcl_NewObj();
	while (tPtr) {
	    if (tPtr != textPtr) {
		Tcl_ListObjAppendElement(NULL, peersObj, Tk_NewWindowObj(tPtr->tkwin));
	    }
	    tPtr = tPtr->next;
	}
	Tcl_SetObjResult(interp, peersObj);
    }
    }

    return TCL_OK;
}

/*
 *----------------------------------------------------------------------
 *
 * PushUndoSeparatorIfNeeded --
 *
 *	Push undo separator if needed.
 *
 * Results:
 *	None.
 *
 * Side effects:
 *	May push a separator onto undo stack.
 *
 *----------------------------------------------------------------------
 */

static void
PushUndoSeparatorIfNeeded(
    TkSharedText *sharedTextPtr,
    int autoSeparators,
    TkTextEditMode currentEditMode)
{
    assert(sharedTextPtr->undoStack);

    if (sharedTextPtr->pushSeparator
	    || (autoSeparators && sharedTextPtr->lastEditMode != currentEditMode)) {
	PushRetainedUndoTokens(sharedTextPtr);
	TkTextUndoPushSeparator(sharedTextPtr->undoStack, 1);
	sharedTextPtr->pushSeparator = 0;
	sharedTextPtr->lastUndoTokenType = -1;
    }
}

/*
 *----------------------------------------------------------------------
 *
 * TextReplaceCmd --
 *
 *	This function is invoked to process part of the "replace" widget
 *	command for text widgets.
 *
 * Results:
 *	A standard Tcl result.
 *
 * Side effects:
 *	See the user documentation.
 *
 *	If 'viewUpdate' is false, then textPtr->topIndex may no longer be a
 *	valid index after this function returns. The caller is responsible for
 *	ensuring a correct index is in place.
 *
 *----------------------------------------------------------------------
 */

static int
TextReplaceCmd(
    TkText *textPtr,		/* Information about text widget. */
    Tcl_Interp *interp,		/* Current interpreter. */
    const TkTextIndex *indexFromPtr,
				/* Index from which to replace. */
    const TkTextIndex *indexToPtr,
				/* Index to which to replace. */
    int objc,			/* Number of arguments. */
    Tcl_Obj *const objv[],	/* Argument objects. */
    int viewUpdate,		/* Update vertical view if set. */
    int triggerWatch,		/* Should we trigger the watch command? */
    int userFlag,		/* Trigger due to user modification? */
    int parseHyphens)		/* Should we parse hyphens (tk_textReplace)? */
{
    TkSharedText *sharedTextPtr = textPtr->sharedTextPtr;
    int origAutoSep = sharedTextPtr->autoSeparators;
    int result = TCL_OK;
    TkTextIndex indexTmp;
    int notDestroyed;

    assert(!TkTextIsDeadPeer(textPtr));

    textPtr->refCount += 1;

    /*
     * Perform the deletion and insertion, but ensure no undo-separator is
     * placed between the two operations. Since we are using the helper
     * functions 'DeleteIndexRange' and 'TextInsertCmd' we have to pretend
     * that the autoSeparators setting is off, so that we don't get an
     * undo-separator between the delete and insert.
     */

    if (sharedTextPtr->undoStack) {
	sharedTextPtr->autoSeparators = 0;
	PushUndoSeparatorIfNeeded(sharedTextPtr, origAutoSep, TK_TEXT_EDIT_REPLACE);
    }

    /* The line and segment storage may change when deleting. */
    indexTmp = *indexFromPtr;
    TkTextIndexSave(&indexTmp);

    notDestroyed = DeleteIndexRange(NULL, textPtr, indexFromPtr, indexToPtr,
	    0, viewUpdate, triggerWatch, 0, userFlag, 1);

    if (notDestroyed) {
	TkTextIndexRebuild(&indexTmp);
	result = TextInsertCmd(textPtr, interp, objc - 4, objv + 4, &indexTmp,
		viewUpdate, 0, triggerWatch, userFlag, parseHyphens);
    }

    if (sharedTextPtr->undoStack) {
	sharedTextPtr->lastEditMode = TK_TEXT_EDIT_REPLACE;
	sharedTextPtr->autoSeparators = origAutoSep;
    }

    TkTextDecrRefCountAndTestIfDestroyed(textPtr);
    return result;
}

/*
 *----------------------------------------------------------------------
 *
 * TextIndexSortProc --
 *
 *	This function is called by qsort when sorting an array of indices in
 *	*decreasing* order (last to first).
 *
 * Results:
 *	The return value is less than zero if the first argument should be before
 *	the second element, 0 if it's equivalent, and greater than zero if it should
 *	be after the second element.
 *
 * Side effects:
 *	None.
 *
 *----------------------------------------------------------------------
 */

static int
TextIndexSortProc(
    const void *first,		/* Elements to be compared. */
    const void *second)
{
    TkTextIndex *pair1 = (TkTextIndex *) first;
    TkTextIndex *pair2 = (TkTextIndex *) second;
    int cmp = TkTextIndexCompare(&pair1[1], &pair2[1]);

    if (cmp == 0) {
	/*
	 * If the first indices were equal, we want the second index of the
	 * pair also to be the greater. Use pointer magic to access the second
	 * index pair.
	 */

	cmp = TkTextIndexCompare(&pair1[0], &pair2[0]);
    }

    return -cmp;
}

/*
 *----------------------------------------------------------------------
 *
 * FreeEmbeddedWindows --
 *
 *	Free up any embedded windows which belong to this widget.
 *
 * Results:
 *	None.
 *
 * Side effects:
 *	All embedded windows of this widget will be freed.
 *
 *----------------------------------------------------------------------
 */

static void
FreeEmbeddedWindows(
    TkText *textPtr)	/* The concerned text widget. */
{
    Tcl_HashSearch search;
    Tcl_HashEntry *hPtr;
    TkSharedText *sharedTextPtr = textPtr->sharedTextPtr;

    for (hPtr = Tcl_FirstHashEntry(&sharedTextPtr->windowTable, &search);
	    hPtr;
	    hPtr = Tcl_NextHashEntry(&search)) {
	TkTextSegment *ewPtr = (TkTextSegment *)Tcl_GetHashValue(hPtr);
	TkTextEmbWindowClient *client = ewPtr->body.ew.clients;
	TkTextEmbWindowClient **prev = &ewPtr->body.ew.clients;

	while (client) {
	    TkTextEmbWindowClient *next = client->next;
	    if (client->textPtr == textPtr && client->hPtr == hPtr) {
		TkTextWinFreeClient(hPtr, client);
		*prev = next;
	    } else {
		prev = &client->next;
	    }
	    client = next;
	}
    }
}

/*
 *----------------------------------------------------------------------
 *
 * ClearText --
 *
 *	This function is invoked when we reset a text widget to it's intitial
 *	state, but without resetting options. We will free up many of the
 *	internal structure.
 *
 * Results:
 *	None.
 *
 * Side effects:
 *	Almost everything associated with the text content is cleared.
 *	Note that all the peers of the shared structure will be cleared.
 *
 *----------------------------------------------------------------------
 */

static void
ClearRetainedUndoTokens(
    TkSharedText *sharedTextPtr)
{
    unsigned i;

    assert(sharedTextPtr);

    for (i = 0; i < sharedTextPtr->undoTagListCount; ++i) {
	TkTextReleaseUndoTagToken(sharedTextPtr, sharedTextPtr->undoTagList[i]);
    }

    for (i = 0; i < sharedTextPtr->undoMarkListCount; ++i) {
	TkTextReleaseUndoMarkTokens(sharedTextPtr, &sharedTextPtr->undoMarkList[i]);
    }

    sharedTextPtr->undoTagListCount = 0;
    sharedTextPtr->undoMarkListCount = 0;
}

static void
ClearText(
    TkText *textPtr,		/* Clean up this text widget. */
    int clearTags)		/* Also clear all tags? */
{
    TkTextSegment *retainedMarks;
    TkTextIndex startIndex;
    TkText *tPtr;
    TkSharedText *sharedTextPtr = textPtr->sharedTextPtr;
    Tcl_Size oldEpoch = TkBTreeEpoch(sharedTextPtr->tree);
    int steadyMarks = textPtr->sharedTextPtr->steadyMarks;
    int debug = tkBTreeDebug;

    tkBTreeDebug = 0; /* debugging is not wanted here */

    for (tPtr = sharedTextPtr->peers; tPtr; tPtr = tPtr->next) {
	/*
	 * Always clean up the widget-specific tags first. Common tags (i.e. most)
	 * will only be cleaned up when the shared structure is cleaned up.
	 *
	 * We also need to clean up widget-specific marks ('insert', 'current'),
	 * since otherwise marks will never disappear from the B-tree.
	 *
	 * Do not clear the after sync commands, otherwise the widget may hang.
	 */

	tPtr->refCount += 1;
	TkBTreeUnlinkSegment(sharedTextPtr, tPtr->insertMarkPtr);
	TkBTreeUnlinkSegment(sharedTextPtr, tPtr->currentMarkPtr);
	if (clearTags) {
	    TkTextFreeAllTags(tPtr);
	}
	FreeEmbeddedWindows(tPtr);
	TkTextFreeDInfo(tPtr);
	textPtr->dInfoPtr = NULL;
	textPtr->dontRepick = 0;
	tPtr->abortSelections = 1;
	textPtr->lastLineY = TK_TEXT_NEARBY_IS_UNDETERMINED;
	tPtr->refCount -= 1;
#if SUPPORT_DEPRECATED_STARTLINE_ENDLINE
	tPtr->startLine = NULL;
	tPtr->endLine = NULL;
#endif /* SUPPORT_DEPRECATED_STARTLINE_ENDLINE */

	if (tPtr->startMarker->refCount == 1) {
	    assert(textPtr->startMarker != textPtr->sharedTextPtr->startMarker);
	    TkBTreeUnlinkSegment(sharedTextPtr, tPtr->startMarker);
	    FREE_SEGMENT(tPtr->startMarker);
	    DEBUG_ALLOC(tkTextCountDestroySegment++);
	    (tPtr->startMarker = sharedTextPtr->startMarker)->refCount += 1;
	}
	if (tPtr->endMarker->refCount == 1) {
	    assert(textPtr->endMarker != textPtr->sharedTextPtr->endMarker);
	    TkBTreeUnlinkSegment(sharedTextPtr, tPtr->endMarker);
	    FREE_SEGMENT(tPtr->endMarker);
	    DEBUG_ALLOC(tkTextCountDestroySegment++);
	    (tPtr->endMarker = sharedTextPtr->endMarker)->refCount += 1;
	}
    }

    ClearRetainedUndoTokens(sharedTextPtr);
    TkBTreeUnlinkSegment(sharedTextPtr, sharedTextPtr->startMarker);
    TkBTreeUnlinkSegment(sharedTextPtr, sharedTextPtr->endMarker);
    sharedTextPtr->startMarker->nextPtr = sharedTextPtr->startMarker->prevPtr = NULL;
    sharedTextPtr->endMarker->nextPtr = sharedTextPtr->endMarker->prevPtr = NULL;
    TkBTreeDestroy(sharedTextPtr->tree);
    retainedMarks = TkTextFreeMarks(sharedTextPtr, 1);
    Tcl_DeleteHashTable(&sharedTextPtr->imageTable);
    Tcl_DeleteHashTable(&sharedTextPtr->windowTable);

    if (clearTags) {
	Tcl_DeleteHashTable(&sharedTextPtr->tagTable);
	if (sharedTextPtr->tagBindingTable) {
	    Tk_DeleteBindingTable(sharedTextPtr->tagBindingTable);
	}
	sharedTextPtr->numMotionEventBindings = 0;
	sharedTextPtr->numElisionTags = 0;
    }

    /*
     * Rebuild the internal structures.
     */

    Tcl_InitHashTable(&sharedTextPtr->windowTable, TCL_STRING_KEYS);
    Tcl_InitHashTable(&sharedTextPtr->imageTable, TCL_STRING_KEYS);
    TkTextUndoResetStack(sharedTextPtr->undoStack);
    TkBitClear(sharedTextPtr->elisionTags);
    TkBitClear(sharedTextPtr->selectionTags);
    TkBitClear(sharedTextPtr->dontUndoTags);
    TkBitClear(sharedTextPtr->affectDisplayTags);
    TkBitClear(sharedTextPtr->notAffectDisplayTags);
    TkBitClear(sharedTextPtr->affectDisplayNonSelTags);
    TkBitClear(sharedTextPtr->affectGeometryTags);
    TkBitClear(sharedTextPtr->affectGeometryNonSelTags);
    TkBitClear(sharedTextPtr->affectLineHeightTags);
    sharedTextPtr->isAltered = 0;
    sharedTextPtr->isModified = 0;
    sharedTextPtr->isIrreversible = 0;
    sharedTextPtr->userHasSetModifiedFlag = 0;
    sharedTextPtr->haveToSetCurrentMark = 0;
    sharedTextPtr->undoLevel = 0;
    sharedTextPtr->pushSeparator = 0;
    sharedTextPtr->imageCount = 0;
    sharedTextPtr->tree = TkBTreeCreate(sharedTextPtr, oldEpoch + 1);
    sharedTextPtr->insertDeleteUndoTokenCount = 0;

    if (clearTags) {
	sharedTextPtr->tagInfoSize = 0;
	sharedTextPtr->tagBindingTable = NULL;
	sharedTextPtr->numTags = 0;
	sharedTextPtr->numEnabledTags = sharedTextPtr->numPeers; /* because the "sel" tag will survive */
	Tcl_InitHashTable(&sharedTextPtr->tagTable, TCL_STRING_KEYS);
	TkBitClear(sharedTextPtr->usedTags);
	DEBUG(memset(sharedTextPtr->tagLookup, 0,
		TkBitSize(sharedTextPtr->usedTags)*sizeof(TkTextTag *)));
    }

    for (tPtr = sharedTextPtr->peers; tPtr; tPtr = tPtr->next) {
	TkTextCreateDInfo(tPtr);
	TkBTreeAddClient(sharedTextPtr->tree, tPtr, tPtr->lineHeight);
	TkTextIndexSetupToStartOfText(&startIndex, tPtr, sharedTextPtr->tree);
	TkTextSetYView(tPtr, &startIndex, 0);
	sharedTextPtr->tagLookup[tPtr->selTagPtr->index] = tPtr->selTagPtr;
	TkBitSet(sharedTextPtr->usedTags, tPtr->selTagPtr->index);
	tPtr->haveToSetCurrentMark = 0;
	TkBTreeLinkSegment(sharedTextPtr, tPtr->insertMarkPtr, &startIndex);
	TkBTreeLinkSegment(sharedTextPtr, tPtr->currentMarkPtr, &startIndex);
	tPtr->currentMarkIndex = startIndex;
    }

    sharedTextPtr->steadyMarks = 0;
    while (retainedMarks) {
	TkTextSegment *nextPtr = retainedMarks->nextPtr;
	TkTextIndexSetupToStartOfText(&startIndex, NULL, sharedTextPtr->tree);
	TkBTreeLinkSegment(sharedTextPtr, retainedMarks, &startIndex);
	retainedMarks = nextPtr;
    }
    sharedTextPtr->steadyMarks = steadyMarks;

    TkTextResetDInfo(textPtr);
    sharedTextPtr->lastEditMode = TK_TEXT_EDIT_OTHER;
    sharedTextPtr->lastUndoTokenType = -1;

    if (debug) {
	tkBTreeDebug = 1;
	TkBTreeCheck(sharedTextPtr->tree);
    }
}

/*
 *----------------------------------------------------------------------
 *
 * DestroyText --
 *
 *	This function is invoked when we receive a destroy event to clean up
 *	the internal structure of a text widget. We will free up most of the
 *	internal structure and delete the associated Tcl command. If there are
 *	no outstanding references to the widget, we also free up the textPtr
 *	itself.
 *
 *	The widget has already been flagged as deleted.
 *
 * Results:
 *	None.
 *
 * Side effects:
 *	Either everything or almost everything associated with the text is
 *	freed up.
 *
 *----------------------------------------------------------------------
 */

static void
DestroyText(
    TkText *textPtr)		/* Info about text widget. */
{
    TkSharedText *sharedTextPtr = textPtr->sharedTextPtr;
    TkTextStringList *listPtr;
    int debug = tkBTreeDebug;

    tkBTreeDebug = 0; /* debugging is not wanted here */

    /*
     * Firstly, remove pending idle commands, and free the array.
     */

    if (textPtr->pendingAfterSync) {
	Tcl_CancelIdleCall(RunAfterSyncCmd, textPtr);
	textPtr->pendingAfterSync = 0;
    }
    if (textPtr->pendingFireEvent) {
	Tcl_CancelIdleCall(FireWidgetViewSyncEvent, textPtr);
	textPtr->pendingFireEvent = 0;
    }
    if (textPtr->afterSyncCmd) {
	Tcl_GuardedDecrRefCount(textPtr->afterSyncCmd);
    }

    /*
     * Free up all the stuff that requires special handling. We have already
     * called let Tk_FreeConfigOptions to handle all the standard
     * option-related stuff (and so none of that exists when we are called).
     *
     * Special note: free up display-related information before deleting the
     * B-tree, since display-related stuff may refer to stuff in the B-tree.
     */

    TkTextFreeDInfo(textPtr);
    textPtr->dInfoPtr = NULL;
    textPtr->undo = 0;

    /*
     * Always clean up the widget-specific tags first. Common tags (i.e. most)
     * will only be cleaned up when the shared structure is cleaned up.
     *
     * Firstly unset all the variables bound to this widget.
     */

    listPtr = textPtr->varBindingList;
    while (listPtr) {
	TkTextStringList *nextPtr = listPtr->nextPtr;

	Tcl_UnsetVar2(textPtr->interp, Tcl_GetString(listPtr->strObjPtr), NULL, TCL_GLOBAL_ONLY);
	Tcl_GuardedDecrRefCount(listPtr->strObjPtr);
	ckfree(listPtr);
	listPtr = nextPtr;
    }

    /*
     * Unset the watch command.
     */

    if (textPtr->watchCmd) {
	Tcl_GuardedDecrRefCount(textPtr->watchCmd);
    }
    TextWatchCmd(textPtr, NULL, 0, NULL);

    /*
     * We also need to clean up widget-specific marks ('insert', 'current'),
     * since otherwise marks will never disappear from the B-tree.
     */

    TkTextDeleteTag(textPtr, textPtr->selTagPtr, NULL);
    TkBTreeUnlinkSegment(sharedTextPtr, textPtr->insertMarkPtr);
    FREE_SEGMENT(textPtr->insertMarkPtr);
    DEBUG_ALLOC(tkTextCountDestroySegment++);
    TkBTreeUnlinkSegment(sharedTextPtr, textPtr->currentMarkPtr);
    FREE_SEGMENT(textPtr->currentMarkPtr);
    DEBUG_ALLOC(tkTextCountDestroySegment++);
    FreeEmbeddedWindows(textPtr);

    /*
     * Clean up the -start/-end markers, do this after cleanup of other segments (not before).
     */

    if (textPtr->startMarker->refCount == 1) {
	assert(textPtr->startMarker != sharedTextPtr->startMarker);
	TkBTreeUnlinkSegment(sharedTextPtr, textPtr->startMarker);
	FREE_SEGMENT(textPtr->startMarker);
	DEBUG_ALLOC(tkTextCountDestroySegment++);
    } else {
	DEBUG(textPtr->startMarker->refCount -= 1);
    }
    if (textPtr->endMarker->refCount == 1) {
	assert(textPtr->endMarker != sharedTextPtr->endMarker);
	TkBTreeUnlinkSegment(sharedTextPtr, textPtr->endMarker);
	FREE_SEGMENT(textPtr->endMarker);
	DEBUG_ALLOC(tkTextCountDestroySegment++);
    } else {
	DEBUG(textPtr->endMarker->refCount -= 1);
    }

    /*
     * Now we've cleaned up everything of relevance to us in the B-tree, so we
     * disassociate ourselves from it.
     *
     * When the refCount reaches zero, it's time to clean up the shared
     * portion of the text widget.
     */

    sharedTextPtr->refCount -= 1;

    if (sharedTextPtr->refCount > 0) {
	sharedTextPtr->numPeers -= 1;

	/*
	 * No need to call 'TkBTreeRemoveClient' first, since this will do
	 * everything in one go, more quickly.
	 */

	TkBTreeRemoveClient(sharedTextPtr->tree, textPtr);

	/*
	 * Remove ourselves from the peer list.
	 */

	if (sharedTextPtr->peers == textPtr) {
	    sharedTextPtr->peers = textPtr->next;
	} else {
	    TkText *nextPtr = sharedTextPtr->peers;
	    while (nextPtr) {
		if (nextPtr->next == textPtr) {
		    nextPtr->next = textPtr->next;
		    break;
		}
		nextPtr = nextPtr->next;
	    }
	}

	if (textPtr->refCount == 1) {
	    /* Don't forget to release the current tag info. */
	    TkTextTagSetDecrRefCount(textPtr->curTagInfoPtr);
	}
    } else {
	/* Prevent that this resource will be released too early. */
	textPtr->refCount += 1;

	ClearRetainedUndoTokens(sharedTextPtr);
	TkTextUndoDestroyStack(&sharedTextPtr->undoStack);
	ckfree(sharedTextPtr->undoTagList);
	ckfree(sharedTextPtr->undoMarkList);
	TkBTreeDestroy(sharedTextPtr->tree);
	assert(sharedTextPtr->startMarker->refCount == 1);
	FREE_SEGMENT(sharedTextPtr->startMarker);
	DEBUG_ALLOC(tkTextCountDestroySegment++);
	assert(sharedTextPtr->endMarker->refCount == 1);
	FREE_SEGMENT(sharedTextPtr->endMarker);
	DEBUG_ALLOC(tkTextCountDestroySegment++);
	FREE_SEGMENT(sharedTextPtr->protectionMark[0]);
	DEBUG_ALLOC(tkTextCountDestroySegment++);
	FREE_SEGMENT(sharedTextPtr->protectionMark[1]);
	DEBUG_ALLOC(tkTextCountDestroySegment++);
	TkTextFreeAllTags(textPtr);
	Tcl_DeleteHashTable(&sharedTextPtr->tagTable);
	TkTextFreeMarks(sharedTextPtr, 0);
	TkBitDestroy(&sharedTextPtr->usedTags);
	TkBitDestroy(&sharedTextPtr->elisionTags);
	TkBitDestroy(&sharedTextPtr->selectionTags);
	TkBitDestroy(&sharedTextPtr->dontUndoTags);
	TkBitDestroy(&sharedTextPtr->affectDisplayTags);
	TkBitDestroy(&sharedTextPtr->notAffectDisplayTags);
	TkBitDestroy(&sharedTextPtr->affectDisplayNonSelTags);
	TkBitDestroy(&sharedTextPtr->affectGeometryTags);
	TkBitDestroy(&sharedTextPtr->affectGeometryNonSelTags);
	TkBitDestroy(&sharedTextPtr->affectLineHeightTags);
	TkTextTagSetDestroy(&sharedTextPtr->emptyTagInfoPtr);
	Tcl_DeleteHashTable(&sharedTextPtr->windowTable);
	Tcl_DeleteHashTable(&sharedTextPtr->imageTable);
	TkTextDeleteBreakInfoTableEntries(&sharedTextPtr->breakInfoTable);
	Tcl_DeleteHashTable(&sharedTextPtr->breakInfoTable);
	ckfree(sharedTextPtr->mainPeer);
	ckfree(sharedTextPtr->tagLookup);

	if (sharedTextPtr->tagBindingTable) {
	    Tk_DeleteBindingTable(sharedTextPtr->tagBindingTable);
	}
	ckfree(sharedTextPtr);
	DEBUG_ALLOC(tkTextCountDestroyShared++);

	textPtr->sharedIsReleased = 1;
	textPtr->refCount -= 1;

#ifdef TK_CHECK_ALLOCS
	/*
	 * Remove this shared resource from global list.
	 */
	{
	    WatchShared *thisPtr = watchShared;
	    WatchShared *prevPtr = NULL;

	    while (thisPtr->sharedTextPtr != sharedTextPtr) {
		prevPtr = thisPtr;
		thisPtr = thisPtr->nextPtr;
		assert(thisPtr);
	    }

	    if (prevPtr) {
		prevPtr->nextPtr = thisPtr->nextPtr;
	    } else {
		watchShared = thisPtr->nextPtr;
	    }

	    ckfree(thisPtr);
	}
#endif
    }

    if (textPtr->tabArrayPtr) {
	ckfree(textPtr->tabArrayPtr);
    }
    if (textPtr->insertBlinkHandler) {
	Tcl_DeleteTimerHandler(textPtr->insertBlinkHandler);
    }

    textPtr->tkwin = NULL;
    Tcl_DeleteCommandFromToken(textPtr->interp, textPtr->widgetCmd);
    assert(textPtr->flags & DESTROYED);
    DEBUG(textPtr->flags |= MEM_RELEASED);
    TkTextReleaseIfDestroyed(textPtr);
    tkBTreeDebug = debug;
}

/*
 *----------------------------------------------------------------------
 *
 * TkTextDecrRefCountAndTestIfDestroyed --
 *
 *	This function is decrementing the reference count of the text
 *	widget and destroys the widget if the reference count has been
 *	gone to zero.
 *
 * Results:
 *	Returns whether the widget has been destroyed.
 *
 * Side effects:
 *	Memory might be freed.
 *
 *----------------------------------------------------------------------
 */

int
TkTextDecrRefCountAndTestIfDestroyed(
    TkText *textPtr)
{
    if (--textPtr->refCount == 0) {
	assert(textPtr->flags & DESTROYED);
	assert(textPtr->flags & MEM_RELEASED);
	ckfree(textPtr);
	DEBUG_ALLOC(tkTextCountDestroyPeer++);
	return 1;
    }
    return !!(textPtr->flags & DESTROYED);
}

/*
 *----------------------------------------------------------------------
 *
 * TkTextReleaseIfDestroyed --
 *
 *	This function is decrementing the reference count of the text
 *	widget if it has been destroyed. In this case also the memory
 *	will be released.
 *
 * Results:
 *	Returns whether the widget was already destroyed.
 *
 * Side effects:
 *	Memory might be freed.
 *
 *----------------------------------------------------------------------
 */

int
TkTextReleaseIfDestroyed(
    TkText *textPtr)
{
    if (!(textPtr->flags & DESTROYED)) {
	assert(textPtr->refCount > 0);
	return 0;
    }
    if (--textPtr->refCount == 0) {
	assert(textPtr->flags & MEM_RELEASED);
	ckfree(textPtr);
	DEBUG_ALLOC(tkTextCountDestroyPeer++);
    }
    return 1;
}

/*
 *----------------------------------------------------------------------
 *
 * TkTextTestLangCode --
 *
 *	Test the given language code, whether it satsifies ISO 539-1,
 *	and set an error message if the code is invalid.
 *
 * Results:
 *	The return value is 'tue' if given language code will be accepted,
 *	otherwise 'false' will be returned.
 *
 * Side effects:
 *	An error message in the interpreter may be set.
 *
 *----------------------------------------------------------------------
 */

int
TkTextTestLangCode(
    Tcl_Interp *interp,
    Tcl_Obj *langCodePtr)
{
    char const *lang = Tcl_GetString(langCodePtr);

    if (UCHAR(lang[0]) >= 0x80
	    || UCHAR(lang[1]) >= 0x80
	    || !isalpha(UCHAR(lang[0]))
	    || !isalpha(UCHAR(lang[1]))
	    || !islower(UCHAR(lang[0]))
	    || !islower(UCHAR(lang[1]))
	    || lang[2] != '\0') {
	Tcl_SetObjResult(interp, Tcl_ObjPrintf("bad lang \"%s\": "
		"must have the form of an ISO 639-1 language code, or empty", lang));
	Tcl_SetErrorCode(interp, "TK", "VALUE", "LANG", NULL);
	return 0;
    }
    return 1;
}

/*
 *----------------------------------------------------------------------
 *
 * TkConfigureText --
 *
 *	This function is called to process an objv/objc list, plus the Tk
 *	option database, in order to configure (or reconfigure) a text widget.
 *
 * Results:
 *	The return value is a standard Tcl result. If TCL_ERROR is returned,
 *	then the interp's result contains an error message.
 *
 * Side effects:
 *	Configuration information, such as text string, colors, font, etc. get
 *	set for textPtr; old resources get freed, if there were any.
 *
 *----------------------------------------------------------------------
 */

#if SUPPORT_DEPRECATED_STARTLINE_ENDLINE
static int
IsNumberOrEmpty(
    const char *str)
{
    for ( ; *str; ++str) {
	if (!isdigit(UCHAR(*str))) {
	    return 0;
	}
    }
    return 1;
}
#endif /* SUPPORT_DEPRECATED_STARTLINE_ENDLINE */

int
TkConfigureText(
    Tcl_Interp *interp,		/* Used for error reporting. */
    TkText *textPtr,		/* Information about widget; may or may not
				 * already have values for some fields. */
    int objc,			/* Number of arguments. */
    Tcl_Obj *const objv[])	/* Argument objects. */
{
    Tk_SavedOptions savedOptions;
    TkTextIndex start, end, current;
    Tcl_Size currentEpoch;
    TkSharedText *sharedTextPtr = textPtr->sharedTextPtr;
    TkTextBTree tree = sharedTextPtr->tree;
    int copyDownFlags = 0;
    int oldExport = (textPtr->exportSelection) && (!Tcl_IsSafe(textPtr->interp));
    int oldTextDebug = tkTextDebug;
    int didHyphenate = textPtr->hyphenate;
    int oldUndoTagging = textPtr->undoTagging;
    int oldHyphenRules = textPtr->hyphenRules;
    int mask = 0;

    tkTextDebug = 0; /* debugging is not useful here */

#if SUPPORT_DEPRECATED_STARTLINE_ENDLINE

    /*
     * We want also to support the "-start", and "-end" abbreviations. The thing that
     * Tcl supports abbreviated options is a real crux.
     */

    {
	Tcl_Obj **myObjv;
	Tcl_Obj *startLineObj = NULL;
	Tcl_Obj *endLineObj = NULL;
	Tcl_Obj *startIndexObj = NULL;
	Tcl_Obj *endIndexObj = NULL;
	int i, rc;

	myObjv = (Tcl_Obj **)ckalloc(objc * sizeof(Tcl_Obj *));

	for (i = 0; i < objc; ++i) {
	    Tcl_Obj *obj = objv[i];

	    if (!(i & 1)) {
		if (strcmp(Tcl_GetString(objv[i]), "-start") == 0) {
		    if (i + 1 < objc && IsNumberOrEmpty(Tcl_GetString(objv[i + 1]))) {
			if (!startLineObj) {
			    Tcl_IncrRefCount(startLineObj = Tcl_NewStringObj("-startline", TCL_INDEX_NONE));
			}
			obj = startLineObj;
			WarnAboutDeprecatedStartLineOption();
		    } else {
			if (!startIndexObj) {
			    Tcl_IncrRefCount(startIndexObj = Tcl_NewStringObj("-startindex", TCL_INDEX_NONE));
			}
			obj = startIndexObj;
		    }
		} else if (MatchOpt(Tcl_GetString(objv[i]), "-startline", 7)) {
		    if (!startLineObj) {
			Tcl_IncrRefCount(startLineObj = Tcl_NewStringObj("-startline", TCL_INDEX_NONE));
		    }
		    obj = startLineObj;
		    WarnAboutDeprecatedStartLineOption();
		} else if (MatchOpt(Tcl_GetString(objv[i]), "-startindex", 7)) {
		    if (!startIndexObj) {
			Tcl_IncrRefCount(startIndexObj = Tcl_NewStringObj("-startindex", TCL_INDEX_NONE));
		    }
		    obj = startIndexObj;
		} else if (strcmp(Tcl_GetString(objv[i]), "-end") == 0) {
		    if (i + 1 < objc && IsNumberOrEmpty(Tcl_GetString(objv[i + 1]))) {
			if (!endLineObj) {
			    Tcl_IncrRefCount(endLineObj = Tcl_NewStringObj("-endline", TCL_INDEX_NONE));
			}
			obj = endLineObj;
			WarnAboutDeprecatedEndLineOption();
		    } else {
			if (!endIndexObj) {
			    Tcl_IncrRefCount(endIndexObj = Tcl_NewStringObj("-endindex", TCL_INDEX_NONE));
			}
			obj = endIndexObj;
		    }
		} else if (MatchOpt(Tcl_GetString(objv[i]), "-endline", 5)) {
		    if (!endLineObj) {
			Tcl_IncrRefCount(endLineObj = Tcl_NewStringObj("-endline", TCL_INDEX_NONE));
		    }
		    obj = endLineObj;
		    WarnAboutDeprecatedEndLineOption();
		} else if (MatchOpt(Tcl_GetString(objv[i]), "-endindex", 5)) {
		    if (!endIndexObj) {
			Tcl_IncrRefCount(endIndexObj = Tcl_NewStringObj("-endindex", TCL_INDEX_NONE));
		    }
		    obj = endIndexObj;
		}
	    }
	    myObjv[i] = obj;
	}

	textPtr->selAttrs = textPtr->textConfigAttrs;
	rc = Tk_SetOptions(interp, (char *) textPtr, textPtr->optionTable,
		objc, myObjv, textPtr->tkwin, &savedOptions, &mask);

	if (rc != TCL_OK) {
	    if (startLineObj && startIndexObj) {
		Tcl_SetObjResult(interp, Tcl_NewStringObj(
		    "cannot use both, -startindex, and deprecated -startline", TCL_INDEX_NONE));
		rc = TCL_ERROR;
	    }
	    if (endLineObj && endIndexObj) {
		Tcl_SetObjResult(interp, Tcl_NewStringObj(
		    "cannot use both, -endindex, and deprecated -endline", TCL_INDEX_NONE));
		rc = TCL_ERROR;
	    }
	}

	if (startLineObj)  { Tcl_GuardedDecrRefCount(startLineObj); }
	if (endLineObj)    { Tcl_GuardedDecrRefCount(endLineObj); }
	if (startIndexObj) { Tcl_GuardedDecrRefCount(startIndexObj); }
	if (endIndexObj)   { Tcl_GuardedDecrRefCount(endIndexObj); }

	ckfree(myObjv);

	if (rc != TCL_OK) {
	    goto error;
	}
    }

    if ((mask & TK_TEXT_INDEX_RANGE) == TK_TEXT_LINE_RANGE) {
	TkTextIndexClear2(&start, NULL, tree);
	TkTextIndexClear2(&end, NULL, tree);
	TkTextIndexSetToStartOfLine2(&start, textPtr->startLine ?
		textPtr->startLine : TkBTreeGetStartLine(textPtr));
	TkTextIndexSetToStartOfLine2(&end, textPtr->endLine ?
		textPtr->endLine : TkBTreeGetLastLine(textPtr));
	if (textPtr->endLine && textPtr->startLine != textPtr->endLine) {
	    TkTextIndexBackChars(textPtr, &end, 1, &end, COUNT_INDICES);
	}

	if (TkTextIndexCompare(&start, &end) > 0) {
	    Tcl_SetObjResult(interp, Tcl_NewStringObj(
		    "-startline must be less than or equal to -endline", TCL_INDEX_NONE));
	    Tcl_SetErrorCode(interp, "TK", "TEXT", "INDEX_ORDER", NULL);
	    goto error;
	}

	if (textPtr->endLine && textPtr->endLine != sharedTextPtr->endMarker->sectionPtr->linePtr) {
	    if (textPtr->endMarker->refCount > 1) {
		textPtr->endMarker->refCount -= 1;
		textPtr->endMarker = TkTextMakeStartEndMark(textPtr, &tkTextRightMarkType);
	    } else {
		TkBTreeUnlinkSegment(sharedTextPtr, textPtr->endMarker);
	    }
	    TkBTreeLinkSegment(sharedTextPtr, textPtr->endMarker, &end);
	} else if (textPtr->endMarker != sharedTextPtr->endMarker) {
	    if (--textPtr->endMarker->refCount == 0) {
		TkBTreeUnlinkSegment(sharedTextPtr, textPtr->endMarker);
		FREE_SEGMENT(textPtr->endMarker);
		DEBUG_ALLOC(tkTextCountDestroySegment++);
	    }
	    (textPtr->endMarker = sharedTextPtr->endMarker)->refCount += 1;
	}
	if (textPtr->startLine
		&& textPtr->startLine != sharedTextPtr->startMarker->sectionPtr->linePtr) {
	    if (textPtr->startMarker->refCount > 1) {
		textPtr->startMarker->refCount -= 1;
		textPtr->startMarker = TkTextMakeStartEndMark(textPtr, &tkTextLeftMarkType);
	    } else {
		TkBTreeUnlinkSegment(sharedTextPtr, textPtr->startMarker);
	    }
	    TkBTreeLinkSegment(sharedTextPtr, textPtr->startMarker, &start);
	} else if (textPtr->startMarker != sharedTextPtr->startMarker) {
	    if (--textPtr->startMarker->refCount == 0) {
		TkBTreeUnlinkSegment(sharedTextPtr, textPtr->startMarker);
		FREE_SEGMENT(textPtr->startMarker);
		DEBUG_ALLOC(tkTextCountDestroySegment++);
	    }
	    (textPtr->startMarker = sharedTextPtr->startMarker)->refCount += 1;
	}
    }

#else /* if !SUPPORT_DEPRECATED_STARTLINE_ENDLINE */

    textPtr->selAttrs = textPtr->textConfigAttrs;
    if (Tk_SetOptions(interp, (char *) textPtr, textPtr->optionTable,
	    objc, objv, textPtr->tkwin, &savedOptions, &mask) != TCL_OK) {
	textPtr->selAttrs = textPtr->selTagPtr->attrs;
	tkTextDebug = oldTextDebug;
	return TCL_ERROR;
    }

#endif /* SUPPORT_DEPRECATED_STARTLINE_ENDLINE */

    if (sharedTextPtr->steadyMarks != textPtr->steadyMarks) {
	if (!IsClean(sharedTextPtr, NULL, 1)) {
	    ErrorNotAllowed(interp, "setting this option is possible only if the widget "
		    "is overall clean");
	    goto error;
	}
    }

    /*
     * Copy up shared flags.
     */

    /*
     * Update default value for undoing tag operations.
     */

    if (oldUndoTagging != textPtr->undoTagging) {
	sharedTextPtr->undoTagging = textPtr->undoTagging;
	copyDownFlags = 1;
    }

    /* This flag cannot alter if we have peers. */
    sharedTextPtr->steadyMarks = textPtr->steadyMarks;

    if (sharedTextPtr->autoSeparators != textPtr->autoSeparators) {
	sharedTextPtr->autoSeparators = textPtr->autoSeparators;
	copyDownFlags = 1;
    }

    if (textPtr->undo != sharedTextPtr->undo) {
	if (TestIfPerformingUndoRedo(interp, sharedTextPtr, NULL)) {
	    goto error;
	}

	assert(sharedTextPtr->undo == !!sharedTextPtr->undoStack);
	sharedTextPtr->undo = textPtr->undo;
	copyDownFlags = 1;

	if (sharedTextPtr->undo) {
	    sharedTextPtr->undoStack = TkTextUndoCreateStack(
		    sharedTextPtr->maxUndoDepth,
		    sharedTextPtr->maxRedoDepth,
		    sharedTextPtr->maxUndoSize,
		    TextUndoRedoCallback,
		    TextUndoFreeCallback,
		    TextUndoStackContentChangedCallback);
	    TkTextUndoSetContext(sharedTextPtr->undoStack, sharedTextPtr);
	    sharedTextPtr->undoLevel = 0;
	    sharedTextPtr->pushSeparator = 0;
	    sharedTextPtr->isIrreversible = 0;
	    sharedTextPtr->isAltered = 0;
	} else {
	    sharedTextPtr->isIrreversible = TkTextUndoContentIsModified(sharedTextPtr->undoStack);
	    ClearRetainedUndoTokens(sharedTextPtr);
	    TkTextUndoDestroyStack(&sharedTextPtr->undoStack);
	}
    }

    /* normalize values */
    textPtr->maxUndoDepth = MAX(textPtr->maxUndoDepth, 0);
    textPtr->maxRedoDepth = MAX(-1, textPtr->maxRedoDepth);
    textPtr->maxUndoSize = MAX(textPtr->maxUndoSize, 0);

    if (sharedTextPtr->maxUndoDepth != textPtr->maxUndoDepth
	    || sharedTextPtr->maxRedoDepth != textPtr->maxRedoDepth
	    || sharedTextPtr->maxUndoSize != textPtr->maxUndoSize) {
	if (sharedTextPtr->undoStack) {
	    TkTextUndoSetMaxStackDepth(sharedTextPtr->undoStack,
		    textPtr->maxUndoDepth, textPtr->maxRedoDepth);
	    TkTextUndoSetMaxStackSize(sharedTextPtr->undoStack, textPtr->maxUndoSize, 0);
	}
	sharedTextPtr->maxUndoDepth = textPtr->maxUndoDepth;
	sharedTextPtr->maxRedoDepth = textPtr->maxRedoDepth;
	sharedTextPtr->maxUndoSize = textPtr->maxUndoSize;
	copyDownFlags = 1;
    }

    if (copyDownFlags) {
	TkText *tPtr;

	for (tPtr = sharedTextPtr->peers; tPtr; tPtr = tPtr->next) {
	    tPtr->autoSeparators = sharedTextPtr->autoSeparators;
	    tPtr->maxUndoDepth = sharedTextPtr->maxUndoDepth;
	    tPtr->maxRedoDepth = sharedTextPtr->maxRedoDepth;
	    tPtr->maxUndoSize = sharedTextPtr->maxUndoSize;
	    tPtr->undo = sharedTextPtr->undo;
	    tPtr->undoTagging = sharedTextPtr->undoTagging;
	}
    }

    /*
     * Check soft hyphen support.
     */

    textPtr->hyphenate = textPtr->useHyphenSupport
	    && textPtr->state != TK_TEXT_STATE_NORMAL
	    && (textPtr->wrapMode == TEXT_WRAPMODE_WORD || textPtr->wrapMode == TEXT_WRAPMODE_CODEPOINT);
    if (didHyphenate != textPtr->hyphenate) {
	mask |= TK_TEXT_LINE_GEOMETRY;
    }

    /*
     * Parse hyphen rules.
     */

    if (textPtr->hyphenRulesPtr) {
	if (TkTextParseHyphenRules(textPtr, textPtr->hyphenRulesPtr, &textPtr->hyphenRules) != TCL_OK) {
	    goto error;
	}
    } else {
	textPtr->hyphenRules = TK_TEXT_HYPHEN_MASK;
    }
    if (oldHyphenRules != textPtr->hyphenRules && textPtr->hyphenate) {
	mask |= TK_TEXT_LINE_GEOMETRY;
    }

    /*
     * Parse tab stops.
     */

    if (textPtr->tabArrayPtr) {
	ckfree(textPtr->tabArrayPtr);
	textPtr->tabArrayPtr = NULL;
    }
    if (textPtr->tabOptionPtr) {
	textPtr->tabArrayPtr = TkTextGetTabs(interp, textPtr, textPtr->tabOptionPtr);
	if (!textPtr->tabArrayPtr) {
	    Tcl_AddErrorInfo(interp, "\n    (while processing -tabs option)");
	    goto error;
	}
    }

    /*
     * Check language support.
     */

    if (textPtr->langPtr) {
	if (!TkTextTestLangCode(interp, textPtr->langPtr)) {
	    goto error;
	}
	memcpy(textPtr->lang, Tcl_GetString(textPtr->langPtr), 3);
    } else {
	memset(textPtr->lang, 0, 3);
    }

    /*
     * A few other options also need special processing, such as parsing the
     * geometry and setting the background from a 3-D border.
     */

    Tk_SetBackgroundFromBorder(textPtr->tkwin, textPtr->border);

    /*
     * Now setup the -startindex/-setindex range. This step cannot be restored,
     * so this function must not return with an error code after this processing.
     */

    if (mask & TK_TEXT_INDEX_RANGE) {
	if (textPtr->newStartIndex) {
	    if (!TkTextGetIndexFromObj(interp, sharedTextPtr->mainPeer,
		    textPtr->newStartIndex, &start)) {
		goto error;
	    }
	} else {
	    TkTextIndexClear(&start, textPtr);
	    TkTextIndexSetSegment(&start, textPtr->startMarker);
	}
	if (textPtr->newEndIndex) {
	    if (!TkTextGetIndexFromObj(interp, sharedTextPtr->mainPeer, textPtr->newEndIndex, &end)) {
		goto error;
	    }
	} else {
	    TkTextIndexClear(&end, textPtr);
	    TkTextIndexSetSegment(&end, textPtr->endMarker);
	}
	if (TkTextIndexCompare(&start, &end) > 0) {
	    Tcl_SetObjResult(interp, Tcl_NewStringObj(
		    "-startindex must be less than or equal to -endindex", TCL_INDEX_NONE));
	    Tcl_SetErrorCode(interp, "TK", "TEXT", "INDEX_ORDER", NULL);
	    goto error;
	}

	start.textPtr = NULL;
	end.textPtr = NULL;

	if (textPtr->newEndIndex) {
	    if (TkTextIndexIsEndOfText(&end)) {
		if (--textPtr->endMarker->refCount == 0) {
		    assert(textPtr->endMarker != sharedTextPtr->endMarker);
		    TkBTreeUnlinkSegment(sharedTextPtr, textPtr->endMarker);
		    FREE_SEGMENT(textPtr->endMarker);
		    DEBUG_ALLOC(tkTextCountDestroySegment++);
		}
		(textPtr->endMarker = sharedTextPtr->endMarker)->refCount += 1;
	    } else {
		if (textPtr->endMarker->refCount > 1) {
		    textPtr->endMarker->refCount -= 1;
		    textPtr->endMarker = TkTextMakeStartEndMark(textPtr, &tkTextRightMarkType);
		} else {
		    assert(textPtr->endMarker != sharedTextPtr->endMarker);
		    TkBTreeUnlinkSegment(sharedTextPtr, textPtr->endMarker);
		}
		TkBTreeLinkSegment(sharedTextPtr, textPtr->endMarker, &end);
	    }
	    Tcl_GuardedDecrRefCount(textPtr->newEndIndex);
	    textPtr->newEndIndex = NULL;
	}

	if (textPtr->newStartIndex) {
	    if (TkTextIndexIsStartOfText(&start)) {
		if (--textPtr->startMarker->refCount == 0) {
		    assert(textPtr->startMarker != sharedTextPtr->startMarker);
		    TkBTreeUnlinkSegment(sharedTextPtr, textPtr->startMarker);
		    FREE_SEGMENT(textPtr->startMarker);
		    DEBUG_ALLOC(tkTextCountDestroySegment++);
		}
		(textPtr->startMarker = sharedTextPtr->startMarker)->refCount += 1;
	    } else {
		if (textPtr->startMarker->refCount > 1) {
		    textPtr->startMarker->refCount -= 1;
		    textPtr->startMarker = TkTextMakeStartEndMark(textPtr, &tkTextLeftMarkType);
		} else {
		    TkBTreeUnlinkSegment(sharedTextPtr, textPtr->startMarker);
		}
		TkBTreeLinkSegment(sharedTextPtr, textPtr->startMarker, &start);
	    }
	    Tcl_GuardedDecrRefCount(textPtr->newStartIndex);
	    textPtr->newStartIndex = NULL;
	}

	/*
	 * Line start and/or end have been adjusted. We need to validate the
	 * first displayed line and arrange for re-layout.
	 */

	TkBTreeClientRangeChanged(textPtr, MAX(0, textPtr->lineHeight));
	TkrTextMakeByteIndex(tree, NULL, TkTextIndexGetLineNumber(&textPtr->topIndex, NULL), 0, &current);

	if (TkTextIndexCompare(&current, &start) < 0 || TkTextIndexCompare(&end, &current) < 0) {
	    TkTextSearch search;
	    TkTextIndex first, last;
	    int selChanged = 0;

	    TkTextSetYView(textPtr, &start, 0);

	    /*
	     * We may need to adjust the selection. So we have to check
	     * whether the "sel" tag was applied to anything outside the
	     * current start,end.
	     */

	    TkrTextMakeByteIndex(tree, NULL, 0, 0, &first);
	    TkBTreeStartSearch(&first, &start, textPtr->selTagPtr, &search, SEARCH_NEXT_TAGON);
	    if (TkBTreeNextTag(&search)) {
		selChanged = 1;
	    } else {
		TkrTextMakeByteIndex(tree, NULL, TkrBTreeNumLines(tree, NULL), 0, &last);
		TkBTreeStartSearchBack(&end, &last, textPtr->selTagPtr,
			&search, SEARCH_EITHER_TAGON_TAGOFF);
		if (TkBTreePrevTag(&search)) {
		    selChanged = 1;
		}
	    }
	    if (selChanged) {
		/*
		 * Send an event that the selection has changed, and abort any
		 * partial-selections in progress.
		 */

		TkTextSelectionEvent(textPtr);
		textPtr->abortSelections = 1;
	    }
	}

	/* Indices are potentially obsolete after changing -start and/or
	 * -end, therefore increase the epoch.
	 * Also, clamp the insert and current (unshared) marks to the new
	 * -start/-end range limits of the widget. All other (shared)
	 * marks are unchanged.
         * The return value of TkTextMarkNameToIndex does not need to be
         * checked: "insert" and "current" marks always exist, and the
         * purpose of the code below precisely is to move them inside the
         * -start/-end range.
	 */

	currentEpoch = TkBTreeIncrEpoch(tree);
	start.textPtr = textPtr;
	end.textPtr = textPtr;

	TkTextMarkNameToIndex(textPtr, "current", &current);
	if (TkTextIndexCompare(&current, &start) < 0) {
	    textPtr->currentMarkPtr = TkrTextSetMark(textPtr, "current", &start);
	} else if (TkTextIndexCompare(&current, &end) > 0) {
	    textPtr->currentMarkPtr = TkrTextSetMark(textPtr, "current", &end);
	}
    } else {
	currentEpoch = TkBTreeEpoch(tree);
    }

    /*
     * Don't allow negative values for specific attributes.
     */

    textPtr->spacing1 = MAX(textPtr->spacing1, 0);
    textPtr->spacing2 = MAX(textPtr->spacing2, 0);
    textPtr->spacing3 = MAX(textPtr->spacing3, 0);
    textPtr->highlightWidth = MAX(textPtr->highlightWidth, 0);
    textPtr->borderWidth = MAX(textPtr->borderWidth, 0);
    textPtr->insertWidth = MAX(textPtr->insertWidth, 0);
    textPtr->syncTime = MAX(0, textPtr->syncTime);
    textPtr->selAttrs.borderWidth = MAX(textPtr->selAttrs.borderWidth, 0);

    /*
     * Make sure that configuration options are properly mirrored between the
     * widget record and the "sel" tags.
     */

    if (textPtr->selAttrs.border != textPtr->textConfigAttrs.border) {
	textPtr->selTagPtr->attrs.border = textPtr->selAttrs.border;
    }
    if (textPtr->selAttrs.inactiveBorder != textPtr->textConfigAttrs.inactiveBorder) {
	textPtr->selTagPtr->attrs.inactiveBorder = textPtr->selAttrs.inactiveBorder;
    }
    if (textPtr->selAttrs.fgColor != textPtr->textConfigAttrs.fgColor) {
	textPtr->selTagPtr->attrs.fgColor = textPtr->selAttrs.fgColor;
    }
    if (textPtr->selAttrs.inactiveFgColor != textPtr->textConfigAttrs.inactiveFgColor) {
	textPtr->selTagPtr->attrs.inactiveFgColor = textPtr->selAttrs.inactiveFgColor;
    }
<<<<<<< HEAD
    if (textPtr->selAttrs.borderWidthObj != textPtr->textConfigAttrs.borderWidthObj) {
	textPtr->selTagPtr->attrs.borderWidthObj = textPtr->selAttrs.borderWidthObj;
	textPtr->selTagPtr->attrs.borderWidth = textPtr->selAttrs.borderWidth;
    }
    textPtr->textConfigAttrs = textPtr->selAttrs;
    textPtr->selAttrs = textPtr->selTagPtr->attrs;
    TkTextUpdateTagDisplayFlags(textPtr->selTagPtr);
    TkTextRedrawTag(NULL, textPtr, NULL, NULL, textPtr->selTagPtr, 0);
=======
    if (textPtr->selTagPtr->selFgColor == NULL) {
	textPtr->selTagPtr->fgColor = textPtr->selFgColorPtr;
    } else {
	textPtr->selTagPtr->selFgColor = textPtr->selFgColorPtr;
    }
    textPtr->selTagPtr->affectsDisplay = 0;
    textPtr->selTagPtr->affectsDisplayGeometry = 0;
    if ((textPtr->selTagPtr->elide >= 0)
	    || (textPtr->selTagPtr->tkfont != NULL)
	    || (textPtr->selTagPtr->justify != TK_JUSTIFY_NULL)
	    || (textPtr->selTagPtr->lMargin1 != INT_MIN)
	    || (textPtr->selTagPtr->lMargin2 != INT_MIN)
	    || (textPtr->selTagPtr->offset != INT_MIN)
	    || (textPtr->selTagPtr->rMargin != INT_MIN)
	    || (textPtr->selTagPtr->spacing1 != INT_MIN)
	    || (textPtr->selTagPtr->spacing2 != INT_MIN)
	    || (textPtr->selTagPtr->spacing3 != INT_MIN)
	    || (textPtr->selTagPtr->tabStringPtr != NULL)
	    || (textPtr->selTagPtr->tabStyle == TK_TEXT_TABSTYLE_TABULAR)
	    || (textPtr->selTagPtr->tabStyle == TK_TEXT_TABSTYLE_WORDPROCESSOR)
	    || (textPtr->selTagPtr->wrapMode == TEXT_WRAPMODE_CHAR)
	    || (textPtr->selTagPtr->wrapMode == TEXT_WRAPMODE_NONE)
	    || (textPtr->selTagPtr->wrapMode == TEXT_WRAPMODE_WORD)) {
	textPtr->selTagPtr->affectsDisplay = 1;
	textPtr->selTagPtr->affectsDisplayGeometry = 1;
    }
    if ((textPtr->selTagPtr->border != NULL)
	    || (textPtr->selTagPtr->selBorder != NULL)
	    || (textPtr->selTagPtr->relief != TK_RELIEF_NULL)
	    || (textPtr->selTagPtr->bgStipple != None)
	    || (textPtr->selTagPtr->fgColor != NULL)
	    || (textPtr->selTagPtr->selFgColor != NULL)
	    || (textPtr->selTagPtr->fgStipple != None)
	    || (textPtr->selTagPtr->overstrike >= 0)
	    || (textPtr->selTagPtr->overstrikeColor != NULL)
	    || (textPtr->selTagPtr->underline >= 0)
	    || (textPtr->selTagPtr->underlineColor != NULL)
	    || (textPtr->selTagPtr->lMarginColor != NULL)
	    || (textPtr->selTagPtr->rMarginColor != NULL)) {
	textPtr->selTagPtr->affectsDisplay = 1;
    }
    TkTextRedrawTag(NULL, textPtr, NULL, NULL, textPtr->selTagPtr, 1);
>>>>>>> c33654db

    /*
     * Claim the selection if we've suddenly started exporting it and there
     * are tagged characters.
     */

    if (textPtr->exportSelection && (!oldExport) && (!Tcl_IsSafe(textPtr->interp))) {
	TkTextSearch search;
	TkTextIndex first, last;

	TkTextIndexSetupToStartOfText(&first, textPtr, tree);
	TkTextIndexSetupToEndOfText(&last, textPtr, tree);
	TkBTreeStartSearch(&first, &last, textPtr->selTagPtr, &search, SEARCH_NEXT_TAGON);
	if (TkBTreeNextTag(&search)) {
	    Tk_OwnSelection(textPtr->tkwin, XA_PRIMARY, TkTextLostSelection, textPtr);
	    textPtr->flags |= GOT_SELECTION;
	}
    }

    /*
     * Account for state changes that would reenable blinking cursor state.
     */

    if (textPtr->flags & GOT_FOCUS) {
	Tcl_DeleteTimerHandler(textPtr->insertBlinkHandler);
	textPtr->insertBlinkHandler = NULL;
	TextBlinkProc(textPtr);
    }

    /*
     * Register the desired geometry for the window, and arrange for the
     * window to be redisplayed.
     */

    textPtr->width = MAX(textPtr->width, 1);
    textPtr->height = MAX(textPtr->height, 1);

    Tk_FreeSavedOptions(&savedOptions);
    TextWorldChanged(textPtr, mask);

    if (textPtr->syncTime == 0 && (mask & TK_TEXT_SYNCHRONIZE)) {
	UpdateLineMetrics(textPtr, 0, TkrBTreeNumLines(sharedTextPtr->tree, textPtr));
    }

    /*
     * At least handle the "watch" command, and set the insert cursor.
     */

    if (mask & TK_TEXT_INDEX_RANGE) {
	/*
	 * Setting the "insert" mark must be done at the end, because the "watch" command
	 * will be triggered. Be sure to use the actual range, mind the epoch.
	 */

	TkTextMarkNameToIndex(textPtr, "insert", &current);

	if (start.stateEpoch != currentEpoch) {
	    /*
	     * The "watch" command did change the content.
	     */
	    TkTextIndexSetupToStartOfText(&start, textPtr, tree);
	    TkTextIndexSetupToEndOfText(&end, textPtr, tree);
	}

	start.textPtr = textPtr;
	end.textPtr = textPtr;

	if (TkTextIndexCompare(&current, &start) < 0) {
	    textPtr->insertMarkPtr = TkrTextSetMark(textPtr, "insert", &start);
	} else if (TkTextIndexCompare(&current, &end) >= 0) {
	    textPtr->insertMarkPtr = TkrTextSetMark(textPtr, "insert", &end);
	}
    }

    tkTextDebug = oldTextDebug;
    TK_BTREE_DEBUG(TkBTreeCheck(sharedTextPtr->tree));

    return TCL_OK;

error:
    Tk_RestoreSavedOptions(&savedOptions);
    textPtr->selAttrs = textPtr->selTagPtr->attrs;
    tkTextDebug = oldTextDebug;
    return TCL_ERROR;
}

/*
 *---------------------------------------------------------------------------
 *
 * TkTextParseHyphenRules --
 *
 *	This function is parsing the object containing the hyphen rules.
 *
 * Results:
 *	A standard Tcl result.
 *
 * Side effects:
 *	None.
 *
 *---------------------------------------------------------------------------
 */

int
TkTextParseHyphenRules(
    TkText *textPtr,
    Tcl_Obj *objPtr,
    int *rulesPtr)
{
    int rules = 0;
    Tcl_Obj **argv;
    Tcl_Size argc, i;
    unsigned k;

    assert(rulesPtr);

    if (Tcl_ListObjGetElements(textPtr->interp, objPtr, &argc, &argv) != TCL_OK) {
	return TCL_ERROR;
    }
    for (i = 0; i < argc; ++i) {
	char const *rule = Tcl_GetString(argv[i]);
	int r = rules;

	for (k = 0; k < sizeof(hyphenRuleStrings)/sizeof(hyphenRuleStrings[0]); ++k) {
	    if (strcmp(rule, hyphenRuleStrings[k]) == 0) {
		rules |= (1 << k);
	    }
	}
	if (r == rules) {
	    Tcl_SetObjResult(textPtr->interp, Tcl_ObjPrintf("unknown hyphen rule \"%s\"", rule));
	    Tcl_SetErrorCode(textPtr->interp, "TK", "TEXT", "VALUE", NULL);
	    return TCL_ERROR;
	}
    }
    *rulesPtr = rules;
    return TCL_OK;
}

/*
 *---------------------------------------------------------------------------
 *
 * TextWorldChangedCallback --
 *
 *	This function is called when the world has changed in some way and the
 *	widget needs to recompute all its graphics contexts and determine its
 *	new geometry.
 *
 * Results:
 *	None.
 *
 * Side effects:
 *	Configures all tags in the Text with a empty objc/objv, for the side
 *	effect of causing all the items to recompute their geometry and to be
 *	redisplayed.
 *
 *---------------------------------------------------------------------------
 */

static void
TextWorldChangedCallback(
    void *instanceData)	/* Information about widget. */
{
    TextWorldChanged((TkText *) instanceData, TK_TEXT_LINE_GEOMETRY);
}

/*
 *---------------------------------------------------------------------------
 *
 * TextWorldChanged --
 *
 *	This function is called when the world has changed in some way and the
 *	widget needs to recompute all its graphics contexts and determine its
 *	new geometry.
 *
 * Results:
 *	None.
 *
 * Side effects:
 *	Configures all tags in the Text with a empty objc/objv, for the side
 *	effect of causing all the items to recompute their geometry and to be
 *	redisplayed.
 *
 *---------------------------------------------------------------------------
 */

static void
TextWorldChanged(
    TkText *textPtr,		/* Information about widget. */
    int mask)			/* OR'd collection of bits showing what has changed. */
{
    Tk_FontMetrics fm;
    int border;
    int oldLineHeight = textPtr->lineHeight;

    Tk_GetFontMetrics(textPtr->tkfont, &fm);
    textPtr->lineHeight = MAX(1, fm.linespace);
    textPtr->charWidth = MAX(1, Tk_TextWidth(textPtr->tkfont, "0", 1));
    textPtr->spaceWidth = MAX(1, Tk_TextWidth(textPtr->tkfont, " ", 1));

    if (oldLineHeight != textPtr->lineHeight) {
	TkTextFontHeightChanged(textPtr);
    }

    border = textPtr->borderWidth + textPtr->highlightWidth;
    Tk_GeometryRequest(textPtr->tkwin,
	    textPtr->width*textPtr->charWidth + 2*textPtr->padX + 2*border,
	    textPtr->height*(fm.linespace + textPtr->spacing1 + textPtr->spacing3)
		    + 2*textPtr->padY + 2*border);

    Tk_SetInternalBorderEx(textPtr->tkwin,
	    border + textPtr->padX, border + textPtr->padX,
	    border + textPtr->padY, border + textPtr->padY);
    if (textPtr->setGrid) {
	Tk_SetGrid(textPtr->tkwin, textPtr->width, textPtr->height,
		textPtr->charWidth, textPtr->lineHeight);
    } else {
	Tk_UnsetGrid(textPtr->tkwin);
    }

    TkTextRelayoutWindow(textPtr, mask);
    TK_BTREE_DEBUG(TkBTreeCheck(textPtr->sharedTextPtr->tree));
}

/*
 *--------------------------------------------------------------
 *
 * TextEventProc --
 *
 *	This function is invoked by the Tk dispatcher on structure changes to
 *	a text. For texts with 3D borders, this function is also invoked for
 *	exposures.
 *
 * Results:
 *	None.
 *
 * Side effects:
 *	When the window gets deleted, internal structures get cleaned up.
 *	When it gets exposed, it is redisplayed.
 *
 *--------------------------------------------------------------
 */

static void
ProcessConfigureNotify(
    TkText *textPtr,
    int updateLineGeometry)
{
    int mask = updateLineGeometry ? TK_TEXT_LINE_GEOMETRY : 0;

    /*
     * Do not allow line height computations before we accept the first
     * ConfigureNotify event. The problem is the very poor performance
     * in CalculateDisplayLineHeight() with very small widget width.
     */

    if (!textPtr->sharedTextPtr->allowUpdateLineMetrics) {
	textPtr->sharedTextPtr->allowUpdateLineMetrics = 1;
	updateLineGeometry = 1;
	TkTextEventuallyRepick(textPtr);
    }

    if (textPtr->prevHeight != Tk_Height(textPtr->tkwin)
	    || textPtr->prevWidth != Tk_Width(textPtr->tkwin)) {
	mask |= TK_TEXT_LINE_REDRAW_BOTTOM_LINE;
    }
    TkTextRelayoutWindow(textPtr, mask);
    TK_BTREE_DEBUG(TkBTreeCheck(textPtr->sharedTextPtr->tree));

    textPtr->prevWidth = Tk_Width(textPtr->tkwin);
    textPtr->prevHeight = Tk_Height(textPtr->tkwin);
}

static void
ProcessDestroyNotify(
    TkText *textPtr)
{
    if (textPtr->setGrid) {
	Tk_UnsetGrid(textPtr->tkwin);
	textPtr->setGrid = 0;
    }
    if (!(textPtr->flags & OPTIONS_FREED)) {
	/* Restore the original attributes. */
	textPtr->selAttrs = textPtr->textConfigAttrs;
	Tk_FreeConfigOptions((char *) textPtr, textPtr->optionTable, textPtr->tkwin);
	textPtr->flags |= OPTIONS_FREED;
    }
    textPtr->flags |= DESTROYED;

    /*
     * Call 'DestroyTest' to handle the deletion for us. The actual
     * textPtr may still exist after this, if there are some outstanding
     * references. But we have flagged it as DESTROYED just above, so
     * nothing will try to make use of it very extensively.
     */

    DestroyText(textPtr);
}

static void
ProcessFocusInOut(
    TkText *textPtr,
    XEvent *eventPtr)
{
    TkTextIndex index, index2;

    if (eventPtr->xfocus.detail == NotifyInferior
	    || eventPtr->xfocus.detail == NotifyAncestor
	    || eventPtr->xfocus.detail == NotifyNonlinear) {
	if (eventPtr->type == FocusIn) {
	    textPtr->flags |= GOT_FOCUS | INSERT_ON;
	} else {
	    textPtr->flags &= ~(GOT_FOCUS | INSERT_ON);
	}
	if (textPtr->state == TK_TEXT_STATE_NORMAL) {
	    if (eventPtr->type == FocusOut) {
		if (textPtr->insertBlinkHandler) {
		    Tcl_DeleteTimerHandler(textPtr->insertBlinkHandler);
		    textPtr->insertBlinkHandler = NULL;
		}
	    } else if (textPtr->insertOffTime && !textPtr->insertBlinkHandler) {
		textPtr->insertBlinkHandler =
			Tcl_CreateTimerHandler(textPtr->insertOnTime, TextBlinkProc, textPtr);
	    }
	    TkTextMarkSegToIndex(textPtr, textPtr->insertMarkPtr, &index);
	    TkTextIndexForwChars(textPtr, &index, 1, &index2, COUNT_INDICES);
	    TkrTextChanged(NULL, textPtr, &index, &index2);
	}
	if (textPtr->selAttrs.inactiveBorder != textPtr->selAttrs.border
		|| textPtr->selAttrs.inactiveFgColor != textPtr->selAttrs.fgColor) {
	    TkTextRedrawTag(NULL, textPtr, NULL, NULL, textPtr->selTagPtr, 0);
	}
	if (textPtr->highlightWidth > 0) {
	    TkTextRedrawRegion(textPtr, 0, 0, textPtr->highlightWidth, textPtr->highlightWidth);
	}
    }
}

static void
TextEventProc(
    void *clientData,	/* Information about window. */
    XEvent *eventPtr)		/* Information about event. */
{
    TkText *textPtr = (TkText *)clientData;

    switch (eventPtr->type) {
    case ConfigureNotify:
	if (textPtr->prevWidth != Tk_Width(textPtr->tkwin)
		|| textPtr->prevHeight != Tk_Height(textPtr->tkwin)) {
	    /*
	     * We don't need display computations until the widget is mapped
	     * or as long as the width seems to be unrealistic (not yet expanded
	     * by the geometry manager), see ProcessConfigureNotify() for more
	     * information.
	     */

	    if (Tk_IsMapped(textPtr->tkwin)
		    || (Tk_Width(textPtr->tkwin) >
			MAX(1, 2*(textPtr->highlightWidth + textPtr->borderWidth + textPtr->padX)))) {
		ProcessConfigureNotify(textPtr, textPtr->prevWidth != Tk_Width(textPtr->tkwin));
	    }
	}
	break;
    case DestroyNotify:
	ProcessDestroyNotify(textPtr);
	break;
    default:
	if (!textPtr->sharedTextPtr->allowUpdateLineMetrics) {
	    /*
	     * I don't know whether this can happen, but we want to be sure,
	     * probably we have rejected all ConfigureNotify events before
	     * first Expose arrives.
	     */
	    ProcessConfigureNotify(textPtr, 1);
	}
	switch (eventPtr->type) {
	case Expose:
	    TkTextRedrawRegion(textPtr, eventPtr->xexpose.x, eventPtr->xexpose.y,
		    eventPtr->xexpose.width, eventPtr->xexpose.height);
	    break;
	case FocusIn:
	case FocusOut:
	    ProcessFocusInOut(textPtr, eventPtr);
	    break;
	}
    }
}

/*
 *----------------------------------------------------------------------
 *
 * TextCmdDeletedProc --
 *
 *	This function is invoked when a widget command is deleted. If the
 *	widget isn't already in the process of being destroyed, this command
 *	destroys it.
 *
 * Results:
 *	None.
 *
 * Side effects:
 *	The widget is destroyed.
 *
 *----------------------------------------------------------------------
 */

static void
TextCmdDeletedProc(
    void *clientData)	/* Pointer to widget record for widget. */
{
    TkText *textPtr = (TkText *)clientData;
    Tk_Window tkwin = textPtr->tkwin;

    /*
     * This function could be invoked either because the window was destroyed
     * and the command was then deleted (in which this flag is already set) or
     * because the command was deleted, and then this function destroys the
     * widget.
     */

    if (!(textPtr->flags & DESTROYED)) {
	if (textPtr->setGrid) {
	    Tk_UnsetGrid(textPtr->tkwin);
	    textPtr->setGrid = 0;
	}
	textPtr->flags |= DESTROYED;
	Tk_DestroyWindow(tkwin);
    }
}

/*
 *----------------------------------------------------------------------
 *
 * InsertChars --
 *
 *	This function implements most of the functionality of the "insert"
 *	widget command.
 *
 * Results:
 *	The length of the inserted string.
 *
 * Side effects:
 *	The characters in "stringPtr" get added to the text just before the
 *	character indicated by "indexPtr".
 *
 *	If 'viewUpdate' is 1, we may adjust the window contents'
 *	y-position, and scrollbar setting.
 *
 *----------------------------------------------------------------------
 */

static void
InitPosition(
    TkSharedText *sharedTextPtr,	/* Shared portion of peer widgets. */
    TkTextPosition *positions)		/* Initialise this position array. */
{
    unsigned i;

    for (i = 0; i < sharedTextPtr->numPeers; ++i, ++positions) {
	positions->lineIndex = -1;
	positions->byteIndex = 0;
    }
}

static void
FindNewTopPosition(
    TkSharedText *sharedTextPtr,	/* Shared portion of peer widgets. */
    TkTextPosition *positions,		/* Fill this position array. */
    const TkTextIndex *index1Ptr,	/* Start position of this insert/delete. */
    const TkTextIndex *index2Ptr,	/* End position of this delete, is NULL in case of insert. */
    unsigned lengthOfInsertion)		/* Length of inserted string, is zero in case of delete. */
{
    TkTextBTree tree = sharedTextPtr->tree;
    TkText *tPtr;

    for (tPtr = sharedTextPtr->peers; tPtr; tPtr = tPtr->next, ++positions) {
	int lineIndex = -1;
	int byteIndex = 0;

	if (index2Ptr == NULL) {
	    if (TkTextIndexGetLine(index1Ptr) == TkTextIndexGetLine(&tPtr->topIndex)) {
		lineIndex = TkBTreeLinesTo(tree, NULL, TkTextIndexGetLine(index1Ptr), NULL);
		byteIndex = TkTextIndexGetByteIndex(&tPtr->topIndex);
		if (byteIndex > TkTextIndexGetByteIndex(index1Ptr)) {
		    byteIndex += lengthOfInsertion;
		}
	    }
	} else if (TkTextIndexCompare(index2Ptr, &tPtr->topIndex) >= 0) {
	    if (TkTextIndexCompare(index1Ptr, &tPtr->topIndex) <= 0) {
		/*
		 * Deletion range straddles topIndex: use the beginning of the
		 * range as the new topIndex.
		 */

		lineIndex = TkBTreeLinesTo(tree, NULL, TkTextIndexGetLine(index1Ptr), NULL);
		byteIndex = TkTextIndexGetByteIndex(index1Ptr);
	    } else if (TkTextIndexGetLine(index1Ptr) == TkTextIndexGetLine(&tPtr->topIndex)) {
		/*
		 * Deletion range starts on top line but after topIndex. Use
		 * the current topIndex as the new one.
		 */

		lineIndex = TkBTreeLinesTo(tree, NULL, TkTextIndexGetLine(index1Ptr), NULL);
		byteIndex = TkTextIndexGetByteIndex(&tPtr->topIndex);
            } else {
                /*
                 * Deletion range starts after the top line. This peers's view
                 * will not need to be reset. Nothing to do.
                 */
	    }
	} else if (TkTextIndexGetLine(index2Ptr) == TkTextIndexGetLine(&tPtr->topIndex)) {
	    /*
	     * Deletion range ends on top line but before topIndex. Figure out
	     * what will be the new character index for the character
	     * currently pointed to by topIndex.
	     */

	    lineIndex = TkBTreeLinesTo(tree, NULL, TkTextIndexGetLine(index2Ptr), NULL);
	    byteIndex = TkTextIndexGetByteIndex(&tPtr->topIndex) - TkTextIndexGetByteIndex(index2Ptr);
	    if (TkTextIndexGetLine(index1Ptr) == TkTextIndexGetLine(index2Ptr)) {
		byteIndex += TkTextIndexGetByteIndex(index1Ptr);
	    }
        } else {
            /*
             * Deletion range ends before the top line. This peers's view
             * will not need to be reset. Nothing to do.
             */
	}

	if (lineIndex != -1) {
	    if (lineIndex == positions->lineIndex) {
		positions->byteIndex = MAX(positions->byteIndex, byteIndex);
	    } else {
		positions->lineIndex = MAX(positions->lineIndex, lineIndex);
		positions->byteIndex = byteIndex;
	    }
	}
    }
}

static void
SetNewTopPosition(
    TkSharedText *sharedTextPtr,	/* Shared portion of peer widgets. */
    TkText *textPtr,			/* Current peer widget, can be NULL. */
    const TkTextPosition *positions,	/* New top positions. */
    int viewUpdate)			/* Update the view of current widget if set. */
{
    TkText *tPtr;

    for (tPtr = sharedTextPtr->peers; tPtr; tPtr = tPtr->next, ++positions) {
	if (positions->lineIndex != -1) {
	    TkTextIndex index;

	    if (tPtr == textPtr && !viewUpdate) {
		continue;
	    }

	    TkrTextMakeByteIndex(sharedTextPtr->tree, NULL, positions->lineIndex, 0, &index);
	    TkrTextIndexForwBytes(tPtr, &index, positions->byteIndex, &index);

	    if (tPtr == textPtr) {
		/*
		 * Line cannot be before -startindex of textPtr because this line
		 * corresponds to an index which is necessarily between "begin"
		 * and "end" relative to textPtr. Therefore no need to clamp line
		 * to the -start/-end range.
		 */
	    } else {
		TkTextIndex start;

                /*
                 * Line may be before -startindex of tPtr and must be clamped to -startindex
		 * before providing it to TkTextSetYView otherwise lines before -startindex
                 * would be displayed. There is no need to worry about -endline however,
                 * because the view will only be reset if the deletion involves the TOP
		 * line of the screen.
                 */

		TkTextIndexClear2(&start, tPtr, sharedTextPtr->tree);
		TkTextIndexSetSegment(&start, tPtr->startMarker);
		if (TkTextIndexCompare(&index, &start) < 0) {
		    index = start;
		}
	    }

	    TkTextSetYView(tPtr, &index, 0);
	}
    }
}

static void
ParseHyphens(
    const char *string,
    const char *end,
    char *buffer)
{
#if 0 && TCL_UTF_MAX > 4
# error "The text widget is designed for UTF-8, this applies also to the legacy code. Undocumented pseudo UTF-8 strings cannot be processed with this function, because it relies on the UTF-8 specification."
#endif

    assert(TK_TEXT_HYPHEN_MASK < 256); /* otherwise does not fit into char */

    /*
     * Preparing a string for hyphenation support. Note that 0xff is not allowed in
     * UTF-8 strings, so we can use this value for special purposes.
     */

    while (string != end) {
	if (*string == '\\') {
	    switch (*++string) {
	    case '\0':
		*buffer++ = '\\';
		break;
	    case '-':
		*buffer++ = 0xff;
		*buffer++ = '-';
		string += 1;
		break;
	    case '+':
	    	*buffer++ = 0xff;
		*buffer++ = '+';
		string += 1;
		break;
	    case ':':
		switch (string[1]) {
		case 'c':
		    if (strncmp(string, ":ck:", 4) == 0) {
			*buffer++ = 0xff;
			*buffer++ = (char) (1 << TK_TEXT_HYPHEN_CK);
			string += 4;
			break;
		    }
		    *buffer++ = *string++;
		    break;
		case 'd':
		    if (strncmp(string, ":dd:", 4) == 0) {
			*buffer++ = 0xff;
			*buffer++ = (char) (1 << TK_TEXT_HYPHEN_DOUBLE_DIGRAPH);
			string += 4;
			break;
		    }
		    if (strncmp(string, ":dv:", 4) == 0) {
			*buffer++ = 0xff;
			*buffer++ = (char) (1 << TK_TEXT_HYPHEN_DOUBLE_VOWEL);
			string += 4;
			break;
		    }
		    if (strncmp(string, ":doubledigraph:", 15) == 0) {
			*buffer++ = 0xff;
			*buffer++ = (char) (1 << TK_TEXT_HYPHEN_DOUBLE_DIGRAPH);
			string += 15;
			break;
		    }
		    if (strncmp(string, ":doublevowel:", 13) == 0) {
			*buffer++ = 0xff;
			*buffer++ = (char) (1 << TK_TEXT_HYPHEN_DOUBLE_VOWEL);
			string += 13;
			break;
		    }
		    *buffer++ = *string++;
		    break;
		case 'g':
		    if (strncmp(string, ":ge:", 4) == 0) {
			*buffer++ = 0xff;
			*buffer++ = (char) (1 << TK_TEXT_HYPHEN_GEMINATION);
			string += 4;
			break;
		    }
		    if (strncmp(string, ":gemination:", 12) == 0) {
			*buffer++ = 0xff;
			*buffer++ = (char) (1 << TK_TEXT_HYPHEN_GEMINATION);
			string += 12;
			break;
		    }
		    *buffer++ = *string++;
		    break;
		case 'r':
		    if (strncmp(string, ":rh:", 4) == 0) {
			*buffer++ = 0xff;
			*buffer++ = (char) (1 << TK_TEXT_HYPHEN_REPEAT);
			string += 4;
			break;
		    }
		    if (strncmp(string, ":repeathyphen:", 14) == 0) {
			*buffer++ = 0xff;
			*buffer++ = (char) (1 << TK_TEXT_HYPHEN_REPEAT);
			string += 14;
			break;
		    }
		    *buffer++ = *string++;
		    break;
		case 't':
		    if (strncmp(string, ":tr:", 4) == 0) {
			*buffer++ = 0xff;
			*buffer++ = (char) (1 << TK_TEXT_HYPHEN_TREMA);
			string += 4;
			break;
		    }
		    if (strncmp(string, ":tc:", 4) == 0) {
			*buffer++ = 0xff;
			*buffer++ = (char) (1 << TK_TEXT_HYPHEN_TRIPLE_CONSONANT);
			string += 4;
			break;
		    }
		    if (strncmp(string, ":trema:", 7) == 0) {
			*buffer++ = 0xff;
			*buffer++ = (char) (1 << TK_TEXT_HYPHEN_TREMA);
			string += 7;
			break;
		    }
		    if (strncmp(string, ":tripleconsonant:", 17) == 0) {
			*buffer++ = 0xff;
			*buffer++ = (char) (1 << TK_TEXT_HYPHEN_TRIPLE_CONSONANT);
			string += 17;
			break;
		    }
		    *buffer++ = *string++;
		    break;
	    default:
		*buffer++ = *string++;
		break;
	    }
	    }
	} else {
	    *buffer++ = *string++;
	}
    }
    *buffer = '\0';
}

static void
InsertChars(
    TkText *textPtr,		/* Overall information about text widget. */
    TkTextIndex *index1Ptr,	/* Where to insert new characters. May be modified if the index
    				 * is not valid for insertion (e.g. if at "end"). */
    TkTextIndex *index2Ptr,	/* Out: Index at the end of the inserted text. */
    char const *string,		/* Null-terminated string containing new information to add to text. */
    unsigned length,		/* Length of string content. */
    int viewUpdate,		/* Update the view if set. */
    TkTextTagSet *tagInfoPtr,	/* Add these tags to the inserted text, can be NULL. */
    TkTextTag *hyphenTagPtr,	/* Associate this tag with soft hyphens, can be NULL. */
    int parseHyphens)		/* Should we parse hyphens (tk_textInsert)? */
{
    TkSharedText *sharedTextPtr;
    TkText *tPtr;
    TkTextPosition *textPosition;
    TkTextPosition textPosBuf[PIXEL_CLIENTS];
    TkTextUndoInfo undoInfo;
    TkTextUndoInfo *undoInfoPtr;
    TkTextIndex startIndex;
    const char *text = string;
    char textBuf[4096];

    assert(textPtr);
    assert(length > 0);
    assert(!TkTextIsDeadPeer(textPtr));

    sharedTextPtr = textPtr->sharedTextPtr;

    /*
     * Don't allow insertions on the last (dummy) line of the text. This is
     * the only place in this function where the index1Ptr is modified.
     */

    if (TkTextIndexGetLine(index1Ptr) == TkBTreeGetLastLine(textPtr)) {
	TkTextIndexBackChars(textPtr, index1Ptr, 1, index1Ptr, COUNT_INDICES);
    }

    /*
     * Notify the display module that lines are about to change, then do the
     * insertion. If the insertion occurs on the top line of the widget
     * (textPtr->topIndex), then we have to recompute topIndex after the
     * insertion, since the insertion could invalidate it.
     */

    if (sharedTextPtr->numPeers > sizeof(textPosBuf)/sizeof(textPosBuf[0])) {
	textPosition = (TkTextPosition *)ckalloc(sizeof(TkTextPosition)*sharedTextPtr->numPeers);
    } else {
	textPosition = textPosBuf;
    }
    InitPosition(sharedTextPtr, textPosition);
    FindNewTopPosition(sharedTextPtr, textPosition, index1Ptr, NULL, length);

    TkrTextChanged(sharedTextPtr, NULL, index1Ptr, index1Ptr);
    undoInfoPtr = TkTextUndoStackIsFull(sharedTextPtr->undoStack) ? NULL : &undoInfo;
    startIndex = *index1Ptr;
    TkTextIndexToByteIndex(&startIndex); /* we need the byte position after insertion */

    if (parseHyphens) {
	text = (length >= sizeof(textBuf)) ? (char *)ckalloc(length + 1) : textBuf;
	ParseHyphens(string, string + length, (char *) text);
    }

    TkBTreeInsertChars(sharedTextPtr->tree, index1Ptr, text, tagInfoPtr, hyphenTagPtr, undoInfoPtr);

    /*
     * Push the insertion on the undo stack, and update the modified status of the widget.
     * Try to join with previously pushed undo token, if possible.
     */

    if (undoInfoPtr) {
	const TkTextUndoSubAtom *subAtom;
	int triggerStackEvent = 0;
	int pushToken;

	assert(undoInfo.byteSize == 0);

	PushUndoSeparatorIfNeeded(sharedTextPtr, sharedTextPtr->autoSeparators, TK_TEXT_EDIT_INSERT);

	pushToken = sharedTextPtr->lastUndoTokenType != TK_TEXT_UNDO_INSERT
		|| !((subAtom = TkTextUndoGetLastUndoSubAtom(sharedTextPtr->undoStack))
			&& (triggerStackEvent = TkBTreeJoinUndoInsert(
				(TkTextUndoToken *)subAtom->item, subAtom->size, undoInfo.token, undoInfo.byteSize)));

	assert(undoInfo.token->undoType->rangeProc);
	sharedTextPtr->prevUndoStartIndex = ((TkTextUndoTokenRange *) undoInfo.token)->startIndex;
	sharedTextPtr->prevUndoEndIndex = ((TkTextUndoTokenRange *) undoInfo.token)->endIndex;
	sharedTextPtr->lastUndoTokenType = TK_TEXT_UNDO_INSERT;
	sharedTextPtr->lastEditMode = TK_TEXT_EDIT_INSERT;

	if (pushToken) {
	    TkTextPushUndoToken(sharedTextPtr, undoInfo.token, undoInfo.byteSize);
	} else {
	    assert(!undoInfo.token->undoType->destroyProc);
	    ckfree(undoInfo.token);
	    DEBUG_ALLOC(tkTextCountDestroyUndoToken++);
	}
	if (triggerStackEvent) {
	    sharedTextPtr->undoStackEvent = 1; /* TkBTreeJoinUndoInsert didn't trigger */
	}
    }

    *index2Ptr = *index1Ptr;
    *index1Ptr = startIndex;
    UpdateModifiedFlag(sharedTextPtr, 1);
    TkTextUpdateAlteredFlag(sharedTextPtr);
    SetNewTopPosition(sharedTextPtr, textPtr, textPosition, viewUpdate);

    if (textPosition != textPosBuf) {
	ckfree(textPosition);
    }

    /*
     * Invalidate any selection retrievals in progress, and send an event
     * that the selection changed if that is the case.
     */

    for (tPtr = sharedTextPtr->peers; tPtr; tPtr = tPtr->next) {
        if (TkBTreeCharTagged(index1Ptr, tPtr->selTagPtr)) {
            TkTextSelectionEvent(tPtr);
        }
	tPtr->abortSelections = 1;
    }

    if (parseHyphens && text != textBuf) {
	ckfree((char *) text);
    }
}

/*
 *----------------------------------------------------------------------
 *
 * TextUndoRedoCallback --
 *
 *	This function is registered with the generic undo/redo code to handle
 *	'insert' and 'delete' actions on all text widgets. We cannot perform
 *	those actions on any particular text widget, because that text widget
 *	might have been deleted by the time we get here.
 *
 * Results:
 *	None.
 *
 * Side effects:
 *	Will change anything, depending on the undo token.
 *
 *----------------------------------------------------------------------
 */

static void
TriggerWatchUndoRedo(
    TkSharedText *sharedTextPtr,
    TkTextUndoToken *token,
    int isRedo,
    int isFinal,
    TkText **peers,
    int numPeers)
{
    TkTextIndex index1, index2;
    Tcl_Obj *cmdPtr;
    char buf[100];
    int i;

    assert(sharedTextPtr->triggerWatchCmd);
    assert(token->undoType->rangeProc);
    assert(token->undoType->commandProc);

    sharedTextPtr->triggerWatchCmd = 0; /* do not trigger recursively */
    token->undoType->rangeProc(sharedTextPtr, token, &index1, &index2);
    Tcl_IncrRefCount(cmdPtr = token->undoType->commandProc(sharedTextPtr, token));
    snprintf(buf, sizeof(buf), "%s", isFinal ? "yes" : "no");

    for (i = 0; i < numPeers; ++i) {
	TkText *tPtr = peers[i];

	if (tPtr->watchCmd && !(tPtr->flags & DESTROYED)) {
	    char idx[2][TK_POS_CHARS];
	    const char *info = isRedo ? "redo" : "undo";

	    TkrTextPrintIndex(tPtr, &index1, idx[0]);
	    TkrTextPrintIndex(tPtr, &index2, idx[1]);
	    TkTextTriggerWatchCmd(tPtr, info, idx[0], idx[1], Tcl_GetString(cmdPtr), buf, NULL, 0);
	}
    }

    Tcl_GuardedDecrRefCount(cmdPtr);
    sharedTextPtr->triggerWatchCmd = 1;
}

void
TextUndoRedoCallback(
    TkTextUndoStack stack,
    const TkTextUndoAtom *atom)
{
    TkSharedText *sharedTextPtr = (TkSharedText *) TkTextUndoGetContext(stack);
    TkTextUndoInfo undoInfo;
    TkTextUndoInfo redoInfo;
    TkTextUndoInfo *redoInfoPtr;
    TkTextPosition *textPosition = NULL;
    TkTextPosition textPosBuf[PIXEL_CLIENTS];
    int eventuallyRepick = 0;
    TkText *peerArr[20];
    TkText **peers = peerArr;
    TkText *tPtr;
    int i, k, countPeers = 0;

    assert(stack);

    if (sharedTextPtr->triggerWatchCmd) {
	if (sharedTextPtr->numPeers > sizeof(peerArr) / sizeof(peerArr[0])) {
	    peers = (TkText **)ckalloc(sharedTextPtr->numPeers * sizeof(peerArr[0]));
	}
	for (tPtr = sharedTextPtr->peers; tPtr; tPtr = tPtr->next) {
	    if (tPtr->watchCmd) {
		TkTextSaveCursorIndex(tPtr);
		peers[countPeers++] = tPtr;
		tPtr->refCount += 1;
	    }
	}
    }

    memset(&undoInfo, 0, sizeof(undoInfo));
    redoInfoPtr = TkTextUndoStackIsFull(stack) ? NULL : &redoInfo;

    for (i = atom->arraySize - 1; i >= 0; --i) {
	TkTextIndex index1, index2;
	const TkTextUndoSubAtom *subAtom = atom->array + i;
	TkTextUndoToken *token = (TkTextUndoToken *)subAtom->item;
	int isDelete = token->undoType->action == TK_TEXT_UNDO_INSERT
		|| token->undoType->action == TK_TEXT_REDO_DELETE;
	int isInsert = token->undoType->action == TK_TEXT_UNDO_DELETE
		|| token->undoType->action == TK_TEXT_REDO_INSERT;

	if (isInsert || isDelete) {
	    const TkTextUndoTokenRange *range = (const TkTextUndoTokenRange *) token;

	    if (isDelete && sharedTextPtr->triggerWatchCmd) {
		TriggerWatchUndoRedo(sharedTextPtr, token, subAtom->redo, i == 0, peers, countPeers);
	    }
	    if (!textPosition) {
		if (sharedTextPtr->numPeers > sizeof(textPosBuf)/sizeof(textPosBuf[0])) {
		    textPosition = (TkTextPosition *)ckalloc(sizeof(textPosition[0])*sharedTextPtr->numPeers);
		} else {
		    textPosition = textPosBuf;
		}
		InitPosition(sharedTextPtr, textPosition);
	    }
	    if (isInsert) {
		TkBTreeUndoIndexToIndex(sharedTextPtr, &range->startIndex, &index1);
		TkrTextChanged(sharedTextPtr, NULL, &index1, &index1);
		FindNewTopPosition(sharedTextPtr, textPosition, &index1, NULL, subAtom->size);
	    } else {
		token->undoType->rangeProc(sharedTextPtr, token, &index1, &index2);
		TkrTextChanged(sharedTextPtr, NULL, &index1, &index2);
		FindNewTopPosition(sharedTextPtr, textPosition, &index1, &index2, 0);
	    }
	    for (tPtr = sharedTextPtr->peers; tPtr; tPtr = tPtr->next) {
		if (!tPtr->abortSelections) {
		    if (isInsert) {
			tPtr->abortSelections = 1;
		    } else {
			if (range->startIndex.lineIndex < range->endIndex.lineIndex
				&& TkBTreeTag(sharedTextPtr, NULL, &index1, &index2,
					tPtr->selTagPtr, 0, NULL, TkTextRedrawTag)) {
			    TkTextSelectionEvent(tPtr);
			    tPtr->abortSelections = 1;
			}
		    }
		}
	    }
	}

	/*
	 * Now perform the undo/redo action.
	 */

	if (redoInfoPtr) {
	    memset(redoInfoPtr, 0, sizeof(redoInfo));
	}
	undoInfo.token = token;
	undoInfo.byteSize = atom->size;
	token->undoType->undoProc(sharedTextPtr, &undoInfo, redoInfoPtr, atom->redo);

	if (token->undoType->action == TK_TEXT_UNDO_TAG) {
	    eventuallyRepick = 1;
	}
	if (redoInfoPtr) {
	    if (redoInfo.token == token) {
		/*
		 * We are re-using a token, this is possible because the current undo token
		 * will expire after this action.
		 */
		if (!subAtom->redo) {
		    if (token->undoType->action == TK_TEXT_UNDO_INSERT
			    || token->undoType->action == TK_TEXT_UNDO_DELETE) {
			assert(sharedTextPtr->insertDeleteUndoTokenCount > 0);
			sharedTextPtr->insertDeleteUndoTokenCount -= 1;
		    }
		}
		if (token->undoType->destroyProc) {
		    /* We need a balanced call of perform/destroy. */
		    token->undoType->destroyProc(sharedTextPtr, (TkTextUndoToken *)subAtom->item, 1);
		}
		/*
		 * Do not free this item.
		 */
		((TkTextUndoSubAtom *) subAtom)->item = NULL;
	    }
	    TkTextPushUndoToken(sharedTextPtr, redoInfo.token, redoInfo.byteSize);
	}
	if (!isDelete && sharedTextPtr->triggerWatchCmd) {
	    TriggerWatchUndoRedo(sharedTextPtr, token, subAtom->redo, i == 0, peers, countPeers);
	}
    }

    if (eventuallyRepick) {
	for (k = 0; k < countPeers; ++k) {
	    tPtr = peers[k];

	    if (!(tPtr->flags & DESTROYED)) {
		TkTextEventuallyRepick(tPtr);
	    }
	}
    }

    sharedTextPtr->lastEditMode = TK_TEXT_EDIT_OTHER;
    sharedTextPtr->lastUndoTokenType = -1;
    UpdateModifiedFlag(sharedTextPtr, 0);
    TkTextUpdateAlteredFlag(sharedTextPtr);

    if (textPosition) {
	SetNewTopPosition(sharedTextPtr, NULL, textPosition, 1);
	if (textPosition != textPosBuf) {
	    ckfree(textPosition);
	}
    }

    if (sharedTextPtr->triggerWatchCmd) {
	for (i = 0; i < countPeers; ++i) {
	    tPtr = peers[i];

	    if (!(tPtr->flags & DESTROYED)) {
		TkTextIndexClear(&tPtr->insertIndex, tPtr);
		TkTextTriggerWatchCursor(tPtr);
	    }
	    TkTextDecrRefCountAndTestIfDestroyed(tPtr);
	}
    }

    /*
     * Freeing the peer array has to be done even if sharedTextPtr->triggerWatchCmd
     * is false, possibly the user has cleared the watch command inside the trigger
     * callback.
     */

    if (peers != peerArr) {
	ckfree(peers);
    }
}

/*
 *----------------------------------------------------------------------
 *
 * TextUndoStackContentChangedCallback --
 *
 *	This function is registered with the generic undo/redo code to handle
 *	undo/redo stack changes.
 *
 * Results:
 *	None.
 *
 * Side effects:
 *	None.
 *
 *----------------------------------------------------------------------
 */

static void
TextUndoStackContentChangedCallback(
    const TkTextUndoStack stack)
{
    ((TkSharedText *) TkTextUndoGetContext(stack))->undoStackEvent = 1;
}

/*
 *----------------------------------------------------------------------
 *
 * TriggerUndoStackEvent --
 *
 *	This function is triggering the <<UndoStack>> event for all peers.
 *
 * Results:
 *	None.
 *
 * Side effects:
 *	May force the text window (and all peers) into existence.
 *
 *----------------------------------------------------------------------
 */

static void
TriggerUndoStackEvent(
    TkSharedText *sharedTextPtr)
{
    TkText *textPtr;

    assert(sharedTextPtr->undoStackEvent);
    sharedTextPtr->undoStackEvent = 0;

    for (textPtr = sharedTextPtr->peers; textPtr; textPtr = textPtr->next) {
	if (!(textPtr->flags & DESTROYED)) {
	    Tk_MakeWindowExist(textPtr->tkwin);
	    Tk_SendVirtualEvent(textPtr->tkwin, "UndoStack", NULL);
	}
    }
}

/*
 *----------------------------------------------------------------------
 *
 * TextUndoFreeCallback --
 *
 *	This function is registered with the generic undo/redo code to handle
 *	the freeing operation of undo/redo items.
 *
 * Results:
 *	None.
 *
 * Side effects:
 *	Some memory will be freed.
 *
 *----------------------------------------------------------------------
 */

static void
TextUndoFreeCallback(
    const TkTextUndoStack stack,
    const TkTextUndoSubAtom *subAtom)	/* Destroy this token. */
{
    TkTextUndoToken *token = (TkTextUndoToken *) subAtom->item;

    /*
     * Consider that the token is possibly null.
     */

    if (token) {
	TkTextUndoAction action = token->undoType->action;

	if (action == TK_TEXT_UNDO_INSERT || action == TK_TEXT_UNDO_DELETE) {
	    TkSharedText *sharedTextPtr = (TkSharedText *) TkTextUndoGetContext(stack);
	    assert(sharedTextPtr->insertDeleteUndoTokenCount > 0);
	    sharedTextPtr->insertDeleteUndoTokenCount -= 1;
	}
	if (token->undoType->destroyProc) {
	    token->undoType->destroyProc((TkSharedText *)TkTextUndoGetContext(stack), (TkTextUndoToken *)subAtom->item, 0);
	}
	ckfree(subAtom->item);
	DEBUG_ALLOC(tkTextCountDestroyUndoToken++);
    }
}

/*
 *----------------------------------------------------------------------
 *
 * CountIndices --
 *
 *	This function implements most of the functionality of the "count"
 *	widget command.
 *
 *	Note that 'textPtr' is only used if we need to check for elided
 *	attributes, i.e. if type is COUNT_DISPLAY_INDICES or
 *	COUNT_DISPLAY_CHARS
 *
 * Results:
 *	Returns the number of characters in the range.
 *
 * Side effects:
 *	None.
 *
 *----------------------------------------------------------------------
 */

static int
CountIndices(
    const TkText *textPtr,	/* Overall information about text widget. */
    const TkTextIndex *indexPtr1,
				/* Index describing location of first character to delete. */
    const TkTextIndex *indexPtr2,
				/* Index describing location of last character to delete. NULL means
				 * just delete the one character given by indexPtr1. */
    TkTextCountType type)	/* The kind of indices to count. */
{
    /*
     * Order the starting and stopping indices.
     */

    int compare = TkTextIndexCompare(indexPtr1, indexPtr2);

    if (compare == 0) {
	return 0;
    }
    if (compare > 0) {
	return -((int) TkTextIndexCount(textPtr, indexPtr2, indexPtr1, type));
    }
    return TkTextIndexCount(textPtr, indexPtr1, indexPtr2, type);
}

/*
 *----------------------------------------------------------------------
 *
 * TkTextGetUndeletableNewline --
 *
 *	Return pointer to undeletable newline. The search will start at
 *	start of deletion. See comments in function about the properties
 *	of an undeletable newline.
 *
 *	Note that this functions expects that the deletions end on very
 *	last line in B-Tree, otherwise the newline is always deletable.
 *
 * Results:
 *	Returns the undeletable newline, or NULL.
 *
 * Side effects:
 *	None.
 *
 *----------------------------------------------------------------------
 */

const TkTextSegment *
TkTextGetUndeletableNewline(
    const TkTextLine *lastLinePtr)	/* last line of deletion, must be last line of B-Tree */
{
    assert(lastLinePtr);
    assert(!lastLinePtr->nextPtr);

#if 0 /* THIS IS OLD IMPLEMENTATION */
    const TkTextSegment *segPtr = TkTextIndexGetContentSegment(&index1, NULL);

    /*
     * Advance to next character.
     */

    while (segPtr->size == 0) {
	segPtr = segPtr->nextPtr;
	assert(segPtr);
    }

    /*
     * Assume the following text content:
     *
     *    {"1" "\n"} {"\n"} {"2" "\n"} {"\n"}
     *      A   B      C      D   E      F
     *
     * Segment E is the last newline (F belongs to addtional empty line).
     * We have two cases where the last newline has to be preserved.
     *
     * 1. Deletion is starting in first line, then we have to preserve the
     *    last newline, return segment E.
     *
     * 2. Deletion is not starting at the first character in this line, then
     *    we have to preserve the last newline, return segment E.
     *
     * In all other cases return NULL.
     */

    if (segPtr->sectionPtr->linePtr->prevPtr && SegIsAtStartOfLine(segPtr)) {
	return NULL;
    }
#endif

    /*
     * The old implementation is erroneous, and has been changed:
     *
     * 1. Test the following script with old implementation:
     *	    text .t
     *      .t insert end "1\n2"
     *      .t delete 2.0 end
     *      .t insert end "2"
     *    The result of [.t get begin end] -> "12\n" is unexpected, the expected result is "1\n2\n".
     *
     * 2. The mathematical consistency now will be preserved:
     *      - The newly created text widget is clean and contains "\e"
     *        (\e is the always existing final newline in last line).
     *      - After insertion of "1\n2" at 'begin' we have "1\n2\e".
     *      - After [.t delete 2.0 end] the deletion starts with inserted character "2",
     *        and not with the inserted newline. Thus from mathematical point of view
     *        the result must be "1\n\e" (this means: the always existing final newline
     *        will never be deleted).
     *      - After [.t insert end "2"] the string "2" has been inserted at end, this means
     *        before "\e", so the new result is "1\n2\e".
     *
     * 3. It's a clean concept if the artificial newline is undeletable, the old concept is
     *    hard to understand for a user, and error-prone.
     */

    assert(lastLinePtr->prevPtr);
    return lastLinePtr->prevPtr->lastPtr; /* return final newline \e */
}

/*
 *----------------------------------------------------------------------
 *
 * DeleteIndexRange --
 *
 *	This function implements most of the functionality of the "delete"
 *	widget command.
 *
 * Results:
 *	Returns whether the widget hasn't been destroyed.
 *
 * Side effects:
 *	Characters and other entities (windows, images) get deleted from the
 *	text.
 *
 *	If 'viewUpdate' is 1, we may adjust the window contents'
 *	y-position, and scrollbar setting.
 *
 *	If 'viewUpdate' is 1, true we can guarantee that textPtr->topIndex
 *	points to a valid TkTextLine after this function returns. However, if
 *	'viewUpdate' is false, then there is no such guarantee (since
 *	topIndex.linePtr can be garbage). The caller is expected to take
 *	actions to ensure the topIndex is validated before laying out the
 *	window again.
 *
 *----------------------------------------------------------------------
 */

static int
DeleteOnLastLine(
    TCL_UNUSED(TkSharedText *),
    const TkTextLine *lastLinePtr,
    int flags) /* deletion flags */
{
    assert(lastLinePtr);
    assert(!lastLinePtr->nextPtr);

    if (flags & DELETE_MARKS) {
	const TkTextSegment *segPtr = lastLinePtr->segPtr;

	while (segPtr->size == 0) {
	    if ((flags & DELETE_MARKS) && TkTextIsNormalMark(segPtr)) {
		return 1;
	    }
	    segPtr = segPtr->nextPtr;
	}
    }

    return 0;
}

static int
DeleteEndMarker(
    const TkTextIndex *indexPtr,
    int flags)
{
    const TkTextSegment *segPtr;

    return (flags & DELETE_MARKS)
	    && (segPtr = TkTextIndexGetSegment(indexPtr))
	    && TkTextIsNormalMark(segPtr);
}

static int
DeleteIndexRange(
    TkSharedText *sharedTextPtr,/* Shared portion of peer widgets. */
    TkText *textPtr,		/* Overall information about text widget. */
    const TkTextIndex *indexPtr1,
				/* Index describing location of first character (or other entity)
				 * to delete. */
    const TkTextIndex *indexPtr2,
				/* Index describing location of last character (or other entity)
				 * to delete. NULL means just delete the one character given by
				 * indexPtr1. */
    int flags,			/* Flags controlling the deletion. */
    int viewUpdate,		/* Update vertical view if set. */
    int triggerWatchDelete,	/* Should we trigger the watch command for deletion? */
    int triggerWatchInsert,	/* Should we trigger the watch command for insertion? */
    int userFlag,		/* Trigger user modification? */
    int final)			/* This is the final call in a sequence of ranges. */
{
    TkTextIndex index1, index2, index3;
    TkTextPosition *textPosition;
    TkTextPosition textPosBuf[PIXEL_CLIENTS];
    TkTextUndoInfo undoInfo;
    TkTextUndoInfo *undoInfoPtr;
    TkTextLine *lastLinePtr;

    if (!sharedTextPtr) {
	sharedTextPtr = textPtr->sharedTextPtr;
    }

    if (triggerWatchInsert) {
	TkTextIndexToByteIndex((TkTextIndex *) indexPtr1); /* mutable due to concept */
    }

    if (TkTextIndexIsEndOfText(indexPtr1)) {
	return 1; /* nothing to delete */
    }

    /*
     * Prepare the starting and stopping indices.
     */

    if (indexPtr2) {
	if (TkTextIndexCompare(indexPtr1, indexPtr2) >= 0) {
	    return 1; /* there is nothing to delete */
	}
	index1 = *indexPtr1;
	index2 = *indexPtr2;
    } else if (!TkTextIndexForwChars(textPtr, indexPtr1, 1, &index2, COUNT_INDICES)) {
	return 1;
    } else {
	index1 = *indexPtr1;
    }

    index3 = index2;

    if (!TkTextIndexGetLine(&index2)->nextPtr
	    && !DeleteEndMarker(&index2, flags)
	    && TkTextGetUndeletableNewline(lastLinePtr = TkTextIndexGetLine(&index2))
	    && !DeleteOnLastLine(sharedTextPtr, lastLinePtr, flags)) {
	/*
	 * This is a very special case. If the last newline is undeletable, we do not
	 * have a deletable marker at end of range, and there is no deletable mark on
	 * last line, then decrement the end of range.
	 */

	TkrTextIndexBackBytes(textPtr, &index2, 1, &index2);

	if (TkTextIndexIsEqual(&index1, &index2)) {
	    if (lastLinePtr->prevPtr) {
		if (lastLinePtr->prevPtr->lastPtr->tagInfoPtr != sharedTextPtr->emptyTagInfoPtr) {
		    /* we have to delete tags on previous newline, that's all */
		    TkTextClearSelection(sharedTextPtr, &index1, &index3);
		    TkTextClearTags(sharedTextPtr, textPtr, &index1, &index3, 0);
		} else {
		    assert(TkTextTagSetIsEmpty(lastLinePtr->prevPtr->lastPtr->tagInfoPtr));
		}
	    }
	    return 1; /* nothing to do */
	}

	if (lastLinePtr->prevPtr->lastPtr->tagInfoPtr != sharedTextPtr->emptyTagInfoPtr) {
	    if (!TkTextTagBitContainsSet(sharedTextPtr->selectionTags,
		    lastLinePtr->prevPtr->lastPtr->tagInfoPtr)) {
		/*
		 * Last newline is tagged with any non-selection tag, so we have to
		 * re-include this character.
		 */
		flags |= DELETE_LASTLINE;
		index2 = index3;
	    }
	}
    }

    /*
     * Call the "watch" command for deletion. Take into account that the
     * receiver might change the text content inside the callback, although
     * he shouldn't do this.
     */

    if (triggerWatchDelete) {
	Tcl_Obj *delObj = TextGetText(textPtr, &index1, &index2, NULL, NULL, UINT_MAX, 0, 1);
	char const *deleted = Tcl_GetString(delObj);
	int unchanged;
	int rc;

	TkTextIndexSave(&index1);
	TkTextIndexSave(&index2);
	Tcl_IncrRefCount(delObj);
	rc = TriggerWatchEdit(textPtr, userFlag, "delete", &index1, &index2, deleted, final);
	Tcl_GuardedDecrRefCount(delObj);
	unchanged = TkTextIndexRebuild(&index1) && TkTextIndexRebuild(&index2);

	if (!rc) { return 0; } /* the receiver has destroyed this widget */

	if (!unchanged && TkTextIndexCompare(&index1, &index2) >= 0) {
	    /* This can only happen if the receiver of the trigger command did any modification. */
	    return 1;
	}
    }

    TkTextClearSelection(sharedTextPtr, &index1, &index3);

    /*
     * Tell the display what's about to happen, so it can discard obsolete
     * display information, then do the deletion. Also, if the deletion
     * involves the top line on the screen, then we have to reset the view
     * (the deletion will invalidate textPtr->topIndex). Compute what the new
     * first character will be, then do the deletion, then reset the view.
     */

    TkrTextChanged(sharedTextPtr, NULL, &index1, &index2);

    if (sharedTextPtr->numPeers > sizeof(textPosBuf)/sizeof(textPosBuf[0])) {
	textPosition = (TkTextPosition *)ckalloc(sizeof(textPosition[0])*sharedTextPtr->numPeers);
    } else {
	textPosition = textPosBuf;
    }
    InitPosition(sharedTextPtr, textPosition);
    FindNewTopPosition(sharedTextPtr, textPosition, &index1, &index2, 0);

    undoInfoPtr = TkTextUndoStackIsFull(sharedTextPtr->undoStack) ? NULL : &undoInfo;
    TkBTreeDeleteIndexRange(sharedTextPtr, &index1, &index2, flags, undoInfoPtr);

    /*
     * Push the deletion onto the undo stack, and update the modified status of the widget.
     * Try to join with previously pushed undo token, if possible.
     */

    if (undoInfoPtr) {
	const TkTextUndoSubAtom *subAtom;

	PushUndoSeparatorIfNeeded(sharedTextPtr, sharedTextPtr->autoSeparators, TK_TEXT_EDIT_DELETE);

	if (TkTextUndoGetMaxSize(sharedTextPtr->undoStack) == 0
		|| TkTextUndoGetCurrentSize(sharedTextPtr->undoStack) + undoInfo.byteSize
			<= TkTextUndoGetMaxSize(sharedTextPtr->undoStack)) {
	    if (sharedTextPtr->lastUndoTokenType != TK_TEXT_UNDO_DELETE
		    || !((subAtom = TkTextUndoGetLastUndoSubAtom((TkTextUndoStack)sharedTextPtr->undoStack))
			    && TkBTreeJoinUndoDelete((TkTextUndoToken *)subAtom->item, subAtom->size,
				    undoInfo.token, undoInfo.byteSize))) {
		TkTextPushUndoToken(sharedTextPtr, undoInfo.token, undoInfo.byteSize);
	    }
	    sharedTextPtr->lastUndoTokenType = TK_TEXT_UNDO_DELETE;
	    sharedTextPtr->prevUndoStartIndex =
		    ((TkTextUndoTokenRange *) undoInfo.token)->startIndex;
	    sharedTextPtr->prevUndoEndIndex = ((TkTextUndoTokenRange *) undoInfo.token)->endIndex;
	    /* stack has changed anyway, but TkBTreeJoinUndoDelete didn't trigger */
	    sharedTextPtr->undoStackEvent = 1;
	} else {
	    assert(undoInfo.token->undoType->destroyProc);
	    undoInfo.token->undoType->destroyProc(sharedTextPtr, undoInfo.token, 0);
	    ckfree(undoInfo.token);
	    DEBUG_ALLOC(tkTextCountDestroyUndoToken++);
	}

	sharedTextPtr->lastEditMode = TK_TEXT_EDIT_DELETE;
    }

    UpdateModifiedFlag(sharedTextPtr, 1);
    TkTextUpdateAlteredFlag(sharedTextPtr);
    SetNewTopPosition(sharedTextPtr, textPtr, textPosition, viewUpdate);

    if (textPosition != textPosBuf) {
	ckfree(textPosition);
    }

    /*
     * Lastly, trigger the "watch" command for insertion. This must be the last action,
     * probably the receiver is calling some widget commands inside the callback.
     */

    if (triggerWatchInsert) {
	if (!TriggerWatchEdit(textPtr, userFlag, "insert", indexPtr1, indexPtr1, NULL, final)) {
	    return 0; /* widget has been destroyed */
	}
    }

    return 1;
}

/*
 *----------------------------------------------------------------------
 *
 * TextFetchSelection --
 *
 *	This function is called back by Tk when the selection is requested by
 *	someone. It returns part or all of the selection in a buffer provided
 *	by the caller.
 *
 * Results:
 *	The return value is the number of non-NULL bytes stored at buffer.
 *	Buffer is filled (or partially filled) with a NULL-terminated string
 *	containing part or all of the selection, as given by offset and
 *	maxBytes.
 *
 * Side effects:
 *	None.
 *
 *----------------------------------------------------------------------
 */

static Tcl_Size
TextFetchSelection(
    void *clientData,	/* Information about text widget. */
    Tcl_Size offset,			/* Offset within selection of first character to be returned. */
    char *buffer,		/* Location in which to place selection. */
    Tcl_Size maxBytes)		/* Maximum number of bytes to place at buffer, not including
    				 * terminating NULL character. */
{
    TkText *textPtr = (TkText *)clientData;
    TkTextSearch *searchPtr;
    Tcl_Obj *selTextPtr;
    int numBytes;

    if ((!textPtr->exportSelection) || Tcl_IsSafe(textPtr->interp)) {
	return TCL_INDEX_NONE;
    }

    /*
     * Find the beginning of the next range of selected text. Note: if the
     * selection is being retrieved in multiple pieces (offset != 0) and some
     * modification has been made to the text that affects the selection then
     * reject the selection request (make 'em start over again).
     */

    if (offset == 0) {
	TkTextIndexSetupToStartOfText(&textPtr->selIndex, textPtr, textPtr->sharedTextPtr->tree);
	textPtr->abortSelections = 0;
    } else if (textPtr->abortSelections) {
	return 0;
    }

    searchPtr = &textPtr->selSearch;

    if (offset == 0 || !TkBTreeCharTagged(&textPtr->selIndex, textPtr->selTagPtr)) {
	TkTextIndex eof;

	TkTextIndexSetupToEndOfText(&eof, textPtr, textPtr->sharedTextPtr->tree);
	TkBTreeStartSearch(&textPtr->selIndex, &eof, textPtr->selTagPtr, searchPtr, SEARCH_NEXT_TAGON);
	if (!TkBTreeNextTag(searchPtr)) {
	    return offset == 0 ? TCL_INDEX_NONE : 0;
	}
	textPtr->selIndex = searchPtr->curIndex;

	/*
	 * Find the end of the current range of selected text.
	 */

	if (!TkBTreeNextTag(searchPtr)) {
	    assert(!"TextFetchSelection couldn't find end of range");
	}
    } else {
	/* we are still inside tagged range */
    }

    /*
     * Iterate through the the selected ranges and collect the text content.
     *
     * NOTE:
     * The crux with TextFetchSelection is the old interface of this callback function,
     * it does not fit with the object design (Tcl_Obj), otherwise it would expect an
     * object as the result. Thus the actual "natural" implementation is a bit
     * ineffecient, because we are collecting the data with an object (we are using the
     * "get" mechanism), and afterwards the content of this object will be copied into
     * the buffer, and the object will be destroyed. Hopefully some day function
     * TextFetchSelection will be changed to new object design.
     */

    Tcl_IncrRefCount(selTextPtr = Tcl_NewObj());

    while (1) {
	TextGetText(textPtr, &textPtr->selIndex, &searchPtr->curIndex, &textPtr->selIndex,
		selTextPtr, maxBytes - GetByteLength(selTextPtr), 1, 0);

	if (GetByteLength(selTextPtr) == maxBytes) {
	    break;
	}

	/*
	 * Find the beginning of the next range of selected text.
	 */

	if (!TkBTreeNextTag(searchPtr)) {
	    break;
	}

	textPtr->selIndex = searchPtr->curIndex;

	/*
	 * Find the end of the current range of selected text.
	 */

	if (!TkBTreeNextTag(searchPtr)) {
	    assert(!"TextFetchSelection couldn't find end of range");
	}
    }

    numBytes = GetByteLength(selTextPtr);
    memcpy(buffer, Tcl_GetString(selTextPtr), numBytes);
    Tcl_GuardedDecrRefCount(selTextPtr);
    return numBytes;
}

/*
 *----------------------------------------------------------------------
 *
 * TkTextSelectionEvent --
 *
 *	When anything relevant to the "sel" tag has been changed, call this
 *	function to generate a <<Selection>> event.
 *
 * Results:
 *	None.
 *
 * Side effects:
 *	If <<Selection>> bindings are present, they will trigger.
 *
 *----------------------------------------------------------------------
 */

void
TkTextSelectionEvent(
    TkText *textPtr)
{
    /*
     * Send an event that the selection changed. This is equivalent to:
     *     event generate $textWidget <<Selection>>
     */

    Tk_SendVirtualEvent(textPtr->tkwin, "Selection", NULL);
}

/*
 *----------------------------------------------------------------------
 *
 * TkTextLostSelection --
 *
 *	This function is called back by Tk when the selection is grabbed away
 *	from a text widget. On Windows and Mac systems, we want to remember
 *	the selection for the next time the focus enters the window. On Unix,
 *	just remove the "sel" tag from everything in the widget.
 *
 * Results:
 *	None.
 *
 * Side effects:
 *	The "sel" tag is cleared from the window.
 *
 *----------------------------------------------------------------------
 */

void
TkTextLostSelection(
    void *clientData)	/* Information about text widget. */
{
    TkText *textPtr = (TkText *)clientData;

    if (Tk_AlwaysShowSelection(textPtr->tkwin)) {
	TkTextIndex start, end;

	if ((!textPtr->exportSelection) || Tcl_IsSafe(textPtr->interp)) {
	    return;
	}

	/*
	 * On Windows and Mac systems, we want to remember the selection for
	 * the next time the focus enters the window. On Unix, just remove the
	 * "sel" tag from everything in the widget.
	 */

	TkTextIndexSetupToStartOfText(&start, textPtr, textPtr->sharedTextPtr->tree);
	TkTextIndexSetupToEndOfText(&end, textPtr, textPtr->sharedTextPtr->tree);
	TkBTreeTag(textPtr->sharedTextPtr, textPtr, &start, &end, textPtr->selTagPtr,
		0, NULL, TkTextRedrawTag);
    }

    /*
     * Send an event that the selection changed. This is equivalent to:
     *	   event generate $textWidget <<Selection>>
     */

    TkTextSelectionEvent(textPtr);

    textPtr->flags &= ~GOT_SELECTION;
}

/*
 *----------------------------------------------------------------------
 *
 * TextBlinkProc --
 *
 *	This function is called as a timer handler to blink the insertion
 *	cursor off and on.
 *
 * Results:
 *	None.
 *
 * Side effects:
 *	The cursor gets turned on or off, redisplay gets invoked, and this
 *	function reschedules itself.
 *
 *----------------------------------------------------------------------
 */

static void
TextBlinkProc(
    void *clientData)	/* Pointer to record describing text. */
{
    TkText *textPtr = (TkText *)clientData;
    unsigned oldFlags = textPtr->flags;

    if (textPtr->state == TK_TEXT_STATE_DISABLED
	    || !(textPtr->flags & GOT_FOCUS)
	    || textPtr->insertOffTime == 0) {
	if (!(textPtr->flags & GOT_FOCUS) && textPtr->insertUnfocussed != TK_TEXT_INSERT_NOFOCUS_NONE) {
	    /*
	     * The widget doesn't have the focus yet it is configured to
	     * display the cursor when it doesn't have the focus. Act now!
	     */

	    textPtr->flags |= INSERT_ON;
	} else if (textPtr->insertOffTime == 0) {
	    /*
	     * The widget was configured to have zero offtime while the
	     * insertion point was not displayed. We have to display it once.
	     */

	    textPtr->flags |= INSERT_ON;
	}
    } else {
	if (textPtr->flags & INSERT_ON) {
	    textPtr->flags &= ~INSERT_ON;
	    textPtr->insertBlinkHandler = Tcl_CreateTimerHandler(
		    textPtr->insertOffTime, TextBlinkProc, textPtr);
	} else {
	    textPtr->flags |= INSERT_ON;
	    textPtr->insertBlinkHandler = Tcl_CreateTimerHandler(
		    textPtr->insertOnTime, TextBlinkProc, textPtr);
	}
    }

    if (oldFlags != textPtr->flags) {
	int x, y, w, h;

	if (TkTextGetCursorBbox(textPtr, &x, &y, &w, &h)) {
	    int inset = textPtr->borderWidth + textPtr->highlightWidth;
	    TkTextRedrawRegion(textPtr, x + inset, y + inset, w, h);
	}
    }
}

/*
 *----------------------------------------------------------------------
 *
 * TextInsertCmd --
 *
 *	This function is invoked to process the "insert" and "replace" widget
 *	commands for text widgets.
 *
 * Results:
 *	A standard Tcl result.
 *
 * Side effects:
 *	See the user documentation.
 *
 *	If 'viewUpdate' is true, we may adjust the window contents'
 *	y-position, and scrollbar setting.
 *
 *----------------------------------------------------------------------
 */

static int
TextInsertCmd(
    TkText *textPtr,		/* Information about text widget. */
    Tcl_Interp *interp,		/* Current interpreter. */
    int objc,			/* Number of arguments. */
    Tcl_Obj *const objv[],	/* Argument objects. */
    const TkTextIndex *indexPtr,/* Index at which to insert. */
    int viewUpdate,		/* Update the view if set. */
    int triggerWatchDelete,	/* Should we trigger the watch command for deletion? */
    int triggerWatchInsert,	/* Should we trigger the watch command for insertion? */
    int userFlag,		/* Trigger user modification? */
    int parseHyphens)		/* Should we parse hyphens? (tk_textInsert) */
{
    TkTextIndex index1, index2;
    TkSharedText *sharedTextPtr;
    TkTextTag *hyphenTagPtr = NULL;
    int rc = TCL_OK;
    Tcl_Size j;

    assert(textPtr);
    assert(!TkTextIsDeadPeer(textPtr));

    sharedTextPtr = textPtr->sharedTextPtr;

    if (parseHyphens && objc > 1 && *Tcl_GetString(objv[0]) == '-') {
	Tcl_Size argc;
	Tcl_Obj **argv;

	if (strcmp(Tcl_GetString(objv[0]), "-hyphentags") != 0) {
	    Tcl_SetObjResult(interp, Tcl_ObjPrintf(
		    "bad option \"%s\": must be -hyphentags", Tcl_GetString(objv[0])));
	    Tcl_SetErrorCode(interp, "TK", "TEXT", "INDEX_OPTION", NULL);
	    return TCL_ERROR;
	}
	if (Tcl_ListObjGetElements(interp, objv[1], &argc, &argv) != TCL_OK) {
	    return TCL_ERROR;
	}
	for (j = 0; j < argc; ++j) {
	    TkTextTag *tagPtr = TkTextCreateTag(textPtr, Tcl_GetString(argv[j]), NULL);
	    tagPtr->nextPtr = hyphenTagPtr;
	    hyphenTagPtr = tagPtr;
	}
	objc -= 2;
	objv += 2;
    }

    for (j = 0; j < (Tcl_Size)objc && GetByteLength(objv[j]) == 0; j += 2) {
	/* empty loop body */
    }
    index1 = *indexPtr;

    while (j < (Tcl_Size)objc) {
	Tcl_Obj *stringPtr = objv[j];
	Tcl_Obj *tagPtr = (j + 1 < (Tcl_Size)objc) ? objv[j + 1] : NULL;
	char const *string = Tcl_GetString(stringPtr);
	unsigned length = GetByteLength(stringPtr);
	size_t k = j + 2;
	int final;

	while (k < (size_t)objc && GetByteLength(objv[k]) == 0) {
	    k += 2;
	}
	final = (size_t)objc <= k;

	if (length > 0) {
	    Tcl_Size numTags = 0;
	    Tcl_Obj **tagNamePtrs = NULL;
	    TkTextTagSet *tagInfoPtr = NULL;

	    /*
	     * Call the "watch" command for deletion. Take into account that the
	     * receiver might change the text content, although he shouldn't do this.
	     */

	    if (triggerWatchDelete) {
		TkTextIndexSave(&index1);
		if (!TriggerWatchEdit(textPtr, userFlag, "delete", &index1, &index1, NULL, final)) {
		    return rc;
		}
		TkTextIndexRebuild(&index1);
	    }

	    if (tagPtr) {
		Tcl_Size i;

		if (Tcl_ListObjGetElements(interp, tagPtr, &numTags, &tagNamePtrs) != TCL_OK) {
		    rc = TCL_ERROR;
		} else if (numTags > 0) {
		    TkTextTag *tTagPtr;

		    tagInfoPtr = TkTextTagSetResize(NULL, sharedTextPtr->tagInfoSize);

		    for (i = 0; i < numTags; ++i) {
			tTagPtr = TkTextCreateTag(textPtr, Tcl_GetString(tagNamePtrs[i]), NULL);
			if (tTagPtr->index >= TkTextTagSetSize(tagInfoPtr)) {
			    tagInfoPtr = TkTextTagSetResize(tagInfoPtr, sharedTextPtr->tagInfoSize);
			}
			tagInfoPtr = TkTextTagSetAddToThis(tagInfoPtr, tTagPtr->index);
		    }
		}
	    }

	    InsertChars(textPtr, &index1, &index2, string, length,
		    viewUpdate, tagInfoPtr, hyphenTagPtr, parseHyphens);
	    if (tagInfoPtr) {
		TkTextTagSetDecrRefCount(tagInfoPtr);
	    }

	    /*
	     * Lastly, trigger the "watch" command for insertion. This must be the last action,
	     * probably the receiver is calling some widget commands inside the callback.
	     */

	    if (triggerWatchInsert) {
		if (!TriggerWatchEdit(textPtr, userFlag, "insert", &index1, &index2, string, final)) {
		    return rc;
		}
	    }

	    if (rc != TCL_OK) {
		return rc;
	    }
	    index1 = index2;
	}

	j = k;
    }

    return rc;
}

/*
 *----------------------------------------------------------------------
 *
 * TextSearchCmd --
 *
 *	This function is invoked to process the "search" widget command for
 *	text widgets. See the user documentation for details on what it does.
 *
 * Results:
 *	A standard Tcl result.
 *
 * Side effects:
 *	See the user documentation.
 *
 *----------------------------------------------------------------------
 */

static int
TextSearchCmd(
    TkText *textPtr,		/* Information about text widget. */
    Tcl_Interp *interp,		/* Current interpreter. */
    int objc,			/* Number of arguments. */
    Tcl_Obj *const objv[])	/* Argument objects. */
{
    int i, argsLeft, code;
    SearchSpec searchSpec;

    static const char *const switchStrings[] = {
	"-hidden",
	"--", "-all", "-backwards", "-count", "-discardhyphens", "-elide",
	"-exact", "-forwards", "-nocase", "-nolinestop", "-overlap", "-regexp",
	"-strictlimits", NULL
    };
    enum SearchSwitches {
	TK_TEXT_SEARCH_HIDDEN, TK_TEXT_SEARCH_END, TK_TEXT_SEARCH_ALL, TK_TEXT_SEARCH_BACK,
	TK_TEXT_SEARCH_COUNT, TK_TEXT_SEARCH_DISCARDHYPHENS, TK_TEXT_SEARCH_ELIDE, TK_TEXT_SEARCH_EXACT,
	TK_TEXT_SEARCH_FWD, TK_TEXT_SEARCH_NOCASE, TK_TEXT_SEARCH_NOLINESTOP, TK_TEXT_SEARCH_OVERLAP,
	TK_TEXT_SEARCH_REGEXP, TK_TEXT_SEARCH_STRICTLIMITS
    };

    /*
     * Set up the search specification, including the last 4 fields which are
     * text widget specific.
     */

    searchSpec.textPtr = textPtr;
    searchSpec.exact = 1;
    searchSpec.noCase = 0;
    searchSpec.all = 0;
    searchSpec.backwards = 0;
    searchSpec.varPtr = NULL;
    searchSpec.countPtr = NULL;
    searchSpec.resPtr = NULL;
    searchSpec.searchElide = 0;
    searchSpec.searchHyphens = 1;
    searchSpec.noLineStop = 0;
    searchSpec.overlap = 0;
    searchSpec.strictLimits = 0;
    searchSpec.numLines = TkrBTreeNumLines(textPtr->sharedTextPtr->tree, textPtr);
    searchSpec.clientData = textPtr;
    searchSpec.addLineProc = &TextSearchAddNextLine;
    searchSpec.foundMatchProc = &TextSearchFoundMatch;
    searchSpec.lineIndexProc = &TextSearchGetLineIndex;

    /*
     * Parse switches and other arguments.
     */

    for (i = 2; i < objc; ++i) {
	int index;

	if (Tcl_GetString(objv[i])[0] != '-') {
	    break;
	}

	if (Tcl_GetIndexFromObjStruct(NULL, objv[i], switchStrings,
		sizeof(char *), "switch", 0, &index) != TCL_OK) {
	    /*
	     * Hide the -hidden option, generating the error description with
	     * the side effects of T_GIFO.
	     */

	    (void) Tcl_GetIndexFromObjStruct(interp, objv[i], switchStrings + 1,
		    sizeof(char *), "switch", 0, &index);
	    return TCL_ERROR;
	}

	switch ((enum SearchSwitches) index) {
	case TK_TEXT_SEARCH_END:
	    i += 1;
	    goto endOfSwitchProcessing;
	case TK_TEXT_SEARCH_ALL:
	    searchSpec.all = 1;
	    break;
	case TK_TEXT_SEARCH_BACK:
	    searchSpec.backwards = 1;
	    break;
	case TK_TEXT_SEARCH_COUNT:
	    if (i >= objc - 1) {
		Tcl_SetObjResult(interp, Tcl_NewStringObj("no value given for \"-count\" option", TCL_INDEX_NONE));
		Tcl_SetErrorCode(interp, "TK", "TEXT", "VALUE", NULL);
		return TCL_ERROR;
	    }
	    i += 1;

	    /*
	     * Assumption objv[i] isn't going to disappear on us during this
	     * function, which is fair.
	     */

	    searchSpec.varPtr = objv[i];
	    break;
	case TK_TEXT_SEARCH_DISCARDHYPHENS:
	    searchSpec.searchHyphens = 0;
	    break;
	case TK_TEXT_SEARCH_ELIDE:
	case TK_TEXT_SEARCH_HIDDEN:
	    searchSpec.searchElide = 1;
	    break;
	case TK_TEXT_SEARCH_EXACT:
	    searchSpec.exact = 1;
	    break;
	case TK_TEXT_SEARCH_FWD:
	    searchSpec.backwards = 0;
	    break;
	case TK_TEXT_SEARCH_NOCASE:
	    searchSpec.noCase = 1;
	    break;
	case TK_TEXT_SEARCH_NOLINESTOP:
	    searchSpec.noLineStop = 1;
	    break;
	case TK_TEXT_SEARCH_OVERLAP:
	    searchSpec.overlap = 1;
	    break;
	case TK_TEXT_SEARCH_STRICTLIMITS:
	    searchSpec.strictLimits = 1;
	    break;
	case TK_TEXT_SEARCH_REGEXP:
	    searchSpec.exact = 0;
	    break;
	default:
	    assert(!"unexpected switch fallthrough");
	}
    }
  endOfSwitchProcessing:

    argsLeft = objc - (i + 2);
    if (argsLeft != 0 && argsLeft != 1) {
	Tcl_WrongNumArgs(interp, 2, objv, "?switches? pattern index ?stopIndex?");
	return TCL_ERROR;
    }

    if (searchSpec.noLineStop && searchSpec.exact) {
	Tcl_SetObjResult(interp, Tcl_NewStringObj(
		"the \"-nolinestop\" option requires the \"-regexp\" option to be present", TCL_INDEX_NONE));
	Tcl_SetErrorCode(interp, "TK", "TEXT", "SEARCH_USAGE", NULL);
	return TCL_ERROR;
    }

    if (searchSpec.overlap && !searchSpec.all) {
	Tcl_SetObjResult(interp, Tcl_NewStringObj(
		"the \"-overlap\" option requires the \"-all\" option to be present", TCL_INDEX_NONE));
	Tcl_SetErrorCode(interp, "TK", "TEXT", "SEARCH_USAGE", NULL);
	return TCL_ERROR;
    }

    /*
     * Scan through all of the lines of the text circularly, starting at the
     * given index. 'objv[i]' is the pattern which may be an exact string or a
     * regexp pattern depending on the flags set above.
     */

    code = SearchPerform(interp, &searchSpec, objv[i], objv[i + 1], argsLeft == 1 ? objv[i + 2] : NULL);
    if (code != TCL_OK) {
	goto cleanup;
    }

    /*
     * Set the '-count' variable, if given.
     */

    if (searchSpec.varPtr && searchSpec.countPtr) {
	Tcl_IncrRefCount(searchSpec.countPtr);
	if (!Tcl_ObjSetVar2(interp, searchSpec.varPtr, NULL, searchSpec.countPtr, TCL_LEAVE_ERR_MSG)) {
	    code = TCL_ERROR;
	    goto cleanup;
	}
    }

    /*
     * Set the result.
     */

    if (searchSpec.resPtr) {
	Tcl_SetObjResult(interp, searchSpec.resPtr);
    }

  cleanup:
    if (searchSpec.countPtr) {
	Tcl_GuardedDecrRefCount(searchSpec.countPtr);
    }
    if (searchSpec.resPtr) {
	Tcl_GuardedDecrRefCount(searchSpec.resPtr);
    }
    return code;
}

/*
 *----------------------------------------------------------------------
 *
 * TextSearchGetLineIndex --
 *
 *	Extract a row, text offset index position from an objPtr.
 *
 *	This means we ignore any embedded windows/images and elided text
 *	(unless we are searching that).
 *
 * Results:
 *	Standard Tcl error code (with a message in the interpreter on error
 *	conditions).
 *
 *	The offset placed in offsetPosPtr is a utf-8 char* byte index for
 *	exact searches, and a Unicode character index for regexp searches.
 *
 *	The line number should start at zero (searches which wrap around
 *	assume the first line is numbered 0).
 *
 * Side effects:
 *	None.
 *
 *----------------------------------------------------------------------
 */

static int
TextSearchGetLineIndex(
    Tcl_Interp *interp,		/* For error messages. */
    Tcl_Obj *objPtr,		/* Contains a textual index like "1.2" */
    SearchSpec *searchSpecPtr,	/* Contains other search parameters. */
    int *linePosPtr,		/* For returning the line number. */
    int *offsetPosPtr)		/* For returning the text offset in the line. */
{
    TkTextIndex index;
    int line, byteIndex;
    TkText *textPtr = (TkText *)searchSpecPtr->clientData;
    TkTextLine *linePtr;

    if (!TkTextGetIndexFromObj(interp, textPtr, objPtr, &index)) {
	return TCL_ERROR;
    }

    assert(textPtr);
    line = TkBTreeLinesTo(textPtr->sharedTextPtr->tree, textPtr, TkTextIndexGetLine(&index), NULL);
    if (line >= searchSpecPtr->numLines) {
	line = searchSpecPtr->numLines - 1;
	linePtr = TkBTreeFindLine(textPtr->sharedTextPtr->tree, textPtr, line);
	assert(linePtr); /* this may only fail with dead peers */
	if (textPtr->endMarker == textPtr->sharedTextPtr->endMarker
		|| textPtr->endMarker->sectionPtr->linePtr != TkTextIndexGetLine(&index)) {
	    byteIndex = linePtr->size;
	} else {
	    byteIndex = TkTextSegToIndex(textPtr->endMarker);
	}
    } else {
	linePtr = TkTextIndexGetLine(&index);
	byteIndex = TkTextIndexGetByteIndex(&index);
    }

    *offsetPosPtr = TextSearchIndexInLine(searchSpecPtr, linePtr, byteIndex);
    *linePosPtr = line;

    return TCL_OK;
}

/*
 *----------------------------------------------------------------------
 *
 * TextSearchIndexInLine --
 *
 *	Find textual index of 'byteIndex' in the searchable characters of
 *	'linePtr'.
 *
 *	This means we ignore any embedded windows/images and elided text
 *	(unless we are searching that).
 *
 * Results:
 *	The returned index is a utf-8 char* byte index for exact searches, and
 *	a Unicode character index for regexp searches.
 *
 * Side effects:
 *	None.
 *
 *----------------------------------------------------------------------
 */

static unsigned
CountCharsInSeg(
    const TkTextSegment *segPtr)
{
    assert(segPtr->typePtr == &tkTextCharType);
    return Tcl_NumUtfChars(segPtr->body.chars, segPtr->size);
}

static unsigned
TextSearchIndexInLine(
    const SearchSpec *searchSpecPtr,
				/* Search parameters. */
    TkTextLine *linePtr,	/* The line we're looking at. */
    int byteIndex)		/* Index into the line. */
{
    TkTextSegment *segPtr;
    int leftToScan;
    unsigned index = 0;
    TkText *textPtr = (TkText *)searchSpecPtr->clientData;
    TkTextLine *startLinePtr = textPtr->startMarker->sectionPtr->linePtr;
    int isCharSeg;

    index = 0;
    segPtr = (startLinePtr == linePtr) ? textPtr->startMarker : linePtr->segPtr;

    /*
     * TODO: Use new elide structure, but this requires a redesign of the whole
     * search algorithm.
     */

    for (leftToScan = byteIndex; leftToScan > 0; segPtr = segPtr->nextPtr) {
	if ((isCharSeg = segPtr->typePtr == &tkTextCharType)
		|| (searchSpecPtr->searchHyphens && segPtr->typePtr == &tkTextHyphenType)) {
	    if (searchSpecPtr->searchElide || !TkTextSegmentIsElided(textPtr, segPtr)) {
		if (leftToScan < segPtr->size) {
		    if (searchSpecPtr->exact) {
			index += leftToScan;
		    } else {
			index += isCharSeg ? Tcl_NumUtfChars(segPtr->body.chars, leftToScan) : 1;
		    }
		} else if (searchSpecPtr->exact) {
		    index += isCharSeg ? segPtr->size : 2;
		} else {
		    index += isCharSeg ? CountCharsInSeg(segPtr) : 1;
		}
	    }
	}
	leftToScan -= segPtr->size;
    }

    return index;
}

/*
 *----------------------------------------------------------------------
 *
 * TextSearchAddNextLine --
 *
 *	Adds a line from the text widget to the object 'theLine'.
 *
 * Results:
 *	A pointer to the TkTextLine corresponding to the given line, or NULL
 *	if there was no available line.
 *
 *	Also 'lenPtr' (if non-NULL) is filled in with the total length of
 *	'theLine' (not just what we added to it, but the length including what
 *	was already in there). This is in bytes for an exact search and in
 *	chars for a regexp search.
 *
 *	Also 'extraLinesPtr' (if non-NULL) will have its value incremented by
 *	1 for each additional logical line we have added because a newline is
 *	elided (this will only ever happen if we have chosen not to search
 *	elided text, of course).
 *
 * Side effects:
 *	Memory may be allocated or re-allocated for theLine's string
 *	representation.
 *
 *----------------------------------------------------------------------
 */

static void *
TextSearchAddNextLine(
    int lineNum,		/* Line we must add. */
    SearchSpec *searchSpecPtr,	/* Search parameters. */
    Tcl_Obj *theLine,		/* Object to append to. */
    int *lenPtr,		/* For returning the total length. */
    int *extraLinesPtr)		/* If non-NULL, will have its value
				 * incremented by the number of additional
				 * logical lines which are merged into this
				 * one by newlines being elided. */
{
    TkTextLine *linePtr, *thisLinePtr;
    TkTextSegment *segPtr, *lastPtr;
    TkText *textPtr = (TkText *)searchSpecPtr->clientData;
    TkTextLine *startLinePtr = textPtr->startMarker->sectionPtr->linePtr;
    TkTextLine *endLinePtr = textPtr->endMarker->sectionPtr->linePtr;
    int nothingYet = 1;

    /*
     * Extract the text from the line.
     */

    if (!(linePtr = TkBTreeFindLine(textPtr->sharedTextPtr->tree, textPtr, lineNum))) {
	return NULL;
    }
    thisLinePtr = linePtr;

    while (thisLinePtr) {
	int elideWraps = 0;

	segPtr = (startLinePtr == thisLinePtr) ? textPtr->startMarker : thisLinePtr->segPtr;
	lastPtr = (endLinePtr == thisLinePtr) ? textPtr->endMarker : NULL;

	/*
	 * TODO: Use new elide structure, but this requires a redesign of the whole
	 * search algorithm.
	 */

	for ( ; segPtr != lastPtr; segPtr = segPtr->nextPtr) {
	    if (segPtr->typePtr == &tkTextCharType
		    || (searchSpecPtr->searchHyphens && segPtr->typePtr == &tkTextHyphenType)) {
		if (!searchSpecPtr->searchElide && TkTextSegmentIsElided(textPtr, segPtr)) {
		    /*
		     * If we reach the end of the logical line, and if we have at
		     * least one character in the string, then we continue
		     * wrapping to the next logical line. If there are no
		     * characters yet, then the entire line of characters is
		     * elided and there's no need to complicate matters by
		     * wrapping - we'll look at the next line in due course.
		     */

		    if (!segPtr->nextPtr && !nothingYet) {
			elideWraps = 1;
		    }
		} else if (segPtr->typePtr == &tkTextCharType) {
		    Tcl_AppendToObj(theLine, segPtr->body.chars, segPtr->size);
		    nothingYet = 0;
		} else {
		    Tcl_AppendToObj(theLine, "\xc2\xad", 2); /* U+00AD */
		    nothingYet = 0;
		}
	    }
	}
	if (!elideWraps) {
	    break;
	}
	lineNum += 1;
	if (lineNum >= searchSpecPtr->numLines) {
	    break;
	}
	thisLinePtr = TkBTreeNextLine(textPtr, thisLinePtr);
	if (thisLinePtr && extraLinesPtr) {
	    /*
	     * Tell our caller we have an extra line merged in.
	     */

	    *extraLinesPtr = *extraLinesPtr + 1;
	}
    }

    /*
     * If we're ignoring case, convert the line to lower case. There is no
     * need to do this for regexp searches, since they handle a flag for this
     * purpose.
     */

    if (searchSpecPtr->exact && searchSpecPtr->noCase) {
	Tcl_SetObjLength(theLine, Tcl_UtfToLower(Tcl_GetString(theLine)));
    }

    if (lenPtr) {
	*lenPtr = searchSpecPtr->exact ? GetByteLength(theLine) : Tcl_GetCharLength(theLine);
    }
    return linePtr;
}

/*
 *----------------------------------------------------------------------
 *
 * TextSearchFoundMatch --
 *
 *	Stores information from a successful search.
 *
 * Results:
 *	'true' if the information was stored, 'false' if the position at
 *	which the match was found actually falls outside the allowable
 *	search region (and therefore the search is actually complete).
 *
 * Side effects:
 *	Memory may be allocated in the 'countPtr' and 'resPtr' fields of
 *	'searchSpecPtr'. Each of those objects will have refCount zero and
 *	must eventually be freed or stored elsewhere as appropriate.
 *
 *----------------------------------------------------------------------
 */

static int
TextSearchFoundMatch(
    int lineNum,		/* Line on which match was found. */
    SearchSpec *searchSpecPtr,	/* Search parameters. */
    void *clientData,	/* Token returned by the 'addNextLineProc', TextSearchAddNextLine.
    				 * May be NULL, in which we case we must generate it (from lineNum). */
    Tcl_Obj *theLine,		/* Text from current line, only accessed for exact searches, and
    				 * is allowed to be NULL for regexp searches. */
    int matchOffset,		/* Offset of found item in utf-8 bytes for exact search, Unicode
    				 * chars for regexp. */
    int matchLength)		/* Length also in bytes/chars as per search type. */
{
    int numChars;
    int leftToScan;
    TkTextIndex foundIndex;
    TkTextSegment *segPtr;
    TkTextLine *linePtr, *startLinePtr;
    TkText *textPtr = (TkText *)searchSpecPtr->clientData;

    if (lineNum == searchSpecPtr->stopLine) {
	/*
	 * If the current index is on the wrong side of the stopIndex, then
	 * the item we just found is actually outside the acceptable range,
	 * and the search is over.
	 */

	if (searchSpecPtr->backwards ^ (matchOffset >= searchSpecPtr->stopOffset)) {
	    return 0;
	}
    }

    /*
     * Calculate the character count, which may need augmenting if there are
     * embedded windows or elided text.
     */

    if (searchSpecPtr->exact) {
	numChars = Tcl_NumUtfChars(Tcl_GetString(theLine) + matchOffset, matchLength);
    } else {
	numChars = matchLength;
    }

    /*
     * If we're using strict limits checking, ensure that the match with its
     * full length fits inside the given range.
     */

    if (searchSpecPtr->strictLimits && lineNum == searchSpecPtr->stopLine) {
	if (searchSpecPtr->backwards ^ (matchOffset + numChars > searchSpecPtr->stopOffset)) {
	    return 0;
	}
    }

    /*
     * The index information returned by the regular expression parser only
     * considers textual information: it doesn't account for embedded windows,
     * elided text (when we are not searching elided text) or any other
     * non-textual info. Scan through the line's segments again to adjust both
     * matchChar and matchCount.
     *
     * We will walk through the segments of this line until we have either
     * reached the end of the match or we have reached the end of the line.
     */

    linePtr = (TkTextLine *)clientData;
    if (!linePtr) {
	linePtr = TkBTreeFindLine(textPtr->sharedTextPtr->tree, textPtr, lineNum);
    }
    startLinePtr = textPtr->startMarker->sectionPtr->linePtr;

    /*
     * Find the starting point.
     */

    leftToScan = matchOffset;
    while (1) {
	/*
	 * Note that we allow leftToScan to be zero because we want to skip
	 * over any preceding non-textual items.
	 */

	segPtr = (linePtr == startLinePtr) ? textPtr->startMarker : linePtr->segPtr;

	/*
	 * TODO: Use new elide structure, but this requires a redesign of the whole
	 * search algorithm.
	 */

	for ( ; leftToScan >= 0 && segPtr; segPtr = segPtr->nextPtr) {
	    if (segPtr->typePtr == &tkTextCharType) {
		int size = searchSpecPtr->exact ? segPtr->size : (int) CountCharsInSeg(segPtr);

		if (!searchSpecPtr->searchElide && TkTextSegmentIsElided(textPtr, segPtr)) {
		    matchOffset += size;
		} else {
		    leftToScan -= size;
		}
	    } else if (searchSpecPtr->searchHyphens && segPtr->typePtr == &tkTextHyphenType) {
		int size = searchSpecPtr->exact ? 2 : 1;

		if (!searchSpecPtr->searchElide && TkTextSegmentIsElided(textPtr, segPtr)) {
		    matchOffset += size;
		} else {
		    leftToScan -= size;
		}
	    } else {
		assert(segPtr->size <= 1);
		matchOffset += segPtr->size;
	    }
	}

	assert(!segPtr || leftToScan < 0 || TkBTreeNextLine(textPtr, linePtr));

	if (segPtr || leftToScan < 0) {
	    break;
	}

	/*
	 * This will only happen if we are eliding newlines.
	 *
	 * We've wrapped to the beginning of the next logical line, which
	 * has been merged with the previous one whose newline was elided.
	 */

	linePtr = linePtr->nextPtr;
	lineNum += 1;
	matchOffset = 0;
    }

    /*
     * Calculate and store the found index in the result.
     */

    if (searchSpecPtr->exact) {
	TkrTextMakeByteIndex(textPtr->sharedTextPtr->tree, textPtr, lineNum, matchOffset, &foundIndex);
    } else {
	TkTextMakeCharIndex(textPtr->sharedTextPtr->tree, textPtr, lineNum, matchOffset, &foundIndex);
    }

    if (searchSpecPtr->all) {
	if (!searchSpecPtr->resPtr) {
	    Tcl_IncrRefCount(searchSpecPtr->resPtr = Tcl_NewObj());
	}
	Tcl_ListObjAppendElement(NULL, searchSpecPtr->resPtr, TkTextNewIndexObj(&foundIndex));
    } else {
	Tcl_IncrRefCount(searchSpecPtr->resPtr = TkTextNewIndexObj(&foundIndex));
    }

    /*
     * Find the end point. Here 'leftToScan' could be negative already as a
     * result of the above loop if the segment we reached spanned the start of
     * the string. When we add matchLength it will become non-negative.
     */

    /*
     * TODO: Use new elide structure, but this requires a redesign of the whole
     * search algorithm.
     */

    for (leftToScan += matchLength; leftToScan > 0; segPtr = segPtr->nextPtr) {
	int isCharSeg;

	if (!segPtr) {
	    /*
	     * We are on the next line - this of course should only ever
	     * happen with searches which have matched across multiple lines.
	     */

	    assert(TkBTreeNextLine(textPtr, linePtr));
	    linePtr = linePtr->nextPtr;
	    segPtr = linePtr->segPtr;
	}

	isCharSeg = (segPtr->typePtr == &tkTextCharType);

	if (!isCharSeg && (!searchSpecPtr->searchHyphens || segPtr->typePtr != &tkTextHyphenType)) {
	    /*
	     * Anything we didn't count in the search needs adding.
	     */

	    assert(segPtr->size <= 1);
	    numChars += segPtr->size;
	} else if (!searchSpecPtr->searchElide && TkTextSegmentIsElided(textPtr, segPtr)) {
	    numChars += isCharSeg ? CountCharsInSeg(segPtr) : 1;
	} else if (searchSpecPtr->exact) {
	    leftToScan -= isCharSeg ? segPtr->size : 2;
	} else {
	    leftToScan -= isCharSeg ? CountCharsInSeg(segPtr) : 1;
	}
    }

    /*
     * Now store the count result, if it is wanted.
     */

    if (searchSpecPtr->varPtr) {
	Tcl_Obj *tmpPtr = Tcl_NewIntObj(numChars);
	if (searchSpecPtr->all) {
	    if (!searchSpecPtr->countPtr) {
		searchSpecPtr->countPtr = Tcl_NewObj();
	    }
	    Tcl_ListObjAppendElement(NULL, searchSpecPtr->countPtr, tmpPtr);
	} else {
	    searchSpecPtr->countPtr = tmpPtr;
	}
    }

    return 1;
}

/*
 *----------------------------------------------------------------------
 *
 * TkTextGetTabs --
 *
 *	Parses a string description of a set of tab stops.
 *
 * Results:
 *	The return value is a pointer to a malloc'ed structure holding parsed
 *	information about the tab stops. If an error occurred then the return
 *	value is NULL and an error message is left in the interp's result.
 *
 * Side effects:
 *	Memory is allocated for the structure that is returned. It is up to
 *	the caller to free this structure when it is no longer needed.
 *
 *----------------------------------------------------------------------
 */

TkTextTabArray *
TkTextGetTabs(
    Tcl_Interp *interp,		/* Used for error reporting. */
    TkText *textPtr,		/* Information about the text widget. */
    Tcl_Obj *stringPtr)		/* Description of the tab stops. See the text
				 * manual entry for details. */
{
    Tcl_Size objc, i, count;
    Tcl_Obj **objv;
    TkTextTabArray *tabArrayPtr;
    TkTextTab *tabPtr;
    double prevStop, lastStop;
    /*
     * Map these strings to TkTextTabAlign values.
     */
    static const char *const tabOptionStrings[] = {
	"left", "right", "center", "numeric", NULL
    };

    if (Tcl_ListObjGetElements(interp, stringPtr, &objc, &objv) != TCL_OK) {
	return NULL;
    }

    /*
     * First find out how many entries we need to allocate in the tab array.
     */

    count = 0;
    for (i = 0; i < objc; i++) {
	char c = Tcl_GetString(objv[i])[0];

	if (c != 'l' && c != 'r' && c != 'c' && c != 'n') {
	    count += 1;
	}
    }

    /*
     * Parse the elements of the list one at a time to fill in the array.
     */

    tabArrayPtr = (TkTextTabArray *)ckalloc(sizeof(TkTextTabArray) + (count - 1)*sizeof(TkTextTab));
    tabArrayPtr->numTabs = 0;
    prevStop = 0.0;
    lastStop = 0.0;
    for (i = 0, tabPtr = &tabArrayPtr->tabs[0]; i < (Tcl_Size)objc; i++, tabPtr++) {
	int index;

	/*
	 * This will round fractional pixels above 0.5 upwards, and otherwise
	 * downwards, to find the right integer pixel position.
	 */

	if (Tk_GetPixelsFromObj(interp, textPtr->tkwin, objv[i], &tabPtr->location) != TCL_OK) {
	    goto error;
	}

	if (tabPtr->location <= 0) {
	    Tcl_SetObjResult(interp, Tcl_ObjPrintf(
		    "tab stop \"%s\" is not at a positive distance", Tcl_GetString(objv[i])));
	    Tcl_SetErrorCode(interp, "TK", "VALUE", "TAB_STOP", NULL);
	    goto error;
	}

	prevStop = lastStop;
	if (Tk_GetDoublePixelsFromObj(interp, textPtr->tkwin, objv[i], &lastStop) != TCL_OK) {
	    goto error;
	}

	if (i > 0 && tabPtr->location <= (tabPtr - 1)->location) {
	    /*
	     * This tab is actually to the left of the previous one, which is
	     * illegal.
	     */

#ifdef _TK_ALLOW_DECREASING_TABS
	    /*
	     * Force the tab to be a typical character width to the right of
	     * the previous one, and update the 'lastStop' with the changed
	     * position.
	     */

	    tabPtr->location = (tabPtr - 1)->location;
	    tabPtr->location += (textPtr->charWidth > 0 ? textPtr->charWidth : 8);
	    lastStop = tabPtr->location;
#else
	    Tcl_SetObjResult(interp, Tcl_ObjPrintf(
		    "tabs must be monotonically increasing, but \"%s\" is "
		    "smaller than or equal to the previous tab",
		    Tcl_GetString(objv[i])));
	    Tcl_SetErrorCode(interp, "TK", "VALUE", "TAB_STOP", NULL);
	    goto error;
#endif /* _TK_ALLOW_DECREASING_TABS */
	}

	tabArrayPtr->numTabs += 1;

	/*
	 * See if there is an explicit alignment in the next list element.
	 * Otherwise just use "left".
	 */

	tabPtr->alignment = LEFT;
	if (i + 1 == objc) {
	    continue;
	}

	/*
	 * There may be a more efficient way of getting this.
	 */

	{ /* local scope */
#if 0 && TCL_UTF_MAX > 4
	    /*
	     * HACK: Support of pseudo UTF-8 strings. Needed because of this
	     * bad hack with TCL_UTF_MAX > 4, the whole thing is amateurish.
	     * (See function GetLineBreakFunc() about the very severe problems
	     * with TCL_UTF_MAX > 4).
	     */

	    int ch;
	    TkUtfToUniChar(Tcl_GetString(objv[i + 1]), &ch);
#else
	    /*
	     * Proper implementation for UTF-8 strings:
	     */

	    Tcl_UniChar ch;
	    Tcl_UtfToUniChar(Tcl_GetString(objv[i + 1]), &ch);
#endif
	    if (!Tcl_UniCharIsAlpha(ch)) {
		continue;
	    }
	}
	i += 1;

	if (Tcl_GetIndexFromObjStruct(interp, objv[i], tabOptionStrings,
		sizeof(char *), "tab alignment", 0, &index) != TCL_OK) {
	    goto error;
	}
	tabPtr->alignment = (TkTextTabAlign) index;
    }

    /*
     * For when we need to interpolate tab stops, store these two so we know
     * the tab stop size to very high precision. With the above checks, we can
     * guarantee that tabIncrement is strictly positive here.
     */

    tabArrayPtr->lastTab = lastStop;
    tabArrayPtr->tabIncrement = lastStop - prevStop;

    return tabArrayPtr;

  error:
    ckfree(tabArrayPtr);
    return NULL;
}

/*
 *----------------------------------------------------------------------
 *
 * TextDumpCmd --
 *
 *	Return information about the text, tags, marks, and embedded windows
 *	and images in a text widget. See the man page for the description of
 *	the text dump operation for all the details.
 *
 * Results:
 *	A standard Tcl result.
 *
 * Side effects:
 *	Memory is allocated for the result, if needed (standard Tcl result
 *	side effects).
 *
 *----------------------------------------------------------------------
 */

static void
AppendOption(
    char *result,
    const char *str,
    const char *delim)
{
    unsigned len = strlen(result);

    if (delim && len > 0 && result[len - 1] != ' ' && result[len - 1] != '?') {
	strcpy(result + len, delim);
	len += strlen(delim);
    }
    strcpy(result + len, str);
}

static int
GetDumpFlags(
    TkText *textPtr,		/* Information about text widget. */
    Tcl_Interp *interp,		/* Current interpreter. */
    int objc,			/* Number of arguments. */
    Tcl_Obj *const objv[],	/* Argument objects. */
    unsigned allowed,		/* Which options are allowed? */
    unsigned dflt,		/* Default options (-all) */
    unsigned complete,		/* Complete options (-complete) */
    unsigned *what,		/* Store flags here. */
    int *lastArg,		/* Store index of last used argument, can be NULL. */
    TkTextIndex *index1,	/* Store first index here. */
    TkTextIndex *index2,	/* Store second index here. */
    Tcl_Obj **command)		/* Store command here, can be NULL. */
{
    static const char *const optStrings[] = {
	"-all", "-bindings", "-chars", "-command", "-complete", "-configurations",
	"-displaychars", "-displaytext", "-dontresolvecolors",
	"-dontresolvefonts", "-elide", "-image", "-includedbconfig",
	"-includedefaultconfig", "-includeselection", "-includesyscolors",
	"-includesysconfig", "-insertmark", "-mark", "-nested", "-node",
	"-setup", "-tag", "-text", "-window",
	NULL
    };
    enum opts {
	DUMP_ALL, DUMP_TAG_BINDINGS, DUMP_CHARS, DUMP_CMD, DUMP_COMPLETE, DUMP_TAG_CONFIGS,
	DUMP_DISPLAY_CHARS, DUMP_DISPLAY_TEXT, DUMP_DONT_RESOLVE_COLORS,
	DUMP_DONT_RESOLVE_FONTS, DUMP_ELIDE, DUMP_IMG, DUMP_INCLUDE_DATABASE_CONFIG,
	DUMP_INCLUDE_DEFAULT_CONFIG, DUMP_INCLUDE_SEL, DUMP_INCLUDE_SYSTEM_COLORS,
	DUMP_INCLUDE_SYSTEM_CONFIG, DUMP_INSERT_MARK, DUMP_MARK, DUMP_NESTED, DUMP_NODE,
	DUMP_TEXT_CONFIGS, DUMP_TAG, DUMP_TEXT, DUMP_WIN
    };
    static const unsigned dumpFlags[] = {
	0, TK_DUMP_TAG_BINDINGS, TK_DUMP_CHARS, 0, TK_DUMP_INSPECT_COMPLETE, TK_DUMP_TAG_CONFIGS,
	TK_DUMP_DISPLAY_CHARS, TK_DUMP_DISPLAY_TEXT, TK_DUMP_DONT_RESOLVE_COLORS,
	TK_DUMP_DONT_RESOLVE_FONTS, TK_DUMP_ELIDE, TK_DUMP_IMG, TK_DUMP_INCLUDE_DATABASE_CONFIG,
	TK_DUMP_INCLUDE_DEFAULT_CONFIG, TK_DUMP_INCLUDE_SEL, TK_DUMP_INCLUDE_SYSTEM_COLORS,
	TK_DUMP_INCLUDE_SYSTEM_CONFIG, TK_DUMP_INSERT_MARK, TK_DUMP_MARK, TK_DUMP_NESTED, TK_DUMP_NODE,
	TK_DUMP_TEXT_CONFIGS, TK_DUMP_TAG, TK_DUMP_TEXT, TK_DUMP_WIN
    };

    int arg;
    size_t i;
    unsigned flags = 0;
    const char *myOptStrings[sizeof(optStrings)/sizeof(optStrings[0])];
    int myOptIndices[sizeof(optStrings)/sizeof(optStrings[0])];
    int myOptCount;

    assert(what);
    assert(!index1 == !index2);
    assert(DUMP_ALL == 0); /* otherwise next loop is wrong */
    assert(!complete || (complete & dflt) == dflt);

    /* We know that option -all is allowed in any case. */
    myOptStrings[0] = optStrings[DUMP_ALL];
    myOptIndices[0] = DUMP_ALL;
    myOptCount = 1;

    for (i = 1; i < sizeof(optStrings)/sizeof(optStrings[0]) - 1; ++i) {
	if (i == DUMP_CMD ? !!command : (allowed & dumpFlags[i]) == dumpFlags[i]) {
	    myOptStrings[myOptCount] = optStrings[i];
	    myOptIndices[myOptCount] = i;
	    myOptCount += 1;
	}
    }
    myOptStrings[myOptCount] = NULL;

    if (lastArg) {
	*lastArg = 0;
    }
    *what = 0;

    for (arg = 2; arg < objc && Tcl_GetString(objv[arg])[0] == '-'; ++arg) {
	int index;

	if (Tcl_GetString(objv[arg])[1] == '-'
		&& Tcl_GetString(objv[arg])[2] == '\0'
		&& (arg < objc - 1 || Tcl_GetString(objv[arg + 1])[0] != '-')) {
	    continue;
	}

	if (Tcl_GetIndexFromObjStruct(interp, objv[arg], myOptStrings,
		sizeof(char *), "option", TCL_INDEX_TEMP_TABLE, &index) != TCL_OK) {
	    return TCL_ERROR;
	}

	switch ((enum opts) myOptIndices[index]) {
#define CASE(Flag) case DUMP_##Flag: *what |= TK_DUMP_##Flag; flags |= TK_DUMP_##Flag; break;
	CASE(CHARS);
	CASE(TEXT);
	CASE(DISPLAY_CHARS);
	CASE(DISPLAY_TEXT);
	CASE(TAG);
	CASE(MARK);
	CASE(ELIDE);
	CASE(NESTED);
	CASE(NODE);
	CASE(INCLUDE_SEL);
	CASE(INSERT_MARK);
	CASE(TEXT_CONFIGS);
	CASE(TAG_BINDINGS);
	CASE(TAG_CONFIGS);
	CASE(DONT_RESOLVE_COLORS);
	CASE(DONT_RESOLVE_FONTS);
	CASE(INCLUDE_DEFAULT_CONFIG);
	CASE(INCLUDE_DATABASE_CONFIG);
	CASE(INCLUDE_SYSTEM_CONFIG);
	CASE(INCLUDE_SYSTEM_COLORS);
	CASE(IMG);
	CASE(WIN);
#undef CASE
	case DUMP_ALL:
	    *what = dflt;
	    break;
	case DUMP_COMPLETE:
	    if (!complete)
		goto wrongArgs;
	    *what = complete;
	    break;
	case DUMP_CMD:
	    arg += 1;
	    if (!command || arg >= objc) {
		goto wrongArgs;
	    }
	    *command = objv[arg];
	    break;
	}
	if (~allowed & flags) {
	    goto wrongArgs;
	}
    }
    if (!(*what & dflt)) {
	*what |= dflt;
    }
    if (!index1) {
	if (arg < objc) {
	    goto wrongArgs;
	}
	return TCL_OK;
    }
    if (arg >= objc || arg + 2 < objc) {
	goto wrongArgs;
    }
    if (!TkTextGetIndexFromObj(interp, textPtr, objv[arg], index1)) {
	return TCL_ERROR;
    }
    arg += 1;
    if (lastArg) {
	*lastArg = arg;
    }
    if (objc == arg) {
	TkTextIndexForwChars(textPtr, index1, 1, index2, COUNT_INDICES);
    } else if (!TkTextGetIndexFromObj(interp, textPtr, objv[arg], index2)) {
	return TCL_ERROR;
    }
    return TCL_OK;

wrongArgs:
    {
	char result[500];

	result[0] = 0;
	AppendOption(result, "?", NULL);

	for (i = 0; myOptStrings[i]; ++i) {
	    if (myOptIndices[i] != DUMP_CMD) {
		AppendOption(result, myOptStrings[i], " ");
	    }
	}
	AppendOption(result, "? ?", NULL);
	if (command) { AppendOption(result, "-command script", NULL); }
	AppendOption(result, "?", NULL);
	if (index1)  { AppendOption(result, " index ?index2?", NULL); }

	Tcl_SetObjResult(interp, Tcl_ObjPrintf("Usage: %s %s %s",
		Tcl_GetString(objv[0]), Tcl_GetString(objv[1]), result));
	Tcl_SetErrorCode(interp, "TCL", "WRONGARGS", NULL);
    }
    return TCL_ERROR;
}

static int
TextDumpCmd(
    TkText *textPtr,		/* Information about text widget. */
    Tcl_Interp *interp,		/* Current interpreter. */
    int objc,			/* Number of arguments. */
    Tcl_Obj *const objv[])	/* Argument objects. Someone else has already parsed this command
    				 * enough to know that objv[1] is "dump". */
{
    TkTextIndex index1, index2;
    TkTextBTree tree;
    TkTextTag *tagPtr, *tPtr;
    int lineno;			/* Current line number. */
    unsigned what;		/* bitfield to select segment types. */
    int lastArg;		/* Index of last argument. */
    TkTextLine *linePtr;
    TkTextIndex prevByteIndex;
    Tcl_Obj *command = NULL;	/* Script callback to apply to segments. */
    TkTextTag *prevTagPtr = NULL;
    int result;

    assert(textPtr);

    result = GetDumpFlags(textPtr, interp, objc, objv, TK_DUMP_DUMP_ALL|TK_DUMP_NODE, TK_DUMP_DUMP_ALL,
	    0, &what, &lastArg, &index1, &index2, &command);
    if (result != TCL_OK) {
	return result;
    }
    if (TkTextIndexCompare(&index1, &index2) >= 0) {
	return TCL_OK;
    }
    tree = textPtr->sharedTextPtr->tree;
    textPtr->sharedTextPtr->inspectEpoch += 1;
    lineno = TkBTreeLinesTo(tree, textPtr, TkTextIndexGetLine(&index1), NULL);
    prevByteIndex = index1;
    if (TkrTextIndexBackBytes(textPtr, &index1, 1, &prevByteIndex) == 0) {
	unsigned epoch = textPtr->sharedTextPtr->inspectEpoch + 1;
	tagPtr = TkBTreeGetTags(&prevByteIndex, TK_TEXT_SORT_NONE, NULL);
	for (tPtr = tagPtr; tPtr; tPtr = tPtr->nextPtr) { tPtr->epoch = epoch; }
    } else {
	tagPtr = NULL;
    }
    if (TkTextIndexGetLine(&index1) == TkTextIndexGetLine(&index2)) {
	/* we are at the end, so we can ignore the return code of DumpLine */
	DumpLine(interp, textPtr, what, TkTextIndexGetLine(&index1),
		TkTextIndexGetByteIndex(&index1), TkTextIndexGetByteIndex(&index2),
		lineno, command, &prevTagPtr);
    } else {
	int lineend = TkBTreeLinesTo(tree, textPtr, TkTextIndexGetLine(&index2), NULL);
	int endByteIndex = TkTextIndexGetByteIndex(&index2);

	if (!DumpLine(interp, textPtr, what, TkTextIndexGetLine(&index1),
		TkTextIndexGetByteIndex(&index1), INT_MAX, lineno, command, &prevTagPtr)) {
	    if (textPtr->flags & DESTROYED) {
		return TCL_OK;
	    }
	    if (!(linePtr = TkBTreeFindLine(textPtr->sharedTextPtr->tree, textPtr, lineno))) {
		goto textChanged;
	    }
	} else {
	    linePtr = TkTextIndexGetLine(&index1);
	}
	while ((linePtr = TkBTreeNextLine(textPtr, linePtr))) {
	    if (++lineno == lineend) {
		break;
	    }
	    if (!DumpLine(interp, textPtr, what, linePtr, 0, INT_MAX, lineno, command, &prevTagPtr)) {
		if (textPtr->flags & DESTROYED) {
		    return TCL_OK;
		}
		if (!(linePtr = TkBTreeFindLine(textPtr->sharedTextPtr->tree, textPtr, lineno))) {
		    goto textChanged;
		}
	    }
	}
	if (linePtr) {
	    /* we are at the end, so we can ignore the return code of DumpLine */
	    DumpLine(interp, textPtr, what, linePtr, 0, endByteIndex, lineno, command, &prevTagPtr);
	}
    }

  textChanged:

    /*
     * Special case to get the leftovers hiding at the end mark.
     */

    if (!(textPtr->flags & DESTROYED)) {
	if (lastArg < objc
		&& strncmp(Tcl_GetString(objv[lastArg]), "end", GetByteLength(objv[lastArg])) == 0) {
	    /*
	     * Re-get the end index, in case it has changed.
	     */

	    if (!TkTextGetIndexFromObj(interp, textPtr, objv[lastArg], &index2)) {
		return TCL_ERROR;
	    }
	    if (!DumpLine(interp, textPtr, what & ~TK_DUMP_TEXT, TkTextIndexGetLine(&index2), 0, 1,
		    lineno, command, &prevTagPtr)) {
		prevTagPtr = NULL; /* the tags are no longer valid */
	    }
	}

	if (prevTagPtr && TkTextIndexIsEndOfText(&index2)) {
	    /*
	     * Finally print "tagoff" information, if at end of text.
	     */

	    for ( ; prevTagPtr; prevTagPtr = prevTagPtr->succPtr) {
		if (!DumpSegment(textPtr, interp, "tagoff", prevTagPtr->name, command, &index2, what)) {
		    break;
		}
	    }
	}
    }

    return TCL_OK;
}

/*
 *----------------------------------------------------------------------
 *
 * DumpLine
 *
 *	Return information about a given text line from character position
 *	"start" up to, but not including, "end".
 *
 * Results:
 *	Returns false if the command callback made any changes to the text widget
 *	which will have invalidated internal structures such as TkTextSegment,
 *	TkTextIndex, pointers. Our caller can then take action to recompute
 *	such entities, or he aborts with an error. Returns true otherwise.
 *
 * Side effects:
 *	None, but see DumpSegment which can have arbitrary side-effects
 *
 *----------------------------------------------------------------------
 */

static int
DumpLine(
    Tcl_Interp *interp,
    TkText *textPtr,
    int what,			/* Bit flags to select segment types. */
    TkTextLine *linePtr,	/* The current line. */
    int startByte, int endByte,	/* Byte range to dump. */
    int lineno,			/* Line number for indices dump. */
    Tcl_Obj *command,		/* Script to apply to the segment. */
    TkTextTag **prevTagPtr)	/* Tag information from previous segment. */
{
    TkSharedText *sharedTextPtr;
    TkTextSegment *sPtr;
    TkTextSegment *segPtr;
    TkTextSegment *endPtr;
    TkTextSegment *newSegPtr;
    TkTextIndex index;
    int offset = 0;
    int currentSize = 0;
    int bufSize = 0;
    int textChanged = 0;
    char *buffer = NULL;
    int eol;

    sharedTextPtr = textPtr->sharedTextPtr;

    if (!*prevTagPtr && (startByte > 0 || linePtr != TkBTreeGetStartLine(textPtr))) {
	/*
	 * If this is the first line to dump, and we are not at start of line,
	 * then we need the preceding tag information.
	 */

	TkTextTag *tagPtr, *tPtr;
	unsigned epoch = sharedTextPtr->inspectEpoch;

	TkTextIndexClear(&index, textPtr);
	TkTextIndexSetByteIndex2(&index, linePtr, startByte);
	TkBTreeMoveBackward(&index, 1);
	segPtr = TkTextIndexGetContentSegment(&index, NULL);
	assert(segPtr);
	tagPtr = TkBTreeGetSegmentTags(textPtr->sharedTextPtr, segPtr, textPtr, TK_TEXT_SORT_NONE, NULL);
	for (tPtr = tagPtr; tPtr; tPtr = tPtr->nextPtr) {
	    tPtr->flag = epoch; /* mark as open */
	}
    }

    /*
     * Must loop through line looking at its segments: character, hyphen, mark, image, window.
     */

    segPtr = linePtr->segPtr;
    endPtr = textPtr->endMarker;
    eol = !segPtr->nextPtr;

    if ((what & TK_DUMP_NODE)
	    && startByte == 0
	    && (!linePtr->prevPtr || linePtr->prevPtr->parentPtr != linePtr->parentPtr)) {
	char buf[20];
	unsigned depth, number;

	TkTextIndexClear(&index, textPtr);
	TkTextIndexSetToStartOfLine2(&index, linePtr);
	number = TkBTreeChildNumber(sharedTextPtr->tree, linePtr, &depth);
	snprintf(buf, sizeof(buf), "%d:%d", number, depth);

	if (!DumpSegment(textPtr, interp, "node", buf, command, &index, what)) {
	    goto textChanged;
	}
    }

    while (segPtr && offset < endByte) {
	currentSize = segPtr->size;

	if (offset + MAX(1, currentSize) > startByte) {
	    if ((what & TK_DUMP_TAG) && segPtr->tagInfoPtr) {
		TkTextTag *tagPtr = TkBTreeGetSegmentTags(sharedTextPtr, segPtr, textPtr,
			TK_TEXT_SORT_ASCENDING, NULL);
		unsigned epoch = sharedTextPtr->inspectEpoch;
		unsigned nextEpoch = epoch + 1;
		TkTextTag *tPtr;

		for (tPtr = tagPtr; tPtr; tPtr = tPtr->nextPtr) {
		    if (tPtr->flag == epoch) {
			tPtr->flag = nextEpoch; /* mark as still open */
		    }
		}

		if (*prevTagPtr) {
		    /*
		     * Print "tagoff" information.
		     */

		    for (tPtr = *prevTagPtr; tPtr; tPtr = tPtr->succPtr) {
			if (tPtr->flag == epoch) { /* should be closed? */
			    TkrTextMakeByteIndex(sharedTextPtr->tree, textPtr, lineno, offset, &index);
			    if (!DumpSegment(textPtr, interp, "tagoff",
				    tPtr->name, command, &index, what)) {
				goto textChanged;
			    }
			    tPtr->flag = 0; /* mark as closed */
			}
		    }
		}

		/*
		 * Print "tagon" information.
		 */

		sharedTextPtr->inspectEpoch = ++epoch;

		for (tPtr = tagPtr; tPtr; tPtr = tPtr->nextPtr) {
		    if (tPtr->flag != epoch) {
			TkrTextMakeByteIndex(sharedTextPtr->tree, textPtr, lineno, offset, &index);
			if (!DumpSegment(textPtr, interp, "tagon", tPtr->name, command, &index, what)) {
			    goto textChanged;
			}
			tPtr->flag = epoch; /* mark as open */
		    }
		    tPtr->succPtr = tPtr->nextPtr;
		}

		*prevTagPtr = tagPtr;
	    }

	    if (what & segPtr->typePtr->group) {
		assert(segPtr->typePtr->group != SEG_GROUP_BRANCH);

		if (segPtr->typePtr->group == SEG_GROUP_CHAR) {
		    int last = currentSize;	/* Index of last char in seg. */
		    int first = 0;		/* Index of first char in seg. */

		    if (offset + currentSize > endByte) {
			last = endByte - offset;
		    }
		    if (startByte > offset) {
			first = startByte - offset;
		    }
		    if (last != currentSize) {
			/*
			 * To avoid modifying the string in place we copy over just
			 * the segment that we want. Since DumpSegment can modify the
			 * text, we could not confidently revert the modification here.
			 */

			int length = last - first;

			if (length >= bufSize) {
			    bufSize = MAX(length + 1, 2*length);
			    buffer = (char *)ckrealloc(buffer, bufSize);
			}

			memcpy(buffer, segPtr->body.chars + first, length);
			buffer[length] = '\0';

			TkrTextMakeByteIndex(sharedTextPtr->tree, textPtr, lineno,
				offset + first, &index);
			if (!DumpSegment(textPtr, interp, "text", buffer, command, &index, what)) {
			    goto textChanged;
			}
		    } else {
			TkrTextMakeByteIndex(sharedTextPtr->tree, textPtr, lineno,
				offset + first, &index);
			if (!DumpSegment(textPtr, interp, "text",
				segPtr->body.chars + first, command, &index, what)) {
			    goto textChanged;
			}
		    }
		} else if (segPtr == endPtr) {
		    if (linePtr == TkBTreeGetLastLine(textPtr)) {
			break; /* finished */
		    }
		    /* print final newline in next iteration */
		    currentSize = linePtr->size - offset - 1;
		    startByte = offset + currentSize + linePtr->lastPtr->size - 1;
		    segPtr = linePtr->lastPtr->prevPtr;
		} else {
		    char const *value = NULL;

		    switch ((int) segPtr->typePtr->group) {
		    case SEG_GROUP_MARK:
			value = TkTextMarkName(sharedTextPtr, textPtr, segPtr);
			break;
		    case SEG_GROUP_IMAGE: {
			TkTextEmbImage *eiPtr = &segPtr->body.ei;
			value = eiPtr->name ? eiPtr->name : "";
			break;
		    }
		    case SEG_GROUP_WINDOW: {
			TkTextEmbWindow *ewPtr = &segPtr->body.ew;
			value = ewPtr->tkwin ? Tk_PathName(ewPtr->tkwin) : "";
			break;
		    }
		    case SEG_GROUP_HYPHEN:
			value = "";
			break;
		    }
		    if (value) {
			TkrTextMakeByteIndex(sharedTextPtr->tree, textPtr, lineno, offset, &index);
			if (!DumpSegment(textPtr, interp, segPtr->typePtr->name, value, command,
				&index, what)) {
			    goto textChanged;
			}
		    }
		}
	    }
	}

	offset += currentSize;
	segPtr = segPtr->nextPtr;
	continue;

  textChanged:

	/*
	 * Our indices, segments, and tag chains are no longer valid. It's a bad
	 * idea to do changes while the dump is running, it's impossible to
	 * synchronize in any case, but we will try the best.
	 */

	*prevTagPtr = NULL;
	textChanged = 1;

	if (eol || (textPtr->flags & DESTROYED)) {
	    break;
	}

	offset += currentSize;
	if (!(linePtr = TkBTreeFindLine(textPtr->sharedTextPtr->tree, textPtr, lineno))) {
	    break;
	}
	TkTextIndexClear(&index, textPtr);
	TkTextIndexSetByteIndex2(&index, linePtr, MIN(offset, linePtr->size - 1));

	sPtr = newSegPtr = TkTextIndexGetFirstSegment(&index, NULL);
	while (sPtr && sPtr != segPtr) {
	    sPtr = sPtr->nextPtr;
	}
	if (sPtr != segPtr) {
	    segPtr = newSegPtr;
	} else if (offset >= segPtr->size) {
	    segPtr = segPtr->nextPtr;
	}
    }

    ckfree(buffer);
    return !textChanged;
}

/*
 *----------------------------------------------------------------------
 *
 * TextChecksumCmd --
 *
 *	Return the checksum over the whole content.
 *	About the format see documentation.
 *
 * Results:
 *	A standard Tcl result.
 *
 * Side effects:
 *	Memory is allocated for the result, if needed (standard Tcl result
 *	side effects).
 *
 *----------------------------------------------------------------------
 */

static uint32_t
ComputeChecksum(
    uint32_t crc,
    const char *buf,
    unsigned len)
{
    static const uint32_t crcTable[256] = {
      0x00000000, 0x77073096, 0xee0e612c, 0x990951ba, 0x076dc419, 0x706af48f, 0xe963a535, 0x9e6495a3,
      0x0edb8832, 0x79dcb8a4, 0xe0d5e91e, 0x97d2d988, 0x09b64c2b, 0x7eb17cbd, 0xe7b82d07, 0x90bf1d91,
      0x1db71064, 0x6ab020f2, 0xf3b97148, 0x84be41de, 0x1adad47d, 0x6ddde4eb, 0xf4d4b551, 0x83d385c7,
      0x136c9856, 0x646ba8c0, 0xfd62f97a, 0x8a65c9ec, 0x14015c4f, 0x63066cd9, 0xfa0f3d63, 0x8d080df5,
      0x3b6e20c8, 0x4c69105e, 0xd56041e4, 0xa2677172, 0x3c03e4d1, 0x4b04d447, 0xd20d85fd, 0xa50ab56b,
      0x35b5a8fa, 0x42b2986c, 0xdbbbc9d6, 0xacbcf940, 0x32d86ce3, 0x45df5c75, 0xdcd60dcf, 0xabd13d59,
      0x26d930ac, 0x51de003a, 0xc8d75180, 0xbfd06116, 0x21b4f4b5, 0x56b3c423, 0xcfba9599, 0xb8bda50f,
      0x2802b89e, 0x5f058808, 0xc60cd9b2, 0xb10be924, 0x2f6f7c87, 0x58684c11, 0xc1611dab, 0xb6662d3d,
      0x76dc4190, 0x01db7106, 0x98d220bc, 0xefd5102a, 0x71b18589, 0x06b6b51f, 0x9fbfe4a5, 0xe8b8d433,
      0x7807c9a2, 0x0f00f934, 0x9609a88e, 0xe10e9818, 0x7f6a0dbb, 0x086d3d2d, 0x91646c97, 0xe6635c01,
      0x6b6b51f4, 0x1c6c6162, 0x856530d8, 0xf262004e, 0x6c0695ed, 0x1b01a57b, 0x8208f4c1, 0xf50fc457,
      0x65b0d9c6, 0x12b7e950, 0x8bbeb8ea, 0xfcb9887c, 0x62dd1ddf, 0x15da2d49, 0x8cd37cf3, 0xfbd44c65,
      0x4db26158, 0x3ab551ce, 0xa3bc0074, 0xd4bb30e2, 0x4adfa541, 0x3dd895d7, 0xa4d1c46d, 0xd3d6f4fb,
      0x4369e96a, 0x346ed9fc, 0xad678846, 0xda60b8d0, 0x44042d73, 0x33031de5, 0xaa0a4c5f, 0xdd0d7cc9,
      0x5005713c, 0x270241aa, 0xbe0b1010, 0xc90c2086, 0x5768b525, 0x206f85b3, 0xb966d409, 0xce61e49f,
      0x5edef90e, 0x29d9c998, 0xb0d09822, 0xc7d7a8b4, 0x59b33d17, 0x2eb40d81, 0xb7bd5c3b, 0xc0ba6cad,
      0xedb88320, 0x9abfb3b6, 0x03b6e20c, 0x74b1d29a, 0xead54739, 0x9dd277af, 0x04db2615, 0x73dc1683,
      0xe3630b12, 0x94643b84, 0x0d6d6a3e, 0x7a6a5aa8, 0xe40ecf0b, 0x9309ff9d, 0x0a00ae27, 0x7d079eb1,
      0xf00f9344, 0x8708a3d2, 0x1e01f268, 0x6906c2fe, 0xf762575d, 0x806567cb, 0x196c3671, 0x6e6b06e7,
      0xfed41b76, 0x89d32be0, 0x10da7a5a, 0x67dd4acc, 0xf9b9df6f, 0x8ebeeff9, 0x17b7be43, 0x60b08ed5,
      0xd6d6a3e8, 0xa1d1937e, 0x38d8c2c4, 0x4fdff252, 0xd1bb67f1, 0xa6bc5767, 0x3fb506dd, 0x48b2364b,
      0xd80d2bda, 0xaf0a1b4c, 0x36034af6, 0x41047a60, 0xdf60efc3, 0xa867df55, 0x316e8eef, 0x4669be79,
      0xcb61b38c, 0xbc66831a, 0x256fd2a0, 0x5268e236, 0xcc0c7795, 0xbb0b4703, 0x220216b9, 0x5505262f,
      0xc5ba3bbe, 0xb2bd0b28, 0x2bb45a92, 0x5cb36a04, 0xc2d7ffa7, 0xb5d0cf31, 0x2cd99e8b, 0x5bdeae1d,
      0x9b64c2b0, 0xec63f226, 0x756aa39c, 0x026d930a, 0x9c0906a9, 0xeb0e363f, 0x72076785, 0x05005713,
      0x95bf4a82, 0xe2b87a14, 0x7bb12bae, 0x0cb61b38, 0x92d28e9b, 0xe5d5be0d, 0x7cdcefb7, 0x0bdbdf21,
      0x86d3d2d4, 0xf1d4e242, 0x68ddb3f8, 0x1fda836e, 0x81be16cd, 0xf6b9265b, 0x6fb077e1, 0x18b74777,
      0x88085ae6, 0xff0f6a70, 0x66063bca, 0x11010b5c, 0x8f659eff, 0xf862ae69, 0x616bffd3, 0x166ccf45,
      0xa00ae278, 0xd70dd2ee, 0x4e048354, 0x3903b3c2, 0xa7672661, 0xd06016f7, 0x4969474d, 0x3e6e77db,
      0xaed16a4a, 0xd9d65adc, 0x40df0b66, 0x37d83bf0, 0xa9bcae53, 0xdebb9ec5, 0x47b2cf7f, 0x30b5ffe9,
      0xbdbdf21c, 0xcabac28a, 0x53b39330, 0x24b4a3a6, 0xbad03605, 0xcdd70693, 0x54de5729, 0x23d967bf,
      0xb3667a2e, 0xc4614ab8, 0x5d681b02, 0x2a6f2b94, 0xb40bbe37, 0xc30c8ea1, 0x5a05df1b, 0x2d02ef8d
    };

    assert(buf);

    /* basic algorithm stolen from zlib/crc32.c (public domain) */

#define DO1(buf) crc = crcTable[((int)crc ^ (*buf++)) & 0xff] ^ (crc >> 8);
#define DO2(buf) DO1(buf); DO1(buf);
#define DO4(buf) DO2(buf); DO2(buf);
#define DO8(buf) DO4(buf); DO4(buf);

    crc = crc ^ 0xffffffff;

    if (len == 0) {
	while (*buf) {
	    DO1(buf);
	}
    } else {
	while (len >= 8) {
	    DO8(buf);
	    len -= 8;
	}
	while (len--) {
	    DO1(buf);
	}
    }
    return crc ^ 0xffffffff;
}

static int
TextChecksumCmd(
    TkText *textPtr,		/* Information about text widget. */
    Tcl_Interp *interp,		/* Current interpreter. */
    int objc,			/* Number of arguments. */
    Tcl_Obj *const objv[])	/* Argument objects. Someone else has already parsed this command
    				 * enough to know that objv[1] is "checksum". */
{
    const TkSharedText *sharedTextPtr;
    const TkTextSegment *segPtr;
    const TkTextSegment *endPtr;
    const TkTextLine *linePtr;
    TkTextTag **tagArrPtr = NULL; /* avoid compiler warning */
    unsigned what;
    unsigned crc;
    int result;

    assert(textPtr);

    result = GetDumpFlags(textPtr, interp, objc, objv, TK_DUMP_CRC_ALL, TK_DUMP_CRC_DFLT, 0,
	    &what, NULL, NULL, NULL, NULL);

    if (result != TCL_OK) {
	return result;
    }

    sharedTextPtr = textPtr->sharedTextPtr;
    segPtr = sharedTextPtr->startMarker;
    endPtr = sharedTextPtr->endMarker;
    linePtr = segPtr->sectionPtr->linePtr;
    if (endPtr->sectionPtr->linePtr != linePtr) {
	endPtr = NULL;
    }
    crc = 0;

    if ((what & SEG_GROUP_TAG)) {
	tagArrPtr = (TkTextTag **)ckalloc(sizeof(tagArrPtr[0])*sharedTextPtr->numTags);
    }

    /*
     * Note that 0xff cannot occur in UTF-8 strings, so we can use this value as a separator.
     */

    while (segPtr != endPtr) {
	if (segPtr->tagInfoPtr
		&& (what & SEG_GROUP_TAG)
		&& segPtr->tagInfoPtr != sharedTextPtr->emptyTagInfoPtr) {
	    unsigned i = TkTextTagSetFindFirst(segPtr->tagInfoPtr);
	    unsigned n = 0;

	    for ( ; i != TK_TEXT_TAG_SET_NPOS; i = TkTextTagSetFindNext(segPtr->tagInfoPtr, i)) {
		assert(sharedTextPtr->tagLookup[i]);
		tagArrPtr[n++] = sharedTextPtr->tagLookup[i];
	    }

	    TkTextSortTags(n, tagArrPtr);

	    for (i = 0; i < n; ++i) {
		crc = ComputeChecksum(crc, "\xff\x00", 2);
		crc = ComputeChecksum(crc, tagArrPtr[i]->name, 0);
	    }
	}
	switch ((int) segPtr->typePtr->group) {
	case SEG_GROUP_CHAR:
	    if (what & SEG_GROUP_CHAR) {
		crc = ComputeChecksum(crc, "\xff\x01", 2);
		crc = ComputeChecksum(crc, segPtr->body.chars, segPtr->size);
	    }
	    break;
	case SEG_GROUP_HYPHEN:
	    if (what & SEG_GROUP_HYPHEN) {
		crc = ComputeChecksum(crc, "\xff\x02", 2);
	    }
	    break;
	case SEG_GROUP_WINDOW:
	    if ((what & SEG_GROUP_WINDOW)) {
		crc = ComputeChecksum(crc, "\xff\x03", 2);
		crc = ComputeChecksum(crc, Tk_PathName(segPtr->body.ew.tkwin), 0);
	    }
	    break;
	case SEG_GROUP_IMAGE:
	    if ((what & SEG_GROUP_IMAGE) && segPtr->body.ei.name) {
		crc = ComputeChecksum(crc, "\xff\x04", 2);
		crc = ComputeChecksum(crc, segPtr->body.ei.name, 0);
	    }
	    break;
	case SEG_GROUP_MARK:
	    if ((what & SEG_GROUP_MARK) && TkTextIsNormalMark(segPtr)) {
		const char *name;
		const char *signature;

		name = TkTextMarkName(sharedTextPtr, NULL, segPtr);
		signature = (segPtr->typePtr == &tkTextRightMarkType) ? "\xff\x05" : "\xff\x06";
		crc = ComputeChecksum(crc, signature, 2);
		crc = ComputeChecksum(crc, name, 0);
	    }
	    break;
	case SEG_GROUP_BRANCH:
	    if (segPtr->typePtr == &tkTextBranchType && (what & TK_DUMP_DISPLAY)) {
		segPtr = segPtr->body.branch.nextPtr;
	    }
	    break;
	}
	if (!(segPtr = segPtr->nextPtr)) {
	    linePtr = linePtr->nextPtr;
	    segPtr = linePtr->segPtr;
	}
    }

    if ((what & SEG_GROUP_TAG)) {
	ckfree(tagArrPtr);
    }
    Tcl_SetObjResult(interp, Tcl_NewWideIntObj(crc));
    return TCL_OK;
}

/*
 *----------------------------------------------------------------------
 *
 * DumpSegment
 *
 *	Either append information about the current segment to the result, or
 *	make a script callback with that information as arguments.
 *
 * Results:
 *	Returns 'false' if the command callback made any changes to the text widget
 *	which will have invalidated internal structures such as TkTextSegment,
 *	TkTextIndex, pointers. Our caller can then take action to recompute
 *	such entities, or he aborts with an error. Returns 'true' otherwise.
 *
 * Side effects:
 *	Either evals the callback or appends elements to the result string.
 *	The callback can have arbitrary side-effects.
 *
 *----------------------------------------------------------------------
 */

static int
DumpSegment(
    TkText *textPtr,
    Tcl_Interp *interp,
    const char *key,		/* Segment type key. */
    const char *value,		/* Segment value. */
    Tcl_Obj *command,		/* Script callback. */
    const TkTextIndex *index,	/* index with line/byte position info. */
    TCL_UNUSED(int))			/* Look for TK_DUMP_INDEX bit. */
{
    char buffer[TK_POS_CHARS];
    Tcl_Obj *values[3], *tuple;

    TkrTextPrintIndex(textPtr, index, buffer);
    values[0] = Tcl_NewStringObj(key, TCL_INDEX_NONE);
    values[1] = Tcl_NewStringObj(value, TCL_INDEX_NONE);
    values[2] = Tcl_NewStringObj(buffer, TCL_INDEX_NONE);
    Tcl_IncrRefCount(tuple = Tcl_NewListObj(3, values));
    if (!command) {
	Tcl_ListObjAppendList(NULL, Tcl_GetObjResult(interp), tuple);
	Tcl_GuardedDecrRefCount(tuple);
	return 1;
    } else {
	Tcl_Size oldStateEpoch = TkBTreeEpoch(textPtr->sharedTextPtr->tree);
	Tcl_DString buf;
	int code;

	Tcl_DStringInit(&buf);
	Tcl_DStringAppend(&buf, Tcl_GetString(command), TCL_INDEX_NONE);
	Tcl_DStringAppend(&buf, " ", TCL_INDEX_NONE);
	Tcl_DStringAppend(&buf, Tcl_GetString(tuple), TCL_INDEX_NONE);
	code = Tcl_EvalEx(interp, Tcl_DStringValue(&buf), TCL_INDEX_NONE, 0);
	Tcl_DStringFree(&buf);
	if (code != TCL_OK) {
	    Tcl_AddErrorInfo(interp, "\n    (segment dumping command executed by text)");
	    Tcl_BackgroundException(interp, code);
	}
	Tcl_GuardedDecrRefCount(tuple);
	return !(textPtr->flags & DESTROYED)
		&& TkBTreeEpoch(textPtr->sharedTextPtr->tree) == oldStateEpoch;
    }
}

/*
 *----------------------------------------------------------------------
 *
 * TkTextInspectOptions --
 *
 *	Build information from option table for "inspect".
 *
 * Results:
 *	None.
 *
 * Side effects:
 *	Memory is allocated for the result, if needed (standard Tcl result
 *	side effects).
 *
 *----------------------------------------------------------------------
 */

static int
MatchColors(
    const char *name,
    int len,
    const char *hexColor,
    const char *colorName)
{
    assert(strlen(hexColor) == 13);
    assert(strlen(colorName) == 5);

    switch (len) {
    case 5:  return strncasecmp(name, colorName, 5) == 0;
    case 7:  return strncasecmp(name, hexColor,  7) == 0;
    case 13: return strncasecmp(name, hexColor, 13) == 0;
    }

    return 0;
}

static int
TestIfEqual(
    const char *opt1,
    int opt1Len,
    const char *opt2,
    int opt2Len)
{
    int i;

    if (MatchColors(opt1, opt1Len, "#ffffffffffff", "white")) {
	return MatchColors(opt2, opt2Len, "#ffffffffffff", "white");
    }
    if (MatchColors(opt1, opt1Len, "#000000000000", "black")) {
	return MatchColors(opt2, opt2Len, "#000000000000", "black");
    }
    if (opt1Len != opt2Len) {
	return 0;
    }
    for (i = 0; i < opt1Len; ++i) {
	if (opt1[i] != opt2[i]) {
	    return 0;
	}
    }
    return 1;
}

static int
IsPossibleColorOption(
    const char *s)
{
    unsigned len = strlen(s);

    assert(s[0] == '-');

    return (len >= 6 && strcmp(s + len - 5, "color") == 0)
	    || (len >= 7 && strcmp(s + len - 6, "ground") == 0);
}

void
TkTextInspectOptions(
    TkText *textPtr,
    const void *recordPtr,
    Tk_OptionTable optionTable,
    Tcl_DString *result,	/* should be already initialized */
    int flags)
{
    Tcl_Obj *objPtr;
    Tcl_Interp *interp = textPtr->interp;

    Tcl_DStringSetLength(result, 0);

    if ((objPtr = Tk_GetOptionInfo(interp, (char *) recordPtr, optionTable, NULL, textPtr->tkwin))) {
	Tcl_Obj **objv;
	Tcl_Size i, objc = 0;

	Tcl_ListObjGetElements(interp, objPtr, &objc, &objv);


	for (i = 0; i < objc; ++i) {
	    Tcl_Obj **argv;
	    Tcl_Size argc = 0;

	    Tcl_ListObjGetElements(interp, objv[i], &argc, &argv);

	    if (argc >= 5) { /* only if this option has a non-default value */
		Tcl_Obj *valObj = argv[4];
		Tcl_Obj *myValObj;
		Tcl_Obj *nameObj;
		int myFlags = flags;

		if (GetByteLength(valObj) == 0) {
		    continue;
		}

		if (!(myFlags & INSPECT_INCLUDE_DATABASE_CONFIG)
			|| myFlags & (INSPECT_INCLUDE_SYSTEM_CONFIG|INSPECT_INCLUDE_DEFAULT_CONFIG)) {
		    const char *name = Tcl_GetString(argv[1]);
		    const char *cls = Tcl_GetString(argv[2]);
		    Tk_Uid dfltUid = Tk_GetOption(textPtr->tkwin, name, cls);

		    if (dfltUid) {
			const char *value = Tcl_GetString(valObj);
			int valueLen = GetByteLength(valObj);

			if (TestIfEqual(dfltUid, strlen(dfltUid), value, valueLen)) {
			    if (!(myFlags & INSPECT_INCLUDE_DATABASE_CONFIG)) {
				continue;
			    }
			    myFlags |= INSPECT_INCLUDE_SYSTEM_CONFIG|INSPECT_INCLUDE_DEFAULT_CONFIG;
			}
		    }
		}

		if (!(myFlags & INSPECT_INCLUDE_SYSTEM_CONFIG)
			|| myFlags & INSPECT_INCLUDE_DEFAULT_CONFIG) {
		    const char *name = Tcl_GetString(argv[1]);
		    const char *cls = Tcl_GetString(argv[2]);
		    Tcl_Obj *dfltObj;

		    dfltObj = Tk_GetSystemDefault(textPtr->tkwin, name, cls);

		    if (dfltObj) {
			const char *dflt = Tcl_GetString(dfltObj);
			const char *value = Tcl_GetString(valObj);
			int dfltLen = GetByteLength(dfltObj);
			int valueLen = GetByteLength(valObj);

			if (TestIfEqual(dflt, dfltLen, value, valueLen)) {
			    if (!(myFlags & INSPECT_INCLUDE_SYSTEM_CONFIG)) {
				continue;
			    }
			    myFlags |= INSPECT_INCLUDE_DEFAULT_CONFIG;
			}
		    }
		}

		if (!(myFlags & INSPECT_INCLUDE_DEFAULT_CONFIG)) {
		    const char *dflt = Tcl_GetString(argv[3]);
		    const char *value = Tcl_GetString(valObj);
		    int dfltLen = GetByteLength(argv[3]);
		    int valueLen = GetByteLength(valObj);

		    if (TestIfEqual(dflt, dfltLen, value, valueLen)) {
			continue;
		    }
		}

		myValObj = valObj;
		nameObj = argv[0];
		if (Tcl_DStringLength(result) > 0) {
		    Tcl_DStringAppend(result, " ", 1);
		}
		Tcl_DStringAppend(result, Tcl_GetString(nameObj), GetByteLength(nameObj));
		Tcl_DStringAppend(result, " ", 1);

		if (!(flags & INSPECT_DONT_RESOLVE_FONTS)
			&& strcmp(Tcl_GetString(nameObj), "-font") == 0) {
		    const char *s = Tcl_GetString(valObj);
		    unsigned len = GetByteLength(valObj);

		    /*
		     * Don't resolve font names like TkFixedFont, TkTextFont, etc.
		     */

		    if (len < 7
			    || strncmp(s, "Tk", 2) != 0
			    || strncmp(s + len - 4, "Font", 4) != 0) {
			Tk_Font tkfont = Tk_AllocFontFromObj(interp, textPtr->tkwin, valObj);

			if (tkfont) {
			    Tcl_IncrRefCount(myValObj = Tk_FontGetDescription(tkfont));
			    Tk_FreeFont(tkfont);
			}
		    }
		} else if ((flags & (INSPECT_DONT_RESOLVE_COLORS|INSPECT_INCLUDE_SYSTEM_COLORS)) !=
			    (INSPECT_DONT_RESOLVE_COLORS|INSPECT_INCLUDE_SYSTEM_COLORS)
			&& IsPossibleColorOption(Tcl_GetString(nameObj))) {
		    const char *colorName = Tcl_GetString(valObj);

		    if (strncasecmp(colorName, "system", 6) == 0) {
			XColor *col;

			if (!(flags & INSPECT_INCLUDE_SYSTEM_COLORS)) {
			    continue;
			}

			/*
			 * The color lookup expects a lowercase "system", but the defaults
			 * are providing the uppercase form "System", so we need to build
			 * a lowercase form.
			 */

			col = Tk_GetColor(interp, textPtr->tkwin, colorName);

			if (col) {
			    myValObj = Tcl_ObjPrintf("#%02x%02x%02x", col->red, col->green, col->blue);
			    Tcl_IncrRefCount(myValObj);
			    Tk_FreeColor(col);
			} else {
			    /*
			     * This should not happen. We will clear the error result, and
			     * print a warning.
			     */
			    Tcl_SetObjResult(interp, Tcl_NewObj());
			    Tcl_SetObjErrorCode(interp, Tcl_NewObj());
			    fprintf(stderr, "tk::text: couldn't resolve system color '%s'\n", colorName);
			}
		    }
		}

		Tcl_DStringAppendElement(result, Tcl_GetString(myValObj));

		if (myValObj != valObj) {
		    Tcl_GuardedDecrRefCount(myValObj);
		}
	    }
	}

    }
}

/*
 *----------------------------------------------------------------------
 *
 * TextInspectCmd --
 *
 *	Return information about text and the associated tags.
 *	About the format see documentation.
 *
 * Results:
 *	A standard Tcl result.
 *
 * Side effects:
 *	Memory is allocated for the result, if needed (standard Tcl result
 *	side effects).
 *
 *----------------------------------------------------------------------
 */

static void
GetBindings(
    TkText *textPtr,
    const char *name,
    Tk_BindingTable bindingTable,
    Tcl_DString *str)
{
    Tcl_Interp *interp = textPtr->interp;
    Tcl_DString str2;
    Tcl_Obj **argv;
    Tcl_Size argc, i;

    Tk_GetAllBindings(interp, bindingTable, (void *)name);
    Tcl_ListObjGetElements(interp, Tcl_GetObjResult(interp), &argc, &argv);
    Tcl_DStringInit(&str2);

    for (i = 0; i < argc; ++i) {
	const char *event = Tcl_GetString(argv[i]);
	const char *binding = Tk_GetBinding(interp, bindingTable, (void *)name, event);
	char *p;

	Tcl_ListObjGetElements(interp, Tcl_GetObjResult(interp), &argc, &argv);

	Tcl_DStringStartSublist(str);
	Tcl_DStringAppendElement(str, "bind");
	Tcl_DStringAppendElement(str, name);
	Tcl_DStringAppendElement(str, event);

	Tcl_DStringSetLength(&str2, 0);
	p = (char *)strchr(binding, '\n');
	while (p) {
	    Tcl_DStringAppend(&str2, binding, p - binding);
	    Tcl_DStringAppend(&str2, "; ", 2);
	    binding = p + 1;
	    p = (char *)strchr(binding, '\n');
	}
	Tcl_DStringAppend(&str2, binding, TCL_INDEX_NONE);

	Tcl_DStringAppendElement(str, Tcl_DStringValue(&str2));
	Tcl_DStringEndSublist(str);
    }

    Tcl_DStringFree(&str2);
    Tcl_ResetResult(interp);
}

static int
TextInspectCmd(
    TkText *textPtr,		/* Information about text widget. */
    Tcl_Interp *interp,		/* Current interpreter. */
    int objc,			/* Number of arguments. */
    Tcl_Obj *const objv[])	/* Argument objects. */
{
    TkSharedText *sharedTextPtr;
    TkTextTag *prevTagPtr;
    TkTextSegment *nextPtr;
    TkTextSegment *prevPtr;
    Tcl_DString buf[2];
    Tcl_DString *str = &buf[0];
    Tcl_DString *opts = &buf[1];
    TkTextTag **tagArray;
    TkTextTag *tagPtr;
    TkTextTag *tPtr;
    unsigned tagArrSize;
    unsigned epoch;
    unsigned what;
    int closeSubList;
    int result;
    int flags;

    result = GetDumpFlags(textPtr, interp, objc, objv, TK_DUMP_INSPECT_ALL, TK_DUMP_INSPECT_DFLT,
	    TK_DUMP_INSPECT_COMPLETE, &what, NULL, NULL, NULL, NULL);
    if (result != TCL_OK) {
	return result;
    }

    Tcl_DStringInit(str);
    Tcl_DStringInit(opts);
    sharedTextPtr = textPtr->sharedTextPtr;
    epoch = sharedTextPtr->inspectEpoch;
    tagPtr = textPtr->selTagPtr; /* any non-null value */
    nextPtr = textPtr->startMarker;
    closeSubList = 0;
    prevTagPtr = NULL;
    prevPtr = NULL;
    tagArrSize = 128;
    tagArray = (TkTextTag **)ckalloc(tagArrSize * sizeof(tagArray[0]));
    flags = 0;

    if (what & TK_DUMP_DONT_RESOLVE_FONTS)      { flags |= INSPECT_DONT_RESOLVE_FONTS; }
    if (what & TK_DUMP_DONT_RESOLVE_COLORS)     { flags |= INSPECT_DONT_RESOLVE_COLORS; }
    if (what & TK_DUMP_INCLUDE_DATABASE_CONFIG) { flags |= INSPECT_INCLUDE_DATABASE_CONFIG; }
    if (what & TK_DUMP_INCLUDE_SYSTEM_CONFIG)   { flags |= INSPECT_INCLUDE_SYSTEM_CONFIG; }
    if (what & TK_DUMP_INCLUDE_DEFAULT_CONFIG)  { flags |= INSPECT_INCLUDE_DEFAULT_CONFIG; }
    if (what & TK_DUMP_INCLUDE_SYSTEM_COLORS)   { flags |= INSPECT_INCLUDE_SYSTEM_COLORS; }

    assert(textPtr->selTagPtr->textPtr == textPtr);

    if (!(what & TK_DUMP_INCLUDE_SEL)) {
	/* this little trick is discarding the "sel" tag */
	textPtr->selTagPtr->textPtr = (TkText *) textPtr->selTagPtr;
    }

    if (what & TK_DUMP_TEXT_CONFIGS) {
	assert(textPtr->optionTable);
	TkTextInspectOptions(textPtr, textPtr, textPtr->optionTable, opts, flags);
	Tcl_DStringStartSublist(str);
	Tcl_DStringAppendElement(str, "setup");
	Tcl_DStringAppendElement(str, Tk_PathName(textPtr->tkwin));
	Tcl_DStringAppendElement(str, Tcl_DStringValue(opts));
	Tcl_DStringEndSublist(str);
    }

    if (what & TK_DUMP_TAG_CONFIGS) {
	TkTextTag **tags = textPtr->sharedTextPtr->tagLookup;
	unsigned n = textPtr->sharedTextPtr->numTags;
	unsigned i;

	for (i = 0; i < n; ++i) {
	    tagPtr = tags[i];

	    if (tagPtr && ((what & TK_DUMP_INCLUDE_SEL) || !tagPtr->isSelTag)) {
		assert(tagPtr->optionTable);
		TkTextInspectOptions(textPtr, tagPtr, tagPtr->optionTable, opts, flags);
		Tcl_DStringStartSublist(str);
		Tcl_DStringAppendElement(str, "configure");
		Tcl_DStringAppendElement(str, tagPtr->name);
		if (Tcl_DStringLength(opts) > 2) {
		    Tcl_DStringAppendElement(str, Tcl_DStringValue(opts));
		}
		Tcl_DStringEndSublist(str);
	    }
	}
    }

    if (what & TK_DUMP_TAG_BINDINGS) {
	TkTextTag **tags = textPtr->sharedTextPtr->tagLookup;
	unsigned n = textPtr->sharedTextPtr->numTags;
	unsigned i;

	for (i = 0; i < n; ++i) {
	    tagPtr = tags[i];

	    if (tagPtr
		    && sharedTextPtr->tagBindingTable
		    && ((what & TK_DUMP_INCLUDE_SEL) || !tagPtr->isSelTag)) {
		GetBindings(textPtr, tagPtr->name, sharedTextPtr->tagBindingTable, str);
	    }
	}
    }

    do {
	TkTextSegment *segPtr = nextPtr;
	unsigned group = segPtr->typePtr->group;
	const char *value = NULL;
	const char *type = NULL;
	int printTags = 0;

	nextPtr = segPtr->nextPtr;

	switch (group) {
	case SEG_GROUP_BRANCH:
	    if (segPtr->typePtr == &tkTextBranchType && (what & TK_DUMP_DISPLAY)) {
		segPtr = segPtr->body.branch.nextPtr;
		nextPtr = segPtr->nextPtr;
	    }
	    if (!(what & SEG_GROUP_BRANCH)) {
		continue;
	    }
	    type = "elide";
	    value = (segPtr->typePtr == &tkTextBranchType) ? "on" : "off";
	    break;
	case SEG_GROUP_IMAGE:
	    if (!(what & SEG_GROUP_IMAGE) || !segPtr->body.ei.name) {
		continue;
	    }
	    type = "image";
	    assert(segPtr->body.ei.optionTable);
	    TkTextInspectOptions(textPtr, &segPtr->body.ei, segPtr->body.ei.optionTable, opts, 0);
	    value = Tcl_DStringValue(opts);
	    printTags = !!(what & TK_DUMP_TAG);
	    break;
	case SEG_GROUP_WINDOW:
	    if (!(what & SEG_GROUP_WINDOW)) {
		continue;
	    }
	    type = "window";
	    assert(segPtr->body.ew.optionTable);
	    TkTextInspectOptions(textPtr, &segPtr->body.ew, segPtr->body.ew.optionTable, opts, 0);
	    value = Tcl_DStringValue(opts);
	    printTags = !!(what & TK_DUMP_TAG);
	    break;
	case SEG_GROUP_MARK:
	    if (segPtr == textPtr->endMarker) {
		if (prevPtr != segPtr
		    	&& (what & SEG_GROUP_CHAR)
			&& segPtr->sectionPtr->linePtr != TkBTreeGetLastLine(textPtr)) {
		    /* print newline before finishing */
		    type = "break";
		    printTags = !!(what & TK_DUMP_TAG);
		    tagPtr = TkBTreeGetSegmentTags(sharedTextPtr, segPtr->sectionPtr->linePtr->lastPtr,
			    textPtr, TK_TEXT_SORT_ASCENDING, NULL);
		    nextPtr = segPtr; /* repeat this mark */
		} else {
		    nextPtr = NULL; /* finished */
		}
	    } else if (!(what & SEG_GROUP_MARK)) {
		continue;
	    } else if (!TkTextIsNormalMark(segPtr)
		    && (!(what & TK_DUMP_INSERT_MARK) || segPtr != textPtr->insertMarkPtr)) {
		continue;
	    } else {
		type = (segPtr->typePtr == &tkTextLeftMarkType ? "left" : "right");
		value = TkTextMarkName(sharedTextPtr, textPtr, segPtr);
	    }
	    break;
	case SEG_GROUP_HYPHEN:
	    if (!(what & SEG_GROUP_HYPHEN)) {
		continue;
	    }
	    printTags = !!(what & TK_DUMP_TAG);
	    type = "hyphen";
	    break;
	case SEG_GROUP_CHAR:
	    if (what & SEG_GROUP_CHAR) {
		printTags = !!(what & TK_DUMP_TAG);
		if (prevPtr == segPtr || *segPtr->body.chars == '\n') {
		    type = "break";
		    nextPtr = segPtr->sectionPtr->linePtr->nextPtr->segPtr;
		    if (prevPtr == segPtr) {
			tagPtr = prevTagPtr;
			segPtr->body.chars[segPtr->size - 1] = '\n';
		    } else if (type && printTags) {
			tagPtr = TkBTreeGetSegmentTags(sharedTextPtr, segPtr, textPtr,
				TK_TEXT_SORT_ASCENDING, NULL);
		    }
		} else {
		    type = "text";
		    if (segPtr->size > 1 && segPtr->body.chars[segPtr->size - 1] == '\n') {
			nextPtr = segPtr; /* repeat this char segment */
			segPtr->body.chars[segPtr->size - 1] = '\0';
		    }
		    value = segPtr->body.chars;
		    if (printTags) {
			tagPtr = TkBTreeGetSegmentTags(sharedTextPtr, segPtr, textPtr,
				TK_TEXT_SORT_ASCENDING, NULL);
		    }
		}
	    } else if (!nextPtr) {
		nextPtr = segPtr->sectionPtr->linePtr->nextPtr->segPtr;
	    }
	    break;
	default:
	    continue;
	}

	if (closeSubList) {
	    if (what & TK_DUMP_NESTED) {
		unsigned nextEpoch = epoch + 1;
		unsigned numTags = 0;
		unsigned i;

		for (tPtr = tagPtr; tPtr; tPtr = tPtr->nextPtr) {
		    if (tPtr->flag == epoch) {
			tPtr->flag = nextEpoch; /* mark as still open */
		    }
		}

		for ( ; prevTagPtr; prevTagPtr = prevTagPtr->succPtr) {
		    if (prevTagPtr->flag == epoch) { /* should be closed? */
			if (numTags == tagArrSize) {
			    tagArrSize *= 2;
			    tagArray = (TkTextTag **)ckrealloc(tagArray, tagArrSize * sizeof(tagArray[0]));
			}
			tagArray[numTags++] = prevTagPtr;
			prevTagPtr->flag = 0; /* mark as closed */
		    }
		}

		Tcl_DStringStartSublist(str);
		for (i = 0; i < numTags; ++i) {
		    Tcl_DStringAppendElement(str, tagArray[i]->name);
		}
		Tcl_DStringEndSublist(str);
	    }

	    prevTagPtr = NULL;
	    closeSubList = 0;
	    Tcl_DStringEndSublist(str);
	}

	if (type) {
	    Tcl_DStringStartSublist(str);
	    Tcl_DStringAppendElement(str, type);
	    if (value) {
		Tcl_DStringAppendElement(str, value);
	    }
	    closeSubList = 1;

	    if (printTags) {
		unsigned numTags = 0;
		unsigned i;

		prevTagPtr = tagPtr;

		if (what & TK_DUMP_NESTED) {
		    epoch += 1;

		    for (tPtr = tagPtr; tPtr; tPtr = tPtr->nextPtr) {
			if (tPtr->flag != epoch) { /* should be opened? */
			    if (numTags == tagArrSize) {
				tagArrSize *= 2;
				tagArray = (TkTextTag **)ckrealloc(tagArray, tagArrSize * sizeof(tagArray[0]));
			    }
			    tagArray[numTags++] = tPtr;
			    tPtr->flag = epoch; /* mark as open */
			}
			tPtr->succPtr = tPtr->nextPtr;
		    }
		} else {
		    for (tPtr = tagPtr; tPtr; tPtr = tPtr->nextPtr) {
			if (numTags == tagArrSize) {
			    tagArrSize *= 2;
			    tagArray = (TkTextTag **)ckrealloc(tagArray, tagArrSize * sizeof(tagArray[0]));
			}
			tagArray[numTags++] = tPtr;
		    }
		}

		Tcl_DStringStartSublist(str);
		for (i = 0; i < numTags; ++i) {
		    Tcl_DStringAppendElement(str, tagArray[i]->name);
		}
		Tcl_DStringEndSublist(str);
	    }
	}

	prevPtr = segPtr;
    } while (nextPtr);

    Tcl_SetObjResult(interp, Tcl_NewStringObj(Tcl_DStringValue(str), Tcl_DStringLength(str)));
    Tcl_DStringFree(str);
    Tcl_DStringFree(opts);
    ckfree(tagArray);

    textPtr->selTagPtr->textPtr = textPtr; /* restore */
    sharedTextPtr->inspectEpoch = epoch;
    return TCL_OK;
}

/*
 *----------------------------------------------------------------------
 *
 * InspectRetainedUndoItems --
 *
 *	Return information about content of retained undo items, these
 *	items are not yet pushed onto undo stack.
 *
 * Results:
 *	None.
 *
 * Side effects:
 *	Memory is allocated for the result.
 *
 *----------------------------------------------------------------------
 */

static void
InspectRetainedUndoItems(
    const TkSharedText *sharedTextPtr,
    Tcl_Obj *objPtr)
{
    if (sharedTextPtr->undoTagListCount > 0 || sharedTextPtr->undoMarkListCount > 0) {
	Tcl_Obj *resultPtr = Tcl_NewObj();
	size_t i;
	Tcl_Size len;

	for (i = 0; i < sharedTextPtr->undoTagListCount; ++i) {
	    TkTextInspectUndoTagItem(sharedTextPtr, sharedTextPtr->undoTagList[i], resultPtr);
	}

	for (i = 0; i < sharedTextPtr->undoMarkListCount; ++i) {
	    TkTextInspectUndoMarkItem(sharedTextPtr, &sharedTextPtr->undoMarkList[i], resultPtr);
	}

	Tcl_ListObjLength(NULL, resultPtr, &len);
	if (len == 0) {
	    Tcl_DecrRefCount(resultPtr);
	} else {
	    Tcl_ListObjAppendElement(NULL, objPtr, resultPtr);
	}
    }
}

/*
 *----------------------------------------------------------------------
 *
 * InspectUndoStack --
 *
 *	Return information about content of undo/redo stack.
 *
 * Results:
 *	A Tcl object.
 *
 * Side effects:
 *	Memory is allocated for the result.
 *
 *----------------------------------------------------------------------
 */

static void
InspectUndoStack(
    const TkSharedText *sharedTextPtr,
    InspectUndoStackProc firstAtomProc,
    InspectUndoStackProc nextAtomProc,
    Tcl_Obj *objPtr)
{
    TkTextUndoStack undoStack;
    const TkTextUndoAtom *atom;
    Tcl_Obj *atomPtr;
    unsigned i;

    assert(sharedTextPtr->undoStack);

    undoStack = sharedTextPtr->undoStack;

    for (atom = firstAtomProc(undoStack); atom; atom = nextAtomProc(undoStack)) {
	atomPtr = Tcl_NewObj();

	for (i = 0; i < atom->arraySize; ++i) {
	    const TkTextUndoToken *token = (const TkTextUndoToken *) atom->array[i].item;
	    Tcl_Obj *subAtomPtr = token->undoType->inspectProc(sharedTextPtr, token);
	    Tcl_ListObjAppendElement(NULL, atomPtr, subAtomPtr);
	}

	Tcl_ListObjAppendElement(NULL, objPtr, atomPtr);
    }
}

/*
 *----------------------------------------------------------------------
 *
 * TextEditCmd --
 *
 *	Handle the subcommands to "$text edit ...". See documentation for
 *	details.
 *
 * Results:
 *	None
 *
 * Side effects:
 *	None.
 *
 *----------------------------------------------------------------------
 */

static Tcl_Obj *
GetCommand(
    const TkSharedText *sharedTextPtr,
    const TkTextUndoToken *token)
{
    assert(token);
    assert(token->undoType->commandProc);

    return token->undoType->commandProc(sharedTextPtr, token);
}

static int
TextEditCmd(
    TkText *textPtr,		/* Information about text widget. */
    Tcl_Interp *interp,		/* Current interpreter. */
    int objc,			/* Number of arguments. */
    Tcl_Obj *const objv[])	/* Argument objects. */
{
    int index;
    int setModified;
    int oldModified;
    TkSharedText *sharedTextPtr;
    static const char *const editOptionStrings[] = {
	"altered",
#if SUPPORT_DEPRECATED_CANUNDO_REDO
	"canredo", "canundo",
#endif /* SUPPORT_DEPRECATED_CANUNDO_REDO */
	"info", "inspect", "irreversible", "modified", "recover", "redo", "reset",
	"separator", "undo", NULL
    };
    enum editOptions {
	EDIT_ALTERED,
#if SUPPORT_DEPRECATED_CANUNDO_REDO
	EDIT_CANREDO, EDIT_CANUNDO,
#endif /* SUPPORT_DEPRECATED_CANUNDO_REDO */
	EDIT_INFO, EDIT_INSPECT, EDIT_IRREVERSIBLE, EDIT_MODIFIED, EDIT_RECOVER, EDIT_REDO, EDIT_RESET,
	EDIT_SEPARATOR, EDIT_UNDO
    };

    sharedTextPtr = textPtr->sharedTextPtr;

    if (objc < 3) {
	Tcl_WrongNumArgs(interp, 2, objv, "option ?arg ...?");
	return TCL_ERROR;
    }
    if (Tcl_GetIndexFromObjStruct(interp, objv[2], editOptionStrings,
	    sizeof(char *), "edit option", 0, &index) != TCL_OK) {
	return TCL_ERROR;
    }

    switch ((enum editOptions) index) {
    case EDIT_ALTERED:
	if (objc != 3) {
	    Tcl_WrongNumArgs(interp, 3, objv, "?boolean?");
	    return TCL_ERROR;
	}
	Tcl_SetObjResult(interp, Tcl_NewBooleanObj(sharedTextPtr->isAltered));
	return TCL_OK;
	break;
#if SUPPORT_DEPRECATED_CANUNDO_REDO
    case EDIT_CANREDO: {
	static int warnDeprecated = 1;
	int canRedo = 0;

	if (warnDeprecated) {
	    warnDeprecated = 0;
	    fprintf(stderr, "tk::text: Command \"edit canredo\" is deprecated, "
		    "please use \"edit info\".\n");
	}
	if (objc != 3) {
	    Tcl_WrongNumArgs(interp, 3, objv, NULL);
	     return TCL_ERROR;
	}
	if (textPtr->sharedTextPtr->undoStack) {
	    canRedo = TkTextUndoGetCurrentRedoStackDepth(textPtr->sharedTextPtr->undoStack) > 0;
	}
	Tcl_SetObjResult(interp, Tcl_NewBooleanObj(canRedo));
	break;
    }
    case EDIT_CANUNDO: {
	static int warnDeprecated = 1;
	int canUndo = 0;

	if (warnDeprecated) {
	    warnDeprecated = 0;
	    fprintf(stderr, "tk::text: Command \"edit canundo\" is deprecated, "
		    "please use \"edit info\".\n");
	}
	if (objc != 3) {
	    Tcl_WrongNumArgs(interp, 3, objv, NULL);
	     return TCL_ERROR;
	}
	if (textPtr->sharedTextPtr->undo) {
	    canUndo = TkTextUndoGetCurrentUndoStackDepth(textPtr->sharedTextPtr->undoStack) > 0;
	}
	Tcl_SetObjResult(interp, Tcl_NewBooleanObj(canUndo));
	break;
    }
#endif /* SUPPORT_DEPRECATED_CANUNDO_REDO */
    case EDIT_INFO:
	if (objc != 3 && objc != 4 && (objc != 5 || strcmp(Tcl_GetString(objv[3]), "--") != 0)) {
	    /* NOTE: avoid trigraph */
	    Tcl_WrongNumArgs(interp, 3, objv, "\?\?--\? array? | ?-option?");
	    return TCL_ERROR;
	} else if (objc == 4 && *Tcl_GetString(objv[3]) == '-') {
	    Tcl_Obj* infoObj = GetEditInfo(interp, textPtr, objv[3]);
	    if (!infoObj) {
		return TCL_ERROR;
	    }
	    Tcl_SetObjResult(textPtr->interp, infoObj);
	} else {
	    Tcl_Obj* arrObj = (objc == 5 ? objv[4] : (objc == 4 ? objv[3] : NULL));
	    Tcl_SetObjResult(textPtr->interp, MakeEditInfo(interp, textPtr, arrObj));
	}
    	break;
    case EDIT_INSPECT:
	if (objc != 3 && objc != 4) {
	    Tcl_WrongNumArgs(interp, 3, objv, "?stack?");
	    return TCL_ERROR;
	} else {
	    char const *stack = (objc == 4) ? Tcl_GetString(objv[3]) : NULL;

	    if (stack && strcmp(stack, "undo") != 0 && strcmp(stack, "redo") != 0) {
		Tcl_SetObjResult(interp, Tcl_ObjPrintf(
			"bad stack argument \"%s\": must be \"undo\" or \"redo\"", stack));
		Tcl_SetErrorCode(interp, "TK", "TEXT", "STACK_VALUE", NULL);
		return TCL_ERROR;
	    }
	    if (sharedTextPtr->undoStack) {
		Tcl_Obj *undoResultPtr = NULL;
		Tcl_Obj *redoResultPtr = NULL;

		if (!stack || stack[0] == 'u') {
		    undoResultPtr = Tcl_NewObj();
		    InspectRetainedUndoItems(sharedTextPtr, undoResultPtr);
		    InspectUndoStack(sharedTextPtr, TkTextUndoFirstUndoAtom,
			    TkTextUndoNextUndoAtom, undoResultPtr);
		}
		if (!stack || stack[0] == 'r') {
		    redoResultPtr = Tcl_NewObj();
		    InspectUndoStack(sharedTextPtr, TkTextUndoFirstRedoAtom,
			    TkTextUndoNextRedoAtom, redoResultPtr);
		}
		if (!stack) {
		    Tcl_Obj *objPtr = Tcl_NewObj();
		    Tcl_ListObjAppendElement(NULL, objPtr, undoResultPtr);
		    Tcl_ListObjAppendElement(NULL, objPtr, redoResultPtr);
		    Tcl_SetObjResult(interp, objPtr);
		} else if (stack[0] == 'u') {
		    Tcl_SetObjResult(interp, undoResultPtr);
		} else {
		    Tcl_SetObjResult(interp, redoResultPtr);
		}
	    }
	}
	break;
    case EDIT_IRREVERSIBLE:
	if (objc != 3) {
	    Tcl_WrongNumArgs(interp, 3, objv, "?boolean?");
	    return TCL_ERROR;
	}
	Tcl_SetObjResult(interp, Tcl_NewBooleanObj(sharedTextPtr->isIrreversible));
	break;
    case EDIT_MODIFIED:
	if (objc == 3) {
	    Tcl_SetObjResult(interp, Tcl_NewBooleanObj(sharedTextPtr->isModified));
	    return TCL_OK;
	} else if (objc != 4) {
	    Tcl_WrongNumArgs(interp, 3, objv, "?boolean?");
	    return TCL_ERROR;
	} else if (Tcl_GetBooleanFromObj(interp, objv[3], &setModified) != TCL_OK) {
	    return TCL_ERROR;
	}

	/*
	 * Set or reset the modified status, and trigger a <<Modified>> event.
	 */

	oldModified = sharedTextPtr->isModified;
	sharedTextPtr->isModified = setModified;

	/*
	 * Setting the flag to 'false' is clearing the user's decision.
	 */

	sharedTextPtr->userHasSetModifiedFlag = setModified;
	if (sharedTextPtr->undoStack) {
	    sharedTextPtr->undoLevel = TkTextUndoGetCurrentUndoStackDepth(sharedTextPtr->undoStack);
	}

	/*
	 * Only issue the <<Modified>> event if the flag actually changed.
	 * However, degree of modified-ness doesn't matter. [Bug 1799782]
	 */

	assert(setModified == 1 || setModified == 0);

	if (oldModified != setModified) {
	    GenerateEvent(textPtr->sharedTextPtr, "Modified");
	}
	break;
    case EDIT_RECOVER:
	if (objc != 3) {
	    Tcl_WrongNumArgs(interp, 3, objv, NULL);
	    return TCL_ERROR;
	}
	if (sharedTextPtr->undoStack) {
	    int redoDepth;

	    if (TkTextUndoIsPerformingUndoRedo(sharedTextPtr->undoStack)) {
		ErrorNotAllowed(interp, "cannot recover inside undo/redo operation");
		return TCL_ERROR;
	    }

	    redoDepth = TkTextUndoGetMaxRedoDepth(sharedTextPtr->undoStack);
	    PushRetainedUndoTokens(sharedTextPtr);
	    TkTextUndoSetMaxStackDepth(sharedTextPtr->undoStack, textPtr->maxUndoDepth, 0);

	    while (TkTextUndoGetCurrentUndoStackDepth(sharedTextPtr->undoStack) > 0) {
		TkTextUndoDoUndo(sharedTextPtr->undoStack);
	    }

	    TkTextUndoSetMaxStackDepth(sharedTextPtr->undoStack, textPtr->maxUndoDepth, redoDepth);
	}
    	break;
    case EDIT_REDO: {
	int result;

	if (objc != 3) {
	    Tcl_WrongNumArgs(interp, 3, objv, NULL);
	    return TCL_ERROR;
	}

	if (TestIfDisabled(interp, textPtr, &result))
	    return result;

	if (sharedTextPtr->undoStack) {
	    /*
	     * It's possible that this command command will be invoked inside the "watch" callback,
	     * but this is not allowed when performing undo/redo.
	     */

	    if (TestIfPerformingUndoRedo(interp, sharedTextPtr, NULL))
		return TCL_ERROR;

	    PushRetainedUndoTokens(sharedTextPtr);

	    if (TkTextUndoGetCurrentRedoStackDepth(sharedTextPtr->undoStack) == 0) {
		Tcl_SetObjResult(interp, Tcl_NewStringObj("nothing to redo", TCL_INDEX_NONE));
		Tcl_SetErrorCode(interp, "TK", "TEXT", "NO_REDO", NULL);
		return TCL_ERROR;
	    }

	    TkTextUndoDoRedo(sharedTextPtr->undoStack);
	}
	break;
    }
    case EDIT_RESET:
	if (objc == 3) {
	    if (sharedTextPtr->undoStack) {
		/*
		 * It's possible that this command command will be invoked inside the "watch" callback,
		 * but this is not allowed when performing undo/redo.
		 */
		if (TestIfPerformingUndoRedo(interp, sharedTextPtr, NULL))
		    return TCL_ERROR;

		TkTextUndoClearStack(sharedTextPtr->undoStack);
		sharedTextPtr->undoLevel = 0;
		sharedTextPtr->pushSeparator = 0;
		sharedTextPtr->isAltered = 0;
		sharedTextPtr->isIrreversible = 0;
		TkTextUpdateAlteredFlag(sharedTextPtr);
	    }
	    return TCL_OK;
	} else if (objc != 4) {
	    Tcl_WrongNumArgs(interp, 3, objv, "?stack?");
	    return TCL_ERROR;
	} else {
	    char const *stack = Tcl_GetString(objv[3]);

	    if (strcmp(stack, "undo") != 0 && strcmp(stack, "redo") != 0) {
		Tcl_SetObjResult(interp, Tcl_ObjPrintf(
			"bad stack argument \"%s\": must be \"undo\" or \"redo\"", stack));
		Tcl_SetErrorCode(interp, "TK", "TEXT", "STACK_VALUE", NULL);
		return TCL_ERROR;
	    }
	    if (sharedTextPtr->undoStack) {
		if (TestIfPerformingUndoRedo(interp, sharedTextPtr, NULL))
		    return TCL_ERROR;

		if (stack[0] == 'u') {
		    TkTextUndoClearUndoStack(sharedTextPtr->undoStack);
		    sharedTextPtr->undoLevel = 0;
		    sharedTextPtr->pushSeparator = 0;
		    sharedTextPtr->isAltered = 0;
		    sharedTextPtr->isIrreversible = 0;
		    TkTextUpdateAlteredFlag(sharedTextPtr);
		} else {
		    TkTextUndoClearRedoStack(sharedTextPtr->undoStack);
		}
	    }
	    return TCL_ERROR;
	}
	break;
    case EDIT_SEPARATOR: {
	int immediately = 0;

	if (objc == 4) {
	    if (strcmp(Tcl_GetString(objv[3]), "-immediately")) {
		Tcl_SetObjResult(interp, Tcl_ObjPrintf(
			"bad option \"%s\": must be -immediately", Tcl_GetString(objv[3])));
		Tcl_SetErrorCode(interp, "TK", "TEXT", "INDEX_OPTION", NULL);
		return TCL_ERROR;
	    }
	    immediately = 1;
	} else if (objc != 3) {
	    Tcl_WrongNumArgs(interp, 3, objv, NULL);
	    return TCL_ERROR;
	}
	if (sharedTextPtr->undoStack) {
	    sharedTextPtr->pushSeparator = 1;
	    if (immediately) {
		/* last two args are meaningless here */
		PushUndoSeparatorIfNeeded(sharedTextPtr, sharedTextPtr->autoSeparators,
			TK_TEXT_EDIT_OTHER);
	    }
	}
	break;
    }
    case EDIT_UNDO: {
	int result;

	if (objc != 3) {
	    Tcl_WrongNumArgs(interp, 3, objv, NULL);
	    return TCL_ERROR;
	}

	if (TestIfDisabled(interp, textPtr, &result))
	    return result;

	if (sharedTextPtr->undoStack) {
	    /*
	     * It's possible that this command command will be invoked inside the "watch" callback,
	     * but this is not allowed when performing undo/redo.
	     */

	    if (TestIfPerformingUndoRedo(interp, sharedTextPtr, &result))
		return result;

	    PushRetainedUndoTokens(sharedTextPtr);

	    if (TkTextUndoGetCurrentUndoStackDepth(sharedTextPtr->undoStack) == 0) {
		Tcl_SetObjResult(interp, Tcl_NewStringObj("nothing to undo", TCL_INDEX_NONE));
		Tcl_SetErrorCode(interp, "TK", "TEXT", "NO_UNDO", NULL);
		return TCL_ERROR;
	    }

	    TkTextUndoDoUndo(sharedTextPtr->undoStack);
	}
	break;
    }
    }
    return TCL_OK;
}

/*
 *----------------------------------------------------------------------
 *
 * GetEditInfo --
 *
 *	Returns the value containing the "edit info -option" information.
 *
 * Results:
 *	Tcl_Obj containing the required information.
 *
 * Side effects:
 *	Some memory will be allocated.
 *
 *----------------------------------------------------------------------
 */
enum {
    INFO_BYTESIZE, INFO_GENERATEDMARKS, INFO_IMAGES, INFO_LINES, INFO_LINESPERNODE, INFO_MARKS,
    INFO_REDOBYTESIZE, INFO_REDOCOMMANDS, INFO_REDODEPTH, INFO_REDOSTACKSIZE, INFO_TAGS,
    INFO_TOTALBYTESIZE, INFO_TOTALLINES, INFO_UNDOBYTESIZE, INFO_UNDOCOMMANDS, INFO_UNDODEPTH,
    INFO_UNDOSTACKSIZE, INFO_USEDTAGS, INFO_VISIBLEIMAGES, INFO_VISIBLEWINDOWS, INFO_WINDOWS,
    INFO_LAST /* must be last item */
};
static const char *const editInfoStrings[] = {
    "-bytesize", "-generatedmarks", "-images", "-lines", "-linespernode", "-marks",
    "-redobytesize", "-redocommands", "-redodepth", "-redostacksize", "-tags",
    "-totalbytesize", "-totallines", "-undobytesize", "-undocommands", "-undodepth",
    "-undostacksize", "-usedtags", "-visibleimages", "-visiblewindows", "-windows", NULL
};

static void
MakeStackInfoValue(
    Tcl_Interp *interp,
    TkSharedText *sharedTextPtr,
    Tcl_Obj* resultPtr)
{
    TkTextUndoStack st = sharedTextPtr->undoStack;
    const TkTextUndoAtom *atom;
    int i;

    for (i = sharedTextPtr->undoTagListCount - 1; i >= 0; --i) {
	const TkTextTag *tagPtr = sharedTextPtr->undoTagList[i];

	if (tagPtr->recentTagAddRemoveToken && !tagPtr->recentTagAddRemoveTokenIsNull) {
	    Tcl_ListObjAppendElement(interp, resultPtr,
		    GetCommand(sharedTextPtr, tagPtr->recentTagAddRemoveToken));
	}
	if (tagPtr->recentChangePriorityToken && tagPtr->savedPriority != tagPtr->priority) {
	    Tcl_ListObjAppendElement(interp, resultPtr,
		    GetCommand(sharedTextPtr, tagPtr->recentChangePriorityToken));
	}
    }

    for (i = sharedTextPtr->undoMarkListCount - 1; i >= 0; --i) {
	const TkTextMarkChange *changePtr = &sharedTextPtr->undoMarkList[i];

	if (changePtr->setMark) {
	    Tcl_ListObjAppendElement(interp, resultPtr,
		    GetCommand(sharedTextPtr, changePtr->setMark));
	}
	if (changePtr->moveMark) {
	    Tcl_ListObjAppendElement(interp, resultPtr,
		    GetCommand(sharedTextPtr, changePtr->moveMark));
	}
	if (changePtr->toggleGravity) {
	    Tcl_ListObjAppendElement(interp, resultPtr,
		    GetCommand(sharedTextPtr, changePtr->toggleGravity));
	}
    }

    atom = TkTextUndoIsPerformingUndo(st) ?
	    TkTextUndoCurrentRedoAtom(st) : TkTextUndoCurrentUndoAtom(st);

    if (atom) {
	for (i = atom->arraySize - 1; i >= 0; --i) {
	    const TkTextUndoSubAtom *subAtom = atom->array + i;
	    TkTextUndoToken *token = (TkTextUndoToken *)subAtom->item;

	    Tcl_ListObjAppendElement(interp, resultPtr, GetCommand(sharedTextPtr, token));
	}
    }
}

static Tcl_Obj *
MakeEditInfoValue(
    Tcl_Interp *interp,
    TkText *textPtr,
    int optionIndex)
{
    TkSharedText *sharedTextPtr = textPtr->sharedTextPtr;
    TkTextUndoStack st = sharedTextPtr->undoStack;

    assert(optionIndex >= 0);
    assert(optionIndex < INFO_LAST);

    switch (optionIndex) {
    case INFO_UNDOSTACKSIZE:
	return Tcl_NewIntObj(st ? TkTextUndoCountUndoItems(st) : 0);
    case INFO_REDOSTACKSIZE:
	return Tcl_NewIntObj(st ? TkTextUndoCountRedoItems(st) : 0);
    case INFO_UNDODEPTH:
	return Tcl_NewIntObj(st ? TkTextUndoGetCurrentUndoStackDepth(st) : 0);
    case INFO_REDODEPTH:
	return Tcl_NewIntObj(st ? TkTextUndoGetCurrentRedoStackDepth(st) : 0);
    case INFO_UNDOBYTESIZE:
	return Tcl_NewIntObj(st ? TkTextUndoGetCurrentUndoSize(st) : 0);
    case INFO_REDOBYTESIZE:
	return Tcl_NewIntObj(st ? TkTextUndoGetCurrentRedoSize(st) : 0);
    case INFO_BYTESIZE:
	return Tcl_NewIntObj(TkBTreeSize(sharedTextPtr->tree, textPtr));
    case INFO_TOTALBYTESIZE:
	return Tcl_NewIntObj(TkBTreeSize(sharedTextPtr->tree, NULL));
    case INFO_LINES:
	return Tcl_NewIntObj(TkrBTreeNumLines(sharedTextPtr->tree, textPtr));
    case INFO_TOTALLINES:
	return Tcl_NewIntObj(TkrBTreeNumLines(sharedTextPtr->tree, NULL));
    case INFO_IMAGES:
	return Tcl_NewIntObj(sharedTextPtr->numImages);
    case INFO_WINDOWS:
	return Tcl_NewIntObj(sharedTextPtr->numWindows);
    case INFO_VISIBLEIMAGES:
	return Tcl_NewIntObj(TkTextCountVisibleImages(textPtr));
    case INFO_VISIBLEWINDOWS:
	return Tcl_NewIntObj(TkTextCountVisibleWindows(textPtr));
    case INFO_TAGS:
	return Tcl_NewIntObj(sharedTextPtr->numTags);
    case INFO_USEDTAGS:
	return Tcl_NewIntObj(TkTextTagSetCount(TkBTreeRootTagInfo(sharedTextPtr->tree)));
    case INFO_MARKS:
	return Tcl_NewIntObj(sharedTextPtr->numMarks);
    case INFO_GENERATEDMARKS:
	return Tcl_NewIntObj(sharedTextPtr->numPrivateMarks);
    case INFO_LINESPERNODE:
	return Tcl_NewIntObj(TkBTreeLinesPerNode(sharedTextPtr->tree));
    case INFO_UNDOCOMMANDS: {
	Tcl_Obj* obj = Tcl_NewObj();
	if (st && !TkTextUndoIsPerformingUndo(st)) {
	    MakeStackInfoValue(interp, sharedTextPtr, obj);
	}
	return obj;
    }
    case INFO_REDOCOMMANDS: {
	Tcl_Obj* obj = Tcl_NewObj();
	if (st && TkTextUndoIsPerformingUndo(st)) {
	    MakeStackInfoValue(interp, sharedTextPtr, obj);
	}
	return obj;
    }
    }

    return NULL; /* never reached */
}

static Tcl_Obj *
GetEditInfo(
    Tcl_Interp *interp,		/* Current interpreter. */
    TkText *textPtr,		/* Information about text widget. */
    Tcl_Obj *option)		/* Name of resource. */
{
    int optionIndex;

    if (Tcl_GetIndexFromObjStruct(interp, option, editInfoStrings,
	    sizeof(char *), "option", 0, &optionIndex) != TCL_OK) {
	return NULL;
    }

    return MakeEditInfoValue(interp, textPtr, optionIndex);
}

/*
 *----------------------------------------------------------------------
 *
 * MakeEditInfo --
 *
 *	Returns the array containing the "edit info" information.
 *
 * Results:
 *	Tcl_Obj of list type containing the required information.
 *
 * Side effects:
 *	Some memory will be allocated.
 *
 *----------------------------------------------------------------------
 */

static Tcl_Obj *
MakeEditInfo(
    Tcl_Interp *interp,		/* Current interpreter. */
    TkText *textPtr,		/* Information about text widget. */
    Tcl_Obj *arrayPtr)		/* Name of array, may be NULL. */
{
    Tcl_Obj *var = arrayPtr ? arrayPtr : Tcl_NewStringObj("", 0);
    int i;

    Tcl_UnsetVar(interp, Tcl_GetString(var), 0);
    for (i = 0; i < INFO_LAST; ++i) {
	Tcl_ObjSetVar2(interp, var, Tcl_NewStringObj(editInfoStrings[i] + 1, TCL_INDEX_NONE),
		MakeEditInfoValue(interp, textPtr, i), 0);
    }
    return var;
}

/*
 *----------------------------------------------------------------------
 *
 * TextGetText --
 *
 *	Returns the text from indexPtr1 to indexPtr2, placing that text in a
 *	string object which is returned with a refCount of zero.
 *
 *	Since the amount of text may potentially be several megabytes (e.g.
 *	in text editors built on the text widget), efficiency is very
 *	important. We may want to investigate the efficiency of the
 *	Tcl_AppendToObj more carefully (e.g. if we know we are going to be
 *	appending several thousand lines, we could attempt to pre-allocate a
 *	larger space).
 *
 * Results:
 *	Tcl_Obj of string type containing the specified text. If the
 *	visibleOnly flag is set to true, then only those characters which are not
 *	elided will be returned. Otherwise (flag is false) all characters in the
 *	given range are returned.
 *
 * Side effects:
 *	Memory will be allocated for the new object. Remember to free it if it
 *	isn't going to be stored appropriately.
 *
 *----------------------------------------------------------------------
 */

static Tcl_Obj *
TextGetText(
    TkText *textPtr,		/* Information about text widget. */
    const TkTextIndex *indexPtr1,
				/* Get text from this index... */
    const TkTextIndex *indexPtr2,
				/* ...to this index. */
    TkTextIndex *lastIndexPtr,	/* Position before last character of the result, can be NULL. */
    Tcl_Obj *resultPtr,		/* Append text to this object, can be NULL. */
    unsigned maxBytes,		/* Maximal number of bytes. */
    int visibleOnly,		/* If true, then only return non-elided characters. */
    int includeHyphens)	/* If true, then also include soft hyphens. */
{
    TkTextSegment *segPtr, *lastPtr;
    TkTextIndex index;
    int offset1, offset2;

    assert(textPtr);
    assert(TkTextIndexCompare(indexPtr1, indexPtr2) <= 0);

    if (!resultPtr) {
	resultPtr = Tcl_NewObj();
    }

    segPtr = TkTextIndexGetContentSegment(indexPtr1, &offset1);
    if (lastIndexPtr) {
	*lastIndexPtr = *indexPtr2;
    }

    if (visibleOnly && TkTextSegmentIsElided(textPtr, segPtr)) {
	index = *indexPtr1;
	if (!TkTextSkipElidedRegion(&index) || TkTextIndexCompare(&index, indexPtr2) >= 0) {
	    return resultPtr; /* end of text reached */
	}
	segPtr = TkTextIndexGetContentSegment(&index, &offset1);
    }

    lastPtr = TkTextIndexGetContentSegment(indexPtr2, &offset2);

    if (visibleOnly && TkTextSegmentIsElided(textPtr, lastPtr)) {
	index = *indexPtr2;
	TkTextSkipElidedRegion(&index);
	lastPtr = TkTextIndexGetContentSegment(&index, &offset2);
    }

    if (segPtr == lastPtr) {
	if (segPtr->typePtr == &tkTextCharType) {
	    Tcl_AppendToObj(resultPtr, segPtr->body.chars + offset1,
		    MIN(maxBytes, (unsigned) (offset2 - offset1)));
	}
    } else {
	TkTextLine *linePtr = segPtr->sectionPtr->linePtr;

	TkTextIndexClear(&index, textPtr);

	if (segPtr->typePtr == &tkTextCharType) {
	    unsigned nbytes = MIN(maxBytes, (unsigned) segPtr->size - offset1);
	    Tcl_AppendToObj(resultPtr, segPtr->body.chars + offset1, nbytes);
	    if ((maxBytes -= nbytes) == 0) {
		return resultPtr;
	    }
	} else if (segPtr->typePtr == &tkTextHyphenType) {
	    if (includeHyphens) {
		if (maxBytes < 2) {
		    return resultPtr;
		}
		Tcl_AppendToObj(resultPtr, "\xc2\xad", 2); /* U+00AD */
		if ((maxBytes -= 2u) == 0) {
		    return resultPtr;
		}
	    }
	} else if (segPtr->typePtr == &tkTextBranchType) {
	    if (visibleOnly) {
		TkTextIndexSetSegment(&index, segPtr = segPtr->body.branch.nextPtr);
		if (TkTextIndexRestrictToEndRange(&index) >= 0) {
		    return resultPtr; /* end of text reached */
		}
		linePtr = segPtr->sectionPtr->linePtr;
	    }
	}
	if (!(segPtr = segPtr->nextPtr)) {
	    assert(linePtr->nextPtr);
	    linePtr = linePtr->nextPtr;
	    segPtr = linePtr->segPtr;
	}
	while (segPtr != lastPtr) {
	    if (segPtr->typePtr == &tkTextCharType) {
		unsigned nbytes = MIN(maxBytes, (unsigned) segPtr->size);
		Tcl_AppendToObj(resultPtr, segPtr->body.chars, nbytes);
		if ((maxBytes -= nbytes) == 0) {
		    if (lastIndexPtr) {
			TkTextIndexSetSegment(lastIndexPtr, segPtr);
			TkTextIndexAddToByteIndex(lastIndexPtr, nbytes);
		    }
		    return resultPtr; /* end of text reached */
		}
	    } else if (segPtr->typePtr == &tkTextHyphenType) {
		if (includeHyphens) {
		    if (maxBytes < 2) {
			return resultPtr;
		    }
		    Tcl_AppendToObj(resultPtr, "\xc2\xad", 2); /* U+00AD */
		    if ((maxBytes -= 2) == 0) {
			return resultPtr;
		    }
		}
	    } else if (segPtr->typePtr == &tkTextBranchType) {
		if (visibleOnly) {
		    TkTextIndexSetSegment(&index, segPtr = segPtr->body.branch.nextPtr);
		    if (TkTextIndexRestrictToEndRange(&index) >= 0) {
			return resultPtr; /* end of text reached */
		    }
		    linePtr = segPtr->sectionPtr->linePtr;
		}
	    }
	    if (!(segPtr = segPtr->nextPtr)) {
		assert(linePtr->nextPtr);
		linePtr = linePtr->nextPtr;
		segPtr = linePtr->segPtr;
	    }
	}
	if (offset2 > 0) {
	    Tcl_AppendToObj(resultPtr, segPtr->body.chars, MIN(maxBytes, (unsigned) offset2));
	}
    }

    return resultPtr;
}

/*
 *----------------------------------------------------------------------
 *
 * TriggerWatchEdit --
 *
 *	Trigger the watch command for delete/insert operations, see the
 *	documentation for details on what it does.
 *
 * Results:
 *	Returns 'false' if the referenced widget has been destroyed, otherwise
 *	'true' will be returned.
 *
 * Side effects:
 *	It might happen that the receiver of the "watch" command is destroying the widget.
 *
 *----------------------------------------------------------------------
 */

static void
AppendTags(
    Tcl_DString *buf,
    TkTextTag *tagPtr)
{
    Tcl_DStringStartSublist(buf);
    for ( ; tagPtr; tagPtr = tagPtr->nextPtr) {
	Tcl_DStringAppendElement(buf, tagPtr->name);
    }
    Tcl_DStringEndSublist(buf);
}

static int
TriggerWatchEdit(
    TkText *textPtr,			/* Information about text widget. */
    int userFlag,			/* Trigger due to user modification? */
    const char *operation,		/* The triggering operation. */
    const TkTextIndex *indexPtr1,	/* Start index for deletion / insert. */
    const TkTextIndex *indexPtr2,	/* End index after insert / before deletion. */
    const char *string,			/* Deleted/inserted chars. */
    int final)				/* Flag indicating whether this is a final part. */
{
    TkSharedText *sharedTextPtr;
    TkText *peerArr[20];
    TkText **peers = peerArr;
    TkText *tPtr;
    unsigned i, n = 0;
    unsigned numPeers;
    int rc = 1;

    assert(textPtr->sharedTextPtr->triggerWatchCmd);
    assert(!indexPtr1 == !indexPtr2);
    assert(strcmp(operation, "insert") == 0 || strcmp(operation, "delete") == 0);

    sharedTextPtr = textPtr->sharedTextPtr;
    sharedTextPtr->triggerWatchCmd = 0; /* do not trigger recursively */
    numPeers = sharedTextPtr->numPeers;

    if (sharedTextPtr->numPeers > sizeof(peerArr) / sizeof(peerArr[0])) {
	peers = (TkText **)ckalloc(sharedTextPtr->numPeers * sizeof(peerArr[0]));
    }

    /*
     * Firstly save all peers, we have to take into account that the list of
     * peers is changing when executing the "watch" command.
     */

    peers[n++] = textPtr;
    for (tPtr = sharedTextPtr->peers; tPtr; tPtr = tPtr->next) {
	if (tPtr != textPtr) {
	    peers[n++] = tPtr;
	}
	tPtr->refCount += 1;
    }

    for (i = 0; i < sharedTextPtr->numPeers; ++i) {
	tPtr = peers[i];

	if (tPtr->watchCmd && (userFlag || tPtr->triggerAlways) && !(tPtr->flags & DESTROYED)) {
	    TkTextIndex index[4];

	    if (indexPtr1) {
		TkTextSegment *startMarker;
		TkTextSegment *endMarker;
		int cmp;

		index[0] = *indexPtr1;
		index[1] = *indexPtr2;

		startMarker = tPtr->startMarker;
		endMarker = tPtr->endMarker;

		if (startMarker != sharedTextPtr->startMarker) {
		    TkTextIndex start;
		    TkTextIndexClear(&start, tPtr);
		    TkTextIndexSetSegment(&start, startMarker);
		    if (TkTextIndexCompare(&start, &index[0]) > 0) {
			index[0] = start;
		    }
		}
		if (endMarker != sharedTextPtr->endMarker) {
		    TkTextIndex end;
		    TkTextIndexClear(&end, tPtr);
		    TkTextIndexSetSegment(&end, endMarker);
		    if (TkTextIndexCompare(&end, &index[1]) < 0) {
			index[1] = end;
		    }
		}

		if ((cmp = TkTextIndexCompare(&index[0], &index[1])) <= 0) {
		    TkTextTag *tagPtr;
		    TkTextIndex myIndex;
		    Tcl_DString buf;
		    char idx[2][TK_POS_CHARS];
		    char const *arg;

		    TkrTextPrintIndex(tPtr, &index[0], idx[0]);
		    TkrTextPrintIndex(tPtr, &index[1], idx[1]);

		    Tcl_DStringInit(&buf);
		    Tcl_DStringAppendElement(&buf, string);

		    tagPtr = NULL;
		    if (TkTextIndexBackChars(tPtr, &index[0], 1, &myIndex, COUNT_CHARS)) {
			tagPtr = TkBTreeGetTags(&myIndex, TK_TEXT_SORT_ASCENDING, NULL);
		    }
		    AppendTags(&buf, tagPtr);
		    AppendTags(&buf, TkBTreeGetTags(&index[1], TK_TEXT_SORT_ASCENDING, NULL));
		    AppendTags(&buf, cmp == 0 ? NULL :
			    TkBTreeGetTags(&index[0], TK_TEXT_SORT_ASCENDING, NULL));
		    if (*operation == 'd') {
			tagPtr = NULL;
			if (cmp && TkTextIndexBackChars(tPtr, &index[1], 1, &myIndex, COUNT_CHARS)) {
			    tagPtr = TkBTreeGetTags(&myIndex, TK_TEXT_SORT_ASCENDING, NULL);
			}
			AppendTags(&buf, tagPtr);
		    }
		    Tcl_DStringAppendElement(&buf, final ? "yes" : "no");
		    arg = Tcl_DStringValue(&buf);

		    if (!TkTextTriggerWatchCmd(tPtr, operation, idx[0], idx[1],
				arg, NULL, NULL, userFlag)
			    && tPtr == textPtr) {
			rc = 0; /* this widget has been destroyed */
		    }

		    Tcl_DStringFree(&buf);
		}
	    } else {
		if (!TkTextTriggerWatchCmd(textPtr, operation, NULL, NULL, NULL, NULL, NULL, userFlag)
			&& tPtr == textPtr) {
		    rc = 0; /* this widget has been destroyed */
		}
	    }
	}

	if (TkTextDecrRefCountAndTestIfDestroyed(tPtr)) {
	    numPeers -= 1;
	}
    }

    if (peers != peerArr) {
	ckfree(peers);
    }
    if (numPeers > 0) { /* otherwise sharedTextPtr is not valid anymore */
	sharedTextPtr->triggerWatchCmd = 1;
    }

    return rc;
}

/*
 *--------------------------------------------------------------
 *
 * TkTextPerformWatchCmd --
 *
 *	This function is performs triggering of the watch
 *	command for all peers.
 *
 * Results:
 *	None.
 *
 * Side effects:
 *	See function TkTextTriggerWatchCmd.
 *
 *--------------------------------------------------------------
 */

void
TkTextPerformWatchCmd(
    TkSharedText *sharedTextPtr,
    TkText *textPtr,			/* Firstly trigger watch command of this peer, can be NULL. */
    const char *operation,		/* The trigger operation. */
    TkTextWatchGetIndexProc index1Proc,	/* Function pointer for fst index, can be NULL. */
    void *index1ProcData,		/* Client data for index1Proc. */
    TkTextWatchGetIndexProc index2Proc,	/* Function pointer for snd index, can be NULL. */
    void *index2ProcData,		/* Client data for index2Proc. */
    const char *arg1,			/* 3rd argument for watch command, can be NULL. */
    const char *arg2,			/* 3rd argument for watch command, can be NULL. */
    const char *arg3,			/* 3rd argument for watch command, can be NULL. */
    TCL_UNUSED(int))			/* 4rd argument for watch command. */
{
    TkText *peerArr[20];
    TkText **peers = peerArr;
    TkText *tPtr;
    unsigned numPeers = 0;
    unsigned i;

    assert(sharedTextPtr);
    assert(sharedTextPtr->triggerWatchCmd);
    assert(operation);
    assert(!index2Proc || index1Proc);

    sharedTextPtr->triggerWatchCmd = 0; /* do not trigger recursively */

    if (sharedTextPtr->numPeers > sizeof(peerArr) / sizeof(peerArr[0])) {
	peers = (TkText **)ckalloc(sharedTextPtr->numPeers * sizeof(peerArr[0]));
    }
    if (textPtr) {
	peers[numPeers++] = textPtr;
	textPtr->refCount += 1;
    }
    for (tPtr = sharedTextPtr->peers; tPtr; tPtr = tPtr->next) {
	if (tPtr != textPtr && tPtr->watchCmd) {
	    peers[numPeers++] = tPtr;
	    tPtr->refCount += 1;
	}
    }
    for (i = 0; i < numPeers; ++i) {
	tPtr = peers[i];

	if (!(tPtr->flags & DESTROYED)) {
	    char idx[2][TK_POS_CHARS];
	    TkTextIndex index[2];

	    if (index1Proc) {
		index1Proc(tPtr, &index[0], index1ProcData);
		TkrTextPrintIndex(tPtr, &index[0], idx[0]);

		if (index2Proc) {
		    index2Proc(tPtr, &index[1], index2ProcData);
		    TkrTextPrintIndex(tPtr, &index[1], idx[1]);
		} else {
		    memcpy(idx[1], idx[0], TK_POS_CHARS);
		}
	    }

	    TkTextTriggerWatchCmd(tPtr, operation, idx[0], idx[1], arg1, arg2, arg3, 0);
	}
    }

    sharedTextPtr->triggerWatchCmd = 1;

    for (i = 0; i < numPeers; ++i) {
	TkTextDecrRefCountAndTestIfDestroyed(peers[i]);
    }
    if (peers != peerArr) {
	ckfree(peers);
    }
}

/*
 *----------------------------------------------------------------------
 *
 * TkTextTriggerWatchCmd --
 *
 *	Trigger the watch command, see the documentation for details on
 *	what it does.
 *
 * Results:
 *	Returns 'false' if this peer has been destroyed, otherwise 'true'
 *	will be returned.
 *
 * Side effects:
 *	It might happen that the receiver of the "watch" command is destroying the widget.
 *
 *----------------------------------------------------------------------
 */

int
TkTextTriggerWatchCmd(
    TkText *textPtr,		/* Information about text widget. */
    const char *operation,	/* The trigger operation. */
    const char *index1,		/* 1st argument for watch command, can be NULL. */
    const char *index2,		/* 2nd argument for watch command, can be NULL. */
    const char *arg1,		/* 3rd argument for watch command, can be NULL. */
    const char *arg2,		/* 3rd argument for watch command, can be NULL. */
    const char *arg3,		/* 3rd argument for watch command, can be NULL. */
    int userFlag)		/* 4rd argument for watch command. */
{
    Tcl_DString cmd;

    assert(textPtr);
    assert(textPtr->watchCmd);
    assert(operation);

    Tcl_DStringInit(&cmd);
    Tcl_DStringAppend(&cmd, Tcl_GetString(textPtr->watchCmd), TCL_INDEX_NONE);
    Tcl_DStringAppendElement(&cmd, Tk_PathName(textPtr->tkwin));
    Tcl_DStringAppendElement(&cmd, operation);
    Tcl_DStringAppendElement(&cmd, index1 ? index1 : "");
    Tcl_DStringAppendElement(&cmd, index2 ? index2 : "");
    Tcl_DStringStartSublist(&cmd);
    if (arg1) { Tcl_DStringAppendElement(&cmd, arg1); }
    if (arg2) { Tcl_DStringAppendElement(&cmd, arg2); }
    if (arg3) { Tcl_DStringAppendElement(&cmd, arg3); }
    Tcl_DStringEndSublist(&cmd);
    Tcl_DStringAppendElement(&cmd, userFlag ? "yes" : "no");

    textPtr->refCount += 1;

    Tcl_Preserve(textPtr->interp);
    if (Tcl_EvalEx(textPtr->interp, Tcl_DStringValue(&cmd), Tcl_DStringLength(&cmd), 0) != TCL_OK) {
	Tcl_AddErrorInfo(textPtr->interp, "\n    (triggering the \"watch\" command failed)");
	Tcl_BackgroundException(textPtr->interp, TCL_ERROR);
    }
    Tcl_Release(textPtr->interp);

    Tcl_DStringFree(&cmd);
    return !TkTextDecrRefCountAndTestIfDestroyed(textPtr);
}

/*
 *----------------------------------------------------------------------
 *
 * GenerateEvent --
 *
 *	Send an event about a new state. This is equivalent to:
 *	   event generate $textWidget <<TYPE>>
 *	for all peers of this text widget.
 *
 * Results:
 *	None
 *
 * Side effects:
 *	May force the text window into existence.
 *
 *----------------------------------------------------------------------
 */

static void
GenerateEvent(
    TkSharedText *sharedTextPtr,
    const char *type)
{
    TkText *textPtr;

    for (textPtr = sharedTextPtr->peers; textPtr; textPtr = textPtr->next) {
	Tk_MakeWindowExist(textPtr->tkwin);
	Tk_SendVirtualEvent(textPtr->tkwin, type, NULL);
    }
}

/*
 *----------------------------------------------------------------------
 *
 * UpdateModifiedFlag --
 *
 *	Updates the modified flag of the text widget.
 *
 * Results:
 *	None
 *
 * Side effects:
 *	None.
 *
 *----------------------------------------------------------------------
 */

static void
UpdateModifiedFlag(
    TkSharedText *sharedTextPtr,
    int flag)
{
    int oldModifiedFlag = sharedTextPtr->isModified;

    if (flag) {
	sharedTextPtr->isModified = 1;
    } else if (sharedTextPtr->undoStack && !sharedTextPtr->userHasSetModifiedFlag) {
	if (sharedTextPtr->insertDeleteUndoTokenCount > 0) {
	    sharedTextPtr->isModified = 1;
	} else {
	    unsigned undoDepth = TkTextUndoGetCurrentUndoStackDepth(sharedTextPtr->undoStack);
	    sharedTextPtr->isModified = (undoDepth > 0 && undoDepth == sharedTextPtr->undoLevel);
	}
    }

    if (oldModifiedFlag != sharedTextPtr->isModified) {
	sharedTextPtr->userHasSetModifiedFlag = 0;
	GenerateEvent(sharedTextPtr, "Modified");
    }
}

/*
 *----------------------------------------------------------------------
 *
 * TkTextUpdateAlteredFlag --
 *
 *	Updates the "altered" flag of the text widget.
 *
 * Results:
 *	None
 *
 * Side effects:
 *	None.
 *
 *----------------------------------------------------------------------
 */

void
TkTextUpdateAlteredFlag(
    TkSharedText *sharedTextPtr)/* Information about text widget. */
{
    int oldIsAlteredFlag = sharedTextPtr->isAltered;
    int oldIsIrreversibleFlag = sharedTextPtr->isIrreversible;

    if (sharedTextPtr->undoStack) {
	if (TkTextUndoContentIsIrreversible(sharedTextPtr->undoStack)) {
	    sharedTextPtr->isIrreversible = 1;
	}
	if (!sharedTextPtr->isIrreversible) {
	    sharedTextPtr->isAltered = sharedTextPtr->undoTagListCount > 0
		    || sharedTextPtr->undoMarkListCount > 0
		    || TkTextUndoGetCurrentUndoStackDepth(sharedTextPtr->undoStack) > 0;
	}
    } else {
	sharedTextPtr->isIrreversible = 1;
    }
    if (sharedTextPtr->isIrreversible) {
	sharedTextPtr->isAltered = 1;
    }
    if (oldIsAlteredFlag != sharedTextPtr->isAltered) {
	GenerateEvent(sharedTextPtr, "Altered");
    }
    if (oldIsIrreversibleFlag != sharedTextPtr->isIrreversible) {
	GenerateEvent(sharedTextPtr, "Irreversible");
    }
}

/*
 *----------------------------------------------------------------------
 *
 * TkTextRunAfterSyncCmd --
 *
 *	This function executes the command scheduled by
 *	[.text sync -command $cmd], if any.
 *
 * Results:
 *	None.
 *
 * Side effects:
 *	Anything may happen, depending on $cmd contents.
 *
 *----------------------------------------------------------------------
 */

void
TkTextRunAfterSyncCmd(
    TkText *textPtr)	/* Information about text widget. */
{
    int code;
    int error = 0;
    Tcl_Obj *afterSyncCmd;

    assert(!TkTextPendingSync(textPtr));

    textPtr->pendingAfterSync = 0;
    afterSyncCmd = textPtr->afterSyncCmd;

    if (!afterSyncCmd) {
	return;
    }

    /*
     * We have to expect nested calls, futhermore the receiver might destroy the widget.
     */

    textPtr->afterSyncCmd = NULL;
    textPtr->refCount += 1;

    Tcl_Preserve(textPtr->interp);
    if (!(textPtr->flags & DESTROYED)) {
	code = Tcl_EvalObjEx(textPtr->interp, afterSyncCmd, TCL_EVAL_GLOBAL);
	if (code == TCL_ERROR && !error) {
	    Tcl_AddErrorInfo(textPtr->interp, "\n    (text sync)");
	    Tcl_BackgroundException(textPtr->interp, TCL_ERROR);
	    error = 1;
	}
    }
    Tcl_GuardedDecrRefCount(afterSyncCmd);
    Tcl_Release(textPtr->interp);
    TkTextDecrRefCountAndTestIfDestroyed(textPtr);
}

/*
 *----------------------------------------------------------------------
 *
 * RunAfterSyncCmd --
 *
 *	This function is called by the event loop and executes the command
 *      scheduled by [.text sync -command $cmd].
 *
 * Results:
 *	None.
 *
 * Side effects:
 *	Anything may happen, depending on $cmd contents.
 *
 *----------------------------------------------------------------------
 */

static void
RunAfterSyncCmd(
    void *clientData)	/* Information about text widget. */
{
    TkText *textPtr = (TkText *) clientData;

    if (!(textPtr->flags & DESTROYED)) {
	if (TkTextPendingSync(textPtr)) {
	    /* Too late here, the widget is not in sync, so we have to wait. */
	} else {
	    TkTextRunAfterSyncCmd(textPtr);
	}
    }
}

/*
 *----------------------------------------------------------------------
 *
 * TkTextGenerateWidgetViewSyncEvent --
 *
 *      Send the <<WidgetViewSync>> event related to the text widget
 *      line metrics asynchronous update.
 *      This is equivalent to:
 *         event generate $textWidget <<WidgetViewSync>> -detail $s
 *      where $s is the sync status: true (when the widget view is in
 *      sync with its internal data) or false (when it is not).
 *
 *	Note that this has to be done in the idle loop, otherwise vwait
 *	will not return.
 *
 * Results:
 *      None.
 *
 * Side effects:
 *      If corresponding bindings are present, they will trigger.
 *
 *----------------------------------------------------------------------
 */

static void
FireWidgetViewSyncEvent(
    void *clientData)	/* Information about text widget. */
{
    TkText *textPtr = (TkText *) clientData;
    Tcl_Interp *interp;
    int syncState;

    textPtr->pendingFireEvent = 0;

    if (textPtr->flags & DESTROYED) {
	return;
    }

    syncState = !TkTextPendingSync(textPtr);

    if (textPtr->sendSyncEvent && syncState) {
	/*
	 * The user is waiting for sync state 'true', so we must send it.
	 */

	textPtr->prevSyncState = 0;
    }

    if (textPtr->prevSyncState == syncState) {
	/*
	 * Do not send "WidgetViewSync" with same sync state as before
	 * (except if we must send it because the user is waiting for it).
	 */

	return;
    }

    if ((textPtr->sendSyncEvent || textPtr->pendingAfterSync) && !syncState) {
	/*
	 * Do not send "WidgetViewSync" with sync state "false" as long as
	 * we have a pending sync command.
	 */

	return;
    }

    if (syncState) {
	textPtr->sendSyncEvent = 0;
    }
    textPtr->prevSyncState = syncState;

    interp = textPtr->interp;
    Tcl_Preserve(interp);
    /*
     * OSX 10.14 needs to be told to display the window when the Text Widget
     * is in sync.  (That is, to run DisplayText inside of the drawRect
     * method.)  Otherwise the screen might not get updated until an event
     * like a mouse click is received.  But that extra drawing corrupts the
     * data that the test suite is trying to collect.
     */

    if (!tkTextDebug) {
	FORCE_DISPLAY(textPtr->tkwin);
    }

    Tk_SendVirtualEvent(textPtr->tkwin, "WidgetViewSync", Tcl_NewBooleanObj(syncState));
    Tcl_Release(interp);
}

void
TkTextGenerateWidgetViewSyncEvent(
    TkText *textPtr,		/* Information about text widget. */
    int sendImmediately)
{
    if (!textPtr->pendingFireEvent) {
	textPtr->pendingFireEvent = 1;
	if (sendImmediately) {
	    FireWidgetViewSyncEvent(textPtr);
	} else {
	    Tcl_DoWhenIdle(FireWidgetViewSyncEvent, textPtr);
	}
    }
}

/*
 *---------------------------------------------------------------------------
 *
 * TkrTextPrintIndex --
 *
 *	This function generates a string description of an index, suitable for
 *	reading in again later.
 *
 * Results:
 *	The characters pointed to by string are modified. Returns the number
 *	of characters in the string.
 *
 * Side effects:
 *	None.
 *
 *---------------------------------------------------------------------------
 */

/*
 * NOTE: this function has external linkage (declared in a common header file)
 * and cannot be inlined.
 */

Tcl_Size
TkrTextPrintIndex(
    const TkText *textPtr,
    const TkTextIndex *indexPtr,/* Pointer to index. */
    char *string)		/* Place to store the position. Must have at least TK_POS_CHARS
    				 * characters. */
{
    assert(textPtr);
    return TkTextIndexPrint(textPtr->sharedTextPtr, textPtr, indexPtr, string);
}

/*
 *----------------------------------------------------------------------
 *
 * SearchPerform --
 *
 *	Overall control of search process. Is given a pattern, a starting
 *	index and an ending index, and attempts to perform a search. This
 *	function is actually completely independent of Tk, and could in the
 *	future be split off.
 *
 * Results:
 *	Standard Tcl result code. In particular, if fromPtr or toPtr are not
 *	considered valid by the 'lineIndexProc', an error will be thrown and
 *	no search performed.
 *
 * Side effects:
 *	See 'SearchCore'.
 *
 *----------------------------------------------------------------------
 */

static int
SearchPerform(
    Tcl_Interp *interp,		/* For error messages. */
    SearchSpec *searchSpecPtr,	/* Search parameters. */
    Tcl_Obj *patObj,		/* Contains an exact string or a regexp
				 * pattern. Must have a refCount > 0. */
    Tcl_Obj *fromPtr,		/* Contains information describing the first index. */
    Tcl_Obj *toPtr)		/* NULL or information describing the last index. */
{
    TkText *textPtr = (TkText *)searchSpecPtr->clientData;

    if (TkTextIsDeadPeer(textPtr)) {
	return TCL_OK;
    }

    /*
     * Find the starting line and starting offset (measured in Unicode chars
     * for regexp search, utf-8 bytes for exact search).
     */

    if (searchSpecPtr->lineIndexProc(interp, fromPtr, searchSpecPtr,
	    &searchSpecPtr->startLine, &searchSpecPtr->startOffset) != TCL_OK) {
	return TCL_ERROR;
    }

    /*
     * Find the optional end location, similarly.
     */

    if (toPtr) {
	TkTextIndex indexTo, indexFrom;

	if (!TkTextGetIndexFromObj(interp, textPtr, toPtr, &indexTo)
		|| !TkTextGetIndexFromObj(interp, textPtr, fromPtr, &indexFrom)) {
	    return TCL_ERROR;
	}

	/*
	 * Check for any empty search range here. It might be better in the
	 * future to embed that in SearchCore (whose default behaviour is to
	 * wrap when given a negative search range).
	 */

	if (TkTextIndexCompare(&indexFrom, &indexTo) == (searchSpecPtr->backwards ? -1 : 1)) {
	    return TCL_OK;
	}

	if (searchSpecPtr->lineIndexProc(interp, toPtr, searchSpecPtr,
		&searchSpecPtr->stopLine, &searchSpecPtr->stopOffset) != TCL_OK) {
	    return TCL_ERROR;
	}
    } else {
	searchSpecPtr->stopLine = -1;
    }

    /*
     * Scan through all of the lines of the text circularly, starting at the
     * given index. 'patObj' is the pattern which may be an exact string or a
     * regexp pattern depending on the flags in searchSpecPtr.
     */

    return SearchCore(interp, searchSpecPtr, patObj);
}

/*
 *----------------------------------------------------------------------
 *
 * SearchCore --
 *
 *	The core of the search function. This function is actually completely
 *	independent of Tk, and could in the future be split off.
 *
 *	The function assumes regexp-based searches operate on Unicode strings,
 *	and exact searches on utf-8 strings. Therefore the 'foundMatchProc'
 *	and 'addLineProc' need to be aware of this distinction.
 *
 * Results:
 *	Standard Tcl result code.
 *
 * Side effects:
 *	Only those of the 'searchSpecPtr->foundMatchProc' which is called
 *	whenever a match is found.
 *
 *	Note that the way matching across multiple lines is implemented, we
 *	start afresh with each line we have available, even though we may
 *	already have examined the contents of that line (and further ones) if
 *	we were attempting a multi-line match using the previous line. This
 *	means there may be ways to speed this up a lot by not throwing away
 *	all the multi-line information one has accumulated. Profiling should
 *	be done to see where the bottlenecks lie before attempting this,
 *	however. We would also need to be very careful such optimisation keep
 *	within the specified search bounds.
 *
 *----------------------------------------------------------------------
 */

static int
SearchCore(
    Tcl_Interp *interp,		/* For error messages. */
    SearchSpec *searchSpecPtr,	/* Search parameters. */
    Tcl_Obj *patObj)		/* Contains an exact string or a regexp
				 * pattern. Must have a refCount > 0. */
{
    /*
     * For exact searches these are utf-8 char* offsets, for regexp searches
     * they are Unicode char offsets.
     */

    int firstOffset, lastOffset, matchOffset, matchLength;
    int passes;
    int lineNum = searchSpecPtr->startLine;
    int code = TCL_OK;
    Tcl_Obj *theLine;
    int alreadySearchOffset = -1;

    const char *pattern = NULL;	/* For exact searches only. */
    int firstNewLine = -1; 	/* For exact searches only. */
    Tcl_RegExp regexp = NULL;	/* For regexp searches only. */

    /*
     * These items are for backward regexp searches only. They are for two
     * purposes: to allow us to report backwards matches in the correct order,
     * even though the implementation uses repeated forward searches; and to
     * provide for overlap checking between backwards matches on different
     * text lines.
     */

#define LOTS_OF_MATCHES 20
    int matchNum = LOTS_OF_MATCHES;
    int32_t smArray[2 * LOTS_OF_MATCHES];
    int32_t *storeMatch = smArray;
    int32_t *storeLength = smArray + LOTS_OF_MATCHES;
    int lastBackwardsLineMatch = -1;
    int lastBackwardsMatchOffset = -1;

    if (searchSpecPtr->exact) {
	/*
	 * Convert the pattern to lower-case if we're supposed to ignore case.
	 */

	if (searchSpecPtr->noCase) {
	    patObj = Tcl_DuplicateObj(patObj);

	    /*
	     * This can change the length of the string behind the object's
	     * back, so ensure it is correctly synchronised.
	     */

	    Tcl_SetObjLength(patObj, Tcl_UtfToLower(Tcl_GetString(patObj)));
	}
    } else {
	/*
	 * Compile the regular expression. We want '^$' to match after and
	 * before \n respectively, so use the TCL_REG_NLANCH flag.
	 */

	regexp = Tcl_GetRegExpFromObj(interp, patObj,
		(searchSpecPtr->noCase ? TCL_REG_NOCASE : 0)
		| (searchSpecPtr->noLineStop ? 0 : TCL_REG_NLSTOP)
		| TCL_REG_ADVANCED | TCL_REG_CANMATCH | TCL_REG_NLANCH);
	if (!regexp) {
	    return TCL_ERROR;
	}
    }

    /*
     * For exact strings, we want to know where the first newline is, and we
     * will also use this as a flag to test whether it is even possible to
     * match the pattern on a single line. If not we will have to search
     * across multiple lines.
     */

    if (searchSpecPtr->exact) {
	const char *nl;

	/*
	 * We only need to set the matchLength once for exact searches, and we
	 * do it here. It is also used below as the actual pattern length, so
	 * it has dual purpose.
	 */

	pattern = Tcl_GetString(patObj);
	matchLength = GetByteLength(patObj);
	nl = strchr(pattern, '\n');

	/*
	 * If there is no newline, or it is the very end of the string, then
	 * we don't need any special treatment, since single-line matching
	 * will work fine.
	 */

	if (nl && nl[1] != '\0') {
	    firstNewLine = (nl - pattern);
	}
    } else {
	matchLength = 0;	/* Only needed to prevent compiler warnings. */
    }

    /*
     * Keep a reference here, so that we can be sure the object doesn't
     * disappear behind our backs and invalidate its contents which we are
     * using.
     */

    Tcl_IncrRefCount(patObj);

    /*
     * For building up the current line being checked.
     */

    theLine = Tcl_NewObj();
    Tcl_IncrRefCount(theLine);

    for (passes = 0; passes < 2; ) {
	void *lineInfo;
	int linesSearched = 1;
	int extraLinesSearched = 0;

	if (lineNum >= searchSpecPtr->numLines) {
	    /*
	     * Don't search the dummy last line of the text.
	     */

	    goto nextLine;
	}

	/*
	 * Extract the text from the line, storing its length in 'lastOffset'
	 * (in bytes if exact, chars if regexp), since obviously the length is
	 * the maximum offset at which it is possible to find something on
	 * this line, which is what 'lastOffset' represents.
	 */

	lineInfo = searchSpecPtr->addLineProc(lineNum, searchSpecPtr, theLine,
		&lastOffset, &linesSearched);

	if (!lineInfo) {
	    /*
	     * This should not happen, since 'lineNum' should be valid in the
	     * call above. However, let's try to be flexible and not cause a
	     * crash below.
	     */

	    goto nextLine;
	}

	if (lineNum == searchSpecPtr->stopLine && searchSpecPtr->backwards) {
	    firstOffset = searchSpecPtr->stopOffset;
	} else {
	    firstOffset = 0;
	}

	if (alreadySearchOffset >= 0) {
	    if (searchSpecPtr->backwards) {
		if (alreadySearchOffset < lastOffset) {
		    lastOffset = alreadySearchOffset;
		}
	    } else {
		if (alreadySearchOffset > firstOffset) {
		    firstOffset = alreadySearchOffset;
		}
	    }
	    alreadySearchOffset = -1;
	}

	if (lineNum == searchSpecPtr->startLine) {
	    /*
	     * The starting line is tricky: the first time we see it we check
	     * one part of the line, and the second pass through we check the
	     * other part of the line.
	     */

	    passes += 1;
	    if ((passes == 1) ^ searchSpecPtr->backwards) {
		/*
		 * Forward search and first pass, or backward search and
		 * second pass.
		 *
		 * Only use the last part of the line.
		 */

		if (searchSpecPtr->startOffset > firstOffset) {
		    firstOffset = searchSpecPtr->startOffset;
		}
		if (firstOffset >= lastOffset && (lastOffset != 0 || searchSpecPtr->exact)) {
		    goto nextLine;
		}
	    } else {
		/*
		 * Use only the first part of the line.
		 */

		if (searchSpecPtr->startOffset < lastOffset) {
		    lastOffset = searchSpecPtr->startOffset;
		}
	    }
	}

	/*
	 * Check for matches within the current line 'lineNum'. If so, and if
	 * we're searching backwards or for all matches, repeat the search
	 * until we find the last match in the line. The 'lastOffset' is one
	 * beyond the last position in the line at which a match is allowed to
	 * begin.
	 */

	matchOffset = -1;

	if (searchSpecPtr->exact) {
	    int maxExtraLines = 0;
	    const char *startOfLine = Tcl_GetString(theLine);

	    assert(pattern);
	    do {
		const char *p;
		int lastFullLine = lastOffset;

		if (firstNewLine == -1) {
		    if (searchSpecPtr->strictLimits && (firstOffset + matchLength > lastOffset)) {
			/*
			 * Not enough characters to match.
			 */

			break;
		    }

		    /*
		     * Single line matching. We want to scan forwards or
		     * backwards as appropriate.
		     */

		    if (searchSpecPtr->backwards) {
			/*
			 * Search back either from the previous match or from
			 * 'startOfLine + lastOffset - 1' until we find a
			 * match.
			 */

			const char c = matchLength ? pattern[0] : '\0';

			p = startOfLine;
			if (alreadySearchOffset >= 0) {
			    p += alreadySearchOffset;
			    alreadySearchOffset = -1;
			} else {
			    p += lastOffset - 1;
			}
			while (p >= startOfLine + firstOffset) {
			    if (matchLength == 0 || (p[0] == c && !strncmp(
				     p, pattern, (size_t) matchLength))) {
				goto backwardsMatch;
			    }
			    p -= 1;
			}
			break;
		    } else {
			p = strstr(startOfLine + firstOffset, pattern);
		    }
		    if (!p) {
			/*
			 * Single line match failed.
			 */

			break;
		    }
		} else if (firstNewLine >= lastOffset - firstOffset) {
		    /*
		     * Multi-line match, but not enough characters to match.
		     */

		    break;
		} else {
		    /*
		     * Multi-line match has only one possible match position,
		     * because we know where the '\n' is.
		     */

		    p = startOfLine + lastOffset - firstNewLine - 1;
		    if (strncmp(p, pattern, firstNewLine + 1) != 0) {
			/*
			 * No match.
			 */

			break;
		    } else {
			int extraLines = 1;

			/*
			 * If we find a match that overlaps more than one
			 * line, we will use this value to determine the first
			 * allowed starting offset for the following search
			 * (to avoid overlapping results).
			 */

			int lastTotal = lastOffset;
			int skipFirst = lastOffset - firstNewLine - 1;

			/*
			 * We may be able to match if given more text. The
			 * following 'while' block handles multi-line exact
			 * searches.
			 */

			while (1) {
			    lastFullLine = lastTotal;

			    if (lineNum + extraLines >= searchSpecPtr->numLines) {
				p = NULL;
				break;
			    }

			    /*
			     * Only add the line if we haven't already done so
			     * already.
			     */

			    if (extraLines > maxExtraLines) {
				if (!searchSpecPtr->addLineProc(lineNum + extraLines, searchSpecPtr,
					theLine, &lastTotal, &extraLines)) {
				    p = NULL;
				    if (!searchSpecPtr->backwards) {
					extraLinesSearched = extraLines;
				    }
				    break;
				}
				maxExtraLines = extraLines;
			    }

			    startOfLine = Tcl_GetString(theLine);
			    p = startOfLine + skipFirst;

			    /*
			     * Use the fact that 'matchLength = patLength' for
			     * exact searches.
			     */

			    if (lastTotal - skipFirst >= matchLength) {
				/*
				 * We now have enough text to match, so we
				 * make a final test and break whatever the
				 * result.
				 */

				if (strncmp(p, pattern, matchLength) != 0) {
				    p = NULL;
				}
				break;
			    } else {
				/*
				 * Not enough text yet, but check the prefix.
				 */

				if (strncmp(p, pattern, lastTotal - skipFirst) != 0) {
				    p = NULL;
				    break;
				}

				/*
				 * The prefix matches, so keep looking.
				 */
			    }
			    extraLines += 1;
			}
			/*
			 * If we reach here, with p != NULL, we've found a
			 * multi-line match, else we started a multi-match but
			 * didn't finish it off, so we go to the next line.
			 */

			if (!p) {
			    break;
			}

			/*
			 * We've found a multi-line match.
			 */

			if (extraLines > 0) {
			    extraLinesSearched = extraLines - 1;
			}
		    }
		}

	    backwardsMatch:
		if (p - startOfLine >= lastOffset) {
		    break;
		}

		/*
		 * Remember the match.
		 */

		matchOffset = p - startOfLine;

		if (searchSpecPtr->all &&
			!searchSpecPtr->foundMatchProc(lineNum, searchSpecPtr,
			lineInfo, theLine, matchOffset, matchLength)) {
		    /*
		     * We reached the end of the search.
		     */

		    goto searchDone;
		}

		if (!searchSpecPtr->overlap) {
		    if (searchSpecPtr->backwards) {
			alreadySearchOffset = p - startOfLine;
			if (firstNewLine != -1) {
			    break;
			} else {
			    alreadySearchOffset -= (matchLength ? matchLength : 1);
                            if (alreadySearchOffset < 0) {
                                break;
                            }
			}
		    } else {
                        firstOffset = matchLength ? p - startOfLine + matchLength
                                                  : p - startOfLine + 1;
			if (firstOffset >= lastOffset) {
			    /*
			     * Now, we have to be careful not to find
			     * overlapping matches either on the same or
			     * following lines. Assume that if we did find
			     * something, it goes until the last extra line we
			     * added.
			     *
			     * We can break out of the loop, since we know no
			     * more will be found.
			     */

			    if (!searchSpecPtr->backwards) {
				alreadySearchOffset = firstOffset - lastFullLine;
				break;
			    }
			}
		    }
		} else {
		    if (searchSpecPtr->backwards) {
			alreadySearchOffset = p - startOfLine - 1;
			if (alreadySearchOffset < 0) {
			    break;
			}
		    } else {
			int len;
			const char *s = startOfLine + matchOffset;

#if 0 && TCL_UTF_MAX > 4
			/*
			 * HACK: Support of pseudo UTF-8 strings. Needed because of this
			 * bad hack with TCL_UTF_MAX > 4, the whole thing is amateurish.
			 * (See function GetLineBreakFunc() about the very severe problems
			 * with TCL_UTF_MAX > 4).
			 */

			int ch;
			len = TkUtfToUniChar(s, &ch);
#else
			/*
			 * Proper implementation for UTF-8 strings:
			 */

			Tcl_UniChar ch;
			len = Tcl_UtfToUniChar(s, &ch);
#endif
			firstOffset = (p - startOfLine) + len;
		    }
		}
	    } while (searchSpecPtr->all);
	} else {
	    int maxExtraLines = 0;
	    int matches = 0;
	    int lastNonOverlap = -1;

	    do {
		Tcl_RegExpInfo info;
		int match;
		int lastFullLine = lastOffset;

		match = Tcl_RegExpExecObj(interp, regexp, theLine,
			firstOffset, 1, firstOffset > 0 ? TCL_REG_NOTBOL : 0);
		if (match < 0) {
		    code = TCL_ERROR;
		    goto searchDone;
		}
		Tcl_RegExpGetInfo(regexp, &info);

		/*
		 * If we don't have a match, or if we do, but it extends to
		 * the end of the line, we must try to add more lines to get a
		 * full greedy match.
		 */

		if (!match
			|| (info.extendStart == info.matches[0].start
			    && (int)info.matches[0].end == lastOffset - firstOffset)) {
		    int extraLines = 0;
		    int prevFullLine;

		    /*
		     * If we find a match that overlaps more than one line, we
		     * will use this value to determine the first allowed
		     * starting offset for the following search (to avoid
		     * overlapping results).
		     */

		    int lastTotal = lastOffset;

		    if (lastBackwardsLineMatch != -1 && lastBackwardsLineMatch == lineNum + 1) {
			lastNonOverlap = lastTotal;
		    }

		    if (info.extendStart == TCL_INDEX_NONE) {
			/*
			 * No multi-line match is possible.
			 */

			break;
		    }

		    /*
		     * We may be able to match if given more text. The
		     * following 'while' block handles multi-line regexp
		     * searches.
		     */

		    while (1) {
			prevFullLine = lastTotal;

			/*
			 * Move firstOffset to first possible start.
			 */

			if (!match) {
			    firstOffset += info.extendStart;
			}
			if (firstOffset >= lastOffset) {
			    /*
			     * We're being told that the only possible new
			     * match is starting after the end of the line.
			     * But, that is the next line which we will handle
			     * when we look at that line.
			     */

			    if (!match && !searchSpecPtr->backwards && firstOffset == 0) {
				extraLinesSearched = extraLines;
			    }
			    break;
			}

			if (lineNum + extraLines >= searchSpecPtr->numLines) {
			    break;
			}

			/*
			 * Add next line, provided we haven't already done so.
			 */

			if (extraLines > maxExtraLines) {
			    if (!searchSpecPtr->addLineProc(lineNum + extraLines, searchSpecPtr,
				    theLine, &lastTotal, &extraLines)) {
				/*
				 * There are no more acceptable lines, so we
				 * can say we have searched all of these.
				 */

				if (!match && !searchSpecPtr->backwards) {
				    extraLinesSearched = extraLines;
				}
				break;
			    }

			    maxExtraLines = extraLines;
			    if (lastBackwardsLineMatch != -1
				    && lastBackwardsLineMatch == lineNum + extraLines + 1) {
				lastNonOverlap = lastTotal;
			    }
			}

			match = Tcl_RegExpExecObj(interp, regexp, theLine,
				firstOffset, 1, firstOffset > 0 ? TCL_REG_NOTBOL : 0);
			if (match < 0) {
			    code = TCL_ERROR;
			    goto searchDone;
			}
			Tcl_RegExpGetInfo(regexp, &info);

			/*
			 * Unfortunately there are bugs in Tcl's regexp
			 * library, which tells us that info.extendStart is
			 * zero when it should not be (should be -1), which
			 * makes our task a bit more complicated here. We
			 * check if there was a match, and the end of the
			 * match leaves an entire extra line unmatched, then
			 * we stop searching. Clearly it still might sometimes
			 * be possible to add more text and match again, but
			 * Tcl's regexp library doesn't tell us that.
			 *
			 * This means we often add and search one more line
			 * than might be necessary if Tcl were able to give us
			 * a correct value of info.extendStart under all
			 * circumstances.
			 */

			if ((match  && firstOffset + (int)info.matches[0].end != lastTotal
				    && firstOffset + (int)info.matches[0].end < prevFullLine)
				|| info.extendStart == TCL_INDEX_NONE) {
			    break;
			}

			/*
			 * If there is a match, but that match starts after
			 * the end of the first line, then we'll handle that
			 * next time around, when we're actually looking at
			 * that line.
			 */

			if (match && info.matches[0].start + 1 >= (Tcl_Size)lastOffset + 1) {
			    break;
			}
			if (match && firstOffset + (int)info.matches[0].end >= prevFullLine) {
			    if (extraLines > 0) {
				extraLinesSearched = extraLines - 1;
			    }
			    lastFullLine = prevFullLine;
			}

			/*
			 * The prefix matches, so keep looking.
			 */

			extraLines += 1;
		    }

		    /*
		     * If we reach here with 'match == 1', we've found a
		     * multi-line match, which we will record in the code
		     * which follows directly else we started a multi-line
		     * match but didn't finish it off, so we go to the next
		     * line.
		     */

		    if (!match) {
			/*
			 * Here is where we could perform an optimisation,
			 * since we have already retrieved the contents of the
			 * next line (perhaps many more), so we shouldn't
			 * really throw it all away and start again. This
			 * could be particularly important for complex regexp
			 * searches.
			 *
			 * This 'break' will take us to just before the
			 * 'nextLine:' below.
			 */

			break;
		    }

		    if (lastBackwardsLineMatch != -1) {
			if (lineNum + linesSearched + extraLinesSearched == lastBackwardsLineMatch) {
			    /*
			     * Possible overlap or inclusion.
			     */

			    int thisOffset = firstOffset + info.matches[0].end - info.matches[0].start;

			    if (lastNonOverlap != -1) {
				/*
				 * Possible overlap or enclosure.
				 */

				if (thisOffset - lastNonOverlap >=
					lastBackwardsMatchOffset + matchLength) {
				    /*
				     * Totally encloses previous match, so
				     * forget the previous match.
				     */

				    lastBackwardsLineMatch = -1;
				} else if (thisOffset - lastNonOverlap > lastBackwardsMatchOffset) {
				    /*
				     * Overlap. Previous match is ok, and the
				     * current match is only ok if we are
				     * searching with -overlap.
				     */

				    if (searchSpecPtr->overlap) {
					goto recordBackwardsMatch;
				    } else {
					match = 0;
					break;
				    }
				} else {
				    /*
				     * No overlap, although the same line was
				     * reached.
				     */

				    goto recordBackwardsMatch;
				}
			    } else {
				/*
				 * No overlap.
				 */

				goto recordBackwardsMatch;
			    }
			} else if (lineNum + linesSearched + extraLinesSearched
				< lastBackwardsLineMatch) {
			    /*
			     * No overlap.
			     */

			    goto recordBackwardsMatch;
			} else {
			    /*
			     * Totally enclosed.
			     */

			    lastBackwardsLineMatch = -1;
			}
		    }

		} else {
		    /*
		     * Matched in a single line.
		     */

		    if (lastBackwardsLineMatch != -1) {
		    recordBackwardsMatch:
			searchSpecPtr->foundMatchProc(lastBackwardsLineMatch,
				searchSpecPtr, NULL, NULL, lastBackwardsMatchOffset, matchLength);
			lastBackwardsLineMatch = -1;
			if (!searchSpecPtr->all) {
			    goto searchDone;
			}
		    }
		}

		firstOffset += info.matches[0].start;
		if (firstOffset >= lastOffset) {
		    break;
		}

		/*
		 * Update our local variables with the match, if we haven't
		 * yet found anything, or if we're doing '-all' or
		 * '-backwards' _and_ this match isn't fully enclosed in the
		 * previous match.
		 */

		if (matchOffset == -1 ||
			((searchSpecPtr->all || searchSpecPtr->backwards)
			    && (firstOffset < matchOffset
				|| firstOffset + info.matches[0].end
				    > info.matches[0].start + matchOffset + matchLength))) {

		    matchOffset = firstOffset;
		    matchLength = info.matches[0].end - info.matches[0].start;

		    if (searchSpecPtr->backwards) {
			/*
			 * To get backwards searches in the correct order, we
			 * must store them away here.
			 */

			if (matches == matchNum) {
			    /*
			     * We've run out of space in our normal store, so
			     * we must allocate space for these backwards
			     * matches on the heap.
			     */

			    int matchNumSize = matchNum * sizeof(int32_t);
			    int32_t *newArray = (int32_t *)ckalloc(4*matchNumSize);
			    memcpy(newArray, storeMatch, matchNumSize);
			    memcpy(newArray + 2*matchNum, storeLength, matchNumSize);
			    if (storeMatch != smArray) {
				ckfree((char *) storeMatch);
			    }
			    matchNum *= 2;
			    storeMatch = newArray;
			    storeLength = newArray + matchNum;
			}
			storeMatch[matches] = matchOffset;
			storeLength[matches] = matchLength;
			matches += 1;
		    } else {
			/*
			 * Now actually record the match, but only if we are
			 * doing an '-all' search.
			 */

			if (searchSpecPtr->all &&
				!searchSpecPtr->foundMatchProc(lineNum,
				    searchSpecPtr, lineInfo, theLine, matchOffset, matchLength)) {
			    /*
			     * We reached the end of the search.
			     */

			    goto searchDone;
			}
		    }

		    /*
		     * For forward matches, unless we allow overlaps, we move
		     * this on by the length of the current match so that we
		     * explicitly disallow overlapping matches.
		     */

		    if (matchLength > 0 && !searchSpecPtr->overlap && !searchSpecPtr->backwards) {
			firstOffset += matchLength;
			if (firstOffset >= lastOffset) {
			    /*
			     * Now, we have to be careful not to find
			     * overlapping matches either on the same or
			     * following lines. Assume that if we did find
			     * something, it goes until the last extra line we
			     * added.
			     *
			     * We can break out of the loop, since we know no
			     * more will be found.
			     */

			    alreadySearchOffset = firstOffset - lastFullLine;
			    break;
			}

			/*
			 * We'll add this on again just below.
			 */

			firstOffset -= 1;
		    }
		}

		/*
		 * Move the starting point on, in case we are doing repeated
		 * or backwards searches (for the latter, we actually do
		 * repeated forward searches).
		 */

		firstOffset += 1;
	    } while (searchSpecPtr->backwards || searchSpecPtr->all);

	    if (matches > 0) {
		/*
		 * Now we have all the matches in our array, but not stored
		 * with 'foundMatchProc' yet.
		 */

		matches -= 1;
		matchOffset = storeMatch[matches];
		matchLength = storeLength[matches];
		while (--matches >= 0) {
		    if (lineNum == searchSpecPtr->stopLine) {
			/*
			 * It appears as if a condition like:
			 *
			 * if (storeMatch[matches]<searchSpecPtr->stopOffset)
			 *	break;
			 *
			 * might be needed here, but no test case has been
			 * found which would exercise such a problem.
			 */
		    }
		    if (storeMatch[matches] + storeLength[matches] >= matchOffset + matchLength) {
			/*
			 * The new match totally encloses the previous one, so
			 * we overwrite the previous one.
			 */

			matchOffset = storeMatch[matches];
			matchLength = storeLength[matches];
			continue;
		    }
		    if (!searchSpecPtr->overlap) {
			if (storeMatch[matches] + storeLength[matches] > matchOffset) {
			    continue;
			}
		    }
		    searchSpecPtr->foundMatchProc(lineNum, searchSpecPtr,
			    lineInfo, theLine, matchOffset, matchLength);
		    if (!searchSpecPtr->all) {
			goto searchDone;
		    }
		    matchOffset = storeMatch[matches];
		    matchLength = storeLength[matches];
		}
		if (searchSpecPtr->all && matches > 0) {
		    /*
		     * We only need to do this for the '-all' case, because
		     * just below we will call the foundMatchProc for the
		     * non-all case.
		     */

		    searchSpecPtr->foundMatchProc(lineNum, searchSpecPtr,
			    lineInfo, theLine, matchOffset, matchLength);
		} else {
		    lastBackwardsLineMatch = lineNum;
		    lastBackwardsMatchOffset = matchOffset;
		}
	    }
	}

	/*
	 * If the 'all' flag is set, we will already have stored all matches,
	 * so we just proceed to the next line.
	 *
	 * If not, and there is a match we need to store that information and
	 * we are done.
	 */

	if (lastBackwardsLineMatch == -1 && matchOffset >= 0 && !searchSpecPtr->all) {
	    searchSpecPtr->foundMatchProc(lineNum, searchSpecPtr, lineInfo,
		    theLine, matchOffset, matchLength);
	    goto searchDone;
	}

	/*
	 * Go to the next (or previous) line;
	 */

    nextLine:
	linesSearched += extraLinesSearched;

	while (linesSearched-- > 0) {
	    /*
	     * If we have just completed the 'stopLine', we are done.
	     */

	    if (lineNum == searchSpecPtr->stopLine) {
		goto searchDone;
	    }

	    if (searchSpecPtr->backwards) {
		lineNum -= 1;

		if (lastBackwardsLineMatch != -1
			&& (lineNum < 0 || lineNum + 2 < lastBackwardsLineMatch)) {
		    searchSpecPtr->foundMatchProc(lastBackwardsLineMatch,
			    searchSpecPtr, NULL, NULL, lastBackwardsMatchOffset, matchLength);
		    lastBackwardsLineMatch = -1;
		    if (!searchSpecPtr->all) {
			goto searchDone;
		    }
		}

		if (lineNum < 0) {
		    lineNum = searchSpecPtr->numLines - 1;
		}
		if (!searchSpecPtr->exact) {
		    /*
		     * The 'exact' search loops above are designed to give us
		     * an accurate picture of the number of lines which we can
		     * skip here. For 'regexp' searches, on the other hand,
		     * which can match potentially variable lengths, we cannot
		     * skip multiple lines when searching backwards. Therefore
		     * we only allow one line to be skipped here.
		     */

		    break;
		}
	    } else {
		lineNum += 1;
		if (lineNum >= searchSpecPtr->numLines) {
		    lineNum = 0;
		}
	    }
	    if (lineNum == searchSpecPtr->startLine && linesSearched > 0) {
		/*
		 * We've just searched all the way round and have gone right
		 * through the start line without finding anything in the last
		 * attempt.
		 */

		break;
	    }
	}

	Tcl_SetObjLength(theLine, 0);
    }
  searchDone:

    if (lastBackwardsLineMatch != -1) {
	searchSpecPtr->foundMatchProc(lastBackwardsLineMatch, searchSpecPtr,
		NULL, NULL, lastBackwardsMatchOffset, matchLength);
    }

    /*
     * Free up the cached line and pattern.
     */

    Tcl_GuardedDecrRefCount(theLine);
    Tcl_GuardedDecrRefCount(patObj);

    /*
     * Free up any extra space we allocated.
     */

    if (storeMatch != smArray) {
	ckfree((char *) storeMatch);
    }

    return code;
}

/*
 *----------------------------------------------------------------------
 *
 * GetTextStartEnd -
 *
 *	Converts an internal TkTextSegment ptr into a Tcl string obj containing
 *	the representation of the index. (Handler for the 'startEndMark' configuration
 *	option type.)
 *
 * Results:
 *	Tcl_Obj containing the string representation of the index position.
 *
 * Side effects:
 *	Creates a new Tcl_Obj.
 *
 *----------------------------------------------------------------------
 */

static Tcl_Obj *
GetTextStartEnd(
    TCL_UNUSED(void *),
    TCL_UNUSED(Tk_Window),
    char *recordPtr,		/* Pointer to widget record. */
    Tcl_Size internalOffset)		/* Offset within *recordPtr containing the start object. */
{
    TkTextIndex index;
    char buf[TK_POS_CHARS] = { '\0' };
    const TkText *textPtr = (const TkText *) recordPtr;
    const TkSharedText *sharedTextPtr = textPtr->sharedTextPtr;
    Tcl_Obj **objPtr = (Tcl_Obj **) (recordPtr + internalOffset);
    const TkTextSegment *sharedMarker;
    TkTextSegment *marker;

    if (objPtr == &textPtr->newStartIndex) {
	marker = textPtr->startMarker;
	sharedMarker = sharedTextPtr->startMarker;
    } else {
	marker = textPtr->endMarker;
	sharedMarker = sharedTextPtr->endMarker;
    }
    if (marker != sharedMarker) {
	TkTextIndexClear2(&index, NULL, sharedTextPtr->tree);
	TkTextIndexSetSegment(&index, marker);
	TkTextIndexPrint(sharedTextPtr, NULL, &index, buf);
    }
    return Tcl_NewStringObj(buf, TCL_INDEX_NONE);
}

/*
 *----------------------------------------------------------------------
 *
 * SetTextStartEnd --
 *
 *	Converts a Tcl_Obj representing a widget's (start or end) index into a
 *	TkTextSegment* value. (Handler for the 'startEndMark' configuration option type.)
 *
 * Results:
 *	Standard Tcl result.
 *
 * Side effects:
 *	May store the TkTextSegment* value into the internal representation
 *	pointer. May change the pointer to the Tcl_Obj to NULL to indicate
 *	that the specified string was empty and that is acceptable.
 *
 *----------------------------------------------------------------------
 */

static int
ObjectIsEmpty(
    Tcl_Obj *objPtr)		/* Object to test. May be NULL. */
{
    return objPtr ? GetByteLength(objPtr) == 0 : 1;
}

static int
SetTextStartEnd(
    TCL_UNUSED(void *),
    TCL_UNUSED(Tcl_Interp *),		/* Current interp; may be used for errors. */
    TCL_UNUSED(Tk_Window),		/* Window for which option is being set. */
    Tcl_Obj **value,		/* Pointer to the pointer to the value object.
				 * We use a pointer to the pointer because we
				 * may need to return a value (NULL). */
    char *recordPtr,		/* Pointer to storage for the widget record. */
    Tcl_Size internalOffset,		/* Offset within *recordPtr at which the
				 * internal value is to be stored. */
    char *oldInternalPtr,	/* Pointer to storage for the old value. */
    int flags)			/* Flags for the option, set Tk_SetOptions. */
{
    Tcl_Obj **objPtr = (Tcl_Obj **) (recordPtr + internalOffset);
    Tcl_Obj **oldObjPtr = (Tcl_Obj **) oldInternalPtr;
    const TkText *textPtr = (const TkText *) recordPtr;

    assert(!*objPtr);
    *oldObjPtr = NULL;

    if ((flags & TK_OPTION_NULL_OK) && ObjectIsEmpty(*value)) {
	*value = NULL;
	*objPtr = Tcl_NewStringObj((objPtr == &textPtr->newStartIndex) ? "begin" : "end", TCL_INDEX_NONE);
    } else {
	*objPtr = *value;
    }
    Tcl_IncrRefCount(*objPtr);
    return TCL_OK;
}

/*
 *----------------------------------------------------------------------
 *
 * RestoreTextStartEnd --
 *
 *	Restore an index option value from a saved value. (Handler for the
 *	'index' configuration option type.)
 *
 * Results:
 *	None.
 *
 * Side effects:
 *	Restores the old value.
 *
 *----------------------------------------------------------------------
 */

static void
RestoreTextStartEnd(
    TCL_UNUSED(void *),
    TCL_UNUSED(Tk_Window),
    char *internalPtr,		/* Pointer to storage for value. */
    char *oldInternalPtr)	/* Pointer to old value. */
{
    Tcl_Obj **newValue = (Tcl_Obj **) internalPtr;
    Tcl_Obj **oldValue = (Tcl_Obj **) oldInternalPtr;

    if (*oldValue) {
	Tcl_IncrRefCount(*oldValue);
    }
    *newValue = *oldValue;
}

/*
 *----------------------------------------------------------------------
 *
 * FreeTextStartEnd --
 *
 *	Free an index option value from a saved value. (Handler for the
 *	'index' configuration option type.)
 *
 * Results:
 *	None.
 *
 * Side effects:
 *	Releases some memory.
 *
 *----------------------------------------------------------------------
 */

static void
FreeTextStartEnd(
    TCL_UNUSED(void *),
    TCL_UNUSED(Tk_Window),
    char *internalPtr)
{
    Tcl_Obj *objPtr = *(Tcl_Obj **) internalPtr;

    if (objPtr) {
	Tcl_GuardedDecrRefCount(objPtr);
    }
}

#if SUPPORT_DEPRECATED_STARTLINE_ENDLINE
/*
 *----------------------------------------------------------------------
 *
 * GetLineStartEnd -
 *
 *	Converts an internal TkTextLine ptr into a Tcl string obj containing
 *	the line number. (Handler for the 'line' configuration option type.)
 *
 * Results:
 *	Tcl_Obj containing the string representation of the line value.
 *
 * Side effects:
 *	Creates a new Tcl_Obj.
 *
 *----------------------------------------------------------------------
 */

static Tcl_Obj *
GetLineStartEnd(
    TCL_UNUSED(void *),
    TCL_UNUSED(Tk_Window),
    char *recordPtr,		/* Pointer to widget record. */
    Tcl_Size internalOffset)		/* Offset within *recordPtr containing the line value. */
{
    TkText *textPtr;
    TkTextLine *linePtr = *(TkTextLine **)(recordPtr + internalOffset);

    if (!linePtr) {
	return Tcl_NewObj();
    }
    textPtr = (TkText *) recordPtr;
    return Tcl_NewIntObj(1 + TkBTreeLinesTo(textPtr->sharedTextPtr->tree, NULL, linePtr, NULL));
}

/*
 *----------------------------------------------------------------------
 *
 * SetLineStartEnd --
 *
 *	Converts a Tcl_Obj representing a widget's (start or end) line into a
 *	TkTextLine* value. (Handler for the 'line' configuration option type.)
 *
 * Results:
 *	Standard Tcl result.
 *
 * Side effects:
 *	May store the TkTextLine* value into the internal representation
 *	pointer. May change the pointer to the Tcl_Obj to NULL to indicate
 *	that the specified string was empty and that is acceptable.
 *
 *----------------------------------------------------------------------
 */

static int
SetLineStartEnd(
    TCL_UNUSED(void *),
    Tcl_Interp *interp,		/* Current interp; may be used for errors. */
    TCL_UNUSED(Tk_Window),		/* Window for which option is being set. */
    Tcl_Obj **value,		/* Pointer to the pointer to the value object.
				 * We use a pointer to the pointer because we
				 * may need to return a value (NULL). */
    char *recordPtr,		/* Pointer to storage for the widget record. */
    Tcl_Size internalOffset,	/* Offset within *recordPtr at which the
				 * internal value is to be stored. */
    char *oldInternalPtr,	/* Pointer to storage for the old value. */
    int flags)			/* Flags for the option, set Tk_SetOptions. */
{
    TkTextLine *linePtr = NULL;
    char *internalPtr;
    TkText *textPtr = (TkText *)recordPtr;

    if (internalOffset != TCL_INDEX_NONE) {
	internalPtr = (char *)recordPtr + internalOffset;
    } else {
	internalPtr = NULL;
    }

    if ((flags & TK_OPTION_NULL_OK) && ObjectIsEmpty(*value)) {
	*value = NULL;
    } else {
	int line;

	if (Tcl_GetIntFromObj(interp, *value, &line) != TCL_OK) {
	    return TCL_ERROR;
	}
	linePtr = TkBTreeFindLine(textPtr->sharedTextPtr->tree, NULL, line - 1);
    }

    if (internalPtr) {
	*((TkTextLine **) oldInternalPtr) = *((TkTextLine **) internalPtr);
	*((TkTextLine **) internalPtr) = linePtr;
    }
    return TCL_OK;
}

/*
 *----------------------------------------------------------------------
 *
 * RestoreLineStartEnd --
 *
 *	Restore a line option value from a saved value. (Handler for the
 *	'line' configuration option type.)
 *
 * Results:
 *	None.
 *
 * Side effects:
 *	Restores the old value.
 *
 *----------------------------------------------------------------------
 */

static void
RestoreLineStartEnd(
    TCL_UNUSED(void *),
    TCL_UNUSED(Tk_Window),
    char *internalPtr,		/* Pointer to storage for value. */
    char *oldInternalPtr)	/* Pointer to old value. */
{
    *(TkTextLine **) internalPtr = *(TkTextLine **) oldInternalPtr;
}

#endif /* SUPPORT_DEPRECATED_STARTLINE_ENDLINE */

/*
 *----------------------------------------------------------------------
 *
 * TkrTesttextCmd --
 *
 *	This function implements the "testtext" command. It provides a set of
 *	functions for testing text widgets and the associated functions in
 *	tkText*.c.
 *
 * Results:
 *	A standard Tcl result.
 *
 * Side effects:
 *	Depends on option; see below.
 *
 *----------------------------------------------------------------------
 */

int
TkrTesttextCmd(
    TCL_UNUSED(void *),	/* Main window for application. */
    Tcl_Interp *interp,		/* Current interpreter. */
    Tcl_Size objc,			/* Number of arguments. */
    Tcl_Obj *const objv[])	/* Argument strings. */
{
    TkText *textPtr;
    size_t len;
    int lineIndex, byteIndex, byteOffset;
    TkTextIndex index, insIndex;
    char buf[TK_POS_CHARS];
    Tcl_CmdInfo info;
    Tcl_Obj *watchCmd;

    if (objc + 1 < 4) {
	return TCL_ERROR;
    }

    if (Tcl_GetCommandInfo(interp, Tcl_GetString(objv[1]), &info) == 0) {
	return TCL_ERROR;
    }
    textPtr = (TkText *)info.objClientData;
    len = strlen(Tcl_GetString(objv[2]));
    if (strncmp(Tcl_GetString(objv[2]), "byteindex", len) == 0) {
	if (objc != 5) {
	    return TCL_ERROR;
	}
	lineIndex = atoi(Tcl_GetString(objv[3])) - 1;
	byteIndex = atoi(Tcl_GetString(objv[4]));

	TkrTextMakeByteIndex(textPtr->sharedTextPtr->tree, textPtr, lineIndex, byteIndex, &index);
    } else if (strncmp(Tcl_GetString(objv[2]), "forwbytes", len) == 0) {
	if (objc != 5) {
	    return TCL_ERROR;
	}
	if (!TkTextGetIndexFromObj(interp, textPtr, objv[3], &index)) {
	    return TCL_ERROR;
	}
	byteOffset = atoi(Tcl_GetString(objv[4]));
	TkrTextIndexForwBytes(textPtr, &index, byteOffset, &index);
    } else if (strncmp(Tcl_GetString(objv[2]), "backbytes", len) == 0) {
	if (objc != 5) {
	    return TCL_ERROR;
	}
	if (!TkTextGetIndexFromObj(interp, textPtr, objv[3], &index)) {
	    return TCL_ERROR;
	}
	byteOffset = atoi(Tcl_GetString(objv[4]));
	TkrTextIndexBackBytes(textPtr, &index, byteOffset, &index);
    } else {
	return TCL_ERROR;
    }

    /*
     * Avoid triggering of the "watch" command.
     */

    watchCmd = textPtr->watchCmd;
    textPtr->watchCmd = NULL;
    insIndex = index; /* because TkrTextSetMark may modify position */
    TkrTextSetMark(textPtr, "insert", &insIndex);
    textPtr->watchCmd = watchCmd;

    TkrTextPrintIndex(textPtr, &index, buf);
    Tcl_SetObjResult(interp, Tcl_ObjPrintf("%s %d", buf, TkTextIndexGetByteIndex(&index)));
    return TCL_OK;
}


#ifndef NDEBUG
/*
 *----------------------------------------------------------------------
 *
 * TkpTextInspect --
 *
 *	This function is for debugging only, printing the text content
 *	on stdout.
 *
 * Results:
 *	None.
 *
 * Side effects:
 *	None.
 *
 *----------------------------------------------------------------------
 */

void
TkpTextInspect(
    TkText *textPtr)
{
    Tcl_Obj *resultPtr;
    Tcl_Obj *objv[8];
    Tcl_Obj **argv;
    Tcl_Size argc, i;

    Tcl_IncrRefCount(resultPtr = Tcl_GetObjResult(textPtr->interp));
    Tcl_ResetResult(textPtr->interp);
    Tcl_IncrRefCount(objv[0] = Tcl_NewStringObj(Tk_PathName(textPtr->tkwin), TCL_INDEX_NONE));
    Tcl_IncrRefCount(objv[1] = Tcl_NewStringObj("inspect", TCL_INDEX_NONE));
    Tcl_IncrRefCount(objv[2] = Tcl_NewStringObj("-elide", TCL_INDEX_NONE));
    Tcl_IncrRefCount(objv[3] = Tcl_NewStringObj("-chars", TCL_INDEX_NONE));
    Tcl_IncrRefCount(objv[4] = Tcl_NewStringObj("-image", TCL_INDEX_NONE));
    Tcl_IncrRefCount(objv[5] = Tcl_NewStringObj("-window", TCL_INDEX_NONE));
    Tcl_IncrRefCount(objv[6] = Tcl_NewStringObj("-mark", TCL_INDEX_NONE));
    Tcl_IncrRefCount(objv[7] = Tcl_NewStringObj("-tag", TCL_INDEX_NONE));
    TextInspectCmd(textPtr, textPtr->interp, sizeof(objv)/sizeof(objv[0]), objv);
    for (i = 0; i < (int) (sizeof(objv)/sizeof(objv[0])); ++i) {
	Tcl_GuardedDecrRefCount(objv[i]);
    }
    Tcl_ListObjGetElements(textPtr->interp, Tcl_GetObjResult(textPtr->interp), &argc, &argv);
    for (i = 0; i < argc; ++i) {
	fprintf(stdout, "%s\n", Tcl_GetString(argv[i]));
    }
    Tcl_SetObjResult(textPtr->interp, resultPtr);
    Tcl_GuardedDecrRefCount(resultPtr);
}

#endif /* NDEBUG */

/*
 *----------------------------------------------------------------------
 *
 * TkpTextDump --
 *
 *	This function is for debugging only, printing the text content
 *	on stdout.
 *
 * Results:
 *	None.
 *
 * Side effects:
 *	None.
 *
 *----------------------------------------------------------------------
 */
#ifndef NDEBUG

void
TkpTextDump(
    TkText *textPtr)
{
    Tcl_Obj *resultPtr;
    Tcl_Obj *objv[4];
    Tcl_Obj **argv;
    Tcl_Size argc, i;

    Tcl_IncrRefCount(resultPtr = Tcl_GetObjResult(textPtr->interp));
    Tcl_ResetResult(textPtr->interp);

    Tcl_IncrRefCount(objv[0] = Tcl_NewStringObj(Tk_PathName(textPtr->tkwin), TCL_INDEX_NONE));
    Tcl_IncrRefCount(objv[1] = Tcl_NewStringObj("dump", TCL_INDEX_NONE));
    Tcl_IncrRefCount(objv[2] = Tcl_NewStringObj("begin", TCL_INDEX_NONE));
    Tcl_IncrRefCount(objv[3] = Tcl_NewStringObj("end", TCL_INDEX_NONE));
    TextDumpCmd(textPtr, textPtr->interp, sizeof(objv)/sizeof(objv[0]), objv);
    for (i = 0; i < (int) (sizeof(objv)/sizeof(objv[0])); ++i) {
	Tcl_GuardedDecrRefCount(objv[i]);
    }

    Tcl_ListObjGetElements(textPtr->interp, Tcl_GetObjResult(textPtr->interp), &argc, &argv);
    for (i = 0; i < argc; i += 3) {
	char const *type = Tcl_GetString(argv[i]);
	char const *text = Tcl_GetString(argv[i + 1]);
	char const *indx = Tcl_GetString(argv[i + 2]);

	fprintf(stdout, "%s ", indx);
	fprintf(stdout, "%s ", type);

	if (strcmp(type, "text") == 0) {
	    int len = strlen(text), j;

	    fprintf(stdout, "\"");
	    for (j = 0; j < len; ++j) {
		char c = text[j];

		switch (c) {
		case '\t': fprintf(stdout, "\\t"); break;
		case '\n': fprintf(stdout, "\\n"); break;
		case '\v': fprintf(stdout, "\\v"); break;
		case '\f': fprintf(stdout, "\\f"); break;
		case '\r': fprintf(stdout, "\\r"); break;

		default:
		    if (UCHAR(c) < 0x80 && isprint(c)) {
			fprintf(stdout, "%c", c);
		    } else {
			fprintf(stdout, "\\x%02u", (unsigned) UCHAR(c));
		    }
		    break;
		}
	    }
	    fprintf(stdout, "\"\n");
	} else if (strcmp(type, "mark") == 0) {
	    Tcl_HashEntry *hPtr = Tcl_FindHashEntry(&textPtr->sharedTextPtr->markTable, text);
	    const TkTextSegment *markPtr = NULL;

	    if (hPtr) {
		markPtr = Tcl_GetHashValue(hPtr);
	    } else {
		if (strcmp(text, "insert") == 0)  { markPtr = textPtr->insertMarkPtr; }
		if (strcmp(text, "current") == 0) { markPtr = textPtr->currentMarkPtr; }
	    }
	    if (markPtr) {
		fprintf(stdout, "%s (%s)\n", text,
			markPtr->typePtr == &tkTextLeftMarkType ? "left" : "right");
	    }
	} else {
	    fprintf(stdout, "%s\n", text);
	}
    }

    Tcl_SetObjResult(textPtr->interp, resultPtr);
    Tcl_GuardedDecrRefCount(resultPtr);
}

#endif /* NDEBUG */


/* Additionally we need stand-alone object code. */
extern TkSharedText *	TkBTreeGetShared(TkTextBTree tree);
extern int		TkBTreeGetNumberOfDisplayLines(const TkTextPixelInfo *pixelInfo);
extern TkTextPixelInfo *TkBTreeLinePixelInfo(const TkText *textPtr, TkTextLine *linePtr);
extern Tcl_Size		TkBTreeEpoch(TkTextBTree tree);
extern Tcl_Size		TkBTreeIncrEpoch(TkTextBTree tree);
extern struct Node	*TkBTreeGetRoot(TkTextBTree tree);
extern TkTextLine *	TkBTreePrevLogicalLine(const TkSharedText *sharedTextPtr,
			    const TkText *textPtr, TkTextLine *linePtr);
extern TkTextTag *	TkBTreeGetTags(const TkTextIndex *indexPtr, TkTextSortMethod sortMeth,
			    int *flags);
extern TkTextLine *	TkBTreeGetStartLine(const TkText *textPtr);
extern TkTextLine *	TkBTreeGetLastLine(const TkText *textPtr);
extern TkTextLine *	TkBTreeNextLine(const TkText *textPtr, TkTextLine *linePtr);
extern TkTextLine *	TkBTreePrevLine(const TkText *textPtr, TkTextLine *linePtr);
extern unsigned		TkBTreeCountLines(const TkTextBTree tree, const TkTextLine *linePtr1,
			    const TkTextLine *linePtr2);
extern int		TkTextGetIndexFromObj(Tcl_Interp *interp, TkText *textPtr, Tcl_Obj *objPtr,
			    TkTextIndex *indexPtr);
extern int		TkTextIsDeadPeer(const TkText *textPtr);
extern int		TkTextIsMark(const TkTextSegment *segPtr);
extern int		TkTextIsStartEndMarker(const TkTextSegment *segPtr);
extern int		TkTextIsSpecialMark(const TkTextSegment *segPtr);
extern int		TkTextIsPrivateMark(const TkTextSegment *segPtr);
extern int		TkTextIsSpecialOrPrivateMark(const TkTextSegment *segPtr);
extern int		TkTextIsNormalOrSpecialMark(const TkTextSegment *segPtr);
extern int		TkTextIsNormalMark(const TkTextSegment *segPtr);
extern int		TkTextIsStableMark(const TkTextSegment *segPtr);
extern const TkTextDispChunk *TkTextGetFirstChunkOfNextDispLine(const TkTextDispChunk *chunkPtr);
extern const TkTextDispChunk *TkTextGetLastChunkOfPrevDispLine(const TkTextDispChunk *chunkPtr);
extern void		TkTextIndexSetEpoch(TkTextIndex *indexPtr, size_t epoch);
extern void		TkTextIndexSetPeer(TkTextIndex *indexPtr, TkText *textPtr);
extern void		TkTextIndexSetToLastChar2(TkTextIndex *indexPtr, TkTextLine *linePtr);
extern void		TkTextIndexInvalidate(TkTextIndex *indexPtr);
extern void		TkTextIndexMakePersistent(TkTextIndex *indexPtr);
extern TkTextLine *	TkTextIndexGetLine(const TkTextIndex *indexPtr);
extern TkTextSegment *	TkTextIndexGetSegment(const TkTextIndex *indexPtr);
extern TkSharedText *	TkTextIndexGetShared(const TkTextIndex *indexPtr);
extern int		TkTextIndexSameLines(const TkTextIndex *indexPtr1, const TkTextIndex *indexPtr2);
extern void		TkTextIndexSave(TkTextIndex *indexPtr);
# if TK_MAJOR_VERSION == 8 && TK_MINOR_VERSION < 7 && TCL_UTF_MAX <= 4
extern int		TkUtfToUniChar(const char *src, int *chPtr);
# endif


/*
 * Local Variables:
 * mode: c
 * c-basic-offset: 4
 * fill-column: 105
 * End:
 * vi:set ts=8 sw=4:
 */<|MERGE_RESOLUTION|>--- conflicted
+++ resolved
@@ -90,12 +90,12 @@
 };
 
 /*
- * The 'TkTextJustify' enum in tkText.h is used to define a type for the -justify option of
+ * The 'Tk_Justify' enum in tk.h is used to define a type for the -justify option of
  * the Text widget. These values are used as indices into the string table below.
  */
 
 static const char *const justifyStrings[] = {
-    "left", "right", "full", "center", NULL
+    "left", "right", "center", "full", NULL
 };
 
 /*
@@ -337,16 +337,11 @@
 	 NULL, TCL_INDEX_NONE, offsetof(TkText, startLine), TK_OPTION_NULL_OK, &lineOption, TK_TEXT_LINE_RANGE},
 #endif
     {TK_OPTION_STRING_TABLE, "-state", "state", "State",
-<<<<<<< HEAD
 	DEF_TEXT_STATE, TCL_INDEX_NONE, offsetof(TkText, state), TK_OPTION_ENUM_VAR, stateStrings, 0},
     {TK_OPTION_BOOLEAN, "-steadymarks", "steadyMarks", "SteadyMarks",
 	"0", TCL_INDEX_NONE, offsetof(TkText, steadyMarks), TK_OPTION_DONT_SET_DEFAULT, 0, 0},
     {TK_OPTION_INT, "-synctime", "syncTime", "SyncTime",
 	"150", TCL_INDEX_NONE, offsetof(TkText, syncTime), 0, 0, TK_TEXT_SYNCHRONIZE},
-=======
-	DEF_TEXT_STATE, TCL_INDEX_NONE, offsetof(TkText, state),
-	TK_OPTION_ENUM_VAR, &tkStateStrings[1], 0},
->>>>>>> c33654db
     {TK_OPTION_STRING, "-tabs", "tabs", "Tabs",
 	DEF_TEXT_TABS, offsetof(TkText, tabOptionPtr), TCL_INDEX_NONE, TK_OPTION_NULL_OK, 0, TK_TEXT_LINE_GEOMETRY},
     {TK_OPTION_STRING_TABLE, "-tabstyle", "tabStyle", "TabStyle",
@@ -1133,19 +1128,11 @@
      */
 
     textPtr->selTagPtr = TkTextCreateTag(textPtr, "sel", NULL);
-<<<<<<< HEAD
     textPtr->insertMarkPtr = TkrTextSetMark(textPtr, "insert", &startIndex);
     textPtr->currentMarkPtr = TkrTextSetMark(textPtr, "current", &startIndex);
     textPtr->currentMarkIndex = startIndex;
 
     sharedTextPtr->numPeers += 1;
-=======
-    Tk_GetRelief(interp, DEF_TEXT_SELECT_RELIEF, &textPtr->selTagPtr->relief);
-    textPtr->selTagPtr->reliefObj = Tcl_NewStringObj(DEF_TEXT_SELECT_RELIEF, -1);
-    Tcl_IncrRefCount(textPtr->selTagPtr->reliefObj);
-    textPtr->currentMarkPtr = TkTextSetMark(textPtr, "current", &startIndex);
-    textPtr->insertMarkPtr = TkTextSetMark(textPtr, "insert", &startIndex);
->>>>>>> c33654db
 
     /*
      * Create the option table for this widget class. If it has already been
@@ -1945,7 +1932,6 @@
 	    result = TCL_ERROR;
 	    goto done;
 	}
-<<<<<<< HEAD
 	if (TestIfDisabled(interp, textPtr, &result)
 		|| TestIfDead(interp, textPtr, &result)
 		|| TestIfPerformingUndoRedo(interp, sharedTextPtr, &result)) {
@@ -1955,13 +1941,6 @@
 	    /*
 	     * Simple case requires no predetermination of indices.
 	     */
-=======
-	if (textPtr->state != TK_TEXT_STATE_DISABLED) {
-	    if (objc < 5) {
-		/*
-		 * Simple case requires no predetermination of indices.
-		 */
->>>>>>> c33654db
 
 	    TkTextIndex index1, index2, *index2Ptr;
 	    int triggerUserMod = TestIfTriggerUserMod(sharedTextPtr, objv[2]);
@@ -2316,7 +2295,6 @@
 	    result = TCL_ERROR;
 	    goto done;
 	}
-<<<<<<< HEAD
 	if (TestIfDisabled(interp, textPtr, &result)
 		|| TestIfDead(interp, textPtr, &result)
 		|| TestIfPerformingUndoRedo(interp, sharedTextPtr, &result)) {
@@ -2328,11 +2306,6 @@
 
 	if (triggerWatch) {
 	    TkTextSaveCursorIndex(textPtr);
-=======
-	if (textPtr->state != TK_TEXT_STATE_DISABLED) {
-	    result = TextInsertCmd(NULL, textPtr, interp, objc-3, objv+3,
-		    indexPtr, 1);
->>>>>>> c33654db
 	}
 	result = TextInsertCmd(textPtr, interp, objc - 3, objv + 3, &index, 1, triggerWatch,
 		triggerWatch, triggerUserMod, commandIndex == TEXT_TK_TEXTINSERT);
@@ -2479,33 +2452,9 @@
 	    result = TCL_ERROR;
 	    goto done;
 	}
-<<<<<<< HEAD
 	if (TestIfDisabled(interp, textPtr, &result) || TestIfDead(interp, textPtr, &result)) {
 	    goto done;
 	}
-=======
-	if (textPtr->state != TK_TEXT_STATE_DISABLED) {
-	    int lineNum;
-	    Tcl_Size byteIndex;
-	    TkTextIndex index;
-
-	    /*
-	     * The 'replace' operation is quite complex to do correctly,
-	     * because we want a number of criteria to hold:
-	     *
-	     * 1.  The insertion point shouldn't move, unless it is within the
-	     *	   deleted range. In this case it should end up after the new
-	     *	   text.
-	     *
-	     * 2.  The window should not change the text it shows - should not
-	     *	   scroll vertically - unless the result of the replace is
-	     *	   that the insertion position which used to be on-screen is
-	     *	   now off-screen.
-	     */
-
-	    byteIndex = textPtr->topIndex.byteIndex;
-	    lineNum = TkBTreeLinesTo(textPtr, textPtr->topIndex.linePtr);
->>>>>>> c33654db
 
 	triggerUserMod = TestIfTriggerUserMod(sharedTextPtr, objv[2]);
 	triggerWatch = triggerUserMod || sharedTextPtr->triggerAlways;
@@ -4406,7 +4355,6 @@
     if (textPtr->selAttrs.inactiveFgColor != textPtr->textConfigAttrs.inactiveFgColor) {
 	textPtr->selTagPtr->attrs.inactiveFgColor = textPtr->selAttrs.inactiveFgColor;
     }
-<<<<<<< HEAD
     if (textPtr->selAttrs.borderWidthObj != textPtr->textConfigAttrs.borderWidthObj) {
 	textPtr->selTagPtr->attrs.borderWidthObj = textPtr->selAttrs.borderWidthObj;
 	textPtr->selTagPtr->attrs.borderWidth = textPtr->selAttrs.borderWidth;
@@ -4415,50 +4363,6 @@
     textPtr->selAttrs = textPtr->selTagPtr->attrs;
     TkTextUpdateTagDisplayFlags(textPtr->selTagPtr);
     TkTextRedrawTag(NULL, textPtr, NULL, NULL, textPtr->selTagPtr, 0);
-=======
-    if (textPtr->selTagPtr->selFgColor == NULL) {
-	textPtr->selTagPtr->fgColor = textPtr->selFgColorPtr;
-    } else {
-	textPtr->selTagPtr->selFgColor = textPtr->selFgColorPtr;
-    }
-    textPtr->selTagPtr->affectsDisplay = 0;
-    textPtr->selTagPtr->affectsDisplayGeometry = 0;
-    if ((textPtr->selTagPtr->elide >= 0)
-	    || (textPtr->selTagPtr->tkfont != NULL)
-	    || (textPtr->selTagPtr->justify != TK_JUSTIFY_NULL)
-	    || (textPtr->selTagPtr->lMargin1 != INT_MIN)
-	    || (textPtr->selTagPtr->lMargin2 != INT_MIN)
-	    || (textPtr->selTagPtr->offset != INT_MIN)
-	    || (textPtr->selTagPtr->rMargin != INT_MIN)
-	    || (textPtr->selTagPtr->spacing1 != INT_MIN)
-	    || (textPtr->selTagPtr->spacing2 != INT_MIN)
-	    || (textPtr->selTagPtr->spacing3 != INT_MIN)
-	    || (textPtr->selTagPtr->tabStringPtr != NULL)
-	    || (textPtr->selTagPtr->tabStyle == TK_TEXT_TABSTYLE_TABULAR)
-	    || (textPtr->selTagPtr->tabStyle == TK_TEXT_TABSTYLE_WORDPROCESSOR)
-	    || (textPtr->selTagPtr->wrapMode == TEXT_WRAPMODE_CHAR)
-	    || (textPtr->selTagPtr->wrapMode == TEXT_WRAPMODE_NONE)
-	    || (textPtr->selTagPtr->wrapMode == TEXT_WRAPMODE_WORD)) {
-	textPtr->selTagPtr->affectsDisplay = 1;
-	textPtr->selTagPtr->affectsDisplayGeometry = 1;
-    }
-    if ((textPtr->selTagPtr->border != NULL)
-	    || (textPtr->selTagPtr->selBorder != NULL)
-	    || (textPtr->selTagPtr->relief != TK_RELIEF_NULL)
-	    || (textPtr->selTagPtr->bgStipple != None)
-	    || (textPtr->selTagPtr->fgColor != NULL)
-	    || (textPtr->selTagPtr->selFgColor != NULL)
-	    || (textPtr->selTagPtr->fgStipple != None)
-	    || (textPtr->selTagPtr->overstrike >= 0)
-	    || (textPtr->selTagPtr->overstrikeColor != NULL)
-	    || (textPtr->selTagPtr->underline >= 0)
-	    || (textPtr->selTagPtr->underlineColor != NULL)
-	    || (textPtr->selTagPtr->lMarginColor != NULL)
-	    || (textPtr->selTagPtr->rMarginColor != NULL)) {
-	textPtr->selTagPtr->affectsDisplay = 1;
-    }
-    TkTextRedrawTag(NULL, textPtr, NULL, NULL, textPtr->selTagPtr, 1);
->>>>>>> c33654db
 
     /*
      * Claim the selection if we've suddenly started exporting it and there
