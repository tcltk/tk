--- conflicted
+++ resolved
@@ -298,16 +298,9 @@
     {TK_OPTION_BORDER, "-selectbackground", "selectBackground", "Foreground",
 	DEF_TEXT_SELECT_COLOR, TCL_INDEX_NONE, offsetof(TkText, selAttrs.border),
 	0, DEF_TEXT_SELECT_MONO, 0},
-<<<<<<< HEAD
     {TK_OPTION_PIXELS, "-selectborderwidth", "selectBorderWidth", "BorderWidth",
 	DEF_TEXT_SELECT_BD_COLOR, offsetof(TkText, selAttrs.borderWidthObj),
 	offsetof(TkText, selAttrs.borderWidth), TK_OPTION_NULL_OK, DEF_TEXT_SELECT_BD_MONO, 0},
-=======
-    {TK_OPTION_PIXELS, "-selectborderwidth", "selectBorderWidth",
-	"BorderWidth", DEF_TEXT_SELECT_BD_COLOR,
-	offsetof(TkText, selBorderWidthObj), offsetof(TkText, selBorderWidth),
-	0, DEF_TEXT_SELECT_BD_MONO, 0},
->>>>>>> 1380f074
     {TK_OPTION_COLOR, "-selectforeground", "selectForeground", "Background",
 	DEF_TEXT_SELECT_FG_COLOR, TCL_INDEX_NONE, offsetof(TkText, selAttrs.fgColor),
 	TK_OPTION_NULL_OK, DEF_TEXT_SELECT_FG_MONO, 0},
@@ -566,12 +559,12 @@
     TK_DUMP_INCLUDE_SYSTEM_COLORS   = 1U << 31,
     TK_DUMP_INSPECT_DFLT            = TK_DUMP_DUMP_ALL,
     TK_DUMP_INSPECT_COMPLETE        = TK_DUMP_INSPECT_DFLT|TK_DUMP_TAG_BINDINGS|TK_DUMP_TEXT_CONFIGS|
-			              TK_DUMP_TAG_CONFIGS|TK_DUMP_INCLUDE_SEL|TK_DUMP_INSERT_MARK|
+				      TK_DUMP_TAG_CONFIGS|TK_DUMP_INCLUDE_SEL|TK_DUMP_INSERT_MARK|
 				      TK_DUMP_INCLUDE_DATABASE_CONFIG|TK_DUMP_INCLUDE_SYSTEM_CONFIG|
 				      TK_DUMP_INCLUDE_DEFAULT_CONFIG|TK_DUMP_ELIDE|
 				      TK_DUMP_INCLUDE_SYSTEM_COLORS,
     TK_DUMP_INSPECT_ALL             = TK_DUMP_INSPECT_COMPLETE|TK_DUMP_DISPLAY_TEXT|
-			              TK_DUMP_DONT_RESOLVE_COLORS|TK_DUMP_DONT_RESOLVE_FONTS|
+				      TK_DUMP_DONT_RESOLVE_COLORS|TK_DUMP_DONT_RESOLVE_FONTS|
 				      TK_DUMP_NESTED,
 };
 
@@ -4313,31 +4306,6 @@
     } else {
 	currentEpoch = TkBTreeEpoch(tree);
     }
-    if (textPtr->insertBorderWidth < 0) {
-	textPtr->insertBorderWidth = 0;
-	if (textPtr->insertBorderWidthObj) {
-	    Tcl_DecrRefCount(textPtr->insertBorderWidthObj);
-	}
-	textPtr->insertBorderWidthObj = Tcl_NewIntObj(0);
-	Tcl_IncrRefCount(textPtr->insertBorderWidthObj);
-    }
-    if (textPtr->insertWidth < 0) {
-	textPtr->insertWidth = 0;
-	if (textPtr->insertWidthObj) {
-	    Tcl_DecrRefCount(textPtr->insertWidthObj);
-	}
-	textPtr->insertWidthObj = Tcl_NewIntObj(0);
-	Tcl_IncrRefCount(textPtr->insertWidthObj);
-    }
-    if (textPtr->selBorderWidth < 0) {
-	textPtr->selBorderWidth = 0;
-	if (textPtr->selBorderWidthObj) {
-	    Tcl_DecrRefCount(textPtr->selBorderWidthObj);
-	}
-	textPtr->selBorderWidthObj = Tcl_NewIntObj(0);
-	Tcl_IncrRefCount(textPtr->selBorderWidthObj);
-    }
-
 
     /*
      * Don't allow negative values for specific attributes.
