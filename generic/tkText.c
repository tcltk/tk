/*
 * tkText.c --
 *
 *	This module provides a big chunk of the implementation of multi-line
 *	editable text widgets for Tk. Among other things, it provides the Tcl
 *	command interfaces to text widgets. The B-tree representation of text
 *	and its actual display are implemented elsewhere.
 *
 * Copyright (c) 1992-1994 The Regents of the University of California.
 * Copyright (c) 1994-1996 Sun Microsystems, Inc.
 * Copyright (c) 1999 by Scriptics Corporation.
 *
 * See the file "license.terms" for information on usage and redistribution of
 * this file, and for a DISCLAIMER OF ALL WARRANTIES.
 */

#include "default.h"
#include "tkInt.h"
#include "tkUndo.h"

#if defined(MAC_OSX_TK)
#define Style TkStyle
#define DInfo TkDInfo
#endif

/*
 * For compatibility with Tk 4.0 through 8.4.x, we allow tabs to be
 * mis-specified with non-increasing values. These are converted into tabs
 * which are the equivalent of at least a character width apart.
 */

#if (TK_MAJOR_VERSION < 9)
#define _TK_ALLOW_DECREASING_TABS
#endif

#include "tkText.h"

/*
 * Used to avoid having to allocate and deallocate arrays on the fly for
 * commonly used functions. Must be > 0.
 */

#define PIXEL_CLIENTS 5

/*
 * The 'TkTextState' enum in tkText.h is used to define a type for the -state
 * option of the Text widget. These values are used as indices into the string
 * table below.
 */

static const char *const stateStrings[] = {
    "disabled", "normal", NULL
};

/*
 * The 'TkWrapMode' enum in tkText.h is used to define a type for the -wrap
 * option of the Text widget. These values are used as indices into the string
 * table below.
 */

static const char *const wrapStrings[] = {
    "char", "none", "word", NULL
};

/*
 * The 'TkTextTabStyle' enum in tkText.h is used to define a type for the
 * -tabstyle option of the Text widget. These values are used as indices into
 * the string table below.
 */

static const char *const tabStyleStrings[] = {
    "tabular", "wordprocessor", NULL
};

/*
 * The 'TkTextInsertUnfocussed' enum in tkText.h is used to define a type for
 * the -insertunfocussed option of the Text widget. These values are used as
 * indice into the string table below.
 */

static const char *const insertUnfocussedStrings[] = {
    "hollow", "none", "solid", NULL
};

/*
 * The following functions and custom option type are used to define the
 * "line" option type, and thereby handle the text widget '-startline',
 * '-endline' configuration options which are of that type.
 *
 * We do not need a 'freeProc' because all changes to these two options are
 * handled through the TK_TEXT_LINE_RANGE flag in the optionSpecs list, and
 * the internal storage is just a pointer, which therefore doesn't need
 * freeing.
 */

static int		SetLineStartEnd(ClientData clientData,
			    Tcl_Interp *interp, Tk_Window tkwin,
			    Tcl_Obj **value, char *recordPtr,
			    int internalOffset, char *oldInternalPtr,
			    int flags);
static Tcl_Obj *	GetLineStartEnd(ClientData clientData,
			    Tk_Window tkwin, char *recordPtr,
			    int internalOffset);
static void		RestoreLineStartEnd(ClientData clientData,
			    Tk_Window tkwin, char *internalPtr,
			    char *oldInternalPtr);
static int		ObjectIsEmpty(Tcl_Obj *objPtr);

static const Tk_ObjCustomOption lineOption = {
    "line",			/* name */
    SetLineStartEnd,		/* setProc */
    GetLineStartEnd,		/* getProc */
    RestoreLineStartEnd,	/* restoreProc */
    NULL,			/* freeProc */
    0
};

/*
 * Information used to parse text configuration options:
 */

static const Tk_OptionSpec optionSpecs[] = {
    {TK_OPTION_BOOLEAN, "-autoseparators", "autoSeparators",
	"AutoSeparators", DEF_TEXT_AUTO_SEPARATORS, -1,
	Tk_Offset(TkText, autoSeparators), 0, 0, 0},
    {TK_OPTION_BORDER, "-background", "background", "Background",
	DEF_TEXT_BG_COLOR, -1, Tk_Offset(TkText, border),
	0, DEF_TEXT_BG_MONO, 0},
    {TK_OPTION_SYNONYM, "-bd", NULL, NULL,
	NULL, 0, -1, 0, "-borderwidth",
	TK_TEXT_LINE_GEOMETRY},
    {TK_OPTION_SYNONYM, "-bg", NULL, NULL,
	NULL, 0, -1, 0, "-background", 0},
    {TK_OPTION_BOOLEAN, "-blockcursor", "blockCursor",
	"BlockCursor", DEF_TEXT_BLOCK_CURSOR, -1,
	Tk_Offset(TkText, insertCursorType), 0, 0, 0},
    {TK_OPTION_PIXELS, "-borderwidth", "borderWidth", "BorderWidth",
	DEF_TEXT_BORDER_WIDTH, -1, Tk_Offset(TkText, borderWidth),
	0, 0, TK_TEXT_LINE_GEOMETRY},
    {TK_OPTION_CURSOR, "-cursor", "cursor", "Cursor",
	DEF_TEXT_CURSOR, -1, Tk_Offset(TkText, cursor),
	TK_OPTION_NULL_OK, 0, 0},
    {TK_OPTION_CUSTOM, "-endline", NULL, NULL,
	 NULL, -1, Tk_Offset(TkText, end), TK_OPTION_NULL_OK,
	 &lineOption, TK_TEXT_LINE_RANGE},
    {TK_OPTION_BOOLEAN, "-exportselection", "exportSelection",
	"ExportSelection", DEF_TEXT_EXPORT_SELECTION, -1,
	Tk_Offset(TkText, exportSelection), 0, 0, 0},
    {TK_OPTION_SYNONYM, "-fg", "foreground", NULL,
	NULL, 0, -1, 0, "-foreground", 0},
    {TK_OPTION_FONT, "-font", "font", "Font",
	DEF_TEXT_FONT, -1, Tk_Offset(TkText, tkfont), 0, 0,
	TK_TEXT_LINE_GEOMETRY},
    {TK_OPTION_COLOR, "-foreground", "foreground", "Foreground",
	DEF_TEXT_FG, -1, Tk_Offset(TkText, fgColor), 0,
	0, 0},
    {TK_OPTION_PIXELS, "-height", "height", "Height",
	DEF_TEXT_HEIGHT, -1, Tk_Offset(TkText, height), 0, 0, 0},
    {TK_OPTION_COLOR, "-highlightbackground", "highlightBackground",
	"HighlightBackground", DEF_TEXT_HIGHLIGHT_BG,
	-1, Tk_Offset(TkText, highlightBgColorPtr),
	0, 0, 0},
    {TK_OPTION_COLOR, "-highlightcolor", "highlightColor", "HighlightColor",
	DEF_TEXT_HIGHLIGHT, -1, Tk_Offset(TkText, highlightColorPtr),
	0, 0, 0},
    {TK_OPTION_PIXELS, "-highlightthickness", "highlightThickness",
	"HighlightThickness", DEF_TEXT_HIGHLIGHT_WIDTH, -1,
	Tk_Offset(TkText, highlightWidth), 0, 0, TK_TEXT_LINE_GEOMETRY},
    {TK_OPTION_BORDER, "-inactiveselectbackground","inactiveSelectBackground",
	"Foreground",
	DEF_TEXT_INACTIVE_SELECT_COLOR,
	-1, Tk_Offset(TkText, inactiveSelBorder),
	TK_OPTION_NULL_OK, DEF_TEXT_SELECT_MONO, 0},
    {TK_OPTION_BORDER, "-insertbackground", "insertBackground", "Foreground",
	DEF_TEXT_INSERT_BG,
	-1, Tk_Offset(TkText, insertBorder),
	0, 0, 0},
    {TK_OPTION_PIXELS, "-insertborderwidth", "insertBorderWidth",
	"BorderWidth", DEF_TEXT_INSERT_BD_COLOR, -1,
	Tk_Offset(TkText, insertBorderWidth), 0,
	(ClientData) DEF_TEXT_INSERT_BD_MONO, 0},
    {TK_OPTION_INT, "-insertofftime", "insertOffTime", "OffTime",
	DEF_TEXT_INSERT_OFF_TIME, -1, Tk_Offset(TkText, insertOffTime),
	0, 0, 0},
    {TK_OPTION_INT, "-insertontime", "insertOnTime", "OnTime",
	DEF_TEXT_INSERT_ON_TIME, -1, Tk_Offset(TkText, insertOnTime),
	0, 0, 0},
    {TK_OPTION_STRING_TABLE,
	"-insertunfocussed", "insertUnfocussed", "InsertUnfocussed",
	DEF_TEXT_INSERT_UNFOCUSSED, -1, Tk_Offset(TkText, insertUnfocussed),
	0, insertUnfocussedStrings, 0},
    {TK_OPTION_PIXELS, "-insertwidth", "insertWidth", "InsertWidth",
	DEF_TEXT_INSERT_WIDTH, -1, Tk_Offset(TkText, insertWidth),
	0, 0, 0},
    {TK_OPTION_INT, "-maxundo", "maxUndo", "MaxUndo",
	DEF_TEXT_MAX_UNDO, -1, Tk_Offset(TkText, maxUndo), 0, 0, 0},
    {TK_OPTION_PIXELS, "-padx", "padX", "Pad",
	DEF_TEXT_PADX, -1, Tk_Offset(TkText, padX), 0, 0,
	TK_TEXT_LINE_GEOMETRY},
    {TK_OPTION_PIXELS, "-pady", "padY", "Pad",
	DEF_TEXT_PADY, -1, Tk_Offset(TkText, padY), 0, 0, 0},
    {TK_OPTION_RELIEF, "-relief", "relief", "Relief",
	DEF_TEXT_RELIEF, -1, Tk_Offset(TkText, relief), 0, 0, 0},
    {TK_OPTION_BORDER, "-selectbackground", "selectBackground", "Foreground",
	DEF_TEXT_SELECT_COLOR, -1, Tk_Offset(TkText, selBorder),
	0, DEF_TEXT_SELECT_MONO, 0},
    {TK_OPTION_PIXELS, "-selectborderwidth", "selectBorderWidth",
	"BorderWidth", DEF_TEXT_SELECT_BD_COLOR,
	Tk_Offset(TkText, selBorderWidthPtr),
	Tk_Offset(TkText, selBorderWidth),
	TK_OPTION_NULL_OK, DEF_TEXT_SELECT_BD_MONO, 0},
    {TK_OPTION_COLOR, "-selectforeground", "selectForeground", "Background",
	DEF_TEXT_SELECT_FG_COLOR, -1, Tk_Offset(TkText, selFgColorPtr),
	TK_CONFIG_NULL_OK, DEF_TEXT_SELECT_FG_MONO, 0},
    {TK_OPTION_BOOLEAN, "-setgrid", "setGrid", "SetGrid",
	DEF_TEXT_SET_GRID, -1, Tk_Offset(TkText, setGrid), 0, 0, 0},
    {TK_OPTION_PIXELS, "-spacing1", "spacing1", "Spacing",
	DEF_TEXT_SPACING1, -1, Tk_Offset(TkText, spacing1),
	TK_OPTION_DONT_SET_DEFAULT, 0 , TK_TEXT_LINE_GEOMETRY },
    {TK_OPTION_PIXELS, "-spacing2", "spacing2", "Spacing",
	DEF_TEXT_SPACING2, -1, Tk_Offset(TkText, spacing2),
	TK_OPTION_DONT_SET_DEFAULT, 0 , TK_TEXT_LINE_GEOMETRY },
    {TK_OPTION_PIXELS, "-spacing3", "spacing3", "Spacing",
	DEF_TEXT_SPACING3, -1, Tk_Offset(TkText, spacing3),
	TK_OPTION_DONT_SET_DEFAULT, 0 , TK_TEXT_LINE_GEOMETRY },
    {TK_OPTION_CUSTOM, "-startline", NULL, NULL,
	 NULL, -1, Tk_Offset(TkText, start), TK_OPTION_NULL_OK,
	 &lineOption, TK_TEXT_LINE_RANGE},
    {TK_OPTION_STRING_TABLE, "-state", "state", "State",
	DEF_TEXT_STATE, -1, Tk_Offset(TkText, state),
	0, stateStrings, 0},
    {TK_OPTION_STRING, "-tabs", "tabs", "Tabs",
	DEF_TEXT_TABS, Tk_Offset(TkText, tabOptionPtr), -1,
	TK_OPTION_NULL_OK, 0, TK_TEXT_LINE_GEOMETRY},
    {TK_OPTION_STRING_TABLE, "-tabstyle", "tabStyle", "TabStyle",
	DEF_TEXT_TABSTYLE, -1, Tk_Offset(TkText, tabStyle),
	0, tabStyleStrings, TK_TEXT_LINE_GEOMETRY},
    {TK_OPTION_STRING, "-takefocus", "takeFocus", "TakeFocus",
	DEF_TEXT_TAKE_FOCUS, -1, Tk_Offset(TkText, takeFocus),
	TK_OPTION_NULL_OK, 0, 0},
    {TK_OPTION_BOOLEAN, "-undo", "undo", "Undo",
	DEF_TEXT_UNDO, -1, Tk_Offset(TkText, undo), 0, 0 , 0},
    {TK_OPTION_INT, "-width", "width", "Width",
	DEF_TEXT_WIDTH, -1, Tk_Offset(TkText, width), 0, 0,
	TK_TEXT_LINE_GEOMETRY},
    {TK_OPTION_STRING_TABLE, "-wrap", "wrap", "Wrap",
	DEF_TEXT_WRAP, -1, Tk_Offset(TkText, wrapMode),
	0, wrapStrings, TK_TEXT_LINE_GEOMETRY},
    {TK_OPTION_STRING, "-xscrollcommand", "xScrollCommand", "ScrollCommand",
	DEF_TEXT_XSCROLL_COMMAND, -1, Tk_Offset(TkText, xScrollCmd),
	TK_OPTION_NULL_OK, 0, 0},
    {TK_OPTION_STRING, "-yscrollcommand", "yScrollCommand", "ScrollCommand",
	DEF_TEXT_YSCROLL_COMMAND, -1, Tk_Offset(TkText, yScrollCmd),
	TK_OPTION_NULL_OK, 0, 0},
    {TK_OPTION_END, NULL, NULL, NULL, 0, 0, 0, 0, 0, 0}
};

/*
 * These three typedefs, the structure and the SearchPerform, SearchCore
 * functions below are used for line-based searches of the text widget, and,
 * in particular, to handle multi-line matching even though the text widget is
 * a single-line based data structure. They are completely abstracted away
 * from the Text widget internals, however, so could easily be re-used with
 * any line-based entity to provide multi-line matching.
 *
 * We have abstracted this code away from the text widget to try to keep Tk as
 * modular as possible.
 */

struct SearchSpec;	/* Forward declaration. */

typedef ClientData	SearchAddLineProc(int lineNum,
			    struct SearchSpec *searchSpecPtr,
			    Tcl_Obj *theLine, int *lenPtr,
			    int *extraLinesPtr);
typedef int		SearchMatchProc(int lineNum,
			    struct SearchSpec *searchSpecPtr,
			    ClientData clientData, Tcl_Obj *theLine,
			    int matchOffset, int matchLength);
typedef int		SearchLineIndexProc(Tcl_Interp *interp,
			    Tcl_Obj *objPtr, struct SearchSpec *searchSpecPtr,
			    int *linePosPtr, int *offsetPosPtr);

typedef struct SearchSpec {
    int exact;			/* Whether search is exact or regexp. */
    int noCase;			/* Case-insenstivive? */
    int noLineStop;		/* If not set, a regexp search will use the
				 * TCL_REG_NLSTOP flag. */
    int overlap;		/* If set, results from multiple searches
				 * (-all) are allowed to overlap each
				 * other. */
    int strictLimits;		/* If set, matches must be completely inside
				 * the from,to range. Otherwise the limits
				 * only apply to the start of each match. */
    int all;			/* Whether all or the first match should be
				 * reported. */
    int startLine;		/* First line to examine. */
    int startOffset;		/* Index in first line to start at. */
    int stopLine;		/* Last line to examine, or -1 when we search
				 * all available text. */
    int stopOffset;		/* Index to stop at, provided stopLine is not
				 * -1. */
    int numLines;		/* Total lines which are available. */
    int backwards;		/* Searching forwards or backwards. */
    Tcl_Obj *varPtr;		/* If non-NULL, store length(s) of match(es)
				 * in this variable. */
    Tcl_Obj *countPtr;		/* Keeps track of currently found lengths. */
    Tcl_Obj *resPtr;		/* Keeps track of currently found locations */
    int searchElide;		/* Search in hidden text as well. */
    SearchAddLineProc *addLineProc;
				/* Function to call when we need to add
				 * another line to the search string so far */
    SearchMatchProc *foundMatchProc;
				/* Function to call when we have found a
				 * match. */
    SearchLineIndexProc *lineIndexProc;
				/* Function to call when we have found a
				 * match. */
    ClientData clientData;	/* Information about structure being searched,
				 * in this case a text widget. */
} SearchSpec;

/*
 * The text-widget-independent functions which actually perform the search,
 * handling both regexp and exact searches.
 */

static int		SearchCore(Tcl_Interp *interp,
			    SearchSpec *searchSpecPtr, Tcl_Obj *patObj);
static int		SearchPerform(Tcl_Interp *interp,
			    SearchSpec *searchSpecPtr, Tcl_Obj *patObj,
			    Tcl_Obj *fromPtr, Tcl_Obj *toPtr);

/*
 * Boolean variable indicating whether or not special debugging code should be
 * executed.
 */

int tkTextDebug = 0;

/*
 * Forward declarations for functions defined later in this file:
 */

static int		ConfigureText(Tcl_Interp *interp,
			    TkText *textPtr, int objc, Tcl_Obj *const objv[]);
static int		DeleteIndexRange(TkSharedText *sharedPtr,
			    TkText *textPtr, const TkTextIndex *indexPtr1,
			    const TkTextIndex *indexPtr2, int viewUpdate);
static int		CountIndices(const TkText *textPtr,
			    const TkTextIndex *indexPtr1,
			    const TkTextIndex *indexPtr2,
			    TkTextCountType type);
static void		DestroyText(TkText *textPtr);
static int		InsertChars(TkSharedText *sharedTextPtr,
			    TkText *textPtr, TkTextIndex *indexPtr,
			    Tcl_Obj *stringPtr, int viewUpdate);
static void		TextBlinkProc(ClientData clientData);
static void		TextCmdDeletedProc(ClientData clientData);
static int		CreateWidget(TkSharedText *sharedPtr, Tk_Window tkwin,
			    Tcl_Interp *interp, const TkText *parent,
			    int objc, Tcl_Obj *const objv[]);
static void		TextEventProc(ClientData clientData,
			    XEvent *eventPtr);
static int		TextFetchSelection(ClientData clientData, int offset,
			    char *buffer, int maxBytes);
static int		TextIndexSortProc(const void *first,
			    const void *second);
static int		TextInsertCmd(TkSharedText *sharedTextPtr,
			    TkText *textPtr, Tcl_Interp *interp,
			    int objc, Tcl_Obj *const objv[],
			    const TkTextIndex *indexPtr, int viewUpdate);
static int		TextReplaceCmd(TkText *textPtr, Tcl_Interp *interp,
			    const TkTextIndex *indexFromPtr,
			    const TkTextIndex *indexToPtr,
			    int objc, Tcl_Obj *const objv[], int viewUpdate);
static int		TextSearchCmd(TkText *textPtr, Tcl_Interp *interp,
			    int objc, Tcl_Obj *const objv[]);
static int		TextEditCmd(TkText *textPtr, Tcl_Interp *interp,
			    int objc, Tcl_Obj *const objv[]);
static int		TextWidgetObjCmd(ClientData clientData,
			    Tcl_Interp *interp,
			    int objc, Tcl_Obj *const objv[]);
static int		SharedTextObjCmd(ClientData clientData,
			    Tcl_Interp *interp,
			    int objc, Tcl_Obj *const objv[]);
static void		TextWorldChangedCallback(ClientData instanceData);
static void		TextWorldChanged(TkText *textPtr, int mask);
static int		TextDumpCmd(TkText *textPtr, Tcl_Interp *interp,
			    int objc, Tcl_Obj *const objv[]);
static int		DumpLine(Tcl_Interp *interp, TkText *textPtr,
			    int what, TkTextLine *linePtr, int start, int end,
			    int lineno, Tcl_Obj *command);
static int		DumpSegment(TkText *textPtr, Tcl_Interp *interp,
			    const char *key, const char *value,
			    Tcl_Obj *command, const TkTextIndex *index,
			    int what);
static int		TextEditUndo(TkText *textPtr);
static int		TextEditRedo(TkText *textPtr);
static Tcl_Obj *	TextGetText(const TkText *textPtr,
			    const TkTextIndex *index1,
			    const TkTextIndex *index2, int visibleOnly);
static void		GenerateModifiedEvent(TkText *textPtr);
static void		UpdateDirtyFlag(TkSharedText *sharedPtr);
static void		TextPushUndoAction(TkText *textPtr,
			    Tcl_Obj *undoString, int insert,
			    const TkTextIndex *index1Ptr,
			    const TkTextIndex *index2Ptr);
static int		TextSearchIndexInLine(const SearchSpec *searchSpecPtr,
			    TkTextLine *linePtr, int byteIndex);
static int		TextPeerCmd(TkText *textPtr, Tcl_Interp *interp,
			    int objc, Tcl_Obj *const objv[]);
static TkUndoProc	TextUndoRedoCallback;

/*
 * Declarations of the three search procs required by the multi-line search
 * routines.
 */

static SearchMatchProc		TextSearchFoundMatch;
static SearchAddLineProc	TextSearchAddNextLine;
static SearchLineIndexProc	TextSearchGetLineIndex;

/*
 * The structure below defines text class behavior by means of functions that
 * can be invoked from generic window code.
 */

static const Tk_ClassProcs textClass = {
    sizeof(Tk_ClassProcs),	/* size */
    TextWorldChangedCallback,	/* worldChangedProc */
    NULL,					/* createProc */
    NULL					/* modalProc */
};

/*
 *--------------------------------------------------------------
 *
 * Tk_TextObjCmd --
 *
 *	This function is invoked to process the "text" Tcl command. See the
 *	user documentation for details on what it does.
 *
 * Results:
 *	A standard Tcl result.
 *
 * Side effects:
 *	See the user documentation.
 *
 *--------------------------------------------------------------
 */

int
Tk_TextObjCmd(
    ClientData clientData,	/* Main window associated with interpreter. */
    Tcl_Interp *interp,		/* Current interpreter. */
    int objc,			/* Number of arguments. */
    Tcl_Obj *const objv[])	/* Argument objects. */
{
    Tk_Window tkwin = clientData;

    if (objc < 2) {
	Tcl_WrongNumArgs(interp, 1, objv, "pathName ?-option value ...?");
	return TCL_ERROR;
    }

    return CreateWidget(NULL, tkwin, interp, NULL, objc, objv);
}

/*
 *--------------------------------------------------------------
 *
 * CreateWidget --
 *
 *	This function is invoked to process the "text" Tcl command, (when
 *	called by Tk_TextObjCmd) and the "$text peer create" text widget
 *	sub-command (called from TextPeerCmd).
 *
 *	See the user documentation for details on what it does.
 *
 * Results:
 *	A standard Tcl result, places the name of the widget created into the
 *	interp's result.
 *
 * Side effects:
 *	See the user documentation.
 *
 *--------------------------------------------------------------
 */

static int
CreateWidget(
    TkSharedText *sharedPtr,	/* Shared widget info, or NULL. */
    Tk_Window tkwin,		/* Main window associated with interpreter. */
    Tcl_Interp *interp,		/* Current interpreter. */
    const TkText *parent,	/* If non-NULL then take default start, end
				 * from this parent. */
    int objc,			/* Number of arguments. */
    Tcl_Obj *const objv[])	/* Argument objects. */
{
    register TkText *textPtr;
    Tk_OptionTable optionTable;
    TkTextIndex startIndex;
    Tk_Window newWin;

    /*
     * Create the window.
     */

    newWin = Tk_CreateWindowFromPath(interp, tkwin, Tcl_GetString(objv[1]),
	    NULL);
    if (newWin == NULL) {
	return TCL_ERROR;
    }

    /*
     * Create the text widget and initialize everything to zero, then set the
     * necessary initial (non-NULL) values. It is important that the 'set' tag
     * and 'insert', 'current' mark pointers are all NULL to start.
     */

    textPtr = ckalloc(sizeof(TkText));
    memset(textPtr, 0, sizeof(TkText));

    textPtr->tkwin = newWin;
    textPtr->display = Tk_Display(newWin);
    textPtr->interp = interp;
    textPtr->widgetCmd = Tcl_CreateObjCommand(interp,
	    Tk_PathName(textPtr->tkwin), TextWidgetObjCmd,
	    textPtr, TextCmdDeletedProc);

    if (sharedPtr == NULL) {
	sharedPtr = ckalloc(sizeof(TkSharedText));
	memset(sharedPtr, 0, sizeof(TkSharedText));

	sharedPtr->refCount = 0;
	sharedPtr->peers = NULL;
	sharedPtr->tree = TkBTreeCreate(sharedPtr);

	Tcl_InitHashTable(&sharedPtr->tagTable, TCL_STRING_KEYS);
	Tcl_InitHashTable(&sharedPtr->markTable, TCL_STRING_KEYS);
	Tcl_InitHashTable(&sharedPtr->windowTable, TCL_STRING_KEYS);
	Tcl_InitHashTable(&sharedPtr->imageTable, TCL_STRING_KEYS);
	sharedPtr->undoStack = TkUndoInitStack(interp,0);
	sharedPtr->undo = 1;
	sharedPtr->isDirty = 0;
	sharedPtr->dirtyMode = TK_TEXT_DIRTY_NORMAL;
	sharedPtr->autoSeparators = 1;
	sharedPtr->lastEditMode = TK_TEXT_EDIT_OTHER;
	sharedPtr->stateEpoch = 0;
    }

    /*
     * Add the new widget to the shared list.
     */

    textPtr->sharedTextPtr = sharedPtr;
    sharedPtr->refCount++;
    textPtr->next = sharedPtr->peers;
    sharedPtr->peers = textPtr;

    /*
     * This refCount will be held until DestroyText is called. Note also that
     * the later call to 'TkTextCreateDInfo' will add more refCounts.
     */

    textPtr->refCount = 1;

    /*
     * Specify start and end lines in the B-tree. The default is the same as
     * the parent, but this can be adjusted to display more or less if the
     * start, end where given as configuration options.
     */

    if (parent != NULL) {
	textPtr->start = parent->start;
	textPtr->end = parent->end;
    } else {
	textPtr->start = NULL;
	textPtr->end = NULL;
    }

    /*
     * Register with the B-tree. In some sense it would be best if we could do
     * this later (after configuration options), so that any changes to
     * start,end do not require a total recalculation.
     */

    TkBTreeAddClient(sharedPtr->tree, textPtr, textPtr->charHeight);

    textPtr->state = TK_TEXT_STATE_NORMAL;
    textPtr->relief = TK_RELIEF_FLAT;
    textPtr->cursor = None;
    textPtr->charWidth = 1;
    textPtr->charHeight = 10;
    textPtr->wrapMode = TEXT_WRAPMODE_CHAR;
    textPtr->prevWidth = Tk_Width(newWin);
    textPtr->prevHeight = Tk_Height(newWin);

    /*
     * This will add refCounts to textPtr.
     */

    TkTextCreateDInfo(textPtr);
    TkTextMakeByteIndex(textPtr->sharedTextPtr->tree, textPtr, 0, 0,
	    &startIndex);
    TkTextSetYView(textPtr, &startIndex, 0);
    textPtr->exportSelection = 1;
    textPtr->pickEvent.type = LeaveNotify;
    textPtr->undo = textPtr->sharedTextPtr->undo;
    textPtr->maxUndo = textPtr->sharedTextPtr->maxUndo;
    textPtr->autoSeparators = textPtr->sharedTextPtr->autoSeparators;
    textPtr->tabOptionPtr = NULL;

    /*
     * Create the "sel" tag and the "current" and "insert" marks.
     */

    textPtr->selBorder = NULL;
    textPtr->inactiveSelBorder = NULL;
    textPtr->selBorderWidth = 0;
    textPtr->selBorderWidthPtr = NULL;
    textPtr->selFgColorPtr = NULL;

    /*
     * Note: it is important that textPtr->selTagPtr is NULL before this
     * initial call.
     */

    textPtr->selTagPtr = TkTextCreateTag(textPtr, "sel", NULL);
    textPtr->selTagPtr->reliefString =
	    ckalloc(sizeof(DEF_TEXT_SELECT_RELIEF));
    strcpy(textPtr->selTagPtr->reliefString, DEF_TEXT_SELECT_RELIEF);
    Tk_GetRelief(interp, DEF_TEXT_SELECT_RELIEF, &textPtr->selTagPtr->relief);
    textPtr->currentMarkPtr = TkTextSetMark(textPtr, "current", &startIndex);
    textPtr->insertMarkPtr = TkTextSetMark(textPtr, "insert", &startIndex);

    /*
     * Create the option table for this widget class. If it has already been
     * created, the cached pointer will be returned.
     */

    optionTable = Tk_CreateOptionTable(interp, optionSpecs);

    Tk_SetClass(textPtr->tkwin, "Text");
    Tk_SetClassProcs(textPtr->tkwin, &textClass, textPtr);
    textPtr->optionTable = optionTable;

    Tk_CreateEventHandler(textPtr->tkwin,
	    ExposureMask|StructureNotifyMask|FocusChangeMask,
	    TextEventProc, textPtr);
    Tk_CreateEventHandler(textPtr->tkwin, KeyPressMask|KeyReleaseMask
	    |ButtonPressMask|ButtonReleaseMask|EnterWindowMask
	    |LeaveWindowMask|PointerMotionMask|VirtualEventMask,
	    TkTextBindProc, textPtr);
    Tk_CreateSelHandler(textPtr->tkwin, XA_PRIMARY, XA_STRING,
	    TextFetchSelection, textPtr, XA_STRING);

    if (Tk_InitOptions(interp, (char *) textPtr, optionTable, textPtr->tkwin)
	    != TCL_OK) {
	Tk_DestroyWindow(textPtr->tkwin);
	return TCL_ERROR;
    }
    if (ConfigureText(interp, textPtr, objc-2, objv+2) != TCL_OK) {
	Tk_DestroyWindow(textPtr->tkwin);
	return TCL_ERROR;
    }

    Tcl_SetObjResult(interp, TkNewWindowObj(textPtr->tkwin));
    return TCL_OK;
}

/*
 *--------------------------------------------------------------
 *
 * TextWidgetObjCmd --
 *
 *	This function is invoked to process the Tcl command that corresponds
 *	to a text widget. See the user documentation for details on what it
 *	does.
 *
 * Results:
 *	A standard Tcl result.
 *
 * Side effects:
 *	See the user documentation.
 *
 *--------------------------------------------------------------
 */

static int
TextWidgetObjCmd(
    ClientData clientData,	/* Information about text widget. */
    Tcl_Interp *interp,		/* Current interpreter. */
    int objc,			/* Number of arguments. */
    Tcl_Obj *const objv[])	/* Argument objects. */
{
    register TkText *textPtr = clientData;
    int result = TCL_OK;
    int index;

    static const char *const optionStrings[] = {
	"bbox", "cget", "compare", "configure", "count", "debug", "delete",
	"dlineinfo", "dump", "edit", "get", "image", "index", "insert",
	"mark", "peer", "replace", "scan", "search", "see", "tag", "window",
	"xview", "yview", NULL
    };
    enum options {
	TEXT_BBOX, TEXT_CGET, TEXT_COMPARE, TEXT_CONFIGURE, TEXT_COUNT,
	TEXT_DEBUG, TEXT_DELETE, TEXT_DLINEINFO, TEXT_DUMP, TEXT_EDIT,
	TEXT_GET, TEXT_IMAGE, TEXT_INDEX, TEXT_INSERT, TEXT_MARK,
	TEXT_PEER, TEXT_REPLACE, TEXT_SCAN, TEXT_SEARCH, TEXT_SEE,
	TEXT_TAG, TEXT_WINDOW, TEXT_XVIEW, TEXT_YVIEW
    };

    if (objc < 2) {
	Tcl_WrongNumArgs(interp, 1, objv, "option ?arg ...?");
	return TCL_ERROR;
    }

    if (Tcl_GetIndexFromObjStruct(interp, objv[1], optionStrings,
	    sizeof(char *), "option", 0, &index) != TCL_OK) {
	return TCL_ERROR;
    }
    textPtr->refCount++;

    switch ((enum options) index) {
    case TEXT_BBOX: {
	int x, y, width, height;
	const TkTextIndex *indexPtr;

	if (objc != 3) {
	    Tcl_WrongNumArgs(interp, 2, objv, "index");
	    result = TCL_ERROR;
	    goto done;
	}
	indexPtr = TkTextGetIndexFromObj(interp, textPtr, objv[2]);
	if (indexPtr == NULL) {
	    result = TCL_ERROR;
	    goto done;
	}
	if (TkTextIndexBbox(textPtr, indexPtr, &x, &y, &width, &height,
		NULL) == 0) {
	    Tcl_Obj *listObj = Tcl_NewListObj(0, NULL);

	    Tcl_ListObjAppendElement(interp, listObj, Tcl_NewIntObj(x));
	    Tcl_ListObjAppendElement(interp, listObj, Tcl_NewIntObj(y));
	    Tcl_ListObjAppendElement(interp, listObj, Tcl_NewIntObj(width));
	    Tcl_ListObjAppendElement(interp, listObj, Tcl_NewIntObj(height));

	    Tcl_SetObjResult(interp, listObj);
	}
	break;
    }
    case TEXT_CGET:
	if (objc != 3) {
	    Tcl_WrongNumArgs(interp, 2, objv, "option");
	    result = TCL_ERROR;
	    goto done;
	} else {
	    Tcl_Obj *objPtr = Tk_GetOptionValue(interp, (char *) textPtr,
		    textPtr->optionTable, objv[2], textPtr->tkwin);

	    if (objPtr == NULL) {
		result = TCL_ERROR;
		goto done;
	    }
	    Tcl_SetObjResult(interp, objPtr);
	    result = TCL_OK;
	}
	break;
    case TEXT_COMPARE: {
	int relation, value;
	const char *p;
	const TkTextIndex *index1Ptr, *index2Ptr;

	if (objc != 5) {
	    Tcl_WrongNumArgs(interp, 2, objv, "index1 op index2");
	    result = TCL_ERROR;
	    goto done;
	}
	index1Ptr = TkTextGetIndexFromObj(interp, textPtr, objv[2]);
	index2Ptr = TkTextGetIndexFromObj(interp, textPtr, objv[4]);
	if (index1Ptr == NULL || index2Ptr == NULL) {
	    result = TCL_ERROR;
	    goto done;
	}
	relation = TkTextIndexCmp(index1Ptr, index2Ptr);
	p = Tcl_GetString(objv[3]);
	if (p[0] == '<') {
	    value = (relation < 0);
	    if ((p[1] == '=') && (p[2] == 0)) {
		value = (relation <= 0);
	    } else if (p[1] != 0) {
		goto compareError;
	    }
	} else if (p[0] == '>') {
	    value = (relation > 0);
	    if ((p[1] == '=') && (p[2] == 0)) {
		value = (relation >= 0);
	    } else if (p[1] != 0) {
		goto compareError;
	    }
	} else if ((p[0] == '=') && (p[1] == '=') && (p[2] == 0)) {
	    value = (relation == 0);
	} else if ((p[0] == '!') && (p[1] == '=') && (p[2] == 0)) {
	    value = (relation != 0);
	} else {
	    goto compareError;
	}
	Tcl_SetObjResult(interp, Tcl_NewBooleanObj(value));
	break;

    compareError:
	Tcl_SetObjResult(interp, Tcl_ObjPrintf(
		"bad comparison operator \"%s\": must be"
		" <, <=, ==, >=, >, or !=", Tcl_GetString(objv[3])));
	Tcl_SetErrorCode(interp, "TK", "VALUE", "COMPARISON", NULL);
	result = TCL_ERROR;
	goto done;
    }
    case TEXT_CONFIGURE:
	if (objc <= 3) {
	    Tcl_Obj *objPtr = Tk_GetOptionInfo(interp, (char *) textPtr,
		    textPtr->optionTable, ((objc == 3) ? objv[2] : NULL),
		    textPtr->tkwin);

	    if (objPtr == NULL) {
		result = TCL_ERROR;
		goto done;
	    }
	    Tcl_SetObjResult(interp, objPtr);
	} else {
	    result = ConfigureText(interp, textPtr, objc-2, objv+2);
	}
	break;
    case TEXT_COUNT: {
	const TkTextIndex *indexFromPtr, *indexToPtr;
	int i, found = 0, update = 0;
	Tcl_Obj *objPtr = NULL;

	if (objc < 4) {
	    Tcl_WrongNumArgs(interp, 2, objv,
		    "?-option value ...? index1 index2");
	    result = TCL_ERROR;
	    goto done;
	}

	indexFromPtr = TkTextGetIndexFromObj(interp, textPtr, objv[objc-2]);
	if (indexFromPtr == NULL) {
	    result = TCL_ERROR;
	    goto done;
	}
	indexToPtr = TkTextGetIndexFromObj(interp, textPtr, objv[objc-1]);
	if (indexToPtr == NULL) {
	    result = TCL_ERROR;
	    goto done;
	}

	for (i = 2; i < objc-2; i++) {
	    int value, length;
	    const char *option = Tcl_GetString(objv[i]);
	    char c;

	    length = objv[i]->length;
	    if (length < 2 || option[0] != '-') {
		goto badOption;
	    }
	    c = option[1];
	    if (c == 'c' && !strncmp("-chars", option, (unsigned) length)) {
		value = CountIndices(textPtr, indexFromPtr, indexToPtr,
			COUNT_CHARS);
	    } else if (c == 'd' && (length > 8)
		    && !strncmp("-displaychars", option, (unsigned) length)) {
		value = CountIndices(textPtr, indexFromPtr, indexToPtr,
			COUNT_DISPLAY_CHARS);
	    } else if (c == 'd' && (length > 8)
		    && !strncmp("-displayindices", option,(unsigned)length)) {
		value = CountIndices(textPtr, indexFromPtr, indexToPtr,
			COUNT_DISPLAY_INDICES);
	    } else if (c == 'd' && (length > 8)
		    && !strncmp("-displaylines", option, (unsigned) length)) {
		TkTextLine *fromPtr, *lastPtr;
		TkTextIndex index;

		int compare = TkTextIndexCmp(indexFromPtr, indexToPtr);
		value = 0;

		if (compare == 0) {
		    goto countDone;
		}

		if (compare > 0) {
		    const TkTextIndex *tmpPtr = indexFromPtr;

		    indexFromPtr = indexToPtr;
		    indexToPtr = tmpPtr;
		}

		lastPtr = TkBTreeFindLine(textPtr->sharedTextPtr->tree,
			textPtr,
			TkBTreeNumLines(textPtr->sharedTextPtr->tree,textPtr));
		fromPtr = indexFromPtr->linePtr;
		if (fromPtr == lastPtr) {
		    goto countDone;
		}

		/*
		 * Caution: we must NEVER call TkTextUpdateOneLine with the
		 * last artificial line in the widget.
		 */

		index = *indexFromPtr;
		index.byteIndex = 0;

		/*
		 * We're going to count up all display lines in the logical
		 * line of 'indexFromPtr' up to, but not including the logical
		 * line of 'indexToPtr', and then subtract off what we didn't
		 * want from 'from' and add on what we didn't count from 'to.
		 */

		while (index.linePtr != indexToPtr->linePtr) {
		    value += TkTextUpdateOneLine(textPtr, fromPtr,0,&index,0);

		    /*
		     * We might have skipped past indexToPtr, if we have
		     * multiple logical lines in a single display line.
		     */
		    if (TkTextIndexCmp(&index,indexToPtr) > 0) {
			break;
		    }
		}

		/*
		 * Now we need to adjust the count to add on the number of
		 * display lines in the last logical line, and subtract off
		 * the number of display lines overcounted in the first
		 * logical line. This logic is still ok if both indices are in
		 * the same logical line.
		 */

		index.linePtr = indexFromPtr->linePtr;
		index.byteIndex = 0;
		while (1) {
		    TkTextFindDisplayLineEnd(textPtr, &index, 1, NULL);
		    if (index.byteIndex >= indexFromPtr->byteIndex) {
			break;
		    }
		    TkTextIndexForwBytes(textPtr, &index, 1, &index);
		    value--;

		}
		if (indexToPtr->linePtr != lastPtr) {
		    index.linePtr = indexToPtr->linePtr;
		    index.byteIndex = 0;
		    while (1) {
			TkTextFindDisplayLineEnd(textPtr, &index, 1, NULL);
			if (index.byteIndex >= indexToPtr->byteIndex) {
			    break;
			}
			TkTextIndexForwBytes(textPtr, &index, 1, &index);
			value++;
		    }
		}

		if (compare > 0) {
		    value = -value;
		}
	    } else if (c == 'i'
		    && !strncmp("-indices", option, (unsigned) length)) {
		value = CountIndices(textPtr, indexFromPtr, indexToPtr,
			COUNT_INDICES);
	    } else if (c == 'l'
		    && !strncmp("-lines", option, (unsigned) length)) {
		value = TkBTreeLinesTo(textPtr, indexToPtr->linePtr)
			- TkBTreeLinesTo(textPtr, indexFromPtr->linePtr);
	    } else if (c == 'u'
		    && !strncmp("-update", option, (unsigned) length)) {
		update = 1;
		continue;
	    } else if (c == 'x'
		    && !strncmp("-xpixels", option, (unsigned) length)) {
		int x1, x2;
		TkTextIndex index;

		index = *indexFromPtr;
		TkTextFindDisplayLineEnd(textPtr, &index, 0, &x1);
		index = *indexToPtr;
		TkTextFindDisplayLineEnd(textPtr, &index, 0, &x2);
		value = x2 - x1;
	    } else if (c == 'y'
		    && !strncmp("-ypixels", option, (unsigned) length)) {
		if (update) {
		    TkTextUpdateLineMetrics(textPtr,
			    TkBTreeLinesTo(textPtr, indexFromPtr->linePtr),
			    TkBTreeLinesTo(textPtr, indexToPtr->linePtr), -1);
		}
		value = TkTextIndexYPixels(textPtr, indexToPtr)
			- TkTextIndexYPixels(textPtr, indexFromPtr);
	    } else {
		goto badOption;
	    }

	countDone:
	    found++;
	    if (found == 1) {
		Tcl_SetObjResult(interp, Tcl_NewIntObj(value));
	    } else {
		if (found == 2) {
		    /*
		     * Move the first item we put into the result into the
		     * first element of the list object.
		     */

		    objPtr = Tcl_NewObj();
		    Tcl_ListObjAppendElement(NULL, objPtr,
			    Tcl_GetObjResult(interp));
		}
		Tcl_ListObjAppendElement(NULL, objPtr, Tcl_NewIntObj(value));
	    }
	}

	if (found == 0) {
	    /*
	     * Use the default '-indices'.
	     */

	    int value = CountIndices(textPtr, indexFromPtr, indexToPtr,
		    COUNT_INDICES);

	    Tcl_SetObjResult(interp, Tcl_NewIntObj(value));
	} else if (found > 1) {
	    Tcl_SetObjResult(interp, objPtr);
	}
	break;

    badOption:
	Tcl_SetObjResult(interp, Tcl_ObjPrintf(
		"bad option \"%s\" must be -chars, -displaychars, "
		"-displayindices, -displaylines, -indices, -lines, -update, "
		"-xpixels, or -ypixels", Tcl_GetString(objv[i])));
	Tcl_SetErrorCode(interp, "TK", "TEXT", "INDEX_OPTION", NULL);
	result = TCL_ERROR;
	goto done;
    }
    case TEXT_DEBUG:
	if (objc > 3) {
	    Tcl_WrongNumArgs(interp, 2, objv, "boolean");
	    result = TCL_ERROR;
	    goto done;
	}
	if (objc == 2) {
	    Tcl_SetObjResult(interp, Tcl_NewBooleanObj(tkBTreeDebug));
	} else {
	    if (Tcl_GetBooleanFromObj(interp, objv[2],
		    &tkBTreeDebug) != TCL_OK) {
		result = TCL_ERROR;
		goto done;
	    }
	    tkTextDebug = tkBTreeDebug;
	}
	break;
    case TEXT_DELETE:
	if (objc < 3) {
	    Tcl_WrongNumArgs(interp, 2, objv, "index1 ?index2 ...?");
	    result = TCL_ERROR;
	    goto done;
	}
	if (textPtr->state == TK_TEXT_STATE_NORMAL) {
	    if (objc < 5) {
		/*
		 * Simple case requires no predetermination of indices.
		 */

		const TkTextIndex *indexPtr1, *indexPtr2;

		/*
		 * Parse the starting and stopping indices.
		 */

		indexPtr1 = TkTextGetIndexFromObj(textPtr->interp, textPtr,
			objv[2]);
		if (indexPtr1 == NULL) {
		    result = TCL_ERROR;
		    goto done;
		}
		if (objc == 4) {
		    indexPtr2 = TkTextGetIndexFromObj(textPtr->interp,
			    textPtr, objv[3]);
		    if (indexPtr2 == NULL) {
			result = TCL_ERROR;
			goto done;
		    }
		} else {
		    indexPtr2 = NULL;
		}
		DeleteIndexRange(NULL, textPtr, indexPtr1, indexPtr2, 1);
	    } else {
		/*
		 * Multi-index pair case requires that we prevalidate the
		 * indices and sort from last to first so that deletes occur
		 * in the exact (unshifted) text. It also needs to handle
		 * partial and fully overlapping ranges. We have to do this
		 * with multiple passes.
		 */

		TkTextIndex *indices, *ixStart, *ixEnd, *lastStart;
		char *useIdx;
		int i;

		objc -= 2;
		objv += 2;
		indices = ckalloc((objc + 1) * sizeof(TkTextIndex));

		/*
		 * First pass verifies that all indices are valid.
		 */

		for (i = 0; i < objc; i++) {
		    const TkTextIndex *indexPtr =
			    TkTextGetIndexFromObj(interp, textPtr, objv[i]);

		    if (indexPtr == NULL) {
			result = TCL_ERROR;
			ckfree(indices);
			goto done;
		    }
		    indices[i] = *indexPtr;
		}

		/*
		 * Pad out the pairs evenly to make later code easier.
		 */

		if (objc & 1) {
		    indices[i] = indices[i-1];
		    TkTextIndexForwChars(NULL, &indices[i], 1, &indices[i],
			    COUNT_INDICES);
		    objc++;
		}
		useIdx = ckalloc(objc);
		memset(useIdx, 0, (unsigned) objc);

		/*
		 * Do a decreasing order sort so that we delete the end ranges
		 * first to maintain index consistency.
		 */

		qsort(indices, (unsigned) objc / 2,
			2 * sizeof(TkTextIndex), TextIndexSortProc);
		lastStart = NULL;

		/*
		 * Second pass will handle bogus ranges (end < start) and
		 * overlapping ranges.
		 */

		for (i = 0; i < objc; i += 2) {
		    ixStart = &indices[i];
		    ixEnd = &indices[i+1];
		    if (TkTextIndexCmp(ixEnd, ixStart) <= 0) {
			continue;
		    }
		    if (lastStart) {
			if (TkTextIndexCmp(ixStart, lastStart) == 0) {
			    /*
			     * Start indices were equal, and the sort placed
			     * the longest range first, so skip this one.
			     */

			    continue;
			} else if (TkTextIndexCmp(lastStart, ixEnd) < 0) {
			    /*
			     * The next pair has a start range before the end
			     * point of the last range. Constrain the delete
			     * range, but use the pointer values.
			     */

			    *ixEnd = *lastStart;
			    if (TkTextIndexCmp(ixEnd, ixStart) <= 0) {
				continue;
			    }
			}
		    }
		    lastStart = ixStart;
		    useIdx[i] = 1;
		}

		/*
		 * Final pass take the input from the previous and deletes the
		 * ranges which are flagged to be deleted.
		 */

		for (i = 0; i < objc; i += 2) {
		    if (useIdx[i]) {
			/*
			 * We don't need to check the return value because all
			 * indices are preparsed above.
			 */

			DeleteIndexRange(NULL, textPtr, &indices[i],
				&indices[i+1], 1);
		    }
		}
		ckfree(indices);
	    }
	}
	break;
    case TEXT_DLINEINFO: {
	int x, y, width, height, base;
	const TkTextIndex *indexPtr;

	if (objc != 3) {
	    Tcl_WrongNumArgs(interp, 2, objv, "index");
	    result = TCL_ERROR;
	    goto done;
	}
	indexPtr = TkTextGetIndexFromObj(interp, textPtr, objv[2]);
	if (indexPtr == NULL) {
	    result = TCL_ERROR;
	    goto done;
	}
	if (TkTextDLineInfo(textPtr, indexPtr, &x, &y, &width, &height,
		&base) == 0) {
	    Tcl_Obj *listObj = Tcl_NewListObj(0, NULL);

	    Tcl_ListObjAppendElement(interp, listObj, Tcl_NewIntObj(x));
	    Tcl_ListObjAppendElement(interp, listObj, Tcl_NewIntObj(y));
	    Tcl_ListObjAppendElement(interp, listObj, Tcl_NewIntObj(width));
	    Tcl_ListObjAppendElement(interp, listObj, Tcl_NewIntObj(height));
	    Tcl_ListObjAppendElement(interp, listObj, Tcl_NewIntObj(base));

	    Tcl_SetObjResult(interp, listObj);
	}
	break;
    }
    case TEXT_DUMP:
	result = TextDumpCmd(textPtr, interp, objc, objv);
	break;
    case TEXT_EDIT:
	result = TextEditCmd(textPtr, interp, objc, objv);
	break;
    case TEXT_GET: {
	Tcl_Obj *objPtr = NULL;
	int i, found = 0, visible = 0;
	const char *name;
	int length;

	if (objc < 3) {
	    Tcl_WrongNumArgs(interp, 2, objv,
		    "?-displaychars? ?--? index1 ?index2 ...?");
	    result = TCL_ERROR;
	    goto done;
	}

	/*
	 * Simple, restrictive argument parsing. The only options are -- and
	 * -displaychars (or any unique prefix).
	 */

	i = 2;
	if (objc > 3) {
	    name = Tcl_GetString(objv[i]);
	    length = objv[i]->length;
	    if (length > 1 && name[0] == '-') {
		if (strncmp("-displaychars", name, (unsigned) length) == 0) {
		    i++;
		    visible = 1;
		    name = Tcl_GetString(objv[i]);
		    length = objv[i]->length;
		}
		if ((i < objc-1) && (length == 2) && !strcmp("--", name)) {
		    i++;
		}
	    }
	}

	for (; i < objc; i += 2) {
	    const TkTextIndex *index1Ptr, *index2Ptr;
	    TkTextIndex index2;

	    index1Ptr = TkTextGetIndexFromObj(interp, textPtr, objv[i]);
	    if (index1Ptr == NULL) {
		if (objPtr) {
		    Tcl_DecrRefCount(objPtr);
		}
		result = TCL_ERROR;
		goto done;
	    }

	    if (i+1 == objc) {
		TkTextIndexForwChars(NULL, index1Ptr, 1, &index2,
			COUNT_INDICES);
		index2Ptr = &index2;
	    } else {
		index2Ptr = TkTextGetIndexFromObj(interp, textPtr, objv[i+1]);
		if (index2Ptr == NULL) {
		    if (objPtr) {
			Tcl_DecrRefCount(objPtr);
		    }
		    result = TCL_ERROR;
		    goto done;
		}
	    }

	    if (TkTextIndexCmp(index1Ptr, index2Ptr) < 0) {
		/*
		 * We want to move the text we get from the window into the
		 * result, but since this could in principle be a megabyte or
		 * more, we want to do it efficiently!
		 */

		Tcl_Obj *get = TextGetText(textPtr, index1Ptr, index2Ptr,
			visible);

		found++;
		if (found == 1) {
		    Tcl_SetObjResult(interp, get);
		} else {
		    if (found == 2) {
			/*
			 * Move the first item we put into the result into the
			 * first element of the list object.
			 */

			objPtr = Tcl_NewObj();
			Tcl_ListObjAppendElement(NULL, objPtr,
				Tcl_GetObjResult(interp));
		    }
		    Tcl_ListObjAppendElement(NULL, objPtr, get);
		}
	    }
	}
	if (found > 1) {
	    Tcl_SetObjResult(interp, objPtr);
	}
	break;
    }
    case TEXT_IMAGE:
	result = TkTextImageCmd(textPtr, interp, objc, objv);
	break;
    case TEXT_INDEX: {
	const TkTextIndex *indexPtr;

	if (objc != 3) {
	    Tcl_WrongNumArgs(interp, 2, objv, "index");
	    result = TCL_ERROR;
	    goto done;
	}

	indexPtr = TkTextGetIndexFromObj(interp, textPtr, objv[2]);
	if (indexPtr == NULL) {
	    result = TCL_ERROR;
	    goto done;
	}
	Tcl_SetObjResult(interp, TkTextNewIndexObj(textPtr, indexPtr));
	break;
    }
    case TEXT_INSERT: {
	const TkTextIndex *indexPtr;

	if (objc < 4) {
	    Tcl_WrongNumArgs(interp, 2, objv,
		    "index chars ?tagList chars tagList ...?");
	    result = TCL_ERROR;
	    goto done;
	}
	indexPtr = TkTextGetIndexFromObj(interp, textPtr, objv[2]);
	if (indexPtr == NULL) {
	    result = TCL_ERROR;
	    goto done;
	}
	if (textPtr->state == TK_TEXT_STATE_NORMAL) {
	    result = TextInsertCmd(NULL, textPtr, interp, objc-3, objv+3,
		    indexPtr, 1);
	}
	break;
    }
    case TEXT_MARK:
	result = TkTextMarkCmd(textPtr, interp, objc, objv);
	break;
    case TEXT_PEER:
	result = TextPeerCmd(textPtr, interp, objc, objv);
	break;
    case TEXT_REPLACE: {
	const TkTextIndex *indexFromPtr, *indexToPtr;

	if (objc < 5) {
	    Tcl_WrongNumArgs(interp, 2, objv,
		    "index1 index2 chars ?tagList chars tagList ...?");
	    result = TCL_ERROR;
	    goto done;
	}
	indexFromPtr = TkTextGetIndexFromObj(interp, textPtr, objv[2]);
	if (indexFromPtr == NULL) {
	    result = TCL_ERROR;
	    goto done;
	}
	indexToPtr = TkTextGetIndexFromObj(interp, textPtr, objv[3]);
	if (indexToPtr == NULL) {
	    result = TCL_ERROR;
	    goto done;
	}
	if (TkTextIndexCmp(indexFromPtr, indexToPtr) > 0) {
	    Tcl_SetObjResult(interp, Tcl_ObjPrintf(
		    "index \"%s\" before \"%s\" in the text",
		    Tcl_GetString(objv[3]), Tcl_GetString(objv[2])));
	    Tcl_SetErrorCode(interp, "TK", "TEXT", "INDEX_ORDER", NULL);
	    result = TCL_ERROR;
	    goto done;
	}
	if (textPtr->state == TK_TEXT_STATE_NORMAL) {
	    int lineNum, byteIndex;
	    TkTextIndex index;

	    /*
	     * The 'replace' operation is quite complex to do correctly,
	     * because we want a number of criteria to hold:
	     *
	     * 1.  The insertion point shouldn't move, unless it is within the
	     *	   deleted range. In this case it should end up after the new
	     *	   text.
	     *
	     * 2.  The window should not change the text it shows - should not
	     *	   scroll vertically - unless the result of the replace is
	     *	   that the insertion position which used to be on-screen is
	     *	   now off-screen.
	     */

	    byteIndex = textPtr->topIndex.byteIndex;
	    lineNum = TkBTreeLinesTo(textPtr, textPtr->topIndex.linePtr);

	    TkTextMarkSegToIndex(textPtr, textPtr->insertMarkPtr, &index);
	    if ((TkTextIndexCmp(indexFromPtr, &index) < 0)
		    && (TkTextIndexCmp(indexToPtr, &index) > 0)) {
		/*
		 * The insertion point is inside the range to be replaced, so
		 * we have to do some calculations to ensure it doesn't move
		 * unnecessarily.
		 */

		int deleteInsertOffset, insertLength, j;

		insertLength = 0;
		for (j = 4; j < objc; j += 2) {
		    insertLength += Tcl_GetCharLength(objv[j]);
		}

		/*
		 * Calculate 'deleteInsertOffset' as an offset we will apply
		 * to the insertion point after this operation.
		 */

		deleteInsertOffset = CountIndices(textPtr, indexFromPtr,
			&index, COUNT_CHARS);
		if (deleteInsertOffset > insertLength) {
		    deleteInsertOffset = insertLength;
		}

		result = TextReplaceCmd(textPtr, interp, indexFromPtr,
			indexToPtr, objc, objv, 0);

		if (result == TCL_OK) {
		    /*
		     * Move the insertion position to the correct place.
		     */

		    TkTextIndexForwChars(NULL, indexFromPtr,
			    deleteInsertOffset, &index, COUNT_INDICES);
		    TkBTreeUnlinkSegment(textPtr->insertMarkPtr,
			    textPtr->insertMarkPtr->body.mark.linePtr);
		    TkBTreeLinkSegment(textPtr->insertMarkPtr, &index);
		}
	    } else {
		result = TextReplaceCmd(textPtr, interp, indexFromPtr,
			indexToPtr, objc, objv, 1);
	    }
	    if (result == TCL_OK) {
		/*
		 * Now ensure the top-line is in the right place.
		 */

		TkTextMakeByteIndex(textPtr->sharedTextPtr->tree, textPtr,
			lineNum, byteIndex, &index);
		TkTextSetYView(textPtr, &index, TK_TEXT_NOPIXELADJUST);
	    }
	}
	break;
    }
    case TEXT_SCAN:
	result = TkTextScanCmd(textPtr, interp, objc, objv);
	break;
    case TEXT_SEARCH:
	result = TextSearchCmd(textPtr, interp, objc, objv);
	break;
    case TEXT_SEE:
	result = TkTextSeeCmd(textPtr, interp, objc, objv);
	break;
    case TEXT_TAG:
	result = TkTextTagCmd(textPtr, interp, objc, objv);
	break;
    case TEXT_WINDOW:
	result = TkTextWindowCmd(textPtr, interp, objc, objv);
	break;
    case TEXT_XVIEW:
	result = TkTextXviewCmd(textPtr, interp, objc, objv);
	break;
    case TEXT_YVIEW:
	result = TkTextYviewCmd(textPtr, interp, objc, objv);
	break;
    }

  done:
    textPtr->refCount--;
    if (textPtr->refCount == 0) {
	ckfree(textPtr);
    }
    return result;
}

/*
 *--------------------------------------------------------------
 *
 * SharedTextObjCmd --
 *
 *	This function is invoked to process commands on the shared portion of
 *	a text widget. Currently it is not actually exported as a Tcl command,
 *	and is only used internally to process parts of undo/redo scripts.
 *	See the user documentation for 'text' for details on what it does -
 *	the only subcommands it currently supports are 'insert' and 'delete'.
 *
 * Results:
 *	A standard Tcl result.
 *
 * Side effects:
 *	See the user documentation for "text".
 *
 *--------------------------------------------------------------
 */

static int
SharedTextObjCmd(
    ClientData clientData,	/* Information about shared test B-tree. */
    Tcl_Interp *interp,		/* Current interpreter. */
    int objc,			/* Number of arguments. */
    Tcl_Obj *const objv[])	/* Argument objects. */
{
    register TkSharedText *sharedPtr = clientData;
    int result = TCL_OK;
    int index;

    static const char *const optionStrings[] = {
	"delete", "insert", NULL
    };
    enum options {
	TEXT_DELETE, TEXT_INSERT
    };

    if (objc < 2) {
	Tcl_WrongNumArgs(interp, 1, objv, "option ?arg ...?");
	return TCL_ERROR;
    }

    if (Tcl_GetIndexFromObjStruct(interp, objv[1], optionStrings,
	    sizeof(char *), "option", 0, &index) != TCL_OK) {
	return TCL_ERROR;
    }

    switch ((enum options) index) {
    case TEXT_DELETE:
	if (objc < 3) {
	    Tcl_WrongNumArgs(interp, 2, objv, "index1 ?index2 ...?");
	    return TCL_ERROR;
	}
	if (objc < 5) {
	    /*
	     * Simple case requires no predetermination of indices.
	     */

	    TkTextIndex index1;

	    /*
	     * Parse the starting and stopping indices.
	     */

	    result = TkTextSharedGetObjIndex(interp, sharedPtr, objv[2],
		    &index1);
	    if (result != TCL_OK) {
		return result;
	    }
	    if (objc == 4) {
		TkTextIndex index2;

		result = TkTextSharedGetObjIndex(interp, sharedPtr, objv[3],
			&index2);
		if (result != TCL_OK) {
		    return result;
		}
		DeleteIndexRange(sharedPtr, NULL, &index1, &index2, 1);
	    } else {
		DeleteIndexRange(sharedPtr, NULL, &index1, NULL, 1);
	    }
	    return TCL_OK;
	} else {
	    /* Too many arguments */
	    return TCL_ERROR;
	}
	break;
    case TEXT_INSERT: {
	TkTextIndex index1;

	if (objc < 4) {
	    Tcl_WrongNumArgs(interp, 2, objv,
		    "index chars ?tagList chars tagList ...?");
	    return TCL_ERROR;
	}
	result = TkTextSharedGetObjIndex(interp, sharedPtr, objv[2],
		&index1);
	if (result != TCL_OK) {
	    return result;
	}
	return TextInsertCmd(sharedPtr, NULL, interp, objc-3, objv+3, &index1,
		1);
    }
    default:
	return TCL_OK;
    }
}

/*
 *--------------------------------------------------------------
 *
 * TextPeerCmd --
 *
 *	This function is invoked to process the "text peer" Tcl command. See
 *	the user documentation for details on what it does.
 *
 * Results:
 *	A standard Tcl result.
 *
 * Side effects:
 *	See the user documentation.
 *
 *--------------------------------------------------------------
 */

static int
TextPeerCmd(
    TkText *textPtr,		/* Information about text widget. */
    Tcl_Interp *interp,		/* Current interpreter. */
    int objc,			/* Number of arguments. */
    Tcl_Obj *const objv[])	/* Argument objects. */
{
    Tk_Window tkwin = textPtr->tkwin;
    int index;

    static const char *const peerOptionStrings[] = {
	"create", "names", NULL
    };
    enum peerOptions {
	PEER_CREATE, PEER_NAMES
    };

    if (objc < 3) {
	Tcl_WrongNumArgs(interp, 2, objv, "option ?arg ...?");
	return TCL_ERROR;
    }

    if (Tcl_GetIndexFromObjStruct(interp, objv[2], peerOptionStrings,
	    sizeof(char *), "peer option", 0, &index) != TCL_OK) {
	return TCL_ERROR;
    }

    switch ((enum peerOptions) index) {
    case PEER_CREATE:
	if (objc < 4) {
	    Tcl_WrongNumArgs(interp, 3, objv, "pathName ?-option value ...?");
	    return TCL_ERROR;
	}
	return CreateWidget(textPtr->sharedTextPtr, tkwin, interp, textPtr,
		objc-2, objv+2);
    case PEER_NAMES: {
	TkText *tPtr = textPtr->sharedTextPtr->peers;
	Tcl_Obj *peersObj;

	if (objc > 3) {
	    Tcl_WrongNumArgs(interp, 3, objv, NULL);
	    return TCL_ERROR;
	}
	peersObj = Tcl_NewObj();
	while (tPtr != NULL) {
	    if (tPtr != textPtr) {
		Tcl_ListObjAppendElement(NULL, peersObj,
			TkNewWindowObj(tPtr->tkwin));
	    }
	    tPtr = tPtr->next;
	}
	Tcl_SetObjResult(interp, peersObj);
    }
    }

    return TCL_OK;
}

/*
 *----------------------------------------------------------------------
 *
 * TextReplaceCmd --
 *
 *	This function is invoked to process part of the "replace" widget
 *	command for text widgets.
 *
 * Results:
 *	A standard Tcl result.
 *
 * Side effects:
 *	See the user documentation.
 *
 *	If 'viewUpdate' is false, then textPtr->topIndex may no longer be a
 *	valid index after this function returns. The caller is responsible for
 *	ensuring a correct index is in place.
 *
 *----------------------------------------------------------------------
 */

static int
TextReplaceCmd(
    TkText *textPtr,		/* Information about text widget. */
    Tcl_Interp *interp,		/* Current interpreter. */
    const TkTextIndex *indexFromPtr,
				/* Index from which to replace. */
    const TkTextIndex *indexToPtr,
				/* Index to which to replace. */
    int objc,			/* Number of arguments. */
    Tcl_Obj *const objv[],	/* Argument objects. */
    int viewUpdate)		/* Update vertical view if set. */
{
    /*
     * Perform the deletion and insertion, but ensure no undo-separator is
     * placed between the two operations. Since we are using the helper
     * functions 'DeleteIndexRange' and 'TextInsertCmd' we have to pretend
     * that the autoSeparators setting is off, so that we don't get an
     * undo-separator between the delete and insert.
     */

    int origAutoSep = textPtr->sharedTextPtr->autoSeparators;
    int result, lineNumber;
    TkTextIndex indexTmp;

    if (textPtr->sharedTextPtr->undo) {
	textPtr->sharedTextPtr->autoSeparators = 0;
	if (origAutoSep &&
		textPtr->sharedTextPtr->lastEditMode!=TK_TEXT_EDIT_REPLACE) {
	    TkUndoInsertUndoSeparator(textPtr->sharedTextPtr->undoStack);
	}
    }

    /*
     * Must save and restore line in indexFromPtr based on line number; can't
     * keep the line itself as that might be eliminated/invalidated when
     * deleting the range. [Bug 1602537]
     */

    indexTmp = *indexFromPtr;
    lineNumber = TkBTreeLinesTo(textPtr, indexFromPtr->linePtr);
    DeleteIndexRange(NULL, textPtr, indexFromPtr, indexToPtr, viewUpdate);
    indexTmp.linePtr = TkBTreeFindLine(indexTmp.tree, textPtr, lineNumber);
    result = TextInsertCmd(NULL, textPtr, interp, objc-4, objv+4,
	    &indexTmp, viewUpdate);

    if (textPtr->sharedTextPtr->undo) {
	textPtr->sharedTextPtr->lastEditMode = TK_TEXT_EDIT_REPLACE;
	textPtr->sharedTextPtr->autoSeparators = origAutoSep;
    }

    return result;
}

/*
 *----------------------------------------------------------------------
 *
 * TextIndexSortProc --
 *
 *	This function is called by qsort when sorting an array of indices in
 *	*decreasing* order (last to first).
 *
 * Results:
 *	The return value is -1 if the first argument should be before the
 *	second element, 0 if it's equivalent, and 1 if it should be after the
 *	second element.
 *
 * Side effects:
 *	None.
 *
 *----------------------------------------------------------------------
 */

static int
TextIndexSortProc(
    const void *first,		/* Elements to be compared. */
    const void *second)
{
    TkTextIndex *pair1 = (TkTextIndex *) first;
    TkTextIndex *pair2 = (TkTextIndex *) second;
    int cmp = TkTextIndexCmp(&pair1[1], &pair2[1]);

    if (cmp == 0) {
	/*
	 * If the first indices were equal, we want the second index of the
	 * pair also to be the greater. Use pointer magic to access the second
	 * index pair.
	 */

	cmp = TkTextIndexCmp(&pair1[0], &pair2[0]);
    }
    if (cmp > 0) {
	return -1;
    } else if (cmp < 0) {
	return 1;
    }
    return 0;
}

/*
 *----------------------------------------------------------------------
 *
 * DestroyText --
 *
 *	This function is invoked when we receive a destroy event to clean up
 *	the internal structure of a text widget. We will free up most of the
 *	internal structure and delete the associated Tcl command. If there are
 *	no outstanding references to the widget, we also free up the textPtr
 *	itself.
 *
 *	The widget has already been flagged as deleted.
 *
 * Results:
 *	None.
 *
 * Side effects:
 *	Either everything or almost everything associated with the text is
 *	freed up.
 *
 *----------------------------------------------------------------------
 */

static void
DestroyText(
    TkText *textPtr)		/* Info about text widget. */
{
    Tcl_HashSearch search;
    Tcl_HashEntry *hPtr;
    TkTextTag *tagPtr;
    TkSharedText *sharedTextPtr = textPtr->sharedTextPtr;

    /*
     * Free up all the stuff that requires special handling. We have already
     * called let Tk_FreeConfigOptions to handle all the standard
     * option-related stuff (and so none of that exists when we are called).
     * Special note: free up display-related information before deleting the
     * B-tree, since display-related stuff may refer to stuff in the B-tree.
     */

    TkTextFreeDInfo(textPtr);
    textPtr->dInfoPtr = NULL;

    /*
     * Remove ourselves from the peer list.
     */

    if (sharedTextPtr->peers == textPtr) {
	sharedTextPtr->peers = textPtr->next;
    } else {
	TkText *nextPtr = sharedTextPtr->peers;
	while (nextPtr != NULL) {
	    if (nextPtr->next == textPtr) {
		nextPtr->next = textPtr->next;
		break;
	    }
	    nextPtr = nextPtr->next;
	}
    }

    /*
     * Always clean up the widget-specific tags first. Common tags (i.e. most)
     * will only be cleaned up when the shared structure is cleaned up.
     *
     * We also need to clean up widget-specific marks ('insert', 'current'),
     * since otherwise marks will never disappear from the B-tree.
     */

    TkTextDeleteTag(textPtr, textPtr->selTagPtr);
    TkBTreeUnlinkSegment(textPtr->insertMarkPtr,
	    textPtr->insertMarkPtr->body.mark.linePtr);
    ckfree(textPtr->insertMarkPtr);
    TkBTreeUnlinkSegment(textPtr->currentMarkPtr,
	    textPtr->currentMarkPtr->body.mark.linePtr);
    ckfree(textPtr->currentMarkPtr);

    /*
     * Now we've cleaned up everything of relevance to us in the B-tree, so we
     * disassociate outselves from it.
     *
     * When the refCount reaches zero, it's time to clean up the shared
     * portion of the text widget.
     */

    sharedTextPtr->refCount--;

    if (sharedTextPtr->refCount > 0) {
	TkBTreeRemoveClient(sharedTextPtr->tree, textPtr);

	/*
	 * Free up any embedded windows which belong to this widget.
	 */

	for (hPtr = Tcl_FirstHashEntry(&sharedTextPtr->windowTable, &search);
		hPtr != NULL; hPtr = Tcl_NextHashEntry(&search)) {
	    TkTextEmbWindowClient *loop;
	    TkTextSegment *ewPtr = Tcl_GetHashValue(hPtr);

	    loop = ewPtr->body.ew.clients;
	    if (loop->textPtr == textPtr) {
		ewPtr->body.ew.clients = loop->next;
		TkTextWinFreeClient(hPtr, loop);
	    } else {
		TkTextEmbWindowClient *client = ewPtr->body.ew.clients;

		client = loop->next;
		while (client != NULL) {
		    if (client->textPtr == textPtr) {
			loop->next = client->next;
			TkTextWinFreeClient(hPtr, client);
			break;
		    } else {
			loop = loop->next;
		    }
		    client = loop->next;
		}
	    }
	}
    } else {
	/*
	 * No need to call 'TkBTreeRemoveClient' first, since this will do
	 * everything in one go, more quickly.
	 */

	TkBTreeDestroy(sharedTextPtr->tree);

	for (hPtr = Tcl_FirstHashEntry(&sharedTextPtr->tagTable, &search);
		hPtr != NULL; hPtr = Tcl_NextHashEntry(&search)) {
	    tagPtr = Tcl_GetHashValue(hPtr);

	    /*
	     * No need to use 'TkTextDeleteTag' since we've already removed
	     * the B-tree completely.
	     */

	    TkTextFreeTag(textPtr, tagPtr);
	}
	Tcl_DeleteHashTable(&sharedTextPtr->tagTable);
	for (hPtr = Tcl_FirstHashEntry(&sharedTextPtr->markTable, &search);
	     hPtr != NULL; hPtr = Tcl_NextHashEntry(&search)) {
	    ckfree(Tcl_GetHashValue(hPtr));
	}
	Tcl_DeleteHashTable(&sharedTextPtr->markTable);
	TkUndoFreeStack(sharedTextPtr->undoStack);

	Tcl_DeleteHashTable(&sharedTextPtr->windowTable);
	Tcl_DeleteHashTable(&sharedTextPtr->imageTable);

	if (sharedTextPtr->bindingTable != NULL) {
	    Tk_DeleteBindingTable(sharedTextPtr->bindingTable);
	}
	ckfree(sharedTextPtr);
    }

    if (textPtr->tabArrayPtr != NULL) {
	ckfree(textPtr->tabArrayPtr);
    }
    if (textPtr->insertBlinkHandler != NULL) {
	Tcl_DeleteTimerHandler(textPtr->insertBlinkHandler);
    }

    textPtr->tkwin = NULL;
    textPtr->refCount--;
    Tcl_DeleteCommandFromToken(textPtr->interp, textPtr->widgetCmd);
    if (textPtr->refCount == 0) {
	ckfree(textPtr);
    }
}

/*
 *----------------------------------------------------------------------
 *
 * ConfigureText --
 *
 *	This function is called to process an objv/objc list, plus the Tk
 *	option database, in order to configure (or reconfigure) a text widget.
 *
 * Results:
 *	The return value is a standard Tcl result. If TCL_ERROR is returned,
 *	then the interp's result contains an error message.
 *
 * Side effects:
 *	Configuration information, such as text string, colors, font, etc. get
 *	set for textPtr; old resources get freed, if there were any.
 *
 *----------------------------------------------------------------------
 */

static int
ConfigureText(
    Tcl_Interp *interp,		/* Used for error reporting. */
    register TkText *textPtr,	/* Information about widget; may or may not
				 * already have values for some fields. */
    int objc,			/* Number of arguments. */
    Tcl_Obj *const objv[])	/* Argument objects. */
{
    Tk_SavedOptions savedOptions;
    int oldExport = textPtr->exportSelection;
    int mask = 0;

    if (Tk_SetOptions(interp, (char *) textPtr, textPtr->optionTable,
	    objc, objv, textPtr->tkwin, &savedOptions, &mask) != TCL_OK) {
	return TCL_ERROR;
    }

    /*
     * Copy down shared flags.
     */

    textPtr->sharedTextPtr->undo = textPtr->undo;
    textPtr->sharedTextPtr->maxUndo = textPtr->maxUndo;
    textPtr->sharedTextPtr->autoSeparators = textPtr->autoSeparators;

    TkUndoSetDepth(textPtr->sharedTextPtr->undoStack,
	    textPtr->sharedTextPtr->maxUndo);

    /*
     * A few other options also need special processing, such as parsing the
     * geometry and setting the background from a 3-D border.
     */

    Tk_SetBackgroundFromBorder(textPtr->tkwin, textPtr->border);

    if (mask & TK_TEXT_LINE_RANGE) {
	int start, end, current;
	TkTextIndex index1, index2, index3;

	/*
	 * Line start and/or end have been adjusted. We need to validate the
	 * first displayed line and arrange for re-layout.
	 */

	TkBTreeClientRangeChanged(textPtr, textPtr->charHeight);

	if (textPtr->start != NULL) {
	    start = TkBTreeLinesTo(NULL, textPtr->start);
	} else {
	    start = 0;
	}
	if (textPtr->end != NULL) {
	    end = TkBTreeLinesTo(NULL, textPtr->end);
	} else {
	    end = TkBTreeNumLines(textPtr->sharedTextPtr->tree, NULL);
	}
	if (start > end) {
	    Tcl_SetObjResult(interp, Tcl_NewStringObj(
		    "-startline must be less than or equal to -endline", -1));
	    Tcl_SetErrorCode(interp, "TK", "TEXT", "INDEX_ORDER", NULL);
	    Tk_RestoreSavedOptions(&savedOptions);
	    return TCL_ERROR;
	}
	current = TkBTreeLinesTo(NULL, textPtr->topIndex.linePtr);
	TkTextMakeByteIndex(textPtr->sharedTextPtr->tree, NULL, start, 0,
		    &index1);
	TkTextMakeByteIndex(textPtr->sharedTextPtr->tree, NULL, end, 0,
		    &index2);
	if (current < start || current > end) {
	    TkTextSearch search;
	    TkTextIndex first, last;
	    int selChanged = 0;

	    TkTextSetYView(textPtr, &index1, 0);

	    /*
	     * We may need to adjust the selection. So we have to check
	     * whether the "sel" tag was applied to anything outside the
	     * current start,end.
	     */

	    TkTextMakeByteIndex(textPtr->sharedTextPtr->tree, NULL, 0, 0,
		    &first);
	    TkTextMakeByteIndex(textPtr->sharedTextPtr->tree, NULL,
		    TkBTreeNumLines(textPtr->sharedTextPtr->tree, NULL),
		    0, &last);
	    TkBTreeStartSearch(&first, &last, textPtr->selTagPtr, &search);
	    if (!TkBTreeCharTagged(&first, textPtr->selTagPtr)
		    && !TkBTreeNextTag(&search)) {
		/* Nothing tagged with "sel" */
	    } else {
		int line = TkBTreeLinesTo(NULL, search.curIndex.linePtr);

		if (line < start) {
		    selChanged = 1;
		} else {
		    TkTextLine *linePtr = search.curIndex.linePtr;

		    while (TkBTreeNextTag(&search)) {
			linePtr = search.curIndex.linePtr;
		    }
		    line = TkBTreeLinesTo(NULL, linePtr);
		    if (line >= end) {
			selChanged = 1;
		    }
		}
	    }
	    if (selChanged) {
		/*
		 * Send an event that the selection has changed, and abort any
		 * partial-selections in progress.
		 */

		TkTextSelectionEvent(textPtr);
		textPtr->abortSelections = 1;
	    }
	}

	/* Indices are potentially obsolete after changing -startline and/or
	 * -endline, therefore increase the epoch.
	 * Also, clamp the insert and current (unshared) marks to the new
	 * -startline/-endline range limits of the widget. All other (shared)
	 * marks are unchanged.
         * The return value of TkTextMarkNameToIndex does not need to be
         * checked: "insert" and "current" marks always exist, and the
         * purpose of the code below precisely is to move them inside the
         * -startline/-endline range.
	 */

	textPtr->sharedTextPtr->stateEpoch++;
	TkTextMarkNameToIndex(textPtr, "insert", &index3);
	if (TkTextIndexCmp(&index3, &index1) < 0) {
	    textPtr->insertMarkPtr = TkTextSetMark(textPtr, "insert", &index1);
	}
	if (TkTextIndexCmp(&index3, &index2) > 0) {
	    textPtr->insertMarkPtr = TkTextSetMark(textPtr, "insert", &index2);
	}
	TkTextMarkNameToIndex(textPtr, "current", &index3);
	if (TkTextIndexCmp(&index3, &index1) < 0) {
	    textPtr->currentMarkPtr = TkTextSetMark(textPtr, "current", &index1);
	}
	if (TkTextIndexCmp(&index3, &index2) > 0) {
	    textPtr->currentMarkPtr = TkTextSetMark(textPtr, "current", &index2);
	}
    }

    /*
     * Don't allow negative spacings.
     */

    if (textPtr->spacing1 < 0) {
	textPtr->spacing1 = 0;
    }
    if (textPtr->spacing2 < 0) {
	textPtr->spacing2 = 0;
    }
    if (textPtr->spacing3 < 0) {
	textPtr->spacing3 = 0;
    }

    /*
     * Parse tab stops.
     */

    if (textPtr->tabArrayPtr != NULL) {
	ckfree(textPtr->tabArrayPtr);
	textPtr->tabArrayPtr = NULL;
    }
    if (textPtr->tabOptionPtr != NULL) {
	textPtr->tabArrayPtr = TkTextGetTabs(interp, textPtr,
		textPtr->tabOptionPtr);
	if (textPtr->tabArrayPtr == NULL) {
	    Tcl_AddErrorInfo(interp,"\n    (while processing -tabs option)");
	    Tk_RestoreSavedOptions(&savedOptions);
	    return TCL_ERROR;
	}
    }

    /*
     * Make sure that configuration options are properly mirrored between the
     * widget record and the "sel" tags. NOTE: we don't have to free up
     * information during the mirroring; old information was freed when it was
     * replaced in the widget record.
     */

    textPtr->selTagPtr->border = textPtr->selBorder;
    if (textPtr->selTagPtr->borderWidthPtr != textPtr->selBorderWidthPtr) {
	textPtr->selTagPtr->borderWidthPtr = textPtr->selBorderWidthPtr;
	textPtr->selTagPtr->borderWidth = textPtr->selBorderWidth;
    }
    textPtr->selTagPtr->fgColor = textPtr->selFgColorPtr;
    textPtr->selTagPtr->affectsDisplay = 0;
    textPtr->selTagPtr->affectsDisplayGeometry = 0;
    if ((textPtr->selTagPtr->elideString != NULL)
	    || (textPtr->selTagPtr->tkfont != None)
	    || (textPtr->selTagPtr->justifyString != NULL)
	    || (textPtr->selTagPtr->lMargin1String != NULL)
	    || (textPtr->selTagPtr->lMargin2String != NULL)
	    || (textPtr->selTagPtr->offsetString != NULL)
	    || (textPtr->selTagPtr->rMarginString != NULL)
	    || (textPtr->selTagPtr->spacing1String != NULL)
	    || (textPtr->selTagPtr->spacing2String != NULL)
	    || (textPtr->selTagPtr->spacing3String != NULL)
	    || (textPtr->selTagPtr->tabStringPtr != NULL)
	    || (textPtr->selTagPtr->wrapMode != TEXT_WRAPMODE_NULL)) {
	textPtr->selTagPtr->affectsDisplay = 1;
	textPtr->selTagPtr->affectsDisplayGeometry = 1;
    }
    if ((textPtr->selTagPtr->border != NULL)
	    || (textPtr->selTagPtr->reliefString != NULL)
	    || (textPtr->selTagPtr->bgStipple != None)
	    || (textPtr->selTagPtr->fgColor != NULL)
	    || (textPtr->selTagPtr->fgStipple != None)
	    || (textPtr->selTagPtr->overstrikeString != NULL)
	    || (textPtr->selTagPtr->underlineString != NULL)) {
	textPtr->selTagPtr->affectsDisplay = 1;
    }
    TkTextRedrawTag(NULL, textPtr, NULL, NULL, textPtr->selTagPtr, 1);

    /*
     * Claim the selection if we've suddenly started exporting it and there
     * are tagged characters.
     */

    if (textPtr->exportSelection && (!oldExport)) {
	TkTextSearch search;
	TkTextIndex first, last;

	TkTextMakeByteIndex(textPtr->sharedTextPtr->tree, textPtr, 0, 0,
		&first);
	TkTextMakeByteIndex(textPtr->sharedTextPtr->tree, textPtr,
		TkBTreeNumLines(textPtr->sharedTextPtr->tree, textPtr),
		0, &last);
	TkBTreeStartSearch(&first, &last, textPtr->selTagPtr, &search);
	if (TkBTreeCharTagged(&first, textPtr->selTagPtr)
		|| TkBTreeNextTag(&search)) {
	    Tk_OwnSelection(textPtr->tkwin, XA_PRIMARY, TkTextLostSelection,
		    textPtr);
	    textPtr->flags |= GOT_SELECTION;
	}
    }

    /*
     * Account for state changes that would reenable blinking cursor state.
     */

    if (textPtr->flags & GOT_FOCUS) {
	Tcl_DeleteTimerHandler(textPtr->insertBlinkHandler);
	textPtr->insertBlinkHandler = NULL;
	TextBlinkProc(textPtr);
    }

    /*
     * Register the desired geometry for the window, and arrange for the
     * window to be redisplayed.
     */

    if (textPtr->width <= 0) {
	textPtr->width = 1;
    }
    if (textPtr->height <= 0) {
	textPtr->height = 1;
    }
    Tk_FreeSavedOptions(&savedOptions);
    TextWorldChanged(textPtr, mask);
    return TCL_OK;
}

/*
 *---------------------------------------------------------------------------
 *
 * TextWorldChangedCallback --
 *
 *	This function is called when the world has changed in some way and the
 *	widget needs to recompute all its graphics contexts and determine its
 *	new geometry.
 *
 * Results:
 *	None.
 *
 * Side effects:
 *	Configures all tags in the Text with a empty objc/objv, for the side
 *	effect of causing all the items to recompute their geometry and to be
 *	redisplayed.
 *
 *---------------------------------------------------------------------------
 */

static void
TextWorldChangedCallback(
    ClientData instanceData)	/* Information about widget. */
{
    TkText *textPtr = instanceData;

    TextWorldChanged(textPtr, TK_TEXT_LINE_GEOMETRY);
}

/*
 *---------------------------------------------------------------------------
 *
 * TextWorldChanged --
 *
 *	This function is called when the world has changed in some way and the
 *	widget needs to recompute all its graphics contexts and determine its
 *	new geometry.
 *
 * Results:
 *	None.
 *
 * Side effects:
 *	Configures all tags in the Text with a empty objc/objv, for the side
 *	effect of causing all the items to recompute their geometry and to be
 *	redisplayed.
 *
 *---------------------------------------------------------------------------
 */

static void
TextWorldChanged(
    TkText *textPtr,		/* Information about widget. */
    int mask)			/* OR'd collection of bits showing what has
				 * changed. */
{
    Tk_FontMetrics fm;
    int border;

    textPtr->charWidth = Tk_TextWidth(textPtr->tkfont, "0", 1);
    if (textPtr->charWidth <= 0) {
	textPtr->charWidth = 1;
    }
    Tk_GetFontMetrics(textPtr->tkfont, &fm);

    textPtr->charHeight = fm.linespace;
    if (textPtr->charHeight <= 0) {
	textPtr->charHeight = 1;
    }
    border = textPtr->borderWidth + textPtr->highlightWidth;
    Tk_GeometryRequest(textPtr->tkwin,
	    textPtr->width * textPtr->charWidth + 2*textPtr->padX + 2*border,
	    textPtr->height*(fm.linespace+textPtr->spacing1+textPtr->spacing3)
		    + 2*textPtr->padY + 2*border);

    Tk_SetInternalBorderEx(textPtr->tkwin,
	    border + textPtr->padX, border + textPtr->padX,
	    border + textPtr->padY, border + textPtr->padY);
    if (textPtr->setGrid) {
	Tk_SetGrid(textPtr->tkwin, textPtr->width, textPtr->height,
		textPtr->charWidth, textPtr->charHeight);
    } else {
	Tk_UnsetGrid(textPtr->tkwin);
    }

    TkTextRelayoutWindow(textPtr, mask);
}

/*
 *--------------------------------------------------------------
 *
 * TextEventProc --
 *
 *	This function is invoked by the Tk dispatcher on structure changes to
 *	a text. For texts with 3D borders, this function is also invoked for
 *	exposures.
 *
 * Results:
 *	None.
 *
 * Side effects:
 *	When the window gets deleted, internal structures get cleaned up.
 *	When it gets exposed, it is redisplayed.
 *
 *--------------------------------------------------------------
 */

static void
TextEventProc(
    ClientData clientData,	/* Information about window. */
    register XEvent *eventPtr)	/* Information about event. */
{
    register TkText *textPtr = clientData;
    TkTextIndex index, index2;

    if (eventPtr->type == Expose) {
	TkTextRedrawRegion(textPtr, eventPtr->xexpose.x,
		eventPtr->xexpose.y, eventPtr->xexpose.width,
		eventPtr->xexpose.height);
    } else if (eventPtr->type == ConfigureNotify) {
	if ((textPtr->prevWidth != Tk_Width(textPtr->tkwin))
		|| (textPtr->prevHeight != Tk_Height(textPtr->tkwin))) {
	    int mask = 0;

	    if (textPtr->prevWidth != Tk_Width(textPtr->tkwin)) {
		mask = TK_TEXT_LINE_GEOMETRY;
	    }
	    TkTextRelayoutWindow(textPtr, mask);
	    textPtr->prevWidth = Tk_Width(textPtr->tkwin);
	    textPtr->prevHeight = Tk_Height(textPtr->tkwin);
	}
    } else if (eventPtr->type == DestroyNotify) {
	/*
	 * NOTE: we must zero out selBorder, selBorderWidthPtr and
	 * selFgColorPtr: they are duplicates of information in the "sel" tag,
	 * which will be freed up when we delete all tags. Hence we don't want
	 * the automatic config options freeing process to delete them as
	 * well.
	 */

	textPtr->selBorder = NULL;
	textPtr->selBorderWidthPtr = NULL;
	textPtr->selBorderWidth = 0;
	textPtr->selFgColorPtr = NULL;
	if (textPtr->setGrid) {
	    Tk_UnsetGrid(textPtr->tkwin);
	    textPtr->setGrid = 0;
	}
	if (!(textPtr->flags & OPTIONS_FREED)) {
	    Tk_FreeConfigOptions((char *) textPtr, textPtr->optionTable,
		    textPtr->tkwin);
	    textPtr->flags |= OPTIONS_FREED;
	}
	textPtr->flags |= DESTROYED;

	/*
	 * Call 'DestroyTest' to handle the deletion for us. The actual
	 * textPtr may still exist after this, if there are some outstanding
	 * references. But we have flagged it as DESTROYED just above, so
	 * nothing will try to make use of it very extensively.
	 */

	DestroyText(textPtr);
    } else if ((eventPtr->type == FocusIn) || (eventPtr->type == FocusOut)) {
	if (eventPtr->xfocus.detail == NotifyInferior
		|| eventPtr->xfocus.detail == NotifyAncestor
		|| eventPtr->xfocus.detail == NotifyNonlinear) {
	    Tcl_DeleteTimerHandler(textPtr->insertBlinkHandler);
	    if (eventPtr->type == FocusIn) {
		textPtr->flags |= GOT_FOCUS | INSERT_ON;
		if (textPtr->insertOffTime != 0) {
		    textPtr->insertBlinkHandler = Tcl_CreateTimerHandler(
			    textPtr->insertOnTime, TextBlinkProc, textPtr);
		}
	    } else {
		textPtr->flags &= ~(GOT_FOCUS | INSERT_ON);
		textPtr->insertBlinkHandler = NULL;
	    }
	    if (textPtr->inactiveSelBorder != textPtr->selBorder) {
		TkTextRedrawTag(NULL, textPtr, NULL, NULL, textPtr->selTagPtr,
			1);
	    }
	    TkTextMarkSegToIndex(textPtr, textPtr->insertMarkPtr, &index);
	    TkTextIndexForwChars(NULL, &index, 1, &index2, COUNT_INDICES);

	    /*
	     * While we wish to redisplay, no heights have changed, so no need
	     * to call TkTextInvalidateLineMetrics.
	     */

	    TkTextChanged(NULL, textPtr, &index, &index2);
	    if (textPtr->highlightWidth > 0) {
		TkTextRedrawRegion(textPtr, 0, 0, textPtr->highlightWidth,
			textPtr->highlightWidth);
	    }
	}
    }
}

/*
 *----------------------------------------------------------------------
 *
 * TextCmdDeletedProc --
 *
 *	This function is invoked when a widget command is deleted. If the
 *	widget isn't already in the process of being destroyed, this command
 *	destroys it.
 *
 * Results:
 *	None.
 *
 * Side effects:
 *	The widget is destroyed.
 *
 *----------------------------------------------------------------------
 */

static void
TextCmdDeletedProc(
    ClientData clientData)	/* Pointer to widget record for widget. */
{
    TkText *textPtr = clientData;
    Tk_Window tkwin = textPtr->tkwin;

    /*
     * This function could be invoked either because the window was destroyed
     * and the command was then deleted (in which this flag is already set) or
     * because the command was deleted, and then this function destroys the
     * widget.
     */

    if (!(textPtr->flags & DESTROYED)) {
	if (textPtr->setGrid) {
	    Tk_UnsetGrid(textPtr->tkwin);
	    textPtr->setGrid = 0;
	}
	textPtr->flags |= DESTROYED;
	Tk_DestroyWindow(tkwin);
    }
}

/*
 *----------------------------------------------------------------------
 *
 * InsertChars --
 *
 *	This function implements most of the functionality of the "insert"
 *	widget command.
 *
 * Results:
 *	The length of the inserted string.
 *
 * Side effects:
 *	The characters in "stringPtr" get added to the text just before the
 *	character indicated by "indexPtr".
 *
 *	If 'viewUpdate' is true, we may adjust the window contents'
 *	y-position, and scrollbar setting.
 *
 *----------------------------------------------------------------------
 */

static int
InsertChars(
    TkSharedText *sharedTextPtr,
    TkText *textPtr,		/* Overall information about text widget. */
    TkTextIndex *indexPtr,	/* Where to insert new characters. May be
				 * modified if the index is not valid for
				 * insertion (e.g. if at "end"). */
    Tcl_Obj *stringPtr,		/* Null-terminated string containing new
				 * information to add to text. */
    int viewUpdate)		/* Update the view if set. */
{
    int lineIndex, length;
    TkText *tPtr;
    int *lineAndByteIndex;
    int resetViewCount;
    int pixels[2*PIXEL_CLIENTS];
    const char *string = Tcl_GetString(stringPtr);

    length = stringPtr->length;
    if (sharedTextPtr == NULL) {
	sharedTextPtr = textPtr->sharedTextPtr;
    }

    /*
     * Don't allow insertions on the last (dummy) line of the text. This is
     * the only place in this function where the indexPtr is modified.
     */

    lineIndex = TkBTreeLinesTo(textPtr, indexPtr->linePtr);
    if (lineIndex == TkBTreeNumLines(sharedTextPtr->tree, textPtr)) {
	lineIndex--;
	TkTextMakeByteIndex(sharedTextPtr->tree, textPtr, lineIndex, 1000000,
		indexPtr);
    }

    /*
     * Notify the display module that lines are about to change, then do the
     * insertion. If the insertion occurs on the top line of the widget
     * (textPtr->topIndex), then we have to recompute topIndex after the
     * insertion, since the insertion could invalidate it.
     */

    resetViewCount = 0;
    if (sharedTextPtr->refCount > PIXEL_CLIENTS) {
	lineAndByteIndex = ckalloc(sizeof(int) * 2 * sharedTextPtr->refCount);
    } else {
	lineAndByteIndex = pixels;
    }
    for (tPtr = sharedTextPtr->peers; tPtr != NULL ; tPtr = tPtr->next) {
	lineAndByteIndex[resetViewCount] = -1;
	if (indexPtr->linePtr == tPtr->topIndex.linePtr) {
	    lineAndByteIndex[resetViewCount] =
		    TkBTreeLinesTo(tPtr, indexPtr->linePtr);
	    lineAndByteIndex[resetViewCount+1] = tPtr->topIndex.byteIndex;
	    if (lineAndByteIndex[resetViewCount+1] > indexPtr->byteIndex) {
		lineAndByteIndex[resetViewCount+1] += length;
	    }
	}
	resetViewCount += 2;
    }

    TkTextChanged(sharedTextPtr, NULL, indexPtr, indexPtr);

    sharedTextPtr->stateEpoch++;

    TkBTreeInsertChars(sharedTextPtr->tree, indexPtr, string);

    /*
     * Push the insertion on the undo stack, and update the modified status of
     * the widget.
     */

    if (length > 0) {
	if (sharedTextPtr->undo) {
	    TkTextIndex toIndex;

	    if (sharedTextPtr->autoSeparators &&
		sharedTextPtr->lastEditMode != TK_TEXT_EDIT_INSERT) {
		TkUndoInsertUndoSeparator(sharedTextPtr->undoStack);
	    }

	    sharedTextPtr->lastEditMode = TK_TEXT_EDIT_INSERT;

	    TkTextIndexForwBytes(textPtr, indexPtr, length, &toIndex);
	    TextPushUndoAction(textPtr, stringPtr, 1, indexPtr, &toIndex);
	}

	UpdateDirtyFlag(sharedTextPtr);
    }

    resetViewCount = 0;
    for (tPtr = sharedTextPtr->peers; tPtr != NULL ; tPtr = tPtr->next) {
	if (lineAndByteIndex[resetViewCount] != -1) {
	    if ((tPtr != textPtr) || viewUpdate) {
		TkTextIndex newTop;

		TkTextMakeByteIndex(sharedTextPtr->tree, tPtr,
			lineAndByteIndex[resetViewCount], 0, &newTop);
		TkTextIndexForwBytes(tPtr, &newTop,
			lineAndByteIndex[resetViewCount+1], &newTop);
		TkTextSetYView(tPtr, &newTop, 0);
	    }
	}
	resetViewCount += 2;
    }
    if (sharedTextPtr->refCount > PIXEL_CLIENTS) {
	ckfree(lineAndByteIndex);
    }

    /*
     * Invalidate any selection retrievals in progress.
     */

    for (tPtr = sharedTextPtr->peers; tPtr != NULL ; tPtr = tPtr->next) {
	tPtr->abortSelections = 1;
    }

    /*
     * For convenience, return the length of the string.
     */

    return length;
}

/*
 *----------------------------------------------------------------------
 *
 * TextPushUndoAction --
 *
 *	Shared by insert and delete actions. Stores the appropriate scripts
 *	into our undo stack. We will add a single refCount to the 'undoString'
 *	object, so, if it previously had a refCount of zero, the caller should
 *	not free it.
 *
 * Results:
 *	None.
 *
 * Side effects:
 *	Items pushed onto stack.
 *
 *----------------------------------------------------------------------
 */

static void
TextPushUndoAction(
    TkText *textPtr,		/* Overall information about text widget. */
    Tcl_Obj *undoString,	/* New text. */
    int insert,			/* 1 if insert, else delete. */
    const TkTextIndex *index1Ptr,
				/* Index describing first location. */
    const TkTextIndex *index2Ptr)
				/* Index describing second location. */
{
    TkUndoSubAtom *iAtom, *dAtom;

    /*
     * Create the helpers.
     */

    Tcl_Obj *seeInsertObj = Tcl_NewObj();
    Tcl_Obj *markSet1InsertObj = Tcl_NewObj();
    Tcl_Obj *markSet2InsertObj = NULL;
    Tcl_Obj *insertCmdObj = Tcl_NewObj();
    Tcl_Obj *deleteCmdObj = Tcl_NewObj();

    /*
     * Get the index positions.
     */

    Tcl_Obj *index1Obj = TkTextNewIndexObj(NULL, index1Ptr);
    Tcl_Obj *index2Obj = TkTextNewIndexObj(NULL, index2Ptr);

    /*
     * These need refCounts, because they are used more than once below.
     */

    Tcl_IncrRefCount(seeInsertObj);
    Tcl_IncrRefCount(index1Obj);
    Tcl_IncrRefCount(index2Obj);

    Tcl_ListObjAppendElement(NULL, seeInsertObj,
	    Tcl_NewStringObj(Tk_PathName(textPtr->tkwin), -1));
    Tcl_ListObjAppendElement(NULL, seeInsertObj, Tcl_NewStringObj("see", 3));
    Tcl_ListObjAppendElement(NULL, seeInsertObj,
	    Tcl_NewStringObj("insert", 6));

    Tcl_ListObjAppendElement(NULL, markSet1InsertObj,
	    Tcl_NewStringObj(Tk_PathName(textPtr->tkwin), -1));
    Tcl_ListObjAppendElement(NULL, markSet1InsertObj,
	    Tcl_NewStringObj("mark", 4));
    Tcl_ListObjAppendElement(NULL, markSet1InsertObj,
	    Tcl_NewStringObj("set", 3));
    Tcl_ListObjAppendElement(NULL, markSet1InsertObj,
	    Tcl_NewStringObj("insert", 6));
    markSet2InsertObj = Tcl_DuplicateObj(markSet1InsertObj);
    Tcl_ListObjAppendElement(NULL, markSet1InsertObj, index1Obj);
    Tcl_ListObjAppendElement(NULL, markSet2InsertObj, index2Obj);

    Tcl_ListObjAppendElement(NULL, insertCmdObj,
	    Tcl_NewStringObj("insert", 6));
    Tcl_ListObjAppendElement(NULL, insertCmdObj, index1Obj);

    /*
     * Only use of 'undoString' is here.
     */

    Tcl_ListObjAppendElement(NULL, insertCmdObj, undoString);

    Tcl_ListObjAppendElement(NULL, deleteCmdObj,
	    Tcl_NewStringObj("delete", 6));
    Tcl_ListObjAppendElement(NULL, deleteCmdObj, index1Obj);
    Tcl_ListObjAppendElement(NULL, deleteCmdObj, index2Obj);

    /*
     * Note: we don't wish to use textPtr->widgetCmd in these callbacks
     * because if we delete the textPtr, but peers still exist, we will then
     * have references to a non-existent Tcl_Command in the undo stack, which
     * will lead to crashes later. Also, the behaviour of the widget w.r.t.
     * bindings (%W substitutions) always uses the widget path name, so there
     * is no good reason the undo stack should do otherwise.
     *
     * For the 'insert' and 'delete' actions, we have to register a functional
     * callback, because these actions are defined to operate on the
     * underlying data shared by all peers.
     */

    iAtom = TkUndoMakeSubAtom(&TextUndoRedoCallback, textPtr->sharedTextPtr,
	    insertCmdObj, NULL);
    TkUndoMakeCmdSubAtom(NULL, markSet2InsertObj, iAtom);
    TkUndoMakeCmdSubAtom(NULL, seeInsertObj, iAtom);

    dAtom = TkUndoMakeSubAtom(&TextUndoRedoCallback, textPtr->sharedTextPtr,
	    deleteCmdObj, NULL);
    TkUndoMakeCmdSubAtom(NULL, markSet1InsertObj, dAtom);
    TkUndoMakeCmdSubAtom(NULL, seeInsertObj, dAtom);

    Tcl_DecrRefCount(seeInsertObj);
    Tcl_DecrRefCount(index1Obj);
    Tcl_DecrRefCount(index2Obj);

    /*
     * Depending whether the action is to insert or delete, we provide the
     * appropriate second and third arguments to TkUndoPushAction. (The first
     * is the 'actionCommand', and the second the 'revertCommand').
     */

    if (insert) {
	TkUndoPushAction(textPtr->sharedTextPtr->undoStack, iAtom, dAtom);
    } else {
	TkUndoPushAction(textPtr->sharedTextPtr->undoStack, dAtom, iAtom);
    }
}

/*
 *----------------------------------------------------------------------
 *
 * TextUndoRedoCallback --
 *
 *	This function is registered with the generic undo/redo code to handle
 *	'insert' and 'delete' actions on all text widgets. We cannot perform
 *	those actions on any particular text widget, because that text widget
 *	might have been deleted by the time we get here.
 *
 * Results:
 *	A standard Tcl result.
 *
 * Side effects:
 *	Will insert or delete text, depending on the first word contained in
 *	objPtr.
 *
 *----------------------------------------------------------------------
 */

int
TextUndoRedoCallback(
    Tcl_Interp *interp,		/* Current interpreter. */
    ClientData clientData,	/* Passed from undo code, but contains our
				 * shared text data structure. */
    Tcl_Obj *objPtr)		/* Arguments of a command to be handled by the
				 * shared text data structure. */
{
    TkSharedText *sharedPtr = clientData;
    int res, objc;
    Tcl_Obj **objv;
    TkText *textPtr;

    res = Tcl_ListObjGetElements(interp, objPtr, &objc, &objv);
    if (res != TCL_OK) {
	return res;
    }

    /*
     * If possible, use a real text widget to perform the undo/redo action
     * (i.e. insertion or deletion of text). This provides maximum
     * compatibility with older versions of Tk, in which the user may rename
     * the text widget to allow capture of undo or redo actions.
     *
     * In particular, this sorting of capture is useful in text editors based
     * on the Tk text widget, which need to know which new text needs
     * re-coloring.
     *
     * It would be better if the text widget provided some other mechanism to
     * allow capture of this information ("What has just changed in the text
     * widget?"). What we have here is not entirely satisfactory under all
     * circumstances.
     */

    textPtr = sharedPtr->peers;
    while (textPtr != NULL) {
	if (textPtr->start == NULL && textPtr->end == NULL) {
	    Tcl_Obj *cmdNameObj, *evalObj;

	    evalObj = Tcl_NewObj();
	    Tcl_IncrRefCount(evalObj);

	    /*
	     * We might wish to use the real, current command-name for the
	     * widget, but this will break any code that has over-ridden the
	     * widget, and is expecting to observe the insert/delete actions
	     * which are caused by undo/redo operations.
	     *
	     * cmdNameObj = Tcl_NewObj();
	     * Tcl_GetCommandFullName(interp, textPtr->widgetCmd, cmdNameObj);
	     *
	     * While such interception is not explicitly documented as
	     * supported, it does occur, and so until we can provide some
	     * alternative mechanism for such code to do what it needs, we
	     * allow it to take place here.
	     */

	    cmdNameObj = Tcl_NewStringObj(Tk_PathName(textPtr->tkwin), -1);
	    Tcl_ListObjAppendElement(NULL, evalObj, cmdNameObj);
	    Tcl_ListObjAppendList(NULL, evalObj, objPtr);
	    res = Tcl_EvalObjEx(interp, evalObj, TCL_EVAL_GLOBAL);
	    Tcl_DecrRefCount(evalObj);
	    return res;
	}
	textPtr = textPtr->next;
    }

    /*
     * If there's no current text widget which shows everything, then we fall
     * back on acting directly. This means there is no way to intercept from
     * the Tcl level.
     */

    return SharedTextObjCmd(sharedPtr, interp, objc+1, objv-1);
}

/*
 *----------------------------------------------------------------------
 *
 * CountIndices --
 *
 *	This function implements most of the functionality of the "count"
 *	widget command.
 *
 *	Note that 'textPtr' is only used if we need to check for elided
 *	attributes, i.e. if type is COUNT_DISPLAY_INDICES or
 *	COUNT_DISPLAY_CHARS
 *
 * Results:
 *	Returns the number of characters in the range.
 *
 * Side effects:
 *	None.
 *
 *----------------------------------------------------------------------
 */

static int
CountIndices(
    const TkText *textPtr,	/* Overall information about text widget. */
    const TkTextIndex *indexPtr1,
				/* Index describing location of first
				 * character to delete. */
    const TkTextIndex *indexPtr2,
				/* Index describing location of last character
				 * to delete. NULL means just delete the one
				 * character given by indexPtr1. */
    TkTextCountType type)	/* The kind of indices to count. */
{
    /*
     * Order the starting and stopping indices.
     */

    int compare = TkTextIndexCmp(indexPtr1, indexPtr2);

    if (compare == 0) {
	return 0;
    } else if (compare > 0) {
	return -TkTextIndexCount(textPtr, indexPtr2, indexPtr1, type);
    } else {
	return TkTextIndexCount(textPtr, indexPtr1, indexPtr2, type);
    }
}

/*
 *----------------------------------------------------------------------
 *
 * DeleteIndexRange --
 *
 *	This function implements most of the functionality of the "delete"
 *	widget command.
 *
 * Results:
 *	Returns a standard Tcl result, currently always TCL_OK.
 *
 * Side effects:
 *	Characters and other entities (windows, images) get deleted from the
 *	text.
 *
 *	If 'viewUpdate' is true, we may adjust the window contents'
 *	y-position, and scrollbar setting.
 *
 *	If 'viewUpdate' is false, true we can guarantee that textPtr->topIndex
 *	points to a valid TkTextLine after this function returns. However, if
 *	'viewUpdate' is false, then there is no such guarantee (since
 *	topIndex.linePtr can be garbage). The caller is expected to take
 *	actions to ensure the topIndex is validated before laying out the
 *	window again.
 *
 *----------------------------------------------------------------------
 */

static int
DeleteIndexRange(
    TkSharedText *sharedTextPtr,/* Shared portion of peer widgets. */
    TkText *textPtr,		/* Overall information about text widget. */
    const TkTextIndex *indexPtr1,
				/* Index describing location of first
				 * character (or other entity) to delete. */
    const TkTextIndex *indexPtr2,
				/* Index describing location of last
				 * character (or other entity) to delete.
				 * NULL means just delete the one character
				 * given by indexPtr1. */
    int viewUpdate)		/* Update vertical view if set. */
{
    int line1, line2;
    TkTextIndex index1, index2;
    TkText *tPtr;
    int *lineAndByteIndex;
    int resetViewCount;
    int pixels[2*PIXEL_CLIENTS];

    if (sharedTextPtr == NULL) {
	sharedTextPtr = textPtr->sharedTextPtr;
    }

    /*
     * Prepare the starting and stopping indices.
     */

    index1 = *indexPtr1;
    if (indexPtr2 != NULL) {
	index2 = *indexPtr2;
    } else {
	index2 = index1;
	TkTextIndexForwChars(NULL, &index2, 1, &index2, COUNT_INDICES);
    }

    /*
     * Make sure there's really something to delete.
     */

    if (TkTextIndexCmp(&index1, &index2) >= 0) {
	return TCL_OK;
    }

    /*
     * The code below is ugly, but it's needed to make sure there is always a
     * dummy empty line at the end of the text. If the final newline of the
     * file (just before the dummy line) is being deleted, then back up index
     * to just before the newline. If there is a newline just before the first
     * character being deleted, then back up the first index too, so that an
     * even number of lines gets deleted. Furthermore, remove any tags that
     * are present on the newline that isn't going to be deleted after all
     * (this simulates deleting the newline and then adding a "clean" one back
     * again). Note that index1 and index2 might now be equal again which
     * means that no text will be deleted but tags might be removed.
     */

    line1 = TkBTreeLinesTo(textPtr, index1.linePtr);
    line2 = TkBTreeLinesTo(textPtr, index2.linePtr);
    if (line2 == TkBTreeNumLines(sharedTextPtr->tree, textPtr)) {
	TkTextTag **arrayPtr;
	int arraySize, i;
	TkTextIndex oldIndex2;

	oldIndex2 = index2;
	TkTextIndexBackChars(NULL, &oldIndex2, 1, &index2, COUNT_INDICES);
	line2--;
	if ((index1.byteIndex == 0) && (line1 != 0)) {
	    TkTextIndexBackChars(NULL, &index1, 1, &index1, COUNT_INDICES);
	    line1--;
	}
	arrayPtr = TkBTreeGetTags(&index2, NULL, &arraySize);
	if (arrayPtr != NULL) {
	    for (i = 0; i < arraySize; i++) {
		TkBTreeTag(&index2, &oldIndex2, arrayPtr[i], 0);
	    }
	    ckfree(arrayPtr);
	}
    }

    if (line1 < line2) {
	/*
	 * We are deleting more than one line. For speed, we remove all tags
	 * from the range first. If we don't do this, the code below can (when
	 * there are many tags) grow non-linearly in execution time.
	 */

	Tcl_HashSearch search;
	Tcl_HashEntry *hPtr;
	int i;

	for (i=0, hPtr=Tcl_FirstHashEntry(&sharedTextPtr->tagTable, &search);
		hPtr != NULL; i++, hPtr = Tcl_NextHashEntry(&search)) {
	    TkTextTag *tagPtr = Tcl_GetHashValue(hPtr);

	    TkBTreeTag(&index1, &index2, tagPtr, 0);
	}

	/*
	 * Special case for the sel tag which is not in the hash table. We
	 * need to do this once for each peer text widget.
	 */

	for (tPtr = sharedTextPtr->peers; tPtr != NULL ;
		tPtr = tPtr->next) {
	    if (TkBTreeTag(&index1, &index2, tPtr->selTagPtr, 0)) {
		/*
		 * Send an event that the selection changed. This is
		 * equivalent to:
		 *	event generate $textWidget <<Selection>>
		 */

		TkTextSelectionEvent(textPtr);
		tPtr->abortSelections = 1;
	    }
	}
    }

    /*
     * Tell the display what's about to happen so it can discard obsolete
     * display information, then do the deletion. Also, if the deletion
     * involves the top line on the screen, then we have to reset the view
     * (the deletion will invalidate textPtr->topIndex). Compute what the new
     * first character will be, then do the deletion, then reset the view.
     */

    TkTextChanged(sharedTextPtr, NULL, &index1, &index2);

    resetViewCount = 0;
    if (sharedTextPtr->refCount > PIXEL_CLIENTS) {
	lineAndByteIndex = ckalloc(sizeof(int) * 2 * sharedTextPtr->refCount);
    } else {
	lineAndByteIndex = pixels;
    }
    for (tPtr = sharedTextPtr->peers; tPtr != NULL ; tPtr = tPtr->next) {
	int line = 0;
	int byteIndex = 0;
	int resetView = 0;

	if (TkTextIndexCmp(&index2, &tPtr->topIndex) >= 0) {
	    if (TkTextIndexCmp(&index1, &tPtr->topIndex) <= 0) {
		/*
		 * Deletion range straddles topIndex: use the beginning of the
		 * range as the new topIndex.
		 */

		resetView = 1;
		line = line1;
		byteIndex = index1.byteIndex;
	    } else if (index1.linePtr == tPtr->topIndex.linePtr) {
		/*
		 * Deletion range starts on top line but after topIndex. Use
		 * the current topIndex as the new one.
		 */

		resetView = 1;
		line = line1;
		byteIndex = tPtr->topIndex.byteIndex;
            } else {
                /*
                 * Deletion range starts after the top line. This peers's view
                 * will not need to be reset. Nothing to do.
                 */
	    }
	} else if (index2.linePtr == tPtr->topIndex.linePtr) {
	    /*
	     * Deletion range ends on top line but before topIndex. Figure out
	     * what will be the new character index for the character
	     * currently pointed to by topIndex.
	     */

	    resetView = 1;
	    line = line2;
	    byteIndex = tPtr->topIndex.byteIndex;
	    if (index1.linePtr != index2.linePtr) {
		byteIndex -= index2.byteIndex;
	    } else {
		byteIndex -= (index2.byteIndex - index1.byteIndex);
	    }
        } else {
            /*
             * Deletion range ends before the top line. This peers's view
             * will not need to be reset. Nothing to do.
             */
	}
	if (resetView) {
	    lineAndByteIndex[resetViewCount] = line;
	    lineAndByteIndex[resetViewCount+1] = byteIndex;
	} else {
	    lineAndByteIndex[resetViewCount] = -1;
	}
	resetViewCount += 2;
    }

    /*
     * Push the deletion on the undo stack if something was actually deleted.
     */

    if (TkTextIndexCmp(&index1, &index2) < 0) {
	if (sharedTextPtr->undo) {
	    Tcl_Obj *get;

	    if (sharedTextPtr->autoSeparators
		    && (sharedTextPtr->lastEditMode != TK_TEXT_EDIT_DELETE)) {
		TkUndoInsertUndoSeparator(sharedTextPtr->undoStack);
	    }

	    sharedTextPtr->lastEditMode = TK_TEXT_EDIT_DELETE;

	    get = TextGetText(textPtr, &index1, &index2, 0);
	    TextPushUndoAction(textPtr, get, 0, &index1, &index2);
	}
	sharedTextPtr->stateEpoch++;

	TkBTreeDeleteIndexRange(sharedTextPtr->tree, &index1, &index2);

    	UpdateDirtyFlag(sharedTextPtr);
    }

    resetViewCount = 0;
    for (tPtr = sharedTextPtr->peers; tPtr != NULL ; tPtr = tPtr->next) {
	int line = lineAndByteIndex[resetViewCount];

	if (line != -1) {
	    int byteIndex = lineAndByteIndex[resetViewCount+1];
	    TkTextIndex indexTmp;

	    if (tPtr == textPtr) {
                if (viewUpdate) {
                    /*
                     * line cannot be before -startline of textPtr because
                     * this line corresponds to an index which is necessarily
                     * between "1.0" and "end" relative to textPtr.
                     * Therefore no need to clamp line to the -start/-end
                     * range.
                     */

		    TkTextMakeByteIndex(sharedTextPtr->tree, textPtr, line,
			    byteIndex, &indexTmp);
		    TkTextSetYView(tPtr, &indexTmp, 0);
		}
	    } else {
                TkTextMakeByteIndex(sharedTextPtr->tree, tPtr, line,
			byteIndex, &indexTmp);
                /*
                 * line may be before -startline of tPtr and must be
                 * clamped to -startline before providing it to
                 * TkTextSetYView otherwise lines before -startline
                 * would be displayed.
                 * There is no need to worry about -endline however,
                 * because the view will only be reset if the deletion
                 * involves the TOP line of the screen
                 */

                if (tPtr->start != NULL) {
                    int start;
                    TkTextIndex indexStart;

                    start = TkBTreeLinesTo(NULL, tPtr->start);
                    TkTextMakeByteIndex(sharedTextPtr->tree, NULL, start,
			    0, &indexStart);
                    if (TkTextIndexCmp(&indexTmp, &indexStart) < 0) {
                        indexTmp = indexStart;
                    }
                }
		TkTextSetYView(tPtr, &indexTmp, 0);
	    }
	}
	resetViewCount += 2;
    }
    if (sharedTextPtr->refCount > PIXEL_CLIENTS) {
	ckfree(lineAndByteIndex);
    }

    if (line1 >= line2) {
	/*
	 * Invalidate any selection retrievals in progress, assuming we didn't
	 * check for this case above.
	 */

	for (tPtr = sharedTextPtr->peers; tPtr != NULL ; tPtr = tPtr->next) {
	    tPtr->abortSelections = 1;
	}
    }

    return TCL_OK;
}

/*
 *----------------------------------------------------------------------
 *
 * TextFetchSelection --
 *
 *	This function is called back by Tk when the selection is requested by
 *	someone. It returns part or all of the selection in a buffer provided
 *	by the caller.
 *
 * Results:
 *	The return value is the number of non-NULL bytes stored at buffer.
 *	Buffer is filled (or partially filled) with a NULL-terminated string
 *	containing part or all of the selection, as given by offset and
 *	maxBytes.
 *
 * Side effects:
 *	None.
 *
 *----------------------------------------------------------------------
 */

static int
TextFetchSelection(
    ClientData clientData,	/* Information about text widget. */
    int offset,			/* Offset within selection of first character
				 * to be returned. */
    char *buffer,		/* Location in which to place selection. */
    int maxBytes)		/* Maximum number of bytes to place at buffer,
				 * not including terminating NULL
				 * character. */
{
    register TkText *textPtr = clientData;
    TkTextIndex eof;
    int count, chunkSize, offsetInSeg;
    TkTextSearch search;
    TkTextSegment *segPtr;

    if (!textPtr->exportSelection) {
	return -1;
    }

    /*
     * Find the beginning of the next range of selected text. Note: if the
     * selection is being retrieved in multiple pieces (offset != 0) and some
     * modification has been made to the text that affects the selection then
     * reject the selection request (make 'em start over again).
     */

    if (offset == 0) {
	TkTextMakeByteIndex(textPtr->sharedTextPtr->tree, textPtr, 0, 0,
		&textPtr->selIndex);
	textPtr->abortSelections = 0;
    } else if (textPtr->abortSelections) {
	return 0;
    }
    TkTextMakeByteIndex(textPtr->sharedTextPtr->tree, textPtr,
	    TkBTreeNumLines(textPtr->sharedTextPtr->tree, textPtr), 0, &eof);
    TkBTreeStartSearch(&textPtr->selIndex, &eof, textPtr->selTagPtr, &search);
    if (!TkBTreeCharTagged(&textPtr->selIndex, textPtr->selTagPtr)) {
	if (!TkBTreeNextTag(&search)) {
	    if (offset == 0) {
		return -1;
	    } else {
		return 0;
	    }
	}
	textPtr->selIndex = search.curIndex;
    }

    /*
     * Each iteration through the outer loop below scans one selected range.
     * Each iteration through the inner loop scans one segment in the selected
     * range.
     */

    count = 0;
    while (1) {
	/*
	 * Find the end of the current range of selected text.
	 */

	if (!TkBTreeNextTag(&search)) {
	    Tcl_Panic("TextFetchSelection couldn't find end of range");
	}

	/*
	 * Copy information from character segments into the buffer until
	 * either we run out of space in the buffer or we get to the end of
	 * this range of text.
	 */

	while (1) {
	    if (maxBytes == 0) {
		goto fetchDone;
	    }
	    segPtr = TkTextIndexToSeg(&textPtr->selIndex, &offsetInSeg);
	    chunkSize = segPtr->size - offsetInSeg;
	    if (chunkSize > maxBytes) {
		chunkSize = maxBytes;
	    }
	    if (textPtr->selIndex.linePtr == search.curIndex.linePtr) {
		int leftInRange;

		leftInRange = search.curIndex.byteIndex
			- textPtr->selIndex.byteIndex;
		if (leftInRange < chunkSize) {
		    chunkSize = leftInRange;
		    if (chunkSize <= 0) {
			break;
		    }
		}
	    }
	    if ((segPtr->typePtr == &tkTextCharType)
		    && !TkTextIsElided(textPtr, &textPtr->selIndex, NULL)) {
		memcpy(buffer, segPtr->body.chars + offsetInSeg,
			(size_t) chunkSize);
		buffer += chunkSize;
		maxBytes -= chunkSize;
		count += chunkSize;
	    }
	    TkTextIndexForwBytes(textPtr, &textPtr->selIndex, chunkSize,
		    &textPtr->selIndex);
	}

	/*
	 * Find the beginning of the next range of selected text.
	 */

	if (!TkBTreeNextTag(&search)) {
	    break;
	}
	textPtr->selIndex = search.curIndex;
    }

  fetchDone:
    *buffer = 0;
    return count;
}

/*
 *----------------------------------------------------------------------
 *
 * TkTextLostSelection --
 *
 *	This function is called back by Tk when the selection is grabbed away
 *	from a text widget. On Windows and Mac systems, we want to remember
 *	the selection for the next time the focus enters the window. On Unix,
 *	just remove the "sel" tag from everything in the widget.
 *
 * Results:
 *	None.
 *
 * Side effects:
 *	The "sel" tag is cleared from the window.
 *
 *----------------------------------------------------------------------
 */

void
TkTextLostSelection(
    ClientData clientData)	/* Information about text widget. */
{
    register TkText *textPtr = clientData;

    if (TkpAlwaysShowSelection(textPtr->tkwin)) {
	TkTextIndex start, end;

	if (!textPtr->exportSelection) {
	    return;
	}

	/*
	 * On Windows and Mac systems, we want to remember the selection for
	 * the next time the focus enters the window. On Unix, just remove the
	 * "sel" tag from everything in the widget.
	 */

	TkTextMakeByteIndex(textPtr->sharedTextPtr->tree, textPtr,
		0, 0, &start);
	TkTextMakeByteIndex(textPtr->sharedTextPtr->tree, textPtr,
		TkBTreeNumLines(textPtr->sharedTextPtr->tree, textPtr),
		0, &end);
	TkTextRedrawTag(NULL, textPtr, &start, &end, textPtr->selTagPtr, 1);
	TkBTreeTag(&start, &end, textPtr->selTagPtr, 0);
    }

    /*
     * Send an event that the selection changed. This is equivalent to:
     *	   event generate $textWidget <<Selection>>
     */

    TkTextSelectionEvent(textPtr);

    textPtr->flags &= ~GOT_SELECTION;
}

/*
 *----------------------------------------------------------------------
 *
 * TkTextSelectionEvent --
 *
 *	When anything relevant to the "sel" tag has been changed, call this
 *	function to generate a <<Selection>> event.
 *
 * Results:
 *	None.
 *
 * Side effects:
 *	If <<Selection>> bindings are present, they will trigger.
 *
 *----------------------------------------------------------------------
 */

void
TkTextSelectionEvent(
    TkText *textPtr)
{
    /*
     * Send an event that the selection changed. This is equivalent to:
     *     event generate $textWidget <<Selection>>
     */

    union {XEvent general; XVirtualEvent virtual;} event;

    memset(&event, 0, sizeof(event));
    event.general.xany.type = VirtualEvent;
    event.general.xany.serial = NextRequest(Tk_Display(textPtr->tkwin));
    event.general.xany.send_event = False;
    event.general.xany.window = Tk_WindowId(textPtr->tkwin);
    event.general.xany.display = Tk_Display(textPtr->tkwin);
    event.virtual.name = Tk_GetUid("Selection");
    Tk_HandleEvent(&event.general);
}

/*
 *----------------------------------------------------------------------
 *
 * TextBlinkProc --
 *
 *	This function is called as a timer handler to blink the insertion
 *	cursor off and on.
 *
 * Results:
 *	None.
 *
 * Side effects:
 *	The cursor gets turned on or off, redisplay gets invoked, and this
 *	function reschedules itself.
 *
 *----------------------------------------------------------------------
 */

static void
TextBlinkProc(
    ClientData clientData)	/* Pointer to record describing text. */
{
    register TkText *textPtr = clientData;
    TkTextIndex index;
    int x, y, w, h, charWidth;

    if ((textPtr->state == TK_TEXT_STATE_DISABLED) ||
	    !(textPtr->flags & GOT_FOCUS) || (textPtr->insertOffTime == 0)) {
	if (!(textPtr->flags & GOT_FOCUS) &&
		(textPtr->insertUnfocussed != TK_TEXT_INSERT_NOFOCUS_NONE)) {
	    /*
	     * The widget doesn't have the focus yet it is configured to
	     * display the cursor when it doesn't have the focus. Act now!
	     */

	    textPtr->flags |= INSERT_ON;
	    goto redrawInsert;
	}
	if ((textPtr->insertOffTime == 0) && !(textPtr->flags & INSERT_ON)) {
	    /*
	     * The widget was configured to have zero offtime while the
	     * insertion point was not displayed. We have to display it once.
	     */

	    textPtr->flags |= INSERT_ON;
	    goto redrawInsert;
	}
	return;
    }
    if (textPtr->flags & INSERT_ON) {
	textPtr->flags &= ~INSERT_ON;
	textPtr->insertBlinkHandler = Tcl_CreateTimerHandler(
		textPtr->insertOffTime, TextBlinkProc, textPtr);
    } else {
	textPtr->flags |= INSERT_ON;
	textPtr->insertBlinkHandler = Tcl_CreateTimerHandler(
		textPtr->insertOnTime, TextBlinkProc, textPtr);
    }
  redrawInsert:
    TkTextMarkSegToIndex(textPtr, textPtr->insertMarkPtr, &index);
    if (TkTextIndexBbox(textPtr, &index, &x, &y, &w, &h, &charWidth) == 0) {
	if (textPtr->insertCursorType) {
	    /* Block cursor */
	    TkTextRedrawRegion(textPtr, x - textPtr->width / 2, y,
		    charWidth + textPtr->insertWidth / 2, h);
	} else {
	    /* I-beam cursor */
	    TkTextRedrawRegion(textPtr, x - textPtr->insertWidth / 2, y,
		    textPtr->insertWidth, h);
	}
    }
}

/*
 *----------------------------------------------------------------------
 *
 * TextInsertCmd --
 *
 *	This function is invoked to process the "insert" and "replace" widget
 *	commands for text widgets.
 *
 * Results:
 *	A standard Tcl result.
 *
 * Side effects:
 *	See the user documentation.
 *
 *	If 'viewUpdate' is true, we may adjust the window contents'
 *	y-position, and scrollbar setting.
 *
 *----------------------------------------------------------------------
 */

static int
TextInsertCmd(
    TkSharedText *sharedTextPtr,/* Shared portion of peer widgets. */
    TkText *textPtr,		/* Information about text widget. */
    Tcl_Interp *interp,		/* Current interpreter. */
    int objc,			/* Number of arguments. */
    Tcl_Obj *const objv[],	/* Argument objects. */
    const TkTextIndex *indexPtr,/* Index at which to insert. */
    int viewUpdate)		/* Update the view if set. */
{
    TkTextIndex index1, index2;
    int j;

    if (sharedTextPtr == NULL) {
	sharedTextPtr = textPtr->sharedTextPtr;
    }

    index1 = *indexPtr;
    for (j = 0; j < objc; j += 2) {
	/*
	 * Here we rely on this call to modify index1 if it is outside the
	 * acceptable range. In particular, if index1 is "end", it must be set
	 * to the last allowable index for insertion, otherwise subsequent tag
	 * insertions will fail.
	 */

	int length = InsertChars(sharedTextPtr, textPtr, &index1, objv[j],
		viewUpdate);

	if (objc > (j+1)) {
	    Tcl_Obj **tagNamePtrs;
	    TkTextTag **oldTagArrayPtr;
	    int numTags;

	    TkTextIndexForwBytes(textPtr, &index1, length, &index2);
	    oldTagArrayPtr = TkBTreeGetTags(&index1, NULL, &numTags);
	    if (oldTagArrayPtr != NULL) {
		int i;

		for (i = 0; i < numTags; i++) {
		    TkBTreeTag(&index1, &index2, oldTagArrayPtr[i], 0);
		}
		ckfree(oldTagArrayPtr);
	    }
	    if (Tcl_ListObjGetElements(interp, objv[j+1], &numTags,
		    &tagNamePtrs) != TCL_OK) {
		return TCL_ERROR;
	    } else {
		int i;

		for (i = 0; i < numTags; i++) {
		    const char *strTag = Tcl_GetString(tagNamePtrs[i]);

		    TkBTreeTag(&index1, &index2,
			    TkTextCreateTag(textPtr, strTag, NULL), 1);
		}
		index1 = index2;
	    }
	}
    }
    return TCL_OK;
}

/*
 *----------------------------------------------------------------------
 *
 * TextSearchCmd --
 *
 *	This function is invoked to process the "search" widget command for
 *	text widgets. See the user documentation for details on what it does.
 *
 * Results:
 *	A standard Tcl result.
 *
 * Side effects:
 *	See the user documentation.
 *
 *----------------------------------------------------------------------
 */

static int
TextSearchCmd(
    TkText *textPtr,		/* Information about text widget. */
    Tcl_Interp *interp,		/* Current interpreter. */
    int objc,			/* Number of arguments. */
    Tcl_Obj *const objv[])	/* Argument objects. */
{
    int i, argsLeft, code;
    SearchSpec searchSpec;

    static const char *const switchStrings[] = {
	"-hidden",
	"--", "-all", "-backwards", "-count", "-elide", "-exact", "-forwards",
	"-nocase", "-nolinestop", "-overlap", "-regexp", "-strictlimits", NULL
    };
    enum SearchSwitches {
	SEARCH_HIDDEN,
	SEARCH_END, SEARCH_ALL, SEARCH_BACK, SEARCH_COUNT, SEARCH_ELIDE,
	SEARCH_EXACT, SEARCH_FWD, SEARCH_NOCASE,
	SEARCH_NOLINESTOP, SEARCH_OVERLAP, SEARCH_REGEXP, SEARCH_STRICTLIMITS
    };

    /*
     * Set up the search specification, including the last 4 fields which are
     * text widget specific.
     */

    searchSpec.exact = 1;
    searchSpec.noCase = 0;
    searchSpec.all = 0;
    searchSpec.backwards = 0;
    searchSpec.varPtr = NULL;
    searchSpec.countPtr = NULL;
    searchSpec.resPtr = NULL;
    searchSpec.searchElide = 0;
    searchSpec.noLineStop = 0;
    searchSpec.overlap = 0;
    searchSpec.strictLimits = 0;
    searchSpec.numLines =
	    TkBTreeNumLines(textPtr->sharedTextPtr->tree, textPtr);
    searchSpec.clientData = textPtr;
    searchSpec.addLineProc = &TextSearchAddNextLine;
    searchSpec.foundMatchProc = &TextSearchFoundMatch;
    searchSpec.lineIndexProc = &TextSearchGetLineIndex;

    /*
     * Parse switches and other arguments.
     */

    for (i=2 ; i<objc ; i++) {
	int index;

	if (Tcl_GetString(objv[i])[0] != '-') {
	    break;
	}

	if (Tcl_GetIndexFromObjStruct(NULL, objv[i], switchStrings,
		sizeof(char *), "switch", 0, &index) != TCL_OK) {
	    /*
	     * Hide the -hidden option, generating the error description with
	     * the side effects of T_GIFO.
	     */

	    (void) Tcl_GetIndexFromObjStruct(interp, objv[i], switchStrings+1,
		    sizeof(char *), "switch", 0, &index);
	    return TCL_ERROR;
	}

	switch ((enum SearchSwitches) index) {
	case SEARCH_END:
	    i++;
	    goto endOfSwitchProcessing;
	case SEARCH_ALL:
	    searchSpec.all = 1;
	    break;
	case SEARCH_BACK:
	    searchSpec.backwards = 1;
	    break;
	case SEARCH_COUNT:
	    if (i >= objc-1) {
		Tcl_SetObjResult(interp, Tcl_NewStringObj(
			"no value given for \"-count\" option", -1));
		Tcl_SetErrorCode(interp, "TK", "TEXT", "VALUE", NULL);
		return TCL_ERROR;
	    }
	    i++;

	    /*
	     * Assumption objv[i] isn't going to disappear on us during this
	     * function, which is fair.
	     */

	    searchSpec.varPtr = objv[i];
	    break;
	case SEARCH_ELIDE:
	case SEARCH_HIDDEN:
	    searchSpec.searchElide = 1;
	    break;
	case SEARCH_EXACT:
	    searchSpec.exact = 1;
	    break;
	case SEARCH_FWD:
	    searchSpec.backwards = 0;
	    break;
	case SEARCH_NOCASE:
	    searchSpec.noCase = 1;
	    break;
	case SEARCH_NOLINESTOP:
	    searchSpec.noLineStop = 1;
	    break;
	case SEARCH_OVERLAP:
	    searchSpec.overlap = 1;
	    break;
	case SEARCH_STRICTLIMITS:
	    searchSpec.strictLimits = 1;
	    break;
	case SEARCH_REGEXP:
	    searchSpec.exact = 0;
	    break;
	default:
	    Tcl_Panic("unexpected switch fallthrough");
	}
    }
  endOfSwitchProcessing:

    argsLeft = objc - (i+2);
    if ((argsLeft != 0) && (argsLeft != 1)) {
	Tcl_WrongNumArgs(interp, 2, objv,
		"?switches? pattern index ?stopIndex?");
	return TCL_ERROR;
    }

    if (searchSpec.noLineStop && searchSpec.exact) {
	Tcl_SetObjResult(interp, Tcl_NewStringObj(
		"the \"-nolinestop\" option requires the \"-regexp\" option"
		" to be present", -1));
	Tcl_SetErrorCode(interp, "TK", "TEXT", "SEARCH_USAGE", NULL);
	return TCL_ERROR;
    }

    if (searchSpec.overlap && !searchSpec.all) {
	Tcl_SetObjResult(interp, Tcl_NewStringObj(
		"the \"-overlap\" option requires the \"-all\" option"
		" to be present", -1));
	Tcl_SetErrorCode(interp, "TK", "TEXT", "SEARCH_USAGE", NULL);
	return TCL_ERROR;
    }

    /*
     * Scan through all of the lines of the text circularly, starting at the
     * given index. 'objv[i]' is the pattern which may be an exact string or a
     * regexp pattern depending on the flags set above.
     */

    code = SearchPerform(interp, &searchSpec, objv[i], objv[i+1],
	    (argsLeft == 1 ? objv[i+2] : NULL));
    if (code != TCL_OK) {
	goto cleanup;
    }

    /*
     * Set the '-count' variable, if given.
     */

    if (searchSpec.varPtr != NULL && searchSpec.countPtr != NULL) {
	Tcl_IncrRefCount(searchSpec.countPtr);
	if (Tcl_ObjSetVar2(interp, searchSpec.varPtr, NULL,
		searchSpec.countPtr, TCL_LEAVE_ERR_MSG) == NULL) {
	    code = TCL_ERROR;
	    goto cleanup;
	}
    }

    /*
     * Set the result.
     */

    if (searchSpec.resPtr != NULL) {
	Tcl_SetObjResult(interp, searchSpec.resPtr);
	searchSpec.resPtr = NULL;
    }

  cleanup:
    if (searchSpec.countPtr != NULL) {
	Tcl_DecrRefCount(searchSpec.countPtr);
    }
    if (searchSpec.resPtr != NULL) {
	Tcl_DecrRefCount(searchSpec.resPtr);
    }
    return code;
}

/*
 *----------------------------------------------------------------------
 *
 * TextSearchGetLineIndex --
 *
 *	Extract a row, text offset index position from an objPtr
 *
 *	This means we ignore any embedded windows/images and elidden text
 *	(unless we are searching that).
 *
 * Results:
 *	Standard Tcl error code (with a message in the interpreter on error
 *	conditions).
 *
 *	The offset placed in offsetPosPtr is a utf-8 char* byte index for
 *	exact searches, and a Unicode character index for regexp searches.
 *
 *	The line number should start at zero (searches which wrap around
 *	assume the first line is numbered 0).
 *
 * Side effects:
 *	None.
 *
 *----------------------------------------------------------------------
 */

static int
TextSearchGetLineIndex(
    Tcl_Interp *interp,		/* For error messages. */
    Tcl_Obj *objPtr,		/* Contains a textual index like "1.2" */
    SearchSpec *searchSpecPtr,	/* Contains other search parameters. */
    int *linePosPtr,		/* For returning the line number. */
    int *offsetPosPtr)		/* For returning the text offset in the
				 * line. */
{
    const TkTextIndex *indexPtr;
    int line;
    TkText *textPtr = searchSpecPtr->clientData;

    indexPtr = TkTextGetIndexFromObj(interp, textPtr, objPtr);
    if (indexPtr == NULL) {
	return TCL_ERROR;
    }

    line = TkBTreeLinesTo(textPtr, indexPtr->linePtr);
    if (line >= searchSpecPtr->numLines) {
	TkTextLine *linePtr;
	int count = 0;
	TkTextSegment *segPtr;

	line = searchSpecPtr->numLines-1;
	linePtr = TkBTreeFindLine(textPtr->sharedTextPtr->tree, textPtr, line);

	/*
	 * Count the number of bytes in this line.
	 */

	for (segPtr=linePtr->segPtr ; segPtr!=NULL ; segPtr=segPtr->nextPtr) {
	    count += segPtr->size;
	}
	*offsetPosPtr = TextSearchIndexInLine(searchSpecPtr, linePtr, count);
    } else {
	*offsetPosPtr = TextSearchIndexInLine(searchSpecPtr,
		indexPtr->linePtr, indexPtr->byteIndex);
    }

    *linePosPtr = line;

    return TCL_OK;
}

/*
 *----------------------------------------------------------------------
 *
 * TextSearchIndexInLine --
 *
 *	Find textual index of 'byteIndex' in the searchable characters of
 *	'linePtr'.
 *
 *	This means we ignore any embedded windows/images and elidden text
 *	(unless we are searching that).
 *
 * Results:
 *	The returned index is a utf-8 char* byte index for exact searches, and
 *	a Unicode character index for regexp searches.
 *
 * Side effects:
 *	None.
 *
 *----------------------------------------------------------------------
 */

static int
TextSearchIndexInLine(
    const SearchSpec *searchSpecPtr,
				/* Search parameters. */
    TkTextLine *linePtr,	/* The line we're looking at. */
    int byteIndex)		/* Index into the line. */
{
    TkTextSegment *segPtr;
    TkTextIndex curIndex;
    int index, leftToScan;
    TkText *textPtr = searchSpecPtr->clientData;

    index = 0;
    curIndex.tree = textPtr->sharedTextPtr->tree;
    curIndex.linePtr = linePtr; curIndex.byteIndex = 0;
    for (segPtr = linePtr->segPtr, leftToScan = byteIndex;
	    leftToScan > 0;
	    curIndex.byteIndex += segPtr->size, segPtr = segPtr->nextPtr) {
	if ((segPtr->typePtr == &tkTextCharType) &&
		(searchSpecPtr->searchElide
		|| !TkTextIsElided(textPtr, &curIndex, NULL))) {
	    if (leftToScan < segPtr->size) {
		if (searchSpecPtr->exact) {
		    index += leftToScan;
		} else {
		    index += Tcl_NumUtfChars(segPtr->body.chars, leftToScan);
		}
	    } else if (searchSpecPtr->exact) {
		index += segPtr->size;
	    } else {
		index += Tcl_NumUtfChars(segPtr->body.chars, -1);
	    }
	}
	leftToScan -= segPtr->size;
    }
    return index;
}

/*
 *----------------------------------------------------------------------
 *
 * TextSearchAddNextLine --
 *
 *	Adds a line from the text widget to the object 'theLine'.
 *
 * Results:
 *	A pointer to the TkTextLine corresponding to the given line, or NULL
 *	if there was no available line.
 *
 *	Also 'lenPtr' (if non-NULL) is filled in with the total length of
 *	'theLine' (not just what we added to it, but the length including what
 *	was already in there). This is in bytes for an exact search and in
 *	chars for a regexp search.
 *
 *	Also 'extraLinesPtr' (if non-NULL) will have its value incremented by
 *	1 for each additional logical line we have added because a newline is
 *	elided (this will only ever happen if we have chosen not to search
 *	elided text, of course).
 *
 * Side effects:
 *	Memory may be allocated or re-allocated for theLine's string
 *	representation.
 *
 *----------------------------------------------------------------------
 */

static ClientData
TextSearchAddNextLine(
    int lineNum,		/* Line we must add. */
    SearchSpec *searchSpecPtr,	/* Search parameters. */
    Tcl_Obj *theLine,		/* Object to append to. */
    int *lenPtr,		/* For returning the total length. */
    int *extraLinesPtr)		/* If non-NULL, will have its value
				 * incremented by the number of additional
				 * logical lines which are merged into this
				 * one by newlines being elided. */
{
    TkTextLine *linePtr, *thisLinePtr;
    TkTextIndex curIndex;
    TkTextSegment *segPtr;
    TkText *textPtr = searchSpecPtr->clientData;
    int nothingYet = 1;

    /*
     * Extract the text from the line.
     */

    linePtr = TkBTreeFindLine(textPtr->sharedTextPtr->tree, textPtr, lineNum);
    if (linePtr == NULL) {
	return NULL;
    }
    curIndex.tree = textPtr->sharedTextPtr->tree;
    thisLinePtr = linePtr;

    while (thisLinePtr != NULL) {
	int elideWraps = 0;

	curIndex.linePtr = thisLinePtr;
	curIndex.byteIndex = 0;
	for (segPtr = thisLinePtr->segPtr; segPtr != NULL;
		curIndex.byteIndex += segPtr->size, segPtr = segPtr->nextPtr) {
	    if (!searchSpecPtr->searchElide
		    && TkTextIsElided(textPtr, &curIndex, NULL)) {
		/*
		 * If we reach the end of the logical line, and if we have at
		 * least one character in the string, then we continue
		 * wrapping to the next logical line. If there are no
		 * characters yet, then the entire line of characters is
		 * elided and there's no need to complicate matters by
		 * wrapping - we'll look at the next line in due course.
		 */

		if (segPtr->nextPtr == NULL && !nothingYet) {
		    elideWraps = 1;
		}
		continue;
	    }
	    if (segPtr->typePtr != &tkTextCharType) {
		continue;
	    }
	    Tcl_AppendToObj(theLine, segPtr->body.chars, segPtr->size);
	    nothingYet = 0;
	}
	if (!elideWraps) {
	    break;
	}
	lineNum++;
	if (lineNum >= searchSpecPtr->numLines) {
	    break;
	}
	thisLinePtr = TkBTreeNextLine(textPtr, thisLinePtr);
	if (thisLinePtr != NULL && extraLinesPtr != NULL) {
	    /*
	     * Tell our caller we have an extra line merged in.
	     */

	    *extraLinesPtr = (*extraLinesPtr) + 1;
	}
    }

    /*
     * If we're ignoring case, convert the line to lower case. There is no
     * need to do this for regexp searches, since they handle a flag for this
     * purpose.
     */

    if (searchSpecPtr->exact && searchSpecPtr->noCase) {
	Tcl_SetObjLength(theLine, Tcl_UtfToLower(Tcl_GetString(theLine)));
    }

    if (lenPtr != NULL) {
	if (searchSpecPtr->exact) {
<<<<<<< HEAD
	    (void)Tcl_GetStringFromObj(theLine, lenPtr);
=======
	    (void)Tcl_GetString(theLine);
	    *lenPtr = theLine->length;
>>>>>>> 91f9f71e
	} else {
	    *lenPtr = Tcl_GetCharLength(theLine);
	}
    }
    return linePtr;
}

/*
 *----------------------------------------------------------------------
 *
 * TextSearchFoundMatch --
 *
 *	Stores information from a successful search.
 *
 * Results:
 *	1 if the information was stored, 0 if the position at which the match
 *	was found actually falls outside the allowable search region (and
 *	therefore the search is actually complete).
 *
 * Side effects:
 *	Memory may be allocated in the 'countPtr' and 'resPtr' fields of
 *	'searchSpecPtr'. Each of those objects will have refCount zero and
 *	must eventually be freed or stored elsewhere as appropriate.
 *
 *----------------------------------------------------------------------
 */

static int
TextSearchFoundMatch(
    int lineNum,		/* Line on which match was found. */
    SearchSpec *searchSpecPtr,	/* Search parameters. */
    ClientData clientData,	/* Token returned by the 'addNextLineProc',
				 * TextSearchAddNextLine. May be NULL, in
				 * which we case we must generate it (from
				 * lineNum). */
    Tcl_Obj *theLine,		/* Text from current line, only accessed for
				 * exact searches, and is allowed to be NULL
				 * for regexp searches. */
    int matchOffset,		/* Offset of found item in utf-8 bytes for
				 * exact search, Unicode chars for regexp. */
    int matchLength)		/* Length also in bytes/chars as per search
				 * type. */
{
    int numChars;
    int leftToScan;
    TkTextIndex curIndex, foundIndex;
    TkTextSegment *segPtr;
    TkTextLine *linePtr;
    TkText *textPtr = searchSpecPtr->clientData;

    if (lineNum == searchSpecPtr->stopLine) {
	/*
	 * If the current index is on the wrong side of the stopIndex, then
	 * the item we just found is actually outside the acceptable range,
	 * and the search is over.
	 */

	if (searchSpecPtr->backwards ^
		(matchOffset >= searchSpecPtr->stopOffset)) {
	    return 0;
	}
    }

    /*
     * Calculate the character count, which may need augmenting if there are
     * embedded windows or elidden text.
     */

    if (searchSpecPtr->exact) {
	const char *startOfLine = Tcl_GetString(theLine);

	numChars = Tcl_NumUtfChars(startOfLine + matchOffset, matchLength);
    } else {
	numChars = matchLength;
    }

    /*
     * If we're using strict limits checking, ensure that the match with its
     * full length fits inside the given range.
     */

    if (searchSpecPtr->strictLimits && lineNum == searchSpecPtr->stopLine) {
	if (searchSpecPtr->backwards ^
		((matchOffset + numChars) > searchSpecPtr->stopOffset)) {
	    return 0;
	}
    }

    /*
     * The index information returned by the regular expression parser only
     * considers textual information: it doesn't account for embedded windows,
     * elided text (when we are not searching elided text) or any other
     * non-textual info. Scan through the line's segments again to adjust both
     * matchChar and matchCount.
     *
     * We will walk through the segments of this line until we have either
     * reached the end of the match or we have reached the end of the line.
     */

    linePtr = clientData;
    if (linePtr == NULL) {
	linePtr = TkBTreeFindLine(textPtr->sharedTextPtr->tree, textPtr,
		lineNum);
    }

    curIndex.tree = textPtr->sharedTextPtr->tree;

    /*
     * Find the starting point.
     */

    leftToScan = matchOffset;
    while (1) {
	curIndex.linePtr = linePtr;
	curIndex.byteIndex = 0;

	/*
	 * Note that we allow leftToScan to be zero because we want to skip
	 * over any preceding non-textual items.
	 */

	for (segPtr = linePtr->segPtr; leftToScan >= 0 && segPtr;
		segPtr = segPtr->nextPtr) {
	    if (segPtr->typePtr != &tkTextCharType) {
		matchOffset += segPtr->size;
	    } else if (!searchSpecPtr->searchElide
		    && TkTextIsElided(textPtr, &curIndex, NULL)) {
		if (searchSpecPtr->exact) {
		    matchOffset += segPtr->size;
		} else {
		    matchOffset += Tcl_NumUtfChars(segPtr->body.chars, -1);
		}
	    } else {
		leftToScan -= segPtr->size;
	    }
	    curIndex.byteIndex += segPtr->size;
	}
	if (segPtr == NULL && leftToScan >= 0) {
	    /*
	     * This will only happen if we are eliding newlines.
	     */

	    linePtr = TkBTreeNextLine(textPtr, linePtr);
	    if (linePtr == NULL) {
		/*
		 * If we reach the end of the text, we have a serious problem,
		 * unless there's actually nothing left to look for.
		 */

		if (leftToScan == 0) {
		    break;
		} else {
		    Tcl_Panic("Reached end of text in a match");
		}
	    }

	    /*
	     * We've wrapped to the beginning of the next logical line, which
	     * has been merged with the previous one whose newline was elided.
	     */

	    lineNum++;
	    matchOffset = 0;
	} else {
	    break;
	}
    }

    /*
     * Calculate and store the found index in the result.
     */

    if (searchSpecPtr->exact) {
	TkTextMakeByteIndex(textPtr->sharedTextPtr->tree, textPtr, lineNum,
		matchOffset, &foundIndex);
    } else {
	TkTextMakeCharIndex(textPtr->sharedTextPtr->tree, textPtr, lineNum,
		matchOffset, &foundIndex);
    }

    if (searchSpecPtr->all) {
	if (searchSpecPtr->resPtr == NULL) {
	    searchSpecPtr->resPtr = Tcl_NewObj();
	}
	Tcl_ListObjAppendElement(NULL, searchSpecPtr->resPtr,
		TkTextNewIndexObj(textPtr, &foundIndex));
    } else {
	searchSpecPtr->resPtr = TkTextNewIndexObj(textPtr, &foundIndex);
    }

    /*
     * Find the end point. Here 'leftToScan' could be negative already as a
     * result of the above loop if the segment we reached spanned the start of
     * the string. When we add matchLength it will become non-negative.
     */

    for (leftToScan += matchLength; leftToScan > 0;
	    curIndex.byteIndex += segPtr->size, segPtr = segPtr->nextPtr) {
	if (segPtr == NULL) {
	    /*
	     * We are on the next line - this of course should only ever
	     * happen with searches which have matched across multiple lines.
	     */

	    linePtr = TkBTreeNextLine(textPtr, linePtr);
	    segPtr = linePtr->segPtr;
	    curIndex.linePtr = linePtr; curIndex.byteIndex = 0;
	}
	if (segPtr->typePtr != &tkTextCharType) {
	    /*
	     * Anything we didn't count in the search needs adding.
	     */

	    numChars += segPtr->size;
	    continue;
	} else if (!searchSpecPtr->searchElide
		&& TkTextIsElided(textPtr, &curIndex, NULL)) {
	    numChars += Tcl_NumUtfChars(segPtr->body.chars, -1);
	    continue;
	}
	if (searchSpecPtr->exact) {
	    leftToScan -= segPtr->size;
	} else {
	    leftToScan -= Tcl_NumUtfChars(segPtr->body.chars, -1);
	}
    }

    /*
     * Now store the count result, if it is wanted.
     */

    if (searchSpecPtr->varPtr != NULL) {
	Tcl_Obj *tmpPtr = Tcl_NewIntObj(numChars);
	if (searchSpecPtr->all) {
	    if (searchSpecPtr->countPtr == NULL) {
		searchSpecPtr->countPtr = Tcl_NewObj();
	    }
	    Tcl_ListObjAppendElement(NULL, searchSpecPtr->countPtr, tmpPtr);
	} else {
	    searchSpecPtr->countPtr = tmpPtr;
	}
    }
    return 1;
}

/*
 *----------------------------------------------------------------------
 *
 * TkTextGetTabs --
 *
 *	Parses a string description of a set of tab stops.
 *
 * Results:
 *	The return value is a pointer to a malloc'ed structure holding parsed
 *	information about the tab stops. If an error occurred then the return
 *	value is NULL and an error message is left in the interp's result.
 *
 * Side effects:
 *	Memory is allocated for the structure that is returned. It is up to
 *	the caller to free this structure when it is no longer needed.
 *
 *----------------------------------------------------------------------
 */

TkTextTabArray *
TkTextGetTabs(
    Tcl_Interp *interp,		/* Used for error reporting. */
    TkText *textPtr,		/* Information about the text widget. */
    Tcl_Obj *stringPtr)		/* Description of the tab stops. See the text
				 * manual entry for details. */
{
    int objc, i, count;
    Tcl_Obj **objv;
    TkTextTabArray *tabArrayPtr;
    TkTextTab *tabPtr;
    Tcl_UniChar ch;
    double prevStop, lastStop;
    /*
     * Map these strings to TkTextTabAlign values.
     */
    static const char *const tabOptionStrings[] = {
	"left", "right", "center", "numeric", NULL
    };

    if (Tcl_ListObjGetElements(interp, stringPtr, &objc, &objv) != TCL_OK) {
	return NULL;
    }

    /*
     * First find out how many entries we need to allocate in the tab array.
     */

    count = 0;
    for (i = 0; i < objc; i++) {
	char c = Tcl_GetString(objv[i])[0];

	if ((c != 'l') && (c != 'r') && (c != 'c') && (c != 'n')) {
	    count++;
	}
    }

    /*
     * Parse the elements of the list one at a time to fill in the array.
     */

    tabArrayPtr = ckalloc(sizeof(TkTextTabArray)
	    + (count - 1) * sizeof(TkTextTab));
    tabArrayPtr->numTabs = 0;
    prevStop = 0.0;
    lastStop = 0.0;
    for (i = 0, tabPtr = &tabArrayPtr->tabs[0]; i < objc; i++, tabPtr++) {
	int index;

	/*
	 * This will round fractional pixels above 0.5 upwards, and otherwise
	 * downwards, to find the right integer pixel position.
	 */

	if (Tk_GetPixelsFromObj(interp, textPtr->tkwin, objv[i],
		&tabPtr->location) != TCL_OK) {
	    goto error;
	}

	if (tabPtr->location <= 0) {
	    Tcl_SetObjResult(interp, Tcl_ObjPrintf(
		    "tab stop \"%s\" is not at a positive distance",
		    Tcl_GetString(objv[i])));
	    Tcl_SetErrorCode(interp, "TK", "VALUE", "TAB_STOP", NULL);
	    goto error;
	}

	prevStop = lastStop;
	if (Tk_GetDoublePixelsFromObj(interp, textPtr->tkwin, objv[i],
		&lastStop) != TCL_OK) {
	    goto error;
	}

	if (i > 0 && (tabPtr->location <= (tabPtr-1)->location)) {
	    /*
	     * This tab is actually to the left of the previous one, which is
	     * illegal.
	     */

#ifdef _TK_ALLOW_DECREASING_TABS
	    /*
	     * Force the tab to be a typical character width to the right of
	     * the previous one, and update the 'lastStop' with the changed
	     * position.
	     */

	    if (textPtr->charWidth > 0) {
		tabPtr->location = (tabPtr-1)->location + textPtr->charWidth;
	    } else {
		tabPtr->location = (tabPtr-1)->location + 8;
	    }
	    lastStop = tabPtr->location;
#else
	    Tcl_SetObjResult(interp, Tcl_ObjPrintf(
		    "tabs must be monotonically increasing, but \"%s\" is "
		    "smaller than or equal to the previous tab",
		    Tcl_GetString(objv[i])));
	    Tcl_SetErrorCode(interp, "TK", "VALUE", "TAB_STOP", NULL);
	    goto error;
#endif /* _TK_ALLOW_DECREASING_TABS */
	}

	tabArrayPtr->numTabs++;

	/*
	 * See if there is an explicit alignment in the next list element.
	 * Otherwise just use "left".
	 */

	tabPtr->alignment = LEFT;
	if ((i+1) == objc) {
	    continue;
	}

	/*
	 * There may be a more efficient way of getting this.
	 */

	Tcl_UtfToUniChar(Tcl_GetString(objv[i+1]), &ch);
	if (!Tcl_UniCharIsAlpha(ch)) {
	    continue;
	}
	i += 1;

	if (Tcl_GetIndexFromObjStruct(interp, objv[i], tabOptionStrings,
		sizeof(char *), "tab alignment", 0, &index) != TCL_OK) {
	    goto error;
	}
	tabPtr->alignment = (TkTextTabAlign) index;
    }

    /*
     * For when we need to interpolate tab stops, store these two so we know
     * the tab stop size to very high precision. With the above checks, we can
     * guarantee that tabIncrement is strictly positive here.
     */

    tabArrayPtr->lastTab = lastStop;
    tabArrayPtr->tabIncrement = lastStop - prevStop;

    return tabArrayPtr;

  error:
    ckfree(tabArrayPtr);
    return NULL;
}

/*
 *----------------------------------------------------------------------
 *
 * TextDumpCmd --
 *
 *	Return information about the text, tags, marks, and embedded windows
 *	and images in a text widget. See the man page for the description of
 *	the text dump operation for all the details.
 *
 * Results:
 *	A standard Tcl result.
 *
 * Side effects:
 *	Memory is allocated for the result, if needed (standard Tcl result
 *	side effects).
 *
 *----------------------------------------------------------------------
 */

static int
TextDumpCmd(
    register TkText *textPtr,	/* Information about text widget. */
    Tcl_Interp *interp,		/* Current interpreter. */
    int objc,			/* Number of arguments. */
    Tcl_Obj *const objv[])	/* Argument objects. Someone else has already
				 * parsed this command enough to know that
				 * objv[1] is "dump". */
{
    TkTextIndex index1, index2;
    int arg;
    int lineno;			/* Current line number. */
    int what = 0;		/* bitfield to select segment types. */
    int atEnd;			/* True if dumping up to logical end. */
    TkTextLine *linePtr;
    Tcl_Obj *command = NULL;	/* Script callback to apply to segments. */
#define TK_DUMP_TEXT	0x1
#define TK_DUMP_MARK	0x2
#define TK_DUMP_TAG	0x4
#define TK_DUMP_WIN	0x8
#define TK_DUMP_IMG	0x10
#define TK_DUMP_ALL	(TK_DUMP_TEXT|TK_DUMP_MARK|TK_DUMP_TAG| \
	TK_DUMP_WIN|TK_DUMP_IMG)
    static const char *const optStrings[] = {
	"-all", "-command", "-image", "-mark", "-tag", "-text", "-window",
	NULL
    };
    enum opts {
	DUMP_ALL, DUMP_CMD, DUMP_IMG, DUMP_MARK, DUMP_TAG, DUMP_TXT, DUMP_WIN
    };

    for (arg=2 ; arg < objc ; arg++) {
	int index;
	if (Tcl_GetString(objv[arg])[0] != '-') {
	    break;
	}
	if (Tcl_GetIndexFromObjStruct(interp, objv[arg], optStrings,
		sizeof(char *), "option", 0, &index) != TCL_OK) {
	    return TCL_ERROR;
	}
	switch ((enum opts) index) {
	case DUMP_ALL:
	    what = TK_DUMP_ALL;
	    break;
	case DUMP_TXT:
	    what |= TK_DUMP_TEXT;
	    break;
	case DUMP_TAG:
	    what |= TK_DUMP_TAG;
	    break;
	case DUMP_MARK:
	    what |= TK_DUMP_MARK;
	    break;
	case DUMP_IMG:
	    what |= TK_DUMP_IMG;
	    break;
	case DUMP_WIN:
	    what |= TK_DUMP_WIN;
	    break;
	case DUMP_CMD:
	    arg++;
	    if (arg >= objc) {
		goto wrongArgs;
	    }
	    command = objv[arg];
	    break;
	default:
	    Tcl_Panic("unexpected switch fallthrough");
	}
    }
    if (arg >= objc || arg+2 < objc) {
    wrongArgs:
	Tcl_SetObjResult(interp, Tcl_ObjPrintf(
		"Usage: %s dump ?-all -image -text -mark -tag -window? "
		"?-command script? index ?index2?", Tcl_GetString(objv[0])));
	Tcl_SetErrorCode(interp, "TCL", "WRONGARGS", NULL);
	return TCL_ERROR;
    }
    if (what == 0) {
	what = TK_DUMP_ALL;
    }
    if (TkTextGetObjIndex(interp, textPtr, objv[arg], &index1) != TCL_OK) {
	return TCL_ERROR;
    }
    arg++;
    atEnd = 0;
    if (objc == arg) {
	TkTextIndexForwChars(NULL, &index1, 1, &index2, COUNT_INDICES);
    } else {
	int length;
	const char *str;

	if (TkTextGetObjIndex(interp, textPtr, objv[arg], &index2) != TCL_OK) {
	    return TCL_ERROR;
	}
	str = Tcl_GetString(objv[arg]);
	length = objv[arg]->length;
	if (strncmp(str, "end", (unsigned) length) == 0) {
	    atEnd = 1;
	}
    }
    if (TkTextIndexCmp(&index1, &index2) >= 0) {
	return TCL_OK;
    }
    lineno = TkBTreeLinesTo(textPtr, index1.linePtr);
    if (index1.linePtr == index2.linePtr) {
	DumpLine(interp, textPtr, what, index1.linePtr,
		index1.byteIndex, index2.byteIndex, lineno, command);
    } else {
	int textChanged;
	int lineend = TkBTreeLinesTo(textPtr, index2.linePtr);
	int endByteIndex = index2.byteIndex;

	textChanged = DumpLine(interp, textPtr, what, index1.linePtr,
		index1.byteIndex, 32000000, lineno, command);
	if (textChanged) {
	    if (textPtr->flags & DESTROYED) {
		return TCL_OK;
	    }
	    linePtr = TkBTreeFindLine(textPtr->sharedTextPtr->tree,
		    textPtr, lineno);
	    textChanged = 0;
	} else {
	    linePtr = index1.linePtr;
	}
	while ((linePtr = TkBTreeNextLine(textPtr, linePtr)) != NULL) {
	    lineno++;
	    if (lineno == lineend) {
		break;
	    }
	    textChanged = DumpLine(interp, textPtr, what, linePtr, 0,
		    32000000, lineno, command);
	    if (textChanged) {
		if (textPtr->flags & DESTROYED) {
		    return TCL_OK;
		}
		linePtr = TkBTreeFindLine(textPtr->sharedTextPtr->tree,
			textPtr, lineno);
		textChanged = 0;
	    }
	}
	if (linePtr != NULL) {
	    DumpLine(interp, textPtr, what, linePtr, 0, endByteIndex, lineno,
		    command);
	    if (textPtr->flags & DESTROYED) {
		return TCL_OK;
	    }
	}
    }

    /*
     * Special case to get the leftovers hiding at the end mark.
     */

    if (atEnd) {
	if (textPtr->flags & DESTROYED) {
	    return TCL_OK;
	}

	/*
	 * Re-get the end index, in case it has changed.
	 */

	if (TkTextGetObjIndex(interp, textPtr, objv[arg], &index2) != TCL_OK) {
	    return TCL_ERROR;
	}
	DumpLine(interp, textPtr, what & ~TK_DUMP_TEXT, index2.linePtr,
		0, 1, lineno, command);
    }
    return TCL_OK;
}

/*
 *----------------------------------------------------------------------
 *
 * DumpLine
 *
 *	Return information about a given text line from character position
 *	"start" up to, but not including, "end".
 *
 * Results:
 *	Returns 1 if the command callback made any changes to the text widget
 *	which will have invalidated internal structures such as TkTextSegment,
 *	TkTextIndex, pointers. Our caller can then take action to recompute
 *	such entities. Returns 0 otherwise.
 *
 * Side effects:
 *	None, but see DumpSegment which can have arbitrary side-effects
 *
 *----------------------------------------------------------------------
 */

static int
DumpLine(
    Tcl_Interp *interp,
    TkText *textPtr,
    int what,			/* Bit flags to select segment types. */
    TkTextLine *linePtr,	/* The current line. */
    int startByte, int endByte,	/* Byte range to dump. */
    int lineno,			/* Line number for indices dump. */
    Tcl_Obj *command)		/* Script to apply to the segment. */
{
    TkTextSegment *segPtr;
    TkTextIndex index;
    int offset = 0, textChanged = 0;

    /*
     * Must loop through line looking at its segments.
     * character
     * toggleOn, toggleOff
     * mark
     * image
     * window
     */

    segPtr = linePtr->segPtr;
    while ((offset < endByte) && (segPtr != NULL)) {
	int lineChanged = 0;
	int currentSize = segPtr->size;

	if ((what & TK_DUMP_TEXT) && (segPtr->typePtr == &tkTextCharType) &&
		(offset + currentSize > startByte)) {
	    int last = currentSize;	/* Index of last char in seg. */
	    int first = 0;		/* Index of first char in seg. */

	    if (offset + currentSize > endByte) {
		last = endByte - offset;
	    }
	    if (startByte > offset) {
		first = startByte - offset;
	    }
	    if (last != currentSize) {
		/*
		 * To avoid modifying the string in place we copy over just
		 * the segment that we want. Since DumpSegment can modify the
		 * text, we could not confidently revert the modification
		 * here.
		 */

		int length = last - first;
		char *range = ckalloc(length + 1);

		memcpy(range, segPtr->body.chars + first, length);
		range[length] = '\0';

		TkTextMakeByteIndex(textPtr->sharedTextPtr->tree, textPtr,
			lineno, offset + first, &index);
		lineChanged = DumpSegment(textPtr, interp, "text", range,
			command, &index, what);
		ckfree(range);
	    } else {
		TkTextMakeByteIndex(textPtr->sharedTextPtr->tree, textPtr,
			lineno, offset + first, &index);
		lineChanged = DumpSegment(textPtr, interp, "text",
			segPtr->body.chars + first, command, &index, what);
	    }
	} else if ((offset >= startByte)) {
	    if ((what & TK_DUMP_MARK)
		    && (segPtr->typePtr == &tkTextLeftMarkType
		    || segPtr->typePtr == &tkTextRightMarkType)) {
		const char *name;
		TkTextMark *markPtr = &segPtr->body.mark;

		if (segPtr == textPtr->insertMarkPtr) {
		    name = "insert";
		} else if (segPtr == textPtr->currentMarkPtr) {
		    name = "current";
		} else if (markPtr->hPtr == NULL) {
		    name = NULL;
		    lineChanged = 0;
		} else {
		    name = Tcl_GetHashKey(&textPtr->sharedTextPtr->markTable,
			    markPtr->hPtr);
		}
		if (name != NULL) {
		    TkTextMakeByteIndex(textPtr->sharedTextPtr->tree, textPtr,
			    lineno, offset, &index);
		    lineChanged = DumpSegment(textPtr, interp, "mark", name,
			    command, &index, what);
		}
	    } else if ((what & TK_DUMP_TAG) &&
		    (segPtr->typePtr == &tkTextToggleOnType)) {
		TkTextMakeByteIndex(textPtr->sharedTextPtr->tree, textPtr,
			lineno, offset, &index);
		lineChanged = DumpSegment(textPtr, interp, "tagon",
			segPtr->body.toggle.tagPtr->name, command, &index,
			what);
	    } else if ((what & TK_DUMP_TAG) &&
		    (segPtr->typePtr == &tkTextToggleOffType)) {
		TkTextMakeByteIndex(textPtr->sharedTextPtr->tree, textPtr,
			lineno, offset, &index);
		lineChanged = DumpSegment(textPtr, interp, "tagoff",
			segPtr->body.toggle.tagPtr->name, command, &index,
			what);
	    } else if ((what & TK_DUMP_IMG) &&
		    (segPtr->typePtr == &tkTextEmbImageType)) {
		TkTextEmbImage *eiPtr = &segPtr->body.ei;
		const char *name = (eiPtr->name == NULL) ? "" : eiPtr->name;

		TkTextMakeByteIndex(textPtr->sharedTextPtr->tree, textPtr,
			lineno, offset, &index);
		lineChanged = DumpSegment(textPtr, interp, "image", name,
			command, &index, what);
	    } else if ((what & TK_DUMP_WIN) &&
		    (segPtr->typePtr == &tkTextEmbWindowType)) {
		TkTextEmbWindow *ewPtr = &segPtr->body.ew;
		const char *pathname;

		if (ewPtr->tkwin == (Tk_Window) NULL) {
		    pathname = "";
		} else {
		    pathname = Tk_PathName(ewPtr->tkwin);
		}
		TkTextMakeByteIndex(textPtr->sharedTextPtr->tree, textPtr,
			lineno, offset, &index);
		lineChanged = DumpSegment(textPtr, interp, "window", pathname,
			command, &index, what);
	    }
	}

	offset += currentSize;
	if (lineChanged) {
	    TkTextSegment *newSegPtr;
	    int newOffset = 0;

	    textChanged = 1;

	    /*
	     * Our indices are no longer valid.
	     */

	    if (textPtr->flags & DESTROYED) {
		return textChanged;
	    }
	    linePtr = TkBTreeFindLine(textPtr->sharedTextPtr->tree,
		    textPtr, lineno);
	    newSegPtr = linePtr->segPtr;
	    if (segPtr != newSegPtr) {
		while ((newOffset < endByte) && (newOffset < offset)
			&& (newSegPtr != NULL)) {
		    newOffset += currentSize;
		    newSegPtr = newSegPtr->nextPtr;
		    if (segPtr == newSegPtr) {
			break;
		    }
		}
		if (segPtr != newSegPtr && newOffset == offset
			&& currentSize == 0) {
		    TkTextSegment *searchPtr = newSegPtr;

		    while (searchPtr != NULL && searchPtr->size == 0) {
			if (searchPtr == segPtr) {
			    newSegPtr = searchPtr;
			    break;
			}
			searchPtr = searchPtr->nextPtr;
		    }
		}
		segPtr = newSegPtr;
	    }
	}
	if (segPtr != NULL) {
	    segPtr = segPtr->nextPtr;
	}
    }
    return textChanged;
}

/*
 *----------------------------------------------------------------------
 *
 * DumpSegment
 *
 *	Either append information about the current segment to the result, or
 *	make a script callback with that information as arguments.
 *
 * Results:
 *	Returns 1 if the command callback made any changes to the text widget
 *	which will have invalidated internal structures such as TkTextSegment,
 *	TkTextIndex, pointers. Our caller can then take action to recompute
 *	such entities. Returns 0 otherwise.
 *
 * Side effects:
 *	Either evals the callback or appends elements to the result string.
 *	The callback can have arbitrary side-effects.
 *
 *----------------------------------------------------------------------
 */

static int
DumpSegment(
    TkText *textPtr,
    Tcl_Interp *interp,
    const char *key,		/* Segment type key. */
    const char *value,		/* Segment value. */
    Tcl_Obj *command,		/* Script callback. */
    const TkTextIndex *index,	/* index with line/byte position info. */
    int what)			/* Look for TK_DUMP_INDEX bit. */
{
    char buffer[TK_POS_CHARS];
    Tcl_Obj *values[3], *tuple;

    TkTextPrintIndex(textPtr, index, buffer);
    values[0] = Tcl_NewStringObj(key, -1);
    values[1] = Tcl_NewStringObj(value, -1);
    values[2] = Tcl_NewStringObj(buffer, -1);
    tuple = Tcl_NewListObj(3, values);
    if (command == NULL) {
	Tcl_ListObjAppendList(NULL, Tcl_GetObjResult(interp), tuple);
	Tcl_DecrRefCount(tuple);
	return 0;
    } else {
	int oldStateEpoch = TkBTreeEpoch(textPtr->sharedTextPtr->tree);

	Tcl_VarEval(interp, Tcl_GetString(command), " ", Tcl_GetString(tuple),
		NULL);
	Tcl_DecrRefCount(tuple);
	return ((textPtr->flags & DESTROYED) ||
		TkBTreeEpoch(textPtr->sharedTextPtr->tree) != oldStateEpoch);
    }
}

/*
 *----------------------------------------------------------------------
 *
 * TextEditUndo --
 *
 *	Undo the last change.
 *
 * Results:
 *	None.
 *
 * Side effects:
 *	Apart from manipulating the undo and redo stacks, the state of the
 *	rest of the widget may also change (due to whatever is being undone).
 *
 *----------------------------------------------------------------------
 */

static int
TextEditUndo(
    TkText *textPtr)		/* Overall information about text widget. */
{
    int status;

    if (!textPtr->sharedTextPtr->undo) {
	return TCL_OK;
    }

    /*
     * Turn off the undo feature while we revert a compound action, setting
     * the dirty handling mode to undo for the duration (unless it is
     * 'fixed').
     */

    textPtr->sharedTextPtr->undo = 0;
    if (textPtr->sharedTextPtr->dirtyMode != TK_TEXT_DIRTY_FIXED) {
	textPtr->sharedTextPtr->dirtyMode = TK_TEXT_DIRTY_UNDO;
    }

    status = TkUndoRevert(textPtr->sharedTextPtr->undoStack);

    if (textPtr->sharedTextPtr->dirtyMode != TK_TEXT_DIRTY_FIXED) {
	textPtr->sharedTextPtr->dirtyMode = TK_TEXT_DIRTY_NORMAL;
    }
    textPtr->sharedTextPtr->undo = 1;

    return status;
}

/*
 *----------------------------------------------------------------------
 *
 * TextEditRedo --
 *
 *	Redo the last undone change.
 *
 * Results:
 *	None.
 *
 * Side effects:
 *	Apart from manipulating the undo and redo stacks, the state of the
 *	rest of the widget may also change (due to whatever is being redone).
 *
 *----------------------------------------------------------------------
 */

static int
TextEditRedo(
    TkText *textPtr)		/* Overall information about text widget. */
{
    int status;

    if (!textPtr->sharedTextPtr->undo) {
	return TCL_OK;
    }

    /*
     * Turn off the undo feature temporarily while we revert a previously
     * undone compound action, setting the dirty handling mode to redo for the
     * duration (unless it is 'fixed').
     */

    textPtr->sharedTextPtr->undo = 0;
    if (textPtr->sharedTextPtr->dirtyMode != TK_TEXT_DIRTY_FIXED) {
	textPtr->sharedTextPtr->dirtyMode = TK_TEXT_DIRTY_REDO;
    }

    status = TkUndoApply(textPtr->sharedTextPtr->undoStack);

    if (textPtr->sharedTextPtr->dirtyMode != TK_TEXT_DIRTY_FIXED) {
	textPtr->sharedTextPtr->dirtyMode = TK_TEXT_DIRTY_NORMAL;
    }
    textPtr->sharedTextPtr->undo = 1;
    return status;
}

/*
 *----------------------------------------------------------------------
 *
 * TextEditCmd --
 *
 *	Handle the subcommands to "$text edit ...". See documentation for
 *	details.
 *
 * Results:
 *	None
 *
 * Side effects:
 *	None.
 *
 *----------------------------------------------------------------------
 */

static int
TextEditCmd(
    TkText *textPtr,		/* Information about text widget. */
    Tcl_Interp *interp,		/* Current interpreter. */
    int objc,			/* Number of arguments. */
    Tcl_Obj *const objv[])	/* Argument objects. */
{
    int index, setModified, oldModified;
    static const char *const editOptionStrings[] = {
	"modified", "redo", "reset", "separator", "undo", NULL
    };
    enum editOptions {
	EDIT_MODIFIED, EDIT_REDO, EDIT_RESET, EDIT_SEPARATOR, EDIT_UNDO
    };

    if (objc < 3) {
	Tcl_WrongNumArgs(interp, 2, objv, "option ?arg ...?");
	return TCL_ERROR;
    }

    if (Tcl_GetIndexFromObjStruct(interp, objv[2], editOptionStrings,
	    sizeof(char *), "edit option", 0, &index) != TCL_OK) {
	return TCL_ERROR;
    }

    switch ((enum editOptions) index) {
    case EDIT_MODIFIED:
	if (objc == 3) {
	    Tcl_SetObjResult(interp,
		    Tcl_NewBooleanObj(textPtr->sharedTextPtr->isDirty));
	    return TCL_OK;
	} else if (objc != 4) {
	    Tcl_WrongNumArgs(interp, 3, objv, "?boolean?");
	    return TCL_ERROR;
	} else if (Tcl_GetBooleanFromObj(interp, objv[3],
		&setModified) != TCL_OK) {
	    return TCL_ERROR;
	}

	/*
	 * Set or reset the dirty info, and trigger a Modified event.
	 */

	setModified = setModified ? 1 : 0;

	oldModified = textPtr->sharedTextPtr->isDirty;
	textPtr->sharedTextPtr->isDirty = setModified;
	if (setModified) {
	    textPtr->sharedTextPtr->dirtyMode = TK_TEXT_DIRTY_FIXED;
	} else {
	    textPtr->sharedTextPtr->dirtyMode = TK_TEXT_DIRTY_NORMAL;
	}

	/*
	 * Only issue the <<Modified>> event if the flag actually changed.
	 * However, degree of modified-ness doesn't matter. [Bug 1799782]
	 */

	if ((!oldModified) != (!setModified)) {
	    GenerateModifiedEvent(textPtr);
	}
	break;
    case EDIT_REDO:
	if (objc != 3) {
	    Tcl_WrongNumArgs(interp, 3, objv, NULL);
	    return TCL_ERROR;
	}
	if (TextEditRedo(textPtr)) {
	    Tcl_SetObjResult(interp, Tcl_NewStringObj("nothing to redo", -1));
	    Tcl_SetErrorCode(interp, "TK", "TEXT", "NO_REDO", NULL);
	    return TCL_ERROR;
	}
	break;
    case EDIT_RESET:
	if (objc != 3) {
	    Tcl_WrongNumArgs(interp, 3, objv, NULL);
	    return TCL_ERROR;
	}
	TkUndoClearStacks(textPtr->sharedTextPtr->undoStack);
	break;
    case EDIT_SEPARATOR:
	if (objc != 3) {
	    Tcl_WrongNumArgs(interp, 3, objv, NULL);
	    return TCL_ERROR;
	}
	TkUndoInsertUndoSeparator(textPtr->sharedTextPtr->undoStack);
	break;
    case EDIT_UNDO:
	if (objc != 3) {
	    Tcl_WrongNumArgs(interp, 3, objv, NULL);
	    return TCL_ERROR;
	}
	if (TextEditUndo(textPtr)) {
	    Tcl_SetObjResult(interp, Tcl_NewStringObj("nothing to undo", -1));
	    Tcl_SetErrorCode(interp, "TK", "TEXT", "NO_UNDO", NULL);
	    return TCL_ERROR;
	}
	break;
    }
    return TCL_OK;
}

/*
 *----------------------------------------------------------------------
 *
 * TextGetText --
 *
 *	Returns the text from indexPtr1 to indexPtr2, placing that text in a
 *	string object which is returned with a refCount of zero.
 *
 *	Since the amount of text may potentially be several megabytes (e.g.
 *	in text editors built on the text widget), efficiency is very
 *	important. We may want to investigate the efficiency of the
 *	Tcl_AppendToObj more carefully (e.g. if we know we are going to be
 *	appending several thousand lines, we could attempt to pre-allocate a
 *	larger space).
 *
 *	Also the result is built up as a utf-8 string, but, if we knew we
 *	wanted it as Unicode, we could potentially save a huge conversion by
 *	building it up as Unicode directly. This could be as simple as
 *	replacing Tcl_NewObj by Tcl_NewUnicodeObj.
 *
 * Results:
 *	Tcl_Obj of string type containing the specified text. If the
 *	visibleOnly flag is set to 1, then only those characters which are not
 *	elided will be returned. Otherwise (flag is 0) all characters in the
 *	given range are returned.
 *
 * Side effects:
 *	Memory will be allocated for the new object. Remember to free it if it
 *	isn't going to be stored appropriately.
 *
 *----------------------------------------------------------------------
 */

static Tcl_Obj *
TextGetText(
    const TkText *textPtr,	/* Information about text widget. */
    const TkTextIndex *indexPtr1,
				/* Get text from this index... */
    const TkTextIndex *indexPtr2,
				/* ...to this index. */
    int visibleOnly)		/* If non-zero, then only return non-elided
				 * characters. */
{
    TkTextIndex tmpIndex;
    Tcl_Obj *resultPtr = Tcl_NewObj();

    TkTextMakeByteIndex(indexPtr1->tree, textPtr,
	    TkBTreeLinesTo(textPtr, indexPtr1->linePtr),
	    indexPtr1->byteIndex, &tmpIndex);

    if (TkTextIndexCmp(indexPtr1, indexPtr2) < 0) {
	while (1) {
	    int offset;
	    TkTextSegment *segPtr = TkTextIndexToSeg(&tmpIndex, &offset);
	    int last = segPtr->size, last2;

	    if (tmpIndex.linePtr == indexPtr2->linePtr) {
		/*
		 * The last line that was requested must be handled carefully,
		 * because we may need to break out of this loop in the middle
		 * of the line.
		 */

		if (indexPtr2->byteIndex == tmpIndex.byteIndex) {
		    break;
		}
		last2 = indexPtr2->byteIndex - tmpIndex.byteIndex + offset;
		if (last2 < last) {
		    last = last2;
		}
	    }
	    if (segPtr->typePtr == &tkTextCharType &&
		    !(visibleOnly && TkTextIsElided(textPtr,&tmpIndex,NULL))){
		Tcl_AppendToObj(resultPtr, segPtr->body.chars + offset,
			last - offset);
	    }
	    TkTextIndexForwBytes(textPtr, &tmpIndex, last-offset, &tmpIndex);
	}
    }
    return resultPtr;
}

/*
 *----------------------------------------------------------------------
 *
 * GenerateModifiedEvent --
 *
 *	Send an event that the text was modified. This is equivalent to:
 *	   event generate $textWidget <<Modified>>
 *
 * Results:
 *	None
 *
 * Side effects:
 *	May force the text window into existence.
 *
 *----------------------------------------------------------------------
 */

static void
GenerateModifiedEvent(
    TkText *textPtr)	/* Information about text widget. */
{
    union {
	XEvent general;
	XVirtualEvent virtual;
    } event;

    Tk_MakeWindowExist(textPtr->tkwin);

    memset(&event, 0, sizeof(event));
    event.general.xany.type = VirtualEvent;
    event.general.xany.serial = NextRequest(Tk_Display(textPtr->tkwin));
    event.general.xany.send_event = False;
    event.general.xany.window = Tk_WindowId(textPtr->tkwin);
    event.general.xany.display = Tk_Display(textPtr->tkwin);
    event.virtual.name = Tk_GetUid("Modified");
    Tk_HandleEvent(&event.general);
}

/*
 *----------------------------------------------------------------------
 *
 * UpdateDirtyFlag --
 *
 *	Updates the dirtyness of the text widget
 *
 * Results:
 *	None
 *
 * Side effects:
 *	None.
 *
 *----------------------------------------------------------------------
 */

static void
UpdateDirtyFlag(
    TkSharedText *sharedTextPtr)/* Information about text widget. */
{
    int oldDirtyFlag;
    TkText *textPtr;

    /*
     * If we've been forced to be dirty, we stay dirty (until explicitly
     * reset, of course).
     */

    if (sharedTextPtr->dirtyMode == TK_TEXT_DIRTY_FIXED) {
	return;
    }

    if (sharedTextPtr->isDirty < 0
	    && sharedTextPtr->dirtyMode == TK_TEXT_DIRTY_NORMAL) {
	/*
	 * If dirty flag is negative, only redo operations can make it zero
	 * again. If we do a normal operation, it can never become zero any
	 * more (other than by explicit reset).
	 */

	sharedTextPtr->dirtyMode = TK_TEXT_DIRTY_FIXED;
	return;
    }

    oldDirtyFlag = sharedTextPtr->isDirty;
    if (sharedTextPtr->dirtyMode == TK_TEXT_DIRTY_UNDO) {
	sharedTextPtr->isDirty--;
    } else {
	sharedTextPtr->isDirty++;
    }

    if (sharedTextPtr->isDirty == 0 || oldDirtyFlag == 0) {
	for (textPtr = sharedTextPtr->peers; textPtr != NULL;
		textPtr = textPtr->next) {
	    GenerateModifiedEvent(textPtr);
	}
    }
}

/*
 *----------------------------------------------------------------------
 *
 * SearchPerform --
 *
 *	Overall control of search process. Is given a pattern, a starting
 *	index and an ending index, and attempts to perform a search. This
 *	function is actually completely independent of Tk, and could in the
 *	future be split off.
 *
 * Results:
 *	Standard Tcl result code. In particular, if fromPtr or toPtr are not
 *	considered valid by the 'lineIndexProc', an error will be thrown and
 *	no search performed.
 *
 * Side effects:
 *	See 'SearchCore'.
 *
 *----------------------------------------------------------------------
 */

static int
SearchPerform(
    Tcl_Interp *interp,		/* For error messages. */
    SearchSpec *searchSpecPtr,	/* Search parameters. */
    Tcl_Obj *patObj,		/* Contains an exact string or a regexp
				 * pattern. Must have a refCount > 0. */
    Tcl_Obj *fromPtr,		/* Contains information describing the first
				 * index. */
    Tcl_Obj *toPtr)		/* NULL or information describing the last
				 * index. */
{
    /*
     * Find the starting line and starting offset (measured in Unicode chars
     * for regexp search, utf-8 bytes for exact search).
     */

    if (searchSpecPtr->lineIndexProc(interp, fromPtr, searchSpecPtr,
	    &searchSpecPtr->startLine,
	    &searchSpecPtr->startOffset) != TCL_OK) {
	return TCL_ERROR;
    }

    /*
     * Find the optional end location, similarly.
     */

    if (toPtr != NULL) {
	const TkTextIndex *indexToPtr, *indexFromPtr;
	TkText *textPtr = searchSpecPtr->clientData;

	indexToPtr = TkTextGetIndexFromObj(interp, textPtr, toPtr);
	if (indexToPtr == NULL) {
	    return TCL_ERROR;
	}
	indexFromPtr = TkTextGetIndexFromObj(interp, textPtr, fromPtr);

	/*
	 * Check for any empty search range here. It might be better in the
	 * future to embed that in SearchCore (whose default behaviour is to
	 * wrap when given a negative search range).
	 */

	if (TkTextIndexCmp(indexFromPtr, indexToPtr) ==
		(searchSpecPtr->backwards ? -1 : 1)) {
	    return TCL_OK;
	}

	if (searchSpecPtr->lineIndexProc(interp, toPtr, searchSpecPtr,
		&searchSpecPtr->stopLine,
		&searchSpecPtr->stopOffset) != TCL_OK) {
	    return TCL_ERROR;
	}
    } else {
	searchSpecPtr->stopLine = -1;
    }

    /*
     * Scan through all of the lines of the text circularly, starting at the
     * given index. 'patObj' is the pattern which may be an exact string or a
     * regexp pattern depending on the flags in searchSpecPtr.
     */

    return SearchCore(interp, searchSpecPtr, patObj);
}

/*
 *----------------------------------------------------------------------
 *
 * SearchCore --
 *
 *	The core of the search function. This function is actually completely
 *	independent of Tk, and could in the future be split off.
 *
 *	The function assumes regexp-based searches operate on Unicode strings,
 *	and exact searches on utf-8 strings. Therefore the 'foundMatchProc'
 *	and 'addLineProc' need to be aware of this distinction.
 *
 * Results:
 *	Standard Tcl result code.
 *
 * Side effects:
 *	Only those of the 'searchSpecPtr->foundMatchProc' which is called
 *	whenever a match is found.
 *
 *	Note that the way matching across multiple lines is implemented, we
 *	start afresh with each line we have available, even though we may
 *	already have examined the contents of that line (and further ones) if
 *	we were attempting a multi-line match using the previous line. This
 *	means there may be ways to speed this up a lot by not throwing away
 *	all the multi-line information one has accumulated. Profiling should
 *	be done to see where the bottlenecks lie before attempting this,
 *	however. We would also need to be very careful such optimisation keep
 *	within the specified search bounds.
 *
 *----------------------------------------------------------------------
 */

static int
SearchCore(
    Tcl_Interp *interp,		/* For error messages. */
    SearchSpec *searchSpecPtr,	/* Search parameters. */
    Tcl_Obj *patObj)		/* Contains an exact string or a regexp
				 * pattern. Must have a refCount > 0. */
{
    /*
     * For exact searches these are utf-8 char* offsets, for regexp searches
     * they are Unicode char offsets.
     */

    int firstOffset, lastOffset, matchOffset, matchLength;
    int passes;
    int lineNum = searchSpecPtr->startLine;
    int code = TCL_OK;
    Tcl_Obj *theLine;
    int alreadySearchOffset = -1;

    const char *pattern = NULL;	/* For exact searches only. */
    int firstNewLine = -1; 	/* For exact searches only. */
    Tcl_RegExp regexp = NULL;	/* For regexp searches only. */

    /*
     * These items are for backward regexp searches only. They are for two
     * purposes: to allow us to report backwards matches in the correct order,
     * even though the implementation uses repeated forward searches; and to
     * provide for overlap checking between backwards matches on different
     * text lines.
     */

#define LOTS_OF_MATCHES 20
    int matchNum = LOTS_OF_MATCHES;
    int smArray[2 * LOTS_OF_MATCHES];
    int *storeMatch = smArray;
    int *storeLength = smArray + LOTS_OF_MATCHES;
    int lastBackwardsLineMatch = -1;
    int lastBackwardsMatchOffset = -1;

    if (searchSpecPtr->exact) {
	/*
	 * Convert the pattern to lower-case if we're supposed to ignore case.
	 */

	if (searchSpecPtr->noCase) {
	    patObj = Tcl_DuplicateObj(patObj);

	    /*
	     * This can change the length of the string behind the object's
	     * back, so ensure it is correctly synchronised.
	     */

	    Tcl_SetObjLength(patObj, Tcl_UtfToLower(Tcl_GetString(patObj)));
	}
    } else {
	/*
	 * Compile the regular expression. We want '^$' to match after and
	 * before \n respectively, so use the TCL_REG_NLANCH flag.
	 */

	regexp = Tcl_GetRegExpFromObj(interp, patObj,
		(searchSpecPtr->noCase ? TCL_REG_NOCASE : 0)
		| (searchSpecPtr->noLineStop ? 0 : TCL_REG_NLSTOP)
		| TCL_REG_ADVANCED | TCL_REG_CANMATCH | TCL_REG_NLANCH);
	if (regexp == NULL) {
	    return TCL_ERROR;
	}
    }

    /*
     * For exact strings, we want to know where the first newline is, and we
     * will also use this as a flag to test whether it is even possible to
     * match the pattern on a single line. If not we will have to search
     * across multiple lines.
     */

    if (searchSpecPtr->exact) {
	const char *nl;

	/*
	 * We only need to set the matchLength once for exact searches, and we
	 * do it here. It is also used below as the actual pattern length, so
	 * it has dual purpose.
	 */

	pattern = Tcl_GetString(patObj);
	matchLength = patObj->length;
	nl = strchr(pattern, '\n');

	/*
	 * If there is no newline, or it is the very end of the string, then
	 * we don't need any special treatment, since single-line matching
	 * will work fine.
	 */

	if (nl != NULL && nl[1] != '\0') {
	    firstNewLine = (nl - pattern);
	}
    } else {
	matchLength = 0;	/* Only needed to prevent compiler warnings. */
    }

    /*
     * Keep a reference here, so that we can be sure the object doesn't
     * disappear behind our backs and invalidate its contents which we are
     * using.
     */

    Tcl_IncrRefCount(patObj);

    /*
     * For building up the current line being checked.
     */

    theLine = Tcl_NewObj();
    Tcl_IncrRefCount(theLine);

    for (passes = 0; passes < 2; ) {
	ClientData lineInfo;
	int linesSearched = 1;
	int extraLinesSearched = 0;

	if (lineNum >= searchSpecPtr->numLines) {
	    /*
	     * Don't search the dummy last line of the text.
	     */

	    goto nextLine;
	}

	/*
	 * Extract the text from the line, storing its length in 'lastOffset'
	 * (in bytes if exact, chars if regexp), since obviously the length is
	 * the maximum offset at which it is possible to find something on
	 * this line, which is what 'lastOffset' represents.
	 */

	lineInfo = searchSpecPtr->addLineProc(lineNum, searchSpecPtr, theLine,
		&lastOffset, &linesSearched);

	if (lineInfo == NULL) {
	    /*
	     * This should not happen, since 'lineNum' should be valid in the
	     * call above. However, let's try to be flexible and not cause a
	     * crash below.
	     */

	    goto nextLine;
	}

	if (lineNum == searchSpecPtr->stopLine && searchSpecPtr->backwards) {
	    firstOffset = searchSpecPtr->stopOffset;
	} else {
	    firstOffset = 0;
	}

	if (alreadySearchOffset != -1) {
	    if (searchSpecPtr->backwards) {
		if (alreadySearchOffset < lastOffset) {
		    lastOffset = alreadySearchOffset;
		}
	    } else {
		if (alreadySearchOffset > firstOffset) {
		    firstOffset = alreadySearchOffset;
		}
	    }
	    alreadySearchOffset = -1;
	}

	if (lineNum == searchSpecPtr->startLine) {
	    /*
	     * The starting line is tricky: the first time we see it we check
	     * one part of the line, and the second pass through we check the
	     * other part of the line.
	     */

	    passes++;
	    if ((passes == 1) ^ searchSpecPtr->backwards) {
		/*
		 * Forward search and first pass, or backward search and
		 * second pass.
		 *
		 * Only use the last part of the line.
		 */

		if (searchSpecPtr->startOffset > firstOffset) {
		    firstOffset = searchSpecPtr->startOffset;
		}
		if ((firstOffset >= lastOffset)
		    && ((lastOffset != 0) || searchSpecPtr->exact)) {
		    goto nextLine;
		}
	    } else {
		/*
		 * Use only the first part of the line.
		 */

		if (searchSpecPtr->startOffset < lastOffset) {
		    lastOffset = searchSpecPtr->startOffset;
		}
	    }
	}

	/*
	 * Check for matches within the current line 'lineNum'. If so, and if
	 * we're searching backwards or for all matches, repeat the search
	 * until we find the last match in the line. The 'lastOffset' is one
	 * beyond the last position in the line at which a match is allowed to
	 * begin.
	 */

	matchOffset = -1;

	if (searchSpecPtr->exact) {
	    int maxExtraLines = 0;
	    const char *startOfLine = Tcl_GetString(theLine);

	    CLANG_ASSERT(pattern);
	    do {
		Tcl_UniChar ch;
		const char *p;
		int lastFullLine = lastOffset;

		if (firstNewLine == -1) {
		    if (searchSpecPtr->strictLimits
			    && (firstOffset + matchLength > lastOffset)) {
			/*
			 * Not enough characters to match.
			 */

			break;
		    }

		    /*
		     * Single line matching. We want to scan forwards or
		     * backwards as appropriate.
		     */

		    if (searchSpecPtr->backwards) {
			/*
			 * Search back either from the previous match or from
			 * 'startOfLine + lastOffset - 1' until we find a
			 * match.
			 */

			const char c = pattern[0];

			if (alreadySearchOffset != -1) {
			    p = startOfLine + alreadySearchOffset;
			    alreadySearchOffset = -1;
			} else {
			    p = startOfLine + lastOffset -1;
			}
			while (p >= startOfLine + firstOffset) {
			    if (p[0] == c && !strncmp(p, pattern,
				    (unsigned) matchLength)) {
				goto backwardsMatch;
			    }
			    p--;
			}
			break;
		    } else {
			p = strstr(startOfLine + firstOffset, pattern);
		    }
		    if (p == NULL) {
			/*
			 * Single line match failed.
			 */

			break;
		    }
		} else if (firstNewLine >= (lastOffset - firstOffset)) {
		    /*
		     * Multi-line match, but not enough characters to match.
		     */

		    break;
		} else {
		    /*
		     * Multi-line match has only one possible match position,
		     * because we know where the '\n' is.
		     */

		    p = startOfLine + lastOffset - firstNewLine - 1;
		    if (strncmp(p, pattern, (unsigned) firstNewLine + 1)) {
			/*
			 * No match.
			 */

			break;
		    } else {
			int extraLines = 1;

			/*
			 * If we find a match that overlaps more than one
			 * line, we will use this value to determine the first
			 * allowed starting offset for the following search
			 * (to avoid overlapping results).
			 */

			int lastTotal = lastOffset;
			int skipFirst = lastOffset - firstNewLine -1;

			/*
			 * We may be able to match if given more text. The
			 * following 'while' block handles multi-line exact
			 * searches.
			 */

			while (1) {
			    lastFullLine = lastTotal;

			    if (lineNum+extraLines>=searchSpecPtr->numLines) {
				p = NULL;
				break;
			    }

			    /*
			     * Only add the line if we haven't already done so
			     * already.
			     */

			    if (extraLines > maxExtraLines) {
				if (searchSpecPtr->addLineProc(lineNum
					+ extraLines, searchSpecPtr, theLine,
					&lastTotal, &extraLines) == NULL) {
				    p = NULL;
				    if (!searchSpecPtr->backwards) {
					extraLinesSearched = extraLines;
				    }
				    break;
				}
				maxExtraLines = extraLines;
			    }

			    startOfLine = Tcl_GetString(theLine);
			    p = startOfLine + skipFirst;

			    /*
			     * Use the fact that 'matchLength = patLength' for
			     * exact searches.
			     */

			    if ((lastTotal - skipFirst) >= matchLength) {
				/*
				 * We now have enough text to match, so we
				 * make a final test and break whatever the
				 * result.
				 */

				if (strncmp(p,pattern,(unsigned)matchLength)) {
				    p = NULL;
				}
				break;
			    } else {
				/*
				 * Not enough text yet, but check the prefix.
				 */

				if (strncmp(p, pattern,
					(unsigned)(lastTotal - skipFirst))) {
				    p = NULL;
				    break;
				}

				/*
				 * The prefix matches, so keep looking.
				 */
			    }
			    extraLines++;
			}
			/*
			 * If we reach here, with p != NULL, we've found a
			 * multi-line match, else we started a multi-match but
			 * didn't finish it off, so we go to the next line.
			 */

			if (p == NULL) {
			    break;
			}

			/*
			 * We've found a multi-line match.
			 */

			if (extraLines > 0) {
			    extraLinesSearched = extraLines - 1;
			}
		    }
		}

	    backwardsMatch:
		if ((p - startOfLine) >= lastOffset) {
		    break;
		}

		/*
		 * Remember the match.
		 */

		matchOffset = p - startOfLine;

		if (searchSpecPtr->all &&
			!searchSpecPtr->foundMatchProc(lineNum, searchSpecPtr,
			lineInfo, theLine, matchOffset, matchLength)) {
		    /*
		     * We reached the end of the search.
		     */

		    goto searchDone;
		}

		if (!searchSpecPtr->overlap) {
		    if (searchSpecPtr->backwards) {
			alreadySearchOffset = p - startOfLine;
			if (firstNewLine != -1) {
			    break;
			} else {
			    alreadySearchOffset -= matchLength;
			}
		    } else {
			firstOffset = p - startOfLine + matchLength;
			if (firstOffset >= lastOffset) {
			    /*
			     * Now, we have to be careful not to find
			     * overlapping matches either on the same or
			     * following lines. Assume that if we did find
			     * something, it goes until the last extra line we
			     * added.
			     *
			     * We can break out of the loop, since we know no
			     * more will be found.
			     */

			    if (!searchSpecPtr->backwards) {
				alreadySearchOffset =
					firstOffset - lastFullLine;
				break;
			    }
			}
		    }
		} else {
		    if (searchSpecPtr->backwards) {
			alreadySearchOffset = p - startOfLine - 1;
			if (alreadySearchOffset < 0) {
			    break;
			}
		    } else {
			firstOffset = p - startOfLine +
				Tcl_UtfToUniChar(startOfLine+matchOffset,&ch);
		    }
		}
	    } while (searchSpecPtr->all);
	} else {
	    int maxExtraLines = 0;
	    int matches = 0;
	    int lastNonOverlap = -1;

	    do {
		Tcl_RegExpInfo info;
		int match;
		int lastFullLine = lastOffset;

		match = Tcl_RegExpExecObj(interp, regexp, theLine,
			firstOffset, 1, (firstOffset>0 ? TCL_REG_NOTBOL : 0));
		if (match < 0) {
		    code = TCL_ERROR;
		    goto searchDone;
		}
		Tcl_RegExpGetInfo(regexp, &info);

		/*
		 * If we don't have a match, or if we do, but it extends to
		 * the end of the line, we must try to add more lines to get a
		 * full greedy match.
		 */

		if (!match ||
			((info.extendStart == info.matches[0].start)
			&& (info.matches[0].end == lastOffset-firstOffset))) {
		    int extraLines = 0;
		    int prevFullLine;

		    /*
		     * If we find a match that overlaps more than one line, we
		     * will use this value to determine the first allowed
		     * starting offset for the following search (to avoid
		     * overlapping results).
		     */

		    int lastTotal = lastOffset;

		    if ((lastBackwardsLineMatch != -1)
			    && (lastBackwardsLineMatch == (lineNum + 1))) {
			lastNonOverlap = lastTotal;
		    }

		    if (info.extendStart < 0) {
			/*
			 * No multi-line match is possible.
			 */

			break;
		    }

		    /*
		     * We may be able to match if given more text. The
		     * following 'while' block handles multi-line regexp
		     * searches.
		     */

		    while (1) {
			prevFullLine = lastTotal;

			/*
			 * Move firstOffset to first possible start.
			 */

			if (!match) {
			    firstOffset += info.extendStart;
			}
			if (firstOffset >= lastOffset) {
			    /*
			     * We're being told that the only possible new
			     * match is starting after the end of the line.
			     * But, that is the next line which we will handle
			     * when we look at that line.
			     */

			    if (!match && !searchSpecPtr->backwards
				    && (firstOffset == 0)) {
				extraLinesSearched = extraLines;
			    }
			    break;
			}

			if (lineNum + extraLines >= searchSpecPtr->numLines) {
			    break;
			}

			/*
			 * Add next line, provided we haven't already done so.
			 */

			if (extraLines > maxExtraLines) {
			    if (searchSpecPtr->addLineProc(lineNum
				    + extraLines, searchSpecPtr, theLine,
				    &lastTotal, &extraLines) == NULL) {
				/*
				 * There are no more acceptable lines, so we
				 * can say we have searched all of these.
				 */

				if (!match && !searchSpecPtr->backwards) {
				    extraLinesSearched = extraLines;
				}
				break;
			    }

			    maxExtraLines = extraLines;
			    if ((lastBackwardsLineMatch != -1)
				    && (lastBackwardsLineMatch
				    == (lineNum + extraLines + 1))) {
				lastNonOverlap = lastTotal;
			    }
			}

			match = Tcl_RegExpExecObj(interp, regexp, theLine,
				firstOffset, 1,
				((firstOffset > 0) ? TCL_REG_NOTBOL : 0));
			if (match < 0) {
			    code = TCL_ERROR;
			    goto searchDone;
			}
			Tcl_RegExpGetInfo(regexp, &info);

			/*
			 * Unfortunately there are bugs in Tcl's regexp
			 * library, which tells us that info.extendStart is
			 * zero when it should not be (should be -1), which
			 * makes our task a bit more complicated here. We
			 * check if there was a match, and the end of the
			 * match leaves an entire extra line unmatched, then
			 * we stop searching. Clearly it still might sometimes
			 * be possible to add more text and match again, but
			 * Tcl's regexp library doesn't tell us that.
			 *
			 * This means we often add and search one more line
			 * than might be necessary if Tcl were able to give us
			 * a correct value of info.extendStart under all
			 * circumstances.
			 */

			if ((match &&
				firstOffset+info.matches[0].end != lastTotal &&
				firstOffset+info.matches[0].end < prevFullLine)
				|| info.extendStart < 0) {
			    break;
			}

			/*
			 * If there is a match, but that match starts after
			 * the end of the first line, then we'll handle that
			 * next time around, when we're actually looking at
			 * that line.
			 */

			if (match && (info.matches[0].start >= lastOffset)) {
			    break;
			}
			if (match && ((firstOffset + info.matches[0].end)
				>= prevFullLine)) {
			    if (extraLines > 0) {
				extraLinesSearched = extraLines - 1;
			    }
			    lastFullLine = prevFullLine;
			}

			/*
			 * The prefix matches, so keep looking.
			 */

			extraLines++;
		    }

		    /*
		     * If we reach here with 'match == 1', we've found a
		     * multi-line match, which we will record in the code
		     * which follows directly else we started a multi-line
		     * match but didn't finish it off, so we go to the next
		     * line.
		     */

		    if (!match) {
			/*
			 * Here is where we could perform an optimisation,
			 * since we have already retrieved the contents of the
			 * next line (perhaps many more), so we shouldn't
			 * really throw it all away and start again. This
			 * could be particularly important for complex regexp
			 * searches.
			 *
			 * This 'break' will take us to just before the
			 * 'nextLine:' below.
			 */

			break;
		    }

		    if (lastBackwardsLineMatch != -1) {
			if ((lineNum + linesSearched + extraLinesSearched)
				== lastBackwardsLineMatch) {
			    /*
			     * Possible overlap or inclusion.
			     */

			    int thisOffset = firstOffset + info.matches[0].end
				    - info.matches[0].start;

			    if (lastNonOverlap != -1) {
				/*
				 * Possible overlap or enclosure.
				 */

				if (thisOffset-lastNonOverlap >=
					lastBackwardsMatchOffset+matchLength){
				    /*
				     * Totally encloses previous match, so
				     * forget the previous match.
				     */

				    lastBackwardsLineMatch = -1;
				} else if ((thisOffset - lastNonOverlap)
					> lastBackwardsMatchOffset) {
				    /*
				     * Overlap. Previous match is ok, and the
				     * current match is only ok if we are
				     * searching with -overlap.
				     */

				    if (searchSpecPtr->overlap) {
					goto recordBackwardsMatch;
				    } else {
					match = 0;
					break;
				    }
				} else {
				    /*
				     * No overlap, although the same line was
				     * reached.
				     */

				    goto recordBackwardsMatch;
				}
			    } else {
				/*
				 * No overlap.
				 */

				goto recordBackwardsMatch;
			    }
			} else if (lineNum+linesSearched+extraLinesSearched
				< lastBackwardsLineMatch) {
			    /*
			     * No overlap.
			     */

			    goto recordBackwardsMatch;
			} else {
			    /*
			     * Totally enclosed.
			     */

			    lastBackwardsLineMatch = -1;
			}
		    }

		} else {
		    /*
		     * Matched in a single line.
		     */

		    if (lastBackwardsLineMatch != -1) {
		    recordBackwardsMatch:
			searchSpecPtr->foundMatchProc(lastBackwardsLineMatch,
				searchSpecPtr, NULL, NULL,
				lastBackwardsMatchOffset, matchLength);
			lastBackwardsLineMatch = -1;
			if (!searchSpecPtr->all) {
			    goto searchDone;
			}
		    }
		}

		firstOffset += info.matches[0].start;
		if (firstOffset >= lastOffset) {
		    break;
		}

		/*
		 * Update our local variables with the match, if we haven't
		 * yet found anything, or if we're doing '-all' or
		 * '-backwards' _and_ this match isn't fully enclosed in the
		 * previous match.
		 */

		if (matchOffset == -1 ||
			((searchSpecPtr->all || searchSpecPtr->backwards)
			&& ((firstOffset < matchOffset)
			|| ((firstOffset + info.matches[0].end
				- info.matches[0].start)
				> (matchOffset + matchLength))))) {

		    matchOffset = firstOffset;
		    matchLength = info.matches[0].end - info.matches[0].start;

		    if (searchSpecPtr->backwards) {
			/*
			 * To get backwards searches in the correct order, we
			 * must store them away here.
			 */

			if (matches == matchNum) {
			    /*
			     * We've run out of space in our normal store, so
			     * we must allocate space for these backwards
			     * matches on the heap.
			     */

			    int *newArray =
				    ckalloc(4 * matchNum * sizeof(int));
			    memcpy(newArray, storeMatch, matchNum*sizeof(int));
			    memcpy(newArray + 2*matchNum, storeLength,
				    matchNum * sizeof(int));
			    if (storeMatch != smArray) {
				ckfree(storeMatch);
			    }
			    matchNum *= 2;
			    storeMatch = newArray;
			    storeLength = newArray + matchNum;
			}
			storeMatch[matches] = matchOffset;
			storeLength[matches] = matchLength;
			matches++;
		    } else {
			/*
			 * Now actually record the match, but only if we are
			 * doing an '-all' search.
			 */

			if (searchSpecPtr->all &&
				!searchSpecPtr->foundMatchProc(lineNum,
				searchSpecPtr, lineInfo, theLine, matchOffset,
				matchLength)) {
			    /*
			     * We reached the end of the search.
			     */

			    goto searchDone;
			}
		    }

		    /*
		     * For forward matches, unless we allow overlaps, we move
		     * this on by the length of the current match so that we
		     * explicitly disallow overlapping matches.
		     */

		    if (matchLength > 0 && !searchSpecPtr->overlap
			    && !searchSpecPtr->backwards) {
			firstOffset += matchLength;
			if (firstOffset >= lastOffset) {
			    /*
			     * Now, we have to be careful not to find
			     * overlapping matches either on the same or
			     * following lines. Assume that if we did find
			     * something, it goes until the last extra line we
			     * added.
			     *
			     * We can break out of the loop, since we know no
			     * more will be found.
			     */

			    alreadySearchOffset = firstOffset - lastFullLine;
			    break;
			}

			/*
			 * We'll add this on again just below.
			 */

			firstOffset --;
		    }
		}

		/*
		 * Move the starting point on, in case we are doing repeated
		 * or backwards searches (for the latter, we actually do
		 * repeated forward searches).
		 */

		firstOffset++;
	    } while (searchSpecPtr->backwards || searchSpecPtr->all);

	    if (matches > 0) {
		/*
		 * Now we have all the matches in our array, but not stored
		 * with 'foundMatchProc' yet.
		 */

		matches--;
		matchOffset = storeMatch[matches];
		matchLength = storeLength[matches];
		while (--matches >= 0) {
		    if (lineNum == searchSpecPtr->stopLine) {
			/*
			 * It appears as if a condition like:
			 *
			 * if (storeMatch[matches]<searchSpecPtr->stopOffset)
			 *	break;
			 *
			 * might be needed here, but no test case has been
			 * found which would exercise such a problem.
			 */
		    }
		    if (storeMatch[matches] + storeLength[matches]
			    >= matchOffset + matchLength) {
			/*
			 * The new match totally encloses the previous one, so
			 * we overwrite the previous one.
			 */

			matchOffset = storeMatch[matches];
			matchLength = storeLength[matches];
			continue;
		    }
		    if (!searchSpecPtr->overlap) {
			if (storeMatch[matches] + storeLength[matches]
				> matchOffset) {
			    continue;
			}
		    }
		    searchSpecPtr->foundMatchProc(lineNum, searchSpecPtr,
			    lineInfo, theLine, matchOffset, matchLength);
		    if (!searchSpecPtr->all) {
			goto searchDone;
		    }
		    matchOffset = storeMatch[matches];
		    matchLength = storeLength[matches];
		}
		if (searchSpecPtr->all && matches > 0) {
		    /*
		     * We only need to do this for the '-all' case, because
		     * just below we will call the foundMatchProc for the
		     * non-all case.
		     */

		    searchSpecPtr->foundMatchProc(lineNum, searchSpecPtr,
			    lineInfo, theLine, matchOffset, matchLength);
		} else {
		    lastBackwardsLineMatch = lineNum;
		    lastBackwardsMatchOffset = matchOffset;
		}
	    }
	}

	/*
	 * If the 'all' flag is set, we will already have stored all matches,
	 * so we just proceed to the next line.
	 *
	 * If not, and there is a match we need to store that information and
	 * we are done.
	 */

	if ((lastBackwardsLineMatch == -1) && (matchOffset >= 0)
		&& !searchSpecPtr->all) {
	    searchSpecPtr->foundMatchProc(lineNum, searchSpecPtr, lineInfo,
		    theLine, matchOffset, matchLength);
	    goto searchDone;
	}

	/*
	 * Go to the next (or previous) line;
	 */

    nextLine:
	linesSearched += extraLinesSearched;

	while (linesSearched-- > 0) {
	    /*
	     * If we have just completed the 'stopLine', we are done.
	     */

	    if (lineNum == searchSpecPtr->stopLine) {
		goto searchDone;
	    }

	    if (searchSpecPtr->backwards) {
		lineNum--;

		if (lastBackwardsLineMatch != -1
			&& ((lineNum < 0)
			|| (lineNum + 2 < lastBackwardsLineMatch))) {
		    searchSpecPtr->foundMatchProc(lastBackwardsLineMatch,
			    searchSpecPtr, NULL, NULL,
			    lastBackwardsMatchOffset, matchLength);
		    lastBackwardsLineMatch = -1;
		    if (!searchSpecPtr->all) {
			goto searchDone;
		    }
		}

		if (lineNum < 0) {
		    lineNum = searchSpecPtr->numLines-1;
		}
		if (!searchSpecPtr->exact) {
		    /*
		     * The 'exact' search loops above are designed to give us
		     * an accurate picture of the number of lines which we can
		     * skip here. For 'regexp' searches, on the other hand,
		     * which can match potentially variable lengths, we cannot
		     * skip multiple lines when searching backwards. Therefore
		     * we only allow one line to be skipped here.
		     */

		    break;
		}
	    } else {
		lineNum++;
		if (lineNum >= searchSpecPtr->numLines) {
		    lineNum = 0;
		}
	    }
	    if (lineNum == searchSpecPtr->startLine && linesSearched > 0) {
		/*
		 * We've just searched all the way round and have gone right
		 * through the start line without finding anything in the last
		 * attempt.
		 */

		break;
	    }
	}

	Tcl_SetObjLength(theLine, 0);
    }
  searchDone:

    if (lastBackwardsLineMatch != -1) {
	searchSpecPtr->foundMatchProc(lastBackwardsLineMatch, searchSpecPtr,
		NULL, NULL, lastBackwardsMatchOffset, matchLength);
    }

    /*
     * Free up the cached line and pattern.
     */

    Tcl_DecrRefCount(theLine);
    Tcl_DecrRefCount(patObj);

    /*
     * Free up any extra space we allocated.
     */

    if (storeMatch != smArray) {
	ckfree(storeMatch);
    }

    return code;
}

/*
 *----------------------------------------------------------------------
 *
 * GetLineStartEnd -
 *
 *	Converts an internal TkTextLine ptr into a Tcl string obj containing
 *	the line number. (Handler for the 'line' configuration option type.)
 *
 * Results:
 *	Tcl_Obj containing the string representation of the line value.
 *
 * Side effects:
 *	Creates a new Tcl_Obj.
 *
 *----------------------------------------------------------------------
 */

static Tcl_Obj *
GetLineStartEnd(
    ClientData clientData,
    Tk_Window tkwin,
    char *recordPtr,		/* Pointer to widget record. */
    int internalOffset)		/* Offset within *recordPtr containing the
				 * line value. */
{
    TkTextLine *linePtr = *(TkTextLine **)(recordPtr + internalOffset);

    if (linePtr == NULL) {
	return Tcl_NewObj();
    }
    return Tcl_NewIntObj(1 + TkBTreeLinesTo(NULL, linePtr));
}

/*
 *----------------------------------------------------------------------
 *
 * SetLineStartEnd --
 *
 *	Converts a Tcl_Obj representing a widget's (start or end) line into a
 *	TkTextLine* value. (Handler for the 'line' configuration option type.)
 *
 * Results:
 *	Standard Tcl result.
 *
 * Side effects:
 *	May store the TkTextLine* value into the internal representation
 *	pointer. May change the pointer to the Tcl_Obj to NULL to indicate
 *	that the specified string was empty and that is acceptable.
 *
 *----------------------------------------------------------------------
 */

static int
SetLineStartEnd(
    ClientData clientData,
    Tcl_Interp *interp,		/* Current interp; may be used for errors. */
    Tk_Window tkwin,		/* Window for which option is being set. */
    Tcl_Obj **value,		/* Pointer to the pointer to the value object.
				 * We use a pointer to the pointer because we
				 * may need to return a value (NULL). */
    char *recordPtr,		/* Pointer to storage for the widget record. */
    int internalOffset,		/* Offset within *recordPtr at which the
				 * internal value is to be stored. */
    char *oldInternalPtr,	/* Pointer to storage for the old value. */
    int flags)			/* Flags for the option, set Tk_SetOptions. */
{
    TkTextLine *linePtr = NULL;
    char *internalPtr;
    TkText *textPtr = (TkText *) recordPtr;

    if (internalOffset >= 0) {
	internalPtr = recordPtr + internalOffset;
    } else {
	internalPtr = NULL;
    }

    if (flags & TK_OPTION_NULL_OK && ObjectIsEmpty(*value)) {
	*value = NULL;
    } else {
	int line;

	if (Tcl_GetIntFromObj(interp, *value, &line) != TCL_OK) {
	    return TCL_ERROR;
	}
	linePtr = TkBTreeFindLine(textPtr->sharedTextPtr->tree, NULL, line-1);
    }

    if (internalPtr != NULL) {
	*((TkTextLine **) oldInternalPtr) = *((TkTextLine **) internalPtr);
	*((TkTextLine **) internalPtr) = linePtr;
    }
    return TCL_OK;
}

/*
 *----------------------------------------------------------------------
 *
 * RestoreLineStartEnd --
 *
 *	Restore a line option value from a saved value. (Handler for the
 *	'line' configuration option type.)
 *
 * Results:
 *	None.
 *
 * Side effects:
 *	Restores the old value.
 *
 *----------------------------------------------------------------------
 */

static void
RestoreLineStartEnd(
    ClientData clientData,
    Tk_Window tkwin,
    char *internalPtr,		/* Pointer to storage for value. */
    char *oldInternalPtr)	/* Pointer to old value. */
{
    *(TkTextLine **)internalPtr = *(TkTextLine **)oldInternalPtr;
}

/*
 *----------------------------------------------------------------------
 *
 * ObjectIsEmpty --
 *
 *	This function tests whether the string value of an object is empty.
 *
 * Results:
 *	The return value is 1 if the string value of objPtr has length zero,
 *	and 0 otherwise.
 *
 * Side effects:
 *	May cause object shimmering, since this function can force a
 *	conversion to a string object.
 *
 *----------------------------------------------------------------------
 */

static int
ObjectIsEmpty(
    Tcl_Obj *objPtr)		/* Object to test. May be NULL. */
{
    if (objPtr == NULL) {
	return 1;
    }
    if (objPtr->bytes != NULL) {
	return (objPtr->length == 0);
    }
    (void)Tcl_GetString(objPtr);
    return (objPtr->length == 0);
}

/*
 *----------------------------------------------------------------------
 *
 * TkpTesttextCmd --
 *
 *	This function implements the "testtext" command. It provides a set of
 *	functions for testing text widgets and the associated functions in
 *	tkText*.c.
 *
 * Results:
 *	A standard Tcl result.
 *
 * Side effects:
 *	Depends on option; see below.
 *
 *----------------------------------------------------------------------
 */

int
TkpTesttextCmd(
    ClientData clientData,	/* Main window for application. */
    Tcl_Interp *interp,		/* Current interpreter. */
    int argc,			/* Number of arguments. */
    const char **argv)		/* Argument strings. */
{
    TkText *textPtr;
    size_t len;
    int lineIndex, byteIndex, byteOffset;
    TkTextIndex index;
    char buf[64];
    Tcl_CmdInfo info;

    if (argc < 3) {
	return TCL_ERROR;
    }

    if (Tcl_GetCommandInfo(interp, argv[1], &info) == 0) {
	return TCL_ERROR;
    }
    if (info.isNativeObjectProc) {
	textPtr = info.objClientData;
    } else {
	textPtr = info.clientData;
    }
    len = strlen(argv[2]);
    if (strncmp(argv[2], "byteindex", len) == 0) {
	if (argc != 5) {
	    return TCL_ERROR;
	}
	lineIndex = atoi(argv[3]) - 1;
	byteIndex = atoi(argv[4]);

	TkTextMakeByteIndex(textPtr->sharedTextPtr->tree, textPtr, lineIndex,
		byteIndex, &index);
    } else if (strncmp(argv[2], "forwbytes", len) == 0) {
	if (argc != 5) {
	    return TCL_ERROR;
	}
	if (TkTextGetIndex(interp, textPtr, argv[3], &index) != TCL_OK) {
	    return TCL_ERROR;
	}
	byteOffset = atoi(argv[4]);
	TkTextIndexForwBytes(textPtr, &index, byteOffset, &index);
    } else if (strncmp(argv[2], "backbytes", len) == 0) {
	if (argc != 5) {
	    return TCL_ERROR;
	}
	if (TkTextGetIndex(interp, textPtr, argv[3], &index) != TCL_OK) {
	    return TCL_ERROR;
	}
	byteOffset = atoi(argv[4]);
	TkTextIndexBackBytes(textPtr, &index, byteOffset, &index);
    } else {
	return TCL_ERROR;
    }

    TkTextSetMark(textPtr, "insert", &index);
    TkTextPrintIndex(textPtr, &index, buf);
    Tcl_SetObjResult(interp, Tcl_ObjPrintf("%s %d", buf, index.byteIndex));
    return TCL_OK;
}

/*
 * Local Variables:
 * mode: c
 * c-basic-offset: 4
 * fill-column: 78
 * End:
 */<|MERGE_RESOLUTION|>--- conflicted
+++ resolved
@@ -4123,12 +4123,8 @@
 
     if (lenPtr != NULL) {
 	if (searchSpecPtr->exact) {
-<<<<<<< HEAD
-	    (void)Tcl_GetStringFromObj(theLine, lenPtr);
-=======
 	    (void)Tcl_GetString(theLine);
 	    *lenPtr = theLine->length;
->>>>>>> 91f9f71e
 	} else {
 	    *lenPtr = Tcl_GetCharLength(theLine);
 	}
