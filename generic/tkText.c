/*
 * tkText.c --
 *
 *	This module provides a big chunk of the implementation of multi-line
 *	editable text widgets for Tk. Among other things, it provides the Tcl
 *	command interfaces to text widgets. The B-tree representation of text
 *	and its actual display are implemented elsewhere.
 *
 * Copyright (c) 1992-1994 The Regents of the University of California.
 * Copyright (c) 1994-1996 Sun Microsystems, Inc.
 * Copyright (c) 1999 by Scriptics Corporation.
 * Copyright (c) 2015-2018 Gregor Cramer
 *
 * See the file "license.terms" for information on usage and redistribution of
 * this file, and for a DISCLAIMER OF ALL WARRANTIES.
 */

#include "tkInt.h"
#include "tkText.h"
#include "tkTextUndo.h"
#include "tkTextTagSet.h"
#include "tkBitField.h"
#if TCL_MAJOR_VERSION > 8 || (TCL_MAJOR_VERSION == 8 && TCL_MINOR_VERSION >= 7)
#include "tkFont.h"
#endif
#include "tkAlloc.h"
#include <stdlib.h>
#include <assert.h>
#include "default.h"

/* needed for strncasecmp */
#if defined(_WIN32) && !defined(__GNUC__)
# define strncasecmp _strnicmp
#else
# include <strings.h>
#endif

#ifndef TK_C99_INLINE_SUPPORT
# define _TK_NEED_IMPLEMENTATION
# include "tkTextPriv.h"
#endif

#if defined(_MSC_VER ) && _MSC_VER < 1500
/* suppress wrong warnings to support ancient compilers */
# pragma warning (disable : 4305)
#endif

#ifndef MAX
# define MAX(a,b) ((a) < (b) ? b : a)
#endif
#ifndef MIN
# define MIN(a,b) ((a) < (b) ? a : b)
#endif

#ifdef NDEBUG
# define DEBUG(expr)
#else
# define DEBUG(expr) expr
#endif

/*
 * Support of tk8.6/8.5.
 */
#ifndef DEF_TEXT_INACTIVE_SELECT_FG_COLOR
# if defined(MAC_OSX_TK)
#  define DEF_TEXT_INACTIVE_SELECT_FG_COLOR "systemDialogActiveText"
# elif defined(_WIN32)
#  define DEF_TEXT_INACTIVE_SELECT_FG_COLOR NULL
# else /* X11 */
#  define DEF_TEXT_INACTIVE_SELECT_FG_COLOR BLACK
# endif
# define DEF_TEXT_INACTIVE_SELECT_BG_COLOR DEF_TEXT_INACTIVE_SELECT_COLOR
#endif

#if defined(MAC_OSX_TK)
# define FORCE_DISPLAY(winPtr) TkpDisplayWindow(winPtr)
#else
# define FORCE_DISPLAY(winPtr)
#endif

/*
 * For compatibility with Tk 4.0 through 8.4.x, we allow tabs to be
 * mis-specified with non-increasing values. These are converted into tabs
 * which are the equivalent of at least a character width apart.
 */

#if TK_MAJOR_VERSION < 9
# define _TK_ALLOW_DECREASING_TABS
#endif

/*
 * Used to avoid having to allocate and deallocate arrays on the fly for
 * commonly used functions. Must be > 0.
 */

#define PIXEL_CLIENTS 8

/*
 * The 'TkTextState' enum in tkText.h is used to define a type for the -state
 * option of the Text widget. These values are used as indices into the string
 * table below.
 */

static const char *const stateStrings[] = {
    "disabled", "normal", "readonly", NULL
};

/*
 * The 'TkTextTagging' enum in tkText.h is used to define a type for the -tagging
 * option of the Text widget. These values are used as indices into the string table below.
 */

static const char *const taggingStrings[] = {
    "within", "gravity", "none", NULL
};

/*
 * The 'TkTextJustify' enum in tkText.h is used to define a type for the -justify option of
 * the Text widget. These values are used as indices into the string table below.
 */

static const char *const justifyStrings[] = {
    "left", "right", "full", "center", NULL
};

/*
 * The 'TkWrapMode' enum in tkText.h is used to define a type for the -wrap
 * option of the Text widget. These values are used as indices into the string
 * table below.
 */

static const char *const wrapStrings[] = {
    "char", "none", "word", "codepoint", NULL
};

/*
 * The 'TkSpacing' enum in tkText.h is used to define a type for the -spacing
 * option of the Text widget. These values are used as indices into the string
 * table below.
 */

static const char *const spaceModeStrings[] = {
    "none", "exact", "trim", NULL
};

/*
 * The 'TkTextTabStyle' enum in tkText.h is used to define a type for the
 * -tabstyle option of the Text widget. These values are used as indices into
 * the string table below.
 */

static const char *const tabStyleStrings[] = {
    "tabular", "wordprocessor", NULL
};

/*
 * The 'TkTextInsertUnfocussed' enum in tkText.h is used to define a type for
 * the -insertunfocussed option of the Text widget. These values are used as
 * indice into the string table below.
 */

static const char *const insertUnfocussedStrings[] = {
    "hollow", "none", "solid", NULL
};

/*
 * The 'TkTextHyphenRule' enum in tkText.h is used to define a type for the
 * -hyphenrules option of the Text widget. These values are used for applying
 * hyphen rules to soft hyphens.
 *
 * NOTE: Don't forget to update function ParseHyphens() if this array will be
 * modified.
 */

static const char *const hyphenRuleStrings[] = {
    "ck", "doubledigraph", "doublevowel", "gemination", "repeathyphen", "trema",
    "tripleconsonant" /* don't append a trailing NULL */
};

#if SUPPORT_DEPRECATED_STARTLINE_ENDLINE

/*
 * The following functions and custom option type are used to define the
 * "line" option type, and thereby handle the text widget '-startline',
 * '-endline' configuration options which are of that type.
 *
 * We do not need a 'freeProc' because all changes to these two options are
 * handled through the TK_TEXT_LINE_RANGE flag in the optionSpecs list, and
 * the internal storage is just a pointer, which therefore doesn't need
 * freeing.
 */

static int		SetLineStartEnd(ClientData clientData, Tcl_Interp *interp, Tk_Window tkwin,
			    Tcl_Obj **value, char *recordPtr, int internalOffset, char *oldInternalPtr,
			    int flags);
static Tcl_Obj *	GetLineStartEnd(ClientData clientData, Tk_Window tkwin, char *recordPtr,
			    int internalOffset);
static void		RestoreLineStartEnd(ClientData clientData, Tk_Window tkwin, char *internalPtr,
			    char *oldInternalPtr);

static const Tk_ObjCustomOption lineOption = {
    "line",			/* name */
    SetLineStartEnd,		/* setProc */
    GetLineStartEnd,		/* getProc */
    RestoreLineStartEnd,	/* restoreProc */
    NULL,			/* freeProc */
    0
};

#endif /* SUPPORT_DEPRECATED_STARTLINE_ENDLINE */

/*
 * The following functions and custom option type are used to define the
 * "index" option type, and thereby handle the text widget '-startindex',
 * '-endindex' configuration options which are of that type.
 */

static int		SetTextStartEnd(ClientData clientData, Tcl_Interp *interp, Tk_Window tkwin,
			    Tcl_Obj **value, char *recordPtr, int internalOffset, char *oldInternalPtr,
			    int flags);
static Tcl_Obj *	GetTextStartEnd(ClientData clientData, Tk_Window tkwin, char *recordPtr,
			    int internalOffset);
static void		RestoreTextStartEnd(ClientData clientData, Tk_Window tkwin, char *internalPtr,
			    char *oldInternalPtr);
static void		FreeTextStartEnd(ClientData clientData, Tk_Window tkwin, char *internalPtr);

static const Tk_ObjCustomOption startEndMarkOption = {
    "index",			/* name */
    SetTextStartEnd,		/* setProc */
    GetTextStartEnd,		/* getProc */
    RestoreTextStartEnd,	/* restoreProc */
    FreeTextStartEnd,		/* freeProc */
    0
};

/*
 * Information used to parse text configuration options:
 */

static const Tk_OptionSpec optionSpecs[] = {
    {TK_OPTION_BOOLEAN, "-autoseparators", "autoSeparators",
	"AutoSeparators", DEF_TEXT_AUTO_SEPARATORS, -1, offsetof(TkText, autoSeparators),
	TK_OPTION_DONT_SET_DEFAULT, 0, 0},
    {TK_OPTION_BORDER, "-background", "background", "Background",
	DEF_TEXT_BG_COLOR, -1, offsetof(TkText, border), 0, DEF_TEXT_BG_MONO, TK_TEXT_LINE_REDRAW},
    {TK_OPTION_SYNONYM, "-bd", NULL, NULL,
	NULL, 0, -1, 0, "-borderwidth", TK_TEXT_LINE_GEOMETRY},
    {TK_OPTION_SYNONYM, "-bg", NULL, NULL,
	NULL, 0, -1, 0, "-background", TK_TEXT_LINE_REDRAW},
    {TK_OPTION_BOOLEAN, "-blockcursor", "blockCursor",
	"BlockCursor", DEF_TEXT_BLOCK_CURSOR, -1, offsetof(TkText, blockCursorType), 0, 0, 0},
    {TK_OPTION_PIXELS, "-borderwidth", "borderWidth", "BorderWidth",
	DEF_TEXT_BORDER_WIDTH, -1, offsetof(TkText, borderWidth), 0, 0, TK_TEXT_LINE_GEOMETRY},
    {TK_OPTION_CURSOR, "-cursor", "cursor", "Cursor",
	DEF_TEXT_CURSOR, -1, offsetof(TkText, cursor), TK_OPTION_NULL_OK, 0, 0},
    {TK_OPTION_CUSTOM, "-endindex", NULL, NULL,
	 NULL, -1, offsetof(TkText, newEndIndex), TK_OPTION_NULL_OK, &startEndMarkOption, TK_TEXT_INDEX_RANGE},
#if SUPPORT_DEPRECATED_STARTLINE_ENDLINE
    {TK_OPTION_CUSTOM, "-endline", NULL, NULL,
	 NULL, -1, offsetof(TkText, endLine), TK_OPTION_NULL_OK, &lineOption, TK_TEXT_LINE_RANGE},
#endif
    {TK_OPTION_STRING, "-eolchar", "eolChar", "EolChar",
	NULL, offsetof(TkText, eolCharPtr), -1, TK_OPTION_NULL_OK, 0, TK_TEXT_LINE_GEOMETRY},
    {TK_OPTION_COLOR, "-eolcolor", "eolColor", "EolColor",
	NULL, -1, offsetof(TkText, eolColor), TK_OPTION_NULL_OK, 0, TK_TEXT_LINE_REDRAW},
    {TK_OPTION_STRING, "-eotchar", "eotChar", "EotChar",
	NULL, offsetof(TkText, eotCharPtr), -1, TK_OPTION_NULL_OK, 0, TK_TEXT_LINE_GEOMETRY},
    {TK_OPTION_COLOR, "-eotcolor", "eotColor", "EotColor",
	NULL, -1, offsetof(TkText, eotColor), TK_OPTION_NULL_OK, 0, TK_TEXT_LINE_REDRAW},
    {TK_OPTION_BOOLEAN, "-exportselection", "exportSelection",
	"ExportSelection", DEF_TEXT_EXPORT_SELECTION, -1, offsetof(TkText, exportSelection), 0, 0, 0},
    {TK_OPTION_SYNONYM, "-fg", "foreground", NULL,
	NULL, 0, -1, 0, "-foreground", TK_TEXT_LINE_REDRAW},
    {TK_OPTION_FONT, "-font", "font", "Font",
	DEF_TEXT_FONT, -1, offsetof(TkText, tkfont), 0, 0, TK_TEXT_LINE_GEOMETRY},
    {TK_OPTION_COLOR, "-foreground", "foreground", "Foreground",
	DEF_TEXT_FG, -1, offsetof(TkText, fgColor), 0, 0, TK_TEXT_LINE_REDRAW},
    {TK_OPTION_PIXELS, "-height", "height", "Height",
	DEF_TEXT_HEIGHT, -1, offsetof(TkText, height), 0, 0, 0},
    {TK_OPTION_COLOR, "-highlightbackground", "highlightBackground", "HighlightBackground",
	DEF_TEXT_HIGHLIGHT_BG, -1, offsetof(TkText, highlightBgColorPtr), 0, 0, 0},
    {TK_OPTION_COLOR, "-highlightcolor", "highlightColor", "HighlightColor",
	DEF_TEXT_HIGHLIGHT, -1, offsetof(TkText, highlightColorPtr), 0, 0, 0},
    {TK_OPTION_PIXELS, "-highlightthickness", "highlightThickness", "HighlightThickness",
	DEF_TEXT_HIGHLIGHT_WIDTH, -1, offsetof(TkText, highlightWidth), 0, 0, TK_TEXT_LINE_GEOMETRY},
    {TK_OPTION_STRING, "-hyphenrules", NULL, NULL,
	NULL, offsetof(TkText, hyphenRulesPtr), -1, TK_OPTION_NULL_OK, 0, TK_TEXT_LINE_GEOMETRY},
    {TK_OPTION_COLOR, "-hyphencolor", "hyphenColor", "HyphenColor",
	DEF_TEXT_FG, -1, offsetof(TkText, hyphenColor), TK_OPTION_NULL_OK, 0, TK_TEXT_LINE_REDRAW},
    {TK_OPTION_BOOLEAN, "-hyphens", "hyphens", "Hyphens",
	"0", -1, offsetof(TkText, useHyphenSupport), 0, 0, TK_TEXT_LINE_GEOMETRY},
    {TK_OPTION_BORDER, "-inactiveselectbackground", "inactiveSelectBackground", "Foreground",
	DEF_TEXT_INACTIVE_SELECT_BG_COLOR, -1, offsetof(TkText, selAttrs.inactiveBorder),
	TK_OPTION_NULL_OK, DEF_TEXT_SELECT_MONO, 0},
    {TK_OPTION_COLOR, "-inactiveselectforeground", "inactiveSelectForeground", "Background",
    	DEF_TEXT_INACTIVE_SELECT_FG_COLOR, -1, offsetof(TkText, selAttrs.inactiveFgColor),
	TK_OPTION_NULL_OK, DEF_TEXT_SELECT_FG_MONO, 0},
    {TK_OPTION_BORDER, "-insertbackground", "insertBackground", "Foreground",
	DEF_TEXT_INSERT_BG, -1, offsetof(TkText, insertBorder), 0, 0, 0},
    {TK_OPTION_PIXELS, "-insertborderwidth", "insertBorderWidth",
	"BorderWidth", DEF_TEXT_INSERT_BD_COLOR, -1, offsetof(TkText, insertBorderWidth), 0,
	(ClientData) DEF_TEXT_INSERT_BD_MONO, 0},
    {TK_OPTION_COLOR, "-insertforeground", "insertForeground", "InsertForeground",
	DEF_TEXT_BG_COLOR, -1, offsetof(TkText, insertFgColor), 0, 0, 0},
    {TK_OPTION_INT, "-insertofftime", "insertOffTime", "OffTime",
	DEF_TEXT_INSERT_OFF_TIME, -1, offsetof(TkText, insertOffTime), 0, 0, 0},
    {TK_OPTION_INT, "-insertontime", "insertOnTime", "OnTime",
	DEF_TEXT_INSERT_ON_TIME, -1, offsetof(TkText, insertOnTime), 0, 0, 0},
    {TK_OPTION_STRING_TABLE,
	"-insertunfocussed", "insertUnfocussed", "InsertUnfocussed",
	DEF_TEXT_INSERT_UNFOCUSSED, -1, offsetof(TkText, insertUnfocussed),
	0, insertUnfocussedStrings, 0},
    {TK_OPTION_PIXELS, "-insertwidth", "insertWidth", "InsertWidth",
	DEF_TEXT_INSERT_WIDTH, -1, offsetof(TkText, insertWidth), 0, 0, 0},
    {TK_OPTION_STRING_TABLE, "-justify", "justify", "Justify",
	"left", -1, offsetof(TkText, justify), 0, justifyStrings, TK_TEXT_LINE_GEOMETRY},
    {TK_OPTION_STRING, "-lang", "lang", "Lang",
	 NULL, offsetof(TkText, langPtr), -1, TK_OPTION_NULL_OK, 0, TK_TEXT_LINE_GEOMETRY},
    {TK_OPTION_INT, "-maxundo", "maxUndo", "MaxUndo",
	DEF_TEXT_MAX_UNDO, -1, offsetof(TkText, maxUndoDepth), TK_OPTION_DONT_SET_DEFAULT, 0, 0},
    {TK_OPTION_INT, "-maxundosize", "maxUndoSize", "MaxUndoSize",
	DEF_TEXT_MAX_UNDO, -1, offsetof(TkText, maxUndoSize), TK_OPTION_DONT_SET_DEFAULT, 0, 0},
    {TK_OPTION_INT, "-maxredo", "maxRedo", "MaxRedo",
	"-1", -1, offsetof(TkText, maxRedoDepth), TK_OPTION_DONT_SET_DEFAULT, 0, 0},
    {TK_OPTION_PIXELS, "-padx", "padX", "Pad",
	DEF_TEXT_PADX, -1, offsetof(TkText, padX), 0, 0, TK_TEXT_LINE_GEOMETRY},
    {TK_OPTION_PIXELS, "-pady", "padY", "Pad",
	DEF_TEXT_PADY, -1, offsetof(TkText, padY), 0, 0, 0},
    {TK_OPTION_RELIEF, "-relief", "relief", "Relief",
	DEF_TEXT_RELIEF, -1, offsetof(TkText, relief), 0, 0, 0},
    {TK_OPTION_INT, "-responsiveness", "responsiveness", "Responsiveness",
	"50", -1, offsetof(TkText, responsiveness), 0, 0, 0},
    {TK_OPTION_BORDER, "-selectbackground", "selectBackground", "Foreground",
	DEF_TEXT_SELECT_COLOR, -1, offsetof(TkText, selAttrs.border),
	0, DEF_TEXT_SELECT_MONO, 0},
    {TK_OPTION_PIXELS, "-selectborderwidth", "selectBorderWidth", "BorderWidth",
	DEF_TEXT_SELECT_BD_COLOR, offsetof(TkText, selAttrs.borderWidthPtr),
	offsetof(TkText, selAttrs.borderWidth), TK_OPTION_NULL_OK, DEF_TEXT_SELECT_BD_MONO, 0},
    {TK_OPTION_COLOR, "-selectforeground", "selectForeground", "Background",
	DEF_TEXT_SELECT_FG_COLOR, -1, offsetof(TkText, selAttrs.fgColor),
	TK_OPTION_NULL_OK, DEF_TEXT_SELECT_FG_MONO, 0},
    {TK_OPTION_BOOLEAN, "-setgrid", "setGrid", "SetGrid",
	DEF_TEXT_SET_GRID, -1, offsetof(TkText, setGrid), 0, 0, 0},
    {TK_OPTION_BOOLEAN, "-showendofline", "showEndOfLine", "ShowEndOfLine",
	"0", -1, offsetof(TkText, showEndOfLine), 0, 0, TK_TEXT_LINE_GEOMETRY},
    {TK_OPTION_BOOLEAN, "-showendoftext", "showEndOfText", "ShowEndOfText",
	"0", -1, offsetof(TkText, showEndOfText), 0, 0, TK_TEXT_LINE_GEOMETRY},
    {TK_OPTION_BOOLEAN, "-showinsertforeground", "showInsertForeground", "ShowInsertForeground",
	"0", -1, offsetof(TkText, showInsertFgColor), 0, 0, 0},
    {TK_OPTION_STRING_TABLE, "-spacemode", "spaceMode", "SpaceMode",
	"none", -1, offsetof(TkText, spaceMode), 0, spaceModeStrings, TK_TEXT_LINE_GEOMETRY},
    {TK_OPTION_PIXELS, "-spacing1", "spacing1", "Spacing",
	DEF_TEXT_SPACING1, -1, offsetof(TkText, spacing1), 0, 0 , TK_TEXT_LINE_GEOMETRY},
    {TK_OPTION_PIXELS, "-spacing2", "spacing2", "Spacing",
	DEF_TEXT_SPACING2, -1, offsetof(TkText, spacing2), 0, 0 , TK_TEXT_LINE_GEOMETRY},
    {TK_OPTION_PIXELS, "-spacing3", "spacing3", "Spacing",
	DEF_TEXT_SPACING3, -1, offsetof(TkText, spacing3), 0, 0 , TK_TEXT_LINE_GEOMETRY},
    {TK_OPTION_CUSTOM, "-startindex", NULL, NULL,
	 NULL, -1, offsetof(TkText, newStartIndex), TK_OPTION_NULL_OK, &startEndMarkOption, TK_TEXT_INDEX_RANGE},
#if SUPPORT_DEPRECATED_STARTLINE_ENDLINE
    {TK_OPTION_CUSTOM, "-startline", NULL, NULL,
	 NULL, -1, offsetof(TkText, startLine), TK_OPTION_NULL_OK, &lineOption, TK_TEXT_LINE_RANGE},
#endif
    {TK_OPTION_STRING_TABLE, "-state", "state", "State",
	DEF_TEXT_STATE, -1, offsetof(TkText, state), 0, stateStrings, 0},
    {TK_OPTION_BOOLEAN, "-steadymarks", "steadyMarks", "SteadyMarks",
	"0", -1, offsetof(TkText, steadyMarks), TK_OPTION_DONT_SET_DEFAULT, 0, 0},
    {TK_OPTION_INT, "-synctime", "syncTime", "SyncTime",
	"150", -1, offsetof(TkText, syncTime), 0, 0, TK_TEXT_SYNCHRONIZE},
    {TK_OPTION_STRING, "-tabs", "tabs", "Tabs",
	DEF_TEXT_TABS, offsetof(TkText, tabOptionPtr), -1, TK_OPTION_NULL_OK, 0, TK_TEXT_LINE_GEOMETRY},
    {TK_OPTION_STRING_TABLE, "-tabstyle", "tabStyle", "TabStyle",
	DEF_TEXT_TABSTYLE, -1, offsetof(TkText, tabStyle), 0, tabStyleStrings, TK_TEXT_LINE_GEOMETRY},
    {TK_OPTION_STRING_TABLE, "-tagging", "tagging", "Tagging",
	"within", -1, offsetof(TkText, tagging), 0, taggingStrings, 0},
    {TK_OPTION_STRING, "-takefocus", "takeFocus", "TakeFocus",
	DEF_TEXT_TAKE_FOCUS, -1, offsetof(TkText, takeFocus), TK_OPTION_NULL_OK, 0, 0},
    {TK_OPTION_BOOLEAN, "-undo", "undo", "Undo",
	DEF_TEXT_UNDO, -1, offsetof(TkText, undo), TK_OPTION_DONT_SET_DEFAULT, 0 ,0},
    {TK_OPTION_BOOLEAN, "-undotagging", "undoTagging", "UndoTagging",
	"1", -1, offsetof(TkText, undoTagging), 0, 0 ,0},
    {TK_OPTION_BOOLEAN, "-useunibreak", "useUniBreak", "UseUniBreak",
	"0", -1, offsetof(TkText, useUniBreak), 0, 0, TK_TEXT_LINE_GEOMETRY},
    {TK_OPTION_INT, "-width", "width", "Width",
	DEF_TEXT_WIDTH, -1, offsetof(TkText, width), 0, 0, TK_TEXT_LINE_GEOMETRY},
    {TK_OPTION_STRING_TABLE, "-wrap", "wrap", "Wrap",
	DEF_TEXT_WRAP, -1, offsetof(TkText, wrapMode), 0, wrapStrings, TK_TEXT_LINE_GEOMETRY},
    {TK_OPTION_STRING, "-xscrollcommand", "xScrollCommand", "ScrollCommand",
	DEF_TEXT_XSCROLL_COMMAND, -1, offsetof(TkText, xScrollCmd), TK_OPTION_NULL_OK, 0, 0},
    {TK_OPTION_STRING, "-yscrollcommand", "yScrollCommand", "ScrollCommand",
	DEF_TEXT_YSCROLL_COMMAND, -1, offsetof(TkText, yScrollCmd), TK_OPTION_NULL_OK, 0, 0},
    {TK_OPTION_END, NULL, NULL, NULL, 0, 0, 0, 0, 0, 0}
};

/*
 * These three typedefs, the structure and the SearchPerform, SearchCore
 * functions below are used for line-based searches of the text widget, and,
 * in particular, to handle multi-line matching even though the text widget is
 * a single-line based data structure. They are completely abstracted away
 * from the Text widget internals, however, so could easily be re-used with
 * any line-based entity to provide multi-line matching.
 *
 * We have abstracted this code away from the text widget to try to keep Tk as
 * modular as possible.
 */

struct SearchSpec;	/* Forward declaration. */

typedef ClientData	SearchAddLineProc(int lineNum, struct SearchSpec *searchSpecPtr,
			    Tcl_Obj *theLine, int *lenPtr, int *extraLinesPtr);
typedef bool		SearchMatchProc(int lineNum, struct SearchSpec *searchSpecPtr,
			    ClientData clientData, Tcl_Obj *theLine, int matchOffset, int matchLength);
typedef int		SearchLineIndexProc(Tcl_Interp *interp, Tcl_Obj *objPtr,
			    struct SearchSpec *searchSpecPtr, int *linePosPtr, int *offsetPosPtr);

typedef struct SearchSpec {
    TkText *textPtr;		/* Information about widget. */
    bool exact;			/* Whether search is exact or regexp. */
    bool noCase;		/* Case-insenstivive? */
    bool noLineStop;		/* If not set, a regexp search will use the TCL_REG_NLSTOP flag. */
    bool overlap;		/* If set, results from multiple searches (-all) are allowed to
    				 * overlap each other. */
    bool strictLimits;		/* If set, matches must be completely inside the from,to range.
    				 * Otherwise the limits only apply to the start of each match. */
    bool all;			/* Whether all or the first match should be reported. */
    bool backwards;		/* Searching forwards or backwards. */
    bool searchElide;		/* Search in hidden text as well. */
    bool searchHyphens;		/* Search in soft hyhens as well. */
    int startLine;		/* First line to examine. */
    int startOffset;		/* Index in first line to start at. */
    int stopLine;		/* Last line to examine, or -1 when we search all available text. */
    int stopOffset;		/* Index to stop at, provided stopLine is not -1. */
    int numLines;		/* Total lines which are available. */
    Tcl_Obj *varPtr;		/* If non-NULL, store length(s) of match(es) in this variable. */
    Tcl_Obj *countPtr;		/* Keeps track of currently found lengths. */
    Tcl_Obj *resPtr;		/* Keeps track of currently found locations */
    SearchAddLineProc *addLineProc;
				/* Function to call when we need to add another line to the search
				 * string so far */
    SearchMatchProc *foundMatchProc;
				/* Function to call when we have found a match. */
    SearchLineIndexProc *lineIndexProc;
				/* Function to call when we have found a match. */
    ClientData clientData;	/* Information about structure being searched, in this case a text
    				 * widget. */
} SearchSpec;

/*
 * The text-widget-independent functions which actually perform the search,
 * handling both regexp and exact searches.
 */

static int	SearchCore(Tcl_Interp *interp, SearchSpec *searchSpecPtr, Tcl_Obj *patObj);
static int	SearchPerform(Tcl_Interp *interp, SearchSpec *searchSpecPtr, Tcl_Obj *patObj,
		    Tcl_Obj *fromPtr, Tcl_Obj *toPtr);

/*
 * We need a simple linked list for strings:
 */

typedef struct TkTextStringList {
    struct TkTextStringList *nextPtr;
    Tcl_Obj *strObjPtr;
} TkTextStringList;

/*
 * Boolean variable indicating whether or not special debugging code should be executed.
 */

int tkTextDebug = false;

typedef const TkTextUndoAtom * (*InspectUndoStackProc)(TkTextUndoStack stack);

/*
 * Forward declarations for functions defined later in this file:
 */

static bool		DeleteIndexRange(TkSharedText *sharedTextPtr, TkText *textPtr,
			    const TkTextIndex *indexPtr1, const TkTextIndex *indexPtr2, int flags,
			    bool viewUpdate, bool triggerWatchDelete, bool triggerWatchInsert,
			    bool userFlag, bool final);
static int		CountIndices(const TkText *textPtr, const TkTextIndex *indexPtr1,
			    const TkTextIndex *indexPtr2, TkTextCountType type);
static void		DestroyText(TkText *textPtr);
static void		ClearText(TkText *textPtr, bool clearTags);
static void		FireWidgetViewSyncEvent(ClientData clientData);
static void		FreeEmbeddedWindows(TkText *textPtr);
static void		InsertChars(TkText *textPtr, TkTextIndex *index1Ptr, TkTextIndex *index2Ptr,
			    char const *string, unsigned length, bool viewUpdate,
			    TkTextTagSet *tagInfoPtr, TkTextTag *hyphenTagPtr, bool parseHyphens);
static void		TextBlinkProc(ClientData clientData);
static void		TextCmdDeletedProc(ClientData clientData);
static int		CreateWidget(TkSharedText *sharedTextPtr, Tk_Window tkwin, Tcl_Interp *interp,
			    const TkText *parent, int objc, Tcl_Obj *const objv[]);
static void		TextEventProc(ClientData clientData, XEvent *eventPtr);
static void		ProcessConfigureNotify(TkText *textPtr, bool updateLineGeometry);
static int		TextFetchSelection(ClientData clientData, int offset, char *buffer,
			    int maxBytes);
static int		TextIndexSortProc(const void *first, const void *second);
static int		TextInsertCmd(TkText *textPtr, Tcl_Interp *interp,
			    int objc, Tcl_Obj *const objv[], const TkTextIndex *indexPtr,
			    bool viewUpdate, bool triggerWatchDelete, bool triggerWatchInsert,
			    bool userFlag, bool parseHyphens);
static int		TextReplaceCmd(TkText *textPtr, Tcl_Interp *interp,
			    const TkTextIndex *indexFromPtr, const TkTextIndex *indexToPtr,
			    int objc, Tcl_Obj *const objv[], bool viewUpdate, bool triggerWatch,
			    bool userFlag, bool parseHyphens);
static int		TextSearchCmd(TkText *textPtr, Tcl_Interp *interp,
			    int objc, Tcl_Obj *const objv[]);
static int		TextEditCmd(TkText *textPtr, Tcl_Interp *interp,
			    int objc, Tcl_Obj *const objv[]);
static int		TextWidgetObjCmd(ClientData clientData,
			    Tcl_Interp *interp, int objc, Tcl_Obj *const objv[]);
static void		TextWorldChangedCallback(ClientData instanceData);
static void		TextWorldChanged(TkText *textPtr, int mask);
static void		UpdateLineMetrics(TkText *textPtr, unsigned lineNum, unsigned endLine);
static int		TextChecksumCmd(TkText *textPtr, Tcl_Interp *interp,
			    int objc, Tcl_Obj *const objv[]);
static int		TextDumpCmd(TkText *textPtr, Tcl_Interp *interp,
			    int objc, Tcl_Obj *const objv[]);
static int		TextInspectCmd(TkText *textPtr, Tcl_Interp *interp,
			    int objc, Tcl_Obj *const objv[]);
static bool		DumpLine(Tcl_Interp *interp, TkText *textPtr,
			    int what, TkTextLine *linePtr, int start, int end,
			    int lineno, Tcl_Obj *command, TkTextTag **prevTagPtr);
static bool		DumpSegment(TkText *textPtr, Tcl_Interp *interp, const char *key,
			    const char *value, Tcl_Obj *command, const TkTextIndex *index, int what);
static void		InspectUndoStack(const TkSharedText *sharedTextPtr,
			    InspectUndoStackProc firstAtomProc, InspectUndoStackProc nextAtomProc,
			    Tcl_Obj *objPtr);
static void		InspectRetainedUndoItems(const TkSharedText *sharedTextPtr, Tcl_Obj *objPtr);
static Tcl_Obj *	TextGetText(TkText *textPtr, const TkTextIndex *index1,
			    const TkTextIndex *index2, TkTextIndex *lastIndexPtr, Tcl_Obj *resultPtr,
			    unsigned maxBytes, bool visibleOnly, bool includeHyphens);
static void		GenerateEvent(TkSharedText *sharedTextPtr, const char *type);
static void		RunAfterSyncCmd(ClientData clientData);
static void		UpdateModifiedFlag(TkSharedText *sharedTextPtr, bool flag);
static Tcl_Obj *	MakeEditInfo(Tcl_Interp *interp, TkText *textPtr, Tcl_Obj *arrayPtr);
static Tcl_Obj *	GetEditInfo(Tcl_Interp *interp, TkText *textPtr, Tcl_Obj *option);
static unsigned		TextSearchIndexInLine(const SearchSpec *searchSpecPtr, TkTextLine *linePtr,
			    int byteIndex);
static int		TextPeerCmd(TkText *textPtr, Tcl_Interp *interp,
			    int objc, Tcl_Obj *const objv[]);
static int		TextWatchCmd(TkText *textPtr, Tcl_Interp *interp,
			    int objc, Tcl_Obj *const objv[]);
static bool		TriggerWatchEdit(TkText *textPtr, bool userFlag, const char *operation,
			    const TkTextIndex *indexPtr1, const TkTextIndex *indexPtr2,
			    const char *info, bool final);
static void		TriggerUndoStackEvent(TkSharedText *sharedTextPtr);
static void		PushRetainedUndoTokens(TkSharedText *sharedTextPtr);
static void		PushUndoSeparatorIfNeeded(TkSharedText *sharedTextPtr, bool autoSeparators,
			    TkTextEditMode currentEditMode);
static bool		IsEmpty(const TkSharedText *sharedTextPtr, const TkText *textPtr);
static bool		IsClean(const TkSharedText *sharedTextPtr, const TkText *textPtr,
			    bool discardSelection);
static TkTextUndoPerformProc TextUndoRedoCallback;
static TkTextUndoFreeProc TextUndoFreeCallback;
static TkTextUndoStackContentChangedProc TextUndoStackContentChangedCallback;

/*
 * Some definitions for controlling "dump", "inspect", and "checksum".
 */

enum {
    TK_DUMP_TEXT                    = SEG_GROUP_CHAR,
    TK_DUMP_CHARS                   = TK_DUMP_TEXT|SEG_GROUP_HYPHEN,
    TK_DUMP_MARK                    = SEG_GROUP_MARK,
    TK_DUMP_ELIDE                   = SEG_GROUP_BRANCH,
    TK_DUMP_TAG                     = SEG_GROUP_TAG,
    TK_DUMP_WIN                     = SEG_GROUP_WINDOW,
    TK_DUMP_IMG                     = SEG_GROUP_IMAGE,
    TK_DUMP_NODE                    = 1 << 18,
    TK_DUMP_DUMP_ALL                = TK_DUMP_TEXT|TK_DUMP_CHARS|TK_DUMP_MARK|TK_DUMP_TAG|
                                      TK_DUMP_WIN|TK_DUMP_IMG,

    TK_DUMP_DISPLAY                 = 1 << 19,
    TK_DUMP_DISPLAY_CHARS           = TK_DUMP_CHARS|TK_DUMP_DISPLAY,
    TK_DUMP_DISPLAY_TEXT            = TK_DUMP_TEXT|TK_DUMP_DISPLAY,
    TK_DUMP_CRC_DFLT                = TK_DUMP_TEXT|SEG_GROUP_WINDOW|SEG_GROUP_IMAGE,
    TK_DUMP_CRC_ALL                 = TK_DUMP_TEXT|TK_DUMP_CHARS|TK_DUMP_DISPLAY_TEXT|SEG_GROUP_WINDOW|
			              SEG_GROUP_IMAGE|TK_DUMP_MARK|TK_DUMP_TAG,

    TK_DUMP_NESTED                  = 1 << 20,
    TK_DUMP_TEXT_CONFIGS            = 1 << 21,
    TK_DUMP_TAG_CONFIGS             = 1 << 22,
    TK_DUMP_TAG_BINDINGS            = 1 << 23,
    TK_DUMP_INSERT_MARK             = 1 << 24,
    TK_DUMP_INCLUDE_SEL             = 1 << 25,
    TK_DUMP_DONT_RESOLVE_COLORS     = 1 << 26,
    TK_DUMP_DONT_RESOLVE_FONTS      = 1 << 27,
    TK_DUMP_INCLUDE_DATABASE_CONFIG = 1 << 28,
    TK_DUMP_INCLUDE_SYSTEM_CONFIG   = 1 << 29,
    TK_DUMP_INCLUDE_DEFAULT_CONFIG  = 1 << 30,
    TK_DUMP_INCLUDE_SYSTEM_COLORS   = 1 << 31,
    TK_DUMP_INSPECT_DFLT            = TK_DUMP_DUMP_ALL,
    TK_DUMP_INSPECT_COMPLETE        = TK_DUMP_INSPECT_DFLT|TK_DUMP_TAG_BINDINGS|TK_DUMP_TEXT_CONFIGS|
    			              TK_DUMP_TAG_CONFIGS|TK_DUMP_INCLUDE_SEL|TK_DUMP_INSERT_MARK|
				      TK_DUMP_INCLUDE_DATABASE_CONFIG|TK_DUMP_INCLUDE_SYSTEM_CONFIG|
				      TK_DUMP_INCLUDE_DEFAULT_CONFIG|TK_DUMP_ELIDE|
				      TK_DUMP_INCLUDE_SYSTEM_COLORS,
    TK_DUMP_INSPECT_ALL             = TK_DUMP_INSPECT_COMPLETE|TK_DUMP_DISPLAY_TEXT|
    			              TK_DUMP_DONT_RESOLVE_COLORS|TK_DUMP_DONT_RESOLVE_FONTS|
				      TK_DUMP_NESTED,
};

/*
 * Declarations of the three search procs required by the multi-line search routines.
 */

static SearchMatchProc		TextSearchFoundMatch;
static SearchAddLineProc	TextSearchAddNextLine;
static SearchLineIndexProc	TextSearchGetLineIndex;

/*
 * The structure below defines text class behavior by means of functions that
 * can be invoked from generic window code.
 */

static const Tk_ClassProcs textClass = {
    sizeof(Tk_ClassProcs),	/* size */
    TextWorldChangedCallback,	/* worldChangedProc */
    NULL,			/* createProc */
    NULL			/* modalProc */
};

#if TK_CHECK_ALLOCS

/*
 * Some stuff for memory checks, and allocation statistic.
 */

unsigned tkTextCountNewShared = 0;
unsigned tkTextCountDestroyShared = 0;
unsigned tkTextCountNewPeer = 0;
unsigned tkTextCountDestroyPeer = 0;
unsigned tkTextCountNewPixelInfo = 0;
unsigned tkTextCountDestroyPixelInfo = 0;
unsigned tkTextCountNewSegment = 0;
unsigned tkTextCountDestroySegment = 0;
unsigned tkTextCountNewTag = 0;
unsigned tkTextCountDestroyTag = 0;
unsigned tkTextCountNewUndoToken = 0;
unsigned tkTextCountDestroyUndoToken = 0;
unsigned tkTextCountNewNode = 0;
unsigned tkTextCountDestroyNode = 0;
unsigned tkTextCountNewLine = 0;
unsigned tkTextCountDestroyLine = 0;
unsigned tkTextCountNewSection = 0;
unsigned tkTextCountDestroySection = 0;

extern unsigned tkIntSetCountDestroy;
extern unsigned tkIntSetCountNew;
extern unsigned tkBitCountNew;
extern unsigned tkBitCountDestroy;

typedef struct WatchShared {
    TkSharedText *sharedTextPtr;
    struct WatchShared *nextPtr;
} WatchShared;

static unsigned widgetNumber = 0;
static WatchShared *watchShared;

static void
AllocStatistic()
{
    const WatchShared *wShared;

    if (!tkBTreeDebug) {
	return;
    }

    for (wShared = watchShared; wShared; wShared = wShared->nextPtr) {
	const TkText *peer;

	for (peer = wShared->sharedTextPtr->peers; peer; peer = peer->next) {
	    fprintf(stderr, "Unreleased text widget %d\n", peer->widgetNumber);
	}
    }

    fprintf(stderr, "---------------------------------\n");
    fprintf(stderr, "ALLOCATION:        new    destroy\n");
    fprintf(stderr, "---------------------------------\n");
    fprintf(stderr, "Shared:       %8u - %8u\n", tkTextCountNewShared, tkTextCountDestroyShared);
    fprintf(stderr, "Peer:         %8u - %8u\n", tkTextCountNewPeer, tkTextCountDestroyPeer);
    fprintf(stderr, "Segment:      %8u - %8u\n", tkTextCountNewSegment, tkTextCountDestroySegment);
    fprintf(stderr, "Tag:          %8u - %8u\n", tkTextCountNewTag, tkTextCountDestroyTag);
    fprintf(stderr, "UndoToken:    %8u - %8u\n", tkTextCountNewUndoToken, tkTextCountDestroyUndoToken);
    fprintf(stderr, "Node:         %8u - %8u\n", tkTextCountNewNode, tkTextCountDestroyNode);
    fprintf(stderr, "Line:         %8u - %8u\n", tkTextCountNewLine, tkTextCountDestroyLine);
    fprintf(stderr, "Section:      %8u - %8u\n", tkTextCountNewSection, tkTextCountDestroySection);
    fprintf(stderr, "PixelInfo:    %8u - %8u\n", tkTextCountNewPixelInfo, tkTextCountDestroyPixelInfo);
    fprintf(stderr, "BitField:     %8u - %8u\n", tkBitCountNew, tkBitCountDestroy);
    fprintf(stderr, "IntSet:       %8u - %8u\n", tkIntSetCountNew, tkIntSetCountDestroy);
    fprintf(stderr, "--------------------------------\n");

    if (tkTextCountNewShared != tkTextCountDestroyShared
	    || tkTextCountNewPeer != tkTextCountDestroyPeer
	    || tkTextCountNewSegment != tkTextCountDestroySegment
	    || tkTextCountNewTag != tkTextCountDestroyTag
	    || tkTextCountNewUndoToken != tkTextCountDestroyUndoToken
	    || tkTextCountNewNode != tkTextCountDestroyNode
	    || tkTextCountNewLine != tkTextCountDestroyLine
	    || tkTextCountNewSection != tkTextCountDestroySection
	    || tkTextCountNewPixelInfo != tkTextCountDestroyPixelInfo
	    || tkBitCountNew != tkBitCountDestroy
	    || tkIntSetCountNew != tkIntSetCountDestroy)  {
	fprintf(stderr, "*** memory leak detected ***\n");
	fprintf(stderr, "----------------------------\n");
	/* TkBitCheckAllocs(); */
    }
}
#endif /* TK_CHECK_ALLOCS */

#if SUPPORT_DEPRECATED_STARTLINE_ENDLINE

/*
 * Some helpers.
 */

static void WarnAboutDeprecatedStartLineOption() {
    static bool printWarning = true;
    if (printWarning) {
	fprintf(stderr, "tk::text: Option \"-startline\" is deprecated, "
		"please use option \"-startindex\".\n");
	printWarning = false;
    }
}
static void WarnAboutDeprecatedEndLineOption() {
    static bool printWarning = true;
    if (printWarning) {
	fprintf(stderr, "tk::text: Option \"-endline\" is deprecated, "
		"please use option \"-endindex\".\n");
	printWarning = false;
    }
}

#endif /* SUPPORT_DEPRECATED_STARTLINE_ENDLINE */

/*
 * Helper for guarded release of objects.
 */

static void
Tcl_GuardedDecrRefCount(Tcl_Obj *objPtr)
{
#ifndef NDEBUG
    /*
     * Tcl does not provide any function for querying the reference count.
     * So we need a work-around. Why does Tcl not provide a guarded version
     * for such a dangerous function?
     */
    assert(objPtr);
    Tcl_IncrRefCount(objPtr);
    assert(Tcl_IsShared(objPtr));
    Tcl_DecrRefCount(objPtr);
#endif
    Tcl_DecrRefCount(objPtr);
}

/*
 * Wee need a helper for sending virtual events, because in newer Tk version
 * the footprint of TkSendVirtualEvent has changed. (Note that this source has
 * backports for 8.5, and older versions of 8.6).
 */

static void
SendVirtualEvent(
    Tk_Window tkwin,
    char const *eventName,
    Tcl_Obj *detail)
{
#if TK_MAJOR_VERSION > 8 \
	|| (TK_MAJOR_VERSION == 8 \
	    && (TK_MINOR_VERSION > 6 || (TK_MINOR_VERSION == 6 && TK_RELEASE_SERIAL >= 6)))
    /* new footprint since 8.6.6 */
    TkSendVirtualEvent(tkwin, eventName, detail);
#else
# if TCL_MAJOR_VERSION == 8 && TCL_MINOR_VERSION >= 6
    if (!detail) {
	/* new function since 8.6.0, and valid until 8.6.5 */
	TkSendVirtualEvent(tkwin, eventName);
	return;
    }
# endif
    {
	/* backport to 8.5 */
	union { XEvent general; XVirtualEvent virtual; } event;

	memset(&event, 0, sizeof(event));
	event.general.xany.type = VirtualEvent;
	event.general.xany.serial = NextRequest(Tk_Display(tkwin));
	event.general.xany.send_event = False;
	event.general.xany.window = Tk_WindowId(tkwin);
	event.general.xany.display = Tk_Display(tkwin);
	event.virtual.name = Tk_GetUid(eventName);
	event.virtual.user_data = detail;
	Tk_QueueWindowEvent(&event.general, TCL_QUEUE_TAIL);
    }
#endif
}

/*
 *--------------------------------------------------------------
 *
 * GetByteLength --
 *
 *	This function should be defined by Tcl, but it isn't defined,
 *	so we are doing this.
 *
 * Results:
 *	The length of the string.
 *
 * Side effects:
 *	Calls Tcl_GetString(objPtr) if objPtr->bytes is not yet resolved.
 *
 *--------------------------------------------------------------
 */

static TkSizeT
GetByteLength(
    Tcl_Obj *objPtr)
{
    assert(objPtr);

    if (!objPtr->bytes) {
	Tcl_GetString(objPtr);
    }
    return objPtr->length;
}

/*
 *--------------------------------------------------------------
 *
 * Tk_TextObjCmd --
 *
 *	This function is invoked to process the "text" Tcl command. See the
 *	user documentation for details on what it does.
 *
 * Results:
 *	A standard Tcl result.
 *
 * Side effects:
 *	See the user documentation.
 *
 *--------------------------------------------------------------
 */

int
Tk_TextObjCmd(
    ClientData clientData,	/* Main window associated with interpreter. */
    Tcl_Interp *interp,		/* Current interpreter. */
    int objc,			/* Number of arguments. */
    Tcl_Obj *const objv[])	/* Argument objects. */
{
    Tk_Window tkwin = clientData;

    if (objc < 2) {
	Tcl_WrongNumArgs(interp, 1, objv, "pathName ?-option value ...?");
	return TCL_ERROR;
    }

    if (!tkwin) {
	tkwin = Tk_MainWindow(interp);
    }
    return CreateWidget(NULL, tkwin, interp, NULL, objc, objv);
}

/*
 *----------------------------------------------------------------------
 *
 * PushRetainedUndoTokens --
 *
 *	Push the retained undo tokens onto the stack.
 *
 * Results:
 *	None.
 *
 * Side effects:
 *	Same as TkTextPushUndoToken, additionaly 'undoTagList' and
 *	'undoMarkList' will be cleared.
 *
 *----------------------------------------------------------------------
 */

static void
PushRetainedUndoTokens(
    TkSharedText *sharedTextPtr)
{
    unsigned i;

    assert(sharedTextPtr);
    assert(sharedTextPtr->undoStack);

    for (i = 0; i < sharedTextPtr->undoTagListCount; ++i) {
	TkTextPushUndoTagTokens(sharedTextPtr, sharedTextPtr->undoTagList[i]);
    }

    for (i = 0; i < sharedTextPtr->undoMarkListCount; ++i) {
	TkTextPushUndoMarkTokens(sharedTextPtr, &sharedTextPtr->undoMarkList[i]);
    }

    sharedTextPtr->undoTagListCount = 0;
    sharedTextPtr->undoMarkListCount = 0;
}

/*
 *----------------------------------------------------------------------
 *
 * TkTextPushUndoToken --
 *
 *	This function is pushing the given undo/redo token. Don't use
 *	TkTextUndoPushItem, because some of the prepared undo tokens
 *	are retained.
 *
 * Results:
 *	None.
 *
 * Side effects:
 *	Same as TkTextUndoPushItem, furthermore all retained items
 *	will be pushed.
 *
 *----------------------------------------------------------------------
 */

void
TkTextPushUndoToken(
    TkSharedText *sharedTextPtr,
    void *token,
    unsigned byteSize)
{
    TkTextUndoAction action;

    assert(sharedTextPtr);
    assert(sharedTextPtr->undoStack);
    assert(token);

    action = ((TkTextUndoToken *) token)->undoType->action;

    if (action == TK_TEXT_UNDO_INSERT || action == TK_TEXT_UNDO_DELETE) {
	sharedTextPtr->insertDeleteUndoTokenCount += 1;
    }

    PushRetainedUndoTokens(sharedTextPtr);
    TkTextUndoPushItem(sharedTextPtr->undoStack, token, byteSize);
}

/*
 *----------------------------------------------------------------------
 *
 * TkTextPushRedoToken --
 *
 *	This function is pushing the given redo token. This function
 *	is useful only for the reconstruction of the undo stack.
 *
 * Results:
 *	None.
 *
 * Side effects:
 *	Same as TkTextUndoPushRedoItem.
 *
 *----------------------------------------------------------------------
 */

void
TkTextPushRedoToken(
    TkSharedText *sharedTextPtr,
    void *token,
    unsigned byteSize)
{
    assert(sharedTextPtr);
    assert(sharedTextPtr->undoStack);
    assert(token);

    TkTextUndoPushRedoItem(sharedTextPtr->undoStack, token, byteSize);
}

/*
 *--------------------------------------------------------------
 *
 * CreateWidget --
 *
 *	This function is invoked to process the "text" Tcl command, (when
 *	called by Tk_TextObjCmd) and the "$text peer create" text widget
 *	sub-command (called from TextPeerCmd).
 *
 *	See the user documentation for details on what it does.
 *
 * Results:
 *	A standard Tcl result, places the name of the widget created into the
 *	interp's result.
 *
 * Side effects:
 *	See the user documentation.
 *
 *--------------------------------------------------------------
 */

static int
CreateWidget(
    TkSharedText *sharedTextPtr,/* Shared widget info, or NULL. */
    Tk_Window tkwin,		/* Main window associated with interpreter. */
    Tcl_Interp *interp,		/* Current interpreter. */
    const TkText *parent,	/* If non-NULL then take default start, end
				 * from this parent. */
    int objc,			/* Number of arguments. */
    Tcl_Obj *const objv[])	/* Argument objects. */
{
    TkText *textPtr;
    Tk_OptionTable optionTable;
    TkTextIndex startIndex;
    Tk_Window newWin;

    /*
     * Create the window.
     */

    if (!(newWin = Tk_CreateWindowFromPath(interp, tkwin, Tcl_GetString(objv[1]), NULL))) {
	return TCL_ERROR;
    }

    if (!sharedTextPtr) {
	sharedTextPtr = calloc(1, sizeof(TkSharedText));

	Tcl_InitHashTable(&sharedTextPtr->tagTable, TCL_STRING_KEYS);
	Tcl_InitHashTable(&sharedTextPtr->markTable, TCL_STRING_KEYS);
	Tcl_InitHashTable(&sharedTextPtr->windowTable, TCL_STRING_KEYS);
	Tcl_InitHashTable(&sharedTextPtr->imageTable, TCL_STRING_KEYS);
	sharedTextPtr->usedTags = TkBitResize(NULL, TK_TEXT_SET_MAX_BIT_SIZE);
	sharedTextPtr->elisionTags = TkBitResize(NULL, TK_TEXT_SET_MAX_BIT_SIZE);
	sharedTextPtr->selectionTags = TkBitResize(NULL, TK_TEXT_SET_MAX_BIT_SIZE);
	sharedTextPtr->dontUndoTags = TkBitResize(NULL, TK_TEXT_SET_MAX_BIT_SIZE);
	sharedTextPtr->affectDisplayTags = TkBitResize(NULL, TK_TEXT_SET_MAX_BIT_SIZE);
	sharedTextPtr->notAffectDisplayTags = TkBitResize(NULL, TK_TEXT_SET_MAX_BIT_SIZE);
	sharedTextPtr->affectDisplayNonSelTags = TkBitResize(NULL, TK_TEXT_SET_MAX_BIT_SIZE);
	sharedTextPtr->affectGeometryTags = TkBitResize(NULL, TK_TEXT_SET_MAX_BIT_SIZE);
	sharedTextPtr->affectGeometryNonSelTags = TkBitResize(NULL, TK_TEXT_SET_MAX_BIT_SIZE);
	sharedTextPtr->affectLineHeightTags = TkBitResize(NULL, TK_TEXT_SET_MAX_BIT_SIZE);
	sharedTextPtr->tagLookup = malloc(TK_TEXT_SET_MAX_BIT_SIZE*sizeof(TkTextTag *));
	sharedTextPtr->emptyTagInfoPtr = TkTextTagSetResize(NULL, 0);
	sharedTextPtr->maxRedoDepth = -1;
	sharedTextPtr->autoSeparators = true;
	sharedTextPtr->undoTagging = true;
	sharedTextPtr->lastEditMode = TK_TEXT_EDIT_OTHER;
	sharedTextPtr->lastUndoTokenType = -1;
	sharedTextPtr->startMarker = TkTextMakeStartEndMark(NULL, &tkTextLeftMarkType);
	sharedTextPtr->endMarker = TkTextMakeStartEndMark(NULL, &tkTextRightMarkType);
	sharedTextPtr->protectionMark[0] = TkTextMakeMark(NULL, NULL);
	sharedTextPtr->protectionMark[1] = TkTextMakeMark(NULL, NULL);
	sharedTextPtr->protectionMark[0]->typePtr = &tkTextProtectionMarkType;
	sharedTextPtr->protectionMark[1]->typePtr = &tkTextProtectionMarkType;

	DEBUG(memset(sharedTextPtr->tagLookup, 0, TK_TEXT_SET_MAX_BIT_SIZE*sizeof(TkTextTag *)));

	sharedTextPtr->mainPeer = calloc(1, sizeof(TkText));
	sharedTextPtr->mainPeer->startMarker = sharedTextPtr->startMarker;
	sharedTextPtr->mainPeer->endMarker = sharedTextPtr->endMarker;
	sharedTextPtr->mainPeer->sharedTextPtr = sharedTextPtr;

#if TK_CHECK_ALLOCS
	if (tkTextCountNewShared++ == 0) {
	    atexit(AllocStatistic);
	}
	/*
	 * Add this shared resource to global list.
	 */
	{
	    WatchShared *wShared = malloc(sizeof(WatchShared));
	    wShared->sharedTextPtr = sharedTextPtr;
	    wShared->nextPtr = watchShared;
	    watchShared = wShared;
	}
#endif

	/*
	 * The construction of the tree requires a valid setup of the shared resource.
	 */

	sharedTextPtr->tree = TkBTreeCreate(sharedTextPtr, 1);
    }

    DEBUG_ALLOC(tkTextCountNewPeer++);

    /*
     * Create the text widget and initialize everything to zero, then set the
     * necessary initial (non-NULL) values. It is important that the 'set' tag
     * and 'insert', 'current' mark pointers are all NULL to start.
     */

    textPtr = calloc(1, sizeof(TkText));
    textPtr->tkwin = newWin;
    textPtr->display = Tk_Display(newWin);
    textPtr->interp = interp;
    textPtr->widgetCmd = Tcl_CreateObjCommand(interp, Tk_PathName(textPtr->tkwin),
	    TextWidgetObjCmd, textPtr, TextCmdDeletedProc);
    DEBUG_ALLOC(textPtr->widgetNumber = ++widgetNumber);

    /*
     * Add the new widget to the shared list.
     */

    textPtr->sharedTextPtr = sharedTextPtr;
    sharedTextPtr->refCount += 1;
    textPtr->next = sharedTextPtr->peers;
    sharedTextPtr->peers = textPtr;

    /*
     * Clear the indices, do this after the shared widget is created.
     */

    TkTextIndexClear(&textPtr->topIndex, textPtr);
    TkTextIndexClear(&textPtr->selIndex, textPtr);

    /*
     * This refCount will be held until DestroyText is called. Note also that
     * the later call to 'TkTextCreateDInfo' will add more refCounts.
     */

    textPtr->refCount = 1;

    /*
     * Specify start and end lines in the B-tree. The default is the same as
     * the parent, but this can be adjusted to display more or less if the
     * start, end where given as configuration options.
     */

    if (parent) {
	(textPtr->startMarker = parent->startMarker)->refCount += 1;
	(textPtr->endMarker = parent->endMarker)->refCount += 1;
#if SUPPORT_DEPRECATED_STARTLINE_ENDLINE
	textPtr->startLine = parent->startLine;
	textPtr->endLine = parent->endLine;
#endif
    } else {
	(textPtr->startMarker = sharedTextPtr->startMarker)->refCount += 1;
	(textPtr->endMarker = sharedTextPtr->endMarker)->refCount += 1;
    }

    /*
     * Register with the B-tree. In some sense it would be best if we could do
     * this later (after configuration options), so that any changes to
     * start,end do not require a total recalculation.
     */

    TkBTreeAddClient(sharedTextPtr->tree, textPtr, textPtr->lineHeight);

    textPtr->state = TK_TEXT_STATE_NORMAL;
    textPtr->relief = TK_RELIEF_FLAT;
    textPtr->cursor = NULL;
    textPtr->charWidth = 1;
    textPtr->spaceWidth = 1;
    textPtr->lineHeight = -1;
    textPtr->prevWidth = Tk_Width(newWin);
    textPtr->prevHeight = Tk_Height(newWin);
    textPtr->useHyphenSupport = -1;
    textPtr->hyphenRules = TK_TEXT_HYPHEN_MASK;
    textPtr->prevSyncState = -1;
    textPtr->lastLineY = TK_TEXT_NEARBY_IS_UNDETERMINED;
    TkTextTagSetIncrRefCount(textPtr->curTagInfoPtr = sharedTextPtr->emptyTagInfoPtr);

    /*
     * This will add refCounts to textPtr.
     */

    TkTextCreateDInfo(textPtr);
    TkTextIndexSetupToStartOfText(&startIndex, textPtr, sharedTextPtr->tree);
    TkTextSetYView(textPtr, &startIndex, 0);
    textPtr->exportSelection = true;
    textPtr->pickEvent.type = LeaveNotify;
    textPtr->steadyMarks = sharedTextPtr->steadyMarks;
    textPtr->undo = sharedTextPtr->undo;
    textPtr->maxUndoDepth = sharedTextPtr->maxUndoDepth;
    textPtr->maxRedoDepth = sharedTextPtr->maxRedoDepth;
    textPtr->maxUndoSize = sharedTextPtr->maxUndoSize;
    textPtr->autoSeparators = sharedTextPtr->autoSeparators;
    textPtr->undoTagging = sharedTextPtr->undoTagging;

    /*
     * Create the "sel" tag and the "current" and "insert" marks.
     * Note: it is important that textPtr->selTagPtr is NULL before this
     * initial call.
     */

    textPtr->selTagPtr = TkTextCreateTag(textPtr, "sel", NULL);
    textPtr->insertMarkPtr = TkTextSetMark(textPtr, "insert", &startIndex);
    textPtr->currentMarkPtr = TkTextSetMark(textPtr, "current", &startIndex);
    textPtr->currentMarkIndex = startIndex;

    sharedTextPtr->numPeers += 1;

    /*
     * Create the option table for this widget class. If it has already been
     * created, the cached pointer will be returned.
     */

    optionTable = Tk_CreateOptionTable(interp, optionSpecs);

    Tk_SetClass(textPtr->tkwin, "Text");
    Tk_SetClassProcs(textPtr->tkwin, &textClass, textPtr);
    textPtr->optionTable = optionTable;

    Tk_CreateEventHandler(textPtr->tkwin,
	    ExposureMask|StructureNotifyMask|FocusChangeMask, TextEventProc, textPtr);
    Tk_CreateEventHandler(textPtr->tkwin, KeyPressMask|KeyReleaseMask
	    |ButtonPressMask|ButtonReleaseMask|EnterWindowMask
	    |LeaveWindowMask|PointerMotionMask|VirtualEventMask,
	    TkTextBindProc, textPtr);
    Tk_CreateSelHandler(textPtr->tkwin, XA_PRIMARY, XA_STRING, TextFetchSelection, textPtr, XA_STRING);

    if (Tk_InitOptions(interp, textPtr, optionTable, textPtr->tkwin) != TCL_OK) {
	Tk_DestroyWindow(textPtr->tkwin);
	return TCL_ERROR;
    }
    textPtr->textConfigAttrs = textPtr->selAttrs;
    textPtr->selTagPtr->attrs = textPtr->selAttrs;

    if (TkConfigureText(interp, textPtr, objc - 2, objv + 2) != TCL_OK) {
	Tk_DestroyWindow(textPtr->tkwin);
	return TCL_ERROR;
    }

    Tcl_SetObjResult(interp, TkNewWindowObj(textPtr->tkwin));
    return TCL_OK;
}

/*
 *--------------------------------------------------------------
 *
 * UpdateLineMetrics --
 *
 *	This function updates the pixel height calculations of a range of
 *	lines in the widget.
 *
 * Results:
 *	None.
 *
 * Side effects:
 *	Line heights may be recalculated.
 *
 *--------------------------------------------------------------
 */

static void
UpdateLineMetrics(
    TkText *textPtr,		/* Information about widget. */
    unsigned startLine,		/* Start at this line. */
    unsigned endLine)		/* Go no further than this line. */
{
    if (!textPtr->sharedTextPtr->allowUpdateLineMetrics) {
	ProcessConfigureNotify(textPtr, true);
    }
    TkTextUpdateLineMetrics(textPtr, startLine, endLine);
}

/*
 *--------------------------------------------------------------
 *
 * TkTextAttemptToModifyDisabledWidget --
 *
 *	The GUI tries to modify a disabled text widget, so an
 *	error will be thrown.
 *
 * Results:
 *	Returns TCL_ERROR.
 *
 * Side effects:
 *	None.
 *
 *--------------------------------------------------------------
 */

static void
ErrorNotAllowed(
    Tcl_Interp *interp,
    const char *text)
{
    Tcl_SetObjResult(interp, Tcl_NewStringObj(text, -1));
    Tcl_SetErrorCode(interp, "TK", "TEXT", "NOT_ALLOWED", NULL);
}

int
TkTextAttemptToModifyDisabledWidget(
    Tcl_Interp *interp)
{
#if SUPPORT_DEPRECATED_MODS_OF_DISABLED_WIDGET
    static bool showWarning = true;
    if (showWarning) {
	fprintf(stderr, "tk::text: Attempt to modify a disabled widget is deprecated.\n");
	showWarning = false;
    }
    return TCL_OK;
#else /* if !SUPPORT_DEPRECATED_MODS_OF_DISABLED_WIDGET */
    ErrorNotAllowed(interp, "attempt to modify disabled widget");
    return TCL_ERROR;
#endif
}

/*
 *--------------------------------------------------------------
 *
 * TkTextAttemptToModifyDeadWidget --
 *
 *	The GUI tries to modify a dead text widget, so an
 *	error will be thrown.
 *
 * Results:
 *	Returns TCL_ERROR.
 *
 * Side effects:
 *	None.
 *
 *--------------------------------------------------------------
 */

int
TkTextAttemptToModifyDeadWidget(
    Tcl_Interp *interp)
{
#if SUPPORT_DEPRECATED_MODS_OF_DISABLED_WIDGET
    static bool showWarning = true;
    if (showWarning) {
	fprintf(stderr, "tk::text: Attempt to modify a dead widget is deprecated.\n");
	showWarning = false;
    }
    return TCL_OK;
#else /* if !SUPPORT_DEPRECATED_MODS_OF_DISABLED_WIDGET */
    ErrorNotAllowed(interp, "attempt to modify dead widget");
    return TCL_ERROR;
#endif
}

/*
 *--------------------------------------------------------------
 *
 * TextWidgetObjCmd --
 *
 *	This function is invoked to process the Tcl command that corresponds
 *	to a text widget. See the user documentation for details on what it
 *	does.
 *
 * Results:
 *	A standard Tcl result.
 *
 * Side effects:
 *	See the user documentation.
 *
 *--------------------------------------------------------------
 */

static bool
TestIfTriggerUserMod(
    TkSharedText *sharedTextPtr,
    Tcl_Obj *indexObjPtr)
{
    return sharedTextPtr->triggerWatchCmd && strcmp(Tcl_GetString(indexObjPtr), "insert") == 0;
}

static bool
TestIfPerformingUndoRedo(
    Tcl_Interp *interp,
    const TkSharedText *sharedTextPtr,
    int *result)
{
    if (sharedTextPtr->undoStack && TkTextUndoIsPerformingUndoRedo(sharedTextPtr->undoStack)) {
	/*
	 * It's possible that this command command will be invoked inside the "watch" callback,
	 * but this is not allowed when performing undo/redo.
	 */

	ErrorNotAllowed(interp, "cannot modify inside undo/redo operation");
	if (result) {
	    *result = TCL_ERROR;
	}
	return true;
    }
    return false;
}

static bool
TestIfDisabled(
    Tcl_Interp *interp,
    const TkText *textPtr,
    int *result)
{
    assert(result);

    if (textPtr->state != TK_TEXT_STATE_DISABLED) {
	return false;
    }
    *result = TkTextAttemptToModifyDisabledWidget(interp);
    return true;
}

static bool
TestIfDead(
    Tcl_Interp *interp,
    const TkText *textPtr,
    int *result)
{
    assert(result);

    if (!TkTextIsDeadPeer(textPtr)) {
	return false;
    }
    *result = TkTextAttemptToModifyDeadWidget(interp);
    return true;
}

static Tcl_Obj *
AppendScript(
    const char *oldScript,
    const char *script)
{
    char buffer[1024];
    int lenOfNew = strlen(script);
    int lenOfOld = strlen(oldScript);
    size_t totalLen = lenOfOld + lenOfNew + 1;
    char *newScript = buffer;
    Tcl_Obj *newScriptObj;

    if (totalLen + 2 > sizeof(buffer)) {
	newScript = malloc(totalLen + 1);
    }

    memcpy(newScript, oldScript, lenOfOld);
    newScript[lenOfOld] = '\n';
    memcpy(newScript + lenOfOld + 1, script, lenOfNew + 1);
    newScriptObj = Tcl_NewStringObj(newScript, totalLen);
    if (newScript != buffer) { free(newScript); }
    return newScriptObj;
}

#if SUPPORT_DEPRECATED_STARTLINE_ENDLINE
static bool
MatchOpt(
    const char *opt,
    const char *pattern,
    unsigned minMatchLen)
{
    if (strncmp(opt, pattern, minMatchLen) != 0) {
	return false;
    }
    opt += minMatchLen;
    pattern += minMatchLen;
    while (true) {
	if (*opt == '\0') {
	    return true;
	}
	if (*pattern == '\0') {
	    return false;
	}
	if (*opt != *pattern) {
	    return false;
	}
	opt += 1;
	pattern += 1;
    }
    return false; /* never reached */
}
#endif /* SUPPORT_DEPRECATED_STARTLINE_ENDLINE */

static int
TextWidgetObjCmd(
    ClientData clientData,	/* Information about text widget. */
    Tcl_Interp *interp,		/* Current interpreter. */
    int objc,			/* Number of arguments. */
    Tcl_Obj *const objv[])	/* Argument objects. */
{
    TkText *textPtr = clientData;
    TkSharedText *sharedTextPtr;
    int result = TCL_OK;
    int commandIndex = -1;
    bool oldUndoStackEvent;

    static const char *const optionStrings[] = {
	"tk_bindvar", "tk_textInsert", "tk_textReplace",
	"bbox", "brks", "checksum", "cget", "clear", "compare", "configure",
	"count", "debug", "delete", "dlineinfo", "dump", "edit", "get", "image",
	"index", "insert", "inspect", "isclean", "isdead", "isempty", "lineno",
	"load", "mark", "peer", "pendingsync", "replace", "scan", "search",
	"see", "sync", "tag", "watch", "window", "xview", "yview", NULL
    };
    enum options {
	TEXT_TK_BINDVAR, TEXT_TK_TEXTINSERT, TEXT_TK_TEXTREPLACE,
	TEXT_BBOX, TEXT_BRKS, TEXT_CHECKSUM, TEXT_CGET, TEXT_CLEAR, TEXT_COMPARE, TEXT_CONFIGURE,
	TEXT_COUNT, TEXT_DEBUG, TEXT_DELETE, TEXT_DLINEINFO, TEXT_DUMP, TEXT_EDIT, TEXT_GET, TEXT_IMAGE,
	TEXT_INDEX, TEXT_INSERT, TEXT_INSPECT, TEXT_ISCLEAN, TEXT_ISDEAD, TEXT_ISEMPTY, TEXT_LINENO,
	TEXT_LOAD, TEXT_MARK, TEXT_PEER, TEXT_PENDINGSYNC, TEXT_REPLACE, TEXT_SCAN, TEXT_SEARCH,
	TEXT_SEE, TEXT_SYNC, TEXT_TAG, TEXT_WATCH, TEXT_WINDOW, TEXT_XVIEW, TEXT_YVIEW
    };

    if (objc < 2) {
	Tcl_WrongNumArgs(interp, 1, objv, "option ?arg ...?");
	return TCL_ERROR;
    }

    if (Tcl_GetIndexFromObjStruct(interp, objv[1], optionStrings,
	    sizeof(char *), "option", 0, &commandIndex) != TCL_OK) {
	/*
	 * Hide the first three options, generating the error description with
	 * the side effects of Tcl_GetIndexFromObjStruct.
	 */

	(void) Tcl_GetIndexFromObjStruct(interp, objv[1], optionStrings + 3,
		sizeof(char *), "option", 0, &commandIndex);
	return TCL_ERROR;
    }

    textPtr->refCount += 1;
    sharedTextPtr = textPtr->sharedTextPtr;
    oldUndoStackEvent = sharedTextPtr->undoStackEvent;
    sharedTextPtr->undoStackEvent = false;

    /*
     * Clear saved insert cursor position.
     */

    TkTextIndexClear(&textPtr->insertIndex, textPtr);

    /*
     * Check if we need to update the "current" mark segment.
     */

    if (sharedTextPtr->haveToSetCurrentMark) {
	TkTextUpdateCurrentMark(sharedTextPtr);
    }

    if (CATCH_ASSERTION_FAILED) {
	result = TCL_ERROR;
	goto done;
    }

    switch ((enum options) commandIndex) {
    case TEXT_TK_BINDVAR: {
	TkTextStringList *listPtr;

	/*
	 * Bind a variable to this widget, this variable will be released (Tcl_UnsetVar2)
	 * when the widget will be destroyed.
	 *
	 * I suggest to provide a general support for binding variables to widgets in a
	 * future Tk version.
	 */

	if (objc != 3) {
	    Tcl_WrongNumArgs(interp, 2, objv, "varname");
	    result = TCL_ERROR;
	    goto done;
	}

	listPtr = malloc(sizeof(TkTextStringList));
	Tcl_IncrRefCount(listPtr->strObjPtr = objv[2]);
	listPtr->nextPtr = textPtr->varBindingList;
	textPtr->varBindingList = listPtr;
	break;
    }
    case TEXT_BBOX: {
	int x, y, width, height, argc = 2;
	bool extents = false;
	TkTextIndex index;

	if (objc == 4) {
	    const char* option = Tcl_GetString(objv[2]);

	    if (strcmp(option, "-extents") == 0) {
		extents = true;
		argc += 1;
	    } else if (*option == '-') {
		Tcl_SetObjResult(interp, Tcl_ObjPrintf("bad option \"%s\": must be -extents", option));
		result = TCL_ERROR;
		goto done;
	    }
	}
	if (objc - argc + 2 != 3) {
	    Tcl_WrongNumArgs(interp, 2, objv, "?-extents? index");
	    result = TCL_ERROR;
	    goto done;
	}
	if (!TkTextGetIndexFromObj(interp, textPtr, objv[argc], &index)) {
	    result = TCL_ERROR;
	    goto done;
	}
	if (TkTextIndexBbox(textPtr, &index, extents, &x, &y, &width, &height, NULL, NULL)) {
	    Tcl_Obj *listObj = Tcl_NewObj();

	    Tcl_ListObjAppendElement(interp, listObj, Tcl_NewIntObj(x));
	    Tcl_ListObjAppendElement(interp, listObj, Tcl_NewIntObj(y));
	    Tcl_ListObjAppendElement(interp, listObj, Tcl_NewIntObj(width));
	    Tcl_ListObjAppendElement(interp, listObj, Tcl_NewIntObj(height));

	    Tcl_SetObjResult(interp, listObj);
	}
	break;
    }
    case TEXT_BRKS: {
	Tcl_Obj *arrPtr;
	unsigned length, i;
	char const *lang = NULL;
	char buf[1];

	if (objc != 3 && objc != 4) {
	    Tcl_WrongNumArgs(interp, 2, objv, "index");
	    result = TCL_ERROR;
	    goto done;
	}
	if (objc == 4) {
	    if (!TkTextTestLangCode(interp, objv[3])) {
		result = TCL_ERROR;
		goto done;
	    }
	    if (!TkTextComputeBreakLocations(interp, "", 0, "en", buf)) {
#if TCL_UTF_MAX > 4
# ifdef __unix__
#  error "The use of external libraries with a proprietary pseudo UTF-8 encoding is safety-endagering and may result in invalid computationial results. This means: TCL_UTF_MAX > 4 cannot be supported here."
#endif
		ErrorNotAllowed(interp, "external library libunibreak/liblinebreak cannot "
			"be used with non-standard encodings");
#else
		ErrorNotAllowed(interp, "external library libunibreak/liblinebreak is not available");
#endif
		result = TCL_ERROR;
		goto done;
	    }
	    lang = Tcl_GetString(objv[3]);
	}
	if ((length = GetByteLength(objv[2])) < textPtr->brksBufferSize) {
	    textPtr->brksBufferSize = MAX(length, textPtr->brksBufferSize + 512);
	    textPtr->brksBuffer = realloc(textPtr->brksBuffer, textPtr->brksBufferSize);
	}
	TkTextComputeBreakLocations(interp, Tcl_GetString(objv[2]), length, lang, textPtr->brksBuffer);
	arrPtr = Tcl_NewObj();

	for (i = 0; i < length; ++i) {
	    int value;

	    switch (textPtr->brksBuffer[i]) {
	    case LINEBREAK_INSIDEACHAR: continue;
	    case LINEBREAK_MUSTBREAK:   value = 2; break;
	    case LINEBREAK_ALLOWBREAK:  value = 1; break;
	    default:                    value = 0; break;
	    }
	    Tcl_ListObjAppendElement(interp, arrPtr, Tcl_NewIntObj(value));
	}

	Tcl_SetObjResult(interp, arrPtr);
	break;
    }
    case TEXT_CHECKSUM:
	result = TextChecksumCmd(textPtr, interp, objc, objv);
    	break;
    case TEXT_CGET:
	if (objc != 3) {
	    Tcl_WrongNumArgs(interp, 2, objv, "option");
	    result = TCL_ERROR;
	    goto done;
	} else {
#if SUPPORT_DEPRECATED_STARTLINE_ENDLINE

	    Tcl_Obj *objPtr, *optionObj = NULL;
	    const char *opt = Tcl_GetString(objv[2]);

	    if (strcmp(opt, "-start") == 0) {
		optionObj = Tcl_NewStringObj(textPtr->startLine ? "-startline" : "-startindex", -1);
	    } else if (MatchOpt(opt, "-startline", 7)) {
		optionObj = Tcl_NewStringObj("-startline", -1);
	    } else if (strcmp(opt, "-end") == 0) {
		optionObj = Tcl_NewStringObj(textPtr->endLine ? "-endline" : "-endindex", -1);
	    } else if (MatchOpt(opt, "-endline", 5)) {
		optionObj = Tcl_NewStringObj("-endline", -1);
	    } else {
		Tcl_IncrRefCount(optionObj = objv[2]);
	    }

	    Tcl_IncrRefCount(optionObj);
	    objPtr = Tk_GetOptionValue(interp, (char *) textPtr,
		    textPtr->optionTable, optionObj, textPtr->tkwin);
	    Tcl_GuardedDecrRefCount(optionObj);

#else /* if !SUPPORT_DEPRECATED_STARTLINE_ENDLINE */

	    objPtr = Tk_GetOptionValue(interp, textPtr,
		    textPtr->optionTable, objv[2], textPtr->tkwin);

#endif /* SUPPORT_DEPRECATED_STARTLINE_ENDLINE */

	    if (!objPtr) {
		result = TCL_ERROR;
		goto done;
	    }
	    Tcl_SetObjResult(interp, objPtr);
	    result = TCL_OK;
	}
	break;
    case TEXT_CLEAR:
	if (TestIfPerformingUndoRedo(interp, sharedTextPtr, &result)) {
	    goto done;
	}
	ClearText(textPtr, true);
	TkTextRelayoutWindow(textPtr, TK_TEXT_LINE_GEOMETRY);
	TK_BTREE_DEBUG(TkBTreeCheck(sharedTextPtr->tree));
	break;
    case TEXT_COMPARE: {
	int relation, value;
	TkTextIndex index1, index2;

	if (objc != 5) {
	    Tcl_WrongNumArgs(interp, 2, objv, "index1 op index2");
	    result = TCL_ERROR;
	    goto done;
	}
	if (!TkTextGetIndexFromObj(interp, textPtr, objv[2], &index1)
		|| !TkTextGetIndexFromObj(interp, textPtr, objv[4], &index2)) {
	    result = TCL_ERROR;
	    goto done;
	}
	relation = TkTextIndexCompare(&index1, &index2);
	value = TkTextTestRelation(interp, relation, Tcl_GetString(objv[3]));
	if (value == -1) {
	    result = TCL_ERROR;
	} else {
	    Tcl_SetObjResult(interp, Tcl_NewBooleanObj(value));
	}
	break;
    }
    case TEXT_CONFIGURE:
	if (objc <= 3) {
	    Tcl_Obj *objPtr = Tk_GetOptionInfo(interp, textPtr,
		    textPtr->optionTable, objc == 3 ? objv[2] : NULL, textPtr->tkwin);

	    if (!objPtr) {
		result = TCL_ERROR;
		goto done;
	    }
	    Tcl_SetObjResult(interp, objPtr);
	} else {
	    result = TkConfigureText(interp, textPtr, objc - 2, objv + 2);
	}
	break;
    case TEXT_COUNT: {
	TkTextIndex indexFrom, indexTo;
	Tcl_Obj *objPtr = NULL;
	bool update = false;
	int i, found = 0;

	if (objc < 4) {
	    Tcl_WrongNumArgs(interp, 2, objv, "?-option value ...? index1 index2");
	    result = TCL_ERROR;
	    goto done;
	}

	if (!TkTextGetIndexFromObj(interp, textPtr, objv[objc - 2], &indexFrom)
		|| !TkTextGetIndexFromObj(interp, textPtr, objv[objc - 1], &indexTo)) {
	    result = TCL_ERROR;
	    goto done;
	}

	for (i = 2; i < objc - 2; i++) {
	    int length;
	    int value = INT_MIN;
	    const char *option = Tcl_GetString(objv[i]);

	    length = GetByteLength(objv[i]);
	    if (length < 2 || option[0] != '-') {
		goto badOption;
	    }
	    switch (option[1]) {
	    case 'c':
		if (strncmp("-chars", option, length) == 0) {
		    value = CountIndices(textPtr, &indexFrom, &indexTo, COUNT_CHARS);
		}
		break;
	    case 'd':
	    	if (length > 8 && strncmp("-display", option, 8) == 0) {
		    switch (option[8]) {
		    case 'c':
			if (strcmp("chars", option + 8) == 0) {
			    value = CountIndices(textPtr, &indexFrom, &indexTo, COUNT_DISPLAY_CHARS);
			}
			break;
		    case 'h':
			if (strcmp("hyphens", option + 8) == 0) {
			    value = CountIndices(textPtr, &indexFrom, &indexTo, COUNT_DISPLAY_HYPHENS);
			}
			break;
		    case 'i':
			if (strcmp("indices", option + 8) == 0) {
			    value = CountIndices(textPtr, &indexFrom, &indexTo, COUNT_DISPLAY_INDICES);
			}
			break;
		    case 'l':
			if (strcmp("lines", option + 8) == 0) {
			    int compare = TkTextIndexCompare(&indexFrom, &indexTo);

			    if (compare == 0) {
				value = 0;
			    } else {
				const TkTextIndex *indexPtr1;
				const TkTextIndex *indexPtr2;

				if (compare < 0) {
				    indexPtr1 = &indexFrom;
				    indexPtr2 = &indexTo;
				} else {
				    indexPtr1 = &indexTo;
				    indexPtr2 = &indexFrom;
				}
				if (!sharedTextPtr->allowUpdateLineMetrics) {
				    ProcessConfigureNotify(textPtr, true);
				}
				value = TkTextCountDisplayLines(textPtr, indexPtr1, indexPtr2);
				if (compare > 0) {
				    value = -value;
				}
			    }
			}
			break;
		    case 't':
			if (strcmp("text", option + 8) == 0) {
			    value = CountIndices(textPtr, &indexFrom, &indexTo, COUNT_DISPLAY_TEXT);
			}
			break;
		    }
		}
		break;
	    case 'h':
		if (strncmp("-hyphens", option, length) == 0) {
		    value = CountIndices(textPtr, &indexFrom, &indexTo, COUNT_HYPHENS);
		}
		break;
	    case 'i':
		if (strncmp("-indices", option, length) == 0) {
		    value = CountIndices(textPtr, &indexFrom, &indexTo, COUNT_INDICES);
		}
		break;
	    case 'l':
	    	if (strncmp("-lines", option, length) == 0) {
		    TkTextBTree tree = sharedTextPtr->tree;
		    value = TkBTreeLinesTo(tree, textPtr, TkTextIndexGetLine(&indexTo), NULL)
			    - TkBTreeLinesTo(tree, textPtr, TkTextIndexGetLine(&indexFrom), NULL);
		}
		break;
	    case 't':
		if (strncmp("-text", option, length) == 0) {
		    value = CountIndices(textPtr, &indexFrom, &indexTo, COUNT_TEXT);
		}
		break;
	    case 'u':
		if (strncmp("-update", option, length) == 0) {
		    update = true;
		    continue;
		}
		break;
	    case 'x':
		if (strncmp("-xpixels", option, length) == 0) {
		    int x1, x2;
		    TkTextIndex index;

		    index = indexFrom;
		    TkTextFindDisplayIndex(textPtr, &index, 0, &x1);
		    index = indexTo;
		    TkTextFindDisplayIndex(textPtr, &index, 0, &x2);
		    value = x2 - x1;
		}
		break;
	    case 'y':
		if (strncmp("-ypixels", option, length) == 0) {
		    int from, to;

		    if (update) {
			from = TkTextIndexGetLineNumber(&indexFrom, textPtr);
			to = TkTextIndexGetLineNumber(&indexTo, textPtr);
			if (from != to) {
			    if (from > to) {
				int tmp = from; from = to; to = tmp;
			    }
			    UpdateLineMetrics(textPtr, from, to);
			}
		    }
		    from = TkTextIndexYPixels(textPtr, &indexFrom);
		    to = TkTextIndexYPixels(textPtr, &indexTo);
		    value = to - from;
		}
		break;
	    }
	    if (value == INT_MIN) {
		goto badOption;
	    }

	    found += 1;
	    if (found == 1) {
		Tcl_SetObjResult(interp, Tcl_NewIntObj(value));
	    } else {
		if (found == 2) {
		    /*
		     * Move the first item we put into the result into the
		     * first element of the list object.
		     */

		    objPtr = Tcl_NewObj();
		    Tcl_ListObjAppendElement(NULL, objPtr,
			    Tcl_GetObjResult(interp));
		}
		Tcl_ListObjAppendElement(NULL, objPtr, Tcl_NewIntObj(value));
	    }
	}

	if (found == 0) {
	    /*
	     * Use the default '-indices'.
	     */

	    int value = CountIndices(textPtr, &indexFrom, &indexTo, COUNT_INDICES);
	    Tcl_SetObjResult(interp, Tcl_NewIntObj(value));
	} else if (found > 1) {
	    Tcl_SetObjResult(interp, objPtr);
	}
	break;

    badOption:
	Tcl_SetObjResult(interp, Tcl_ObjPrintf(
		"bad option \"%s\": must be -chars, -displaychars, -displayhyphens, -displayindices, "
		"-displaylines, -displaytext, -hyphens, -indices, -lines, -text, -update, -xpixels, "
		"or -ypixels", Tcl_GetString(objv[i])));
	Tcl_SetErrorCode(interp, "TK", "TEXT", "INDEX_OPTION", NULL);
	result = TCL_ERROR;
	goto done;
    }
    case TEXT_DEBUG:
	if (objc > 3) {
	    Tcl_WrongNumArgs(interp, 2, objv, "boolean");
	    result = TCL_ERROR;
	    goto done;
	}
	if (objc == 2) {
	    Tcl_SetObjResult(interp, Tcl_NewBooleanObj(tkBTreeDebug));
	} else {
	    if (Tcl_GetBooleanFromObj(interp, objv[2], &tkBTreeDebug) != TCL_OK) {
		result = TCL_ERROR;
		goto done;
	    }
	    tkTextDebug = tkBTreeDebug;
	}
	break;
    case TEXT_DELETE: {
	int i, flags = 0;
	bool ok = true;

	for (i = 2; i < objc - 1; i++) {
	    const char *option = Tcl_GetString(objv[i]);
	    int length;

	    if (option[0] != '-') {
		break;
	    }
	    length = GetByteLength(objv[i]);
	    if (strncmp("-marks", option, length) == 0) {
		flags |= DELETE_MARKS;
	    } else if (strncmp("-inclusive", option, length) == 0) {
		flags |= DELETE_INCLUSIVE;
	    } else {
		Tcl_SetObjResult(interp, Tcl_ObjPrintf(
			"bad option \"%s\": must be -marks, or -inclusive", Tcl_GetString(objv[i])));
		Tcl_SetErrorCode(interp, "TK", "TEXT", "INDEX_OPTION", NULL);
		result = TCL_ERROR;
		goto done;
	    }
	}

	objv += i - 2;
	objc -= i - 2;

	if (objc < 3) {
	    Tcl_WrongNumArgs(interp, 2, objv, "?-marks? ?-inclusive? index1 ?index2 ...?");
	    result = TCL_ERROR;
	    goto done;
	}
	if (TestIfDisabled(interp, textPtr, &result)
		|| TestIfDead(interp, textPtr, &result)
		|| TestIfPerformingUndoRedo(interp, sharedTextPtr, &result)) {
	    goto done;
	}
	if (objc < 5) {
	    /*
	     * Simple case requires no predetermination of indices.
	     */

	    TkTextIndex index1, index2, *index2Ptr;
	    bool triggerUserMod = TestIfTriggerUserMod(sharedTextPtr, objv[2]);
	    bool triggerWatch = triggerUserMod || sharedTextPtr->triggerAlways;

	    if (triggerWatch) {
		TkTextSaveCursorIndex(textPtr);
	    }

	    /*
	     * Parse the starting and stopping indices.
	     */

	    if (!TkTextGetIndexFromObj(textPtr->interp, textPtr, objv[2], &index1)) {
		result = TCL_ERROR;
		goto done;
	    }
	    if (objc == 4) {
		if (!TkTextGetIndexFromObj(textPtr->interp, textPtr, objv[3], index2Ptr = &index2)) {
		    result = TCL_ERROR;
		    goto done;
		}
	    } else {
		index2Ptr = NULL;
	    }
	    ok = DeleteIndexRange(NULL, textPtr, &index1, index2Ptr, flags, true,
		    triggerWatch, triggerWatch, triggerUserMod, true);
	} else {
	    /*
	     * Multi-index pair case requires that we prevalidate the
	     * indices and sort from last to first so that deletes occur
	     * in the exact (unshifted) text. It also needs to handle
	     * partial and fully overlapping ranges. We have to do this
	     * with multiple passes.
	     */

	    TkTextIndex *indices, *ixStart, *ixEnd, *lastStart;
	    char *useIdx;
	    int lastUsed, i;

	    objc -= 2;
	    objv += 2;
	    indices = malloc((objc + 1)*sizeof(TkTextIndex));

	    /*
	     * First pass verifies that all indices are valid.
	     */

	    for (i = 0; i < objc; i++) {
		if (!TkTextGetIndexFromObj(interp, textPtr, objv[i], &indices[i])) {
		    result = TCL_ERROR;
		    free(indices);
		    goto done;
		}
	    }

	    /*
	     * Pad out the pairs evenly to make later code easier.
	     */

	    if (objc & 1) {
		indices[i] = indices[i - 1];
		TkTextIndexForwChars(textPtr, &indices[i], 1, &indices[i], COUNT_INDICES);
		objc += 1;
	    }
	    useIdx = malloc(objc);
	    memset(useIdx, 0, (unsigned) objc);

	    /*
	     * Do a decreasing order sort so that we delete the end ranges
	     * first to maintain index consistency.
	     */

	    qsort(indices, (unsigned) objc/2, 2*sizeof(TkTextIndex), TextIndexSortProc);
	    lastStart = NULL;
	    lastUsed = 0; /* otherwise GCC complains */

	    /*
	     * Second pass will handle bogus ranges (end < start) and
	     * overlapping ranges.
	     */

	    for (i = 0; i < objc; i += 2) {
		ixStart = &indices[i];
		ixEnd = &indices[i + 1];
		if (TkTextIndexCompare(ixEnd, ixStart) <= 0) {
		    continue;
		}
		if (lastStart) {
		    if (TkTextIndexCompare(ixStart, lastStart) == 0) {
			/*
			 * Start indices were equal, and the sort placed
			 * the longest range first, so skip this one.
			 */

			continue;
		    } else if (TkTextIndexCompare(lastStart, ixEnd) < 0) {
			/*
			 * The next pair has a start range before the end
			 * point of the last range. Constrain the delete
			 * range, but use the pointer values.
			 */

			*ixEnd = *lastStart;
			if (TkTextIndexCompare(ixEnd, ixStart) <= 0) {
			    continue;
			}
		    }
		}
		lastStart = ixStart;
		useIdx[i] = 1;
		lastUsed = i;
	    }

	    /*
	     * Final pass take the input from the previous and deletes the
	     * ranges which are flagged to be deleted.
	     */

	    for (i = 0; i < objc && ok; i += 2) {
		if (useIdx[i]) {
		    bool triggerUserMod = TestIfTriggerUserMod(sharedTextPtr, objv[i]);
		    bool triggerWatch = triggerUserMod || sharedTextPtr->triggerAlways;

		    if (triggerWatch) {
			TkTextSaveCursorIndex(textPtr);
		    }

		    /*
		     * We don't need to check the return value because all
		     * indices are preparsed above.
		     */

		    ok = DeleteIndexRange(NULL, textPtr, &indices[i], &indices[i + 1],
			    flags, true, triggerWatch, triggerWatch, triggerUserMod, i == lastUsed);
		}
	    }
	    free(indices);
	    free(useIdx);
	}

	if (!ok) {
	    return TCL_OK; /* widget has been destroyed */
	}
	break;
    }
    case TEXT_DLINEINFO: {
	int x, y, width, height, base, argc = 2;
	bool extents = false;
	TkTextIndex index;

	if (objc == 4) {
	    const char* option = Tcl_GetString(objv[2]);

	    if (strcmp(option, "-extents") == 0) {
		extents = true;
		argc += 1;
	    } else if (*option == '-') {
		Tcl_SetObjResult(interp, Tcl_ObjPrintf("bad option \"%s\": must be -extents", option));
		result = TCL_ERROR;
		goto done;
	    }
	}
	if (objc - argc + 2 != 3) {
	    Tcl_WrongNumArgs(interp, 2, objv, "?-extents? index");
	    result = TCL_ERROR;
	    goto done;
	}
	if (!TkTextGetIndexFromObj(interp, textPtr, objv[argc], &index)) {
	    result = TCL_ERROR;
	    goto done;
	}
	if (TkTextGetDLineInfo(textPtr, &index, extents, &x, &y, &width, &height, &base)) {
	    Tcl_Obj *listObj = Tcl_NewObj();

	    Tcl_ListObjAppendElement(interp, listObj, Tcl_NewIntObj(x));
	    Tcl_ListObjAppendElement(interp, listObj, Tcl_NewIntObj(y));
	    Tcl_ListObjAppendElement(interp, listObj, Tcl_NewIntObj(width));
	    Tcl_ListObjAppendElement(interp, listObj, Tcl_NewIntObj(height));
	    Tcl_ListObjAppendElement(interp, listObj, Tcl_NewIntObj(base));

	    Tcl_SetObjResult(interp, listObj);
	}
	break;
    }
    case TEXT_DUMP:
	result = TextDumpCmd(textPtr, interp, objc, objv);
	break;
    case TEXT_EDIT:
	result = TextEditCmd(textPtr, interp, objc, objv);
	break;
    case TEXT_GET: {
	Tcl_Obj *objPtr;
	int i, found;
	bool includeHyphens;
	bool visibleOnly;
	unsigned countOptions;
	const char *option;

	if (objc < 3) {
	    Tcl_WrongNumArgs(interp, 2, objv, "?-option? ?--? index1 ?index2 ...?");
	    result = TCL_ERROR;
	    goto done;
	}

	objPtr = NULL;
	found = 0;
	includeHyphens = true;
	visibleOnly = false;
	countOptions = 0;
	i = 2;

	while (objc > i + 1 && (option = Tcl_GetString(objv[i]))[0] == '-') {
	    bool badOption = false;

	    i += 1;

	    if (option[1] == '-') {
	    	if (option[2] == '\0') {
		    break;
		}
		badOption = true;
	    } else if (++countOptions > 1) {
		i -= 1;
		break;
	    } else {
		switch (option[1]) {
		case 'c':
		    if (strcmp("-chars", option) != 0) {
			badOption = true;
		    }
		    break;
		case 't':
		    if (strcmp("-text", option) != 0) {
			badOption = true;
		    }
		    includeHyphens = false;
		    break;
		case 'd':
		    if (strcmp("-displaychars", option) == 0) {
			visibleOnly = true;
		    } else if (strcmp("-displaytext", option) == 0) {
			visibleOnly = true;
			includeHyphens = false;
		    } else {
			badOption = true;
		    }
		    break;
		default:
		    badOption = true;
		    break;
		}
	    }

	    if (badOption) {
		Tcl_SetObjResult(interp, Tcl_ObjPrintf("bad option \"%s\": "
			"must be -chars, -displaychars, -displaytext, or -text", option));
		Tcl_SetErrorCode(interp, "TK", "TEXT", "INDEX_OPTION", NULL);
		result = TCL_ERROR;
		goto done;
	    }
	}

	for (; i < objc; i += 2) {
	    TkTextIndex index1, index2;
	    Tcl_Obj *get;

	    if (!TkTextGetIndexFromObj(interp, textPtr, objv[i], &index1)) {
		if (objPtr) {
		    Tcl_GuardedDecrRefCount(objPtr);
		}
		result = TCL_ERROR;
		goto done;
	    }

	    if (i + 1 == objc) {
		TkTextIndexForwChars(textPtr, &index1, 1, &index2, COUNT_INDICES);
	    } else {
		if (!TkTextGetIndexFromObj(interp, textPtr, objv[i + 1], &index2)) {
		    if (objPtr) {
			Tcl_GuardedDecrRefCount(objPtr);
		    }
		    result = TCL_ERROR;
		    goto done;
		}
		if (TkTextIndexCompare(&index1, &index2) >= 0) {
		    goto done;
		}
	    }

	    /*
	     * We want to move the text we get from the window into the
	     * result, but since this could in principle be a megabyte or
	     * more, we want to do it efficiently!
	     */

	    get = TextGetText(textPtr, &index1, &index2, NULL, NULL, UINT_MAX,
		    visibleOnly, includeHyphens);

	    if (++found == 1) {
		Tcl_SetObjResult(interp, get);
	    } else {
		if (found == 2) {
		    /*
		     * Move the first item we put into the result into the
		     * first element of the list object.
		     */

		    objPtr = Tcl_NewObj();
		    Tcl_ListObjAppendElement(NULL, objPtr, Tcl_GetObjResult(interp));
		}
		Tcl_ListObjAppendElement(NULL, objPtr, get);
	    }
	}
	if (found > 1) {
	    Tcl_SetObjResult(interp, objPtr);
	}
	break;
    }
    case TEXT_IMAGE:
	result = TkTextImageCmd(textPtr, interp, objc, objv);
	break;
    case TEXT_INDEX: {
	TkTextIndex index;

	if (objc != 3) {
	    Tcl_WrongNumArgs(interp, 2, objv, "index");
	    result = TCL_ERROR;
	    goto done;
	}
	if (!TkTextGetIndexFromObj(interp, textPtr, objv[2], &index)) {
	    result = TCL_ERROR;
	    goto done;
	}
	Tcl_SetObjResult(interp, TkTextNewIndexObj(&index));
	break;
    }
    case TEXT_INSERT:
    case TEXT_TK_TEXTINSERT: {
	TkTextIndex index;
	bool triggerUserMod, triggerWatch;

	if (objc < 4) {
	    const char *args = (commandIndex == TEXT_TK_TEXTINSERT) ?
		"?-hyphentags tags? index chars ?tagList chars tagList ...?" :
		"index chars ?tagList chars tagList ...?";
	    Tcl_WrongNumArgs(interp, 2, objv, args);
	    result = TCL_ERROR;
	    goto done;
	}
	if (!TkTextGetIndexFromObj(interp, textPtr, objv[2], &index)) {
	    result = TCL_ERROR;
	    goto done;
	}
	if (TestIfDisabled(interp, textPtr, &result)
		|| TestIfDead(interp, textPtr, &result)
		|| TestIfPerformingUndoRedo(interp, sharedTextPtr, &result)) {
	    goto done;
	}

	triggerUserMod = TestIfTriggerUserMod(sharedTextPtr, objv[2]);
	triggerWatch = triggerUserMod || sharedTextPtr->triggerAlways;

	if (triggerWatch) {
	    TkTextSaveCursorIndex(textPtr);
	}
	result = TextInsertCmd(textPtr, interp, objc - 3, objv + 3, &index, true, triggerWatch,
		triggerWatch, triggerUserMod, commandIndex == TEXT_TK_TEXTINSERT);
	break;
    }
    case TEXT_INSPECT:
	result = TextInspectCmd(textPtr, interp, objc, objv);
	break;
    case TEXT_ISCLEAN: {
	bool discardSelection = false;
	const TkText *myTextPtr = textPtr;
	int i;

	for (i = 2; i < objc; ++i) {
	    char const * opt = Tcl_GetString(objv[i]);

	    if (strcmp(opt, "-overall") == 0) {
		myTextPtr = NULL;
	    } else if (strcmp(opt, "-discardselection") == 0) {
		discardSelection = true;
	    } else {
		Tcl_SetObjResult(interp, Tcl_ObjPrintf("bad option \"%s\": must be -overall", opt));
		Tcl_SetErrorCode(interp, "TK", "TEXT", "BAD_OPTION", NULL);
		result = TCL_ERROR;
		goto done;
	    }
	}

	Tcl_SetObjResult(interp, Tcl_NewBooleanObj(IsClean(sharedTextPtr, myTextPtr, discardSelection)));
	break;
    }
    case TEXT_ISDEAD:
    	Tcl_SetObjResult(interp, Tcl_NewBooleanObj(TkTextIsDeadPeer(textPtr)));
	break;
    case TEXT_ISEMPTY: {
	bool overall = false;
	int i;

	for (i = 2; i < objc; ++i) {
	    char const * opt = Tcl_GetString(objv[i]);

	    if (strcmp(opt, "-overall") == 0) {
		overall = true;
	    } else {
		Tcl_SetObjResult(interp, Tcl_ObjPrintf("bad option \"%s\": must be -overall", opt));
		Tcl_SetErrorCode(interp, "TK", "TEXT", "BAD_OPTION", NULL);
		result = TCL_ERROR;
		goto done;
	    }
	}

	Tcl_SetObjResult(interp, Tcl_NewBooleanObj(IsEmpty(sharedTextPtr, overall ? NULL : textPtr)));
	break;
    }
    case TEXT_LINENO: {
	TkTextIndex index;
	int lineno;

	if (objc != 3) {
	    Tcl_WrongNumArgs(interp, 2, objv, "index");
	    result = TCL_ERROR;
	    goto done;
	}
	if (!TkTextGetIndexFromObj(interp, textPtr, objv[2], &index)) {
	    result = TCL_ERROR;
	    goto done;
	}
	lineno = TkTextIsDeadPeer(textPtr) ? 0 : TkTextIndexGetLineNumber(&index, textPtr) + 1;
	Tcl_SetObjResult(interp, Tcl_NewIntObj(lineno));
	break;
    }
    case TEXT_LOAD: {
	Tcl_Obj *contentObjPtr;
	bool validOptions = false;

	if (objc != 3 && objc != 4) {
	    Tcl_WrongNumArgs(interp, 2, objv, "textcontent");
	    result = TCL_ERROR;
	    goto done;
	}
	if (objc == 4) {
	    const char *opt = Tcl_GetString(objv[2]);

	    if (strcmp(opt, "-validconfig") != 0) {
		Tcl_SetObjResult(interp,
			Tcl_ObjPrintf("bad option \"%s\": must be -validconfig", opt));
		Tcl_SetErrorCode(interp, "TK", "TEXT", "BAD_OPTION", NULL);
		result = TCL_ERROR;
		goto done;
	    }
	    validOptions = true;
	    contentObjPtr = objv[3];
	} else {
	    contentObjPtr = objv[2];
	}
	if (TestIfPerformingUndoRedo(interp, sharedTextPtr, &result)) {
	    goto done;
	}
	ClearText(textPtr, false);
	TkTextRelayoutWindow(textPtr, TK_TEXT_LINE_GEOMETRY);
	if ((result = TkBTreeLoad(textPtr, contentObjPtr, validOptions)) != TCL_OK) {
	    ClearText(textPtr, false);
	}
	break;
    }
    case TEXT_MARK:
	result = TkTextMarkCmd(textPtr, interp, objc, objv);
	break;
    case TEXT_PEER:
	result = TextPeerCmd(textPtr, interp, objc, objv);
	break;
    case TEXT_PENDINGSYNC: {
        if (objc != 2) {
            Tcl_WrongNumArgs(interp, 2, objv, NULL);
            result = TCL_ERROR;
            goto done;
        }
	if (!sharedTextPtr->allowUpdateLineMetrics) {
	    ProcessConfigureNotify(textPtr, true);
	}
	Tcl_SetObjResult(interp, Tcl_NewBooleanObj(TkTextPendingSync(textPtr)));
        break;
    }
    case TEXT_REPLACE:
    case TEXT_TK_TEXTREPLACE: {
	TkTextIndex indexFrom, indexTo, index;
	bool triggerUserMod, triggerWatch;

	if (objc < 5) {
	    Tcl_WrongNumArgs(interp, 2, objv, "index1 index2 chars ?tagList chars tagList ...?");
	    result = TCL_ERROR;
	    goto done;
	}
	if (!TkTextGetIndexFromObj(interp, textPtr, objv[2], &indexFrom)
		|| !TkTextGetIndexFromObj(interp, textPtr, objv[3], &indexTo)) {
	    result = TCL_ERROR;
	    goto done;
	}
	if (TkTextIndexCompare(&indexFrom, &indexTo) > 0) {
	    Tcl_SetObjResult(interp, Tcl_ObjPrintf(
		    "index \"%s\" before \"%s\" in the text",
		    Tcl_GetString(objv[3]), Tcl_GetString(objv[2])));
	    Tcl_SetErrorCode(interp, "TK", "TEXT", "INDEX_ORDER", NULL);
	    result = TCL_ERROR;
	    goto done;
	}
	if (TestIfDisabled(interp, textPtr, &result) || TestIfDead(interp, textPtr, &result)) {
	    goto done;
	}

	triggerUserMod = TestIfTriggerUserMod(sharedTextPtr, objv[2]);
	triggerWatch = triggerUserMod || sharedTextPtr->triggerAlways;

	/*
	 * The 'replace' operation is quite complex to do correctly,
	 * because we want a number of criteria to hold:
	 *
	 * 1.  The insertion point shouldn't move, unless it is within the
	 *	   deleted range. In this case it should end up after the new
	 *	   text.
	 *
	 * 2.  The window should not change the text it shows - should not
	 *	   scroll vertically - unless the result of the replace is
	 *	   that the insertion position which used to be on-screen is
	 *	   now off-screen.
	 */

	TkTextIndexSave(&textPtr->topIndex);
	if (triggerWatch) {
	    TkTextSaveCursorIndex(textPtr);
	}

	TkTextMarkSegToIndex(textPtr, textPtr->insertMarkPtr, &index);

	if (TkTextIndexCompare(&indexFrom, &index) < 0 && TkTextIndexCompare(&index, &indexTo) <= 0) {
	    /*
	     * The insertion point is inside the range to be replaced, so
	     * we have to do some calculations to ensure it doesn't move
	     * unnecessarily.
	     */

	    int deleteInsertOffset, insertLength, j;

	    insertLength = 0;
	    for (j = 4; j < objc; j += 2) {
		insertLength += Tcl_GetCharLength(objv[j]);
	    }

	    /*
	     * Calculate 'deleteInsertOffset' as an offset we will apply
	     * to the insertion point after this operation.
	     */

	    deleteInsertOffset = CountIndices(textPtr, &indexFrom, &index, COUNT_CHARS);
	    if (deleteInsertOffset > insertLength) {
		deleteInsertOffset = insertLength;
	    }

	    result = TextReplaceCmd(textPtr, interp, &indexFrom, &indexTo, objc, objv, false,
		    triggerWatch, triggerUserMod, commandIndex == TEXT_TK_TEXTREPLACE);
	    if (textPtr->flags & DESTROYED) {
		return result;
	    }

	    if (result == TCL_OK) {
		/*
		 * Move the insertion position to the correct place.
		 */

		TkTextIndexForwChars(textPtr, &indexFrom, deleteInsertOffset, &index, COUNT_INDICES);
		TkBTreeUnlinkSegment(sharedTextPtr, textPtr->insertMarkPtr);
		TkBTreeLinkSegment(sharedTextPtr, textPtr->insertMarkPtr, &index);
		textPtr->insertIndex = index;
	    }
	} else {
	    result = TextReplaceCmd(textPtr, interp, &indexFrom, &indexTo, objc, objv, false,
		    triggerWatch, triggerUserMod, commandIndex == TEXT_TK_TEXTREPLACE);
	    if (textPtr->flags & DESTROYED) {
		return result;
	    }
	}
	if (result == TCL_OK) {
	    /*
	     * Now ensure the top-line is in the right place.
	     */

	    if (!TkTextIndexRebuild(&textPtr->topIndex)) {
		TkTextSetYView(textPtr, &textPtr->topIndex, TK_TEXT_NOPIXELADJUST);
	    }
	}
	break;
    }
    case TEXT_SCAN:
	result = TkTextScanCmd(textPtr, interp, objc, objv);
	break;
    case TEXT_SEARCH:
	result = TextSearchCmd(textPtr, interp, objc, objv);
	break;
    case TEXT_SEE:
	result = TkTextSeeCmd(textPtr, interp, objc, objv);
	break;
    case TEXT_SYNC: {
	bool wrongNumberOfArgs = false;

	if (objc == 3 || objc == 4) {
	    const char *option = Tcl_GetString(objv[2]);
	    if (*option != '-') {
		wrongNumberOfArgs = true;
	    } else if (strncmp(option, "-command", objv[2]->length) != 0) {
		Tcl_AppendResult(interp, "wrong option \"", option,
			"\": should be \"-command\"", NULL);
		result = TCL_ERROR;
		goto done;
	    }
	} else if (objc != 2) {
	    wrongNumberOfArgs = true;
	}
	if (wrongNumberOfArgs) {
	    Tcl_WrongNumArgs(interp, 2, objv, "?-command ?command??");
	    result = TCL_ERROR;
	    goto done;
	}
	if (!sharedTextPtr->allowUpdateLineMetrics) {
	    ProcessConfigureNotify(textPtr, true);
	}
	if (objc == 3) {
	    if (textPtr->afterSyncCmd) {
		Tcl_SetObjResult(interp, textPtr->afterSyncCmd);
	    }
	} else if (objc == 4) {
	    Tcl_Obj *cmd = objv[3];
	    const char *script = Tcl_GetString(cmd);
	    bool append = false;

	    if (*script == '+') {
		script += 1;
		append = true;
	    }

	    if (!textPtr->afterSyncCmd) {
		if (append) {
		    cmd = Tcl_NewStringObj(script, -1);
		}
		Tcl_IncrRefCount(textPtr->afterSyncCmd = cmd);
	    } else {
		if (!append && *script == '\0') {
		    if (textPtr->pendingAfterSync) {
			Tcl_CancelIdleCall(RunAfterSyncCmd, (ClientData) textPtr);
			textPtr->pendingAfterSync = false;
		    }
		    cmd = NULL;
		} else {
		    if (append) {
			cmd = AppendScript(Tcl_GetString(textPtr->afterSyncCmd), script);
		    }
		    Tcl_IncrRefCount(cmd);
		}
		Tcl_GuardedDecrRefCount(textPtr->afterSyncCmd);
		textPtr->afterSyncCmd = cmd;
	    }
	    if (!textPtr->pendingAfterSync) {
		textPtr->pendingAfterSync = true;
		if (!TkTextPendingSync(textPtr)) {
		    Tcl_DoWhenIdle(RunAfterSyncCmd, (ClientData) textPtr);
		}
	    }
	} else {
	    textPtr->sendSyncEvent = true;

	    if (!TkTextPendingSync(textPtr)) {
		/*
		 * There is nothing to sync, so fire the <<WidgetViewSync>> event,
		 * because nobody else will do this when no update is pending.
		 */
		TkTextGenerateWidgetViewSyncEvent(textPtr, false);
	    } else {
		UpdateLineMetrics(textPtr, 0, TkBTreeNumLines(sharedTextPtr->tree, textPtr));
	    }
	}
	break;
    }
    case TEXT_TAG:
	result = TkTextTagCmd(textPtr, interp, objc, objv);
	break;
    case TEXT_WATCH: {
	Tcl_Obj *cmd = textPtr->watchCmd;

	result = TextWatchCmd(textPtr, interp, objc, objv);
	if (cmd) {
	    Tcl_SetObjResult(interp, cmd);
	    Tcl_GuardedDecrRefCount(cmd);
	}
    	break;
    }
    case TEXT_WINDOW:
	result = TkTextWindowCmd(textPtr, interp, objc, objv);
	break;
    case TEXT_XVIEW:
	result = TkTextXviewCmd(textPtr, interp, objc, objv);
	break;
    case TEXT_YVIEW:
	result = TkTextYviewCmd(textPtr, interp, objc, objv);
	break;
    }

  done:
    if (--textPtr->refCount == 0) {
	bool sharedIsReleased = textPtr->sharedIsReleased;

	assert(textPtr->flags & MEM_RELEASED);
	free(textPtr);
	DEBUG_ALLOC(tkTextCountDestroyPeer++);
	if (sharedIsReleased) {
	    return result;
	}
	textPtr = NULL;
    } else if (textPtr->watchCmd) {
	TkTextTriggerWatchCursor(textPtr);
    }
    if (sharedTextPtr->undoStackEvent) {
	TriggerUndoStackEvent(sharedTextPtr);
    }
    sharedTextPtr->undoStackEvent = oldUndoStackEvent;

    if (textPtr && textPtr->syncTime == 0) {
	UpdateLineMetrics(textPtr, 0, TkBTreeNumLines(sharedTextPtr->tree, textPtr));
	TK_BTREE_DEBUG(TkBTreeCheck(sharedTextPtr->tree));
    }

    return result;
}

/*
 *--------------------------------------------------------------
 *
 * IsEmpty --
 *
 *	Test whether this widget is empty. The widget is empty
 *	if it contains exact two single newline characters.
 *
 * Results:
 *	Returns true if the widget is empty, and false otherwise.
 *
 * Side effects:
 *	None.
 *
 *--------------------------------------------------------------
 */

static bool
DoesNotContainTextSegments(
    const TkTextSegment *segPtr1,
    const TkTextSegment *segPtr2)
{
    for ( ; segPtr1 != segPtr2; segPtr1 = segPtr1->nextPtr) {
	if (segPtr1->size > 0) {
	    return !segPtr1->nextPtr; /* ignore trailing newline */
	}
    }

    return true;
}

static bool
IsEmpty(
    const TkSharedText *sharedTextPtr,
    const TkText *textPtr)		/* Can be NULL. */
{
    TkTextSegment *startMarker;
    TkTextSegment *endMarker;

    assert(sharedTextPtr);

    if (TkBTreeNumLines(sharedTextPtr->tree, textPtr) > 1) {
	return false;
    }

    if (textPtr) {
	startMarker = textPtr->startMarker;
	endMarker = textPtr->endMarker;
    } else {
	startMarker = sharedTextPtr->startMarker;
	endMarker = sharedTextPtr->endMarker;
    }

    return DoesNotContainTextSegments(startMarker, endMarker);
}

/*
 *--------------------------------------------------------------
 *
 * IsClean --
 *
 *	Test whether this widget is clean. The widget is clean
 *	if it is empty, if no mark is set, and if the solely
 *	newline of this widget is untagged.
 *
 * Results:
 *	Returns true if the widget is clean, and false otherwise.
 *
 * Side effects:
 *	None.
 *
 *--------------------------------------------------------------
 */

static bool
ContainsAnySegment(
    const TkTextSegment *segPtr1,
    const TkTextSegment *segPtr2)
{
    for ( ; segPtr1 != segPtr2; segPtr1 = segPtr1->nextPtr) {
	if (segPtr1->size > 0 || segPtr1->normalMarkFlag) {
	    return !!segPtr1->nextPtr; /* ignore trailing newline */
	}
    }

    return false;
}

static bool
IsClean(
    const TkSharedText *sharedTextPtr,
    const TkText *textPtr,		/* Can be NULL. */
    bool discardSelection)
{
    const TkTextTagSet *tagInfoPtr;
    const TkTextSegment *startMarker;
    const TkTextSegment *endMarker;
    const TkTextLine *endLine;

    assert(sharedTextPtr);

    if (TkBTreeNumLines(sharedTextPtr->tree, textPtr) > 1) {
	return false;
    }

    if (textPtr) {
	startMarker = textPtr->startMarker;
	endMarker = textPtr->endMarker;
    } else {
	startMarker = sharedTextPtr->startMarker;
	endMarker = sharedTextPtr->endMarker;
    }

    if (ContainsAnySegment(startMarker, endMarker)) {
	return false;
    }

    endLine = endMarker->sectionPtr->linePtr;

    if (!textPtr && ContainsAnySegment(endLine->segPtr, NULL)) {
	/* This widget contains any mark on very last line. */
	return false;
    }

    tagInfoPtr = endLine->prevPtr->lastPtr->tagInfoPtr;

    return discardSelection ?
	    TkTextTagBitContainsSet(sharedTextPtr->selectionTags, tagInfoPtr) :
	    tagInfoPtr == sharedTextPtr->emptyTagInfoPtr;
}

/*
 *--------------------------------------------------------------
 *
 * TkTextTestRelation --
 *
 *	Given a relation (>0 for greater, =0 for equal, and <0 for
 *	less), this function computes whether the given operator
 *	satisfies this relation.
 *
 * Results:
 *	Returns 1 if the relation will be satsified, 0 if it will
 *	not be satisifed, and -1 if the operator is invalid.
 *
 * Side effects:
 *	None.
 *
 *--------------------------------------------------------------
 */

static int
BadComparisonOperator(
    Tcl_Interp *interp,
    char const *op)
{
    Tcl_SetObjResult(interp, Tcl_ObjPrintf(
	    "bad comparison operator \"%s\": must be <, <=, ==, >=, >, or !=", op));
    Tcl_SetErrorCode(interp, "TK", "VALUE", "COMPARISON", NULL);
    return -1;
}

int
TkTextTestRelation(
    Tcl_Interp *interp,		/* Current interpreter. */
    int relation,		/* Test this relation... */
    char const *op)		/* ...whether it will be satisifed by this operator. */
{
    int value;

    if (op[0] == '<') {
	value = (relation < 0);
	if (op[1] == '=' && op[2] == 0) {
	    value = (relation <= 0);
	} else if (op[1] != 0) {
	    return BadComparisonOperator(interp, op);
	}
    } else if (op[0] == '>') {
	value = (relation > 0);
	if (op[1] == '=' && op[2] == 0) {
	    value = (relation >= 0);
	} else if (op[1] != 0) {
	    return BadComparisonOperator(interp, op);
	}
    } else if (op[0] == '=' && op[1] == '=' && op[2] == 0) {
	value = (relation == 0);
    } else if (op[0] == '!' && op[1] == '=' && op[2] == 0) {
	value = (relation != 0);
    } else {
	return BadComparisonOperator(interp, op);
    }

    return value;
}

/*
 *--------------------------------------------------------------
 *
 * TextWatchCmd --
 *
 *	This function is invoked to process the "text watch" Tcl command. See
 *	the user documentation for details on what it does.
 *
 * Results:
 *	A standard Tcl result.
 *
 * Side effects:
 *	See the user documentation.
 *
 *--------------------------------------------------------------
 */

static int
TextWatchCmd(
    TkText *textPtr,		/* Information about text widget. */
    Tcl_Interp *interp,		/* Current interpreter. */
    int objc,			/* Number of arguments. */
    Tcl_Obj *const objv[])	/* Argument objects. */
{
    TkSharedText *sharedTextPtr;

    if (objc > 4) {
	/* NOTE: avoid trigraph "??-" in string. */
	Tcl_WrongNumArgs(interp, 4, objv, "\?\?-always? commandPrefix?");
	return TCL_ERROR;
    }

    sharedTextPtr = textPtr->sharedTextPtr;

    if (objc <= 2) {
	TkText *tPtr;

	if (textPtr->watchCmd) {
	    textPtr->triggerAlways = false;
	    textPtr->watchCmd = NULL;
	}

	sharedTextPtr->triggerWatchCmd = false; /* do not trigger recursively */
	sharedTextPtr->triggerAlways = false;

	for (tPtr = sharedTextPtr->peers; tPtr; tPtr = tPtr->next) {
	    if (tPtr->watchCmd) {
		sharedTextPtr->triggerWatchCmd = true;
		if (tPtr->triggerAlways) {
		    sharedTextPtr->triggerAlways = true;
		}
	    }
	}
    } else {
	const char *script;
	Tcl_Obj *cmd;
	int argnum = 2;

	if (objc == 4) {
	    if (strcmp(Tcl_GetString(objv[2]), "-always") != 0) {
		Tcl_SetObjResult(interp, Tcl_ObjPrintf(
			"bad option \"%s\": must be -always", Tcl_GetString(objv[2])));
		Tcl_SetErrorCode(interp, "TK", "TEXT", "WATCH_OPTION", NULL);
		return TCL_ERROR;
	    }
	    textPtr->triggerAlways = true;
	    textPtr->sharedTextPtr->triggerAlways = true;
	    argnum = 3;
	}

	cmd = objv[argnum];
	script = Tcl_GetString(cmd);

	if (*script == '+') {
	    script += 1;
	    if (textPtr->watchCmd) {
		cmd = AppendScript(Tcl_GetString(textPtr->watchCmd), script);
	    } else {
		cmd = Tcl_NewStringObj(script, -1);
	    }
	} else if (argnum == 2) {
	    TkText *tPtr;

	    textPtr->triggerAlways = false;
	    textPtr->sharedTextPtr->triggerAlways = false;

	    for (tPtr = sharedTextPtr->peers; tPtr; tPtr = tPtr->next) {
		if (tPtr->triggerAlways) {
		    assert(tPtr->watchCmd);
		    sharedTextPtr->triggerWatchCmd = true;
		}
	    }
	}

	textPtr->sharedTextPtr->triggerWatchCmd = true;
	Tcl_IncrRefCount(textPtr->watchCmd = cmd);
    }

    return TCL_OK;
}

/*
 *--------------------------------------------------------------
 *
 * TextPeerCmd --
 *
 *	This function is invoked to process the "text peer" Tcl command. See
 *	the user documentation for details on what it does.
 *
 * Results:
 *	A standard Tcl result.
 *
 * Side effects:
 *	See the user documentation.
 *
 *--------------------------------------------------------------
 */

static int
TextPeerCmd(
    TkText *textPtr,		/* Information about text widget. */
    Tcl_Interp *interp,		/* Current interpreter. */
    int objc,			/* Number of arguments. */
    Tcl_Obj *const objv[])	/* Argument objects. */
{
    Tk_Window tkwin = textPtr->tkwin;
    int index;

    static const char *const peerOptionStrings[] = { "create", "names", NULL };
    enum peerOptions { PEER_CREATE, PEER_NAMES };

    if (objc < 3) {
	Tcl_WrongNumArgs(interp, 2, objv, "option ?arg ...?");
	return TCL_ERROR;
    }
    if (Tcl_GetIndexFromObjStruct(interp, objv[2], peerOptionStrings,
	    sizeof(char *), "peer option", 0, &index) != TCL_OK) {
	return TCL_ERROR;
    }

    switch ((enum peerOptions) index) {
    case PEER_CREATE:
	if (objc < 4) {
	    Tcl_WrongNumArgs(interp, 3, objv, "pathName ?-option value ...?");
	    return TCL_ERROR;
	}
	return CreateWidget(textPtr->sharedTextPtr, tkwin, interp, textPtr, objc - 2, objv + 2);
    case PEER_NAMES: {
	TkText *tPtr = textPtr->sharedTextPtr->peers;
	Tcl_Obj *peersObj;

	if (objc > 3) {
	    Tcl_WrongNumArgs(interp, 3, objv, NULL);
	    return TCL_ERROR;
	}
	peersObj = Tcl_NewObj();
	while (tPtr) {
	    if (tPtr != textPtr) {
		Tcl_ListObjAppendElement(NULL, peersObj, TkNewWindowObj(tPtr->tkwin));
	    }
	    tPtr = tPtr->next;
	}
	Tcl_SetObjResult(interp, peersObj);
    }
    }

    return TCL_OK;
}

/*
 *----------------------------------------------------------------------
 *
 * PushUndoSeparatorIfNeeded --
 *
 *	Push undo separator if needed.
 *
 * Results:
 *	None.
 *
 * Side effects:
 *	May push a separator onto undo stack.
 *
 *----------------------------------------------------------------------
 */

static void
PushUndoSeparatorIfNeeded(
    TkSharedText *sharedTextPtr,
    bool autoSeparators,
    TkTextEditMode currentEditMode)
{
    assert(sharedTextPtr->undoStack);

    if (sharedTextPtr->pushSeparator
	    || (autoSeparators && sharedTextPtr->lastEditMode != currentEditMode)) {
	PushRetainedUndoTokens(sharedTextPtr);
	TkTextUndoPushSeparator(sharedTextPtr->undoStack, true);
	sharedTextPtr->pushSeparator = false;
	sharedTextPtr->lastUndoTokenType = -1;
    }
}

/*
 *----------------------------------------------------------------------
 *
 * TextReplaceCmd --
 *
 *	This function is invoked to process part of the "replace" widget
 *	command for text widgets.
 *
 * Results:
 *	A standard Tcl result.
 *
 * Side effects:
 *	See the user documentation.
 *
 *	If 'viewUpdate' is false, then textPtr->topIndex may no longer be a
 *	valid index after this function returns. The caller is responsible for
 *	ensuring a correct index is in place.
 *
 *----------------------------------------------------------------------
 */

static int
TextReplaceCmd(
    TkText *textPtr,		/* Information about text widget. */
    Tcl_Interp *interp,		/* Current interpreter. */
    const TkTextIndex *indexFromPtr,
				/* Index from which to replace. */
    const TkTextIndex *indexToPtr,
				/* Index to which to replace. */
    int objc,			/* Number of arguments. */
    Tcl_Obj *const objv[],	/* Argument objects. */
    bool viewUpdate,		/* Update vertical view if set. */
    bool triggerWatch,		/* Should we trigger the watch command? */
    bool userFlag,		/* Trigger due to user modification? */
    bool parseHyphens)		/* Should we parse hyphens (tk_textReplace)? */
{
    TkSharedText *sharedTextPtr = textPtr->sharedTextPtr;
    int origAutoSep = sharedTextPtr->autoSeparators;
    int result = TCL_OK;
    TkTextIndex indexTmp;
    bool notDestroyed;

    assert(!TkTextIsDeadPeer(textPtr));

    textPtr->refCount += 1;

    /*
     * Perform the deletion and insertion, but ensure no undo-separator is
     * placed between the two operations. Since we are using the helper
     * functions 'DeleteIndexRange' and 'TextInsertCmd' we have to pretend
     * that the autoSeparators setting is off, so that we don't get an
     * undo-separator between the delete and insert.
     */

    if (sharedTextPtr->undoStack) {
	sharedTextPtr->autoSeparators = false;
	PushUndoSeparatorIfNeeded(sharedTextPtr, origAutoSep, TK_TEXT_EDIT_REPLACE);
    }

    /* The line and segment storage may change when deleting. */
    indexTmp = *indexFromPtr;
    TkTextIndexSave(&indexTmp);

    notDestroyed = DeleteIndexRange(NULL, textPtr, indexFromPtr, indexToPtr,
	    0, viewUpdate, triggerWatch, false, userFlag, true);

    if (notDestroyed) {
	TkTextIndexRebuild(&indexTmp);
	result = TextInsertCmd(textPtr, interp, objc - 4, objv + 4, &indexTmp,
		viewUpdate, false, triggerWatch, userFlag, parseHyphens);
    }

    if (sharedTextPtr->undoStack) {
	sharedTextPtr->lastEditMode = TK_TEXT_EDIT_REPLACE;
	sharedTextPtr->autoSeparators = origAutoSep;
    }

    TkTextDecrRefCountAndTestIfDestroyed(textPtr);
    return result;
}

/*
 *----------------------------------------------------------------------
 *
 * TextIndexSortProc --
 *
 *	This function is called by qsort when sorting an array of indices in
 *	*decreasing* order (last to first).
 *
 * Results:
 *	The return value is less than zero if the first argument should be before
 *	the second element, 0 if it's equivalent, and greater than zero if it should
 *	be after the second element.
 *
 * Side effects:
 *	None.
 *
 *----------------------------------------------------------------------
 */

static int
TextIndexSortProc(
    const void *first,		/* Elements to be compared. */
    const void *second)
{
    TkTextIndex *pair1 = (TkTextIndex *) first;
    TkTextIndex *pair2 = (TkTextIndex *) second;
    int cmp = TkTextIndexCompare(&pair1[1], &pair2[1]);

    if (cmp == 0) {
	/*
	 * If the first indices were equal, we want the second index of the
	 * pair also to be the greater. Use pointer magic to access the second
	 * index pair.
	 */

	cmp = TkTextIndexCompare(&pair1[0], &pair2[0]);
    }

    return -cmp;
}

/*
 *----------------------------------------------------------------------
 *
 * FreeEmbeddedWindows --
 *
 *	Free up any embedded windows which belong to this widget.
 *
 * Results:
 *	None.
 *
 * Side effects:
 *	All embedded windows of this widget will be freed.
 *
 *----------------------------------------------------------------------
 */

static void
FreeEmbeddedWindows(
    TkText *textPtr)	/* The concerned text widget. */
{
    Tcl_HashSearch search;
    Tcl_HashEntry *hPtr;
    TkSharedText *sharedTextPtr = textPtr->sharedTextPtr;

    for (hPtr = Tcl_FirstHashEntry(&sharedTextPtr->windowTable, &search);
	    hPtr;
	    hPtr = Tcl_NextHashEntry(&search)) {
	TkTextSegment *ewPtr = Tcl_GetHashValue(hPtr);
	TkTextEmbWindowClient *client = ewPtr->body.ew.clients;
	TkTextEmbWindowClient **prev = &ewPtr->body.ew.clients;

	while (client) {
	    TkTextEmbWindowClient *next = client->next;
	    if (client->textPtr == textPtr && client->hPtr == hPtr) {
		TkTextWinFreeClient(hPtr, client);
		*prev = next;
	    } else {
		prev = &client->next;
	    }
	    client = next;
	}
    }
}

/*
 *----------------------------------------------------------------------
 *
 * ClearText --
 *
 *	This function is invoked when we reset a text widget to it's intitial
 *	state, but without resetting options. We will free up many of the
 *	internal structure.
 *
 * Results:
 *	None.
 *
 * Side effects:
 *	Almost everything associated with the text content is cleared.
 *	Note that all the peers of the shared structure will be cleared.
 *
 *----------------------------------------------------------------------
 */

static void
ClearRetainedUndoTokens(
    TkSharedText *sharedTextPtr)
{
    unsigned i;

    assert(sharedTextPtr);

    for (i = 0; i < sharedTextPtr->undoTagListCount; ++i) {
	TkTextReleaseUndoTagToken(sharedTextPtr, sharedTextPtr->undoTagList[i]);
    }

    for (i = 0; i < sharedTextPtr->undoMarkListCount; ++i) {
	TkTextReleaseUndoMarkTokens(sharedTextPtr, &sharedTextPtr->undoMarkList[i]);
    }

    sharedTextPtr->undoTagListCount = 0;
    sharedTextPtr->undoMarkListCount = 0;
}

static void
ClearText(
    TkText *textPtr,		/* Clean up this text widget. */
    bool clearTags)		/* Also clear all tags? */
{
    TkTextSegment *retainedMarks;
    TkTextIndex startIndex;
    TkText *tPtr;
    TkSharedText *sharedTextPtr = textPtr->sharedTextPtr;
    TkSizeT oldEpoch = TkBTreeEpoch(sharedTextPtr->tree);
    bool steadyMarks = textPtr->sharedTextPtr->steadyMarks;
    bool debug = tkBTreeDebug;

    tkBTreeDebug = false; /* debugging is not wanted here */

    for (tPtr = sharedTextPtr->peers; tPtr; tPtr = tPtr->next) {
	/*
	 * Always clean up the widget-specific tags first. Common tags (i.e. most)
	 * will only be cleaned up when the shared structure is cleaned up.
	 *
	 * We also need to clean up widget-specific marks ('insert', 'current'),
	 * since otherwise marks will never disappear from the B-tree.
	 *
	 * Do not clear the after sync commands, otherwise the widget may hang.
	 */

	tPtr->refCount += 1;
	TkBTreeUnlinkSegment(sharedTextPtr, tPtr->insertMarkPtr);
	TkBTreeUnlinkSegment(sharedTextPtr, tPtr->currentMarkPtr);
	if (clearTags) {
	    TkTextFreeAllTags(tPtr);
	}
	FreeEmbeddedWindows(tPtr);
	TkTextFreeDInfo(tPtr);
	textPtr->dInfoPtr = NULL;
	textPtr->dontRepick = false;
	tPtr->abortSelections = true;
	textPtr->lastLineY = TK_TEXT_NEARBY_IS_UNDETERMINED;
	tPtr->refCount -= 1;
	tPtr->startLine = NULL;
	tPtr->endLine = NULL;

	if (tPtr->startMarker->refCount == 1) {
	    assert(textPtr->startMarker != textPtr->sharedTextPtr->startMarker);
	    TkBTreeUnlinkSegment(sharedTextPtr, tPtr->startMarker);
	    FREE_SEGMENT(tPtr->startMarker);
	    DEBUG_ALLOC(tkTextCountDestroySegment++);
	    (tPtr->startMarker = sharedTextPtr->startMarker)->refCount += 1;
	}
	if (tPtr->endMarker->refCount == 1) {
	    assert(textPtr->endMarker != textPtr->sharedTextPtr->endMarker);
	    TkBTreeUnlinkSegment(sharedTextPtr, tPtr->endMarker);
	    FREE_SEGMENT(tPtr->endMarker);
	    DEBUG_ALLOC(tkTextCountDestroySegment++);
	    (tPtr->endMarker = sharedTextPtr->endMarker)->refCount += 1;
	}
    }

    ClearRetainedUndoTokens(sharedTextPtr);
    TkBTreeUnlinkSegment(sharedTextPtr, sharedTextPtr->startMarker);
    TkBTreeUnlinkSegment(sharedTextPtr, sharedTextPtr->endMarker);
    sharedTextPtr->startMarker->nextPtr = sharedTextPtr->startMarker->prevPtr = NULL;
    sharedTextPtr->endMarker->nextPtr = sharedTextPtr->endMarker->prevPtr = NULL;
    TkBTreeDestroy(sharedTextPtr->tree);
    retainedMarks = TkTextFreeMarks(sharedTextPtr, true);
    Tcl_DeleteHashTable(&sharedTextPtr->imageTable);
    Tcl_DeleteHashTable(&sharedTextPtr->windowTable);

    if (clearTags) {
	Tcl_DeleteHashTable(&sharedTextPtr->tagTable);
	if (sharedTextPtr->tagBindingTable) {
	    Tk_DeleteBindingTable(sharedTextPtr->tagBindingTable);
	}
	sharedTextPtr->numMotionEventBindings = 0;
	sharedTextPtr->numElisionTags = 0;
    }

    /*
     * Rebuild the internal structures.
     */

    Tcl_InitHashTable(&sharedTextPtr->windowTable, TCL_STRING_KEYS);
    Tcl_InitHashTable(&sharedTextPtr->imageTable, TCL_STRING_KEYS);
    TkTextUndoResetStack(sharedTextPtr->undoStack);
    TkBitClear(sharedTextPtr->elisionTags);
    TkBitClear(sharedTextPtr->selectionTags);
    TkBitClear(sharedTextPtr->dontUndoTags);
    TkBitClear(sharedTextPtr->affectDisplayTags);
    TkBitClear(sharedTextPtr->notAffectDisplayTags);
    TkBitClear(sharedTextPtr->affectDisplayNonSelTags);
    TkBitClear(sharedTextPtr->affectGeometryTags);
    TkBitClear(sharedTextPtr->affectGeometryNonSelTags);
    TkBitClear(sharedTextPtr->affectLineHeightTags);
    sharedTextPtr->isAltered = false;
    sharedTextPtr->isModified = false;
    sharedTextPtr->isIrreversible = false;
    sharedTextPtr->userHasSetModifiedFlag = false;
    sharedTextPtr->haveToSetCurrentMark = false;
    sharedTextPtr->undoLevel = 0;
    sharedTextPtr->pushSeparator = false;
    sharedTextPtr->imageCount = 0;
    sharedTextPtr->tree = TkBTreeCreate(sharedTextPtr, oldEpoch + 1);
    sharedTextPtr->insertDeleteUndoTokenCount = 0;

    if (clearTags) {
	sharedTextPtr->tagInfoSize = 0;
	sharedTextPtr->tagBindingTable = NULL;
	sharedTextPtr->numTags = 0;
	sharedTextPtr->numEnabledTags = sharedTextPtr->numPeers; /* because the "sel" tag will survive */
	Tcl_InitHashTable(&sharedTextPtr->tagTable, TCL_STRING_KEYS);
	TkBitClear(sharedTextPtr->usedTags);
	DEBUG(memset(sharedTextPtr->tagLookup, 0,
		TkBitSize(sharedTextPtr->usedTags)*sizeof(TkTextTag *)));
    }

    for (tPtr = sharedTextPtr->peers; tPtr; tPtr = tPtr->next) {
	TkTextCreateDInfo(tPtr);
	TkBTreeAddClient(sharedTextPtr->tree, tPtr, tPtr->lineHeight);
	TkTextIndexSetupToStartOfText(&startIndex, tPtr, sharedTextPtr->tree);
	TkTextSetYView(tPtr, &startIndex, 0);
	sharedTextPtr->tagLookup[tPtr->selTagPtr->index] = tPtr->selTagPtr;
	TkBitSet(sharedTextPtr->usedTags, tPtr->selTagPtr->index);
	tPtr->haveToSetCurrentMark = false;
	TkBTreeLinkSegment(sharedTextPtr, tPtr->insertMarkPtr, &startIndex);
	TkBTreeLinkSegment(sharedTextPtr, tPtr->currentMarkPtr, &startIndex);
	tPtr->currentMarkIndex = startIndex;
    }

    sharedTextPtr->steadyMarks = false;
    while (retainedMarks) {
	TkTextSegment *nextPtr = retainedMarks->nextPtr;
	TkTextIndexSetupToStartOfText(&startIndex, NULL, sharedTextPtr->tree);
	TkBTreeLinkSegment(sharedTextPtr, retainedMarks, &startIndex);
	retainedMarks = nextPtr;
    }
    sharedTextPtr->steadyMarks = steadyMarks;

    TkTextResetDInfo(textPtr);
    sharedTextPtr->lastEditMode = TK_TEXT_EDIT_OTHER;
    sharedTextPtr->lastUndoTokenType = -1;

    if (debug) {
	tkBTreeDebug = true;
	TkBTreeCheck(sharedTextPtr->tree);
    }
}

/*
 *----------------------------------------------------------------------
 *
 * DestroyText --
 *
 *	This function is invoked when we receive a destroy event to clean up
 *	the internal structure of a text widget. We will free up most of the
 *	internal structure and delete the associated Tcl command. If there are
 *	no outstanding references to the widget, we also free up the textPtr
 *	itself.
 *
 *	The widget has already been flagged as deleted.
 *
 * Results:
 *	None.
 *
 * Side effects:
 *	Either everything or almost everything associated with the text is
 *	freed up.
 *
 *----------------------------------------------------------------------
 */

static void
DestroyText(
    TkText *textPtr)		/* Info about text widget. */
{
    TkSharedText *sharedTextPtr = textPtr->sharedTextPtr;
    TkTextStringList *listPtr;
    bool debug = tkBTreeDebug;

    tkBTreeDebug = false; /* debugging is not wanted here */

    /*
     * Firstly, remove pending idle commands, and free the array.
     */

    if (textPtr->pendingAfterSync) {
	Tcl_CancelIdleCall(RunAfterSyncCmd, (ClientData) textPtr);
	textPtr->pendingAfterSync = false;
    }
    if (textPtr->pendingFireEvent) {
	Tcl_CancelIdleCall(FireWidgetViewSyncEvent, (ClientData) textPtr);
	textPtr->pendingFireEvent = false;
    }
    if (textPtr->afterSyncCmd) {
	Tcl_GuardedDecrRefCount(textPtr->afterSyncCmd);
    }

    /*
     * Free up all the stuff that requires special handling. We have already
     * called let Tk_FreeConfigOptions to handle all the standard
     * option-related stuff (and so none of that exists when we are called).
     *
     * Special note: free up display-related information before deleting the
     * B-tree, since display-related stuff may refer to stuff in the B-tree.
     */

    TkTextFreeDInfo(textPtr);
    textPtr->dInfoPtr = NULL;
    textPtr->undo = false;

    /*
     * Always clean up the widget-specific tags first. Common tags (i.e. most)
     * will only be cleaned up when the shared structure is cleaned up.
     *
     * Firstly unset all the variables bound to this widget.
     */

    listPtr = textPtr->varBindingList;
    while (listPtr) {
	TkTextStringList *nextPtr = listPtr->nextPtr;

	Tcl_UnsetVar2(textPtr->interp, Tcl_GetString(listPtr->strObjPtr), NULL, TCL_GLOBAL_ONLY);
	Tcl_GuardedDecrRefCount(listPtr->strObjPtr);
	free(listPtr);
	listPtr = nextPtr;
    }

    /*
     * Unset the watch command.
     */

    if (textPtr->watchCmd) {
	Tcl_GuardedDecrRefCount(textPtr->watchCmd);
    }
    TextWatchCmd(textPtr, NULL, 0, NULL);

    /*
     * We also need to clean up widget-specific marks ('insert', 'current'),
     * since otherwise marks will never disappear from the B-tree.
     */

    TkTextDeleteTag(textPtr, textPtr->selTagPtr, NULL);
    TkBTreeUnlinkSegment(sharedTextPtr, textPtr->insertMarkPtr);
    FREE_SEGMENT(textPtr->insertMarkPtr);
    DEBUG_ALLOC(tkTextCountDestroySegment++);
    TkBTreeUnlinkSegment(sharedTextPtr, textPtr->currentMarkPtr);
    FREE_SEGMENT(textPtr->currentMarkPtr);
    DEBUG_ALLOC(tkTextCountDestroySegment++);
    FreeEmbeddedWindows(textPtr);

    /*
     * Clean up the -start/-end markers, do this after cleanup of other segments (not before).
     */

    if (textPtr->startMarker->refCount == 1) {
	assert(textPtr->startMarker != sharedTextPtr->startMarker);
	TkBTreeUnlinkSegment(sharedTextPtr, textPtr->startMarker);
	FREE_SEGMENT(textPtr->startMarker);
	DEBUG_ALLOC(tkTextCountDestroySegment++);
    } else {
	DEBUG(textPtr->startMarker->refCount -= 1);
    }
    if (textPtr->endMarker->refCount == 1) {
	assert(textPtr->endMarker != sharedTextPtr->endMarker);
	TkBTreeUnlinkSegment(sharedTextPtr, textPtr->endMarker);
	FREE_SEGMENT(textPtr->endMarker);
	DEBUG_ALLOC(tkTextCountDestroySegment++);
    } else {
	DEBUG(textPtr->endMarker->refCount -= 1);
    }

    /*
     * Now we've cleaned up everything of relevance to us in the B-tree, so we
     * disassociate ourselves from it.
     *
     * When the refCount reaches zero, it's time to clean up the shared
     * portion of the text widget.
     */

    sharedTextPtr->refCount -= 1;

    if (sharedTextPtr->refCount > 0) {
	sharedTextPtr->numPeers -= 1;

	/*
	 * No need to call 'TkBTreeRemoveClient' first, since this will do
	 * everything in one go, more quickly.
	 */

	TkBTreeRemoveClient(sharedTextPtr->tree, textPtr);

	/*
	 * Remove ourselves from the peer list.
	 */

	if (sharedTextPtr->peers == textPtr) {
	    sharedTextPtr->peers = textPtr->next;
	} else {
	    TkText *nextPtr = sharedTextPtr->peers;
	    while (nextPtr) {
		if (nextPtr->next == textPtr) {
		    nextPtr->next = textPtr->next;
		    break;
		}
		nextPtr = nextPtr->next;
	    }
	}

	if (textPtr->refCount == 1) {
	    /* Don't forget to release the current tag info. */
	    TkTextTagSetDecrRefCount(textPtr->curTagInfoPtr);
	}
    } else {
	/* Prevent that this resource will be released too early. */
	textPtr->refCount += 1;

	ClearRetainedUndoTokens(sharedTextPtr);
	TkTextUndoDestroyStack(&sharedTextPtr->undoStack);
	free(sharedTextPtr->undoTagList);
	free(sharedTextPtr->undoMarkList);
	TkBTreeDestroy(sharedTextPtr->tree);
	assert(sharedTextPtr->startMarker->refCount == 1);
	FREE_SEGMENT(sharedTextPtr->startMarker);
	DEBUG_ALLOC(tkTextCountDestroySegment++);
	assert(sharedTextPtr->endMarker->refCount == 1);
	FREE_SEGMENT(sharedTextPtr->endMarker);
	DEBUG_ALLOC(tkTextCountDestroySegment++);
	FREE_SEGMENT(sharedTextPtr->protectionMark[0]);
	DEBUG_ALLOC(tkTextCountDestroySegment++);
	FREE_SEGMENT(sharedTextPtr->protectionMark[1]);
	DEBUG_ALLOC(tkTextCountDestroySegment++);
	TkTextFreeAllTags(textPtr);
	Tcl_DeleteHashTable(&sharedTextPtr->tagTable);
	TkTextFreeMarks(sharedTextPtr, false);
	TkBitDestroy(&sharedTextPtr->usedTags);
	TkBitDestroy(&sharedTextPtr->elisionTags);
	TkBitDestroy(&sharedTextPtr->selectionTags);
	TkBitDestroy(&sharedTextPtr->dontUndoTags);
	TkBitDestroy(&sharedTextPtr->affectDisplayTags);
	TkBitDestroy(&sharedTextPtr->notAffectDisplayTags);
	TkBitDestroy(&sharedTextPtr->affectDisplayNonSelTags);
	TkBitDestroy(&sharedTextPtr->affectGeometryTags);
	TkBitDestroy(&sharedTextPtr->affectGeometryNonSelTags);
	TkBitDestroy(&sharedTextPtr->affectLineHeightTags);
	TkTextTagSetDestroy(&sharedTextPtr->emptyTagInfoPtr);
	Tcl_DeleteHashTable(&sharedTextPtr->windowTable);
	Tcl_DeleteHashTable(&sharedTextPtr->imageTable);
	TkTextDeleteBreakInfoTableEntries(&sharedTextPtr->breakInfoTable);
	Tcl_DeleteHashTable(&sharedTextPtr->breakInfoTable);
	free(sharedTextPtr->mainPeer);
	free(sharedTextPtr->tagLookup);

	if (sharedTextPtr->tagBindingTable) {
	    Tk_DeleteBindingTable(sharedTextPtr->tagBindingTable);
	}
	free(sharedTextPtr);
	DEBUG_ALLOC(tkTextCountDestroyShared++);

	textPtr->sharedIsReleased = true;
	textPtr->refCount -= 1;

#if TK_CHECK_ALLOCS
	/*
	 * Remove this shared resource from global list.
	 */
	{
	    WatchShared *thisPtr = watchShared;
	    WatchShared *prevPtr = NULL;

	    while (thisPtr->sharedTextPtr != sharedTextPtr) {
		prevPtr = thisPtr;
		thisPtr = thisPtr->nextPtr;
		assert(thisPtr);
	    }

	    if (prevPtr) {
		prevPtr->nextPtr = thisPtr->nextPtr;
	    } else {
		watchShared = thisPtr->nextPtr;
	    }

	    free(thisPtr);
	}
#endif
    }

    if (textPtr->tabArrayPtr) {
	free(textPtr->tabArrayPtr);
    }
    if (textPtr->insertBlinkHandler) {
	Tcl_DeleteTimerHandler(textPtr->insertBlinkHandler);
    }

    textPtr->tkwin = NULL;
    Tcl_DeleteCommandFromToken(textPtr->interp, textPtr->widgetCmd);
    assert(textPtr->flags & DESTROYED);
    DEBUG(textPtr->flags |= MEM_RELEASED);
    TkTextReleaseIfDestroyed(textPtr);
    tkBTreeDebug = debug;
}

/*
 *----------------------------------------------------------------------
 *
 * TkTextDecrRefCountAndTestIfDestroyed --
 *
 *	This function is decrementing the reference count of the text
 *	widget and destroys the widget if the reference count has been
 *	gone to zero.
 *
 * Results:
 *	Returns whether the widget has been destroyed.
 *
 * Side effects:
 *	Memory might be freed.
 *
 *----------------------------------------------------------------------
 */

bool
TkTextDecrRefCountAndTestIfDestroyed(
    TkText *textPtr)
{
    if (--textPtr->refCount == 0) {
	assert(textPtr->flags & DESTROYED);
	assert(textPtr->flags & MEM_RELEASED);
	free(textPtr);
	DEBUG_ALLOC(tkTextCountDestroyPeer++);
	return true;
    }
    return !!(textPtr->flags & DESTROYED);
}

/*
 *----------------------------------------------------------------------
 *
 * TkTextReleaseIfDestroyed --
 *
 *	This function is decrementing the reference count of the text
 *	widget if it has been destroyed. In this case also the memory
 *	will be released.
 *
 * Results:
 *	Returns whether the widget was already destroyed.
 *
 * Side effects:
 *	Memory might be freed.
 *
 *----------------------------------------------------------------------
 */

bool
TkTextReleaseIfDestroyed(
    TkText *textPtr)
{
    if (!(textPtr->flags & DESTROYED)) {
	assert(textPtr->refCount > 0);
	return false;
    }
    if (--textPtr->refCount == 0) {
	assert(textPtr->flags & MEM_RELEASED);
	free(textPtr);
	DEBUG_ALLOC(tkTextCountDestroyPeer++);
    }
    return true;
}

/*
 *----------------------------------------------------------------------
 *
 * TkTextTestLangCode --
 *
 *	Test the given language code, whether it satsifies ISO 539-1,
 *	and set an error message if the code is invalid.
 *
 * Results:
 *	The return value is 'tue' if given language code will be accepted,
 *	otherwise 'false' will be returned.
 *
 * Side effects:
 *	An error message in the interpreter may be set.
 *
 *----------------------------------------------------------------------
 */

bool
TkTextTestLangCode(
    Tcl_Interp *interp,
    Tcl_Obj *langCodePtr)
{
    char const *lang = Tcl_GetString(langCodePtr);

    if (UCHAR(lang[0]) >= 0x80
	    || UCHAR(lang[1]) >= 0x80
	    || !isalpha(lang[0])
	    || !isalpha(lang[1])
	    || !islower(lang[0])
	    || !islower(lang[1])
	    || lang[2] != '\0') {
	Tcl_SetObjResult(interp, Tcl_ObjPrintf("bad lang \"%s\": "
		"must have the form of an ISO 639-1 language code, or empty", lang));
	Tcl_SetErrorCode(interp, "TK", "VALUE", "LANG", NULL);
	return false;
    }
    return true;
}

/*
 *----------------------------------------------------------------------
 *
 * TkConfigureText --
 *
 *	This function is called to process an objv/objc list, plus the Tk
 *	option database, in order to configure (or reconfigure) a text widget.
 *
 * Results:
 *	The return value is a standard Tcl result. If TCL_ERROR is returned,
 *	then the interp's result contains an error message.
 *
 * Side effects:
 *	Configuration information, such as text string, colors, font, etc. get
 *	set for textPtr; old resources get freed, if there were any.
 *
 *----------------------------------------------------------------------
 */

static bool
IsNumberOrEmpty(
    const char *str)
{
    for ( ; *str; ++str) {
	if (!isdigit(*str)) {
	    return false;
	}
    }
    return true;
}

int
TkConfigureText(
    Tcl_Interp *interp,		/* Used for error reporting. */
    TkText *textPtr,		/* Information about widget; may or may not
				 * already have values for some fields. */
    int objc,			/* Number of arguments. */
    Tcl_Obj *const objv[])	/* Argument objects. */
{
    Tk_SavedOptions savedOptions;
    TkTextIndex start, end, current;
    TkSizeT currentEpoch;
    TkSharedText *sharedTextPtr = textPtr->sharedTextPtr;
    TkTextBTree tree = sharedTextPtr->tree;
    bool copyDownFlags = false;
    bool oldExport = (textPtr->exportSelection) && (!Tcl_IsSafe(textPtr->interp));
    bool oldTextDebug = tkTextDebug;
    bool didHyphenate = textPtr->hyphenate;
    bool oldUndoTagging = textPtr->undoTagging;
    int oldHyphenRules = textPtr->hyphenRules;
    int mask = 0;

    tkTextDebug = false; /* debugging is not useful here */

#if SUPPORT_DEPRECATED_STARTLINE_ENDLINE

    /*
     * We want also to support the "-start", and "-end" abbreviations. The thing that
     * Tcl supports abbreviated options is a real crux.
     */

    {
	Tcl_Obj **myObjv;
	Tcl_Obj *startLineObj = NULL;
	Tcl_Obj *endLineObj = NULL;
	Tcl_Obj *startIndexObj = NULL;
	Tcl_Obj *endIndexObj = NULL;
	int i, rc;

	myObjv = malloc(objc * sizeof(Tcl_Obj *));

	for (i = 0; i < objc; ++i) {
	    Tcl_Obj *obj = objv[i];

	    if (!(i & 1)) {
		if (strcmp(Tcl_GetString(objv[i]), "-start") == 0) {
		    if (i + 1 < objc && IsNumberOrEmpty(Tcl_GetString(objv[i + 1]))) {
			if (!startLineObj) {
			    Tcl_IncrRefCount(startLineObj = Tcl_NewStringObj("-startline", -1));
			}
			obj = startLineObj;
			WarnAboutDeprecatedStartLineOption();
		    } else {
			if (!startIndexObj) {
			    Tcl_IncrRefCount(startIndexObj = Tcl_NewStringObj("-startindex", -1));
			}
			obj = startIndexObj;
		    }
		} else if (MatchOpt(Tcl_GetString(objv[i]), "-startline", 7)) {
		    if (!startLineObj) {
			Tcl_IncrRefCount(startLineObj = Tcl_NewStringObj("-startline", -1));
		    }
		    obj = startLineObj;
		    WarnAboutDeprecatedStartLineOption();
		} else if (MatchOpt(Tcl_GetString(objv[i]), "-startindex", 7)) {
		    if (!startIndexObj) {
			Tcl_IncrRefCount(startIndexObj = Tcl_NewStringObj("-startindex", -1));
		    }
		    obj = startIndexObj;
		} else if (strcmp(Tcl_GetString(objv[i]), "-end") == 0) {
		    if (i + 1 < objc && IsNumberOrEmpty(Tcl_GetString(objv[i + 1]))) {
			if (!endLineObj) {
			    Tcl_IncrRefCount(endLineObj = Tcl_NewStringObj("-endline", -1));
			}
			obj = endLineObj;
			WarnAboutDeprecatedEndLineOption();
		    } else {
			if (!endIndexObj) {
			    Tcl_IncrRefCount(endIndexObj = Tcl_NewStringObj("-endindex", -1));
			}
			obj = endIndexObj;
		    }
		} else if (MatchOpt(Tcl_GetString(objv[i]), "-endline", 5)) {
		    if (!endLineObj) {
			Tcl_IncrRefCount(endLineObj = Tcl_NewStringObj("-endline", -1));
		    }
		    obj = endLineObj;
		    WarnAboutDeprecatedEndLineOption();
		} else if (MatchOpt(Tcl_GetString(objv[i]), "-endindex", 5)) {
		    if (!endIndexObj) {
			Tcl_IncrRefCount(endIndexObj = Tcl_NewStringObj("-endindex", -1));
		    }
		    obj = endIndexObj;
		}
	    }
	    myObjv[i] = obj;
	}

	textPtr->selAttrs = textPtr->textConfigAttrs;
	rc = Tk_SetOptions(interp, (char *) textPtr, textPtr->optionTable,
		objc, myObjv, textPtr->tkwin, &savedOptions, &mask);

	if (rc != TCL_OK) {
	    if (startLineObj && startIndexObj) {
		Tcl_SetObjResult(interp, Tcl_NewStringObj(
		    "cannot use both, -startindex, and deprecated -startline", -1));
		rc = TCL_ERROR;
	    }
	    if (endLineObj && endIndexObj) {
		Tcl_SetObjResult(interp, Tcl_NewStringObj(
		    "cannot use both, -endindex, and deprecated -endline", -1));
		rc = TCL_ERROR;
	    }
	}

	if (startLineObj)  { Tcl_GuardedDecrRefCount(startLineObj); }
	if (endLineObj)    { Tcl_GuardedDecrRefCount(endLineObj); }
	if (startIndexObj) { Tcl_GuardedDecrRefCount(startIndexObj); }
	if (endIndexObj)   { Tcl_GuardedDecrRefCount(endIndexObj); }

	free(myObjv);

	if (rc != TCL_OK) {
	    goto error;
	}
    }

    if ((mask & TK_TEXT_INDEX_RANGE) == TK_TEXT_LINE_RANGE) {
	TkTextIndexClear2(&start, NULL, tree);
	TkTextIndexClear2(&end, NULL, tree);
	TkTextIndexSetToStartOfLine2(&start, textPtr->startLine ?
		textPtr->startLine : TkBTreeGetStartLine(textPtr));
	TkTextIndexSetToStartOfLine2(&end, textPtr->endLine ?
		textPtr->endLine : TkBTreeGetLastLine(textPtr));
	if (textPtr->endLine && textPtr->startLine != textPtr->endLine) {
	    TkTextIndexBackChars(textPtr, &end, 1, &end, COUNT_INDICES);
	}

	if (TkTextIndexCompare(&start, &end) > 0) {
	    Tcl_SetObjResult(interp, Tcl_NewStringObj(
		    "-startline must be less than or equal to -endline", -1));
	    Tcl_SetErrorCode(interp, "TK", "TEXT", "INDEX_ORDER", NULL);
	    goto error;
	}

	if (textPtr->endLine && textPtr->endLine != sharedTextPtr->endMarker->sectionPtr->linePtr) {
	    if (textPtr->endMarker->refCount > 1) {
		textPtr->endMarker->refCount -= 1;
		textPtr->endMarker = TkTextMakeStartEndMark(textPtr, &tkTextRightMarkType);
	    } else {
		TkBTreeUnlinkSegment(sharedTextPtr, textPtr->endMarker);
	    }
	    TkBTreeLinkSegment(sharedTextPtr, textPtr->endMarker, &end);
	} else if (textPtr->endMarker != sharedTextPtr->endMarker) {
	    if (--textPtr->endMarker->refCount == 0) {
		TkBTreeUnlinkSegment(sharedTextPtr, textPtr->endMarker);
		FREE_SEGMENT(textPtr->endMarker);
		DEBUG_ALLOC(tkTextCountDestroySegment++);
	    }
	    (textPtr->endMarker = sharedTextPtr->endMarker)->refCount += 1;
	}
	if (textPtr->startLine
		&& textPtr->startLine != sharedTextPtr->startMarker->sectionPtr->linePtr) {
	    if (textPtr->startMarker->refCount > 1) {
		textPtr->startMarker->refCount -= 1;
		textPtr->startMarker = TkTextMakeStartEndMark(textPtr, &tkTextLeftMarkType);
	    } else {
		TkBTreeUnlinkSegment(sharedTextPtr, textPtr->startMarker);
	    }
	    TkBTreeLinkSegment(sharedTextPtr, textPtr->startMarker, &start);
	} else if (textPtr->startMarker != sharedTextPtr->startMarker) {
	    if (--textPtr->startMarker->refCount == 0) {
		TkBTreeUnlinkSegment(sharedTextPtr, textPtr->startMarker);
		FREE_SEGMENT(textPtr->startMarker);
		DEBUG_ALLOC(tkTextCountDestroySegment++);
	    }
	    (textPtr->startMarker = sharedTextPtr->startMarker)->refCount += 1;
	}
    }

#else /* if !SUPPORT_DEPRECATED_STARTLINE_ENDLINE */

    textPtr->selAttrs = textPtr->textConfigAttrs;
    if (Tk_SetOptions(interp, (char *) textPtr, textPtr->optionTable,
	    objc, objv, textPtr->tkwin, &savedOptions, &mask) != TCL_OK) {
	textPtr->selAttrs = textPtr->selTagPtr->attrs;
	tkTextDebug = oldTextDebug;
	return TCL_ERROR;
    }

#endif /* SUPPORT_DEPRECATED_STARTLINE_ENDLINE */

    if (sharedTextPtr->steadyMarks != textPtr->steadyMarks) {
	if (!IsClean(sharedTextPtr, NULL, true)) {
	    ErrorNotAllowed(interp, "setting this option is possible only if the widget "
		    "is overall clean");
	    goto error;
	}
    }

    /*
     * Copy up shared flags.
     */

    /*
     * Update default value for undoing tag operations.
     */

    if (oldUndoTagging != textPtr->undoTagging) {
	sharedTextPtr->undoTagging = textPtr->undoTagging;
	copyDownFlags = true;
    }

    /* This flag cannot alter if we have peers. */
    sharedTextPtr->steadyMarks = textPtr->steadyMarks;

    if (sharedTextPtr->autoSeparators != textPtr->autoSeparators) {
	sharedTextPtr->autoSeparators = textPtr->autoSeparators;
	copyDownFlags = true;
    }

    if (textPtr->undo != sharedTextPtr->undo) {
	if (TestIfPerformingUndoRedo(interp, sharedTextPtr, NULL)) {
	    goto error;
	}

	assert(sharedTextPtr->undo == !!sharedTextPtr->undoStack);
	sharedTextPtr->undo = textPtr->undo;
	copyDownFlags = true;

	if (sharedTextPtr->undo) {
	    sharedTextPtr->undoStack = TkTextUndoCreateStack(
		    sharedTextPtr->maxUndoDepth,
		    sharedTextPtr->maxRedoDepth,
		    sharedTextPtr->maxUndoSize,
		    TextUndoRedoCallback,
		    TextUndoFreeCallback,
		    TextUndoStackContentChangedCallback);
	    TkTextUndoSetContext(sharedTextPtr->undoStack, sharedTextPtr);
	    sharedTextPtr->undoLevel = 0;
	    sharedTextPtr->pushSeparator = false;
	    sharedTextPtr->isIrreversible = false;
	    sharedTextPtr->isAltered = false;
	} else {
	    sharedTextPtr->isIrreversible = TkTextUndoContentIsModified(sharedTextPtr->undoStack);
	    ClearRetainedUndoTokens(sharedTextPtr);
	    TkTextUndoDestroyStack(&sharedTextPtr->undoStack);
	}
    }

    /* normalize values */
    textPtr->maxUndoDepth = MAX(textPtr->maxUndoDepth, 0);
    textPtr->maxRedoDepth = MAX(-1, textPtr->maxRedoDepth);
    textPtr->maxUndoSize = MAX(textPtr->maxUndoSize, 0);

    if (sharedTextPtr->maxUndoDepth != textPtr->maxUndoDepth
	    || sharedTextPtr->maxRedoDepth != textPtr->maxRedoDepth
	    || sharedTextPtr->maxUndoSize != textPtr->maxUndoSize) {
	if (sharedTextPtr->undoStack) {
	    TkTextUndoSetMaxStackDepth(sharedTextPtr->undoStack,
		    textPtr->maxUndoDepth, textPtr->maxRedoDepth);
	    TkTextUndoSetMaxStackSize(sharedTextPtr->undoStack, textPtr->maxUndoSize, false);
	}
	sharedTextPtr->maxUndoDepth = textPtr->maxUndoDepth;
	sharedTextPtr->maxRedoDepth = textPtr->maxRedoDepth;
	sharedTextPtr->maxUndoSize = textPtr->maxUndoSize;
	copyDownFlags = true;
    }

    if (copyDownFlags) {
	TkText *tPtr;

	for (tPtr = sharedTextPtr->peers; tPtr; tPtr = tPtr->next) {
	    tPtr->autoSeparators = sharedTextPtr->autoSeparators;
	    tPtr->maxUndoDepth = sharedTextPtr->maxUndoDepth;
	    tPtr->maxRedoDepth = sharedTextPtr->maxRedoDepth;
	    tPtr->maxUndoSize = sharedTextPtr->maxUndoSize;
	    tPtr->undo = sharedTextPtr->undo;
	    tPtr->undoTagging = sharedTextPtr->undoTagging;
	}
    }

    /*
     * Check soft hyphen support.
     */

    textPtr->hyphenate = textPtr->useHyphenSupport
	    && textPtr->state != TK_TEXT_STATE_NORMAL
	    && (textPtr->wrapMode == TEXT_WRAPMODE_WORD || textPtr->wrapMode == TEXT_WRAPMODE_CODEPOINT);
    if (didHyphenate != textPtr->hyphenate) {
	mask |= TK_TEXT_LINE_GEOMETRY;
    }

    /*
     * Parse hyphen rules.
     */

    if (textPtr->hyphenRulesPtr) {
	if (TkTextParseHyphenRules(textPtr, textPtr->hyphenRulesPtr, &textPtr->hyphenRules) != TCL_OK) {
	    goto error;
	}
    } else {
	textPtr->hyphenRules = TK_TEXT_HYPHEN_MASK;
    }
    if (oldHyphenRules != textPtr->hyphenRules && textPtr->hyphenate) {
	mask |= TK_TEXT_LINE_GEOMETRY;
    }

    /*
     * Parse tab stops.
     */

    if (textPtr->tabArrayPtr) {
	free(textPtr->tabArrayPtr);
	textPtr->tabArrayPtr = NULL;
    }
    if (textPtr->tabOptionPtr) {
	textPtr->tabArrayPtr = TkTextGetTabs(interp, textPtr, textPtr->tabOptionPtr);
	if (!textPtr->tabArrayPtr) {
	    Tcl_AddErrorInfo(interp, "\n    (while processing -tabs option)");
	    goto error;
	}
    }

    /*
     * Check language support.
     */

    if (textPtr->langPtr) {
	if (!TkTextTestLangCode(interp, textPtr->langPtr)) {
	    goto error;
	}
	memcpy(textPtr->lang, Tcl_GetString(textPtr->langPtr), 3);
    } else {
	memset(textPtr->lang, 0, 3);
    }

    /*
     * A few other options also need special processing, such as parsing the
     * geometry and setting the background from a 3-D border.
     */

    Tk_SetBackgroundFromBorder(textPtr->tkwin, textPtr->border);

    /*
     * Now setup the -startindex/-setindex range. This step cannot be restored,
     * so this function must not return with an error code after this processing.
     */

    if (mask & TK_TEXT_INDEX_RANGE) {
	if (textPtr->newStartIndex) {
	    if (!TkTextGetIndexFromObj(interp, sharedTextPtr->mainPeer,
		    textPtr->newStartIndex, &start)) {
		goto error;
	    }
	} else {
	    TkTextIndexClear(&start, textPtr);
	    TkTextIndexSetSegment(&start, textPtr->startMarker);
	}
	if (textPtr->newEndIndex) {
	    if (!TkTextGetIndexFromObj(interp, sharedTextPtr->mainPeer, textPtr->newEndIndex, &end)) {
		goto error;
	    }
	} else {
	    TkTextIndexClear(&end, textPtr);
	    TkTextIndexSetSegment(&end, textPtr->endMarker);
	}
	if (TkTextIndexCompare(&start, &end) > 0) {
	    Tcl_SetObjResult(interp, Tcl_NewStringObj(
		    "-startindex must be less than or equal to -endindex", -1));
	    Tcl_SetErrorCode(interp, "TK", "TEXT", "INDEX_ORDER", NULL);
	    goto error;
	}

	start.textPtr = NULL;
	end.textPtr = NULL;

	if (textPtr->newEndIndex) {
	    if (TkTextIndexIsEndOfText(&end)) {
		if (--textPtr->endMarker->refCount == 0) {
		    assert(textPtr->endMarker != sharedTextPtr->endMarker);
		    TkBTreeUnlinkSegment(sharedTextPtr, textPtr->endMarker);
		    FREE_SEGMENT(textPtr->endMarker);
		    DEBUG_ALLOC(tkTextCountDestroySegment++);
		}
		(textPtr->endMarker = sharedTextPtr->endMarker)->refCount += 1;
	    } else {
		if (textPtr->endMarker->refCount > 1) {
		    textPtr->endMarker->refCount -= 1;
		    textPtr->endMarker = TkTextMakeStartEndMark(textPtr, &tkTextRightMarkType);
		} else {
		    assert(textPtr->endMarker != sharedTextPtr->endMarker);
		    TkBTreeUnlinkSegment(sharedTextPtr, textPtr->endMarker);
		}
		TkBTreeLinkSegment(sharedTextPtr, textPtr->endMarker, &end);
	    }
	    Tcl_GuardedDecrRefCount(textPtr->newEndIndex);
	    textPtr->newEndIndex = NULL;
	}

	if (textPtr->newStartIndex) {
	    if (TkTextIndexIsStartOfText(&start)) {
		if (--textPtr->startMarker->refCount == 0) {
		    assert(textPtr->startMarker != sharedTextPtr->startMarker);
		    TkBTreeUnlinkSegment(sharedTextPtr, textPtr->startMarker);
		    FREE_SEGMENT(textPtr->startMarker);
		    DEBUG_ALLOC(tkTextCountDestroySegment++);
		}
		(textPtr->startMarker = sharedTextPtr->startMarker)->refCount += 1;
	    } else {
		if (textPtr->startMarker->refCount > 1) {
		    textPtr->startMarker->refCount -= 1;
		    textPtr->startMarker = TkTextMakeStartEndMark(textPtr, &tkTextLeftMarkType);
		} else {
		    TkBTreeUnlinkSegment(sharedTextPtr, textPtr->startMarker);
		}
		TkBTreeLinkSegment(sharedTextPtr, textPtr->startMarker, &start);
	    }
	    Tcl_GuardedDecrRefCount(textPtr->newStartIndex);
	    textPtr->newStartIndex = NULL;
	}

	/*
	 * Line start and/or end have been adjusted. We need to validate the
	 * first displayed line and arrange for re-layout.
	 */

	TkBTreeClientRangeChanged(textPtr, MAX(0, textPtr->lineHeight));
	TkTextMakeByteIndex(tree, NULL, TkTextIndexGetLineNumber(&textPtr->topIndex, NULL), 0, &current);

	if (TkTextIndexCompare(&current, &start) < 0 || TkTextIndexCompare(&end, &current) < 0) {
	    TkTextSearch search;
	    TkTextIndex first, last;
	    bool selChanged = false;

	    TkTextSetYView(textPtr, &start, 0);

	    /*
	     * We may need to adjust the selection. So we have to check
	     * whether the "sel" tag was applied to anything outside the
	     * current start,end.
	     */

	    TkTextMakeByteIndex(tree, NULL, 0, 0, &first);
	    TkBTreeStartSearch(&first, &start, textPtr->selTagPtr, &search, SEARCH_NEXT_TAGON);
	    if (TkBTreeNextTag(&search)) {
		selChanged = true;
	    } else {
		TkTextMakeByteIndex(tree, NULL, TkBTreeNumLines(tree, NULL), 0, &last);
		TkBTreeStartSearchBack(&end, &last, textPtr->selTagPtr,
			&search, SEARCH_EITHER_TAGON_TAGOFF);
		if (TkBTreePrevTag(&search)) {
		    selChanged = true;
		}
	    }
	    if (selChanged) {
		/*
		 * Send an event that the selection has changed, and abort any
		 * partial-selections in progress.
		 */

		TkTextSelectionEvent(textPtr);
		textPtr->abortSelections = true;
	    }
	}

	/* Indices are potentially obsolete after changing -start and/or
	 * -end, therefore increase the epoch.
	 * Also, clamp the insert and current (unshared) marks to the new
	 * -start/-end range limits of the widget. All other (shared)
	 * marks are unchanged.
         * The return value of TkTextMarkNameToIndex does not need to be
         * checked: "insert" and "current" marks always exist, and the
         * purpose of the code below precisely is to move them inside the
         * -start/-end range.
	 */

	currentEpoch = TkBTreeIncrEpoch(tree);
	start.textPtr = textPtr;
	end.textPtr = textPtr;

	TkTextMarkNameToIndex(textPtr, "current", &current);
	if (TkTextIndexCompare(&current, &start) < 0) {
	    textPtr->currentMarkPtr = TkTextSetMark(textPtr, "current", &start);
	} else if (TkTextIndexCompare(&current, &end) > 0) {
	    textPtr->currentMarkPtr = TkTextSetMark(textPtr, "current", &end);
	}
    } else {
	currentEpoch = TkBTreeEpoch(tree);
    }

    /*
     * Don't allow negative values for specific attributes.
     */

    textPtr->spacing1 = MAX(textPtr->spacing1, 0);
    textPtr->spacing2 = MAX(textPtr->spacing2, 0);
    textPtr->spacing3 = MAX(textPtr->spacing3, 0);
    textPtr->highlightWidth = MAX(textPtr->highlightWidth, 0);
    textPtr->borderWidth = MAX(textPtr->borderWidth, 0);
    textPtr->insertWidth = MAX(textPtr->insertWidth, 0);
    textPtr->syncTime = MAX(0, textPtr->syncTime);
    textPtr->selAttrs.borderWidth = MAX(textPtr->selAttrs.borderWidth, 0);

    /*
     * Make sure that configuration options are properly mirrored between the
     * widget record and the "sel" tags.
     */

    if (textPtr->selAttrs.border != textPtr->textConfigAttrs.border) {
	textPtr->selTagPtr->attrs.border = textPtr->selAttrs.border;
    }
    if (textPtr->selAttrs.inactiveBorder != textPtr->textConfigAttrs.inactiveBorder) {
	textPtr->selTagPtr->attrs.inactiveBorder = textPtr->selAttrs.inactiveBorder;
    }
    if (textPtr->selAttrs.fgColor != textPtr->textConfigAttrs.fgColor) {
	textPtr->selTagPtr->attrs.fgColor = textPtr->selAttrs.fgColor;
    }
    if (textPtr->selAttrs.inactiveFgColor != textPtr->textConfigAttrs.inactiveFgColor) {
	textPtr->selTagPtr->attrs.inactiveFgColor = textPtr->selAttrs.inactiveFgColor;
    }
    if (textPtr->selAttrs.borderWidthPtr != textPtr->textConfigAttrs.borderWidthPtr) {
	textPtr->selTagPtr->attrs.borderWidthPtr = textPtr->selAttrs.borderWidthPtr;
	textPtr->selTagPtr->attrs.borderWidth = textPtr->selAttrs.borderWidth;
    }
    textPtr->textConfigAttrs = textPtr->selAttrs;
    textPtr->selAttrs = textPtr->selTagPtr->attrs;
    TkTextUpdateTagDisplayFlags(textPtr->selTagPtr);
    TkTextRedrawTag(NULL, textPtr, NULL, NULL, textPtr->selTagPtr, false);

    /*
     * Claim the selection if we've suddenly started exporting it and there
     * are tagged characters.
     */

    if (textPtr->exportSelection && (!oldExport) && (!Tcl_IsSafe(textPtr->interp))) {
	TkTextSearch search;
	TkTextIndex first, last;

	TkTextIndexSetupToStartOfText(&first, textPtr, tree);
	TkTextIndexSetupToEndOfText(&last, textPtr, tree);
	TkBTreeStartSearch(&first, &last, textPtr->selTagPtr, &search, SEARCH_NEXT_TAGON);
	if (TkBTreeNextTag(&search)) {
	    Tk_OwnSelection(textPtr->tkwin, XA_PRIMARY, TkTextLostSelection, textPtr);
	    textPtr->flags |= GOT_SELECTION;
	}
    }

    /*
     * Account for state changes that would reenable blinking cursor state.
     */

    if (textPtr->flags & HAVE_FOCUS) {
	Tcl_DeleteTimerHandler(textPtr->insertBlinkHandler);
	textPtr->insertBlinkHandler = NULL;
	TextBlinkProc(textPtr);
    }

    /*
     * Register the desired geometry for the window, and arrange for the
     * window to be redisplayed.
     */

    textPtr->width = MAX(textPtr->width, 1);
    textPtr->height = MAX(textPtr->height, 1);

    Tk_FreeSavedOptions(&savedOptions);
    TextWorldChanged(textPtr, mask);

    if (textPtr->syncTime == 0 && (mask & TK_TEXT_SYNCHRONIZE)) {
	UpdateLineMetrics(textPtr, 0, TkBTreeNumLines(sharedTextPtr->tree, textPtr));
    }

    /*
     * At least handle the "watch" command, and set the insert cursor.
     */

    if (mask & TK_TEXT_INDEX_RANGE) {
	/*
	 * Setting the "insert" mark must be done at the end, because the "watch" command
	 * will be triggered. Be sure to use the actual range, mind the epoch.
	 */

	TkTextMarkNameToIndex(textPtr, "insert", &current);

	if (start.stateEpoch != currentEpoch) {
	    /*
	     * The "watch" command did change the content.
	     */
	    TkTextIndexSetupToStartOfText(&start, textPtr, tree);
	    TkTextIndexSetupToEndOfText(&end, textPtr, tree);
	}

	start.textPtr = textPtr;
	end.textPtr = textPtr;

	if (TkTextIndexCompare(&current, &start) < 0) {
	    textPtr->insertMarkPtr = TkTextSetMark(textPtr, "insert", &start);
	} else if (TkTextIndexCompare(&current, &end) >= 0) {
	    textPtr->insertMarkPtr = TkTextSetMark(textPtr, "insert", &end);
	}
    }

    tkTextDebug = oldTextDebug;
    TK_BTREE_DEBUG(TkBTreeCheck(sharedTextPtr->tree));

    return TCL_OK;

error:
    Tk_RestoreSavedOptions(&savedOptions);
    textPtr->selAttrs = textPtr->selTagPtr->attrs;
    tkTextDebug = oldTextDebug;
    return TCL_ERROR;
}

/*
 *---------------------------------------------------------------------------
 *
 * TkTextParseHyphenRules --
 *
 *	This function is parsing the object containing the hyphen rules.
 *
 * Results:
 *	A standard Tcl result.
 *
 * Side effects:
 *	None.
 *
 *---------------------------------------------------------------------------
 */

int
TkTextParseHyphenRules(
    TkText *textPtr,
    Tcl_Obj *objPtr,
    int *rulesPtr)
{
    int rules = 0;
    Tcl_Obj **argv;
    int argc, i;
    unsigned k;

    assert(rulesPtr);

    if (Tcl_ListObjGetElements(textPtr->interp, objPtr, &argc, &argv) != TCL_OK) {
	return TCL_ERROR;
    }
    for (i = 0; i < argc; ++i) {
	char const *rule = Tcl_GetString(argv[i]);
	int r = rules;

	for (k = 0; k < sizeof(hyphenRuleStrings)/sizeof(hyphenRuleStrings[0]); ++k) {
	    if (strcmp(rule, hyphenRuleStrings[k]) == 0) {
		rules |= (1 << k);
	    }
	}
	if (r == rules) {
	    Tcl_SetObjResult(textPtr->interp, Tcl_ObjPrintf("unknown hyphen rule \"%s\"", rule));
	    Tcl_SetErrorCode(textPtr->interp, "TK", "TEXT", "VALUE", NULL);
	    return TCL_ERROR;
	}
    }
    *rulesPtr = rules;
    return TCL_OK;
}

/*
 *---------------------------------------------------------------------------
 *
 * TextWorldChangedCallback --
 *
 *	This function is called when the world has changed in some way and the
 *	widget needs to recompute all its graphics contexts and determine its
 *	new geometry.
 *
 * Results:
 *	None.
 *
 * Side effects:
 *	Configures all tags in the Text with a empty objc/objv, for the side
 *	effect of causing all the items to recompute their geometry and to be
 *	redisplayed.
 *
 *---------------------------------------------------------------------------
 */

static void
TextWorldChangedCallback(
    ClientData instanceData)	/* Information about widget. */
{
    TextWorldChanged((TkText *) instanceData, TK_TEXT_LINE_GEOMETRY);
}

/*
 *---------------------------------------------------------------------------
 *
 * TextWorldChanged --
 *
 *	This function is called when the world has changed in some way and the
 *	widget needs to recompute all its graphics contexts and determine its
 *	new geometry.
 *
 * Results:
 *	None.
 *
 * Side effects:
 *	Configures all tags in the Text with a empty objc/objv, for the side
 *	effect of causing all the items to recompute their geometry and to be
 *	redisplayed.
 *
 *---------------------------------------------------------------------------
 */

static void
TextWorldChanged(
    TkText *textPtr,		/* Information about widget. */
    int mask)			/* OR'd collection of bits showing what has changed. */
{
    Tk_FontMetrics fm;
    int border;
    int oldLineHeight = textPtr->lineHeight;

    Tk_GetFontMetrics(textPtr->tkfont, &fm);
    textPtr->lineHeight = MAX(1, fm.linespace);
    textPtr->charWidth = MAX(1, Tk_TextWidth(textPtr->tkfont, "0", 1));
    textPtr->spaceWidth = MAX(1, Tk_TextWidth(textPtr->tkfont, " ", 1));

    if (oldLineHeight != textPtr->lineHeight) {
	TkTextFontHeightChanged(textPtr);
    }

    border = textPtr->borderWidth + textPtr->highlightWidth;
    Tk_GeometryRequest(textPtr->tkwin,
	    textPtr->width*textPtr->charWidth + 2*textPtr->padX + 2*border,
	    textPtr->height*(fm.linespace + textPtr->spacing1 + textPtr->spacing3)
		    + 2*textPtr->padY + 2*border);

    Tk_SetInternalBorderEx(textPtr->tkwin,
	    border + textPtr->padX, border + textPtr->padX,
	    border + textPtr->padY, border + textPtr->padY);
    if (textPtr->setGrid) {
	Tk_SetGrid(textPtr->tkwin, textPtr->width, textPtr->height,
		textPtr->charWidth, textPtr->lineHeight);
    } else {
	Tk_UnsetGrid(textPtr->tkwin);
    }

    TkTextRelayoutWindow(textPtr, mask);
    TK_BTREE_DEBUG(TkBTreeCheck(textPtr->sharedTextPtr->tree));
}

/*
 *--------------------------------------------------------------
 *
 * TextEventProc --
 *
 *	This function is invoked by the Tk dispatcher on structure changes to
 *	a text. For texts with 3D borders, this function is also invoked for
 *	exposures.
 *
 * Results:
 *	None.
 *
 * Side effects:
 *	When the window gets deleted, internal structures get cleaned up.
 *	When it gets exposed, it is redisplayed.
 *
 *--------------------------------------------------------------
 */

static void
ProcessConfigureNotify(
    TkText *textPtr,
    bool updateLineGeometry)
{
    int mask = updateLineGeometry ? TK_TEXT_LINE_GEOMETRY : 0;

    /*
     * Do not allow line height computations before we accept the first
     * ConfigureNotify event. The problem is the very poor performance
     * in CalculateDisplayLineHeight() with very small widget width.
     */

    if (!textPtr->sharedTextPtr->allowUpdateLineMetrics) {
	textPtr->sharedTextPtr->allowUpdateLineMetrics = true;
	updateLineGeometry = true;
	TkTextEventuallyRepick(textPtr);
    }

    if (textPtr->prevHeight != Tk_Height(textPtr->tkwin)
	    || textPtr->prevWidth != Tk_Width(textPtr->tkwin)) {
	mask |= TK_TEXT_LINE_REDRAW_BOTTOM_LINE;
    }
    TkTextRelayoutWindow(textPtr, mask);
    TK_BTREE_DEBUG(TkBTreeCheck(textPtr->sharedTextPtr->tree));

    textPtr->prevWidth = Tk_Width(textPtr->tkwin);
    textPtr->prevHeight = Tk_Height(textPtr->tkwin);
}

static void
ProcessDestroyNotify(
    TkText *textPtr)
{
    if (textPtr->setGrid) {
	Tk_UnsetGrid(textPtr->tkwin);
	textPtr->setGrid = false;
    }
    if (!(textPtr->flags & OPTIONS_FREED)) {
	/* Restore the original attributes. */
	textPtr->selAttrs = textPtr->textConfigAttrs;
	Tk_FreeConfigOptions((char *) textPtr, textPtr->optionTable, textPtr->tkwin);
	textPtr->flags |= OPTIONS_FREED;
    }
    textPtr->flags |= DESTROYED;

    /*
     * Call 'DestroyTest' to handle the deletion for us. The actual
     * textPtr may still exist after this, if there are some outstanding
     * references. But we have flagged it as DESTROYED just above, so
     * nothing will try to make use of it very extensively.
     */

    DestroyText(textPtr);
}

static void
ProcessFocusInOut(
    TkText *textPtr,
    XEvent *eventPtr)
{
    TkTextIndex index, index2;

    if (eventPtr->xfocus.detail == NotifyInferior
	    || eventPtr->xfocus.detail == NotifyAncestor
	    || eventPtr->xfocus.detail == NotifyNonlinear) {
	if (eventPtr->type == FocusIn) {
	    textPtr->flags |= HAVE_FOCUS | INSERT_ON;
	} else {
	    textPtr->flags &= ~(HAVE_FOCUS | INSERT_ON);
	}
	if (textPtr->state == TK_TEXT_STATE_NORMAL) {
	    if (eventPtr->type == FocusOut) {
		if (textPtr->insertBlinkHandler) {
		    Tcl_DeleteTimerHandler(textPtr->insertBlinkHandler);
		    textPtr->insertBlinkHandler = NULL;
		}
	    } else if (textPtr->insertOffTime && !textPtr->insertBlinkHandler) {
		textPtr->insertBlinkHandler =
			Tcl_CreateTimerHandler(textPtr->insertOnTime, TextBlinkProc, textPtr);
	    }
	    TkTextMarkSegToIndex(textPtr, textPtr->insertMarkPtr, &index);
	    TkTextIndexForwChars(textPtr, &index, 1, &index2, COUNT_INDICES);
	    TkTextChanged(NULL, textPtr, &index, &index2);
	}
	if (textPtr->selAttrs.inactiveBorder != textPtr->selAttrs.border
		|| textPtr->selAttrs.inactiveFgColor != textPtr->selAttrs.fgColor) {
	    TkTextRedrawTag(NULL, textPtr, NULL, NULL, textPtr->selTagPtr, false);
	}
	if (textPtr->highlightWidth > 0) {
	    TkTextRedrawRegion(textPtr, 0, 0, textPtr->highlightWidth, textPtr->highlightWidth);
	}
    }
}

static void
TextEventProc(
    ClientData clientData,	/* Information about window. */
    XEvent *eventPtr)		/* Information about event. */
{
    TkText *textPtr = clientData;

    switch (eventPtr->type) {
    case ConfigureNotify:
	if (textPtr->prevWidth != Tk_Width(textPtr->tkwin)
		|| textPtr->prevHeight != Tk_Height(textPtr->tkwin)) {
	    /*
	     * We don't need display computations until the widget is mapped
	     * or as long as the width seems to be unrealistic (not yet expanded
	     * by the geometry manager), see ProcessConfigureNotify() for more
	     * information.
	     */

	    if (Tk_IsMapped(textPtr->tkwin)
		    || (Tk_Width(textPtr->tkwin) >
			MAX(1, 2*(textPtr->highlightWidth + textPtr->borderWidth + textPtr->padX)))) {
		ProcessConfigureNotify(textPtr, textPtr->prevWidth != Tk_Width(textPtr->tkwin));
	    }
	}
	break;
    case DestroyNotify:
	ProcessDestroyNotify(textPtr);
	break;
    default:
	if (!textPtr->sharedTextPtr->allowUpdateLineMetrics) {
	    /*
	     * I don't know whether this can happen, but we want to be sure,
	     * probably we have rejected all ConfigureNotify events before
	     * first Expose arrives.
	     */
	    ProcessConfigureNotify(textPtr, true);
	}
	switch (eventPtr->type) {
	case Expose:
	    TkTextRedrawRegion(textPtr, eventPtr->xexpose.x, eventPtr->xexpose.y,
		    eventPtr->xexpose.width, eventPtr->xexpose.height);
	    break;
	case FocusIn:
	case FocusOut:
	    ProcessFocusInOut(textPtr, eventPtr);
	    break;
	}
    }
}

/*
 *----------------------------------------------------------------------
 *
 * TextCmdDeletedProc --
 *
 *	This function is invoked when a widget command is deleted. If the
 *	widget isn't already in the process of being destroyed, this command
 *	destroys it.
 *
 * Results:
 *	None.
 *
 * Side effects:
 *	The widget is destroyed.
 *
 *----------------------------------------------------------------------
 */

static void
TextCmdDeletedProc(
    ClientData clientData)	/* Pointer to widget record for widget. */
{
    TkText *textPtr = clientData;
    Tk_Window tkwin = textPtr->tkwin;

    /*
     * This function could be invoked either because the window was destroyed
     * and the command was then deleted (in which this flag is already set) or
     * because the command was deleted, and then this function destroys the
     * widget.
     */

    if (!(textPtr->flags & DESTROYED)) {
	if (textPtr->setGrid) {
	    Tk_UnsetGrid(textPtr->tkwin);
	    textPtr->setGrid = false;
	}
	textPtr->flags |= DESTROYED;
	Tk_DestroyWindow(tkwin);
    }
}

/*
 *----------------------------------------------------------------------
 *
 * InsertChars --
 *
 *	This function implements most of the functionality of the "insert"
 *	widget command.
 *
 * Results:
 *	The length of the inserted string.
 *
 * Side effects:
 *	The characters in "stringPtr" get added to the text just before the
 *	character indicated by "indexPtr".
 *
 *	If 'viewUpdate' is true, we may adjust the window contents'
 *	y-position, and scrollbar setting.
 *
 *----------------------------------------------------------------------
 */

static void
InitPosition(
    TkSharedText *sharedTextPtr,	/* Shared portion of peer widgets. */
    TkTextPosition *positions)		/* Initialise this position array. */
{
    unsigned i;

    for (i = 0; i < sharedTextPtr->numPeers; ++i, ++positions) {
	positions->lineIndex = -1;
	positions->byteIndex = 0;
    }
}

static void
FindNewTopPosition(
    TkSharedText *sharedTextPtr,	/* Shared portion of peer widgets. */
    TkTextPosition *positions,		/* Fill this position array. */
    const TkTextIndex *index1Ptr,	/* Start position of this insert/delete. */
    const TkTextIndex *index2Ptr,	/* End position of this delete, is NULL in case of insert. */
    unsigned lengthOfInsertion)		/* Length of inserted string, is zero in case of delete. */
{
    TkTextBTree tree = sharedTextPtr->tree;
    TkText *tPtr;

    for (tPtr = sharedTextPtr->peers; tPtr; tPtr = tPtr->next, ++positions) {
	int lineIndex = -1;
	int byteIndex = 0;

	if (index2Ptr == NULL) {
	    if (TkTextIndexGetLine(index1Ptr) == TkTextIndexGetLine(&tPtr->topIndex)) {
		lineIndex = TkBTreeLinesTo(tree, NULL, TkTextIndexGetLine(index1Ptr), NULL);
		byteIndex = TkTextIndexGetByteIndex(&tPtr->topIndex);
		if (byteIndex > TkTextIndexGetByteIndex(index1Ptr)) {
		    byteIndex += lengthOfInsertion;
		}
	    }
	} else if (TkTextIndexCompare(index2Ptr, &tPtr->topIndex) >= 0) {
	    if (TkTextIndexCompare(index1Ptr, &tPtr->topIndex) <= 0) {
		/*
		 * Deletion range straddles topIndex: use the beginning of the
		 * range as the new topIndex.
		 */

		lineIndex = TkBTreeLinesTo(tree, NULL, TkTextIndexGetLine(index1Ptr), NULL);
		byteIndex = TkTextIndexGetByteIndex(index1Ptr);
	    } else if (TkTextIndexGetLine(index1Ptr) == TkTextIndexGetLine(&tPtr->topIndex)) {
		/*
		 * Deletion range starts on top line but after topIndex. Use
		 * the current topIndex as the new one.
		 */

		lineIndex = TkBTreeLinesTo(tree, NULL, TkTextIndexGetLine(index1Ptr), NULL);
		byteIndex = TkTextIndexGetByteIndex(&tPtr->topIndex);
            } else {
                /*
                 * Deletion range starts after the top line. This peers's view
                 * will not need to be reset. Nothing to do.
                 */
	    }
	} else if (TkTextIndexGetLine(index2Ptr) == TkTextIndexGetLine(&tPtr->topIndex)) {
	    /*
	     * Deletion range ends on top line but before topIndex. Figure out
	     * what will be the new character index for the character
	     * currently pointed to by topIndex.
	     */

	    lineIndex = TkBTreeLinesTo(tree, NULL, TkTextIndexGetLine(index2Ptr), NULL);
	    byteIndex = TkTextIndexGetByteIndex(&tPtr->topIndex) - TkTextIndexGetByteIndex(index2Ptr);
	    if (TkTextIndexGetLine(index1Ptr) == TkTextIndexGetLine(index2Ptr)) {
		byteIndex += TkTextIndexGetByteIndex(index1Ptr);
	    }
        } else {
            /*
             * Deletion range ends before the top line. This peers's view
             * will not need to be reset. Nothing to do.
             */
	}

	if (lineIndex != -1) {
	    if (lineIndex == positions->lineIndex) {
		positions->byteIndex = MAX(positions->byteIndex, byteIndex);
	    } else {
		positions->lineIndex = MAX(positions->lineIndex, lineIndex);
		positions->byteIndex = byteIndex;
	    }
	}
    }
}

static void
SetNewTopPosition(
    TkSharedText *sharedTextPtr,	/* Shared portion of peer widgets. */
    TkText *textPtr,			/* Current peer widget, can be NULL. */
    const TkTextPosition *positions,	/* New top positions. */
    bool viewUpdate)			/* Update the view of current widget if set. */
{
    TkText *tPtr;

    for (tPtr = sharedTextPtr->peers; tPtr; tPtr = tPtr->next, ++positions) {
	if (positions->lineIndex != -1) {
	    TkTextIndex index;

	    if (tPtr == textPtr && !viewUpdate) {
		continue;
	    }

	    TkTextMakeByteIndex(sharedTextPtr->tree, NULL, positions->lineIndex, 0, &index);
	    TkTextIndexForwBytes(tPtr, &index, positions->byteIndex, &index);

	    if (tPtr == textPtr) {
		/*
		 * Line cannot be before -startindex of textPtr because this line
		 * corresponds to an index which is necessarily between "begin"
		 * and "end" relative to textPtr. Therefore no need to clamp line
		 * to the -start/-end range.
		 */
	    } else {
		TkTextIndex start;

                /*
                 * Line may be before -startindex of tPtr and must be clamped to -startindex
		 * before providing it to TkTextSetYView otherwise lines before -startindex
                 * would be displayed. There is no need to worry about -endline however,
                 * because the view will only be reset if the deletion involves the TOP
		 * line of the screen.
                 */

		TkTextIndexClear2(&start, tPtr, sharedTextPtr->tree);
		TkTextIndexSetSegment(&start, tPtr->startMarker);
		if (TkTextIndexCompare(&index, &start) < 0) {
		    index = start;
		}
	    }

	    TkTextSetYView(tPtr, &index, 0);
	}
    }
}

static void
ParseHyphens(
    const char *string,
    const char *end,
    char *buffer)
{
#if TCL_UTF_MAX > 4
# error "The text widget is designed for UTF-8, this applies also to the legacy code. Undocumented pseudo UTF-8 strings cannot be processed with this function, because it relies on the UTF-8 specification."
#endif

    assert(TK_TEXT_HYPHEN_MASK < 256); /* otherwise does not fit into char */

    /*
     * Preparing a string for hyphenation support. Note that 0xff is not allowed in
     * UTF-8 strings, so we can use this value for special purposes.
     */

    while (string != end) {
	if (*string == '\\') {
	    switch (*++string) {
	    case '\0':
		*buffer++ = '\\';
		break;
	    case '-':
		*buffer++ = 0xff;
		*buffer++ = '-';
		string += 1;
		break;
	    case '+':
	    	*buffer++ = 0xff;
		*buffer++ = '+';
		string += 1;
		break;
	    case ':':
		switch (string[1]) {
		case 'c':
		    if (strncmp(string, ":ck:", 4) == 0) {
			*buffer++ = 0xff;
			*buffer++ = (char) (1 << TK_TEXT_HYPHEN_CK);
			string += 4;
			break;
		    }
		    *buffer++ = *string++;
		    break;
		case 'd':
		    if (strncmp(string, ":dd:", 4) == 0) {
			*buffer++ = 0xff;
			*buffer++ = (char) (1 << TK_TEXT_HYPHEN_DOUBLE_DIGRAPH);
			string += 4;
			break;
		    }
		    if (strncmp(string, ":dv:", 4) == 0) {
			*buffer++ = 0xff;
			*buffer++ = (char) (1 << TK_TEXT_HYPHEN_DOUBLE_VOWEL);
			string += 4;
			break;
		    }
		    if (strncmp(string, ":doubledigraph:", 15) == 0) {
			*buffer++ = 0xff;
			*buffer++ = (char) (1 << TK_TEXT_HYPHEN_DOUBLE_DIGRAPH);
			string += 15;
			break;
		    }
		    if (strncmp(string, ":doublevowel:", 13) == 0) {
			*buffer++ = 0xff;
			*buffer++ = (char) (1 << TK_TEXT_HYPHEN_DOUBLE_VOWEL);
			string += 13;
			break;
		    }
		    *buffer++ = *string++;
		    break;
		case 'g':
		    if (strncmp(string, ":ge:", 4) == 0) {
			*buffer++ = 0xff;
			*buffer++ = (char) (1 << TK_TEXT_HYPHEN_GEMINATION);
			string += 4;
			break;
		    }
		    if (strncmp(string, ":gemination:", 12) == 0) {
			*buffer++ = 0xff;
			*buffer++ = (char) (1 << TK_TEXT_HYPHEN_GEMINATION);
			string += 12;
			break;
		    }
		    *buffer++ = *string++;
		    break;
		case 'r':
		    if (strncmp(string, ":rh:", 4) == 0) {
			*buffer++ = 0xff;
			*buffer++ = (char) (1 << TK_TEXT_HYPHEN_REPEAT);
			string += 4;
			break;
		    }
		    if (strncmp(string, ":repeathyphen:", 14) == 0) {
			*buffer++ = 0xff;
			*buffer++ = (char) (1 << TK_TEXT_HYPHEN_REPEAT);
			string += 14;
			break;
		    }
		    *buffer++ = *string++;
		    break;
		case 't':
		    if (strncmp(string, ":tr:", 4) == 0) {
			*buffer++ = 0xff;
			*buffer++ = (char) (1 << TK_TEXT_HYPHEN_TREMA);
			string += 4;
			break;
		    }
		    if (strncmp(string, ":tc:", 4) == 0) {
			*buffer++ = 0xff;
			*buffer++ = (char) (1 << TK_TEXT_HYPHEN_TRIPLE_CONSONANT);
			string += 4;
			break;
		    }
		    if (strncmp(string, ":trema:", 7) == 0) {
			*buffer++ = 0xff;
			*buffer++ = (char) (1 << TK_TEXT_HYPHEN_TREMA);
			string += 7;
			break;
		    }
		    if (strncmp(string, ":tripleconsonant:", 17) == 0) {
			*buffer++ = 0xff;
			*buffer++ = (char) (1 << TK_TEXT_HYPHEN_TRIPLE_CONSONANT);
			string += 17;
			break;
		    }
		    *buffer++ = *string++;
		    break;
	    default:
		*buffer++ = *string++;
		break;
	    }
	    }
	} else {
	    *buffer++ = *string++;
	}
    }
    *buffer = '\0';
}

static void
InsertChars(
    TkText *textPtr,		/* Overall information about text widget. */
    TkTextIndex *index1Ptr,	/* Where to insert new characters. May be modified if the index
    				 * is not valid for insertion (e.g. if at "end"). */
    TkTextIndex *index2Ptr,	/* Out: Index at the end of the inserted text. */
    char const *string,		/* Null-terminated string containing new information to add to text. */
    unsigned length,		/* Length of string content. */
    bool viewUpdate,		/* Update the view if set. */
    TkTextTagSet *tagInfoPtr,	/* Add these tags to the inserted text, can be NULL. */
    TkTextTag *hyphenTagPtr,	/* Associate this tag with soft hyphens, can be NULL. */
    bool parseHyphens)		/* Should we parse hyphens (tk_textInsert)? */
{
    TkSharedText *sharedTextPtr;
    TkText *tPtr;
    TkTextPosition *textPosition;
    TkTextPosition textPosBuf[PIXEL_CLIENTS];
    TkTextUndoInfo undoInfo;
    TkTextUndoInfo *undoInfoPtr;
    TkTextIndex startIndex;
    const char *text = string;
    char textBuf[4096];

    assert(textPtr);
    assert(length > 0);
    assert(!TkTextIsDeadPeer(textPtr));

    sharedTextPtr = textPtr->sharedTextPtr;

    /*
     * Don't allow insertions on the last (dummy) line of the text. This is
     * the only place in this function where the index1Ptr is modified.
     */

    if (TkTextIndexGetLine(index1Ptr) == TkBTreeGetLastLine(textPtr)) {
	TkTextIndexBackChars(textPtr, index1Ptr, 1, index1Ptr, COUNT_INDICES);
    }

    /*
     * Notify the display module that lines are about to change, then do the
     * insertion. If the insertion occurs on the top line of the widget
     * (textPtr->topIndex), then we have to recompute topIndex after the
     * insertion, since the insertion could invalidate it.
     */

    if (sharedTextPtr->numPeers > sizeof(textPosBuf)/sizeof(textPosBuf[0])) {
	textPosition = malloc(sizeof(TkTextPosition)*sharedTextPtr->numPeers);
    } else {
	textPosition = textPosBuf;
    }
    InitPosition(sharedTextPtr, textPosition);
    FindNewTopPosition(sharedTextPtr, textPosition, index1Ptr, NULL, length);

    TkTextChanged(sharedTextPtr, NULL, index1Ptr, index1Ptr);
    undoInfoPtr = TkTextUndoStackIsFull(sharedTextPtr->undoStack) ? NULL : &undoInfo;
    startIndex = *index1Ptr;
    TkTextIndexToByteIndex(&startIndex); /* we need the byte position after insertion */

    if (parseHyphens) {
	text = (length >= sizeof(textBuf)) ? malloc(length + 1) : textBuf;
	ParseHyphens(string, string + length, (char *) text);
    }

    TkBTreeInsertChars(sharedTextPtr->tree, index1Ptr, text, tagInfoPtr, hyphenTagPtr, undoInfoPtr);

    /*
     * Push the insertion on the undo stack, and update the modified status of the widget.
     * Try to join with previously pushed undo token, if possible.
     */

    if (undoInfoPtr) {
	const TkTextUndoSubAtom *subAtom;
	bool triggerStackEvent = false;
	bool pushToken;

	assert(undoInfo.byteSize == 0);

	PushUndoSeparatorIfNeeded(sharedTextPtr, sharedTextPtr->autoSeparators, TK_TEXT_EDIT_INSERT);

	pushToken = sharedTextPtr->lastUndoTokenType != TK_TEXT_UNDO_INSERT
		|| !((subAtom = TkTextUndoGetLastUndoSubAtom(sharedTextPtr->undoStack))
			&& (triggerStackEvent = TkBTreeJoinUndoInsert(
				subAtom->item, subAtom->size, undoInfo.token, undoInfo.byteSize)));

	assert(undoInfo.token->undoType->rangeProc);
	sharedTextPtr->prevUndoStartIndex = ((TkTextUndoTokenRange *) undoInfo.token)->startIndex;
	sharedTextPtr->prevUndoEndIndex = ((TkTextUndoTokenRange *) undoInfo.token)->endIndex;
	sharedTextPtr->lastUndoTokenType = TK_TEXT_UNDO_INSERT;
	sharedTextPtr->lastEditMode = TK_TEXT_EDIT_INSERT;

	if (pushToken) {
	    TkTextPushUndoToken(sharedTextPtr, undoInfo.token, undoInfo.byteSize);
	} else {
	    assert(!undoInfo.token->undoType->destroyProc);
	    free(undoInfo.token);
	    DEBUG_ALLOC(tkTextCountDestroyUndoToken++);
	}
	if (triggerStackEvent) {
	    sharedTextPtr->undoStackEvent = true; /* TkBTreeJoinUndoInsert didn't trigger */
	}
    }

    *index2Ptr = *index1Ptr;
    *index1Ptr = startIndex;
    UpdateModifiedFlag(sharedTextPtr, true);
    TkTextUpdateAlteredFlag(sharedTextPtr);
    SetNewTopPosition(sharedTextPtr, textPtr, textPosition, viewUpdate);

    if (textPosition != textPosBuf) {
	free(textPosition);
    }

    /*
     * Invalidate any selection retrievals in progress, and send an event
     * that the selection changed if that is the case.
     */

    for (tPtr = sharedTextPtr->peers; tPtr; tPtr = tPtr->next) {
        if (TkBTreeCharTagged(index1Ptr, tPtr->selTagPtr)) {
            TkTextSelectionEvent(tPtr);
        }
	tPtr->abortSelections = true;
    }

    if (parseHyphens && text != textBuf) {
	free((char *) text);
    }
}

/*
 *----------------------------------------------------------------------
 *
 * TextUndoRedoCallback --
 *
 *	This function is registered with the generic undo/redo code to handle
 *	'insert' and 'delete' actions on all text widgets. We cannot perform
 *	those actions on any particular text widget, because that text widget
 *	might have been deleted by the time we get here.
 *
 * Results:
 *	None.
 *
 * Side effects:
 *	Will change anything, depending on the undo token.
 *
 *----------------------------------------------------------------------
 */

static void
TriggerWatchUndoRedo(
    TkSharedText *sharedTextPtr,
    TkTextUndoToken *token,
    bool isRedo,
    bool isFinal,
    TkText **peers,
    int numPeers)
{
    TkTextIndex index1, index2;
    Tcl_Obj *cmdPtr;
    char buf[100];
    int i;

    assert(sharedTextPtr->triggerWatchCmd);
    assert(token->undoType->rangeProc);
    assert(token->undoType->commandProc);

    sharedTextPtr->triggerWatchCmd = false; /* do not trigger recursively */
    token->undoType->rangeProc(sharedTextPtr, token, &index1, &index2);
    Tcl_IncrRefCount(cmdPtr = token->undoType->commandProc(sharedTextPtr, token));
    snprintf(buf, sizeof(buf), "%s", isFinal ? "yes" : "no");

    for (i = 0; i < numPeers; ++i) {
	TkText *tPtr = peers[i];

	if (tPtr->watchCmd && !(tPtr->flags & DESTROYED)) {
	    char idx[2][TK_POS_CHARS];
	    const char *info = isRedo ? "redo" : "undo";

	    TkTextPrintIndex(tPtr, &index1, idx[0]);
	    TkTextPrintIndex(tPtr, &index2, idx[1]);
	    TkTextTriggerWatchCmd(tPtr, info, idx[0], idx[1], Tcl_GetString(cmdPtr), buf, NULL, false);
	}
    }

    Tcl_GuardedDecrRefCount(cmdPtr);
    sharedTextPtr->triggerWatchCmd = true;
}

void
TextUndoRedoCallback(
    TkTextUndoStack stack,
    const TkTextUndoAtom *atom)
{
    TkSharedText *sharedTextPtr = (TkSharedText *) TkTextUndoGetContext(stack);
    TkTextUndoInfo undoInfo;
    TkTextUndoInfo redoInfo;
    TkTextUndoInfo *redoInfoPtr;
    TkTextPosition *textPosition = NULL;
    TkTextPosition textPosBuf[PIXEL_CLIENTS];
    bool eventuallyRepick = false;
    TkText *peerArr[20];
    TkText **peers = peerArr;
    TkText *tPtr;
    int i, k, countPeers = 0;

    assert(stack);

    if (sharedTextPtr->triggerWatchCmd) {
	if (sharedTextPtr->numPeers > sizeof(peerArr) / sizeof(peerArr[0])) {
	    peers = malloc(sharedTextPtr->numPeers * sizeof(peerArr[0]));
	}
	for (tPtr = sharedTextPtr->peers; tPtr; tPtr = tPtr->next) {
	    if (tPtr->watchCmd) {
		TkTextSaveCursorIndex(tPtr);
		peers[countPeers++] = tPtr;
		tPtr->refCount += 1;
	    }
	}
    }

    memset(&undoInfo, 0, sizeof(undoInfo));
    redoInfoPtr = TkTextUndoStackIsFull(stack) ? NULL : &redoInfo;

    for (i = atom->arraySize - 1; i >= 0; --i) {
	TkTextIndex index1, index2;
	const TkTextUndoSubAtom *subAtom = atom->array + i;
	TkTextUndoToken *token = subAtom->item;
	bool isDelete = token->undoType->action == TK_TEXT_UNDO_INSERT
		|| token->undoType->action == TK_TEXT_REDO_DELETE;
	bool isInsert = token->undoType->action == TK_TEXT_UNDO_DELETE
		|| token->undoType->action == TK_TEXT_REDO_INSERT;

	if (isInsert || isDelete) {
	    const TkTextUndoTokenRange *range = (const TkTextUndoTokenRange *) token;

	    if (isDelete && sharedTextPtr->triggerWatchCmd) {
		TriggerWatchUndoRedo(sharedTextPtr, token, subAtom->redo, i == 0, peers, countPeers);
	    }
	    if (!textPosition) {
		if (sharedTextPtr->numPeers > sizeof(textPosBuf)/sizeof(textPosBuf[0])) {
		    textPosition = malloc(sizeof(textPosition[0])*sharedTextPtr->numPeers);
		} else {
		    textPosition = textPosBuf;
		}
		InitPosition(sharedTextPtr, textPosition);
	    }
	    if (isInsert) {
		TkBTreeUndoIndexToIndex(sharedTextPtr, &range->startIndex, &index1);
		TkTextChanged(sharedTextPtr, NULL, &index1, &index1);
		FindNewTopPosition(sharedTextPtr, textPosition, &index1, NULL, subAtom->size);
	    } else {
		token->undoType->rangeProc(sharedTextPtr, token, &index1, &index2);
		TkTextChanged(sharedTextPtr, NULL, &index1, &index2);
		FindNewTopPosition(sharedTextPtr, textPosition, &index1, &index2, 0);
	    }
	    for (tPtr = sharedTextPtr->peers; tPtr; tPtr = tPtr->next) {
		if (!tPtr->abortSelections) {
		    if (isInsert) {
			tPtr->abortSelections = true;
		    } else {
			if (range->startIndex.lineIndex < range->endIndex.lineIndex
				&& TkBTreeTag(sharedTextPtr, NULL, &index1, &index2,
					tPtr->selTagPtr, false, NULL, TkTextRedrawTag)) {
			    TkTextSelectionEvent(tPtr);
			    tPtr->abortSelections = true;
			}
		    }
		}
	    }
	}

	/*
	 * Now perform the undo/redo action.
	 */

	if (redoInfoPtr) {
	    memset(redoInfoPtr, 0, sizeof(redoInfo));
	}
	undoInfo.token = token;
	undoInfo.byteSize = atom->size;
	token->undoType->undoProc(sharedTextPtr, &undoInfo, redoInfoPtr, atom->redo);

	if (token->undoType->action == TK_TEXT_UNDO_TAG) {
	    eventuallyRepick = true;
	}
	if (redoInfoPtr) {
	    if (redoInfo.token == token) {
		/*
		 * We are re-using a token, this is possible because the current undo token
		 * will expire after this action.
		 */
		if (!subAtom->redo) {
		    if (token->undoType->action == TK_TEXT_UNDO_INSERT
			    || token->undoType->action == TK_TEXT_UNDO_DELETE) {
			assert(sharedTextPtr->insertDeleteUndoTokenCount > 0);
			sharedTextPtr->insertDeleteUndoTokenCount -= 1;
		    }
		}
		if (token->undoType->destroyProc) {
		    /* We need a balanced call of perform/destroy. */
		    token->undoType->destroyProc(sharedTextPtr, subAtom->item, true);
		}
		/*
		 * Do not free this item.
		 */
		((TkTextUndoSubAtom *) subAtom)->item = NULL;
	    }
	    TkTextPushUndoToken(sharedTextPtr, redoInfo.token, redoInfo.byteSize);
	}
	if (!isDelete && sharedTextPtr->triggerWatchCmd) {
	    TriggerWatchUndoRedo(sharedTextPtr, token, subAtom->redo, i == 0, peers, countPeers);
	}
    }

    if (eventuallyRepick) {
	for (k = 0; k < countPeers; ++k) {
	    TkText *tPtr = peers[k];

	    if (!(tPtr->flags & DESTROYED)) {
		TkTextEventuallyRepick(tPtr);
	    }
	}
    }

    sharedTextPtr->lastEditMode = TK_TEXT_EDIT_OTHER;
    sharedTextPtr->lastUndoTokenType = -1;
    UpdateModifiedFlag(sharedTextPtr, false);
    TkTextUpdateAlteredFlag(sharedTextPtr);

    if (textPosition) {
	SetNewTopPosition(sharedTextPtr, NULL, textPosition, true);
	if (textPosition != textPosBuf) {
	    free(textPosition);
	}
    }

    if (sharedTextPtr->triggerWatchCmd) {
	for (i = 0; i < countPeers; ++i) {
	    TkText *tPtr = peers[i];

	    if (!(tPtr->flags & DESTROYED)) {
		TkTextIndexClear(&tPtr->insertIndex, tPtr);
		TkTextTriggerWatchCursor(tPtr);
	    }
	    TkTextDecrRefCountAndTestIfDestroyed(tPtr);
	}
    }

    /*
     * Freeing the peer array has to be done even if sharedTextPtr->triggerWatchCmd
     * is false, possibly the user has cleared the watch command inside the trigger
     * callback.
     */

    if (peers != peerArr) {
	free(peers);
    }
}

/*
 *----------------------------------------------------------------------
 *
 * TextUndoStackContentChangedCallback --
 *
 *	This function is registered with the generic undo/redo code to handle
 *	undo/redo stack changes.
 *
 * Results:
 *	None.
 *
 * Side effects:
 *	None.
 *
 *----------------------------------------------------------------------
 */

static void
TextUndoStackContentChangedCallback(
    const TkTextUndoStack stack)
{
    ((TkSharedText *) TkTextUndoGetContext(stack))->undoStackEvent = true;
}

/*
 *----------------------------------------------------------------------
 *
 * TriggerUndoStackEvent --
 *
 *	This function is triggering the <<UndoStack>> event for all peers.
 *
 * Results:
 *	None.
 *
 * Side effects:
 *	May force the text window (and all peers) into existence.
 *
 *----------------------------------------------------------------------
 */

static void
TriggerUndoStackEvent(
    TkSharedText *sharedTextPtr)
{
    TkText *textPtr;

    assert(sharedTextPtr->undoStackEvent);
    sharedTextPtr->undoStackEvent = false;

    for (textPtr = sharedTextPtr->peers; textPtr; textPtr = textPtr->next) {
	if (!(textPtr->flags & DESTROYED)) {
	    Tk_MakeWindowExist(textPtr->tkwin);
	    SendVirtualEvent(textPtr->tkwin, "UndoStack", NULL);
	}
    }
}

/*
 *----------------------------------------------------------------------
 *
 * TextUndoFreeCallback --
 *
 *	This function is registered with the generic undo/redo code to handle
 *	the freeing operation of undo/redo items.
 *
 * Results:
 *	None.
 *
 * Side effects:
 *	Some memory will be freed.
 *
 *----------------------------------------------------------------------
 */

static void
TextUndoFreeCallback(
    const TkTextUndoStack stack,
    const TkTextUndoSubAtom *subAtom)	/* Destroy this token. */
{
    TkTextUndoToken *token = (TkTextUndoToken *) subAtom->item;

    /*
     * Consider that the token is possibly null.
     */

    if (token) {
	TkTextUndoAction action = token->undoType->action;

	if (action == TK_TEXT_UNDO_INSERT || action == TK_TEXT_UNDO_DELETE) {
	    TkSharedText *sharedTextPtr = (TkSharedText *) TkTextUndoGetContext(stack);
	    assert(sharedTextPtr->insertDeleteUndoTokenCount > 0);
	    sharedTextPtr->insertDeleteUndoTokenCount -= 1;
	}
	if (token->undoType->destroyProc) {
	    token->undoType->destroyProc(TkTextUndoGetContext(stack), subAtom->item, false);
	}
	free(subAtom->item);
	DEBUG_ALLOC(tkTextCountDestroyUndoToken++);
    }
}

/*
 *----------------------------------------------------------------------
 *
 * CountIndices --
 *
 *	This function implements most of the functionality of the "count"
 *	widget command.
 *
 *	Note that 'textPtr' is only used if we need to check for elided
 *	attributes, i.e. if type is COUNT_DISPLAY_INDICES or
 *	COUNT_DISPLAY_CHARS
 *
 * Results:
 *	Returns the number of characters in the range.
 *
 * Side effects:
 *	None.
 *
 *----------------------------------------------------------------------
 */

static int
CountIndices(
    const TkText *textPtr,	/* Overall information about text widget. */
    const TkTextIndex *indexPtr1,
				/* Index describing location of first character to delete. */
    const TkTextIndex *indexPtr2,
				/* Index describing location of last character to delete. NULL means
				 * just delete the one character given by indexPtr1. */
    TkTextCountType type)	/* The kind of indices to count. */
{
    /*
     * Order the starting and stopping indices.
     */

    int compare = TkTextIndexCompare(indexPtr1, indexPtr2);

    if (compare == 0) {
	return 0;
    }
    if (compare > 0) {
	return -((int) TkTextIndexCount(textPtr, indexPtr2, indexPtr1, type));
    }
    return TkTextIndexCount(textPtr, indexPtr1, indexPtr2, type);
}

/*
 *----------------------------------------------------------------------
 *
 * TkTextGetUndeletableNewline --
 *
 *	Return pointer to undeletable newline. The search will start at
 *	start of deletion. See comments in function about the properties
 *	of an undeletable newline.
 *
 *	Note that this functions expects that the deletions end on very
 *	last line in B-Tree, otherwise the newline is always deletable.
 *
 * Results:
 *	Returns the undeletable newline, or NULL.
 *
 * Side effects:
 *	None.
 *
 *----------------------------------------------------------------------
 */

const TkTextSegment *
TkTextGetUndeletableNewline(
    const TkTextLine *lastLinePtr)	/* last line of deletion, must be last line of B-Tree */
{
    assert(lastLinePtr);
    assert(!lastLinePtr->nextPtr);

#if 0 /* THIS IS OLD IMPLEMENTATION */
    const TkTextSegment *segPtr = TkTextIndexGetContentSegment(&index1, NULL);

    /*
     * Advance to next character.
     */

    while (segPtr->size == 0) {
	segPtr = segPtr->nextPtr;
	assert(segPtr);
    }

    /*
     * Assume the following text content:
     *
     *    {"1" "\n"} {"\n"} {"2" "\n"} {"\n"}
     *      A   B      C      D   E      F
     *
     * Segment E is the last newline (F belongs to addtional empty line).
     * We have two cases where the last newline has to be preserved.
     *
     * 1. Deletion is starting in first line, then we have to preserve the
     *    last newline, return segment E.
     *
     * 2. Deletion is not starting at the first character in this line, then
     *    we have to preserve the last newline, return segment E.
     *
     * In all other cases return NULL.
     */

    if (segPtr->sectionPtr->linePtr->prevPtr && SegIsAtStartOfLine(segPtr)) {
	return NULL;
    }
#endif

    /*
     * The old implementation is erroneous, and has been changed:
     *
     * 1. Test the following script with old implementation:
     *	    text .t
     *      .t insert end "1\n2"
     *      .t delete 2.0 end
     *      .t insert end "2"
     *    The result of [.t get begin end] -> "12\n" is unexpected, the expected result is "1\n2\n".
     *
     * 2. The mathematical consistency now will be preserved:
     *      - The newly created text widget is clean and contains "\e"
     *        (\e is the always existing final newline in last line).
     *      - After insertion of "1\n2" at 'begin' we have "1\n2\e".
     *      - After [.t delete 2.0 end] the deletion starts with inserted character "2",
     *        and not with the inserted newline. Thus from mathematical point of view
     *        the result must be "1\n\e" (this means: the always existing final newline
     *        will never be deleted).
     *      - After [.t insert end "2"] the string "2" has been inserted at end, this means
     *        before "\e", so the new result is "1\n2\e".
     *
     * 3. It's a clean concept if the artificial newline is undeletable, the old concept is
     *    hard to understand for a user, and error-prone.
     */

    assert(lastLinePtr->prevPtr);
    return lastLinePtr->prevPtr->lastPtr; /* return final newline \e */
}

/*
 *----------------------------------------------------------------------
 *
 * DeleteIndexRange --
 *
 *	This function implements most of the functionality of the "delete"
 *	widget command.
 *
 * Results:
 *	Returns whether the widget hasn't been destroyed.
 *
 * Side effects:
 *	Characters and other entities (windows, images) get deleted from the
 *	text.
 *
 *	If 'viewUpdate' is true, we may adjust the window contents'
 *	y-position, and scrollbar setting.
 *
 *	If 'viewUpdate' is true, true we can guarantee that textPtr->topIndex
 *	points to a valid TkTextLine after this function returns. However, if
 *	'viewUpdate' is false, then there is no such guarantee (since
 *	topIndex.linePtr can be garbage). The caller is expected to take
 *	actions to ensure the topIndex is validated before laying out the
 *	window again.
 *
 *----------------------------------------------------------------------
 */

static bool
DeleteOnLastLine(
    TkSharedText *sharedTextPtr,
    const TkTextLine *lastLinePtr,
    int flags) /* deletion flags */
{
    assert(lastLinePtr);
    assert(!lastLinePtr->nextPtr);

    if (flags & DELETE_MARKS) {
	const TkTextSegment *segPtr = lastLinePtr->segPtr;

	while (segPtr->size == 0) {
	    if ((flags & DELETE_MARKS) && TkTextIsNormalMark(segPtr)) {
		return true;
	    }
	    segPtr = segPtr->nextPtr;
	}
    }

    return false;
}

static bool
DeleteEndMarker(
    const TkTextIndex *indexPtr,
    int flags)
{
    const TkTextSegment *segPtr;

    return (flags & DELETE_MARKS)
	    && (segPtr = TkTextIndexGetSegment(indexPtr))
	    && TkTextIsNormalMark(segPtr);
}

static bool
DeleteIndexRange(
    TkSharedText *sharedTextPtr,/* Shared portion of peer widgets. */
    TkText *textPtr,		/* Overall information about text widget. */
    const TkTextIndex *indexPtr1,
				/* Index describing location of first character (or other entity)
				 * to delete. */
    const TkTextIndex *indexPtr2,
				/* Index describing location of last character (or other entity)
				 * to delete. NULL means just delete the one character given by
				 * indexPtr1. */
    int flags,			/* Flags controlling the deletion. */
    bool viewUpdate,		/* Update vertical view if set. */
    bool triggerWatchDelete,	/* Should we trigger the watch command for deletion? */
    bool triggerWatchInsert,	/* Should we trigger the watch command for insertion? */
    bool userFlag,		/* Trigger user modification? */
    bool final)			/* This is the final call in a sequence of ranges. */
{
    TkTextIndex index1, index2, index3;
    TkTextPosition *textPosition;
    TkTextPosition textPosBuf[PIXEL_CLIENTS];
    TkTextUndoInfo undoInfo;
    TkTextUndoInfo *undoInfoPtr;
    TkTextLine *lastLinePtr;

    if (!sharedTextPtr) {
	sharedTextPtr = textPtr->sharedTextPtr;
    }

    if (triggerWatchInsert) {
	TkTextIndexToByteIndex((TkTextIndex *) indexPtr1); /* mutable due to concept */
    }

    if (TkTextIndexIsEndOfText(indexPtr1)) {
	return true; /* nothing to delete */
    }

    /*
     * Prepare the starting and stopping indices.
     */

    if (indexPtr2) {
	if (TkTextIndexCompare(indexPtr1, indexPtr2) >= 0) {
	    return true; /* there is nothing to delete */
	}
	index1 = *indexPtr1;
	index2 = *indexPtr2;
    } else if (!TkTextIndexForwChars(textPtr, indexPtr1, 1, &index2, COUNT_INDICES)) {
	return true;
    } else {
	index1 = *indexPtr1;
    }

    index3 = index2;

    if (!TkTextIndexGetLine(&index2)->nextPtr
	    && !DeleteEndMarker(&index2, flags)
	    && TkTextGetUndeletableNewline(lastLinePtr = TkTextIndexGetLine(&index2))
	    && !DeleteOnLastLine(sharedTextPtr, lastLinePtr, flags)) {
	/*
	 * This is a very special case. If the last newline is undeletable, we do not
	 * have a deletable marker at end of range, and there is no deletable mark on
	 * last line, then decrement the end of range.
	 */

	TkTextIndexBackBytes(textPtr, &index2, 1, &index2);

	if (TkTextIndexIsEqual(&index1, &index2)) {
	    if (lastLinePtr->prevPtr) {
		if (lastLinePtr->prevPtr->lastPtr->tagInfoPtr != sharedTextPtr->emptyTagInfoPtr) {
		    /* we have to delete tags on previous newline, that's all */
		    TkTextClearSelection(sharedTextPtr, &index1, &index3);
		    TkTextClearTags(sharedTextPtr, textPtr, &index1, &index3, false);
		} else {
		    assert(TkTextTagSetIsEmpty(lastLinePtr->prevPtr->lastPtr->tagInfoPtr));
		}
	    }
	    return true; /* nothing to do */
	}

	if (lastLinePtr->prevPtr->lastPtr->tagInfoPtr != sharedTextPtr->emptyTagInfoPtr) {
	    if (!TkTextTagBitContainsSet(sharedTextPtr->selectionTags,
		    lastLinePtr->prevPtr->lastPtr->tagInfoPtr)) {
		/*
		 * Last newline is tagged with any non-selection tag, so we have to
		 * re-include this character.
		 */
		flags |= DELETE_LASTLINE;
		index2 = index3;
	    }
	}
    }

    /*
     * Call the "watch" command for deletion. Take into account that the
     * receiver might change the text content inside the callback, although
     * he shouldn't do this.
     */

    if (triggerWatchDelete) {
	Tcl_Obj *delObj = TextGetText(textPtr, &index1, &index2, NULL, NULL, UINT_MAX, false, true);
	char const *deleted = Tcl_GetString(delObj);
	bool unchanged;
	bool rc;

	TkTextIndexSave(&index1);
	TkTextIndexSave(&index2);
	Tcl_IncrRefCount(delObj);
	rc = TriggerWatchEdit(textPtr, userFlag, "delete", &index1, &index2, deleted, final);
	Tcl_GuardedDecrRefCount(delObj);
	unchanged = TkTextIndexRebuild(&index1) && TkTextIndexRebuild(&index2);

	if (!rc) { return false; } /* the receiver has destroyed this widget */

	if (!unchanged && TkTextIndexCompare(&index1, &index2) >= 0) {
	    /* This can only happen if the receiver of the trigger command did any modification. */
	    return true;
	}
    }

    TkTextClearSelection(sharedTextPtr, &index1, &index3);

    /*
     * Tell the display what's about to happen, so it can discard obsolete
     * display information, then do the deletion. Also, if the deletion
     * involves the top line on the screen, then we have to reset the view
     * (the deletion will invalidate textPtr->topIndex). Compute what the new
     * first character will be, then do the deletion, then reset the view.
     */

    TkTextChanged(sharedTextPtr, NULL, &index1, &index2);

    if (sharedTextPtr->numPeers > sizeof(textPosBuf)/sizeof(textPosBuf[0])) {
	textPosition = malloc(sizeof(textPosition[0])*sharedTextPtr->numPeers);
    } else {
	textPosition = textPosBuf;
    }
    InitPosition(sharedTextPtr, textPosition);
    FindNewTopPosition(sharedTextPtr, textPosition, &index1, &index2, 0);

    undoInfoPtr = TkTextUndoStackIsFull(sharedTextPtr->undoStack) ? NULL : &undoInfo;
    TkBTreeDeleteIndexRange(sharedTextPtr, &index1, &index2, flags, undoInfoPtr);

    /*
     * Push the deletion onto the undo stack, and update the modified status of the widget.
     * Try to join with previously pushed undo token, if possible.
     */

    if (undoInfoPtr) {
	const TkTextUndoSubAtom *subAtom;

	PushUndoSeparatorIfNeeded(sharedTextPtr, sharedTextPtr->autoSeparators, TK_TEXT_EDIT_DELETE);

	if (TkTextUndoGetMaxSize(sharedTextPtr->undoStack) == 0
		|| TkTextUndoGetCurrentSize(sharedTextPtr->undoStack) + undoInfo.byteSize
			<= TkTextUndoGetMaxSize(sharedTextPtr->undoStack)) {
	    if (sharedTextPtr->lastUndoTokenType != TK_TEXT_UNDO_DELETE
		    || !((subAtom = TkTextUndoGetLastUndoSubAtom(sharedTextPtr->undoStack))
			    && TkBTreeJoinUndoDelete(subAtom->item, subAtom->size,
				    undoInfo.token, undoInfo.byteSize))) {
		TkTextPushUndoToken(sharedTextPtr, undoInfo.token, undoInfo.byteSize);
	    }
	    sharedTextPtr->lastUndoTokenType = TK_TEXT_UNDO_DELETE;
	    sharedTextPtr->prevUndoStartIndex =
		    ((TkTextUndoTokenRange *) undoInfo.token)->startIndex;
	    sharedTextPtr->prevUndoEndIndex = ((TkTextUndoTokenRange *) undoInfo.token)->endIndex;
	    /* stack has changed anyway, but TkBTreeJoinUndoDelete didn't trigger */
	    sharedTextPtr->undoStackEvent = true;
	} else {
	    assert(undoInfo.token->undoType->destroyProc);
	    undoInfo.token->undoType->destroyProc(sharedTextPtr, undoInfo.token, false);
	    free(undoInfo.token);
	    DEBUG_ALLOC(tkTextCountDestroyUndoToken++);
	}

	sharedTextPtr->lastEditMode = TK_TEXT_EDIT_DELETE;
    }

    UpdateModifiedFlag(sharedTextPtr, true);
    TkTextUpdateAlteredFlag(sharedTextPtr);
    SetNewTopPosition(sharedTextPtr, textPtr, textPosition, viewUpdate);

    if (textPosition != textPosBuf) {
	free(textPosition);
    }

    /*
     * Lastly, trigger the "watch" command for insertion. This must be the last action,
     * probably the receiver is calling some widget commands inside the callback.
     */

    if (triggerWatchInsert) {
	if (!TriggerWatchEdit(textPtr, userFlag, "insert", indexPtr1, indexPtr1, NULL, final)) {
	    return false; /* widget has been destroyed */
	}
    }

    return true;
}

/*
 *----------------------------------------------------------------------
 *
 * TextFetchSelection --
 *
 *	This function is called back by Tk when the selection is requested by
 *	someone. It returns part or all of the selection in a buffer provided
 *	by the caller.
 *
 * Results:
 *	The return value is the number of non-NULL bytes stored at buffer.
 *	Buffer is filled (or partially filled) with a NULL-terminated string
 *	containing part or all of the selection, as given by offset and
 *	maxBytes.
 *
 * Side effects:
 *	None.
 *
 *----------------------------------------------------------------------
 */

static int
TextFetchSelection(
    ClientData clientData,	/* Information about text widget. */
    int offset,			/* Offset within selection of first character to be returned. */
    char *buffer,		/* Location in which to place selection. */
    int maxBytes)		/* Maximum number of bytes to place at buffer, not including
    				 * terminating NULL character. */
{
    TkText *textPtr = clientData;
    TkTextSearch *searchPtr;
    Tcl_Obj *selTextPtr;
    int numBytes;

    if ((!textPtr->exportSelection) || Tcl_IsSafe(textPtr->interp)) {
	return -1;
    }

    /*
     * Find the beginning of the next range of selected text. Note: if the
     * selection is being retrieved in multiple pieces (offset != 0) and some
     * modification has been made to the text that affects the selection then
     * reject the selection request (make 'em start over again).
     */

    if (offset == 0) {
	TkTextIndexSetupToStartOfText(&textPtr->selIndex, textPtr, textPtr->sharedTextPtr->tree);
	textPtr->abortSelections = false;
    } else if (textPtr->abortSelections) {
	return 0;
    }

    searchPtr = &textPtr->selSearch;

    if (offset == 0 || !TkBTreeCharTagged(&textPtr->selIndex, textPtr->selTagPtr)) {
	TkTextIndex eof;

	TkTextIndexSetupToEndOfText(&eof, textPtr, textPtr->sharedTextPtr->tree);
	TkBTreeStartSearch(&textPtr->selIndex, &eof, textPtr->selTagPtr, searchPtr, SEARCH_NEXT_TAGON);
	if (!TkBTreeNextTag(searchPtr)) {
	    return offset == 0 ? -1 : 0;
	}
	textPtr->selIndex = searchPtr->curIndex;

	/*
	 * Find the end of the current range of selected text.
	 */

	if (!TkBTreeNextTag(searchPtr)) {
	    assert(!"TextFetchSelection couldn't find end of range");
	}
    } else {
	/* we are still inside tagged range */
    }

    /*
     * Iterate through the the selected ranges and collect the text content.
     *
     * NOTE:
     * The crux with TextFetchSelection is the old interface of this callback function,
     * it does not fit with the object design (Tcl_Obj), otherwise it would expect an
     * object as the result. Thus the actual "natural" implementation is a bit
     * ineffecient, because we are collecting the data with an object (we are using the
     * "get" mechanism), and afterwards the content of this object will be copied into
     * the buffer, and the object will be destroyed. Hopefully some day function
     * TextFetchSelection will be changed to new object design.
     */

    Tcl_IncrRefCount(selTextPtr = Tcl_NewObj());

    while (true) {
	TextGetText(textPtr, &textPtr->selIndex, &searchPtr->curIndex, &textPtr->selIndex,
		selTextPtr, maxBytes - GetByteLength(selTextPtr), true, false);

	if (GetByteLength(selTextPtr) == (TkSizeT)maxBytes) {
	    break;
	}

	/*
	 * Find the beginning of the next range of selected text.
	 */

	if (!TkBTreeNextTag(searchPtr)) {
	    break;
	}

	textPtr->selIndex = searchPtr->curIndex;

	/*
	 * Find the end of the current range of selected text.
	 */

	if (!TkBTreeNextTag(searchPtr)) {
	    assert(!"TextFetchSelection couldn't find end of range");
	}
    }

    numBytes = GetByteLength(selTextPtr);
    memcpy(buffer, Tcl_GetString(selTextPtr), numBytes);
    Tcl_GuardedDecrRefCount(selTextPtr);
    return numBytes;
}

/*
 *----------------------------------------------------------------------
 *
 * TkTextSelectionEvent --
 *
 *	When anything relevant to the "sel" tag has been changed, call this
 *	function to generate a <<Selection>> event.
 *
 * Results:
 *	None.
 *
 * Side effects:
 *	If <<Selection>> bindings are present, they will trigger.
 *
 *----------------------------------------------------------------------
 */

void
TkTextSelectionEvent(
    TkText *textPtr)
{
    /*
     * Send an event that the selection changed. This is equivalent to:
     *     event generate $textWidget <<Selection>>
     */

    SendVirtualEvent(textPtr->tkwin, "Selection", NULL);
}

/*
 *----------------------------------------------------------------------
 *
 * TkTextLostSelection --
 *
 *	This function is called back by Tk when the selection is grabbed away
 *	from a text widget. On Windows and Mac systems, we want to remember
 *	the selection for the next time the focus enters the window. On Unix,
 *	just remove the "sel" tag from everything in the widget.
 *
 * Results:
 *	None.
 *
 * Side effects:
 *	The "sel" tag is cleared from the window.
 *
 *----------------------------------------------------------------------
 */

void
TkTextLostSelection(
    ClientData clientData)	/* Information about text widget. */
{
    TkText *textPtr = clientData;

    if (TkpAlwaysShowSelection(textPtr->tkwin)) {
	TkTextIndex start, end;

	if ((!textPtr->exportSelection) || Tcl_IsSafe(textPtr->interp)) {
	    return;
	}

	/*
	 * On Windows and Mac systems, we want to remember the selection for
	 * the next time the focus enters the window. On Unix, just remove the
	 * "sel" tag from everything in the widget.
	 */

	TkTextIndexSetupToStartOfText(&start, textPtr, textPtr->sharedTextPtr->tree);
	TkTextIndexSetupToEndOfText(&end, textPtr, textPtr->sharedTextPtr->tree);
	TkBTreeTag(textPtr->sharedTextPtr, textPtr, &start, &end, textPtr->selTagPtr,
		false, NULL, TkTextRedrawTag);
    }

    /*
     * Send an event that the selection changed. This is equivalent to:
     *	   event generate $textWidget <<Selection>>
     */

    TkTextSelectionEvent(textPtr);

    textPtr->flags &= ~GOT_SELECTION;
}

/*
 *----------------------------------------------------------------------
 *
 * TextBlinkProc --
 *
 *	This function is called as a timer handler to blink the insertion
 *	cursor off and on.
 *
 * Results:
 *	None.
 *
 * Side effects:
 *	The cursor gets turned on or off, redisplay gets invoked, and this
 *	function reschedules itself.
 *
 *----------------------------------------------------------------------
 */

static void
TextBlinkProc(
    ClientData clientData)	/* Pointer to record describing text. */
{
    TkText *textPtr = clientData;
    unsigned oldFlags = textPtr->flags;

    if (textPtr->state == TK_TEXT_STATE_DISABLED
	    || !(textPtr->flags & HAVE_FOCUS)
	    || textPtr->insertOffTime == 0) {
	if (!(textPtr->flags & HAVE_FOCUS) && textPtr->insertUnfocussed != TK_TEXT_INSERT_NOFOCUS_NONE) {
	    /*
	     * The widget doesn't have the focus yet it is configured to
	     * display the cursor when it doesn't have the focus. Act now!
	     */

	    textPtr->flags |= INSERT_ON;
	} else if (textPtr->insertOffTime == 0) {
	    /*
	     * The widget was configured to have zero offtime while the
	     * insertion point was not displayed. We have to display it once.
	     */

	    textPtr->flags |= INSERT_ON;
	}
    } else {
	if (textPtr->flags & INSERT_ON) {
	    textPtr->flags &= ~INSERT_ON;
	    textPtr->insertBlinkHandler = Tcl_CreateTimerHandler(
		    textPtr->insertOffTime, TextBlinkProc, textPtr);
	} else {
	    textPtr->flags |= INSERT_ON;
	    textPtr->insertBlinkHandler = Tcl_CreateTimerHandler(
		    textPtr->insertOnTime, TextBlinkProc, textPtr);
	}
    }

    if (oldFlags != textPtr->flags) {
	int x, y, w, h;

	if (TkTextGetCursorBbox(textPtr, &x, &y, &w, &h)) {
	    int inset = textPtr->borderWidth + textPtr->highlightWidth;
	    TkTextRedrawRegion(textPtr, x + inset, y + inset, w, h);
	}
    }
}

/*
 *----------------------------------------------------------------------
 *
 * TextInsertCmd --
 *
 *	This function is invoked to process the "insert" and "replace" widget
 *	commands for text widgets.
 *
 * Results:
 *	A standard Tcl result.
 *
 * Side effects:
 *	See the user documentation.
 *
 *	If 'viewUpdate' is true, we may adjust the window contents'
 *	y-position, and scrollbar setting.
 *
 *----------------------------------------------------------------------
 */

static int
TextInsertCmd(
    TkText *textPtr,		/* Information about text widget. */
    Tcl_Interp *interp,		/* Current interpreter. */
    int objc,			/* Number of arguments. */
    Tcl_Obj *const objv[],	/* Argument objects. */
    const TkTextIndex *indexPtr,/* Index at which to insert. */
    bool viewUpdate,		/* Update the view if set. */
    bool triggerWatchDelete,	/* Should we trigger the watch command for deletion? */
    bool triggerWatchInsert,	/* Should we trigger the watch command for insertion? */
    bool userFlag,		/* Trigger user modification? */
    bool parseHyphens)		/* Should we parse hyphens? (tk_textInsert) */
{
    TkTextIndex index1, index2;
    TkSharedText *sharedTextPtr;
    TkTextTag *hyphenTagPtr = NULL;
    int rc = TCL_OK;
    int j;

    assert(textPtr);
    assert(!TkTextIsDeadPeer(textPtr));

    sharedTextPtr = textPtr->sharedTextPtr;

    if (parseHyphens && objc > 1 && *Tcl_GetString(objv[0]) == '-') {
	int argc;
	Tcl_Obj **argv;

	if (strcmp(Tcl_GetString(objv[0]), "-hyphentags") != 0) {
	    Tcl_SetObjResult(interp, Tcl_ObjPrintf(
		    "bad option \"%s\": must be -hyphentags", Tcl_GetString(objv[0])));
	    Tcl_SetErrorCode(interp, "TK", "TEXT", "INDEX_OPTION", NULL);
	    return TCL_ERROR;
	}
	if (Tcl_ListObjGetElements(interp, objv[1], &argc, &argv) != TCL_OK) {
	    return TCL_ERROR;
	}
	for (j = 0; j < argc; ++j) {
	    TkTextTag *tagPtr = TkTextCreateTag(textPtr, Tcl_GetString(argv[j]), NULL);
	    tagPtr->nextPtr = hyphenTagPtr;
	    hyphenTagPtr = tagPtr;
	}
	objc -= 2;
	objv += 2;
    }

    for (j = 0; j < objc && GetByteLength(objv[j]) == 0; j += 2) {
	/* empty loop body */
    }
    index1 = *indexPtr;

    while (j < objc) {
	Tcl_Obj *stringPtr = objv[j];
	Tcl_Obj *tagPtr = (j + 1 < objc) ? objv[j + 1] : NULL;
	char const *string = Tcl_GetString(stringPtr);
	unsigned length = GetByteLength(stringPtr);
	int k = j + 2;
	bool final;

	while (k < objc && GetByteLength(objv[k]) == 0) {
	    k += 2;
	}
	final = objc <= k;

	if (length > 0) {
	    int numTags = 0;
	    Tcl_Obj **tagNamePtrs = NULL;
	    TkTextTagSet *tagInfoPtr = NULL;

	    /*
	     * Call the "watch" command for deletion. Take into account that the
	     * receiver might change the text content, although he shouldn't do this.
	     */

	    if (triggerWatchDelete) {
		TkTextIndexSave(&index1);
		if (!TriggerWatchEdit(textPtr, userFlag, "delete", &index1, &index1, NULL, final)) {
		    return rc;
		}
		TkTextIndexRebuild(&index1);
	    }

	    if (tagPtr) {
		int i;

		if (Tcl_ListObjGetElements(interp, tagPtr, &numTags, &tagNamePtrs) != TCL_OK) {
		    rc = TCL_ERROR;
		} else if (numTags > 0) {
		    TkTextTag *tagPtr;

		    tagInfoPtr = TkTextTagSetResize(NULL, sharedTextPtr->tagInfoSize);

		    for (i = 0; i < numTags; ++i) {
			tagPtr = TkTextCreateTag(textPtr, Tcl_GetString(tagNamePtrs[i]), NULL);
			if (tagPtr->index >= TkTextTagSetSize(tagInfoPtr)) {
			    tagInfoPtr = TkTextTagSetResize(tagInfoPtr, sharedTextPtr->tagInfoSize);
			}
			tagInfoPtr = TkTextTagSetAddToThis(tagInfoPtr, tagPtr->index);
		    }
		}
	    }

	    InsertChars(textPtr, &index1, &index2, string, length,
		    viewUpdate, tagInfoPtr, hyphenTagPtr, parseHyphens);
	    if (tagInfoPtr) {
		TkTextTagSetDecrRefCount(tagInfoPtr);
	    }

	    /*
	     * Lastly, trigger the "watch" command for insertion. This must be the last action,
	     * probably the receiver is calling some widget commands inside the callback.
	     */

	    if (triggerWatchInsert) {
		if (!TriggerWatchEdit(textPtr, userFlag, "insert", &index1, &index2, string, final)) {
		    return rc;
		}
	    }

	    if (rc != TCL_OK) {
		return rc;
	    }
	    index1 = index2;
	}

	j = k;
    }

    return rc;
}

/*
 *----------------------------------------------------------------------
 *
 * TextSearchCmd --
 *
 *	This function is invoked to process the "search" widget command for
 *	text widgets. See the user documentation for details on what it does.
 *
 * Results:
 *	A standard Tcl result.
 *
 * Side effects:
 *	See the user documentation.
 *
 *----------------------------------------------------------------------
 */

static int
TextSearchCmd(
    TkText *textPtr,		/* Information about text widget. */
    Tcl_Interp *interp,		/* Current interpreter. */
    int objc,			/* Number of arguments. */
    Tcl_Obj *const objv[])	/* Argument objects. */
{
    int i, argsLeft, code;
    SearchSpec searchSpec;

    static const char *const switchStrings[] = {
	"-hidden",
	"--", "-all", "-backwards", "-count", "-discardhyphens", "-elide",
	"-exact", "-forwards", "-nocase", "-nolinestop", "-overlap", "-regexp",
	"-strictlimits", NULL
    };
    enum SearchSwitches {
	TK_TEXT_SEARCH_HIDDEN, TK_TEXT_SEARCH_END, TK_TEXT_SEARCH_ALL, TK_TEXT_SEARCH_BACK,
	TK_TEXT_SEARCH_COUNT, TK_TEXT_SEARCH_DISCARDHYPHENS, TK_TEXT_SEARCH_ELIDE, TK_TEXT_SEARCH_EXACT,
	TK_TEXT_SEARCH_FWD, TK_TEXT_SEARCH_NOCASE, TK_TEXT_SEARCH_NOLINESTOP, TK_TEXT_SEARCH_OVERLAP,
	TK_TEXT_SEARCH_REGEXP, TK_TEXT_SEARCH_STRICTLIMITS
    };

    /*
     * Set up the search specification, including the last 4 fields which are
     * text widget specific.
     */

    searchSpec.textPtr = textPtr;
    searchSpec.exact = true;
    searchSpec.noCase = false;
    searchSpec.all = false;
    searchSpec.backwards = false;
    searchSpec.varPtr = NULL;
    searchSpec.countPtr = NULL;
    searchSpec.resPtr = NULL;
    searchSpec.searchElide = false;
    searchSpec.searchHyphens = true;
    searchSpec.noLineStop = false;
    searchSpec.overlap = false;
    searchSpec.strictLimits = false;
    searchSpec.numLines = TkBTreeNumLines(textPtr->sharedTextPtr->tree, textPtr);
    searchSpec.clientData = textPtr;
    searchSpec.addLineProc = &TextSearchAddNextLine;
    searchSpec.foundMatchProc = &TextSearchFoundMatch;
    searchSpec.lineIndexProc = &TextSearchGetLineIndex;

    /*
     * Parse switches and other arguments.
     */

    for (i = 2; i < objc; ++i) {
	int index;

	if (Tcl_GetString(objv[i])[0] != '-') {
	    break;
	}

	if (Tcl_GetIndexFromObjStruct(NULL, objv[i], switchStrings,
		sizeof(char *), "switch", 0, &index) != TCL_OK) {
	    /*
	     * Hide the -hidden option, generating the error description with
	     * the side effects of T_GIFO.
	     */

	    (void) Tcl_GetIndexFromObjStruct(interp, objv[i], switchStrings + 1,
		    sizeof(char *), "switch", 0, &index);
	    return TCL_ERROR;
	}

	switch ((enum SearchSwitches) index) {
	case TK_TEXT_SEARCH_END:
	    i += 1;
	    goto endOfSwitchProcessing;
	case TK_TEXT_SEARCH_ALL:
	    searchSpec.all = true;
	    break;
	case TK_TEXT_SEARCH_BACK:
	    searchSpec.backwards = true;
	    break;
	case TK_TEXT_SEARCH_COUNT:
	    if (i >= objc - 1) {
		Tcl_SetObjResult(interp, Tcl_NewStringObj("no value given for \"-count\" option", -1));
		Tcl_SetErrorCode(interp, "TK", "TEXT", "VALUE", NULL);
		return TCL_ERROR;
	    }
	    i += 1;

	    /*
	     * Assumption objv[i] isn't going to disappear on us during this
	     * function, which is fair.
	     */

	    searchSpec.varPtr = objv[i];
	    break;
	case TK_TEXT_SEARCH_DISCARDHYPHENS:
	    searchSpec.searchHyphens = false;
	    break;
	case TK_TEXT_SEARCH_ELIDE:
	case TK_TEXT_SEARCH_HIDDEN:
	    searchSpec.searchElide = true;
	    break;
	case TK_TEXT_SEARCH_EXACT:
	    searchSpec.exact = true;
	    break;
	case TK_TEXT_SEARCH_FWD:
	    searchSpec.backwards = false;
	    break;
	case TK_TEXT_SEARCH_NOCASE:
	    searchSpec.noCase = true;
	    break;
	case TK_TEXT_SEARCH_NOLINESTOP:
	    searchSpec.noLineStop = true;
	    break;
	case TK_TEXT_SEARCH_OVERLAP:
	    searchSpec.overlap = true;
	    break;
	case TK_TEXT_SEARCH_STRICTLIMITS:
	    searchSpec.strictLimits = true;
	    break;
	case TK_TEXT_SEARCH_REGEXP:
	    searchSpec.exact = false;
	    break;
	default:
	    assert(!"unexpected switch fallthrough");
	}
    }
  endOfSwitchProcessing:

    argsLeft = objc - (i + 2);
    if (argsLeft != 0 && argsLeft != 1) {
	Tcl_WrongNumArgs(interp, 2, objv, "?switches? pattern index ?stopIndex?");
	return TCL_ERROR;
    }

    if (searchSpec.noLineStop && searchSpec.exact) {
	Tcl_SetObjResult(interp, Tcl_NewStringObj(
		"the \"-nolinestop\" option requires the \"-regexp\" option to be present", -1));
	Tcl_SetErrorCode(interp, "TK", "TEXT", "SEARCH_USAGE", NULL);
	return TCL_ERROR;
    }

    if (searchSpec.overlap && !searchSpec.all) {
	Tcl_SetObjResult(interp, Tcl_NewStringObj(
		"the \"-overlap\" option requires the \"-all\" option to be present", -1));
	Tcl_SetErrorCode(interp, "TK", "TEXT", "SEARCH_USAGE", NULL);
	return TCL_ERROR;
    }

    /*
     * Scan through all of the lines of the text circularly, starting at the
     * given index. 'objv[i]' is the pattern which may be an exact string or a
     * regexp pattern depending on the flags set above.
     */

    code = SearchPerform(interp, &searchSpec, objv[i], objv[i + 1], argsLeft == 1 ? objv[i + 2] : NULL);
    if (code != TCL_OK) {
	goto cleanup;
    }

    /*
     * Set the '-count' variable, if given.
     */

    if (searchSpec.varPtr && searchSpec.countPtr) {
	Tcl_IncrRefCount(searchSpec.countPtr);
	if (!Tcl_ObjSetVar2(interp, searchSpec.varPtr, NULL, searchSpec.countPtr, TCL_LEAVE_ERR_MSG)) {
	    code = TCL_ERROR;
	    goto cleanup;
	}
    }

    /*
     * Set the result.
     */

    if (searchSpec.resPtr) {
	Tcl_SetObjResult(interp, searchSpec.resPtr);
    }

  cleanup:
    if (searchSpec.countPtr) {
	Tcl_GuardedDecrRefCount(searchSpec.countPtr);
    }
    if (searchSpec.resPtr) {
	Tcl_GuardedDecrRefCount(searchSpec.resPtr);
    }
    return code;
}

/*
 *----------------------------------------------------------------------
 *
 * TextSearchGetLineIndex --
 *
 *	Extract a row, text offset index position from an objPtr.
 *
 *	This means we ignore any embedded windows/images and elidden text
 *	(unless we are searching that).
 *
 * Results:
 *	Standard Tcl error code (with a message in the interpreter on error
 *	conditions).
 *
 *	The offset placed in offsetPosPtr is a utf-8 char* byte index for
 *	exact searches, and a Unicode character index for regexp searches.
 *
 *	The line number should start at zero (searches which wrap around
 *	assume the first line is numbered 0).
 *
 * Side effects:
 *	None.
 *
 *----------------------------------------------------------------------
 */

static int
TextSearchGetLineIndex(
    Tcl_Interp *interp,		/* For error messages. */
    Tcl_Obj *objPtr,		/* Contains a textual index like "1.2" */
    SearchSpec *searchSpecPtr,	/* Contains other search parameters. */
    int *linePosPtr,		/* For returning the line number. */
    int *offsetPosPtr)		/* For returning the text offset in the line. */
{
    TkTextIndex index;
    int line, byteIndex;
    TkText *textPtr = searchSpecPtr->clientData;
    TkTextLine *linePtr;

    if (!TkTextGetIndexFromObj(interp, textPtr, objPtr, &index)) {
	return TCL_ERROR;
    }

    assert(textPtr);
    line = TkBTreeLinesTo(textPtr->sharedTextPtr->tree, textPtr, TkTextIndexGetLine(&index), NULL);
    if (line >= searchSpecPtr->numLines) {
	line = searchSpecPtr->numLines - 1;
	linePtr = TkBTreeFindLine(textPtr->sharedTextPtr->tree, textPtr, line);
	assert(linePtr); /* this may only fail with dead peers */
	if (textPtr->endMarker == textPtr->sharedTextPtr->endMarker
		|| textPtr->endMarker->sectionPtr->linePtr != TkTextIndexGetLine(&index)) {
	    byteIndex = linePtr->size;
	} else {
	    byteIndex = TkTextSegToIndex(textPtr->endMarker);
	}
    } else {
	linePtr = TkTextIndexGetLine(&index);
	byteIndex = TkTextIndexGetByteIndex(&index);
    }

    *offsetPosPtr = TextSearchIndexInLine(searchSpecPtr, linePtr, byteIndex);
    *linePosPtr = line;

    return TCL_OK;
}

/*
 *----------------------------------------------------------------------
 *
 * TextSearchIndexInLine --
 *
 *	Find textual index of 'byteIndex' in the searchable characters of
 *	'linePtr'.
 *
 *	This means we ignore any embedded windows/images and elidden text
 *	(unless we are searching that).
 *
 * Results:
 *	The returned index is a utf-8 char* byte index for exact searches, and
 *	a Unicode character index for regexp searches.
 *
 * Side effects:
 *	None.
 *
 *----------------------------------------------------------------------
 */

static unsigned
CountCharsInSeg(
    const TkTextSegment *segPtr)
{
    assert(segPtr->typePtr == &tkTextCharType);
    return Tcl_NumUtfChars(segPtr->body.chars, segPtr->size);
}

static unsigned
TextSearchIndexInLine(
    const SearchSpec *searchSpecPtr,
				/* Search parameters. */
    TkTextLine *linePtr,	/* The line we're looking at. */
    int byteIndex)		/* Index into the line. */
{
    TkTextSegment *segPtr;
    int leftToScan;
    unsigned index = 0;
    TkText *textPtr = searchSpecPtr->clientData;
    TkTextLine *startLinePtr = textPtr->startMarker->sectionPtr->linePtr;
    bool isCharSeg;

    index = 0;
    segPtr = (startLinePtr == linePtr) ? textPtr->startMarker : linePtr->segPtr;

    /*
     * TODO: Use new elide structure, but this requires a redesign of the whole
     * search algorithm.
     */

    for (leftToScan = byteIndex; leftToScan > 0; segPtr = segPtr->nextPtr) {
	if ((isCharSeg = segPtr->typePtr == &tkTextCharType)
		|| (searchSpecPtr->searchHyphens && segPtr->typePtr == &tkTextHyphenType)) {
	    if (searchSpecPtr->searchElide || !TkTextSegmentIsElided(textPtr, segPtr)) {
		if (leftToScan < segPtr->size) {
		    if (searchSpecPtr->exact) {
			index += leftToScan;
		    } else {
			index += isCharSeg ? Tcl_NumUtfChars(segPtr->body.chars, leftToScan) : 1;
		    }
		} else if (searchSpecPtr->exact) {
		    index += isCharSeg ? segPtr->size : 2;
		} else {
		    index += isCharSeg ? CountCharsInSeg(segPtr) : 1;
		}
	    }
	}
	leftToScan -= segPtr->size;
    }

    return index;
}

/*
 *----------------------------------------------------------------------
 *
 * TextSearchAddNextLine --
 *
 *	Adds a line from the text widget to the object 'theLine'.
 *
 * Results:
 *	A pointer to the TkTextLine corresponding to the given line, or NULL
 *	if there was no available line.
 *
 *	Also 'lenPtr' (if non-NULL) is filled in with the total length of
 *	'theLine' (not just what we added to it, but the length including what
 *	was already in there). This is in bytes for an exact search and in
 *	chars for a regexp search.
 *
 *	Also 'extraLinesPtr' (if non-NULL) will have its value incremented by
 *	1 for each additional logical line we have added because a newline is
 *	elided (this will only ever happen if we have chosen not to search
 *	elided text, of course).
 *
 * Side effects:
 *	Memory may be allocated or re-allocated for theLine's string
 *	representation.
 *
 *----------------------------------------------------------------------
 */

static ClientData
TextSearchAddNextLine(
    int lineNum,		/* Line we must add. */
    SearchSpec *searchSpecPtr,	/* Search parameters. */
    Tcl_Obj *theLine,		/* Object to append to. */
    int *lenPtr,		/* For returning the total length. */
    int *extraLinesPtr)		/* If non-NULL, will have its value
				 * incremented by the number of additional
				 * logical lines which are merged into this
				 * one by newlines being elided. */
{
    TkTextLine *linePtr, *thisLinePtr;
    TkTextSegment *segPtr, *lastPtr;
    TkText *textPtr = searchSpecPtr->clientData;
    TkTextLine *startLinePtr = textPtr->startMarker->sectionPtr->linePtr;
    TkTextLine *endLinePtr = textPtr->endMarker->sectionPtr->linePtr;
    bool nothingYet = true;

    /*
     * Extract the text from the line.
     */

    if (!(linePtr = TkBTreeFindLine(textPtr->sharedTextPtr->tree, textPtr, lineNum))) {
	return NULL;
    }
    thisLinePtr = linePtr;

    while (thisLinePtr) {
	bool elideWraps = false;

	segPtr = (startLinePtr == thisLinePtr) ? textPtr->startMarker : thisLinePtr->segPtr;
	lastPtr = (endLinePtr == thisLinePtr) ? textPtr->endMarker : NULL;

	/*
	 * TODO: Use new elide structure, but this requires a redesign of the whole
	 * search algorithm.
	 */

	for ( ; segPtr != lastPtr; segPtr = segPtr->nextPtr) {
	    if (segPtr->typePtr == &tkTextCharType
		    || (searchSpecPtr->searchHyphens && segPtr->typePtr == &tkTextHyphenType)) {
		if (!searchSpecPtr->searchElide && TkTextSegmentIsElided(textPtr, segPtr)) {
		    /*
		     * If we reach the end of the logical line, and if we have at
		     * least one character in the string, then we continue
		     * wrapping to the next logical line. If there are no
		     * characters yet, then the entire line of characters is
		     * elided and there's no need to complicate matters by
		     * wrapping - we'll look at the next line in due course.
		     */

		    if (!segPtr->nextPtr && !nothingYet) {
			elideWraps = true;
		    }
		} else if (segPtr->typePtr == &tkTextCharType) {
		    Tcl_AppendToObj(theLine, segPtr->body.chars, segPtr->size);
		    nothingYet = false;
		} else {
		    Tcl_AppendToObj(theLine, "\xc2\xad", 2); /* U+00AD */
		    nothingYet = false;
		}
	    }
	}
	if (!elideWraps) {
	    break;
	}
	lineNum += 1;
	if (lineNum >= searchSpecPtr->numLines) {
	    break;
	}
	thisLinePtr = TkBTreeNextLine(textPtr, thisLinePtr);
	if (thisLinePtr && extraLinesPtr) {
	    /*
	     * Tell our caller we have an extra line merged in.
	     */

	    *extraLinesPtr = *extraLinesPtr + 1;
	}
    }

    /*
     * If we're ignoring case, convert the line to lower case. There is no
     * need to do this for regexp searches, since they handle a flag for this
     * purpose.
     */

    if (searchSpecPtr->exact && searchSpecPtr->noCase) {
	Tcl_SetObjLength(theLine, Tcl_UtfToLower(Tcl_GetString(theLine)));
    }

    if (lenPtr) {
	*lenPtr = searchSpecPtr->exact ? GetByteLength(theLine) : Tcl_GetCharLength(theLine);
    }
    return linePtr;
}

/*
 *----------------------------------------------------------------------
 *
 * TextSearchFoundMatch --
 *
 *	Stores information from a successful search.
 *
 * Results:
 *	'true' if the information was stored, 'false' if the position at
 *	which the match was found actually falls outside the allowable
 *	search region (and therefore the search is actually complete).
 *
 * Side effects:
 *	Memory may be allocated in the 'countPtr' and 'resPtr' fields of
 *	'searchSpecPtr'. Each of those objects will have refCount zero and
 *	must eventually be freed or stored elsewhere as appropriate.
 *
 *----------------------------------------------------------------------
 */

static bool
TextSearchFoundMatch(
    int lineNum,		/* Line on which match was found. */
    SearchSpec *searchSpecPtr,	/* Search parameters. */
    ClientData clientData,	/* Token returned by the 'addNextLineProc', TextSearchAddNextLine.
    				 * May be NULL, in which we case we must generate it (from lineNum). */
    Tcl_Obj *theLine,		/* Text from current line, only accessed for exact searches, and
    				 * is allowed to be NULL for regexp searches. */
    int matchOffset,		/* Offset of found item in utf-8 bytes for exact search, Unicode
    				 * chars for regexp. */
    int matchLength)		/* Length also in bytes/chars as per search type. */
{
    int numChars;
    int leftToScan;
    TkTextIndex foundIndex;
    TkTextSegment *segPtr;
    TkTextLine *linePtr, *startLinePtr;
    TkText *textPtr = searchSpecPtr->clientData;
    int byteIndex;

    if (lineNum == searchSpecPtr->stopLine) {
	/*
	 * If the current index is on the wrong side of the stopIndex, then
	 * the item we just found is actually outside the acceptable range,
	 * and the search is over.
	 */

	if (searchSpecPtr->backwards ^ (matchOffset >= searchSpecPtr->stopOffset)) {
	    return false;
	}
    }

    /*
     * Calculate the character count, which may need augmenting if there are
     * embedded windows or elidden text.
     */

    if (searchSpecPtr->exact) {
	numChars = Tcl_NumUtfChars(Tcl_GetString(theLine) + matchOffset, matchLength);
    } else {
	numChars = matchLength;
    }

    /*
     * If we're using strict limits checking, ensure that the match with its
     * full length fits inside the given range.
     */

    if (searchSpecPtr->strictLimits && lineNum == searchSpecPtr->stopLine) {
	if (searchSpecPtr->backwards ^ (matchOffset + numChars > searchSpecPtr->stopOffset)) {
	    return false;
	}
    }

    /*
     * The index information returned by the regular expression parser only
     * considers textual information: it doesn't account for embedded windows,
     * elided text (when we are not searching elided text) or any other
     * non-textual info. Scan through the line's segments again to adjust both
     * matchChar and matchCount.
     *
     * We will walk through the segments of this line until we have either
     * reached the end of the match or we have reached the end of the line.
     */

    linePtr = clientData;
    if (!linePtr) {
	linePtr = TkBTreeFindLine(textPtr->sharedTextPtr->tree, textPtr, lineNum);
    }
    startLinePtr = textPtr->startMarker->sectionPtr->linePtr;

    /*
     * Find the starting point.
     */

    leftToScan = matchOffset;
    while (true) {
	/*
	 * Note that we allow leftToScan to be zero because we want to skip
	 * over any preceding non-textual items.
	 */

	segPtr = (linePtr == startLinePtr) ? textPtr->startMarker : linePtr->segPtr;
	byteIndex = TkTextSegToIndex(segPtr);

	/*
	 * TODO: Use new elide structure, but this requires a redesign of the whole
	 * search algorithm.
	 */

	for ( ; leftToScan >= 0 && segPtr; segPtr = segPtr->nextPtr) {
	    if (segPtr->typePtr == &tkTextCharType) {
		int size = searchSpecPtr->exact ? segPtr->size : (int) CountCharsInSeg(segPtr);

		if (!searchSpecPtr->searchElide && TkTextSegmentIsElided(textPtr, segPtr)) {
		    matchOffset += size;
		} else {
		    leftToScan -= size;
		}
	    } else if (searchSpecPtr->searchHyphens && segPtr->typePtr == &tkTextHyphenType) {
		int size = searchSpecPtr->exact ? 2 : 1;

		if (!searchSpecPtr->searchElide && TkTextSegmentIsElided(textPtr, segPtr)) {
		    matchOffset += size;
		} else {
		    leftToScan -= size;
		}
	    } else {
		assert(segPtr->size <= 1);
		matchOffset += segPtr->size;
	    }
	    byteIndex += segPtr->size;
	}

	assert(!segPtr || leftToScan < 0 || TkBTreeNextLine(textPtr, linePtr));

	if (segPtr || leftToScan < 0) {
	    break;
	}

	/*
	 * This will only happen if we are eliding newlines.
	 *
	 * We've wrapped to the beginning of the next logical line, which
	 * has been merged with the previous one whose newline was elided.
	 */

	linePtr = linePtr->nextPtr;
	lineNum += 1;
	matchOffset = 0;
    }

    /*
     * Calculate and store the found index in the result.
     */

    if (searchSpecPtr->exact) {
	TkTextMakeByteIndex(textPtr->sharedTextPtr->tree, textPtr, lineNum, matchOffset, &foundIndex);
    } else {
	TkTextMakeCharIndex(textPtr->sharedTextPtr->tree, textPtr, lineNum, matchOffset, &foundIndex);
    }

    if (searchSpecPtr->all) {
	if (!searchSpecPtr->resPtr) {
	    Tcl_IncrRefCount(searchSpecPtr->resPtr = Tcl_NewObj());
	}
	Tcl_ListObjAppendElement(NULL, searchSpecPtr->resPtr, TkTextNewIndexObj(&foundIndex));
    } else {
	Tcl_IncrRefCount(searchSpecPtr->resPtr = TkTextNewIndexObj(&foundIndex));
    }

    /*
     * Find the end point. Here 'leftToScan' could be negative already as a
     * result of the above loop if the segment we reached spanned the start of
     * the string. When we add matchLength it will become non-negative.
     */

    /*
     * TODO: Use new elide structure, but this requires a redesign of the whole
     * search algorithm.
     */

    for (leftToScan += matchLength; leftToScan > 0; segPtr = segPtr->nextPtr) {
	bool isCharSeg;

	if (!segPtr) {
	    /*
	     * We are on the next line - this of course should only ever
	     * happen with searches which have matched across multiple lines.
	     */

	    assert(TkBTreeNextLine(textPtr, linePtr));
	    linePtr = linePtr->nextPtr;
	    segPtr = linePtr->segPtr;
	    byteIndex = 0;
	}

	isCharSeg = (segPtr->typePtr == &tkTextCharType);

	if (!isCharSeg && (!searchSpecPtr->searchHyphens || segPtr->typePtr != &tkTextHyphenType)) {
	    /*
	     * Anything we didn't count in the search needs adding.
	     */

	    assert(segPtr->size <= 1);
	    numChars += segPtr->size;
	} else if (!searchSpecPtr->searchElide && TkTextSegmentIsElided(textPtr, segPtr)) {
	    numChars += isCharSeg ? CountCharsInSeg(segPtr) : 1;
	} else if (searchSpecPtr->exact) {
	    leftToScan -= isCharSeg ? segPtr->size : 2;
	} else {
	    leftToScan -= isCharSeg ? CountCharsInSeg(segPtr) : 1;
	}
    }

    /*
     * Now store the count result, if it is wanted.
     */

    if (searchSpecPtr->varPtr) {
	Tcl_Obj *tmpPtr = Tcl_NewIntObj(numChars);
	if (searchSpecPtr->all) {
	    if (!searchSpecPtr->countPtr) {
		searchSpecPtr->countPtr = Tcl_NewObj();
	    }
	    Tcl_ListObjAppendElement(NULL, searchSpecPtr->countPtr, tmpPtr);
	} else {
	    searchSpecPtr->countPtr = tmpPtr;
	}
    }

    return true;
}

/*
 *----------------------------------------------------------------------
 *
 * TkTextGetTabs --
 *
 *	Parses a string description of a set of tab stops.
 *
 * Results:
 *	The return value is a pointer to a malloc'ed structure holding parsed
 *	information about the tab stops. If an error occurred then the return
 *	value is NULL and an error message is left in the interp's result.
 *
 * Side effects:
 *	Memory is allocated for the structure that is returned. It is up to
 *	the caller to free this structure when it is no longer needed.
 *
 *----------------------------------------------------------------------
 */

TkTextTabArray *
TkTextGetTabs(
    Tcl_Interp *interp,		/* Used for error reporting. */
    TkText *textPtr,		/* Information about the text widget. */
    Tcl_Obj *stringPtr)		/* Description of the tab stops. See the text
				 * manual entry for details. */
{
    int objc, i, count;
    Tcl_Obj **objv;
    TkTextTabArray *tabArrayPtr;
    TkTextTab *tabPtr;
    double prevStop, lastStop;
    /*
     * Map these strings to TkTextTabAlign values.
     */
    static const char *const tabOptionStrings[] = {
	"left", "right", "center", "numeric", NULL
    };

    if (Tcl_ListObjGetElements(interp, stringPtr, &objc, &objv) != TCL_OK) {
	return NULL;
    }

    /*
     * First find out how many entries we need to allocate in the tab array.
     */

    count = 0;
    for (i = 0; i < objc; i++) {
	char c = Tcl_GetString(objv[i])[0];

	if (c != 'l' && c != 'r' && c != 'c' && c != 'n') {
	    count += 1;
	}
    }

    /*
     * Parse the elements of the list one at a time to fill in the array.
     */

    tabArrayPtr = malloc(sizeof(TkTextTabArray) + (count - 1)*sizeof(TkTextTab));
    tabArrayPtr->numTabs = 0;
    prevStop = 0.0;
    lastStop = 0.0;
    for (i = 0, tabPtr = &tabArrayPtr->tabs[0]; i < objc; i++, tabPtr++) {
	int index;

	/*
	 * This will round fractional pixels above 0.5 upwards, and otherwise
	 * downwards, to find the right integer pixel position.
	 */

	if (Tk_GetPixelsFromObj(interp, textPtr->tkwin, objv[i], &tabPtr->location) != TCL_OK) {
	    goto error;
	}

	if (tabPtr->location <= 0) {
	    Tcl_SetObjResult(interp, Tcl_ObjPrintf(
		    "tab stop \"%s\" is not at a positive distance", Tcl_GetString(objv[i])));
	    Tcl_SetErrorCode(interp, "TK", "VALUE", "TAB_STOP", NULL);
	    goto error;
	}

	prevStop = lastStop;
	if (Tk_GetDoublePixelsFromObj(interp, textPtr->tkwin, objv[i], &lastStop) != TCL_OK) {
	    goto error;
	}

	if (i > 0 && tabPtr->location <= (tabPtr - 1)->location) {
	    /*
	     * This tab is actually to the left of the previous one, which is
	     * illegal.
	     */

#ifdef _TK_ALLOW_DECREASING_TABS
	    /*
	     * Force the tab to be a typical character width to the right of
	     * the previous one, and update the 'lastStop' with the changed
	     * position.
	     */

	    tabPtr->location = (tabPtr - 1)->location;
	    tabPtr->location += (textPtr->charWidth > 0 ? textPtr->charWidth : 8);
	    lastStop = tabPtr->location;
#else
	    Tcl_SetObjResult(interp, Tcl_ObjPrintf(
		    "tabs must be monotonically increasing, but \"%s\" is "
		    "smaller than or equal to the previous tab",
		    Tcl_GetString(objv[i])));
	    Tcl_SetErrorCode(interp, "TK", "VALUE", "TAB_STOP", NULL);
	    goto error;
#endif /* _TK_ALLOW_DECREASING_TABS */
	}

	tabArrayPtr->numTabs += 1;

	/*
	 * See if there is an explicit alignment in the next list element.
	 * Otherwise just use "left".
	 */

	tabPtr->alignment = LEFT;
	if (i + 1 == objc) {
	    continue;
	}

	/*
	 * There may be a more efficient way of getting this.
	 */

	{ /* local scope */
#if TCL_UTF_MAX > 4
	    /*
	     * HACK: Support of pseudo UTF-8 strings. Needed because of this
	     * bad hack with TCL_UTF_MAX > 4, the whole thing is amateurish.
	     * (See function GetLineBreakFunc() about the very severe problems
	     * with TCL_UTF_MAX > 4).
	     */

	    int ch;
	    TkUtfToUniChar(Tcl_GetString(objv[i + 1]), &ch);
#else
	    /*
	     * Proper implementation for UTF-8 strings:
	     */

	    Tcl_UniChar ch;
	    Tcl_UtfToUniChar(Tcl_GetString(objv[i + 1]), &ch);
#endif
	    if (!Tcl_UniCharIsAlpha(ch)) {
		continue;
	    }
	}
	i += 1;

	if (Tcl_GetIndexFromObjStruct(interp, objv[i], tabOptionStrings,
		sizeof(char *), "tab alignment", 0, &index) != TCL_OK) {
	    goto error;
	}
	tabPtr->alignment = (TkTextTabAlign) index;
    }

    /*
     * For when we need to interpolate tab stops, store these two so we know
     * the tab stop size to very high precision. With the above checks, we can
     * guarantee that tabIncrement is strictly positive here.
     */

    tabArrayPtr->lastTab = lastStop;
    tabArrayPtr->tabIncrement = lastStop - prevStop;

    return tabArrayPtr;

  error:
    free(tabArrayPtr);
    return NULL;
}

/*
 *----------------------------------------------------------------------
 *
 * TextDumpCmd --
 *
 *	Return information about the text, tags, marks, and embedded windows
 *	and images in a text widget. See the man page for the description of
 *	the text dump operation for all the details.
 *
 * Results:
 *	A standard Tcl result.
 *
 * Side effects:
 *	Memory is allocated for the result, if needed (standard Tcl result
 *	side effects).
 *
 *----------------------------------------------------------------------
 */

static void
AppendOption(
    char *result,
    const char *str,
    const char *delim)
{
    unsigned len = strlen(result);

    if (delim && len > 0 && result[len - 1] != ' ' && result[len - 1] != '?') {
	strcpy(result + len, delim);
	len += strlen(delim);
    }
    strcpy(result + len, str);
}

static int
GetDumpFlags(
    TkText *textPtr,		/* Information about text widget. */
    Tcl_Interp *interp,		/* Current interpreter. */
    int objc,			/* Number of arguments. */
    Tcl_Obj *const objv[],	/* Argument objects. */
    unsigned allowed,		/* Which options are allowed? */
    unsigned dflt,		/* Default options (-all) */
    unsigned complete,		/* Complete options (-complete) */
    unsigned *what,		/* Store flags here. */
    int *lastArg,		/* Store index of last used argument, can be NULL. */
    TkTextIndex *index1,	/* Store first index here. */
    TkTextIndex *index2,	/* Store second index here. */
    Tcl_Obj **command)		/* Store command here, can be NULL. */
{
    static const char *const optStrings[] = {
	"-all", "-bindings", "-chars", "-command", "-complete", "-configurations",
	"-displaychars", "-displaytext", "-dontresolvecolors",
	"-dontresolvefonts", "-elide", "-image", "-includedbconfig",
	"-includedefaultconfig", "-includeselection", "-includesyscolors",
	"-includesysconfig", "-insertmark", "-mark", "-nested", "-node",
	"-setup", "-tag", "-text", "-window",
	NULL
    };
    enum opts {
	DUMP_ALL, DUMP_TAG_BINDINGS, DUMP_CHARS, DUMP_CMD, DUMP_COMPLETE, DUMP_TAG_CONFIGS,
	DUMP_DISPLAY_CHARS, DUMP_DISPLAY_TEXT, DUMP_DONT_RESOLVE_COLORS,
	DUMP_DONT_RESOLVE_FONTS, DUMP_ELIDE, DUMP_IMG, DUMP_INCLUDE_DATABASE_CONFIG,
	DUMP_INCLUDE_DEFAULT_CONFIG, DUMP_INCLUDE_SEL, DUMP_INCLUDE_SYSTEM_COLORS,
	DUMP_INCLUDE_SYSTEM_CONFIG, DUMP_INSERT_MARK, DUMP_MARK, DUMP_NESTED, DUMP_NODE,
	DUMP_TEXT_CONFIGS, DUMP_TAG, DUMP_TEXT, DUMP_WIN
    };
    static const unsigned dumpFlags[] = {
	0, TK_DUMP_TAG_BINDINGS, TK_DUMP_CHARS, 0, TK_DUMP_INSPECT_COMPLETE, TK_DUMP_TAG_CONFIGS,
	TK_DUMP_DISPLAY_CHARS, TK_DUMP_DISPLAY_TEXT, TK_DUMP_DONT_RESOLVE_COLORS,
	TK_DUMP_DONT_RESOLVE_FONTS, TK_DUMP_ELIDE, TK_DUMP_IMG, TK_DUMP_INCLUDE_DATABASE_CONFIG,
	TK_DUMP_INCLUDE_DEFAULT_CONFIG, TK_DUMP_INCLUDE_SEL, TK_DUMP_INCLUDE_SYSTEM_COLORS,
	TK_DUMP_INCLUDE_SYSTEM_CONFIG, TK_DUMP_INSERT_MARK, TK_DUMP_MARK, TK_DUMP_NESTED, TK_DUMP_NODE,
	TK_DUMP_TEXT_CONFIGS, TK_DUMP_TAG, TK_DUMP_TEXT, TK_DUMP_WIN
    };

    int arg;
    unsigned i;
    unsigned flags = 0;
    const char *myOptStrings[sizeof(optStrings)/sizeof(optStrings[0])];
    int myOptIndices[sizeof(optStrings)/sizeof(optStrings[0])];
    int myOptCount;

    assert(what);
    assert(!index1 == !index2);
    assert(DUMP_ALL == 0); /* otherwise next loop is wrong */
    assert(!complete || (complete & dflt) == dflt);

    /* We know that option -all is allowed in any case. */
    myOptStrings[0] = optStrings[DUMP_ALL];
    myOptIndices[0] = DUMP_ALL;
    myOptCount = 1;

    for (i = 1; i < sizeof(optStrings)/sizeof(optStrings[0]) - 1; ++i) {
	if (i == DUMP_CMD ? !!command : (allowed & dumpFlags[i]) == dumpFlags[i]) {
	    myOptStrings[myOptCount] = optStrings[i];
	    myOptIndices[myOptCount] = i;
	    myOptCount += 1;
	}
    }
    myOptStrings[myOptCount] = NULL;

    if (lastArg) {
	*lastArg = 0;
    }
    *what = 0;

    for (arg = 2; arg < objc && Tcl_GetString(objv[arg])[0] == '-'; ++arg) {
	int index;

	if (Tcl_GetString(objv[arg])[1] == '-'
		&& Tcl_GetString(objv[arg])[2] == '\0'
		&& (arg < objc - 1 || Tcl_GetString(objv[arg + 1])[0] != '-')) {
	    continue;
	}

	if (Tcl_GetIndexFromObjStruct(interp, objv[arg], myOptStrings,
		sizeof(char *), "option", 0, &index) != TCL_OK) {
	    return TCL_ERROR;
	}

	switch ((enum opts) myOptIndices[index]) {
#define CASE(Flag) case DUMP_##Flag: *what |= TK_DUMP_##Flag; flags |= TK_DUMP_##Flag; break;
	CASE(CHARS);
	CASE(TEXT);
	CASE(DISPLAY_CHARS);
	CASE(DISPLAY_TEXT);
	CASE(TAG);
	CASE(MARK);
	CASE(ELIDE);
	CASE(NESTED);
	CASE(NODE);
	CASE(INCLUDE_SEL);
	CASE(INSERT_MARK);
	CASE(TEXT_CONFIGS);
	CASE(TAG_BINDINGS);
	CASE(TAG_CONFIGS);
	CASE(DONT_RESOLVE_COLORS);
	CASE(DONT_RESOLVE_FONTS);
	CASE(INCLUDE_DEFAULT_CONFIG);
	CASE(INCLUDE_DATABASE_CONFIG);
	CASE(INCLUDE_SYSTEM_CONFIG);
	CASE(INCLUDE_SYSTEM_COLORS);
	CASE(IMG);
	CASE(WIN);
#undef CASE
	case DUMP_ALL:
	    *what = dflt;
	    break;
	case DUMP_COMPLETE:
	    if (!complete)
		goto wrongArgs;
	    *what = complete;
	    break;
	case DUMP_CMD:
	    arg += 1;
	    if (!command || arg >= objc) {
		goto wrongArgs;
	    }
	    *command = objv[arg];
	    break;
	}
	if (~allowed & flags) {
	    goto wrongArgs;
	}
    }
    if (!(*what & dflt)) {
	*what |= dflt;
    }
    if (!index1) {
	if (arg < objc) {
	    goto wrongArgs;
	}
	return TCL_OK;
    }
    if (arg >= objc || arg + 2 < objc) {
	goto wrongArgs;
    }
    if (!TkTextGetIndexFromObj(interp, textPtr, objv[arg], index1)) {
	return TCL_ERROR;
    }
    arg += 1;
    if (lastArg) {
	*lastArg = arg;
    }
    if (objc == arg) {
	TkTextIndexForwChars(textPtr, index1, 1, index2, COUNT_INDICES);
    } else if (!TkTextGetIndexFromObj(interp, textPtr, objv[arg], index2)) {
	return TCL_ERROR;
    }
    return TCL_OK;

wrongArgs:
    {
	char result[500];
	unsigned i;

	result[0] = 0;
	AppendOption(result, "?", NULL);

	for (i = 0; myOptStrings[i]; ++i) {
	    if (myOptIndices[i] != DUMP_CMD) {
		AppendOption(result, myOptStrings[i], " ");
	    }
	}
	AppendOption(result, "? ?", NULL);
	if (command) { AppendOption(result, "-command script", NULL); }
	AppendOption(result, "?", NULL);
	if (index1)  { AppendOption(result, " index ?index2?", NULL); }

	Tcl_SetObjResult(interp, Tcl_ObjPrintf("Usage: %s %s %s",
		Tcl_GetString(objv[0]), Tcl_GetString(objv[1]), result));
	Tcl_SetErrorCode(interp, "TCL", "WRONGARGS", NULL);
    }
    return TCL_ERROR;
}

static int
TextDumpCmd(
    TkText *textPtr,		/* Information about text widget. */
    Tcl_Interp *interp,		/* Current interpreter. */
    int objc,			/* Number of arguments. */
    Tcl_Obj *const objv[])	/* Argument objects. Someone else has already parsed this command
    				 * enough to know that objv[1] is "dump". */
{
    TkTextIndex index1, index2;
    TkTextBTree tree;
    TkTextTag *tagPtr, *tPtr;
    int lineno;			/* Current line number. */
    unsigned what;		/* bitfield to select segment types. */
    int lastArg;		/* Index of last argument. */
    TkTextLine *linePtr;
    TkTextIndex prevByteIndex;
    Tcl_Obj *command = NULL;	/* Script callback to apply to segments. */
    TkTextTag *prevTagPtr = NULL;
    int result;

    assert(textPtr);

    result = GetDumpFlags(textPtr, interp, objc, objv, TK_DUMP_DUMP_ALL|TK_DUMP_NODE, TK_DUMP_DUMP_ALL,
	    0, &what, &lastArg, &index1, &index2, &command);
    if (result != TCL_OK) {
	return result;
    }
    if (TkTextIndexCompare(&index1, &index2) >= 0) {
	return TCL_OK;
    }
    tree = textPtr->sharedTextPtr->tree;
    textPtr->sharedTextPtr->inspectEpoch += 1;
    lineno = TkBTreeLinesTo(tree, textPtr, TkTextIndexGetLine(&index1), NULL);
    prevByteIndex = index1;
    if (TkTextIndexBackBytes(textPtr, &index1, 1, &prevByteIndex) == 0) {
	unsigned epoch = textPtr->sharedTextPtr->inspectEpoch + 1;
	tagPtr = TkBTreeGetTags(&prevByteIndex, TK_TEXT_SORT_NONE, NULL);
	for (tPtr = tagPtr; tPtr; tPtr = tPtr->nextPtr) { tPtr->epoch = epoch; }
    } else {
	tagPtr = NULL;
    }
    if (TkTextIndexGetLine(&index1) == TkTextIndexGetLine(&index2)) {
	/* we are at the end, so we can ignore the return code of DumpLine */
	DumpLine(interp, textPtr, what, TkTextIndexGetLine(&index1),
		TkTextIndexGetByteIndex(&index1), TkTextIndexGetByteIndex(&index2),
		lineno, command, &prevTagPtr);
    } else {
	int lineend = TkBTreeLinesTo(tree, textPtr, TkTextIndexGetLine(&index2), NULL);
	int endByteIndex = TkTextIndexGetByteIndex(&index2);

	if (!DumpLine(interp, textPtr, what, TkTextIndexGetLine(&index1),
		TkTextIndexGetByteIndex(&index1), INT_MAX, lineno, command, &prevTagPtr)) {
	    if (textPtr->flags & DESTROYED) {
		return TCL_OK;
	    }
	    if (!(linePtr = TkBTreeFindLine(textPtr->sharedTextPtr->tree, textPtr, lineno))) {
		goto textChanged;
	    }
	} else {
	    linePtr = TkTextIndexGetLine(&index1);
	}
	while ((linePtr = TkBTreeNextLine(textPtr, linePtr))) {
	    if (++lineno == lineend) {
		break;
	    }
	    if (!DumpLine(interp, textPtr, what, linePtr, 0, INT_MAX, lineno, command, &prevTagPtr)) {
		if (textPtr->flags & DESTROYED) {
		    return TCL_OK;
		}
		if (!(linePtr = TkBTreeFindLine(textPtr->sharedTextPtr->tree, textPtr, lineno))) {
		    goto textChanged;
		}
	    }
	}
	if (linePtr) {
	    /* we are at the end, so we can ignore the return code of DumpLine */
	    DumpLine(interp, textPtr, what, linePtr, 0, endByteIndex, lineno, command, &prevTagPtr);
	}
    }

  textChanged:

    /*
     * Special case to get the leftovers hiding at the end mark.
     */

    if (!(textPtr->flags & DESTROYED)) {
	if (lastArg < objc
		&& strncmp(Tcl_GetString(objv[lastArg]), "end", GetByteLength(objv[lastArg])) == 0) {
	    /*
	     * Re-get the end index, in case it has changed.
	     */

	    if (!TkTextGetIndexFromObj(interp, textPtr, objv[lastArg], &index2)) {
		return TCL_ERROR;
	    }
	    if (!DumpLine(interp, textPtr, what & ~TK_DUMP_TEXT, TkTextIndexGetLine(&index2), 0, 1,
		    lineno, command, &prevTagPtr)) {
		prevTagPtr = NULL; /* the tags are no longer valid */
	    }
	}

	if (prevTagPtr && TkTextIndexIsEndOfText(&index2)) {
	    /*
	     * Finally print "tagoff" information, if at end of text.
	     */

	    for ( ; prevTagPtr; prevTagPtr = prevTagPtr->succPtr) {
		if (!DumpSegment(textPtr, interp, "tagoff", prevTagPtr->name, command, &index2, what)) {
		    break;
		}
	    }
	}
    }

    return TCL_OK;
}

/*
 *----------------------------------------------------------------------
 *
 * DumpLine
 *
 *	Return information about a given text line from character position
 *	"start" up to, but not including, "end".
 *
 * Results:
 *	Returns false if the command callback made any changes to the text widget
 *	which will have invalidated internal structures such as TkTextSegment,
 *	TkTextIndex, pointers. Our caller can then take action to recompute
 *	such entities, or he aborts with an error. Returns true otherwise.
 *
 * Side effects:
 *	None, but see DumpSegment which can have arbitrary side-effects
 *
 *----------------------------------------------------------------------
 */

static bool
DumpLine(
    Tcl_Interp *interp,
    TkText *textPtr,
    int what,			/* Bit flags to select segment types. */
    TkTextLine *linePtr,	/* The current line. */
    int startByte, int endByte,	/* Byte range to dump. */
    int lineno,			/* Line number for indices dump. */
    Tcl_Obj *command,		/* Script to apply to the segment. */
    TkTextTag **prevTagPtr)	/* Tag information from previous segment. */
{
    TkSharedText *sharedTextPtr;
    TkTextSegment *sPtr;
    TkTextSegment *segPtr;
    TkTextSegment *endPtr;
    TkTextSegment *newSegPtr;
    TkTextIndex index;
    int offset = 0;
    int currentSize = 0;
    int bufSize = 0;
    bool textChanged = false;
    char *buffer = NULL;
    bool eol;

    sharedTextPtr = textPtr->sharedTextPtr;

    if (!*prevTagPtr && (startByte > 0 || linePtr != TkBTreeGetStartLine(textPtr))) {
	/*
	 * If this is the first line to dump, and we are not at start of line,
	 * then we need the preceding tag information.
	 */

	TkTextIndex index;
	TkTextTag *tagPtr, *tPtr;
	unsigned epoch = sharedTextPtr->inspectEpoch;

	TkTextIndexClear(&index, textPtr);
	TkTextIndexSetByteIndex2(&index, linePtr, startByte);
	TkBTreeMoveBackward(&index, 1);
	segPtr = TkTextIndexGetContentSegment(&index, NULL);
	assert(segPtr);
	tagPtr = TkBTreeGetSegmentTags(textPtr->sharedTextPtr, segPtr, textPtr, TK_TEXT_SORT_NONE, NULL);
	for (tPtr = tagPtr; tPtr; tPtr = tPtr->nextPtr) {
	    tPtr->flag = epoch; /* mark as open */
	}
    }

    /*
     * Must loop through line looking at its segments: character, hyphen, mark, image, window.
     */

    segPtr = linePtr->segPtr;
    endPtr = textPtr->endMarker;
    eol = !segPtr->nextPtr;

    if ((what & TK_DUMP_NODE)
	    && startByte == 0
	    && (!linePtr->prevPtr || linePtr->prevPtr->parentPtr != linePtr->parentPtr)) {
	char buf[20];
	unsigned depth, number;

	TkTextIndexClear(&index, textPtr);
	TkTextIndexSetToStartOfLine2(&index, linePtr);
	number = TkBTreeChildNumber(sharedTextPtr->tree, linePtr, &depth);
	snprintf(buf, sizeof(buf), "%d:%d", number, depth);

	if (!DumpSegment(textPtr, interp, "node", buf, command, &index, what)) {
	    goto textChanged;
	}
    }

    while (segPtr && offset < endByte) {
	currentSize = segPtr->size;

	if (offset + MAX(1, currentSize) > startByte) {
	    if ((what & TK_DUMP_TAG) && segPtr->tagInfoPtr) {
		TkTextTag *tagPtr = TkBTreeGetSegmentTags(sharedTextPtr, segPtr, textPtr,
			TK_TEXT_SORT_ASCENDING, NULL);
		unsigned epoch = sharedTextPtr->inspectEpoch;
		unsigned nextEpoch = epoch + 1;
		TkTextTag *tPtr;

		for (tPtr = tagPtr; tPtr; tPtr = tPtr->nextPtr) {
		    if (tPtr->flag == epoch) {
			tPtr->flag = nextEpoch; /* mark as still open */
		    }
		}

		if (*prevTagPtr) {
		    /*
		     * Print "tagoff" information.
		     */

		    for (tPtr = *prevTagPtr; tPtr; tPtr = tPtr->succPtr) {
			if (tPtr->flag == epoch) { /* should be closed? */
			    TkTextMakeByteIndex(sharedTextPtr->tree, textPtr, lineno, offset, &index);
			    if (!DumpSegment(textPtr, interp, "tagoff",
				    tPtr->name, command, &index, what)) {
				goto textChanged;
			    }
			    tPtr->flag = 0; /* mark as closed */
			}
		    }
		}

		/*
		 * Print "tagon" information.
		 */

		sharedTextPtr->inspectEpoch = ++epoch;

		for (tPtr = tagPtr; tPtr; tPtr = tPtr->nextPtr) {
		    if (tPtr->flag != epoch) {
			TkTextMakeByteIndex(sharedTextPtr->tree, textPtr, lineno, offset, &index);
			if (!DumpSegment(textPtr, interp, "tagon", tPtr->name, command, &index, what)) {
			    goto textChanged;
			}
			tPtr->flag = epoch; /* mark as open */
		    }
		    tPtr->succPtr = tPtr->nextPtr;
		}

		*prevTagPtr = tagPtr;
	    }

	    if (what & segPtr->typePtr->group) {
		assert(segPtr->typePtr->group != SEG_GROUP_BRANCH);

		if (segPtr->typePtr->group == SEG_GROUP_CHAR) {
		    int last = currentSize;	/* Index of last char in seg. */
		    int first = 0;		/* Index of first char in seg. */

		    if (offset + currentSize > endByte) {
			last = endByte - offset;
		    }
		    if (startByte > offset) {
			first = startByte - offset;
		    }
		    if (last != currentSize) {
			/*
			 * To avoid modifying the string in place we copy over just
			 * the segment that we want. Since DumpSegment can modify the
			 * text, we could not confidently revert the modification here.
			 */

			int length = last - first;

			if (length >= bufSize) {
			    bufSize = MAX(length + 1, 2*length);
			    buffer = realloc(buffer, bufSize);
			}

			memcpy(buffer, segPtr->body.chars + first, length);
			buffer[length] = '\0';

			TkTextMakeByteIndex(sharedTextPtr->tree, textPtr, lineno,
				offset + first, &index);
			if (!DumpSegment(textPtr, interp, "text", buffer, command, &index, what)) {
			    goto textChanged;
			}
		    } else {
			TkTextMakeByteIndex(sharedTextPtr->tree, textPtr, lineno,
				offset + first, &index);
			if (!DumpSegment(textPtr, interp, "text",
				segPtr->body.chars + first, command, &index, what)) {
			    goto textChanged;
			}
		    }
		} else if (segPtr == endPtr) {
		    if (linePtr == TkBTreeGetLastLine(textPtr)) {
			break; /* finished */
		    }
		    /* print final newline in next iteration */
		    currentSize = linePtr->size - offset - 1;
		    startByte = offset + currentSize + linePtr->lastPtr->size - 1;
		    segPtr = linePtr->lastPtr->prevPtr;
		} else {
		    char const *value = NULL;

		    switch ((int) segPtr->typePtr->group) {
		    case SEG_GROUP_MARK:
			value = TkTextMarkName(sharedTextPtr, textPtr, segPtr);
			break;
		    case SEG_GROUP_IMAGE: {
			TkTextEmbImage *eiPtr = &segPtr->body.ei;
			value = eiPtr->name ? eiPtr->name : "";
			break;
		    }
		    case SEG_GROUP_WINDOW: {
			TkTextEmbWindow *ewPtr = &segPtr->body.ew;
			value = ewPtr->tkwin ? Tk_PathName(ewPtr->tkwin) : "";
			break;
		    }
		    case SEG_GROUP_HYPHEN:
			value = "";
			break;
		    }
		    if (value) {
			TkTextMakeByteIndex(sharedTextPtr->tree, textPtr, lineno, offset, &index);
			if (!DumpSegment(textPtr, interp, segPtr->typePtr->name, value, command,
				&index, what)) {
			    goto textChanged;
			}
		    }
		}
	    }
	}

	offset += currentSize;
	segPtr = segPtr->nextPtr;
	continue;

  textChanged:

	/*
	 * Our indices, segments, and tag chains are no longer valid. It's a bad
	 * idea to do changes while the dump is running, it's impossible to
	 * synchronize in any case, but we will try the best.
	 */

	*prevTagPtr = NULL;
	textChanged = true;

	if (eol || (textPtr->flags & DESTROYED)) {
	    break;
	}

	offset += currentSize;
	if (!(linePtr = TkBTreeFindLine(textPtr->sharedTextPtr->tree, textPtr, lineno))) {
	    break;
	}
	TkTextIndexClear(&index, textPtr);
	TkTextIndexSetByteIndex2(&index, linePtr, MIN(offset, linePtr->size - 1));

	sPtr = newSegPtr = TkTextIndexGetFirstSegment(&index, NULL);
	while (sPtr && sPtr != segPtr) {
	    sPtr = sPtr->nextPtr;
	}
	if (sPtr != segPtr) {
	    segPtr = newSegPtr;
	} else if (offset >= segPtr->size) {
	    segPtr = segPtr->nextPtr;
	}
    }

    free(buffer);
    return !textChanged;
}

/*
 *----------------------------------------------------------------------
 *
 * TextChecksumCmd --
 *
 *	Return the checksum over the whole content.
 *	About the format see documentation.
 *
 * Results:
 *	A standard Tcl result.
 *
 * Side effects:
 *	Memory is allocated for the result, if needed (standard Tcl result
 *	side effects).
 *
 *----------------------------------------------------------------------
 */

static uint32_t
ComputeChecksum(
    uint32_t crc,
    const char *buf,
    unsigned len)
{
    static const uint32_t crcTable[256] = {
      0x00000000, 0x77073096, 0xee0e612c, 0x990951ba, 0x076dc419, 0x706af48f, 0xe963a535, 0x9e6495a3,
      0x0edb8832, 0x79dcb8a4, 0xe0d5e91e, 0x97d2d988, 0x09b64c2b, 0x7eb17cbd, 0xe7b82d07, 0x90bf1d91,
      0x1db71064, 0x6ab020f2, 0xf3b97148, 0x84be41de, 0x1adad47d, 0x6ddde4eb, 0xf4d4b551, 0x83d385c7,
      0x136c9856, 0x646ba8c0, 0xfd62f97a, 0x8a65c9ec, 0x14015c4f, 0x63066cd9, 0xfa0f3d63, 0x8d080df5,
      0x3b6e20c8, 0x4c69105e, 0xd56041e4, 0xa2677172, 0x3c03e4d1, 0x4b04d447, 0xd20d85fd, 0xa50ab56b,
      0x35b5a8fa, 0x42b2986c, 0xdbbbc9d6, 0xacbcf940, 0x32d86ce3, 0x45df5c75, 0xdcd60dcf, 0xabd13d59,
      0x26d930ac, 0x51de003a, 0xc8d75180, 0xbfd06116, 0x21b4f4b5, 0x56b3c423, 0xcfba9599, 0xb8bda50f,
      0x2802b89e, 0x5f058808, 0xc60cd9b2, 0xb10be924, 0x2f6f7c87, 0x58684c11, 0xc1611dab, 0xb6662d3d,
      0x76dc4190, 0x01db7106, 0x98d220bc, 0xefd5102a, 0x71b18589, 0x06b6b51f, 0x9fbfe4a5, 0xe8b8d433,
      0x7807c9a2, 0x0f00f934, 0x9609a88e, 0xe10e9818, 0x7f6a0dbb, 0x086d3d2d, 0x91646c97, 0xe6635c01,
      0x6b6b51f4, 0x1c6c6162, 0x856530d8, 0xf262004e, 0x6c0695ed, 0x1b01a57b, 0x8208f4c1, 0xf50fc457,
      0x65b0d9c6, 0x12b7e950, 0x8bbeb8ea, 0xfcb9887c, 0x62dd1ddf, 0x15da2d49, 0x8cd37cf3, 0xfbd44c65,
      0x4db26158, 0x3ab551ce, 0xa3bc0074, 0xd4bb30e2, 0x4adfa541, 0x3dd895d7, 0xa4d1c46d, 0xd3d6f4fb,
      0x4369e96a, 0x346ed9fc, 0xad678846, 0xda60b8d0, 0x44042d73, 0x33031de5, 0xaa0a4c5f, 0xdd0d7cc9,
      0x5005713c, 0x270241aa, 0xbe0b1010, 0xc90c2086, 0x5768b525, 0x206f85b3, 0xb966d409, 0xce61e49f,
      0x5edef90e, 0x29d9c998, 0xb0d09822, 0xc7d7a8b4, 0x59b33d17, 0x2eb40d81, 0xb7bd5c3b, 0xc0ba6cad,
      0xedb88320, 0x9abfb3b6, 0x03b6e20c, 0x74b1d29a, 0xead54739, 0x9dd277af, 0x04db2615, 0x73dc1683,
      0xe3630b12, 0x94643b84, 0x0d6d6a3e, 0x7a6a5aa8, 0xe40ecf0b, 0x9309ff9d, 0x0a00ae27, 0x7d079eb1,
      0xf00f9344, 0x8708a3d2, 0x1e01f268, 0x6906c2fe, 0xf762575d, 0x806567cb, 0x196c3671, 0x6e6b06e7,
      0xfed41b76, 0x89d32be0, 0x10da7a5a, 0x67dd4acc, 0xf9b9df6f, 0x8ebeeff9, 0x17b7be43, 0x60b08ed5,
      0xd6d6a3e8, 0xa1d1937e, 0x38d8c2c4, 0x4fdff252, 0xd1bb67f1, 0xa6bc5767, 0x3fb506dd, 0x48b2364b,
      0xd80d2bda, 0xaf0a1b4c, 0x36034af6, 0x41047a60, 0xdf60efc3, 0xa867df55, 0x316e8eef, 0x4669be79,
      0xcb61b38c, 0xbc66831a, 0x256fd2a0, 0x5268e236, 0xcc0c7795, 0xbb0b4703, 0x220216b9, 0x5505262f,
      0xc5ba3bbe, 0xb2bd0b28, 0x2bb45a92, 0x5cb36a04, 0xc2d7ffa7, 0xb5d0cf31, 0x2cd99e8b, 0x5bdeae1d,
      0x9b64c2b0, 0xec63f226, 0x756aa39c, 0x026d930a, 0x9c0906a9, 0xeb0e363f, 0x72076785, 0x05005713,
      0x95bf4a82, 0xe2b87a14, 0x7bb12bae, 0x0cb61b38, 0x92d28e9b, 0xe5d5be0d, 0x7cdcefb7, 0x0bdbdf21,
      0x86d3d2d4, 0xf1d4e242, 0x68ddb3f8, 0x1fda836e, 0x81be16cd, 0xf6b9265b, 0x6fb077e1, 0x18b74777,
      0x88085ae6, 0xff0f6a70, 0x66063bca, 0x11010b5c, 0x8f659eff, 0xf862ae69, 0x616bffd3, 0x166ccf45,
      0xa00ae278, 0xd70dd2ee, 0x4e048354, 0x3903b3c2, 0xa7672661, 0xd06016f7, 0x4969474d, 0x3e6e77db,
      0xaed16a4a, 0xd9d65adc, 0x40df0b66, 0x37d83bf0, 0xa9bcae53, 0xdebb9ec5, 0x47b2cf7f, 0x30b5ffe9,
      0xbdbdf21c, 0xcabac28a, 0x53b39330, 0x24b4a3a6, 0xbad03605, 0xcdd70693, 0x54de5729, 0x23d967bf,
      0xb3667a2e, 0xc4614ab8, 0x5d681b02, 0x2a6f2b94, 0xb40bbe37, 0xc30c8ea1, 0x5a05df1b, 0x2d02ef8d
    };

    assert(buf);

    /* basic algorithm stolen from zlib/crc32.c (public domain) */

#define DO1(buf) crc = crcTable[((int)crc ^ (*buf++)) & 0xff] ^ (crc >> 8);
#define DO2(buf) DO1(buf); DO1(buf);
#define DO4(buf) DO2(buf); DO2(buf);
#define DO8(buf) DO4(buf); DO4(buf);

    crc = crc ^ 0xffffffff;

    if (len == 0) {
	while (*buf) {
	    DO1(buf);
	}
    } else {
	while (len >= 8) {
	    DO8(buf);
	    len -= 8;
	}
	while (len--) {
	    DO1(buf);
	}
    }
    return crc ^ 0xffffffff;
}

static int
TextChecksumCmd(
    TkText *textPtr,		/* Information about text widget. */
    Tcl_Interp *interp,		/* Current interpreter. */
    int objc,			/* Number of arguments. */
    Tcl_Obj *const objv[])	/* Argument objects. Someone else has already parsed this command
    				 * enough to know that objv[1] is "checksum". */
{
    const TkSharedText *sharedTextPtr;
    const TkTextSegment *segPtr;
    const TkTextSegment *endPtr;
    const TkTextLine *linePtr;
    TkTextTag **tagArrPtr = NULL; /* avoid compiler warning */
    unsigned what;
    unsigned crc;
    int result;

    assert(textPtr);

    result = GetDumpFlags(textPtr, interp, objc, objv, TK_DUMP_CRC_ALL, TK_DUMP_CRC_DFLT, 0,
	    &what, NULL, NULL, NULL, NULL);

    if (result != TCL_OK) {
	return result;
    }

    sharedTextPtr = textPtr->sharedTextPtr;
    segPtr = sharedTextPtr->startMarker;
    endPtr = sharedTextPtr->endMarker;
    linePtr = segPtr->sectionPtr->linePtr;
    if (endPtr->sectionPtr->linePtr != linePtr) {
	endPtr = NULL;
    }
    crc = 0;

    if ((what & SEG_GROUP_TAG)) {
	tagArrPtr = malloc(sizeof(tagArrPtr[0])*sharedTextPtr->numTags);
    }

    /*
     * Note that 0xff cannot occur in UTF-8 strings, so we can use this value as a separator.
     */

    while (segPtr != endPtr) {
	if (segPtr->tagInfoPtr
		&& (what & SEG_GROUP_TAG)
		&& segPtr->tagInfoPtr != sharedTextPtr->emptyTagInfoPtr) {
	    unsigned i = TkTextTagSetFindFirst(segPtr->tagInfoPtr);
	    unsigned n = 0;

	    for ( ; i != TK_TEXT_TAG_SET_NPOS; i = TkTextTagSetFindNext(segPtr->tagInfoPtr, i)) {
		assert(sharedTextPtr->tagLookup[i]);
		tagArrPtr[n++] = sharedTextPtr->tagLookup[i];
	    }

	    TkTextSortTags(n, tagArrPtr);

	    for (i = 0; i < n; ++i) {
		crc = ComputeChecksum(crc, "\xff\x00", 2);
		crc = ComputeChecksum(crc, tagArrPtr[i]->name, 0);
	    }
	}
	switch ((int) segPtr->typePtr->group) {
	case SEG_GROUP_CHAR:
	    if (what & SEG_GROUP_CHAR) {
		crc = ComputeChecksum(crc, "\xff\x01", 2);
		crc = ComputeChecksum(crc, segPtr->body.chars, segPtr->size);
	    }
	    break;
	case SEG_GROUP_HYPHEN:
	    if (what & SEG_GROUP_HYPHEN) {
		crc = ComputeChecksum(crc, "\xff\x02", 2);
	    }
	    break;
	case SEG_GROUP_WINDOW:
	    if ((what & SEG_GROUP_WINDOW)) {
		crc = ComputeChecksum(crc, "\xff\x03", 2);
		crc = ComputeChecksum(crc, Tk_PathName(segPtr->body.ew.tkwin), 0);
	    }
	    break;
	case SEG_GROUP_IMAGE:
	    if ((what & SEG_GROUP_IMAGE) && segPtr->body.ei.name) {
		crc = ComputeChecksum(crc, "\xff\x04", 2);
		crc = ComputeChecksum(crc, segPtr->body.ei.name, 0);
	    }
	    break;
	case SEG_GROUP_MARK:
	    if ((what & SEG_GROUP_MARK) && TkTextIsNormalMark(segPtr)) {
		const char *name;
		const char *signature;

		name = TkTextMarkName(sharedTextPtr, NULL, segPtr);
		signature = (segPtr->typePtr == &tkTextRightMarkType) ? "\xff\x05" : "\xff\x06";
		crc = ComputeChecksum(crc, signature, 2);
		crc = ComputeChecksum(crc, name, 0);
	    }
	    break;
	case SEG_GROUP_BRANCH:
	    if (segPtr->typePtr == &tkTextBranchType && (what & TK_DUMP_DISPLAY)) {
		segPtr = segPtr->body.branch.nextPtr;
	    }
	    break;
	}
	if (!(segPtr = segPtr->nextPtr)) {
	    linePtr = linePtr->nextPtr;
	    segPtr = linePtr->segPtr;
	}
    }

    if ((what & SEG_GROUP_TAG)) {
	free(tagArrPtr);
    }
    Tcl_SetObjResult(interp, Tcl_NewWideIntObj(crc));
    return TCL_OK;
}

/*
 *----------------------------------------------------------------------
 *
 * DumpSegment
 *
 *	Either append information about the current segment to the result, or
 *	make a script callback with that information as arguments.
 *
 * Results:
 *	Returns 'false' if the command callback made any changes to the text widget
 *	which will have invalidated internal structures such as TkTextSegment,
 *	TkTextIndex, pointers. Our caller can then take action to recompute
 *	such entities, or he aborts with an error. Returns 'true' otherwise.
 *
 * Side effects:
 *	Either evals the callback or appends elements to the result string.
 *	The callback can have arbitrary side-effects.
 *
 *----------------------------------------------------------------------
 */

static bool
DumpSegment(
    TkText *textPtr,
    Tcl_Interp *interp,
    const char *key,		/* Segment type key. */
    const char *value,		/* Segment value. */
    Tcl_Obj *command,		/* Script callback. */
    const TkTextIndex *index,	/* index with line/byte position info. */
    int what)			/* Look for TK_DUMP_INDEX bit. */
{
    char buffer[TK_POS_CHARS];
    Tcl_Obj *values[3], *tuple;

    TkTextPrintIndex(textPtr, index, buffer);
    values[0] = Tcl_NewStringObj(key, -1);
    values[1] = Tcl_NewStringObj(value, -1);
    values[2] = Tcl_NewStringObj(buffer, -1);
    Tcl_IncrRefCount(tuple = Tcl_NewListObj(3, values));
    if (!command) {
	Tcl_ListObjAppendList(NULL, Tcl_GetObjResult(interp), tuple);
	Tcl_GuardedDecrRefCount(tuple);
	return true;
    } else {
	TkSizeT oldStateEpoch = TkBTreeEpoch(textPtr->sharedTextPtr->tree);
	Tcl_DString buf;
	int code;

	Tcl_DStringInit(&buf);
	Tcl_DStringAppend(&buf, Tcl_GetString(command), -1);
	Tcl_DStringAppend(&buf, " ", -1);
	Tcl_DStringAppend(&buf, Tcl_GetString(tuple), -1);
	code = Tcl_EvalEx(interp, Tcl_DStringValue(&buf), -1, 0);
	Tcl_DStringFree(&buf);
	if (code != TCL_OK) {
	    Tcl_AddErrorInfo(interp, "\n    (segment dumping command executed by text)");
	    Tcl_BackgroundException(interp, code);
	}
	Tcl_GuardedDecrRefCount(tuple);
	return !(textPtr->flags & DESTROYED)
		&& TkBTreeEpoch(textPtr->sharedTextPtr->tree) == oldStateEpoch;
    }
}

/*
 *----------------------------------------------------------------------
 *
 * TkTextInspectOptions --
 *
 *	Build information from option table for "inspect".
 *
 * Results:
 *	None.
 *
 * Side effects:
 *	Memory is allocated for the result, if needed (standard Tcl result
 *	side effects).
 *
 *----------------------------------------------------------------------
 */

static bool
MatchColors(
    const char *name,
    int len,
    const char *hexColor,
    const char *colorName)
{
    assert(strlen(hexColor) == 13);
    assert(strlen(colorName) == 5);

    switch (len) {
    case 5:  return strncasecmp(name, colorName, 5) == 0;
    case 7:  return strncasecmp(name, hexColor,  7) == 0;
    case 13: return strncasecmp(name, hexColor, 13) == 0;
    }

    return false;
}

static bool
TestIfEqual(
    const char *opt1,
    int opt1Len,
    const char *opt2,
    int opt2Len)
{
    int i;

    if (MatchColors(opt1, opt1Len, "#ffffffffffff", "white")) {
	return MatchColors(opt2, opt2Len, "#ffffffffffff", "white");
    }
    if (MatchColors(opt1, opt1Len, "#000000000000", "black")) {
	return MatchColors(opt2, opt2Len, "#000000000000", "black");
    }
    if (opt1Len != opt2Len) {
	return false;
    }
    for (i = 0; i < opt1Len; ++i) {
	if (opt1[i] != opt2[i]) {
	    return false;
	}
    }
    return true;
}

#if TCL_MAJOR_VERSION < 8 || (TCL_MAJOR_VERSION == 8 && TCL_MINOR_VERSION < 7)

static Tcl_Obj *
GetFontAttrs(
    TkText *textPtr,
    int argc,
    Tcl_Obj **args)
{
    Tcl_Interp *interp = textPtr->interp;
    Tcl_Obj *objPtr = NULL;

    if (Tk_FontObjCmd(textPtr->tkwin, interp, argc, args) == TCL_OK) {
	Tcl_Obj *result = Tcl_GetObjResult(interp);
	Tcl_Obj *family = NULL;
	Tcl_Obj *size = NULL;
	Tcl_Obj *slant = NULL;
	Tcl_Obj *weight = NULL;
	Tcl_Obj *underline = NULL;
	Tcl_Obj *overstrike = NULL;
	Tcl_Obj **objv;
	int objc, i;

	if (Tcl_ListObjGetElements(interp, result, &objc, &objv) == TCL_OK) {
	    for (i = 0; i < objc - 1; ++i) {
		if (Tcl_GetString(objv[i])[0] == '-') {
		    switch (Tcl_GetString(objv[i])[1]) {
		    case 'f': /* -family     */
		    	family = objv[i + 1];
			break;
		    case 'o': /* -overstrike */
		    	overstrike = objv[i + 1];
			break;
		    case 's':
		    	switch (Tcl_GetString(objv[i])[2]) {
			case 'i': /* -size   */
			    size = objv[i + 1];
			    break;
			case 'l': /* -slant  */
			    slant = objv[i + 1];
			    break;
			}
			break;
		    case 'u': /* -underline  */
		    	underline = objv[i + 1];
			break;
		    case 'w': /* -weight     */
		    	weight = objv[i + 1];
			break;
		    }
		}
	    }
	}

	if (family && size) {
	    Tcl_DString str;
	    int boolean;

	    Tcl_DStringInit(&str);
	    Tcl_DStringAppendElement(&str, Tcl_GetString(family));
	    Tcl_DStringAppendElement(&str, Tcl_GetString(size));
	    if (weight && strcmp(Tcl_GetString(weight), "normal") != 0) {
		Tcl_DStringAppendElement(&str, Tcl_GetString(weight));
	    }
	    if (slant && strcmp(Tcl_GetString(slant), "roman") != 0) {
		Tcl_DStringAppendElement(&str, Tcl_GetString(slant));
	    }
	    if (underline && Tcl_GetBooleanFromObj(NULL, underline, &boolean) == TCL_OK && boolean) {
		Tcl_DStringAppendElement(&str, "underline");
	    }
	    if (overstrike && Tcl_GetBooleanFromObj(NULL, overstrike, &boolean) == TCL_OK && boolean) {
		Tcl_DStringAppendElement(&str, "overstrike");
	    }

	    objPtr = Tcl_NewStringObj(Tcl_DStringValue(&str), Tcl_DStringLength(&str));
	    Tcl_DStringFree(&str);
	}

	Tcl_ResetResult(interp);
    }

    return objPtr;
}

#endif /* TCL_MAJOR_VERSION < 8 || (TCL_MAJOR_VERSION == 8 && TCL_MINOR_VERSION < 7) */

static bool
IsPossibleColorOption(
    const char *s)
{
    unsigned len = strlen(s);

    assert(s[0] == '-');

    return (len >= 6 && strcmp(s + len - 5, "color") == 0)
	    || (len >= 7 && strcmp(s + len - 6, "ground") == 0);
}

void
TkTextInspectOptions(
    TkText *textPtr,
    const void *recordPtr,
    Tk_OptionTable optionTable,
    Tcl_DString *result,	/* should be already initialized */
    int flags)
{
    Tcl_Obj *objPtr;
    Tcl_Interp *interp = textPtr->interp;

    Tcl_DStringSetLength(result, 0);

    if ((objPtr = Tk_GetOptionInfo(interp, (char *) recordPtr, optionTable, NULL, textPtr->tkwin))) {
#if TCL_MAJOR_VERSION < 8 || (TCL_MAJOR_VERSION == 8 && TCL_MINOR_VERSION < 7)
	Tcl_Obj *font = NULL;   /* shut up compiler */
	Tcl_Obj *actual = NULL; /* shut up compiler */
#endif /* TCL_MAJOR_VERSION < 8 || (TCL_MAJOR_VERSION == 8 && TCL_MINOR_VERSION < 7) */
	Tcl_Obj **objv;
	int objc = 0;
	int i;

	Tcl_ListObjGetElements(interp, objPtr, &objc, &objv);

#if TCL_MAJOR_VERSION < 8 || (TCL_MAJOR_VERSION == 8 && TCL_MINOR_VERSION < 7)
	if (!(flags & INSPECT_DONT_RESOLVE_FONTS)) {
	    Tcl_IncrRefCount(font = Tcl_NewStringObj("font", -1));
	    Tcl_IncrRefCount(actual = Tcl_NewStringObj("actual", -1));
	}
#endif /* TCL_MAJOR_VERSION < 8 || (TCL_MAJOR_VERSION == 8 && TCL_MINOR_VERSION < 7) */

	for (i = 0; i < objc; ++i) {
	    Tcl_Obj **argv;
	    int argc = 0;

	    Tcl_ListObjGetElements(interp, objv[i], &argc, &argv);

	    if (argc >= 5) { /* only if this option has a non-default value */
		Tcl_Obj *valObj = argv[4];
		Tcl_Obj *myValObj;
		Tcl_Obj *nameObj;
		int myFlags = flags;

		if (GetByteLength(valObj) == 0) {
		    continue;
		}

		if (!(myFlags & INSPECT_INCLUDE_DATABASE_CONFIG)
			|| myFlags & (INSPECT_INCLUDE_SYSTEM_CONFIG|INSPECT_INCLUDE_DEFAULT_CONFIG)) {
		    const char *name = Tcl_GetString(argv[1]);
		    const char *cls = Tcl_GetString(argv[2]);
		    Tk_Uid dfltUid = Tk_GetOption(textPtr->tkwin, name, cls);

		    if (dfltUid) {
			const char *value = Tcl_GetString(valObj);
			int valueLen = GetByteLength(valObj);

			if (TestIfEqual(dfltUid, strlen(dfltUid), value, valueLen)) {
			    if (!(myFlags & INSPECT_INCLUDE_DATABASE_CONFIG)) {
				continue;
			    }
			    myFlags |= INSPECT_INCLUDE_SYSTEM_CONFIG|INSPECT_INCLUDE_DEFAULT_CONFIG;
			}
		    }
		}

		if (!(myFlags & INSPECT_INCLUDE_SYSTEM_CONFIG)
			|| myFlags & INSPECT_INCLUDE_DEFAULT_CONFIG) {
		    const char *name = Tcl_GetString(argv[1]);
		    const char *cls = Tcl_GetString(argv[2]);
		    Tcl_Obj *dfltObj;

		    dfltObj = TkpGetSystemDefault(textPtr->tkwin, name, cls);

		    if (dfltObj) {
			const char *dflt = Tcl_GetString(dfltObj);
			const char *value = Tcl_GetString(valObj);
			int dfltLen = GetByteLength(dfltObj);
			int valueLen = GetByteLength(valObj);

			if (TestIfEqual(dflt, dfltLen, value, valueLen)) {
			    if (!(myFlags & INSPECT_INCLUDE_SYSTEM_CONFIG)) {
				continue;
			    }
			    myFlags |= INSPECT_INCLUDE_DEFAULT_CONFIG;
			}
		    }
		}

		if (!(myFlags & INSPECT_INCLUDE_DEFAULT_CONFIG)) {
		    const char *dflt = Tcl_GetString(argv[3]);
		    const char *value = Tcl_GetString(valObj);
		    int dfltLen = GetByteLength(argv[3]);
		    int valueLen = GetByteLength(valObj);

		    if (TestIfEqual(dflt, dfltLen, value, valueLen)) {
			continue;
		    }
		}

		myValObj = valObj;
		nameObj = argv[0];
		if (Tcl_DStringLength(result) > 0) {
		    Tcl_DStringAppend(result, " ", 1);
		}
		Tcl_DStringAppend(result, Tcl_GetString(nameObj), GetByteLength(nameObj));
		Tcl_DStringAppend(result, " ", 1);

		if (!(flags & INSPECT_DONT_RESOLVE_FONTS)
			&& strcmp(Tcl_GetString(nameObj), "-font") == 0) {
		    const char *s = Tcl_GetString(valObj);
		    unsigned len = GetByteLength(valObj);

		    /*
		     * Don't resolve font names like TkFixedFont, TkTextFont, etc.
		     */

		    if (len < 7
			    || strncmp(s, "Tk", 2) != 0
			    || strncmp(s + len - 4, "Font", 4) != 0) {
#if TCL_MAJOR_VERSION < 8 || (TCL_MAJOR_VERSION == 8 && TCL_MINOR_VERSION < 7)
			Tcl_Obj *args[3];
			Tcl_Obj *result;

			/*
			 * Try to resolve the font name to the actual font attributes.
			 */

			args[0] = font;
			args[1] = actual;
			args[2] = valObj;

			if ((result = GetFontAttrs(textPtr, 3, args))) {
			    myValObj = result;
			}
#else /* TCL_MAJOR_VERSION < 8 || (TCL_MAJOR_VERSION == 8 && TCL_MINOR_VERSION < 7) */
			Tk_Font tkfont = Tk_AllocFontFromObj(interp, textPtr->tkwin, valObj);

			if (tkfont) {
			    Tcl_IncrRefCount(myValObj = TkFontGetDescription(tkfont));
			    Tk_FreeFont(tkfont);
			}
#endif /* TCL_MAJOR_VERSION < 8 || (TCL_MAJOR_VERSION == 8 && TCL_MINOR_VERSION < 7) */
		    }
		} else if ((flags & (INSPECT_DONT_RESOLVE_COLORS|INSPECT_INCLUDE_SYSTEM_COLORS)) !=
			    (INSPECT_DONT_RESOLVE_COLORS|INSPECT_INCLUDE_SYSTEM_COLORS)
			&& IsPossibleColorOption(Tcl_GetString(nameObj))) {
		    const char *colorName = Tcl_GetString(valObj);

		    if (strncasecmp(colorName, "system", 6) == 0) {
			XColor *col;

			if (!(flags & INSPECT_INCLUDE_SYSTEM_COLORS)) {
			    continue;
			}

			/*
			 * The color lookup expects a lowercase "system", but the defaults
			 * are providing the uppercase form "System", so we need to build
			 * a lowercase form.
			 */

			col = Tk_GetColor(interp, textPtr->tkwin, colorName);

			if (col) {
			    myValObj = Tcl_ObjPrintf("#%02x%02x%02x", col->red, col->green, col->blue);
			    Tcl_IncrRefCount(myValObj);
			    Tk_FreeColor(col);
			} else {
			    /*
			     * This should not happen. We will clear the error result, and
			     * print a warning.
			     */
			    Tcl_SetObjResult(interp, Tcl_NewObj());
			    Tcl_SetObjErrorCode(interp, Tcl_NewObj());
			    fprintf(stderr, "tk::text: couldn't resolve system color '%s'\n", colorName);
			}
		    }
		}

		Tcl_DStringAppendElement(result, Tcl_GetString(myValObj));

		if (myValObj != valObj) {
		    Tcl_GuardedDecrRefCount(myValObj);
		}
	    }
	}

#if TCL_MAJOR_VERSION < 8 || (TCL_MAJOR_VERSION == 8 && TCL_MINOR_VERSION < 7)
	if (!(flags & INSPECT_DONT_RESOLVE_FONTS)) {
	    Tcl_GuardedDecrRefCount(actual);
	    Tcl_GuardedDecrRefCount(font);
	}
#endif /* TCL_MAJOR_VERSION < 8 || (TCL_MAJOR_VERSION == 8 && TCL_MINOR_VERSION < 7) */
    }
}

/*
 *----------------------------------------------------------------------
 *
 * TextInspectCmd --
 *
 *	Return information about text and the associated tags.
 *	About the format see documentation.
 *
 * Results:
 *	A standard Tcl result.
 *
 * Side effects:
 *	Memory is allocated for the result, if needed (standard Tcl result
 *	side effects).
 *
 *----------------------------------------------------------------------
 */

static void
GetBindings(
    TkText *textPtr,
    const char *name,
    Tk_BindingTable bindingTable,
    Tcl_DString *str)
{
    Tcl_Interp *interp = textPtr->interp;
    Tcl_DString str2;
    Tcl_Obj **argv;
    int argc, i;

    Tk_GetAllBindings(interp, bindingTable, (ClientData) name);
    Tcl_ListObjGetElements(interp, Tcl_GetObjResult(interp), &argc, &argv);
    Tcl_DStringInit(&str2);

    for (i = 0; i < argc; ++i) {
	const char *event = Tcl_GetString(argv[i]);
	const char *binding = Tk_GetBinding(interp, bindingTable, (ClientData) name, event);
	char *p;

	Tcl_ListObjGetElements(interp, Tcl_GetObjResult(interp), &argc, &argv);

	Tcl_DStringStartSublist(str);
	Tcl_DStringAppendElement(str, "bind");
	Tcl_DStringAppendElement(str, name);
	Tcl_DStringAppendElement(str, event);

	Tcl_DStringSetLength(&str2, 0);
	p = strchr(binding, '\n');
	while (p) {
	    Tcl_DStringAppend(&str2, binding, p - binding);
	    Tcl_DStringAppend(&str2, "; ", 2);
	    binding = p + 1;
	    p = strchr(binding, '\n');
	}
	Tcl_DStringAppend(&str2, binding, -1);

	Tcl_DStringAppendElement(str, Tcl_DStringValue(&str2));
	Tcl_DStringEndSublist(str);
    }

    Tcl_DStringFree(&str2);
    Tcl_ResetResult(interp);
}

static int
TextInspectCmd(
    TkText *textPtr,		/* Information about text widget. */
    Tcl_Interp *interp,		/* Current interpreter. */
    int objc,			/* Number of arguments. */
    Tcl_Obj *const objv[])	/* Argument objects. */
{
    TkSharedText *sharedTextPtr;
    TkTextTag *prevTagPtr;
    TkTextSegment *nextPtr;
    TkTextSegment *prevPtr;
    Tcl_DString buf[2];
    Tcl_DString *str = &buf[0];
    Tcl_DString *opts = &buf[1];
    TkTextTag **tagArray;
    TkTextTag *tagPtr;
    TkTextTag *tPtr;
    unsigned tagArrSize;
    unsigned epoch;
    unsigned what;
    bool closeSubList;
    int result;
    int flags;

    result = GetDumpFlags(textPtr, interp, objc, objv, TK_DUMP_INSPECT_ALL, TK_DUMP_INSPECT_DFLT,
	    TK_DUMP_INSPECT_COMPLETE, &what, NULL, NULL, NULL, NULL);
    if (result != TCL_OK) {
	return result;
    }

    Tcl_DStringInit(str);
    Tcl_DStringInit(opts);
    sharedTextPtr = textPtr->sharedTextPtr;
    epoch = sharedTextPtr->inspectEpoch;
    tagPtr = textPtr->selTagPtr; /* any non-null value */
    nextPtr = textPtr->startMarker;
    closeSubList = false;
    prevTagPtr = NULL;
    prevPtr = NULL;
    tagArrSize = 128;
    tagArray = malloc(tagArrSize * sizeof(tagArray[0]));
    flags = 0;

    if (what & TK_DUMP_DONT_RESOLVE_FONTS)      { flags |= INSPECT_DONT_RESOLVE_FONTS; }
    if (what & TK_DUMP_DONT_RESOLVE_COLORS)     { flags |= INSPECT_DONT_RESOLVE_COLORS; }
    if (what & TK_DUMP_INCLUDE_DATABASE_CONFIG) { flags |= INSPECT_INCLUDE_DATABASE_CONFIG; }
    if (what & TK_DUMP_INCLUDE_SYSTEM_CONFIG)   { flags |= INSPECT_INCLUDE_SYSTEM_CONFIG; }
    if (what & TK_DUMP_INCLUDE_DEFAULT_CONFIG)  { flags |= INSPECT_INCLUDE_DEFAULT_CONFIG; }
    if (what & TK_DUMP_INCLUDE_SYSTEM_COLORS)   { flags |= INSPECT_INCLUDE_SYSTEM_COLORS; }

    assert(textPtr->selTagPtr->textPtr == textPtr);

    if (!(what & TK_DUMP_INCLUDE_SEL)) {
	/* this little trick is discarding the "sel" tag */
	textPtr->selTagPtr->textPtr = (TkText *) textPtr->selTagPtr;
    }

    if (what & TK_DUMP_TEXT_CONFIGS) {
	assert(textPtr->optionTable);
	TkTextInspectOptions(textPtr, textPtr, textPtr->optionTable, opts, flags);
	Tcl_DStringStartSublist(str);
	Tcl_DStringAppendElement(str, "setup");
	Tcl_DStringAppendElement(str, Tk_PathName(textPtr->tkwin));
	Tcl_DStringAppendElement(str, Tcl_DStringValue(opts));
	Tcl_DStringEndSublist(str);
    }

    if (what & TK_DUMP_TAG_CONFIGS) {
	TkTextTag **tags = textPtr->sharedTextPtr->tagLookup;
	unsigned n = textPtr->sharedTextPtr->numTags;
	unsigned i;

	for (i = 0; i < n; ++i) {
	    TkTextTag *tagPtr = tags[i];

	    if (tagPtr && ((what & TK_DUMP_INCLUDE_SEL) || !tagPtr->isSelTag)) {
		assert(tagPtr->optionTable);
		TkTextInspectOptions(textPtr, tagPtr, tagPtr->optionTable, opts, flags);
		Tcl_DStringStartSublist(str);
		Tcl_DStringAppendElement(str, "configure");
		Tcl_DStringAppendElement(str, tagPtr->name);
		if (Tcl_DStringLength(opts) > 2) {
		    Tcl_DStringAppendElement(str, Tcl_DStringValue(opts));
		}
		Tcl_DStringEndSublist(str);
	    }
	}
    }

    if (what & TK_DUMP_TAG_BINDINGS) {
	TkTextTag **tags = textPtr->sharedTextPtr->tagLookup;
	unsigned n = textPtr->sharedTextPtr->numTags;
	unsigned i;

	for (i = 0; i < n; ++i) {
	    TkTextTag *tagPtr = tags[i];

	    if (tagPtr
		    && sharedTextPtr->tagBindingTable
		    && ((what & TK_DUMP_INCLUDE_SEL) || !tagPtr->isSelTag)) {
		GetBindings(textPtr, tagPtr->name, sharedTextPtr->tagBindingTable, str);
	    }
	}
    }

    do {
	TkTextSegment *segPtr = nextPtr;
	unsigned group = segPtr->typePtr->group;
	const char *value = NULL;
	const char *type = NULL;
	bool printTags = false;

	nextPtr = segPtr->nextPtr;

	switch (group) {
	case SEG_GROUP_BRANCH:
	    if (segPtr->typePtr == &tkTextBranchType && (what & TK_DUMP_DISPLAY)) {
		segPtr = segPtr->body.branch.nextPtr;
		nextPtr = segPtr->nextPtr;
	    }
	    if (!(what & SEG_GROUP_BRANCH)) {
		continue;
	    }
	    type = "elide";
	    value = (segPtr->typePtr == &tkTextBranchType) ? "on" : "off";
	    break;
	case SEG_GROUP_IMAGE:
	    if (!(what & SEG_GROUP_IMAGE) || !segPtr->body.ei.name) {
		continue;
	    }
	    type = "image";
	    assert(segPtr->body.ei.optionTable);
	    TkTextInspectOptions(textPtr, &segPtr->body.ei, segPtr->body.ei.optionTable, opts, 0);
	    value = Tcl_DStringValue(opts);
	    printTags = !!(what & TK_DUMP_TAG);
	    break;
	case SEG_GROUP_WINDOW:
	    if (!(what & SEG_GROUP_WINDOW)) {
		continue;
	    }
	    type = "window";
	    assert(segPtr->body.ew.optionTable);
	    TkTextInspectOptions(textPtr, &segPtr->body.ew, segPtr->body.ew.optionTable, opts, 0);
	    value = Tcl_DStringValue(opts);
	    printTags = !!(what & TK_DUMP_TAG);
	    break;
	case SEG_GROUP_MARK:
	    if (segPtr == textPtr->endMarker) {
		if (prevPtr != segPtr
		    	&& (what & SEG_GROUP_CHAR)
			&& segPtr->sectionPtr->linePtr != TkBTreeGetLastLine(textPtr)) {
		    /* print newline before finishing */
		    type = "break";
		    printTags = !!(what & TK_DUMP_TAG);
		    tagPtr = TkBTreeGetSegmentTags(sharedTextPtr, segPtr->sectionPtr->linePtr->lastPtr,
			    textPtr, TK_TEXT_SORT_ASCENDING, NULL);
		    nextPtr = segPtr; /* repeat this mark */
		} else {
		    nextPtr = NULL; /* finished */
		}
	    } else if (!(what & SEG_GROUP_MARK)) {
		continue;
	    } else if (!TkTextIsNormalMark(segPtr)
		    && (!(what & TK_DUMP_INSERT_MARK) || segPtr != textPtr->insertMarkPtr)) {
		continue;
	    } else {
		type = (segPtr->typePtr == &tkTextLeftMarkType ? "left" : "right");
		value = TkTextMarkName(sharedTextPtr, textPtr, segPtr);
	    }
	    break;
	case SEG_GROUP_HYPHEN:
	    if (!(what & SEG_GROUP_HYPHEN)) {
		continue;
	    }
	    printTags = !!(what & TK_DUMP_TAG);
	    type = "hyphen";
	    break;
	case SEG_GROUP_CHAR:
	    if (what & SEG_GROUP_CHAR) {
		printTags = !!(what & TK_DUMP_TAG);
		if (prevPtr == segPtr || *segPtr->body.chars == '\n') {
		    type = "break";
		    nextPtr = segPtr->sectionPtr->linePtr->nextPtr->segPtr;
		    if (prevPtr == segPtr) {
			tagPtr = prevTagPtr;
			segPtr->body.chars[segPtr->size - 1] = '\n';
		    } else if (type && printTags) {
			tagPtr = TkBTreeGetSegmentTags(sharedTextPtr, segPtr, textPtr,
				TK_TEXT_SORT_ASCENDING, NULL);
		    }
		} else {
		    type = "text";
		    if (segPtr->size > 1 && segPtr->body.chars[segPtr->size - 1] == '\n') {
			nextPtr = segPtr; /* repeat this char segment */
			segPtr->body.chars[segPtr->size - 1] = '\0';
		    }
		    value = segPtr->body.chars;
		    if (printTags) {
			tagPtr = TkBTreeGetSegmentTags(sharedTextPtr, segPtr, textPtr,
				TK_TEXT_SORT_ASCENDING, NULL);
		    }
		}
	    } else if (!nextPtr) {
		nextPtr = segPtr->sectionPtr->linePtr->nextPtr->segPtr;
	    }
	    break;
	default:
	    continue;
	}

	if (closeSubList) {
	    if (what & TK_DUMP_NESTED) {
		unsigned nextEpoch = epoch + 1;
		unsigned numTags = 0;
		unsigned i;

		for (tPtr = tagPtr; tPtr; tPtr = tPtr->nextPtr) {
		    if (tPtr->flag == epoch) {
			tPtr->flag = nextEpoch; /* mark as still open */
		    }
		}

		for ( ; prevTagPtr; prevTagPtr = prevTagPtr->succPtr) {
		    if (prevTagPtr->flag == epoch) { /* should be closed? */
			if (numTags == tagArrSize) {
			    tagArrSize *= 2;
			    tagArray = realloc(tagArray, tagArrSize * sizeof(tagArray[0]));
			}
			tagArray[numTags++] = prevTagPtr;
			prevTagPtr->flag = 0; /* mark as closed */
		    }
		}

		Tcl_DStringStartSublist(str);
		for (i = 0; i < numTags; ++i) {
		    Tcl_DStringAppendElement(str, tagArray[i]->name);
		}
		Tcl_DStringEndSublist(str);
	    }

	    prevTagPtr = NULL;
	    closeSubList = false;
	    Tcl_DStringEndSublist(str);
	}

	if (type) {
	    Tcl_DStringStartSublist(str);
	    Tcl_DStringAppendElement(str, type);
	    if (value) {
		Tcl_DStringAppendElement(str, value);
	    }
	    closeSubList = true;

	    if (printTags) {
		unsigned numTags = 0;
		unsigned i;

		prevTagPtr = tagPtr;

		if (what & TK_DUMP_NESTED) {
		    epoch += 1;

		    for (tPtr = tagPtr; tPtr; tPtr = tPtr->nextPtr) {
			if (tPtr->flag != epoch) { /* should be opened? */
			    if (numTags == tagArrSize) {
				tagArrSize *= 2;
				tagArray = realloc(tagArray, tagArrSize * sizeof(tagArray[0]));
			    }
			    tagArray[numTags++] = tPtr;
			    tPtr->flag = epoch; /* mark as open */
			}
			tPtr->succPtr = tPtr->nextPtr;
		    }
		} else {
		    for (tPtr = tagPtr; tPtr; tPtr = tPtr->nextPtr) {
			if (numTags == tagArrSize) {
			    tagArrSize *= 2;
			    tagArray = realloc(tagArray, tagArrSize * sizeof(tagArray[0]));
			}
			tagArray[numTags++] = tPtr;
		    }
		}

		Tcl_DStringStartSublist(str);
		for (i = 0; i < numTags; ++i) {
		    Tcl_DStringAppendElement(str, tagArray[i]->name);
		}
		Tcl_DStringEndSublist(str);
	    }
	}

	prevPtr = segPtr;
    } while (nextPtr);

    Tcl_SetObjResult(interp, Tcl_NewStringObj(Tcl_DStringValue(str), Tcl_DStringLength(str)));
    Tcl_DStringFree(str);
    Tcl_DStringFree(opts);
    free(tagArray);

    textPtr->selTagPtr->textPtr = textPtr; /* restore */
    sharedTextPtr->inspectEpoch = epoch;
    return TCL_OK;
}

/*
 *----------------------------------------------------------------------
 *
 * InspectRetainedUndoItems --
 *
 *	Return information about content of retained undo items, these
 *	items are not yet pushed onto undo stack.
 *
 * Results:
 *	None.
 *
 * Side effects:
 *	Memory is allocated for the result.
 *
 *----------------------------------------------------------------------
 */

static void
InspectRetainedUndoItems(
    const TkSharedText *sharedTextPtr,
    Tcl_Obj *objPtr)
{
    if (sharedTextPtr->undoTagListCount > 0 || sharedTextPtr->undoMarkListCount > 0) {
	Tcl_Obj *resultPtr = Tcl_NewObj();
	unsigned i;
	int len;

	for (i = 0; i < sharedTextPtr->undoTagListCount; ++i) {
	    TkTextInspectUndoTagItem(sharedTextPtr, sharedTextPtr->undoTagList[i], resultPtr);
	}

	for (i = 0; i < sharedTextPtr->undoMarkListCount; ++i) {
	    TkTextInspectUndoMarkItem(sharedTextPtr, &sharedTextPtr->undoMarkList[i], resultPtr);
	}

	Tcl_ListObjLength(NULL, resultPtr, &len);
	if (len == 0) {
	    Tcl_DecrRefCount(resultPtr);
	} else {
	    Tcl_ListObjAppendElement(NULL, objPtr, resultPtr);
	}
    }
}

/*
 *----------------------------------------------------------------------
 *
 * InspectUndoStack --
 *
 *	Return information about content of undo/redo stack.
 *
 * Results:
 *	A Tcl object.
 *
 * Side effects:
 *	Memory is allocated for the result.
 *
 *----------------------------------------------------------------------
 */

static void
InspectUndoStack(
    const TkSharedText *sharedTextPtr,
    InspectUndoStackProc firstAtomProc,
    InspectUndoStackProc nextAtomProc,
    Tcl_Obj *objPtr)
{
    TkTextUndoStack undoStack;
    const TkTextUndoAtom *atom;
    Tcl_Obj *atomPtr;
    unsigned i;

    assert(sharedTextPtr->undoStack);

    undoStack = sharedTextPtr->undoStack;

    for (atom = firstAtomProc(undoStack); atom; atom = nextAtomProc(undoStack)) {
	atomPtr = Tcl_NewObj();

	for (i = 0; i < atom->arraySize; ++i) {
	    const TkTextUndoToken *token = (const TkTextUndoToken *) atom->array[i].item;
	    Tcl_Obj *subAtomPtr = token->undoType->inspectProc(sharedTextPtr, token);
	    Tcl_ListObjAppendElement(NULL, atomPtr, subAtomPtr);
	}

	Tcl_ListObjAppendElement(NULL, objPtr, atomPtr);
    }
}

/*
 *----------------------------------------------------------------------
 *
 * TextEditCmd --
 *
 *	Handle the subcommands to "$text edit ...". See documentation for
 *	details.
 *
 * Results:
 *	None
 *
 * Side effects:
 *	None.
 *
 *----------------------------------------------------------------------
 */

static Tcl_Obj *
GetCommand(
    const TkSharedText *sharedTextPtr,
    const TkTextUndoToken *token)
{
    assert(token);
    assert(token->undoType->commandProc);

    return token->undoType->commandProc(sharedTextPtr, token);
}

static int
TextEditCmd(
    TkText *textPtr,		/* Information about text widget. */
    Tcl_Interp *interp,		/* Current interpreter. */
    int objc,			/* Number of arguments. */
    Tcl_Obj *const objv[])	/* Argument objects. */
{
    int index;
    int setModified;
    bool oldModified;
    TkSharedText *sharedTextPtr;
    static const char *const editOptionStrings[] = {
	"altered",
#if SUPPORT_DEPRECATED_CANUNDO_REDO
	"canredo", "canundo",
#endif /* SUPPORT_DEPRECATED_CANUNDO_REDO */
	"info", "inspect", "irreversible", "modified", "recover", "redo", "reset",
	"separator", "undo", NULL
    };
    enum editOptions {
	EDIT_ALTERED,
#if SUPPORT_DEPRECATED_CANUNDO_REDO
	EDIT_CANREDO, EDIT_CANUNDO,
#endif /* SUPPORT_DEPRECATED_CANUNDO_REDO */
	EDIT_INFO, EDIT_INSPECT, EDIT_IRREVERSIBLE, EDIT_MODIFIED, EDIT_RECOVER, EDIT_REDO, EDIT_RESET,
	EDIT_SEPARATOR, EDIT_UNDO
    };

    sharedTextPtr = textPtr->sharedTextPtr;

    if (objc < 3) {
	Tcl_WrongNumArgs(interp, 2, objv, "option ?arg ...?");
	return TCL_ERROR;
    }
    if (Tcl_GetIndexFromObjStruct(interp, objv[2], editOptionStrings,
	    sizeof(char *), "edit option", 0, &index) != TCL_OK) {
	return TCL_ERROR;
    }

    switch ((enum editOptions) index) {
    case EDIT_ALTERED:
	if (objc != 3) {
	    Tcl_WrongNumArgs(interp, 3, objv, "?boolean?");
	    return TCL_ERROR;
	}
	Tcl_SetObjResult(interp, Tcl_NewBooleanObj(sharedTextPtr->isAltered));
	return TCL_OK;
	break;
#if SUPPORT_DEPRECATED_CANUNDO_REDO
    case EDIT_CANREDO: {
	static bool warnDeprecated = true;
	bool canRedo = false;

	if (warnDeprecated) {
	    warnDeprecated = false;
	    fprintf(stderr, "tk::text: Command \"edit canredo\" is deprecated, "
		    "please use \"edit info\".\n");
	}
	if (objc != 3) {
	    Tcl_WrongNumArgs(interp, 3, objv, NULL);
	     return TCL_ERROR;
	}
	if (textPtr->sharedTextPtr->undoStack) {
	    canRedo = TkTextUndoGetCurrentRedoStackDepth(textPtr->sharedTextPtr->undoStack) > 0;
	}
	Tcl_SetObjResult(interp, Tcl_NewBooleanObj(canRedo));
	break;
    }
    case EDIT_CANUNDO: {
	static bool warnDeprecated = true;
	bool canUndo = false;

	if (warnDeprecated) {
	    warnDeprecated = false;
	    fprintf(stderr, "tk::text: Command \"edit canundo\" is deprecated, "
		    "please use \"edit info\".\n");
	}
	if (objc != 3) {
	    Tcl_WrongNumArgs(interp, 3, objv, NULL);
	     return TCL_ERROR;
	}
	if (textPtr->sharedTextPtr->undo) {
	    canUndo = TkTextUndoGetCurrentUndoStackDepth(textPtr->sharedTextPtr->undoStack) > 0;
	}
	Tcl_SetObjResult(interp, Tcl_NewBooleanObj(canUndo));
	break;
    }
#endif /* SUPPORT_DEPRECATED_CANUNDO_REDO */
    case EDIT_INFO:
	if (objc != 3 && objc != 4 && (objc != 5 || strcmp(Tcl_GetString(objv[3]), "--") != 0)) {
	    /* NOTE: avoid trigraph */
	    Tcl_WrongNumArgs(interp, 3, objv, "\?\?--\? array? | ?-option?");
	    return TCL_ERROR;
	} else if (objc == 4 && *Tcl_GetString(objv[3]) == '-') {
	    Tcl_Obj* infoObj = GetEditInfo(interp, textPtr, objv[3]);
	    if (!infoObj) {
		return TCL_ERROR;
	    }
	    Tcl_SetObjResult(textPtr->interp, infoObj);
	} else {
	    Tcl_Obj* arrObj = (objc == 5 ? objv[4] : (objc == 4 ? objv[3] : NULL));
	    Tcl_SetObjResult(textPtr->interp, MakeEditInfo(interp, textPtr, arrObj));
	}
    	break;
    case EDIT_INSPECT:
	if (objc != 3 && objc != 4) {
	    Tcl_WrongNumArgs(interp, 3, objv, "?stack?");
	    return TCL_ERROR;
	} else {
	    char const *stack = (objc == 4) ? Tcl_GetString(objv[3]) : NULL;

	    if (stack && strcmp(stack, "undo") != 0 && strcmp(stack, "redo") != 0) {
		Tcl_SetObjResult(interp, Tcl_ObjPrintf(
			"bad stack argument \"%s\": must be \"undo\" or \"redo\"", stack));
		Tcl_SetErrorCode(interp, "TK", "TEXT", "STACK_VALUE", NULL);
		return TCL_ERROR;
	    }
	    if (sharedTextPtr->undoStack) {
		Tcl_Obj *undoResultPtr = NULL;
		Tcl_Obj *redoResultPtr = NULL;

		if (!stack || stack[0] == 'u') {
		    undoResultPtr = Tcl_NewObj();
		    InspectRetainedUndoItems(sharedTextPtr, undoResultPtr);
		    InspectUndoStack(sharedTextPtr, TkTextUndoFirstUndoAtom,
			    TkTextUndoNextUndoAtom, undoResultPtr);
		}
		if (!stack || stack[0] == 'r') {
		    redoResultPtr = Tcl_NewObj();
		    InspectUndoStack(sharedTextPtr, TkTextUndoFirstRedoAtom,
			    TkTextUndoNextRedoAtom, redoResultPtr);
		}
		if (!stack) {
		    Tcl_Obj *objPtr = Tcl_NewObj();
		    Tcl_ListObjAppendElement(NULL, objPtr, undoResultPtr);
		    Tcl_ListObjAppendElement(NULL, objPtr, redoResultPtr);
		    Tcl_SetObjResult(interp, objPtr);
		} else if (stack[0] == 'u') {
		    Tcl_SetObjResult(interp, undoResultPtr);
		} else {
		    Tcl_SetObjResult(interp, redoResultPtr);
		}
	    }
	}
	break;
    case EDIT_IRREVERSIBLE:
	if (objc != 3) {
	    Tcl_WrongNumArgs(interp, 3, objv, "?boolean?");
	    return TCL_ERROR;
	}
	Tcl_SetObjResult(interp, Tcl_NewBooleanObj(sharedTextPtr->isIrreversible));
	break;
    case EDIT_MODIFIED:
	if (objc == 3) {
	    Tcl_SetObjResult(interp, Tcl_NewBooleanObj(sharedTextPtr->isModified));
	    return TCL_OK;
	} else if (objc != 4) {
	    Tcl_WrongNumArgs(interp, 3, objv, "?boolean?");
	    return TCL_ERROR;
	} else if (Tcl_GetBooleanFromObj(interp, objv[3], &setModified) != TCL_OK) {
	    return TCL_ERROR;
	}

	/*
	 * Set or reset the modified status, and trigger a <<Modified>> event.
	 */

	oldModified = sharedTextPtr->isModified;
	sharedTextPtr->isModified = setModified;

	/*
	 * Setting the flag to 'false' is clearing the user's decision.
	 */

	sharedTextPtr->userHasSetModifiedFlag = setModified;
	if (sharedTextPtr->undoStack) {
	    sharedTextPtr->undoLevel = TkTextUndoGetCurrentUndoStackDepth(sharedTextPtr->undoStack);
	}

	/*
	 * Only issue the <<Modified>> event if the flag actually changed.
	 * However, degree of modified-ness doesn't matter. [Bug 1799782]
	 */

	assert(setModified == true || setModified == false);

	if (oldModified != setModified) {
	    GenerateEvent(textPtr->sharedTextPtr, "Modified");
	}
	break;
    case EDIT_RECOVER:
	if (objc != 3) {
	    Tcl_WrongNumArgs(interp, 3, objv, NULL);
	    return TCL_ERROR;
	}
	if (sharedTextPtr->undoStack) {
	    int redoDepth;

	    if (TkTextUndoIsPerformingUndoRedo(sharedTextPtr->undoStack)) {
		ErrorNotAllowed(interp, "cannot recover inside undo/redo operation");
		return TCL_ERROR;
	    }

	    redoDepth = TkTextUndoGetMaxRedoDepth(sharedTextPtr->undoStack);
	    PushRetainedUndoTokens(sharedTextPtr);
	    TkTextUndoSetMaxStackDepth(sharedTextPtr->undoStack, textPtr->maxUndoDepth, 0);

	    while (TkTextUndoGetCurrentUndoStackDepth(sharedTextPtr->undoStack) > 0) {
		TkTextUndoDoUndo(sharedTextPtr->undoStack);
	    }

	    TkTextUndoSetMaxStackDepth(sharedTextPtr->undoStack, textPtr->maxUndoDepth, redoDepth);
	}
    	break;
    case EDIT_REDO: {
	int result;

	if (objc != 3) {
	    Tcl_WrongNumArgs(interp, 3, objv, NULL);
	    return TCL_ERROR;
	}

	if (TestIfDisabled(interp, textPtr, &result))
	    return result;

	if (sharedTextPtr->undoStack) {
	    /*
	     * It's possible that this command command will be invoked inside the "watch" callback,
	     * but this is not allowed when performing undo/redo.
	     */

	    if (TestIfPerformingUndoRedo(interp, sharedTextPtr, NULL))
		return TCL_ERROR;

	    PushRetainedUndoTokens(sharedTextPtr);

	    if (TkTextUndoGetCurrentRedoStackDepth(sharedTextPtr->undoStack) == 0) {
		Tcl_SetObjResult(interp, Tcl_NewStringObj("nothing to redo", -1));
		Tcl_SetErrorCode(interp, "TK", "TEXT", "NO_REDO", NULL);
		return TCL_ERROR;
	    }

	    TkTextUndoDoRedo(sharedTextPtr->undoStack);
	}
	break;
    }
    case EDIT_RESET:
	if (objc == 3) {
	    if (sharedTextPtr->undoStack) {
		/*
		 * It's possible that this command command will be invoked inside the "watch" callback,
		 * but this is not allowed when performing undo/redo.
		 */
		if (TestIfPerformingUndoRedo(interp, sharedTextPtr, NULL))
		    return TCL_ERROR;

		TkTextUndoClearStack(sharedTextPtr->undoStack);
		sharedTextPtr->undoLevel = 0;
		sharedTextPtr->pushSeparator = false;
		sharedTextPtr->isAltered = false;
		sharedTextPtr->isIrreversible = false;
		TkTextUpdateAlteredFlag(sharedTextPtr);
	    }
	    return TCL_OK;
	} else if (objc != 4) {
	    Tcl_WrongNumArgs(interp, 3, objv, "?stack?");
	    return TCL_ERROR;
	} else {
	    char const *stack = Tcl_GetString(objv[3]);

	    if (strcmp(stack, "undo") != 0 && strcmp(stack, "redo") != 0) {
		Tcl_SetObjResult(interp, Tcl_ObjPrintf(
			"bad stack argument \"%s\": must be \"undo\" or \"redo\"", stack));
		Tcl_SetErrorCode(interp, "TK", "TEXT", "STACK_VALUE", NULL);
		return TCL_ERROR;
	    }
	    if (sharedTextPtr->undoStack) {
		if (TestIfPerformingUndoRedo(interp, sharedTextPtr, NULL))
		    return TCL_ERROR;

		if (stack[0] == 'u') {
		    TkTextUndoClearUndoStack(sharedTextPtr->undoStack);
		    sharedTextPtr->undoLevel = 0;
		    sharedTextPtr->pushSeparator = false;
		    sharedTextPtr->isAltered = false;
		    sharedTextPtr->isIrreversible = false;
		    TkTextUpdateAlteredFlag(sharedTextPtr);
		} else {
		    TkTextUndoClearRedoStack(sharedTextPtr->undoStack);
		}
	    }
	    return TCL_ERROR;
	}
	break;
    case EDIT_SEPARATOR: {
	bool immediately = false;

	if (objc == 4) {
	    if (strcmp(Tcl_GetString(objv[3]), "-immediately")) {
		Tcl_SetObjResult(interp, Tcl_ObjPrintf(
			"bad option \"%s\": must be -immediately", Tcl_GetString(objv[3])));
		Tcl_SetErrorCode(interp, "TK", "TEXT", "INDEX_OPTION", NULL);
		return TCL_ERROR;
	    }
	    immediately = true;
	} else if (objc != 3) {
	    Tcl_WrongNumArgs(interp, 3, objv, NULL);
	    return TCL_ERROR;
	}
	if (sharedTextPtr->undoStack) {
	    sharedTextPtr->pushSeparator = true;
	    if (immediately) {
		/* last two args are meaningless here */
		PushUndoSeparatorIfNeeded(sharedTextPtr, sharedTextPtr->autoSeparators,
			TK_TEXT_EDIT_OTHER);
	    }
	}
	break;
    }
    case EDIT_UNDO: {
	int result;

	if (objc != 3) {
	    Tcl_WrongNumArgs(interp, 3, objv, NULL);
	    return TCL_ERROR;
	}

	if (TestIfDisabled(interp, textPtr, &result))
	    return result;

	if (sharedTextPtr->undoStack) {
	    /*
	     * It's possible that this command command will be invoked inside the "watch" callback,
	     * but this is not allowed when performing undo/redo.
	     */

	    if (TestIfPerformingUndoRedo(interp, sharedTextPtr, &result))
		return result;

	    PushRetainedUndoTokens(sharedTextPtr);

	    if (TkTextUndoGetCurrentUndoStackDepth(sharedTextPtr->undoStack) == 0) {
		Tcl_SetObjResult(interp, Tcl_NewStringObj("nothing to undo", -1));
		Tcl_SetErrorCode(interp, "TK", "TEXT", "NO_UNDO", NULL);
		return TCL_ERROR;
	    }

	    TkTextUndoDoUndo(sharedTextPtr->undoStack);
	}
	break;
    }
    }
    return TCL_OK;
}

/*
 *----------------------------------------------------------------------
 *
 * GetEditInfo --
 *
 *	Returns the value containing the "edit info -option" information.
 *
 * Results:
 *	Tcl_Obj containing the required information.
 *
 * Side effects:
 *	Some memory will be allocated.
 *
 *----------------------------------------------------------------------
 */
enum {
    INFO_BYTESIZE, INFO_GENERATEDMARKS, INFO_IMAGES, INFO_LINES, INFO_LINESPERNODE, INFO_MARKS,
    INFO_REDOBYTESIZE, INFO_REDOCOMMANDS, INFO_REDODEPTH, INFO_REDOSTACKSIZE, INFO_TAGS,
    INFO_TOTALBYTESIZE, INFO_TOTALLINES, INFO_UNDOBYTESIZE, INFO_UNDOCOMMANDS, INFO_UNDODEPTH,
    INFO_UNDOSTACKSIZE, INFO_USEDTAGS, INFO_VISIBLEIMAGES, INFO_VISIBLEWINDOWS, INFO_WINDOWS,
    INFO_LAST /* must be last item */
};
static const char *const editInfoStrings[] = {
    "-bytesize", "-generatedmarks", "-images", "-lines", "-linespernode", "-marks",
    "-redobytesize", "-redocommands", "-redodepth", "-redostacksize", "-tags",
    "-totalbytesize", "-totallines", "-undobytesize", "-undocommands", "-undodepth",
    "-undostacksize", "-usedtags", "-visibleimages", "-visiblewindows", "-windows", NULL
};

static void
MakeStackInfoValue(
    Tcl_Interp *interp,
    TkSharedText *sharedTextPtr,
    Tcl_Obj* resultPtr)
{
    TkTextUndoStack st = sharedTextPtr->undoStack;
    const TkTextUndoAtom *atom;
    int i;

    for (i = sharedTextPtr->undoTagListCount - 1; i >= 0; --i) {
	const TkTextTag *tagPtr = sharedTextPtr->undoTagList[i];

	if (tagPtr->recentTagAddRemoveToken && !tagPtr->recentTagAddRemoveTokenIsNull) {
	    Tcl_ListObjAppendElement(interp, resultPtr,
		    GetCommand(sharedTextPtr, tagPtr->recentTagAddRemoveToken));
	}
	if (tagPtr->recentChangePriorityToken && tagPtr->savedPriority != tagPtr->priority) {
	    Tcl_ListObjAppendElement(interp, resultPtr,
		    GetCommand(sharedTextPtr, tagPtr->recentChangePriorityToken));
	}
    }

    for (i = sharedTextPtr->undoMarkListCount - 1; i >= 0; --i) {
	const TkTextMarkChange *changePtr = &sharedTextPtr->undoMarkList[i];

	if (changePtr->setMark) {
	    Tcl_ListObjAppendElement(interp, resultPtr,
		    GetCommand(sharedTextPtr, changePtr->setMark));
	}
	if (changePtr->moveMark) {
	    Tcl_ListObjAppendElement(interp, resultPtr,
		    GetCommand(sharedTextPtr, changePtr->moveMark));
	}
	if (changePtr->toggleGravity) {
	    Tcl_ListObjAppendElement(interp, resultPtr,
		    GetCommand(sharedTextPtr, changePtr->toggleGravity));
	}
    }

    atom = TkTextUndoIsPerformingUndo(st) ?
	    TkTextUndoCurrentRedoAtom(st) : TkTextUndoCurrentUndoAtom(st);

    if (atom) {
	for (i = atom->arraySize - 1; i >= 0; --i) {
	    const TkTextUndoSubAtom *subAtom = atom->array + i;
	    TkTextUndoToken *token = subAtom->item;

	    Tcl_ListObjAppendElement(interp, resultPtr, GetCommand(sharedTextPtr, token));
	}
    }
}

static Tcl_Obj *
MakeEditInfoValue(
    Tcl_Interp *interp,
    TkText *textPtr,
    int optionIndex)
{
    TkSharedText *sharedTextPtr = textPtr->sharedTextPtr;
    TkTextUndoStack st = sharedTextPtr->undoStack;

    assert(optionIndex >= 0);
    assert(optionIndex < INFO_LAST);

    switch (optionIndex) {
    case INFO_UNDOSTACKSIZE:
	return Tcl_NewIntObj(st ? TkTextUndoCountUndoItems(st) : 0);
    case INFO_REDOSTACKSIZE:
	return Tcl_NewIntObj(st ? TkTextUndoCountRedoItems(st) : 0);
    case INFO_UNDODEPTH:
	return Tcl_NewIntObj(st ? TkTextUndoGetCurrentUndoStackDepth(st) : 0);
    case INFO_REDODEPTH:
	return Tcl_NewIntObj(st ? TkTextUndoGetCurrentRedoStackDepth(st) : 0);
    case INFO_UNDOBYTESIZE:
	return Tcl_NewIntObj(st ? TkTextUndoGetCurrentUndoSize(st) : 0);
    case INFO_REDOBYTESIZE:
	return Tcl_NewIntObj(st ? TkTextUndoGetCurrentRedoSize(st) : 0);
    case INFO_BYTESIZE:
	return Tcl_NewIntObj(TkBTreeSize(sharedTextPtr->tree, textPtr));
    case INFO_TOTALBYTESIZE:
	return Tcl_NewIntObj(TkBTreeSize(sharedTextPtr->tree, NULL));
    case INFO_LINES:
	return Tcl_NewIntObj(TkBTreeNumLines(sharedTextPtr->tree, textPtr));
    case INFO_TOTALLINES:
	return Tcl_NewIntObj(TkBTreeNumLines(sharedTextPtr->tree, NULL));
    case INFO_IMAGES:
	return Tcl_NewIntObj(sharedTextPtr->numImages);
    case INFO_WINDOWS:
	return Tcl_NewIntObj(sharedTextPtr->numWindows);
    case INFO_VISIBLEIMAGES:
	return Tcl_NewIntObj(TkTextCountVisibleImages(textPtr));
    case INFO_VISIBLEWINDOWS:
	return Tcl_NewIntObj(TkTextCountVisibleWindows(textPtr));
    case INFO_TAGS:
	return Tcl_NewIntObj(sharedTextPtr->numTags);
    case INFO_USEDTAGS:
	return Tcl_NewIntObj(TkTextTagSetCount(TkBTreeRootTagInfo(sharedTextPtr->tree)));
    case INFO_MARKS:
	return Tcl_NewIntObj(sharedTextPtr->numMarks);
    case INFO_GENERATEDMARKS:
	return Tcl_NewIntObj(sharedTextPtr->numPrivateMarks);
    case INFO_LINESPERNODE:
	return Tcl_NewIntObj(TkBTreeLinesPerNode(sharedTextPtr->tree));
    case INFO_UNDOCOMMANDS: {
	Tcl_Obj* obj = Tcl_NewObj();
	if (st && !TkTextUndoIsPerformingUndo(st)) {
	    MakeStackInfoValue(interp, sharedTextPtr, obj);
	}
	return obj;
    }
    case INFO_REDOCOMMANDS: {
	Tcl_Obj* obj = Tcl_NewObj();
	if (st && TkTextUndoIsPerformingUndo(st)) {
	    MakeStackInfoValue(interp, sharedTextPtr, obj);
	}
	return obj;
    }
    }

    return NULL; /* never reached */
}

static Tcl_Obj *
GetEditInfo(
    Tcl_Interp *interp,		/* Current interpreter. */
    TkText *textPtr,		/* Information about text widget. */
    Tcl_Obj *option)		/* Name of resource. */
{
    int optionIndex;

    if (Tcl_GetIndexFromObjStruct(interp, option, editInfoStrings,
	    sizeof(char *), "option", 0, &optionIndex) != TCL_OK) {
	return NULL;
    }

    return MakeEditInfoValue(interp, textPtr, optionIndex);
}

/*
 *----------------------------------------------------------------------
 *
 * MakeEditInfo --
 *
 *	Returns the array containing the "edit info" information.
 *
 * Results:
 *	Tcl_Obj of list type containing the required information.
 *
 * Side effects:
 *	Some memory will be allocated.
 *
 *----------------------------------------------------------------------
 */

static Tcl_Obj *
MakeEditInfo(
    Tcl_Interp *interp,		/* Current interpreter. */
    TkText *textPtr,		/* Information about text widget. */
    Tcl_Obj *arrayPtr)		/* Name of array, may be NULL. */
{
    Tcl_Obj *var = arrayPtr ? arrayPtr : Tcl_NewStringObj("", 0);
    int i;

    Tcl_UnsetVar(interp, Tcl_GetString(var), 0);
    for (i = 0; i < INFO_LAST; ++i) {
	Tcl_ObjSetVar2(interp, var, Tcl_NewStringObj(editInfoStrings[i] + 1, -1),
		MakeEditInfoValue(interp, textPtr, i), 0);
    }
    return var;
}

/*
 *----------------------------------------------------------------------
 *
 * TextGetText --
 *
 *	Returns the text from indexPtr1 to indexPtr2, placing that text in a
 *	string object which is returned with a refCount of zero.
 *
 *	Since the amount of text may potentially be several megabytes (e.g.
 *	in text editors built on the text widget), efficiency is very
 *	important. We may want to investigate the efficiency of the
 *	Tcl_AppendToObj more carefully (e.g. if we know we are going to be
 *	appending several thousand lines, we could attempt to pre-allocate a
 *	larger space).
 *
 *	Also the result is built up as a utf-8 string, but, if we knew we
 *	wanted it as Unicode, we could potentially save a huge conversion by
 *	building it up as Unicode directly. This could be as simple as
 *	replacing Tcl_NewObj by Tcl_NewUnicodeObj.
 *
 * Results:
 *	Tcl_Obj of string type containing the specified text. If the
 *	visibleOnly flag is set to true, then only those characters which are not
 *	elided will be returned. Otherwise (flag is false) all characters in the
 *	given range are returned.
 *
 * Side effects:
 *	Memory will be allocated for the new object. Remember to free it if it
 *	isn't going to be stored appropriately.
 *
 *----------------------------------------------------------------------
 */

static Tcl_Obj *
TextGetText(
    TkText *textPtr,		/* Information about text widget. */
    const TkTextIndex *indexPtr1,
				/* Get text from this index... */
    const TkTextIndex *indexPtr2,
				/* ...to this index. */
    TkTextIndex *lastIndexPtr,	/* Position before last character of the result, can be NULL. */
    Tcl_Obj *resultPtr,		/* Append text to this object, can be NULL. */
    unsigned maxBytes,		/* Maximal number of bytes. */
    bool visibleOnly,		/* If true, then only return non-elided characters. */
    bool includeHyphens)	/* If true, then also include soft hyphens. */
{
    TkTextSegment *segPtr, *lastPtr;
    TkTextIndex index;
    int offset1, offset2;

    assert(textPtr);
    assert(TkTextIndexCompare(indexPtr1, indexPtr2) <= 0);

    if (!resultPtr) {
	resultPtr = Tcl_NewObj();
    }

    segPtr = TkTextIndexGetContentSegment(indexPtr1, &offset1);
    if (lastIndexPtr) {
	*lastIndexPtr = *indexPtr2;
    }

    if (visibleOnly && TkTextSegmentIsElided(textPtr, segPtr)) {
	index = *indexPtr1;
	if (!TkTextSkipElidedRegion(&index) || TkTextIndexCompare(&index, indexPtr2) >= 0) {
	    return resultPtr; /* end of text reached */
	}
	segPtr = TkTextIndexGetContentSegment(&index, &offset1);
    }

    lastPtr = TkTextIndexGetContentSegment(indexPtr2, &offset2);

    if (segPtr == lastPtr) {
	if (segPtr->typePtr == &tkTextCharType) {
	    Tcl_AppendToObj(resultPtr, segPtr->body.chars + offset1,
		    MIN(maxBytes, (unsigned) (offset2 - offset1)));
	}
    } else {
	TkTextLine *linePtr = segPtr->sectionPtr->linePtr;

	TkTextIndexClear(&index, textPtr);

	if (segPtr->typePtr == &tkTextCharType) {
	    unsigned nbytes = MIN(maxBytes, (unsigned) segPtr->size - offset1);
	    Tcl_AppendToObj(resultPtr, segPtr->body.chars + offset1, nbytes);
	    if ((maxBytes -= nbytes) == 0) {
		return resultPtr;
	    }
	} else if (segPtr->typePtr == &tkTextHyphenType) {
	    if (includeHyphens) {
		if (maxBytes < 2) {
		    return resultPtr;
		}
		Tcl_AppendToObj(resultPtr, "\xc2\xad", 2); /* U+00AD */
		if ((maxBytes -= 2u) == 0) {
		    return resultPtr;
		}
	    }
	} else if (segPtr->typePtr == &tkTextBranchType) {
	    if (visibleOnly) {
		TkTextIndexSetSegment(&index, segPtr = segPtr->body.branch.nextPtr);
		if (TkTextIndexRestrictToEndRange(&index) >= 0) {
		    return resultPtr; /* end of text reached */
		}
		linePtr = segPtr->sectionPtr->linePtr;
	    }
	}
	if (!(segPtr = segPtr->nextPtr)) {
	    assert(linePtr->nextPtr);
	    linePtr = linePtr->nextPtr;
	    segPtr = linePtr->segPtr;
	}
	while (segPtr != lastPtr) {
	    if (segPtr->typePtr == &tkTextCharType) {
		unsigned nbytes = MIN(maxBytes, (unsigned) segPtr->size);
		Tcl_AppendToObj(resultPtr, segPtr->body.chars, nbytes);
		if ((maxBytes -= nbytes) == 0) {
		    if (lastIndexPtr) {
			TkTextIndexSetSegment(lastIndexPtr, segPtr);
			TkTextIndexAddToByteIndex(lastIndexPtr, nbytes);
		    }
		    return resultPtr; /* end of text reached */
		}
	    } else if (segPtr->typePtr == &tkTextHyphenType) {
		if (includeHyphens) {
		    if (maxBytes < 2) {
			return resultPtr;
		    }
		    Tcl_AppendToObj(resultPtr, "\xc2\xad", 2); /* U+00AD */
		    if ((maxBytes -= 2) == 0) {
			return resultPtr;
		    }
		}
	    } else if (segPtr->typePtr == &tkTextBranchType) {
		if (visibleOnly) {
		    TkTextIndexSetSegment(&index, segPtr = segPtr->body.branch.nextPtr);
		    if (TkTextIndexRestrictToEndRange(&index) >= 0) {
			return resultPtr; /* end of text reached */
		    }
		    linePtr = segPtr->sectionPtr->linePtr;
		}
	    }
	    if (!(segPtr = segPtr->nextPtr)) {
		assert(linePtr->nextPtr);
		linePtr = linePtr->nextPtr;
		segPtr = linePtr->segPtr;
	    }
	}
	if (offset2 > 0) {
	    Tcl_AppendToObj(resultPtr, segPtr->body.chars, MIN(maxBytes, (unsigned) offset2));
	}
    }

    return resultPtr;
}

/*
 *----------------------------------------------------------------------
 *
 * TriggerWatchEdit --
 *
 *	Trigger the watch command for delete/insert operations, see the
 *	documentation for details on what it does.
 *
 * Results:
 *	Returns 'false' if the referenced widget has been destroyed, otherwise
 *	'true' will be returned.
 *
 * Side effects:
 *	It might happen that the receiver of the "watch" command is destroying the widget.
 *
 *----------------------------------------------------------------------
 */

static void
AppendTags(
    Tcl_DString *buf,
    TkTextTag *tagPtr)
{
    Tcl_DStringStartSublist(buf);
    for ( ; tagPtr; tagPtr = tagPtr->nextPtr) {
	Tcl_DStringAppendElement(buf, tagPtr->name);
    }
    Tcl_DStringEndSublist(buf);
}

static bool
TriggerWatchEdit(
    TkText *textPtr,			/* Information about text widget. */
    bool userFlag,			/* Trigger due to user modification? */
    const char *operation,		/* The triggering operation. */
    const TkTextIndex *indexPtr1,	/* Start index for deletion / insert. */
    const TkTextIndex *indexPtr2,	/* End index after insert / before deletion. */
    const char *string,			/* Deleted/inserted chars. */
    bool final)				/* Flag indicating whether this is a final part. */
{
    TkSharedText *sharedTextPtr;
    TkText *peerArr[20];
    TkText **peers = peerArr;
    TkText *tPtr;
    unsigned i, n = 0;
    unsigned numPeers;
    bool rc = true;

    assert(textPtr->sharedTextPtr->triggerWatchCmd);
    assert(!indexPtr1 == !indexPtr2);
    assert(strcmp(operation, "insert") == 0 || strcmp(operation, "delete") == 0);

    sharedTextPtr = textPtr->sharedTextPtr;
    sharedTextPtr->triggerWatchCmd = false; /* do not trigger recursively */
    numPeers = sharedTextPtr->numPeers;

    if (sharedTextPtr->numPeers > sizeof(peerArr) / sizeof(peerArr[0])) {
	peers = malloc(sharedTextPtr->numPeers * sizeof(peerArr[0]));
    }

    /*
     * Firstly save all peers, we have to take into account that the list of
     * peers is changing when executing the "watch" command.
     */

    peers[n++] = textPtr;
    for (tPtr = sharedTextPtr->peers; tPtr; tPtr = tPtr->next) {
	if (tPtr != textPtr) {
	    peers[n++] = tPtr;
	}
	tPtr->refCount += 1;
    }

    for (i = 0; i < sharedTextPtr->numPeers; ++i) {
	TkText *tPtr = peers[i];

	if (tPtr->watchCmd && (userFlag || tPtr->triggerAlways) && !(tPtr->flags & DESTROYED)) {
	    TkTextIndex index[4];

	    if (indexPtr1) {
		TkTextSegment *startMarker;
		TkTextSegment *endMarker;
		int cmp;

		index[0] = *indexPtr1;
		index[1] = *indexPtr2;

		startMarker = tPtr->startMarker;
		endMarker = tPtr->endMarker;

		if (startMarker != sharedTextPtr->startMarker) {
		    TkTextIndex start;
		    TkTextIndexClear(&start, tPtr);
		    TkTextIndexSetSegment(&start, startMarker);
		    if (TkTextIndexCompare(&start, &index[0]) > 0) {
			index[0] = start;
		    }
		}
		if (endMarker != sharedTextPtr->endMarker) {
		    TkTextIndex end;
		    TkTextIndexClear(&end, tPtr);
		    TkTextIndexSetSegment(&end, endMarker);
		    if (TkTextIndexCompare(&end, &index[1]) < 0) {
			index[1] = end;
		    }
		}

		if ((cmp = TkTextIndexCompare(&index[0], &index[1])) <= 0) {
		    TkTextTag *tagPtr;
		    TkTextIndex myIndex;
		    Tcl_DString buf;
		    char idx[2][TK_POS_CHARS];
		    char const *arg;

		    TkTextPrintIndex(tPtr, &index[0], idx[0]);
		    TkTextPrintIndex(tPtr, &index[1], idx[1]);

		    Tcl_DStringInit(&buf);
		    Tcl_DStringAppendElement(&buf, string);

		    tagPtr = NULL;
		    if (TkTextIndexBackChars(tPtr, &index[0], 1, &myIndex, COUNT_CHARS)) {
			tagPtr = TkBTreeGetTags(&myIndex, TK_TEXT_SORT_ASCENDING, NULL);
		    }
		    AppendTags(&buf, tagPtr);
		    AppendTags(&buf, TkBTreeGetTags(&index[1], TK_TEXT_SORT_ASCENDING, NULL));
		    AppendTags(&buf, cmp == 0 ? NULL :
			    TkBTreeGetTags(&index[0], TK_TEXT_SORT_ASCENDING, NULL));
		    if (*operation == 'd') {
			tagPtr = NULL;
			if (cmp && TkTextIndexBackChars(tPtr, &index[1], 1, &myIndex, COUNT_CHARS)) {
			    tagPtr = TkBTreeGetTags(&myIndex, TK_TEXT_SORT_ASCENDING, NULL);
			}
			AppendTags(&buf, tagPtr);
		    }
		    Tcl_DStringAppendElement(&buf, final ? "yes" : "no");
		    arg = Tcl_DStringValue(&buf);

		    if (!TkTextTriggerWatchCmd(tPtr, operation, idx[0], idx[1],
				arg, NULL, NULL, userFlag)
			    && tPtr == textPtr) {
			rc = false; /* this widget has been destroyed */
		    }

		    Tcl_DStringFree(&buf);
		}
	    } else {
		if (!TkTextTriggerWatchCmd(textPtr, operation, NULL, NULL, NULL, NULL, NULL, userFlag)
			&& tPtr == textPtr) {
		    rc = false; /* this widget has been destroyed */
		}
	    }
	}

	if (TkTextDecrRefCountAndTestIfDestroyed(tPtr)) {
	    numPeers -= 1;
	}
    }

    if (peers != peerArr) {
	free(peers);
    }
    if (numPeers > 0) { /* otherwise sharedTextPtr is not valid anymore */
	sharedTextPtr->triggerWatchCmd = true;
    }

    return rc;
}

/*
 *--------------------------------------------------------------
 *
 * TkTextPerformWatchCmd --
 *
 *	This function is performs triggering of the watch
 *	command for all peers.
 *
 * Results:
 *	None.
 *
 * Side effects:
 *	See function TkTextTriggerWatchCmd.
 *
 *--------------------------------------------------------------
 */

void
TkTextPerformWatchCmd(
    TkSharedText *sharedTextPtr,
    TkText *textPtr,			/* Firstly trigger watch command of this peer, can be NULL. */
    const char *operation,		/* The trigger operation. */
    TkTextWatchGetIndexProc index1Proc,	/* Function pointer for fst index, can be NULL. */
    ClientData index1ProcData,		/* Client data for index1Proc. */
    TkTextWatchGetIndexProc index2Proc,	/* Function pointer for snd index, can be NULL. */
    ClientData index2ProcData,		/* Client data for index2Proc. */
    const char *arg1,			/* 3rd argument for watch command, can be NULL. */
    const char *arg2,			/* 3rd argument for watch command, can be NULL. */
    const char *arg3,			/* 3rd argument for watch command, can be NULL. */
    bool userFlag)			/* 4rd argument for watch command. */
{
    TkText *peerArr[20];
    TkText **peers = peerArr;
    TkText *tPtr;
    unsigned numPeers = 0;
    unsigned i;

    assert(sharedTextPtr);
    assert(sharedTextPtr->triggerWatchCmd);
    assert(operation);
    assert(!index2Proc || index1Proc);

    sharedTextPtr->triggerWatchCmd = false; /* do not trigger recursively */

    if (sharedTextPtr->numPeers > sizeof(peerArr) / sizeof(peerArr[0])) {
	peers = malloc(sharedTextPtr->numPeers * sizeof(peerArr[0]));
    }
    if (textPtr) {
	peers[numPeers++] = textPtr;
	textPtr->refCount += 1;
    }
    for (tPtr = sharedTextPtr->peers; tPtr; tPtr = tPtr->next) {
	if (tPtr != textPtr && tPtr->watchCmd) {
	    peers[numPeers++] = tPtr;
	    tPtr->refCount += 1;
	}
    }
    for (i = 0; i < numPeers; ++i) {
	tPtr = peers[i];

	if (!(tPtr->flags & DESTROYED)) {
	    char idx[2][TK_POS_CHARS];
	    TkTextIndex index[2];

	    if (index1Proc) {
		index1Proc(tPtr, &index[0], index1ProcData);
		TkTextPrintIndex(tPtr, &index[0], idx[0]);

		if (index2Proc) {
		    index2Proc(tPtr, &index[1], index2ProcData);
		    TkTextPrintIndex(tPtr, &index[1], idx[1]);
		} else {
		    memcpy(idx[1], idx[0], TK_POS_CHARS);
		}
	    }

	    TkTextTriggerWatchCmd(tPtr, operation, idx[0], idx[1], arg1, arg2, arg3, false);
	}
    }

    sharedTextPtr->triggerWatchCmd = true;

    for (i = 0; i < numPeers; ++i) {
	TkTextDecrRefCountAndTestIfDestroyed(peers[i]);
    }
    if (peers != peerArr) {
	free(peers);
    }
}

/*
 *----------------------------------------------------------------------
 *
 * TkTextTriggerWatchCmd --
 *
 *	Trigger the watch command, see the documentation for details on
 *	what it does.
 *
 * Results:
 *	Returns 'false' if this peer has been destroyed, otherwise 'true'
 *	will be returned.
 *
 * Side effects:
 *	It might happen that the receiver of the "watch" command is destroying the widget.
 *
 *----------------------------------------------------------------------
 */

bool
TkTextTriggerWatchCmd(
    TkText *textPtr,		/* Information about text widget. */
    const char *operation,	/* The trigger operation. */
    const char *index1,		/* 1st argument for watch command, can be NULL. */
    const char *index2,		/* 2nd argument for watch command, can be NULL. */
    const char *arg1,		/* 3rd argument for watch command, can be NULL. */
    const char *arg2,		/* 3rd argument for watch command, can be NULL. */
    const char *arg3,		/* 3rd argument for watch command, can be NULL. */
    bool userFlag)		/* 4rd argument for watch command. */
{
    Tcl_DString cmd;

    assert(textPtr);
    assert(textPtr->watchCmd);
    assert(operation);

    Tcl_DStringInit(&cmd);
    Tcl_DStringAppend(&cmd, Tcl_GetString(textPtr->watchCmd), -1);
    Tcl_DStringAppendElement(&cmd, Tk_PathName(textPtr->tkwin));
    Tcl_DStringAppendElement(&cmd, operation);
    Tcl_DStringAppendElement(&cmd, index1 ? index1 : "");
    Tcl_DStringAppendElement(&cmd, index2 ? index2 : "");
    Tcl_DStringStartSublist(&cmd);
    if (arg1) { Tcl_DStringAppendElement(&cmd, arg1); }
    if (arg2) { Tcl_DStringAppendElement(&cmd, arg2); }
    if (arg3) { Tcl_DStringAppendElement(&cmd, arg3); }
    Tcl_DStringEndSublist(&cmd);
    Tcl_DStringAppendElement(&cmd, userFlag ? "yes" : "no");

    textPtr->refCount += 1;

    Tcl_Preserve((ClientData) textPtr->interp);
    if (Tcl_EvalEx(textPtr->interp, Tcl_DStringValue(&cmd), Tcl_DStringLength(&cmd), 0) != TCL_OK) {
	Tcl_AddErrorInfo(textPtr->interp, "\n    (triggering the \"watch\" command failed)");
	Tcl_BackgroundException(textPtr->interp, TCL_ERROR);
    }
    Tcl_Release((ClientData) textPtr->interp);

    Tcl_DStringFree(&cmd);
    return !TkTextDecrRefCountAndTestIfDestroyed(textPtr);
}

/*
 *----------------------------------------------------------------------
 *
 * GenerateEvent --
 *
 *	Send an event about a new state. This is equivalent to:
 *	   event generate $textWidget <<TYPE>>
 *	for all peers of this text widget.
 *
 * Results:
 *	None
 *
 * Side effects:
 *	May force the text window into existence.
 *
 *----------------------------------------------------------------------
 */

static void
GenerateEvent(
    TkSharedText *sharedTextPtr,
    const char *type)
{
    TkText *textPtr;

    for (textPtr = sharedTextPtr->peers; textPtr; textPtr = textPtr->next) {
	Tk_MakeWindowExist(textPtr->tkwin);
	SendVirtualEvent(textPtr->tkwin, type, NULL);
    }
}

/*
 *----------------------------------------------------------------------
 *
 * UpdateModifiedFlag --
 *
 *	Updates the modified flag of the text widget.
 *
 * Results:
 *	None
 *
 * Side effects:
 *	None.
 *
 *----------------------------------------------------------------------
 */

static void
UpdateModifiedFlag(
    TkSharedText *sharedTextPtr,
    bool flag)
{
    bool oldModifiedFlag = sharedTextPtr->isModified;

    if (flag) {
	sharedTextPtr->isModified = true;
    } else if (sharedTextPtr->undoStack && !sharedTextPtr->userHasSetModifiedFlag) {
	if (sharedTextPtr->insertDeleteUndoTokenCount > 0) {
	    sharedTextPtr->isModified = true;
	} else {
	    unsigned undoDepth = TkTextUndoGetCurrentUndoStackDepth(sharedTextPtr->undoStack);
	    sharedTextPtr->isModified = (undoDepth > 0 && undoDepth == sharedTextPtr->undoLevel);
	}
    }

    if (oldModifiedFlag != sharedTextPtr->isModified) {
	sharedTextPtr->userHasSetModifiedFlag = false;
	GenerateEvent(sharedTextPtr, "Modified");
    }
}

/*
 *----------------------------------------------------------------------
 *
 * TkTextUpdateAlteredFlag --
 *
<<<<<<< HEAD
 *	Updates the "altered" flag of the text widget.
 *
=======
>>>>>>> 6b964438
 * Results:
 *	None
 *
 * Side effects:
 *	None.
 *
 *----------------------------------------------------------------------
 */

void
TkTextUpdateAlteredFlag(
    TkSharedText *sharedTextPtr)/* Information about text widget. */
{
    bool oldIsAlteredFlag = sharedTextPtr->isAltered;
    bool oldIsIrreversibleFlag = sharedTextPtr->isIrreversible;

    if (sharedTextPtr->undoStack) {
	if (TkTextUndoContentIsIrreversible(sharedTextPtr->undoStack)) {
	    sharedTextPtr->isIrreversible = true;
	}
	if (!sharedTextPtr->isIrreversible) {
	    sharedTextPtr->isAltered = sharedTextPtr->undoTagListCount > 0
		    || sharedTextPtr->undoMarkListCount > 0
		    || TkTextUndoGetCurrentUndoStackDepth(sharedTextPtr->undoStack) > 0;
	}
    } else {
	sharedTextPtr->isIrreversible = true;
    }
    if (sharedTextPtr->isIrreversible) {
	sharedTextPtr->isAltered = true;
    }
    if (oldIsAlteredFlag != sharedTextPtr->isAltered) {
	GenerateEvent(sharedTextPtr, "Altered");
    }
    if (oldIsIrreversibleFlag != sharedTextPtr->isIrreversible) {
	GenerateEvent(sharedTextPtr, "Irreversible");
    }
}

/*
 *----------------------------------------------------------------------
 *
 * TkTextRunAfterSyncCmd --
 *
 *	This function executes the command scheduled by
 *	[.text sync -command $cmd], if any.
 *
 * Results:
 *	None.
 *
 * Side effects:
 *	Anything may happen, depending on $cmd contents.
 *
 *----------------------------------------------------------------------
 */

void
TkTextRunAfterSyncCmd(
    TkText *textPtr)	/* Information about text widget. */
{
    int code;
    bool error = false;
    Tcl_Obj *afterSyncCmd;

    assert(!TkTextPendingSync(textPtr));

    textPtr->pendingAfterSync = false;
    afterSyncCmd = textPtr->afterSyncCmd;

    if (!afterSyncCmd) {
	return;
    }

    /*
     * We have to expect nested calls, futhermore the receiver might destroy the widget.
     */

    textPtr->afterSyncCmd = NULL;
    textPtr->refCount += 1;

    Tcl_Preserve((ClientData) textPtr->interp);
    if (!(textPtr->flags & DESTROYED)) {
	code = Tcl_EvalObjEx(textPtr->interp, afterSyncCmd, TCL_EVAL_GLOBAL);
	if (code == TCL_ERROR && !error) {
	    Tcl_AddErrorInfo(textPtr->interp, "\n    (text sync)");
	    Tcl_BackgroundException(textPtr->interp, TCL_ERROR);
	    error = true;
	}
    }
    Tcl_GuardedDecrRefCount(afterSyncCmd);
    Tcl_Release((ClientData) textPtr->interp);
    TkTextDecrRefCountAndTestIfDestroyed(textPtr);
}

/*
 *----------------------------------------------------------------------
 *
 * RunAfterSyncCmd --
 *
 *	This function is called by the event loop and executes the command
 *      scheduled by [.text sync -command $cmd].
 *
 * Results:
 *	None.
 *
 * Side effects:
 *	Anything may happen, depending on $cmd contents.
 *
 *----------------------------------------------------------------------
 */

static void
RunAfterSyncCmd(
    ClientData clientData)	/* Information about text widget. */
{
    TkText *textPtr = (TkText *) clientData;

    if (!(textPtr->flags & DESTROYED)) {
	if (TkTextPendingSync(textPtr)) {
	    /* Too late here, the widget is not in sync, so we have to wait. */
	} else {
	    TkTextRunAfterSyncCmd(textPtr);
	}
    }
}

/*
 *----------------------------------------------------------------------
 *
 * TkTextGenerateWidgetViewSyncEvent --
 *
 *      Send the <<WidgetViewSync>> event related to the text widget
 *      line metrics asynchronous update.
 *      This is equivalent to:
 *         event generate $textWidget <<WidgetViewSync>> -detail $s
 *      where $s is the sync status: true (when the widget view is in
 *      sync with its internal data) or false (when it is not).
 *
 *	Note that this has to be done in the idle loop, otherwise vwait
 *	will not return.
 *
 * Results:
 *      None.
 *
 * Side effects:
 *      If corresponding bindings are present, they will trigger.
 *
 *----------------------------------------------------------------------
 */

static void
FireWidgetViewSyncEvent(
    ClientData clientData)	/* Information about text widget. */
{
    TkText *textPtr = (TkText *) clientData;
    Tcl_Interp *interp;
    bool syncState;

    textPtr->pendingFireEvent = false;

    if (textPtr->flags & DESTROYED) {
	return;
    }

    syncState = !TkTextPendingSync(textPtr);

    if (textPtr->sendSyncEvent && syncState) {
	/*
	 * The user is waiting for sync state 'true', so we must send it.
	 */

	textPtr->prevSyncState = false;
    }

    if (textPtr->prevSyncState == syncState) {
	/*
	 * Do not send "WidgetViewSync" with same sync state as before
	 * (except if we must send it because the user is waiting for it).
	 */

	return;
    }

    if ((textPtr->sendSyncEvent || textPtr->pendingAfterSync) && !syncState) {
	/*
	 * Do not send "WidgetViewSync" with sync state "false" as long as
	 * we have a pending sync command.
	 */

	return;
    }

    if (syncState) {
	textPtr->sendSyncEvent = false;
    }
    textPtr->prevSyncState = syncState;

    interp = textPtr->interp;
    Tcl_Preserve((ClientData) interp);
    /*
     * OSX 10.14 needs to be told to display the window when the Text Widget
     * is in sync.  (That is, to run DisplayText inside of the drawRect
     * method.)  Otherwise the screen might not get updated until an event
     * like a mouse click is received.  But that extra drawing corrupts the
     * data that the test suite is trying to collect.
     */

    if (!tkTextDebug) {
	FORCE_DISPLAY(textPtr->tkwin);
    }

    SendVirtualEvent(textPtr->tkwin, "WidgetViewSync", Tcl_NewBooleanObj(syncState));
    Tcl_Release((ClientData) interp);
}

void
TkTextGenerateWidgetViewSyncEvent(
    TkText *textPtr,		/* Information about text widget. */
    bool sendImmediately)
{
    if (!textPtr->pendingFireEvent) {
	textPtr->pendingFireEvent = true;
	if (sendImmediately) {
	    FireWidgetViewSyncEvent((ClientData) textPtr);
	} else {
	    Tcl_DoWhenIdle(FireWidgetViewSyncEvent, (ClientData) textPtr);
	}
    }
}

/*
 *---------------------------------------------------------------------------
 *
 * TkTextPrintIndex --
 *
 *	This function generates a string description of an index, suitable for
 *	reading in again later.
 *
 * Results:
 *	The characters pointed to by string are modified. Returns the number
 *	of characters in the string.
 *
 * Side effects:
 *	None.
 *
 *---------------------------------------------------------------------------
 */

/*
 * NOTE: this function has external linkage (declared in a common header file)
 * and cannot be inlined.
 */

int
TkTextPrintIndex(
    const TkText *textPtr,
    const TkTextIndex *indexPtr,/* Pointer to index. */
    char *string)		/* Place to store the position. Must have at least TK_POS_CHARS
    				 * characters. */
{
    assert(textPtr);
    return TkTextIndexPrint(textPtr->sharedTextPtr, textPtr, indexPtr, string);
}

/*
 *----------------------------------------------------------------------
 *
 * SearchPerform --
 *
 *	Overall control of search process. Is given a pattern, a starting
 *	index and an ending index, and attempts to perform a search. This
 *	function is actually completely independent of Tk, and could in the
 *	future be split off.
 *
 * Results:
 *	Standard Tcl result code. In particular, if fromPtr or toPtr are not
 *	considered valid by the 'lineIndexProc', an error will be thrown and
 *	no search performed.
 *
 * Side effects:
 *	See 'SearchCore'.
 *
 *----------------------------------------------------------------------
 */

static int
SearchPerform(
    Tcl_Interp *interp,		/* For error messages. */
    SearchSpec *searchSpecPtr,	/* Search parameters. */
    Tcl_Obj *patObj,		/* Contains an exact string or a regexp
				 * pattern. Must have a refCount > 0. */
    Tcl_Obj *fromPtr,		/* Contains information describing the first index. */
    Tcl_Obj *toPtr)		/* NULL or information describing the last index. */
{
    TkText *textPtr = searchSpecPtr->clientData;

    if (TkTextIsDeadPeer(textPtr)) {
	return TCL_OK;
    }

    /*
     * Find the starting line and starting offset (measured in Unicode chars
     * for regexp search, utf-8 bytes for exact search).
     */

    if (searchSpecPtr->lineIndexProc(interp, fromPtr, searchSpecPtr,
	    &searchSpecPtr->startLine, &searchSpecPtr->startOffset) != TCL_OK) {
	return TCL_ERROR;
    }

    /*
     * Find the optional end location, similarly.
     */

    if (toPtr) {
	TkTextIndex indexTo, indexFrom;

	if (!TkTextGetIndexFromObj(interp, textPtr, toPtr, &indexTo)
		|| !TkTextGetIndexFromObj(interp, textPtr, fromPtr, &indexFrom)) {
	    return TCL_ERROR;
	}

	/*
	 * Check for any empty search range here. It might be better in the
	 * future to embed that in SearchCore (whose default behaviour is to
	 * wrap when given a negative search range).
	 */

	if (TkTextIndexCompare(&indexFrom, &indexTo) == (searchSpecPtr->backwards ? -1 : 1)) {
	    return TCL_OK;
	}

	if (searchSpecPtr->lineIndexProc(interp, toPtr, searchSpecPtr,
		&searchSpecPtr->stopLine, &searchSpecPtr->stopOffset) != TCL_OK) {
	    return TCL_ERROR;
	}
    } else {
	searchSpecPtr->stopLine = -1;
    }

    /*
     * Scan through all of the lines of the text circularly, starting at the
     * given index. 'patObj' is the pattern which may be an exact string or a
     * regexp pattern depending on the flags in searchSpecPtr.
     */

    return SearchCore(interp, searchSpecPtr, patObj);
}

/*
 *----------------------------------------------------------------------
 *
 * SearchCore --
 *
 *	The core of the search function. This function is actually completely
 *	independent of Tk, and could in the future be split off.
 *
 *	The function assumes regexp-based searches operate on Unicode strings,
 *	and exact searches on utf-8 strings. Therefore the 'foundMatchProc'
 *	and 'addLineProc' need to be aware of this distinction.
 *
 * Results:
 *	Standard Tcl result code.
 *
 * Side effects:
 *	Only those of the 'searchSpecPtr->foundMatchProc' which is called
 *	whenever a match is found.
 *
 *	Note that the way matching across multiple lines is implemented, we
 *	start afresh with each line we have available, even though we may
 *	already have examined the contents of that line (and further ones) if
 *	we were attempting a multi-line match using the previous line. This
 *	means there may be ways to speed this up a lot by not throwing away
 *	all the multi-line information one has accumulated. Profiling should
 *	be done to see where the bottlenecks lie before attempting this,
 *	however. We would also need to be very careful such optimisation keep
 *	within the specified search bounds.
 *
 *----------------------------------------------------------------------
 */

static int
SearchCore(
    Tcl_Interp *interp,		/* For error messages. */
    SearchSpec *searchSpecPtr,	/* Search parameters. */
    Tcl_Obj *patObj)		/* Contains an exact string or a regexp
				 * pattern. Must have a refCount > 0. */
{
    /*
     * For exact searches these are utf-8 char* offsets, for regexp searches
     * they are Unicode char offsets.
     */

    int firstOffset, lastOffset, matchOffset, matchLength;
    int passes;
    int lineNum = searchSpecPtr->startLine;
    int code = TCL_OK;
    Tcl_Obj *theLine;
    int alreadySearchOffset = -1;

    const char *pattern = NULL;	/* For exact searches only. */
    int firstNewLine = -1; 	/* For exact searches only. */
    Tcl_RegExp regexp = NULL;	/* For regexp searches only. */

    /*
     * These items are for backward regexp searches only. They are for two
     * purposes: to allow us to report backwards matches in the correct order,
     * even though the implementation uses repeated forward searches; and to
     * provide for overlap checking between backwards matches on different
     * text lines.
     */

#define LOTS_OF_MATCHES 20
    int matchNum = LOTS_OF_MATCHES;
    int32_t smArray[2 * LOTS_OF_MATCHES];
    int32_t *storeMatch = smArray;
    int32_t *storeLength = smArray + LOTS_OF_MATCHES;
    int lastBackwardsLineMatch = -1;
    int lastBackwardsMatchOffset = -1;

    if (searchSpecPtr->exact) {
	/*
	 * Convert the pattern to lower-case if we're supposed to ignore case.
	 */

	if (searchSpecPtr->noCase) {
	    patObj = Tcl_DuplicateObj(patObj);

	    /*
	     * This can change the length of the string behind the object's
	     * back, so ensure it is correctly synchronised.
	     */

	    Tcl_SetObjLength(patObj, Tcl_UtfToLower(Tcl_GetString(patObj)));
	}
    } else {
	/*
	 * Compile the regular expression. We want '^$' to match after and
	 * before \n respectively, so use the TCL_REG_NLANCH flag.
	 */

	regexp = Tcl_GetRegExpFromObj(interp, patObj,
		(searchSpecPtr->noCase ? TCL_REG_NOCASE : 0)
		| (searchSpecPtr->noLineStop ? 0 : TCL_REG_NLSTOP)
		| TCL_REG_ADVANCED | TCL_REG_CANMATCH | TCL_REG_NLANCH);
	if (!regexp) {
	    return TCL_ERROR;
	}
    }

    /*
     * For exact strings, we want to know where the first newline is, and we
     * will also use this as a flag to test whether it is even possible to
     * match the pattern on a single line. If not we will have to search
     * across multiple lines.
     */

    if (searchSpecPtr->exact) {
	const char *nl;

	/*
	 * We only need to set the matchLength once for exact searches, and we
	 * do it here. It is also used below as the actual pattern length, so
	 * it has dual purpose.
	 */

	pattern = Tcl_GetString(patObj);
	matchLength = GetByteLength(patObj);
	nl = strchr(pattern, '\n');

	/*
	 * If there is no newline, or it is the very end of the string, then
	 * we don't need any special treatment, since single-line matching
	 * will work fine.
	 */

	if (nl && nl[1] != '\0') {
	    firstNewLine = (nl - pattern);
	}
    } else {
	matchLength = 0;	/* Only needed to prevent compiler warnings. */
    }

    /*
     * Keep a reference here, so that we can be sure the object doesn't
     * disappear behind our backs and invalidate its contents which we are
     * using.
     */

    Tcl_IncrRefCount(patObj);

    /*
     * For building up the current line being checked.
     */

    theLine = Tcl_NewObj();
    Tcl_IncrRefCount(theLine);

    for (passes = 0; passes < 2; ) {
	ClientData lineInfo;
	int linesSearched = 1;
	int extraLinesSearched = 0;

	if (lineNum >= searchSpecPtr->numLines) {
	    /*
	     * Don't search the dummy last line of the text.
	     */

	    goto nextLine;
	}

	/*
	 * Extract the text from the line, storing its length in 'lastOffset'
	 * (in bytes if exact, chars if regexp), since obviously the length is
	 * the maximum offset at which it is possible to find something on
	 * this line, which is what 'lastOffset' represents.
	 */

	lineInfo = searchSpecPtr->addLineProc(lineNum, searchSpecPtr, theLine,
		&lastOffset, &linesSearched);

	if (!lineInfo) {
	    /*
	     * This should not happen, since 'lineNum' should be valid in the
	     * call above. However, let's try to be flexible and not cause a
	     * crash below.
	     */

	    goto nextLine;
	}

	if (lineNum == searchSpecPtr->stopLine && searchSpecPtr->backwards) {
	    firstOffset = searchSpecPtr->stopOffset;
	} else {
	    firstOffset = 0;
	}

	if (alreadySearchOffset >= 0) {
	    if (searchSpecPtr->backwards) {
		if (alreadySearchOffset < lastOffset) {
		    lastOffset = alreadySearchOffset;
		}
	    } else {
		if (alreadySearchOffset > firstOffset) {
		    firstOffset = alreadySearchOffset;
		}
	    }
	    alreadySearchOffset = -1;
	}

	if (lineNum == searchSpecPtr->startLine) {
	    /*
	     * The starting line is tricky: the first time we see it we check
	     * one part of the line, and the second pass through we check the
	     * other part of the line.
	     */

	    passes += 1;
	    if ((passes == 1) ^ searchSpecPtr->backwards) {
		/*
		 * Forward search and first pass, or backward search and
		 * second pass.
		 *
		 * Only use the last part of the line.
		 */

		if (searchSpecPtr->startOffset > firstOffset) {
		    firstOffset = searchSpecPtr->startOffset;
		}
		if (firstOffset >= lastOffset && (lastOffset != 0 || searchSpecPtr->exact)) {
		    goto nextLine;
		}
	    } else {
		/*
		 * Use only the first part of the line.
		 */

		if (searchSpecPtr->startOffset < lastOffset) {
		    lastOffset = searchSpecPtr->startOffset;
		}
	    }
	}

	/*
	 * Check for matches within the current line 'lineNum'. If so, and if
	 * we're searching backwards or for all matches, repeat the search
	 * until we find the last match in the line. The 'lastOffset' is one
	 * beyond the last position in the line at which a match is allowed to
	 * begin.
	 */

	matchOffset = -1;

	if (searchSpecPtr->exact) {
	    int maxExtraLines = 0;
	    const char *startOfLine = Tcl_GetString(theLine);

	    assert(pattern);
	    do {
		const char *p;
		int lastFullLine = lastOffset;

		if (firstNewLine == -1) {
		    if (searchSpecPtr->strictLimits && (firstOffset + matchLength > lastOffset)) {
			/*
			 * Not enough characters to match.
			 */

			break;
		    }

		    /*
		     * Single line matching. We want to scan forwards or
		     * backwards as appropriate.
		     */

		    if (searchSpecPtr->backwards) {
			/*
			 * Search back either from the previous match or from
			 * 'startOfLine + lastOffset - 1' until we find a
			 * match.
			 */

			const char c = matchLength ? pattern[0] : '\0';

			p = startOfLine;
			if (alreadySearchOffset >= 0) {
			    p += alreadySearchOffset;
			    alreadySearchOffset = -1;
			} else {
			    p += lastOffset - 1;
			}
			while (p >= startOfLine + firstOffset) {
			    if (matchLength == 0 || (p[0] == c && !strncmp(
				     p, pattern, (size_t) matchLength))) {
				goto backwardsMatch;
			    }
			    p -= 1;
			}
			break;
		    } else {
			p = strstr(startOfLine + firstOffset, pattern);
		    }
		    if (!p) {
			/*
			 * Single line match failed.
			 */

			break;
		    }
		} else if (firstNewLine >= lastOffset - firstOffset) {
		    /*
		     * Multi-line match, but not enough characters to match.
		     */

		    break;
		} else {
		    /*
		     * Multi-line match has only one possible match position,
		     * because we know where the '\n' is.
		     */

		    p = startOfLine + lastOffset - firstNewLine - 1;
		    if (strncmp(p, pattern, firstNewLine + 1) != 0) {
			/*
			 * No match.
			 */

			break;
		    } else {
			int extraLines = 1;

			/*
			 * If we find a match that overlaps more than one
			 * line, we will use this value to determine the first
			 * allowed starting offset for the following search
			 * (to avoid overlapping results).
			 */

			int lastTotal = lastOffset;
			int skipFirst = lastOffset - firstNewLine - 1;

			/*
			 * We may be able to match if given more text. The
			 * following 'while' block handles multi-line exact
			 * searches.
			 */

			while (1) {
			    lastFullLine = lastTotal;

			    if (lineNum + extraLines >= searchSpecPtr->numLines) {
				p = NULL;
				break;
			    }

			    /*
			     * Only add the line if we haven't already done so
			     * already.
			     */

			    if (extraLines > maxExtraLines) {
				if (!searchSpecPtr->addLineProc(lineNum + extraLines, searchSpecPtr,
					theLine, &lastTotal, &extraLines)) {
				    p = NULL;
				    if (!searchSpecPtr->backwards) {
					extraLinesSearched = extraLines;
				    }
				    break;
				}
				maxExtraLines = extraLines;
			    }

			    startOfLine = Tcl_GetString(theLine);
			    p = startOfLine + skipFirst;

			    /*
			     * Use the fact that 'matchLength = patLength' for
			     * exact searches.
			     */

			    if (lastTotal - skipFirst >= matchLength) {
				/*
				 * We now have enough text to match, so we
				 * make a final test and break whatever the
				 * result.
				 */

				if (strncmp(p, pattern, matchLength) != 0) {
				    p = NULL;
				}
				break;
			    } else {
				/*
				 * Not enough text yet, but check the prefix.
				 */

				if (strncmp(p, pattern, lastTotal - skipFirst) != 0) {
				    p = NULL;
				    break;
				}

				/*
				 * The prefix matches, so keep looking.
				 */
			    }
			    extraLines += 1;
			}
			/*
			 * If we reach here, with p != NULL, we've found a
			 * multi-line match, else we started a multi-match but
			 * didn't finish it off, so we go to the next line.
			 */

			if (!p) {
			    break;
			}

			/*
			 * We've found a multi-line match.
			 */

			if (extraLines > 0) {
			    extraLinesSearched = extraLines - 1;
			}
		    }
		}

	    backwardsMatch:
		if (p - startOfLine >= lastOffset) {
		    break;
		}

		/*
		 * Remember the match.
		 */

		matchOffset = p - startOfLine;

		if (searchSpecPtr->all &&
			!searchSpecPtr->foundMatchProc(lineNum, searchSpecPtr,
			lineInfo, theLine, matchOffset, matchLength)) {
		    /*
		     * We reached the end of the search.
		     */

		    goto searchDone;
		}

		if (!searchSpecPtr->overlap) {
		    if (searchSpecPtr->backwards) {
			alreadySearchOffset = p - startOfLine;
			if (firstNewLine != -1) {
			    break;
			} else {
			    alreadySearchOffset -= (matchLength ? matchLength : 1);
                            if (alreadySearchOffset < 0) {
                                break;
                            }
			}
		    } else {
                        firstOffset = matchLength ? p - startOfLine + matchLength
                                                  : p - startOfLine + 1;
			if (firstOffset >= lastOffset) {
			    /*
			     * Now, we have to be careful not to find
			     * overlapping matches either on the same or
			     * following lines. Assume that if we did find
			     * something, it goes until the last extra line we
			     * added.
			     *
			     * We can break out of the loop, since we know no
			     * more will be found.
			     */

			    if (!searchSpecPtr->backwards) {
				alreadySearchOffset = firstOffset - lastFullLine;
				break;
			    }
			}
		    }
		} else {
		    if (searchSpecPtr->backwards) {
			alreadySearchOffset = p - startOfLine - 1;
			if (alreadySearchOffset < 0) {
			    break;
			}
		    } else {
			int len;
			const char *s = startOfLine + matchOffset;

#if TCL_UTF_MAX > 4
			/*
			 * HACK: Support of pseudo UTF-8 strings. Needed because of this
			 * bad hack with TCL_UTF_MAX > 4, the whole thing is amateurish.
			 * (See function GetLineBreakFunc() about the very severe problems
			 * with TCL_UTF_MAX > 4).
			 */

			int ch;
			len = TkUtfToUniChar(s, &ch);
#else
			/*
			 * Proper implementation for UTF-8 strings:
			 */

			Tcl_UniChar ch;
			len = Tcl_UtfToUniChar(s, &ch);
#endif
			firstOffset = (p - startOfLine) + len;
		    }
		}
	    } while (searchSpecPtr->all);
	} else {
	    int maxExtraLines = 0;
	    int matches = 0;
	    int lastNonOverlap = -1;

	    do {
		Tcl_RegExpInfo info;
		int match;
		int lastFullLine = lastOffset;

		match = Tcl_RegExpExecObj(interp, regexp, theLine,
			firstOffset, 1, firstOffset > 0 ? TCL_REG_NOTBOL : 0);
		if (match < 0) {
		    code = TCL_ERROR;
		    goto searchDone;
		}
		Tcl_RegExpGetInfo(regexp, &info);

		/*
		 * If we don't have a match, or if we do, but it extends to
		 * the end of the line, we must try to add more lines to get a
		 * full greedy match.
		 */

		if (!match
			|| (info.extendStart == info.matches[0].start
			    && info.matches[0].end == (TkSizeT)(lastOffset - firstOffset))) {
		    int extraLines = 0;
		    int prevFullLine;

		    /*
		     * If we find a match that overlaps more than one line, we
		     * will use this value to determine the first allowed
		     * starting offset for the following search (to avoid
		     * overlapping results).
		     */

		    int lastTotal = lastOffset;

		    if (lastBackwardsLineMatch != -1 && lastBackwardsLineMatch == lineNum + 1) {
			lastNonOverlap = lastTotal;
		    }

		    if (info.extendStart == TCL_INDEX_NONE) {
			/*
			 * No multi-line match is possible.
			 */

			break;
		    }

		    /*
		     * We may be able to match if given more text. The
		     * following 'while' block handles multi-line regexp
		     * searches.
		     */

		    while (1) {
			prevFullLine = lastTotal;

			/*
			 * Move firstOffset to first possible start.
			 */

			if (!match) {
			    firstOffset += info.extendStart;
			}
			if (firstOffset >= lastOffset) {
			    /*
			     * We're being told that the only possible new
			     * match is starting after the end of the line.
			     * But, that is the next line which we will handle
			     * when we look at that line.
			     */

			    if (!match && !searchSpecPtr->backwards && firstOffset == 0) {
				extraLinesSearched = extraLines;
			    }
			    break;
			}

			if (lineNum + extraLines >= searchSpecPtr->numLines) {
			    break;
			}

			/*
			 * Add next line, provided we haven't already done so.
			 */

			if (extraLines > maxExtraLines) {
			    if (!searchSpecPtr->addLineProc(lineNum + extraLines, searchSpecPtr,
				    theLine, &lastTotal, &extraLines)) {
				/*
				 * There are no more acceptable lines, so we
				 * can say we have searched all of these.
				 */

				if (!match && !searchSpecPtr->backwards) {
				    extraLinesSearched = extraLines;
				}
				break;
			    }

			    maxExtraLines = extraLines;
			    if (lastBackwardsLineMatch != -1
				    && lastBackwardsLineMatch == lineNum + extraLines + 1) {
				lastNonOverlap = lastTotal;
			    }
			}

			match = Tcl_RegExpExecObj(interp, regexp, theLine,
				firstOffset, 1, firstOffset > 0 ? TCL_REG_NOTBOL : 0);
			if (match < 0) {
			    code = TCL_ERROR;
			    goto searchDone;
			}
			Tcl_RegExpGetInfo(regexp, &info);

			/*
			 * Unfortunately there are bugs in Tcl's regexp
			 * library, which tells us that info.extendStart is
			 * zero when it should not be (should be -1), which
			 * makes our task a bit more complicated here. We
			 * check if there was a match, and the end of the
			 * match leaves an entire extra line unmatched, then
			 * we stop searching. Clearly it still might sometimes
			 * be possible to add more text and match again, but
			 * Tcl's regexp library doesn't tell us that.
			 *
			 * This means we often add and search one more line
			 * than might be necessary if Tcl were able to give us
			 * a correct value of info.extendStart under all
			 * circumstances.
			 */

			if ((match  && info.matches[0].end != (TkSizeT)(lastTotal - firstOffset)
				    && (info.matches[0].end + 1) < (TkSizeT)(prevFullLine - firstOffset + 1))
				|| info.extendStart == TCL_INDEX_NONE) {
			    break;
			}

			/*
			 * If there is a match, but that match starts after
			 * the end of the first line, then we'll handle that
			 * next time around, when we're actually looking at
			 * that line.
			 */

			if (match && info.matches[0].start + 1 >= (TkSizeT)(lastOffset + 1)) {
			    break;
			}
			if (match && (info.matches[0].end + 1) >= (TkSizeT)(prevFullLine - firstOffset + 1)) {
			    if (extraLines > 0) {
				extraLinesSearched = extraLines - 1;
			    }
			    lastFullLine = prevFullLine;
			}

			/*
			 * The prefix matches, so keep looking.
			 */

			extraLines += 1;
		    }

		    /*
		     * If we reach here with 'match == 1', we've found a
		     * multi-line match, which we will record in the code
		     * which follows directly else we started a multi-line
		     * match but didn't finish it off, so we go to the next
		     * line.
		     */

		    if (!match) {
			/*
			 * Here is where we could perform an optimisation,
			 * since we have already retrieved the contents of the
			 * next line (perhaps many more), so we shouldn't
			 * really throw it all away and start again. This
			 * could be particularly important for complex regexp
			 * searches.
			 *
			 * This 'break' will take us to just before the
			 * 'nextLine:' below.
			 */

			break;
		    }

		    if (lastBackwardsLineMatch != -1) {
			if (lineNum + linesSearched + extraLinesSearched == lastBackwardsLineMatch) {
			    /*
			     * Possible overlap or inclusion.
			     */

			    int thisOffset = firstOffset + info.matches[0].end - info.matches[0].start;

			    if (lastNonOverlap != -1) {
				/*
				 * Possible overlap or enclosure.
				 */

				if (thisOffset - lastNonOverlap >=
					lastBackwardsMatchOffset + matchLength) {
				    /*
				     * Totally encloses previous match, so
				     * forget the previous match.
				     */

				    lastBackwardsLineMatch = -1;
				} else if (thisOffset - lastNonOverlap > lastBackwardsMatchOffset) {
				    /*
				     * Overlap. Previous match is ok, and the
				     * current match is only ok if we are
				     * searching with -overlap.
				     */

				    if (searchSpecPtr->overlap) {
					goto recordBackwardsMatch;
				    } else {
					match = 0;
					break;
				    }
				} else {
				    /*
				     * No overlap, although the same line was
				     * reached.
				     */

				    goto recordBackwardsMatch;
				}
			    } else {
				/*
				 * No overlap.
				 */

				goto recordBackwardsMatch;
			    }
			} else if (lineNum + linesSearched + extraLinesSearched
				< lastBackwardsLineMatch) {
			    /*
			     * No overlap.
			     */

			    goto recordBackwardsMatch;
			} else {
			    /*
			     * Totally enclosed.
			     */

			    lastBackwardsLineMatch = -1;
			}
		    }

		} else {
		    /*
		     * Matched in a single line.
		     */

		    if (lastBackwardsLineMatch != -1) {
		    recordBackwardsMatch:
			searchSpecPtr->foundMatchProc(lastBackwardsLineMatch,
				searchSpecPtr, NULL, NULL, lastBackwardsMatchOffset, matchLength);
			lastBackwardsLineMatch = -1;
			if (!searchSpecPtr->all) {
			    goto searchDone;
			}
		    }
		}

		firstOffset += info.matches[0].start;
		if (firstOffset >= lastOffset) {
		    break;
		}

		/*
		 * Update our local variables with the match, if we haven't
		 * yet found anything, or if we're doing '-all' or
		 * '-backwards' _and_ this match isn't fully enclosed in the
		 * previous match.
		 */

		if (matchOffset == -1 ||
			((searchSpecPtr->all || searchSpecPtr->backwards)
			    && (firstOffset < matchOffset
				|| (info.matches[0].end - info.matches[0].start + 1)
				    > (TkSizeT)(matchOffset + matchLength - firstOffset + 1)))) {

		    matchOffset = firstOffset;
		    matchLength = info.matches[0].end - info.matches[0].start;

		    if (searchSpecPtr->backwards) {
			/*
			 * To get backwards searches in the correct order, we
			 * must store them away here.
			 */

			if (matches == matchNum) {
			    /*
			     * We've run out of space in our normal store, so
			     * we must allocate space for these backwards
			     * matches on the heap.
			     */

			    int matchNumSize = matchNum * sizeof(int32_t);
			    int32_t *newArray = malloc(4*matchNumSize);
			    memcpy(newArray, storeMatch, matchNumSize);
			    memcpy(newArray + 2*matchNum, storeLength, matchNumSize);
			    if (storeMatch != smArray) {
				free((char *) storeMatch);
			    }
			    matchNum *= 2;
			    storeMatch = newArray;
			    storeLength = newArray + matchNum;
			}
			storeMatch[matches] = matchOffset;
			storeLength[matches] = matchLength;
			matches += 1;
		    } else {
			/*
			 * Now actually record the match, but only if we are
			 * doing an '-all' search.
			 */

			if (searchSpecPtr->all &&
				!searchSpecPtr->foundMatchProc(lineNum,
				    searchSpecPtr, lineInfo, theLine, matchOffset, matchLength)) {
			    /*
			     * We reached the end of the search.
			     */

			    goto searchDone;
			}
		    }

		    /*
		     * For forward matches, unless we allow overlaps, we move
		     * this on by the length of the current match so that we
		     * explicitly disallow overlapping matches.
		     */

		    if (matchLength > 0 && !searchSpecPtr->overlap && !searchSpecPtr->backwards) {
			firstOffset += matchLength;
			if (firstOffset >= lastOffset) {
			    /*
			     * Now, we have to be careful not to find
			     * overlapping matches either on the same or
			     * following lines. Assume that if we did find
			     * something, it goes until the last extra line we
			     * added.
			     *
			     * We can break out of the loop, since we know no
			     * more will be found.
			     */

			    alreadySearchOffset = firstOffset - lastFullLine;
			    break;
			}

			/*
			 * We'll add this on again just below.
			 */

			firstOffset -= 1;
		    }
		}

		/*
		 * Move the starting point on, in case we are doing repeated
		 * or backwards searches (for the latter, we actually do
		 * repeated forward searches).
		 */

		firstOffset += 1;
	    } while (searchSpecPtr->backwards || searchSpecPtr->all);

	    if (matches > 0) {
		/*
		 * Now we have all the matches in our array, but not stored
		 * with 'foundMatchProc' yet.
		 */

		matches -= 1;
		matchOffset = storeMatch[matches];
		matchLength = storeLength[matches];
		while (--matches >= 0) {
		    if (lineNum == searchSpecPtr->stopLine) {
			/*
			 * It appears as if a condition like:
			 *
			 * if (storeMatch[matches]<searchSpecPtr->stopOffset)
			 *	break;
			 *
			 * might be needed here, but no test case has been
			 * found which would exercise such a problem.
			 */
		    }
		    if (storeMatch[matches] + storeLength[matches] >= matchOffset + matchLength) {
			/*
			 * The new match totally encloses the previous one, so
			 * we overwrite the previous one.
			 */

			matchOffset = storeMatch[matches];
			matchLength = storeLength[matches];
			continue;
		    }
		    if (!searchSpecPtr->overlap) {
			if (storeMatch[matches] + storeLength[matches] > matchOffset) {
			    continue;
			}
		    }
		    searchSpecPtr->foundMatchProc(lineNum, searchSpecPtr,
			    lineInfo, theLine, matchOffset, matchLength);
		    if (!searchSpecPtr->all) {
			goto searchDone;
		    }
		    matchOffset = storeMatch[matches];
		    matchLength = storeLength[matches];
		}
		if (searchSpecPtr->all && matches > 0) {
		    /*
		     * We only need to do this for the '-all' case, because
		     * just below we will call the foundMatchProc for the
		     * non-all case.
		     */

		    searchSpecPtr->foundMatchProc(lineNum, searchSpecPtr,
			    lineInfo, theLine, matchOffset, matchLength);
		} else {
		    lastBackwardsLineMatch = lineNum;
		    lastBackwardsMatchOffset = matchOffset;
		}
	    }
	}

	/*
	 * If the 'all' flag is set, we will already have stored all matches,
	 * so we just proceed to the next line.
	 *
	 * If not, and there is a match we need to store that information and
	 * we are done.
	 */

	if (lastBackwardsLineMatch == -1 && matchOffset >= 0 && !searchSpecPtr->all) {
	    searchSpecPtr->foundMatchProc(lineNum, searchSpecPtr, lineInfo,
		    theLine, matchOffset, matchLength);
	    goto searchDone;
	}

	/*
	 * Go to the next (or previous) line;
	 */

    nextLine:
	linesSearched += extraLinesSearched;

	while (linesSearched-- > 0) {
	    /*
	     * If we have just completed the 'stopLine', we are done.
	     */

	    if (lineNum == searchSpecPtr->stopLine) {
		goto searchDone;
	    }

	    if (searchSpecPtr->backwards) {
		lineNum -= 1;

		if (lastBackwardsLineMatch != -1
			&& (lineNum < 0 || lineNum + 2 < lastBackwardsLineMatch)) {
		    searchSpecPtr->foundMatchProc(lastBackwardsLineMatch,
			    searchSpecPtr, NULL, NULL, lastBackwardsMatchOffset, matchLength);
		    lastBackwardsLineMatch = -1;
		    if (!searchSpecPtr->all) {
			goto searchDone;
		    }
		}

		if (lineNum < 0) {
		    lineNum = searchSpecPtr->numLines - 1;
		}
		if (!searchSpecPtr->exact) {
		    /*
		     * The 'exact' search loops above are designed to give us
		     * an accurate picture of the number of lines which we can
		     * skip here. For 'regexp' searches, on the other hand,
		     * which can match potentially variable lengths, we cannot
		     * skip multiple lines when searching backwards. Therefore
		     * we only allow one line to be skipped here.
		     */

		    break;
		}
	    } else {
		lineNum += 1;
		if (lineNum >= searchSpecPtr->numLines) {
		    lineNum = 0;
		}
	    }
	    if (lineNum == searchSpecPtr->startLine && linesSearched > 0) {
		/*
		 * We've just searched all the way round and have gone right
		 * through the start line without finding anything in the last
		 * attempt.
		 */

		break;
	    }
	}

	Tcl_SetObjLength(theLine, 0);
    }
  searchDone:

    if (lastBackwardsLineMatch != -1) {
	searchSpecPtr->foundMatchProc(lastBackwardsLineMatch, searchSpecPtr,
		NULL, NULL, lastBackwardsMatchOffset, matchLength);
    }

    /*
     * Free up the cached line and pattern.
     */

    Tcl_GuardedDecrRefCount(theLine);
    Tcl_GuardedDecrRefCount(patObj);

    /*
     * Free up any extra space we allocated.
     */

    if (storeMatch != smArray) {
	free((char *) storeMatch);
    }

    return code;
}

/*
 *----------------------------------------------------------------------
 *
 * GetTextStartEnd -
 *
 *	Converts an internal TkTextSegment ptr into a Tcl string obj containing
 *	the representation of the index. (Handler for the 'startEndMark' configuration
 *	option type.)
 *
 * Results:
 *	Tcl_Obj containing the string representation of the index position.
 *
 * Side effects:
 *	Creates a new Tcl_Obj.
 *
 *----------------------------------------------------------------------
 */

static Tcl_Obj *
GetTextStartEnd(
    ClientData clientData,
    Tk_Window tkwin,
    char *recordPtr,		/* Pointer to widget record. */
    int internalOffset)		/* Offset within *recordPtr containing the start object. */
{
    TkTextIndex index;
    char buf[TK_POS_CHARS] = { '\0' };
    const TkText *textPtr = (const TkText *) recordPtr;
    const TkSharedText *sharedTextPtr = textPtr->sharedTextPtr;
    Tcl_Obj **objPtr = (Tcl_Obj **) (recordPtr + internalOffset);
    const TkTextSegment *sharedMarker;
    TkTextSegment *marker;

    if (objPtr == &textPtr->newStartIndex) {
	marker = textPtr->startMarker;
	sharedMarker = sharedTextPtr->startMarker;
    } else {
	marker = textPtr->endMarker;
	sharedMarker = sharedTextPtr->endMarker;
    }
    if (marker != sharedMarker) {
	TkTextIndexClear2(&index, NULL, sharedTextPtr->tree);
	TkTextIndexSetSegment(&index, marker);
	TkTextIndexPrint(sharedTextPtr, NULL, &index, buf);
    }
    return Tcl_NewStringObj(buf, -1);
}

/*
 *----------------------------------------------------------------------
 *
 * SetTextStartEnd --
 *
 *	Converts a Tcl_Obj representing a widget's (start or end) index into a
 *	TkTextSegment* value. (Handler for the 'startEndMark' configuration option type.)
 *
 * Results:
 *	Standard Tcl result.
 *
 * Side effects:
 *	May store the TkTextSegment* value into the internal representation
 *	pointer. May change the pointer to the Tcl_Obj to NULL to indicate
 *	that the specified string was empty and that is acceptable.
 *
 *----------------------------------------------------------------------
 */

static int
ObjectIsEmpty(
    Tcl_Obj *objPtr)		/* Object to test. May be NULL. */
{
    return objPtr ? GetByteLength(objPtr) == 0 : true;
}

static int
SetTextStartEnd(
    ClientData clientData,
    Tcl_Interp *interp,		/* Current interp; may be used for errors. */
    Tk_Window tkwin,		/* Window for which option is being set. */
    Tcl_Obj **value,		/* Pointer to the pointer to the value object.
				 * We use a pointer to the pointer because we
				 * may need to return a value (NULL). */
    char *recordPtr,		/* Pointer to storage for the widget record. */
    int internalOffset,		/* Offset within *recordPtr at which the
				 * internal value is to be stored. */
    char *oldInternalPtr,	/* Pointer to storage for the old value. */
    int flags)			/* Flags for the option, set Tk_SetOptions. */
{
    Tcl_Obj **objPtr = (Tcl_Obj **) (recordPtr + internalOffset);
    Tcl_Obj **oldObjPtr = (Tcl_Obj **) oldInternalPtr;
    const TkText *textPtr = (const TkText *) recordPtr;

    assert(!*objPtr);
    *oldObjPtr = NULL;

    if ((flags & TK_OPTION_NULL_OK) && ObjectIsEmpty(*value)) {
	*value = NULL;
	*objPtr = Tcl_NewStringObj((objPtr == &textPtr->newStartIndex) ? "begin" : "end", -1);
    } else {
	*objPtr = *value;
    }
    Tcl_IncrRefCount(*objPtr);
    return TCL_OK;
}

/*
 *----------------------------------------------------------------------
 *
 * RestoreTextStartEnd --
 *
 *	Restore an index option value from a saved value. (Handler for the
 *	'index' configuration option type.)
 *
 * Results:
 *	None.
 *
 * Side effects:
 *	Restores the old value.
 *
 *----------------------------------------------------------------------
 */

static void
RestoreTextStartEnd(
    ClientData clientData,
    Tk_Window tkwin,
    char *internalPtr,		/* Pointer to storage for value. */
    char *oldInternalPtr)	/* Pointer to old value. */
{
    Tcl_Obj **newValue = (Tcl_Obj **) internalPtr;
    Tcl_Obj **oldValue = (Tcl_Obj **) oldInternalPtr;

    if (*oldValue) {
	Tcl_IncrRefCount(*oldValue);
    }
    *newValue = *oldValue;
}

/*
 *----------------------------------------------------------------------
 *
 * FreeTextStartEnd --
 *
 *	Free an index option value from a saved value. (Handler for the
 *	'index' configuration option type.)
 *
 * Results:
 *	None.
 *
 * Side effects:
 *	Releases some memory.
 *
 *----------------------------------------------------------------------
 */

static void
FreeTextStartEnd(
    ClientData clientData,
    Tk_Window tkwin,
    char *internalPtr)
{
    Tcl_Obj *objPtr = *(Tcl_Obj **) internalPtr;

    if (objPtr) {
	Tcl_GuardedDecrRefCount(objPtr);
    }
}

#if SUPPORT_DEPRECATED_STARTLINE_ENDLINE
/*
 *----------------------------------------------------------------------
 *
 * GetLineStartEnd -
 *
 *	Converts an internal TkTextLine ptr into a Tcl string obj containing
 *	the line number. (Handler for the 'line' configuration option type.)
 *
 * Results:
 *	Tcl_Obj containing the string representation of the line value.
 *
 * Side effects:
 *	Creates a new Tcl_Obj.
 *
 *----------------------------------------------------------------------
 */

static Tcl_Obj *
GetLineStartEnd(
    ClientData clientData,
    Tk_Window tkwin,
    char *recordPtr,		/* Pointer to widget record. */
    int internalOffset)		/* Offset within *recordPtr containing the line value. */
{
    TkText *textPtr;
    TkTextLine *linePtr = *(TkTextLine **)(recordPtr + internalOffset);

    if (!linePtr) {
	return Tcl_NewObj();
    }
    textPtr = (TkText *) recordPtr;
    return Tcl_NewIntObj(1 + TkBTreeLinesTo(textPtr->sharedTextPtr->tree, NULL, linePtr, NULL));
}

/*
 *----------------------------------------------------------------------
 *
 * SetLineStartEnd --
 *
 *	Converts a Tcl_Obj representing a widget's (start or end) line into a
 *	TkTextLine* value. (Handler for the 'line' configuration option type.)
 *
 * Results:
 *	Standard Tcl result.
 *
 * Side effects:
 *	May store the TkTextLine* value into the internal representation
 *	pointer. May change the pointer to the Tcl_Obj to NULL to indicate
 *	that the specified string was empty and that is acceptable.
 *
 *----------------------------------------------------------------------
 */

static int
SetLineStartEnd(
    ClientData clientData,
    Tcl_Interp *interp,		/* Current interp; may be used for errors. */
    Tk_Window tkwin,		/* Window for which option is being set. */
    Tcl_Obj **value,		/* Pointer to the pointer to the value object.
				 * We use a pointer to the pointer because we
				 * may need to return a value (NULL). */
    char *recordPtr,		/* Pointer to storage for the widget record. */
    int internalOffset,		/* Offset within *recordPtr at which the
				 * internal value is to be stored. */
    char *oldInternalPtr,	/* Pointer to storage for the old value. */
    int flags)			/* Flags for the option, set Tk_SetOptions. */
{
    TkTextLine *linePtr = NULL;
    char *internalPtr;
    TkText *textPtr = (TkText *) recordPtr;

    internalPtr = internalOffset >= 0 ? recordPtr + internalOffset : NULL;

    if ((flags & TK_OPTION_NULL_OK) && ObjectIsEmpty(*value)) {
	*value = NULL;
    } else {
	int line;

	if (Tcl_GetIntFromObj(interp, *value, &line) != TCL_OK) {
	    return TCL_ERROR;
	}
	linePtr = TkBTreeFindLine(textPtr->sharedTextPtr->tree, NULL, line - 1);
    }

    if (internalPtr) {
	*((TkTextLine **) oldInternalPtr) = *((TkTextLine **) internalPtr);
	*((TkTextLine **) internalPtr) = linePtr;
    }
    return TCL_OK;
}

/*
 *----------------------------------------------------------------------
 *
 * RestoreLineStartEnd --
 *
 *	Restore a line option value from a saved value. (Handler for the
 *	'line' configuration option type.)
 *
 * Results:
 *	None.
 *
 * Side effects:
 *	Restores the old value.
 *
 *----------------------------------------------------------------------
 */

static void
RestoreLineStartEnd(
    ClientData clientData,
    Tk_Window tkwin,
    char *internalPtr,		/* Pointer to storage for value. */
    char *oldInternalPtr)	/* Pointer to old value. */
{
    *(TkTextLine **) internalPtr = *(TkTextLine **) oldInternalPtr;
}

#endif /* SUPPORT_DEPRECATED_STARTLINE_ENDLINE */

/*
 *----------------------------------------------------------------------
 *
 * TkpTesttextCmd --
 *
 *	This function implements the "testtext" command. It provides a set of
 *	functions for testing text widgets and the associated functions in
 *	tkText*.c.
 *
 * Results:
 *	A standard Tcl result.
 *
 * Side effects:
 *	Depends on option; see below.
 *
 *----------------------------------------------------------------------
 */

#if TK_MAJOR_VERSION > 8 || (TK_MAJOR_VERSION == 8 && TK_MINOR_VERSION > 5)

int
TkpTesttextCmd(
    ClientData clientData,	/* Main window for application. */
    Tcl_Interp *interp,		/* Current interpreter. */
    int objc,			/* Number of arguments. */
    Tcl_Obj *const objv[])	/* Argument strings. */
{
    TkText *textPtr;
    size_t len;
    int lineIndex, byteIndex, byteOffset;
    TkTextIndex index, insIndex;
    char buf[TK_POS_CHARS];
    Tcl_CmdInfo info;
    Tcl_Obj *watchCmd;

    if (objc < 3) {
	return TCL_ERROR;
    }

    if (Tcl_GetCommandInfo(interp, Tcl_GetString(objv[1]), &info) == 0) {
	return TCL_ERROR;
    }
    textPtr = info.objClientData;
    len = strlen(Tcl_GetString(objv[2]));
    if (strncmp(Tcl_GetString(objv[2]), "byteindex", len) == 0) {
	if (objc != 5) {
	    return TCL_ERROR;
	}
	lineIndex = atoi(Tcl_GetString(objv[3])) - 1;
	byteIndex = atoi(Tcl_GetString(objv[4]));

	TkTextMakeByteIndex(textPtr->sharedTextPtr->tree, textPtr, lineIndex, byteIndex, &index);
    } else if (strncmp(Tcl_GetString(objv[2]), "forwbytes", len) == 0) {
	if (objc != 5) {
	    return TCL_ERROR;
	}
	if (!TkTextGetIndexFromObj(interp, textPtr, objv[3], &index)) {
	    return TCL_ERROR;
	}
	byteOffset = atoi(Tcl_GetString(objv[4]));
	TkTextIndexForwBytes(textPtr, &index, byteOffset, &index);
    } else if (strncmp(Tcl_GetString(objv[2]), "backbytes", len) == 0) {
	if (objc != 5) {
	    return TCL_ERROR;
	}
	if (!TkTextGetIndexFromObj(interp, textPtr, objv[3], &index)) {
	    return TCL_ERROR;
	}
	byteOffset = atoi(Tcl_GetString(objv[4]));
	TkTextIndexBackBytes(textPtr, &index, byteOffset, &index);
    } else {
	return TCL_ERROR;
    }

    /*
     * Avoid triggering of the "watch" command.
     */

    watchCmd = textPtr->watchCmd;
    textPtr->watchCmd = NULL;
    insIndex = index; /* because TkTextSetMark may modify position */
    TkTextSetMark(textPtr, "insert", &insIndex);
    textPtr->watchCmd = watchCmd;

    TkTextPrintIndex(textPtr, &index, buf);
    Tcl_SetObjResult(interp, Tcl_ObjPrintf("%s %d", buf, TkTextIndexGetByteIndex(&index)));
    return TCL_OK;
}

#else /* backport to Tk 8.5 */

int
TkpTesttextCmd(
    ClientData clientData,	/* Main window for application. */
    Tcl_Interp *interp,		/* Current interpreter. */
    int argc,			/* Number of arguments. */
    const char **argv)		/* Argument strings. */
{
    TkText *textPtr;
    size_t len;
    int lineIndex, byteIndex, byteOffset;
    TkTextIndex index;
    char buf[64];
    unsigned offs;
    Tcl_CmdInfo info;

    if (argc < 3) {
	return TCL_ERROR;
    }

    if (Tcl_GetCommandInfo(interp, argv[1], &info) == 0) {
	return TCL_ERROR;
    }
    if (info.isNativeObjectProc) {
	textPtr = (TkText *) info.objClientData;
    } else {
	textPtr = (TkText *) info.clientData;
    }
    len = strlen(argv[2]);
    if (strncmp(argv[2], "byteindex", len) == 0) {
	if (argc != 5) {
	    return TCL_ERROR;
	}
	lineIndex = atoi(argv[3]) - 1;
	byteIndex = atoi(argv[4]);

	TkTextMakeByteIndex(textPtr->sharedTextPtr->tree, textPtr, lineIndex, byteIndex, &index);
    } else if (strncmp(argv[2], "forwbytes", len) == 0) {
	if (argc != 5) {
	    return TCL_ERROR;
	}
	if (TkTextGetIndex(interp, textPtr, argv[3], &index) != TCL_OK) {
	    return TCL_ERROR;
	}
	byteOffset = atoi(argv[4]);
	TkTextIndexForwBytes(textPtr, &index, byteOffset, &index);
    } else if (strncmp(argv[2], "backbytes", len) == 0) {
	if (argc != 5) {
	    return TCL_ERROR;
	}
	if (TkTextGetIndex(interp, textPtr, argv[3], &index) != TCL_OK) {
	    return TCL_ERROR;
	}
	byteOffset = atoi(argv[4]);
	TkTextIndexBackBytes(textPtr, &index, byteOffset, &index);
    } else {
	return TCL_ERROR;
    }

    TkTextSetMark(textPtr, "insert", &index);
    TkTextPrintIndex(textPtr, &index, buf);
    offs = strlen(buf);
    snprintf(buf + offs, sizeof(buf) - offs, " %d", TkTextIndexGetByteIndex(&index));
    Tcl_AppendResult(interp, buf, NULL);

    return TCL_OK;
}

#endif /* TK_MAJOR_VERSION > 8 || (TK_MAJOR_VERSION == 8 && TK_MINOR_VERSION > 5) */

#ifndef NDEBUG
/*
 *----------------------------------------------------------------------
 *
 * TkpTextInspect --
 *
 *	This function is for debugging only, printing the text content
 *	on stdout.
 *
 * Results:
 *	None.
 *
 * Side effects:
 *	None.
 *
 *----------------------------------------------------------------------
 */

void
TkpTextInspect(
    TkText *textPtr)
{
    Tcl_Obj *resultPtr;
    Tcl_Obj *objv[8];
    Tcl_Obj **argv;
    int argc, i;

    Tcl_IncrRefCount(resultPtr = Tcl_GetObjResult(textPtr->interp));
    Tcl_ResetResult(textPtr->interp);
    Tcl_IncrRefCount(objv[0] = Tcl_NewStringObj(Tk_PathName(textPtr->tkwin), -1));
    Tcl_IncrRefCount(objv[1] = Tcl_NewStringObj("inspect", -1));
    Tcl_IncrRefCount(objv[2] = Tcl_NewStringObj("-elide", -1));
    Tcl_IncrRefCount(objv[3] = Tcl_NewStringObj("-chars", -1));
    Tcl_IncrRefCount(objv[4] = Tcl_NewStringObj("-image", -1));
    Tcl_IncrRefCount(objv[5] = Tcl_NewStringObj("-window", -1));
    Tcl_IncrRefCount(objv[6] = Tcl_NewStringObj("-mark", -1));
    Tcl_IncrRefCount(objv[7] = Tcl_NewStringObj("-tag", -1));
    TextInspectCmd(textPtr, textPtr->interp, sizeof(objv)/sizeof(objv[0]), objv);
    for (i = 0; i < (int) (sizeof(objv)/sizeof(objv[0])); ++i) {
	Tcl_GuardedDecrRefCount(objv[i]);
    }
    Tcl_ListObjGetElements(textPtr->interp, Tcl_GetObjResult(textPtr->interp), &argc, &argv);
    for (i = 0; i < argc; ++i) {
	fprintf(stdout, "%s\n", Tcl_GetString(argv[i]));
    }
    Tcl_SetObjResult(textPtr->interp, resultPtr);
    Tcl_GuardedDecrRefCount(resultPtr);
}

#endif /* NDEBUG */

/*
 *----------------------------------------------------------------------
 *
 * TkpTextDump --
 *
 *	This function is for debugging only, printing the text content
 *	on stdout.
 *
 * Results:
 *	None.
 *
 * Side effects:
 *	None.
 *
 *----------------------------------------------------------------------
 */
#ifndef NDEBUG

void
TkpTextDump(
    TkText *textPtr)
{
    Tcl_Obj *resultPtr;
    Tcl_Obj *objv[4];
    Tcl_Obj **argv;
    int argc, i;

    Tcl_IncrRefCount(resultPtr = Tcl_GetObjResult(textPtr->interp));
    Tcl_ResetResult(textPtr->interp);

    Tcl_IncrRefCount(objv[0] = Tcl_NewStringObj(Tk_PathName(textPtr->tkwin), -1));
    Tcl_IncrRefCount(objv[1] = Tcl_NewStringObj("dump", -1));
    Tcl_IncrRefCount(objv[2] = Tcl_NewStringObj("begin", -1));
    Tcl_IncrRefCount(objv[3] = Tcl_NewStringObj("end", -1));
    TextDumpCmd(textPtr, textPtr->interp, sizeof(objv)/sizeof(objv[0]), objv);
    for (i = 0; i < (int) (sizeof(objv)/sizeof(objv[0])); ++i) {
	Tcl_GuardedDecrRefCount(objv[i]);
    }

    Tcl_ListObjGetElements(textPtr->interp, Tcl_GetObjResult(textPtr->interp), &argc, &argv);
    for (i = 0; i < argc; i += 3) {
	char const *type = Tcl_GetString(argv[i]);
	char const *text = Tcl_GetString(argv[i + 1]);
	char const *indx = Tcl_GetString(argv[i + 2]);

	fprintf(stdout, "%s ", indx);
	fprintf(stdout, "%s ", type);

	if (strcmp(type, "text") == 0) {
	    int len = strlen(text), i;

	    fprintf(stdout, "\"");
	    for (i = 0; i < len; ++i) {
		char c = text[i];

		switch (c) {
		case '\t': fprintf(stdout, "\\t"); break;
		case '\n': fprintf(stdout, "\\n"); break;
		case '\v': fprintf(stdout, "\\v"); break;
		case '\f': fprintf(stdout, "\\f"); break;
		case '\r': fprintf(stdout, "\\r"); break;

		default:
		    if (UCHAR(c) < 0x80 && isprint(c)) {
			fprintf(stdout, "%c", c);
		    } else {
			fprintf(stdout, "\\x%02u", (unsigned) UCHAR(c));
		    }
		    break;
		}
	    }
	    fprintf(stdout, "\"\n");
	} else if (strcmp(type, "mark") == 0) {
	    Tcl_HashEntry *hPtr = Tcl_FindHashEntry(&textPtr->sharedTextPtr->markTable, text);
	    const TkTextSegment *markPtr = NULL;

	    if (hPtr) {
		markPtr = Tcl_GetHashValue(hPtr);
	    } else {
		if (strcmp(text, "insert") == 0)  { markPtr = textPtr->insertMarkPtr; }
		if (strcmp(text, "current") == 0) { markPtr = textPtr->currentMarkPtr; }
	    }
	    if (markPtr) {
		fprintf(stdout, "%s (%s)\n", text,
			markPtr->typePtr == &tkTextLeftMarkType ? "left" : "right");
	    }
	} else {
	    fprintf(stdout, "%s\n", text);
	}
    }

    Tcl_SetObjResult(textPtr->interp, resultPtr);
    Tcl_GuardedDecrRefCount(resultPtr);
}

#endif /* NDEBUG */


#ifdef TK_C99_INLINE_SUPPORT
/* Additionally we need stand-alone object code. */
extern TkSharedText *	TkBTreeGetShared(TkTextBTree tree);
extern int		TkBTreeGetNumberOfDisplayLines(const TkTextPixelInfo *pixelInfo);
extern TkTextPixelInfo *TkBTreeLinePixelInfo(const TkText *textPtr, TkTextLine *linePtr);
extern TkSizeT		TkBTreeEpoch(TkTextBTree tree);
extern TkSizeT		TkBTreeIncrEpoch(TkTextBTree tree);
extern struct Node	*TkBTreeGetRoot(TkTextBTree tree);
extern TkTextLine *	TkBTreePrevLogicalLine(const TkSharedText *sharedTextPtr,
			    const TkText *textPtr, TkTextLine *linePtr);
extern TkTextTag *	TkBTreeGetTags(const TkTextIndex *indexPtr, TkTextSortMethod sortMeth,
			    int *flags);
extern TkTextLine *	TkBTreeGetStartLine(const TkText *textPtr);
extern TkTextLine *	TkBTreeGetLastLine(const TkText *textPtr);
extern TkTextLine *	TkBTreeNextLine(const TkText *textPtr, TkTextLine *linePtr);
extern TkTextLine *	TkBTreePrevLine(const TkText *textPtr, TkTextLine *linePtr);
extern unsigned		TkBTreeCountLines(const TkTextBTree tree, const TkTextLine *linePtr1,
			    const TkTextLine *linePtr2);
extern bool		TkTextGetIndexFromObj(Tcl_Interp *interp, TkText *textPtr, Tcl_Obj *objPtr,
			    TkTextIndex *indexPtr);
extern bool		TkTextIsDeadPeer(const TkText *textPtr);
extern bool		TkTextIsMark(const TkTextSegment *segPtr);
extern bool		TkTextIsStartEndMarker(const TkTextSegment *segPtr);
extern bool		TkTextIsSpecialMark(const TkTextSegment *segPtr);
extern bool		TkTextIsPrivateMark(const TkTextSegment *segPtr);
extern bool		TkTextIsSpecialOrPrivateMark(const TkTextSegment *segPtr);
extern bool		TkTextIsNormalOrSpecialMark(const TkTextSegment *segPtr);
extern bool		TkTextIsNormalMark(const TkTextSegment *segPtr);
extern bool		TkTextIsStableMark(const TkTextSegment *segPtr);
extern const TkTextDispChunk *TkTextGetFirstChunkOfNextDispLine(const TkTextDispChunk *chunkPtr);
extern const TkTextDispChunk *TkTextGetLastChunkOfPrevDispLine(const TkTextDispChunk *chunkPtr);
extern void		TkTextIndexSetEpoch(TkTextIndex *indexPtr, TkSizeT epoch);
extern void		TkTextIndexSetPeer(TkTextIndex *indexPtr, TkText *textPtr);
extern void		TkTextIndexSetToLastChar2(TkTextIndex *indexPtr, TkTextLine *linePtr);
extern void		TkTextIndexInvalidate(TkTextIndex *indexPtr);
extern void		TkTextIndexMakePersistent(TkTextIndex *indexPtr);
extern TkTextLine *	TkTextIndexGetLine(const TkTextIndex *indexPtr);
extern TkTextSegment *	TkTextIndexGetSegment(const TkTextIndex *indexPtr);
extern TkSharedText *	TkTextIndexGetShared(const TkTextIndex *indexPtr);
extern bool		TkTextIndexSameLines(const TkTextIndex *indexPtr1, const TkTextIndex *indexPtr2);
extern void		TkTextIndexSave(TkTextIndex *indexPtr);
# if TK_MAJOR_VERSION == 8 && TK_MINOR_VERSION < 7 && TCL_UTF_MAX <= 4
extern int		TkUtfToUniChar(const char *src, int *chPtr);
# endif
#endif /* TK_C99_INLINE_SUPPORT */


/*
 * Local Variables:
 * mode: c
 * c-basic-offset: 4
 * fill-column: 105
 * End:
 * vi:set ts=8 sw=4:
 */<|MERGE_RESOLUTION|>--- conflicted
+++ resolved
@@ -9625,11 +9625,6 @@
  *	appending several thousand lines, we could attempt to pre-allocate a
  *	larger space).
  *
- *	Also the result is built up as a utf-8 string, but, if we knew we
- *	wanted it as Unicode, we could potentially save a huge conversion by
- *	building it up as Unicode directly. This could be as simple as
- *	replacing Tcl_NewObj by Tcl_NewUnicodeObj.
- *
  * Results:
  *	Tcl_Obj of string type containing the specified text. If the
  *	visibleOnly flag is set to true, then only those characters which are not
@@ -10168,11 +10163,8 @@
  *
  * TkTextUpdateAlteredFlag --
  *
-<<<<<<< HEAD
  *	Updates the "altered" flag of the text widget.
  *
-=======
->>>>>>> 6b964438
  * Results:
  *	None
  *
