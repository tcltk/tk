--- conflicted
+++ resolved
@@ -336,7 +336,7 @@
  */
 
 static int		ConfigureText(Tcl_Interp *interp,
-			    TkText *textPtr, int objc, Tcl_Obj *const objv[]);
+			    TkText *textPtr, Tcl_Size objc, Tcl_Obj *const objv[]);
 static int		DeleteIndexRange(TkSharedText *sharedPtr,
 			    TkText *textPtr, const TkTextIndex *indexPtr1,
 			    const TkTextIndex *indexPtr2, int viewUpdate);
@@ -352,7 +352,7 @@
 static void		TextCmdDeletedProc(ClientData clientData);
 static int		CreateWidget(TkSharedText *sharedPtr, Tk_Window tkwin,
 			    Tcl_Interp *interp, const TkText *parent,
-			    TkSizeT objc, Tcl_Obj *const objv[]);
+			    Tcl_Size objc, Tcl_Obj *const objv[]);
 static void		TextEventProc(ClientData clientData,
 			    XEvent *eventPtr);
 static Tcl_Size	TextFetchSelection(ClientData clientData, Tcl_Size offset,
@@ -361,26 +361,26 @@
 			    const void *second);
 static int		TextInsertCmd(TkSharedText *sharedTextPtr,
 			    TkText *textPtr, Tcl_Interp *interp,
-			    int objc, Tcl_Obj *const objv[],
+			    Tcl_Size objc, Tcl_Obj *const objv[],
 			    const TkTextIndex *indexPtr, int viewUpdate);
 static int		TextReplaceCmd(TkText *textPtr, Tcl_Interp *interp,
 			    const TkTextIndex *indexFromPtr,
 			    const TkTextIndex *indexToPtr,
-			    int objc, Tcl_Obj *const objv[], int viewUpdate);
+			    Tcl_Size objc, Tcl_Obj *const objv[], int viewUpdate);
 static int		TextSearchCmd(TkText *textPtr, Tcl_Interp *interp,
-			    int objc, Tcl_Obj *const objv[]);
+			    Tcl_Size objc, Tcl_Obj *const objv[]);
 static int		TextEditCmd(TkText *textPtr, Tcl_Interp *interp,
-			    int objc, Tcl_Obj *const objv[]);
+			    Tcl_Size objc, Tcl_Obj *const objv[]);
 static int		TextWidgetObjCmd(ClientData clientData,
 			    Tcl_Interp *interp,
-			    TkSizeT objc, Tcl_Obj *const objv[]);
+			    Tcl_Size objc, Tcl_Obj *const objv[]);
 static int		SharedTextObjCmd(ClientData clientData,
 			    Tcl_Interp *interp,
-			    int objc, Tcl_Obj *const objv[]);
+			    Tcl_Size objc, Tcl_Obj *const objv[]);
 static void		TextWorldChangedCallback(ClientData instanceData);
 static void		TextWorldChanged(TkText *textPtr, int mask);
 static int		TextDumpCmd(TkText *textPtr, Tcl_Interp *interp,
-			    int objc, Tcl_Obj *const objv[]);
+			    Tcl_Size objc, Tcl_Obj *const objv[]);
 static int		DumpLine(Tcl_Interp *interp, TkText *textPtr,
 			    int what, TkTextLine *linePtr, int start, int end,
 			    int lineno, Tcl_Obj *command);
@@ -403,7 +403,7 @@
 static Tcl_Size		TextSearchIndexInLine(const SearchSpec *searchSpecPtr,
 			    TkTextLine *linePtr, Tcl_Size byteIndex);
 static int		TextPeerCmd(TkText *textPtr, Tcl_Interp *interp,
-			    int objc, Tcl_Obj *const objv[]);
+			    Tcl_Size objc, Tcl_Obj *const objv[]);
 static TkUndoProc	TextUndoRedoCallback;
 
 /*
@@ -449,7 +449,7 @@
 Tk_TextObjCmd(
     ClientData clientData,	/* Main window associated with interpreter. */
     Tcl_Interp *interp,		/* Current interpreter. */
-    TkSizeT objc,			/* Number of arguments. */
+    Tcl_Size objc,			/* Number of arguments. */
     Tcl_Obj *const objv[])	/* Argument objects. */
 {
     Tk_Window tkwin = (Tk_Window)clientData;
@@ -491,7 +491,7 @@
     Tcl_Interp *interp,		/* Current interpreter. */
     const TkText *parent,	/* If non-NULL then take default start, end
 				 * from this parent. */
-    TkSizeT objc,			/* Number of arguments. */
+    Tcl_Size objc,			/* Number of arguments. */
     Tcl_Obj *const objv[])	/* Argument objects. */
 {
     TkText *textPtr;
@@ -689,7 +689,7 @@
 TextWidgetObjCmd(
     ClientData clientData,	/* Information about text widget. */
     Tcl_Interp *interp,		/* Current interpreter. */
-    TkSizeT objc,			/* Number of arguments. */
+    Tcl_Size objc,			/* Number of arguments. */
     Tcl_Obj *const objv[])	/* Argument objects. */
 {
     TkText *textPtr = (TkText *)clientData;
@@ -834,7 +834,7 @@
 	break;
     case TEXT_COUNT: {
 	const TkTextIndex *indexFromPtr, *indexToPtr;
-	TkSizeT i;
+	Tcl_Size i;
 	int found = 0, update = 0;
 	Tcl_Obj *objPtr = NULL;
 
@@ -1115,7 +1115,7 @@
 
 		TkTextIndex *indices, *ixStart, *ixEnd, *lastStart;
 		char *useIdx;
-		TkSizeT i;
+		Tcl_Size i;
 
 		objc -= 2;
 		objv += 2;
@@ -1251,7 +1251,7 @@
 	break;
     case TEXT_GET: {
 	Tcl_Obj *objPtr = NULL;
-	TkSizeT i;
+	Tcl_Size i;
 	int found = 0, visible = 0;
 	const char *name;
 	Tcl_Size length;
@@ -1458,7 +1458,7 @@
 		 */
 
 		int deleteInsertOffset, insertLength, indexFromLine, indexFromByteOffset;
-		TkSizeT j;
+		Tcl_Size j;
 
 		insertLength = 0;
 		for (j = 4; j < objc; j += 2) {
@@ -1601,7 +1601,7 @@
 SharedTextObjCmd(
     ClientData clientData,	/* Information about shared test B-tree. */
     Tcl_Interp *interp,		/* Current interpreter. */
-    int objc,			/* Number of arguments. */
+    Tcl_Size objc,			/* Number of arguments. */
     Tcl_Obj *const objv[])	/* Argument objects. */
 {
     TkSharedText *sharedPtr = (TkSharedText *)clientData;
@@ -1708,7 +1708,7 @@
 TextPeerCmd(
     TkText *textPtr,		/* Information about text widget. */
     Tcl_Interp *interp,		/* Current interpreter. */
-    int objc,			/* Number of arguments. */
+    Tcl_Size objc,			/* Number of arguments. */
     Tcl_Obj *const objv[])	/* Argument objects. */
 {
     Tk_Window tkwin = textPtr->tkwin;
@@ -1792,7 +1792,7 @@
 				/* Index from which to replace. */
     const TkTextIndex *indexToPtr,
 				/* Index to which to replace. */
-    int objc,			/* Number of arguments. */
+    Tcl_Size objc,			/* Number of arguments. */
     Tcl_Obj *const objv[],	/* Argument objects. */
     int viewUpdate)		/* Update vertical view if set. */
 {
@@ -2079,7 +2079,7 @@
     Tcl_Interp *interp,		/* Used for error reporting. */
     TkText *textPtr,	/* Information about widget; may or may not
 				 * already have values for some fields. */
-    int objc,			/* Number of arguments. */
+    Tcl_Size objc,			/* Number of arguments. */
     Tcl_Obj *const objv[])	/* Argument objects. */
 {
     Tk_SavedOptions savedOptions;
@@ -3729,13 +3729,13 @@
     TkSharedText *sharedTextPtr,/* Shared portion of peer widgets. */
     TkText *textPtr,		/* Information about text widget. */
     Tcl_Interp *interp,		/* Current interpreter. */
-    int objc,			/* Number of arguments. */
+    Tcl_Size objc,			/* Number of arguments. */
     Tcl_Obj *const objv[],	/* Argument objects. */
     const TkTextIndex *indexPtr,/* Index at which to insert. */
     int viewUpdate)		/* Update the view if set. */
 {
     TkTextIndex index1, index2;
-    int j;
+    Tcl_Size j;
 
     if (sharedTextPtr == NULL) {
 	sharedTextPtr = textPtr->sharedTextPtr;
@@ -3809,10 +3809,11 @@
 TextSearchCmd(
     TkText *textPtr,		/* Information about text widget. */
     Tcl_Interp *interp,		/* Current interpreter. */
-    int objc,			/* Number of arguments. */
+    Tcl_Size objc,			/* Number of arguments. */
     Tcl_Obj *const objv[])	/* Argument objects. */
 {
-    int i, argsLeft, code;
+    Tcl_Size i, argsLeft;
+    int code;
     SearchSpec searchSpec;
 
     static const char *const switchStrings[] = {
@@ -3884,7 +3885,7 @@
 	    searchSpec.backwards = 1;
 	    break;
 	case TK_TEXT_SEARCH_COUNT:
-	    if (i >= objc-1) {
+	    if (i + 1 >= objc) {
 		Tcl_SetObjResult(interp, Tcl_NewStringObj(
 			"no value given for \"-count\" option", -1));
 		Tcl_SetErrorCode(interp, "TK", "TEXT", "VALUE", NULL);
@@ -4688,13 +4689,13 @@
 TextDumpCmd(
     TkText *textPtr,	/* Information about text widget. */
     Tcl_Interp *interp,		/* Current interpreter. */
-    int objc,			/* Number of arguments. */
+    Tcl_Size objc,			/* Number of arguments. */
     Tcl_Obj *const objv[])	/* Argument objects. Someone else has already
 				 * parsed this command enough to know that
 				 * objv[1] is "dump". */
 {
     TkTextIndex index1, index2;
-    int arg;
+    Tcl_Size arg;
     int lineno;			/* Current line number. */
     int what = 0;		/* bitfield to select segment types. */
     int atEnd;			/* True if dumping up to logical end. */
@@ -5274,7 +5275,7 @@
 TextEditCmd(
     TkText *textPtr,		/* Information about text widget. */
     Tcl_Interp *interp,		/* Current interpreter. */
-    int objc,			/* Number of arguments. */
+    Tcl_Size objc,			/* Number of arguments. */
     Tcl_Obj *const objv[])	/* Argument objects. */
 {
     int index, setModified, oldModified;
@@ -6968,11 +6969,7 @@
 TkpTesttextCmd(
     TCL_UNUSED(void *),	/* Main window for application. */
     Tcl_Interp *interp,		/* Current interpreter. */
-<<<<<<< HEAD
     Tcl_Size objc,			/* Number of arguments. */
-=======
-    TkSizeT objc,			/* Number of arguments. */
->>>>>>> 2fe88453
     Tcl_Obj *const objv[])		/* Argument strings. */
 {
     TkText *textPtr;
