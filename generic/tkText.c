--- conflicted
+++ resolved
@@ -1469,7 +1469,8 @@
 		 * unnecessarily.
 		 */
 
-		int deleteInsertOffset, insertLength, j, indexFromLine, indexFromByteOffset;
+		int deleteInsertOffset, insertLength, j;
+		int indexFromLine, indexFromByteOffset;
 
 		insertLength = 0;
 		for (j = 4; j < objc; j += 2) {
@@ -1487,8 +1488,8 @@
 		    deleteInsertOffset = insertLength;
 		}
 
-                indexFromLine = TkBTreeLinesTo(textPtr, indexFromPtr->linePtr);
-                indexFromByteOffset = indexFromPtr->byteIndex;
+		indexFromLine = TkBTreeLinesTo(textPtr, indexFromPtr->linePtr);
+		indexFromByteOffset = indexFromPtr->byteIndex;
 
 		result = TextReplaceCmd(textPtr, interp, indexFromPtr,
 			indexToPtr, objc, objv, 0);
@@ -1498,17 +1499,12 @@
 		     * Move the insertion position to the correct place.
 		     */
 
-<<<<<<< HEAD
-		    indexFromPtr =
-			TkTextGetIndexFromObj(interp, textPtr, objv[2]);
-		    TkTextIndexForwChars(NULL, indexFromPtr,
-=======
-                    TkTextIndex indexTmp;
-
-                    TkTextMakeByteIndex(textPtr->sharedTextPtr->tree, textPtr, indexFromLine,
+		    TkTextIndex indexTmp;
+
+		    TkTextMakeByteIndex(textPtr->sharedTextPtr->tree,
+			    textPtr, indexFromLine,
                             indexFromByteOffset, &indexTmp);
-                    TkTextIndexForwChars(NULL, &indexTmp,
->>>>>>> 8097f92d
+		    TkTextIndexForwChars(NULL, &indexTmp,
 			    deleteInsertOffset, &index, COUNT_INDICES);
 		    TkBTreeUnlinkSegment(textPtr->insertMarkPtr,
 			    textPtr->insertMarkPtr->body.mark.linePtr);
@@ -4505,7 +4501,7 @@
     Tcl_Obj **objv;
     TkTextTabArray *tabArrayPtr;
     TkTextTab *tabPtr;
-    int ch;
+    Tcl_UniChar ch;
     double prevStop, lastStop;
     /*
      * Map these strings to TkTextTabAlign values.
@@ -4612,7 +4608,7 @@
 	 * There may be a more efficient way of getting this.
 	 */
 
-	TkUtfToUniChar(Tcl_GetString(objv[i+1]), &ch);
+	Tcl_UtfToUniChar(Tcl_GetString(objv[i+1]), &ch);
 	if (!Tcl_UniCharIsAlpha(ch)) {
 	    continue;
 	}
@@ -5939,7 +5935,7 @@
 
 	    CLANG_ASSERT(pattern);
 	    do {
-		int ch;
+		Tcl_UniChar ch;
 		const char *p;
 		int lastFullLine = lastOffset;
 
@@ -6169,7 +6165,7 @@
 			}
 		    } else {
 			firstOffset = p - startOfLine +
-				TkUtfToUniChar(startOfLine+matchOffset,&ch);
+				Tcl_UtfToUniChar(startOfLine+matchOffset,&ch);
 		    }
 		}
 	    } while (searchSpecPtr->all);
