--- conflicted
+++ resolved
@@ -51,16 +51,6 @@
 # define FORCE_DISPLAY(winPtr) TkpDisplayWindow(winPtr)
 #else
 # define FORCE_DISPLAY(winPtr)
-#endif
-
-/*
- * For compatibility with Tk 4.0 through 8.4.x, we allow tabs to be
- * mis-specified with non-increasing values. These are converted into tabs
- * which are the equivalent of at least a character width apart.
- */
-
-#if TK_MAJOR_VERSION < 9
-# define _TK_ALLOW_DECREASING_TABS
 #endif
 
 /*
@@ -1565,15 +1555,7 @@
 		goto done;
 	    }
 	    if (!TkTextComputeBreakLocations(interp, "", 0, "en", buf)) {
-#if 0 && TCL_UTF_MAX > 4
-# ifdef __unix__
-#  error "The use of external libraries with a proprietary pseudo UTF-8 encoding is safety-endagering and may result in invalid computationial results. This means: TCL_UTF_MAX > 4 cannot be supported here."
-#endif
-		ErrorNotAllowed(interp, "external library libunibreak/liblinebreak cannot "
-			"be used with non-standard encodings");
-#else
 		ErrorNotAllowed(interp, "external library libunibreak/liblinebreak is not available");
-#endif
 		result = TCL_ERROR;
 		goto done;
 	    }
@@ -4151,7 +4133,7 @@
 	textPtr->tabArrayPtr = NULL;
     }
     if (textPtr->tabOptionPtr) {
-	textPtr->tabArrayPtr = TkTextGetTabs(interp, textPtr, textPtr->tabOptionPtr);
+	textPtr->tabArrayPtr = TkTextGetTabs(interp, textPtr->tkwin, textPtr->tabOptionPtr);
 	if (!textPtr->tabArrayPtr) {
 	    Tcl_AddErrorInfo(interp, "\n    (while processing -tabs option)");
 	    goto error;
@@ -4346,19 +4328,8 @@
     if (textPtr->selAttrs.border != textPtr->textConfigAttrs.border) {
 	textPtr->selTagPtr->attrs.border = textPtr->selAttrs.border;
     }
-<<<<<<< HEAD
     if (textPtr->selAttrs.inactiveBorder != textPtr->textConfigAttrs.inactiveBorder) {
 	textPtr->selTagPtr->attrs.inactiveBorder = textPtr->selAttrs.inactiveBorder;
-=======
-    if (textPtr->tabOptionPtr != NULL) {
-	textPtr->tabArrayPtr = TkTextGetTabs(interp, textPtr->tkwin,
-		textPtr->tabOptionPtr);
-	if (textPtr->tabArrayPtr == NULL) {
-	    Tcl_AddErrorInfo(interp,"\n    (while processing -tabs option)");
-	    Tk_RestoreSavedOptions(&savedOptions);
-	    return TCL_ERROR;
-	}
->>>>>>> b30bf0bd
     }
     if (textPtr->selAttrs.fgColor != textPtr->textConfigAttrs.fgColor) {
 	textPtr->selTagPtr->attrs.fgColor = textPtr->selAttrs.fgColor;
@@ -4974,10 +4945,6 @@
     const char *end,
     char *buffer)
 {
-#if 0 && TCL_UTF_MAX > 4
-# error "The text widget is designed for UTF-8, this applies also to the legacy code. Undocumented pseudo UTF-8 strings cannot be processed with this function, because it relies on the UTF-8 specification."
-#endif
-
     assert(TK_TEXT_HYPHEN_MASK < 256); /* otherwise does not fit into char */
 
     /*
@@ -7132,7 +7099,7 @@
 TkTextTabArray *
 TkTextGetTabs(
     Tcl_Interp *interp,		/* Used for error reporting. */
-    Tk_Window tkwin,		/* Information about the window. */
+    Tk_Window tkwin,		/* Information about the text widget. */
     Tcl_Obj *stringPtr)		/* Description of the tab stops. See the text
 				 * manual entry for details. */
 {
@@ -7181,12 +7148,7 @@
 	 * downwards, to find the right integer pixel position.
 	 */
 
-<<<<<<< HEAD
-	if (Tk_GetPixelsFromObj(interp, textPtr->tkwin, objv[i], &tabPtr->location) != TCL_OK) {
-=======
-	if (Tk_GetPixelsFromObj(interp, tkwin, objv[i],
-		&tabPtr->location) != TCL_OK) {
->>>>>>> b30bf0bd
+	if (Tk_GetPixelsFromObj(interp, tkwin, objv[i], &tabPtr->location) != TCL_OK) {
 	    goto error;
 	}
 
@@ -7198,12 +7160,7 @@
 	}
 
 	prevStop = lastStop;
-<<<<<<< HEAD
-	if (Tk_GetDoublePixelsFromObj(interp, textPtr->tkwin, objv[i], &lastStop) != TCL_OK) {
-=======
-	if (Tk_GetDoublePixelsFromObj(interp, tkwin, objv[i],
-		&lastStop) != TCL_OK) {
->>>>>>> b30bf0bd
+	if (Tk_GetDoublePixelsFromObj(interp, tkwin, objv[i], &lastStop) != TCL_OK) {
 	    goto error;
 	}
 
@@ -7213,24 +7170,12 @@
 	     * illegal.
 	     */
 
-#ifdef _TK_ALLOW_DECREASING_TABS
-	    /*
-	     * Force the tab to be a typical character width to the right of
-	     * the previous one, and update the 'lastStop' with the changed
-	     * position.
-	     */
-
-	    tabPtr->location = (tabPtr - 1)->location;
-	    tabPtr->location += (textPtr->charWidth > 0 ? textPtr->charWidth : 8);
-	    lastStop = tabPtr->location;
-#else
 	    Tcl_SetObjResult(interp, Tcl_ObjPrintf(
 		    "tabs must be monotonically increasing, but \"%s\" is "
 		    "smaller than or equal to the previous tab",
 		    Tcl_GetString(objv[i])));
 	    Tcl_SetErrorCode(interp, "TK", "VALUE", "TAB_STOP", NULL);
 	    goto error;
-#endif /* _TK_ALLOW_DECREASING_TABS */
 	}
 
 	tabArrayPtr->numTabs += 1;
@@ -7250,24 +7195,12 @@
 	 */
 
 	{ /* local scope */
-#if 0 && TCL_UTF_MAX > 4
-	    /*
-	     * HACK: Support of pseudo UTF-8 strings. Needed because of this
-	     * bad hack with TCL_UTF_MAX > 4, the whole thing is amateurish.
-	     * (See function GetLineBreakFunc() about the very severe problems
-	     * with TCL_UTF_MAX > 4).
-	     */
-
-	    int ch;
-	    TkUtfToUniChar(Tcl_GetString(objv[i + 1]), &ch);
-#else
 	    /*
 	     * Proper implementation for UTF-8 strings:
 	     */
 
 	    Tcl_UniChar ch;
 	    Tcl_UtfToUniChar(Tcl_GetString(objv[i + 1]), &ch);
-#endif
 	    if (!Tcl_UniCharIsAlpha(ch)) {
 		continue;
 	    }
@@ -10852,24 +10785,12 @@
 			int len;
 			const char *s = startOfLine + matchOffset;
 
-#if 0 && TCL_UTF_MAX > 4
-			/*
-			 * HACK: Support of pseudo UTF-8 strings. Needed because of this
-			 * bad hack with TCL_UTF_MAX > 4, the whole thing is amateurish.
-			 * (See function GetLineBreakFunc() about the very severe problems
-			 * with TCL_UTF_MAX > 4).
-			 */
-
-			int ch;
-			len = TkUtfToUniChar(s, &ch);
-#else
 			/*
 			 * Proper implementation for UTF-8 strings:
 			 */
 
 			Tcl_UniChar ch;
 			len = Tcl_UtfToUniChar(s, &ch);
-#endif
 			firstOffset = (p - startOfLine) + len;
 		    }
 		}
