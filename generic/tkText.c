/*
 * tkText.c --
 *
 *	This module provides a big chunk of the implementation of multi-line
 *	editable text widgets for Tk. Among other things, it provides the Tcl
 *	command interfaces to text widgets. The B-tree representation of text
 *	and its actual display are implemented elsewhere.
 *
 * Copyright (c) 1992-1994 The Regents of the University of California.
 * Copyright (c) 1994-1996 Sun Microsystems, Inc.
 * Copyright (c) 1999 by Scriptics Corporation.
 *
 * See the file "license.terms" for information on usage and redistribution of
 * this file, and for a DISCLAIMER OF ALL WARRANTIES.
 */

#include "tkInt.h"
#include "tkUndo.h"
#include "default.h"

#if defined(MAC_OSX_TK)
#define Style TkStyle
#define DInfo TkDInfo
#endif

/*
 * For compatibility with Tk 4.0 through 8.4.x, we allow tabs to be
 * mis-specified with non-increasing values. These are converted into tabs
 * which are the equivalent of at least a character width apart.
 */

#if (TK_MAJOR_VERSION < 9)
#define _TK_ALLOW_DECREASING_TABS
#endif

#include "tkText.h"

/*
 * Used to avoid having to allocate and deallocate arrays on the fly for
 * commonly used functions. Must be > 0.
 */

#define PIXEL_CLIENTS 5

/*
 * The 'TkTextState' enum in tkText.h is used to define a type for the -state
 * option of the Text widget. These values are used as indices into the string
 * table below.
 */

static const char *const stateStrings[] = {
    "disabled", "normal", NULL
};

/*
 * The 'TkWrapMode' enum in tkText.h is used to define a type for the -wrap
 * option of the Text widget. These values are used as indices into the string
 * table below.
 */

static const char *const wrapStrings[] = {
    "char", "none", "word", NULL
};

/*
 * The 'TkTextTabStyle' enum in tkText.h is used to define a type for the
 * -tabstyle option of the Text widget. These values are used as indices into
 * the string table below.
 */

static const char *const tabStyleStrings[] = {
    "tabular", "wordprocessor", NULL
};

/*
 * The 'TkTextInsertUnfocussed' enum in tkText.h is used to define a type for
 * the -insertunfocussed option of the Text widget. These values are used as
 * indice into the string table below.
 */

static const char *const insertUnfocussedStrings[] = {
    "hollow", "none", "solid", NULL
};

/*
 * The following functions and custom option type are used to define the
 * "line" option type, and thereby handle the text widget '-startline',
 * '-endline' configuration options which are of that type.
 *
 * We do not need a 'freeProc' because all changes to these two options are
 * handled through the TK_TEXT_LINE_RANGE flag in the optionSpecs list, and
 * the internal storage is just a pointer, which therefore doesn't need
 * freeing.
 */

static int		SetLineStartEnd(ClientData clientData,
			    Tcl_Interp *interp, Tk_Window tkwin,
			    Tcl_Obj **value, char *recordPtr,
			    TkSizeT internalOffset, char *oldInternalPtr,
			    int flags);
static Tcl_Obj *	GetLineStartEnd(ClientData clientData,
			    Tk_Window tkwin, char *recordPtr,
			    TkSizeT internalOffset);
static void		RestoreLineStartEnd(ClientData clientData,
			    Tk_Window tkwin, char *internalPtr,
			    char *oldInternalPtr);
static int		ObjectIsEmpty(Tcl_Obj *objPtr);

static const Tk_ObjCustomOption lineOption = {
    "line",			/* name */
    SetLineStartEnd,		/* setProc */
    GetLineStartEnd,		/* getProc */
    RestoreLineStartEnd,	/* restoreProc */
    NULL,			/* freeProc */
    0
};

/*
 * Information used to parse text configuration options:
 */

static const Tk_OptionSpec optionSpecs[] = {
    {TK_OPTION_BOOLEAN, "-autoseparators", "autoSeparators",
	"AutoSeparators", DEF_TEXT_AUTO_SEPARATORS, TCL_INDEX_NONE,
	offsetof(TkText, autoSeparators),
	TK_OPTION_DONT_SET_DEFAULT, 0, 0},
    {TK_OPTION_BORDER, "-background", "background", "Background",
	DEF_TEXT_BG_COLOR, TCL_INDEX_NONE, offsetof(TkText, border),
	0, DEF_TEXT_BG_MONO, 0},
    {TK_OPTION_SYNONYM, "-bd", NULL, NULL,
	NULL, 0, TCL_INDEX_NONE, 0, "-borderwidth",
	TK_TEXT_LINE_GEOMETRY},
    {TK_OPTION_SYNONYM, "-bg", NULL, NULL,
	NULL, 0, TCL_INDEX_NONE, 0, "-background", 0},
    {TK_OPTION_BOOLEAN, "-blockcursor", "blockCursor",
	"BlockCursor", DEF_TEXT_BLOCK_CURSOR, TCL_INDEX_NONE,
	offsetof(TkText, insertCursorType), 0, 0, 0},
    {TK_OPTION_PIXELS, "-borderwidth", "borderWidth", "BorderWidth",
	DEF_TEXT_BORDER_WIDTH, TCL_INDEX_NONE, offsetof(TkText, borderWidth),
	0, 0, TK_TEXT_LINE_GEOMETRY},
    {TK_OPTION_CURSOR, "-cursor", "cursor", "Cursor",
	DEF_TEXT_CURSOR, TCL_INDEX_NONE, offsetof(TkText, cursor),
	TK_OPTION_NULL_OK, 0, 0},
    {TK_OPTION_CUSTOM, "-endline", NULL, NULL,
	 NULL, TCL_INDEX_NONE, offsetof(TkText, end), TK_OPTION_NULL_OK,
	 &lineOption, TK_TEXT_LINE_RANGE},
    {TK_OPTION_BOOLEAN, "-exportselection", "exportSelection",
	"ExportSelection", DEF_TEXT_EXPORT_SELECTION, TCL_INDEX_NONE,
	offsetof(TkText, exportSelection), 0, 0, 0},
    {TK_OPTION_SYNONYM, "-fg", "foreground", NULL,
	NULL, 0, TCL_INDEX_NONE, 0, "-foreground", 0},
    {TK_OPTION_FONT, "-font", "font", "Font",
	DEF_TEXT_FONT, TCL_INDEX_NONE, offsetof(TkText, tkfont), 0, 0,
	TK_TEXT_LINE_GEOMETRY},
    {TK_OPTION_COLOR, "-foreground", "foreground", "Foreground",
	DEF_TEXT_FG, TCL_INDEX_NONE, offsetof(TkText, fgColor), 0,
	0, 0},
    {TK_OPTION_PIXELS, "-height", "height", "Height",
	DEF_TEXT_HEIGHT, TCL_INDEX_NONE, offsetof(TkText, height), 0, 0, 0},
    {TK_OPTION_COLOR, "-highlightbackground", "highlightBackground",
	"HighlightBackground", DEF_TEXT_HIGHLIGHT_BG,
	TCL_INDEX_NONE, offsetof(TkText, highlightBgColorPtr),
	0, 0, 0},
    {TK_OPTION_COLOR, "-highlightcolor", "highlightColor", "HighlightColor",
	DEF_TEXT_HIGHLIGHT, TCL_INDEX_NONE, offsetof(TkText, highlightColorPtr),
	0, 0, 0},
    {TK_OPTION_PIXELS, "-highlightthickness", "highlightThickness",
	"HighlightThickness", DEF_TEXT_HIGHLIGHT_WIDTH, TCL_INDEX_NONE,
	offsetof(TkText, highlightWidth), 0, 0, TK_TEXT_LINE_GEOMETRY},
    {TK_OPTION_BORDER, "-inactiveselectbackground","inactiveSelectBackground",
	"Foreground",
	DEF_TEXT_INACTIVE_SELECT_COLOR,
	TCL_INDEX_NONE, offsetof(TkText, inactiveSelBorder),
	TK_OPTION_NULL_OK, DEF_TEXT_SELECT_MONO, 0},
    {TK_OPTION_BORDER, "-insertbackground", "insertBackground", "Foreground",
	DEF_TEXT_INSERT_BG,
	TCL_INDEX_NONE, offsetof(TkText, insertBorder),
	0, 0, 0},
    {TK_OPTION_PIXELS, "-insertborderwidth", "insertBorderWidth",
	"BorderWidth", DEF_TEXT_INSERT_BD_COLOR, TCL_INDEX_NONE,
	offsetof(TkText, insertBorderWidth), 0,
	(ClientData) DEF_TEXT_INSERT_BD_MONO, 0},
    {TK_OPTION_INT, "-insertofftime", "insertOffTime", "OffTime",
	DEF_TEXT_INSERT_OFF_TIME, TCL_INDEX_NONE, offsetof(TkText, insertOffTime),
	0, 0, 0},
    {TK_OPTION_INT, "-insertontime", "insertOnTime", "OnTime",
	DEF_TEXT_INSERT_ON_TIME, TCL_INDEX_NONE, offsetof(TkText, insertOnTime),
	0, 0, 0},
    {TK_OPTION_STRING_TABLE,
	"-insertunfocussed", "insertUnfocussed", "InsertUnfocussed",
	DEF_TEXT_INSERT_UNFOCUSSED, TCL_INDEX_NONE, offsetof(TkText, insertUnfocussed),
	0, insertUnfocussedStrings, 0},
    {TK_OPTION_PIXELS, "-insertwidth", "insertWidth", "InsertWidth",
	DEF_TEXT_INSERT_WIDTH, TCL_INDEX_NONE, offsetof(TkText, insertWidth),
	0, 0, 0},
    {TK_OPTION_INT, "-maxundo", "maxUndo", "MaxUndo",
	DEF_TEXT_MAX_UNDO, TCL_INDEX_NONE, offsetof(TkText, maxUndo),
	TK_OPTION_DONT_SET_DEFAULT, 0, 0},
    {TK_OPTION_PIXELS, "-padx", "padX", "Pad",
	DEF_TEXT_PADX, TCL_INDEX_NONE, offsetof(TkText, padX), 0, 0,
	TK_TEXT_LINE_GEOMETRY},
    {TK_OPTION_PIXELS, "-pady", "padY", "Pad",
	DEF_TEXT_PADY, TCL_INDEX_NONE, offsetof(TkText, padY), 0, 0, 0},
    {TK_OPTION_RELIEF, "-relief", "relief", "Relief",
	DEF_TEXT_RELIEF, TCL_INDEX_NONE, offsetof(TkText, relief), 0, 0, 0},
    {TK_OPTION_BORDER, "-selectbackground", "selectBackground", "Foreground",
	DEF_TEXT_SELECT_COLOR, TCL_INDEX_NONE, offsetof(TkText, selBorder),
	0, DEF_TEXT_SELECT_MONO, 0},
    {TK_OPTION_PIXELS, "-selectborderwidth", "selectBorderWidth",
	"BorderWidth", DEF_TEXT_SELECT_BD_COLOR,
	offsetof(TkText, selBorderWidthPtr),
	offsetof(TkText, selBorderWidth),
	TK_OPTION_NULL_OK, DEF_TEXT_SELECT_BD_MONO, 0},
    {TK_OPTION_COLOR, "-selectforeground", "selectForeground", "Background",
	DEF_TEXT_SELECT_FG_COLOR, TCL_INDEX_NONE, offsetof(TkText, selFgColorPtr),
	TK_OPTION_NULL_OK, DEF_TEXT_SELECT_FG_MONO, 0},
    {TK_OPTION_BOOLEAN, "-setgrid", "setGrid", "SetGrid",
	DEF_TEXT_SET_GRID, TCL_INDEX_NONE, offsetof(TkText, setGrid), 0, 0, 0},
    {TK_OPTION_PIXELS, "-spacing1", "spacing1", "Spacing",
	DEF_TEXT_SPACING1, TCL_INDEX_NONE, offsetof(TkText, spacing1),
	0, 0 , TK_TEXT_LINE_GEOMETRY },
    {TK_OPTION_PIXELS, "-spacing2", "spacing2", "Spacing",
	DEF_TEXT_SPACING2, TCL_INDEX_NONE, offsetof(TkText, spacing2),
	0, 0 , TK_TEXT_LINE_GEOMETRY },
    {TK_OPTION_PIXELS, "-spacing3", "spacing3", "Spacing",
	DEF_TEXT_SPACING3, TCL_INDEX_NONE, offsetof(TkText, spacing3),
	0, 0 , TK_TEXT_LINE_GEOMETRY },
    {TK_OPTION_CUSTOM, "-startline", NULL, NULL,
	 NULL, TCL_INDEX_NONE, offsetof(TkText, start), TK_OPTION_NULL_OK,
	 &lineOption, TK_TEXT_LINE_RANGE},
    {TK_OPTION_STRING_TABLE, "-state", "state", "State",
	DEF_TEXT_STATE, TCL_INDEX_NONE, offsetof(TkText, state),
	0, stateStrings, 0},
    {TK_OPTION_STRING, "-tabs", "tabs", "Tabs",
	DEF_TEXT_TABS, offsetof(TkText, tabOptionPtr), TCL_INDEX_NONE,
	TK_OPTION_NULL_OK, 0, TK_TEXT_LINE_GEOMETRY},
    {TK_OPTION_STRING_TABLE, "-tabstyle", "tabStyle", "TabStyle",
	DEF_TEXT_TABSTYLE, TCL_INDEX_NONE, offsetof(TkText, tabStyle),
	0, tabStyleStrings, TK_TEXT_LINE_GEOMETRY},
    {TK_OPTION_STRING, "-takefocus", "takeFocus", "TakeFocus",
	DEF_TEXT_TAKE_FOCUS, TCL_INDEX_NONE, offsetof(TkText, takeFocus),
	TK_OPTION_NULL_OK, 0, 0},
    {TK_OPTION_BOOLEAN, "-undo", "undo", "Undo",
	DEF_TEXT_UNDO, TCL_INDEX_NONE, offsetof(TkText, undo),
	TK_OPTION_DONT_SET_DEFAULT, 0 , 0},
    {TK_OPTION_INT, "-width", "width", "Width",
	DEF_TEXT_WIDTH, TCL_INDEX_NONE, offsetof(TkText, width), 0, 0,
	TK_TEXT_LINE_GEOMETRY},
    {TK_OPTION_STRING_TABLE, "-wrap", "wrap", "Wrap",
	DEF_TEXT_WRAP, TCL_INDEX_NONE, offsetof(TkText, wrapMode),
	0, wrapStrings, TK_TEXT_LINE_GEOMETRY},
    {TK_OPTION_STRING, "-xscrollcommand", "xScrollCommand", "ScrollCommand",
	DEF_TEXT_XSCROLL_COMMAND, TCL_INDEX_NONE, offsetof(TkText, xScrollCmd),
	TK_OPTION_NULL_OK, 0, 0},
    {TK_OPTION_STRING, "-yscrollcommand", "yScrollCommand", "ScrollCommand",
	DEF_TEXT_YSCROLL_COMMAND, TCL_INDEX_NONE, offsetof(TkText, yScrollCmd),
	TK_OPTION_NULL_OK, 0, 0},
    {TK_OPTION_END, NULL, NULL, NULL, 0, 0, 0, 0, 0, 0}
};

/*
 * These three typedefs, the structure and the SearchPerform, SearchCore
 * functions below are used for line-based searches of the text widget, and,
 * in particular, to handle multi-line matching even though the text widget is
 * a single-line based data structure. They are completely abstracted away
 * from the Text widget internals, however, so could easily be re-used with
 * any line-based entity to provide multi-line matching.
 *
 * We have abstracted this code away from the text widget to try to keep Tk as
 * modular as possible.
 */

struct SearchSpec;	/* Forward declaration. */

typedef ClientData	SearchAddLineProc(int lineNum,
			    struct SearchSpec *searchSpecPtr,
			    Tcl_Obj *theLine, int *lenPtr,
			    int *extraLinesPtr);
typedef int		SearchMatchProc(int lineNum,
			    struct SearchSpec *searchSpecPtr,
			    ClientData clientData, Tcl_Obj *theLine,
			    TkSizeT matchOffset, TkSizeT matchLength);
typedef int		SearchLineIndexProc(Tcl_Interp *interp,
			    Tcl_Obj *objPtr, struct SearchSpec *searchSpecPtr,
			    int *linePosPtr, TkSizeT *offsetPosPtr);

typedef struct SearchSpec {
    int exact;			/* Whether search is exact or regexp. */
    int noCase;			/* Case-insenstivive? */
    int noLineStop;		/* If not set, a regexp search will use the
				 * TCL_REG_NLSTOP flag. */
    int overlap;		/* If set, results from multiple searches
				 * (-all) are allowed to overlap each
				 * other. */
    int strictLimits;		/* If set, matches must be completely inside
				 * the from,to range. Otherwise the limits
				 * only apply to the start of each match. */
    int all;			/* Whether all or the first match should be
				 * reported. */
    int startLine;		/* First line to examine. */
    TkSizeT startOffset1;		/* Index in first line to start at. */
    int stopLine;		/* Last line to examine, or -1 when we search
				 * all available text. */
    TkSizeT stopOffset1;		/* Index to stop at, provided stopLine is not
				 * -1. */
    int numLines;		/* Total lines which are available. */
    int backwards;		/* Searching forwards or backwards. */
    Tcl_Obj *varPtr;		/* If non-NULL, store length(s) of match(es)
				 * in this variable. */
    Tcl_Obj *countPtr;		/* Keeps track of currently found lengths. */
    Tcl_Obj *resPtr;		/* Keeps track of currently found locations */
    int searchElide;		/* Search in hidden text as well. */
    SearchAddLineProc *addLineProc;
				/* Function to call when we need to add
				 * another line to the search string so far */
    SearchMatchProc *foundMatchProc;
				/* Function to call when we have found a
				 * match. */
    SearchLineIndexProc *lineIndexProc;
				/* Function to call when we have found a
				 * match. */
    ClientData clientData;	/* Information about structure being searched,
				 * in this case a text widget. */
} SearchSpec;

/*
 * The text-widget-independent functions which actually perform the search,
 * handling both regexp and exact searches.
 */

static int		SearchCore(Tcl_Interp *interp,
			    SearchSpec *searchSpecPtr, Tcl_Obj *patObj);
static int		SearchPerform(Tcl_Interp *interp,
			    SearchSpec *searchSpecPtr, Tcl_Obj *patObj,
			    Tcl_Obj *fromPtr, Tcl_Obj *toPtr);

/*
 * Boolean variable indicating whether or not special debugging code should be
 * executed.
 */

int tkTextDebug = 0;

/*
 * Forward declarations for functions defined later in this file:
 */

static int		ConfigureText(Tcl_Interp *interp,
			    TkText *textPtr, int objc, Tcl_Obj *const objv[]);
static int		DeleteIndexRange(TkSharedText *sharedPtr,
			    TkText *textPtr, const TkTextIndex *indexPtr1,
			    const TkTextIndex *indexPtr2, int viewUpdate);
static int		CountIndices(const TkText *textPtr,
			    const TkTextIndex *indexPtr1,
			    const TkTextIndex *indexPtr2,
			    TkTextCountType type);
static void		DestroyText(TkText *textPtr);
static int		InsertChars(TkSharedText *sharedTextPtr,
			    TkText *textPtr, TkTextIndex *indexPtr,
			    Tcl_Obj *stringPtr, int viewUpdate);
static void		TextBlinkProc(ClientData clientData);
static void		TextCmdDeletedProc(ClientData clientData);
static int		CreateWidget(TkSharedText *sharedPtr, Tk_Window tkwin,
			    Tcl_Interp *interp, const TkText *parent,
			    int objc, Tcl_Obj *const objv[]);
static void		TextEventProc(ClientData clientData,
			    XEvent *eventPtr);
static TkSizeT	TextFetchSelection(ClientData clientData, TkSizeT offset,
			    char *buffer, TkSizeT maxBytes);
static int		TextIndexSortProc(const void *first,
			    const void *second);
static int		TextInsertCmd(TkSharedText *sharedTextPtr,
			    TkText *textPtr, Tcl_Interp *interp,
			    int objc, Tcl_Obj *const objv[],
			    const TkTextIndex *indexPtr, int viewUpdate);
static int		TextReplaceCmd(TkText *textPtr, Tcl_Interp *interp,
			    const TkTextIndex *indexFromPtr,
			    const TkTextIndex *indexToPtr,
			    int objc, Tcl_Obj *const objv[], int viewUpdate);
static int		TextSearchCmd(TkText *textPtr, Tcl_Interp *interp,
			    int objc, Tcl_Obj *const objv[]);
static int		TextEditCmd(TkText *textPtr, Tcl_Interp *interp,
			    int objc, Tcl_Obj *const objv[]);
static int		TextWidgetObjCmd(ClientData clientData,
			    Tcl_Interp *interp,
			    int objc, Tcl_Obj *const objv[]);
static int		SharedTextObjCmd(ClientData clientData,
			    Tcl_Interp *interp,
			    int objc, Tcl_Obj *const objv[]);
static void		TextWorldChangedCallback(ClientData instanceData);
static void		TextWorldChanged(TkText *textPtr, int mask);
static int		TextDumpCmd(TkText *textPtr, Tcl_Interp *interp,
			    int objc, Tcl_Obj *const objv[]);
static int		DumpLine(Tcl_Interp *interp, TkText *textPtr,
			    int what, TkTextLine *linePtr, int start, int end,
			    int lineno, Tcl_Obj *command);
static int		DumpSegment(TkText *textPtr, Tcl_Interp *interp,
			    const char *key, const char *value,
			    Tcl_Obj *command, const TkTextIndex *index,
			    int what);
static int		TextEditUndo(TkText *textPtr);
static int		TextEditRedo(TkText *textPtr);
static Tcl_Obj *	TextGetText(const TkText *textPtr,
			    const TkTextIndex *index1,
			    const TkTextIndex *index2, int visibleOnly);
static void		GenerateModifiedEvent(TkText *textPtr);
static void		GenerateUndoStackEvent(TkText *textPtr);
static void		UpdateDirtyFlag(TkSharedText *sharedPtr);
static void		TextPushUndoAction(TkText *textPtr,
			    Tcl_Obj *undoString, int insert,
			    const TkTextIndex *index1Ptr,
			    const TkTextIndex *index2Ptr);
static TkSizeT		TextSearchIndexInLine(const SearchSpec *searchSpecPtr,
			    TkTextLine *linePtr, TkSizeT byteIndex);
static int		TextPeerCmd(TkText *textPtr, Tcl_Interp *interp,
			    int objc, Tcl_Obj *const objv[]);
static TkUndoProc	TextUndoRedoCallback;

/*
 * Declarations of the three search procs required by the multi-line search
 * routines.
 */

static SearchMatchProc		TextSearchFoundMatch;
static SearchAddLineProc	TextSearchAddNextLine;
static SearchLineIndexProc	TextSearchGetLineIndex;

/*
 * The structure below defines text class behavior by means of functions that
 * can be invoked from generic window code.
 */

static const Tk_ClassProcs textClass = {
    sizeof(Tk_ClassProcs),	/* size */
    TextWorldChangedCallback,	/* worldChangedProc */
    NULL,					/* createProc */
    NULL					/* modalProc */
};

/*
 *--------------------------------------------------------------
 *
 * Tk_TextObjCmd --
 *
 *	This function is invoked to process the "text" Tcl command. See the
 *	user documentation for details on what it does.
 *
 * Results:
 *	A standard Tcl result.
 *
 * Side effects:
 *	See the user documentation.
 *
 *--------------------------------------------------------------
 */

int
Tk_TextObjCmd(
    ClientData clientData,	/* Main window associated with interpreter. */
    Tcl_Interp *interp,		/* Current interpreter. */
    int objc,			/* Number of arguments. */
    Tcl_Obj *const objv[])	/* Argument objects. */
{
    Tk_Window tkwin = (Tk_Window)clientData;

    if (objc < 2) {
	Tcl_WrongNumArgs(interp, 1, objv, "pathName ?-option value ...?");
	return TCL_ERROR;
    }

    return CreateWidget(NULL, tkwin, interp, NULL, objc, objv);
}

/*
 *--------------------------------------------------------------
 *
 * CreateWidget --
 *
 *	This function is invoked to process the "text" Tcl command, (when
 *	called by Tk_TextObjCmd) and the "$text peer create" text widget
 *	sub-command (called from TextPeerCmd).
 *
 *	See the user documentation for details on what it does.
 *
 * Results:
 *	A standard Tcl result, places the name of the widget created into the
 *	interp's result.
 *
 * Side effects:
 *	See the user documentation.
 *
 *--------------------------------------------------------------
 */

static int
CreateWidget(
    TkSharedText *sharedPtr,	/* Shared widget info, or NULL. */
    Tk_Window tkwin,		/* Main window associated with interpreter. */
    Tcl_Interp *interp,		/* Current interpreter. */
    const TkText *parent,	/* If non-NULL then take default start, end
				 * from this parent. */
    int objc,			/* Number of arguments. */
    Tcl_Obj *const objv[])	/* Argument objects. */
{
    TkText *textPtr;
    Tk_OptionTable optionTable;
    TkTextIndex startIndex;
    Tk_Window newWin;

    /*
     * Create the window.
     */

    newWin = Tk_CreateWindowFromPath(interp, tkwin, Tcl_GetString(objv[1]),
	    NULL);
    if (newWin == NULL) {
	return TCL_ERROR;
    }

    /*
     * Create the text widget and initialize everything to zero, then set the
     * necessary initial (non-NULL) values. It is important that the 'set' tag
     * and 'insert', 'current' mark pointers are all NULL to start.
     */

    textPtr = (TkText *)ckalloc(sizeof(TkText));
    memset(textPtr, 0, sizeof(TkText));

    textPtr->tkwin = newWin;
    textPtr->display = Tk_Display(newWin);
    textPtr->interp = interp;
    textPtr->widgetCmd = Tcl_CreateObjCommand(interp,
	    Tk_PathName(textPtr->tkwin), TextWidgetObjCmd,
	    textPtr, TextCmdDeletedProc);

    if (sharedPtr == NULL) {
	sharedPtr = (TkSharedText *)ckalloc(sizeof(TkSharedText));
	memset(sharedPtr, 0, sizeof(TkSharedText));

	sharedPtr->refCount = 0;
	sharedPtr->peers = NULL;
	sharedPtr->tree = TkBTreeCreate(sharedPtr);

	Tcl_InitHashTable(&sharedPtr->tagTable, TCL_STRING_KEYS);
	Tcl_InitHashTable(&sharedPtr->markTable, TCL_STRING_KEYS);
	Tcl_InitHashTable(&sharedPtr->windowTable, TCL_STRING_KEYS);
	Tcl_InitHashTable(&sharedPtr->imageTable, TCL_STRING_KEYS);
	sharedPtr->undoStack = TkUndoInitStack(interp,0);
	sharedPtr->undo = 0;
	sharedPtr->isDirty = 0;
	sharedPtr->dirtyMode = TK_TEXT_DIRTY_NORMAL;
	sharedPtr->autoSeparators = 1;
	sharedPtr->lastEditMode = TK_TEXT_EDIT_OTHER;
	sharedPtr->stateEpoch = 0;
    }

    /*
     * Add the new widget to the shared list.
     */

    textPtr->sharedTextPtr = sharedPtr;
    sharedPtr->refCount++;
    textPtr->next = sharedPtr->peers;
    sharedPtr->peers = textPtr;

    /*
     * This refCount will be held until DestroyText is called. Note also that
     * the later call to 'TkTextCreateDInfo' will add more refCounts.
     */

    textPtr->refCount = 1;

    /*
     * Specify start and end lines in the B-tree. The default is the same as
     * the parent, but this can be adjusted to display more or less if the
     * start, end where given as configuration options.
     */

    if (parent != NULL) {
	textPtr->start = parent->start;
	textPtr->end = parent->end;
    } else {
	textPtr->start = NULL;
	textPtr->end = NULL;
    }

    textPtr->state = TK_TEXT_STATE_NORMAL;
    textPtr->relief = TK_RELIEF_FLAT;
    textPtr->cursor = NULL;
    textPtr->charWidth = 1;
    textPtr->charHeight = 10;
    textPtr->wrapMode = TEXT_WRAPMODE_CHAR;
    textPtr->prevWidth = Tk_Width(newWin);
    textPtr->prevHeight = Tk_Height(newWin);

    /*
     * Register with the B-tree. In some sense it would be best if we could do
     * this later (after configuration options), so that any changes to
     * start,end do not require a total recalculation.
     */

    TkBTreeAddClient(sharedPtr->tree, textPtr, textPtr->charHeight);

    /*
     * This will add refCounts to textPtr.
     */

    TkTextCreateDInfo(textPtr);
    TkTextMakeByteIndex(textPtr->sharedTextPtr->tree, textPtr, 0, 0,
	    &startIndex);
    TkTextSetYView(textPtr, &startIndex, 0);
    textPtr->exportSelection = 1;
    textPtr->pickEvent.type = LeaveNotify;
    textPtr->undo = textPtr->sharedTextPtr->undo;
    textPtr->maxUndo = textPtr->sharedTextPtr->maxUndo;
    textPtr->autoSeparators = textPtr->sharedTextPtr->autoSeparators;
    textPtr->tabOptionPtr = NULL;

    /*
     * Create the "sel" tag and the "current" and "insert" marks.
     */

    textPtr->selBorder = NULL;
    textPtr->inactiveSelBorder = NULL;
    textPtr->selBorderWidth = 0;
    textPtr->selBorderWidthPtr = NULL;
    textPtr->selFgColorPtr = NULL;

    /*
     * Note: it is important that textPtr->selTagPtr is NULL before this
     * initial call.
     */

    textPtr->selTagPtr = TkTextCreateTag(textPtr, "sel", NULL);
    textPtr->selTagPtr->reliefString = (char *)
	    ckalloc(sizeof(DEF_TEXT_SELECT_RELIEF));
    strcpy(textPtr->selTagPtr->reliefString, DEF_TEXT_SELECT_RELIEF);
    Tk_GetRelief(interp, DEF_TEXT_SELECT_RELIEF, &textPtr->selTagPtr->relief);
    textPtr->currentMarkPtr = TkTextSetMark(textPtr, "current", &startIndex);
    textPtr->insertMarkPtr = TkTextSetMark(textPtr, "insert", &startIndex);

    /*
     * Create the option table for this widget class. If it has already been
     * created, the cached pointer will be returned.
     */

    optionTable = Tk_CreateOptionTable(interp, optionSpecs);

    Tk_SetClass(textPtr->tkwin, "Text");
    Tk_SetClassProcs(textPtr->tkwin, &textClass, textPtr);
    textPtr->optionTable = optionTable;

    Tk_CreateEventHandler(textPtr->tkwin,
	    ExposureMask|StructureNotifyMask|FocusChangeMask,
	    TextEventProc, textPtr);
    Tk_CreateEventHandler(textPtr->tkwin, KeyPressMask|KeyReleaseMask
	    |ButtonPressMask|ButtonReleaseMask|EnterWindowMask
	    |LeaveWindowMask|PointerMotionMask|VirtualEventMask,
	    TkTextBindProc, textPtr);
    Tk_CreateSelHandler(textPtr->tkwin, XA_PRIMARY, XA_STRING,
	    TextFetchSelection, textPtr, XA_STRING);

    if (Tk_InitOptions(interp, textPtr, optionTable, textPtr->tkwin)
	    != TCL_OK) {
	Tk_DestroyWindow(textPtr->tkwin);
	return TCL_ERROR;
    }
    if (ConfigureText(interp, textPtr, objc-2, objv+2) != TCL_OK) {
	Tk_DestroyWindow(textPtr->tkwin);
	return TCL_ERROR;
    }

    Tcl_SetObjResult(interp, Tk_NewWindowObj(textPtr->tkwin));
    return TCL_OK;
}

/*
 *--------------------------------------------------------------
 *
 * TextWidgetObjCmd --
 *
 *	This function is invoked to process the Tcl command that corresponds
 *	to a text widget. See the user documentation for details on what it
 *	does.
 *
 * Results:
 *	A standard Tcl result.
 *
 * Side effects:
 *	See the user documentation.
 *
 *--------------------------------------------------------------
 */

static int
TextWidgetObjCmd(
    ClientData clientData,	/* Information about text widget. */
    Tcl_Interp *interp,		/* Current interpreter. */
    int objc,			/* Number of arguments. */
    Tcl_Obj *const objv[])	/* Argument objects. */
{
    TkText *textPtr = (TkText *)clientData;
    int result = TCL_OK;
    int index;

    static const char *const optionStrings[] = {
	"bbox", "cget", "compare", "configure", "count", "debug", "delete",
	"dlineinfo", "dump", "edit", "get", "image", "index", "insert",
	"mark", "peer", "pendingsync", "replace", "scan", "search",
	"see", "sync", "tag", "window", "xview", "yview", NULL
    };
    enum options {
	TEXT_BBOX, TEXT_CGET, TEXT_COMPARE, TEXT_CONFIGURE, TEXT_COUNT,
	TEXT_DEBUG, TEXT_DELETE, TEXT_DLINEINFO, TEXT_DUMP, TEXT_EDIT,
	TEXT_GET, TEXT_IMAGE, TEXT_INDEX, TEXT_INSERT, TEXT_MARK,
	TEXT_PEER, TEXT_PENDINGSYNC, TEXT_REPLACE, TEXT_SCAN,
	TEXT_SEARCH, TEXT_SEE, TEXT_SYNC, TEXT_TAG, TEXT_WINDOW,
	TEXT_XVIEW, TEXT_YVIEW
    };

    if (objc < 2) {
	Tcl_WrongNumArgs(interp, 1, objv, "option ?arg ...?");
	return TCL_ERROR;
    }

    if (Tcl_GetIndexFromObjStruct(interp, objv[1], optionStrings,
	    sizeof(char *), "option", 0, &index) != TCL_OK) {
	return TCL_ERROR;
    }
    textPtr->refCount++;

    switch ((enum options) index) {
    case TEXT_BBOX: {
	int x, y, width, height;
	const TkTextIndex *indexPtr;

	if (objc != 3) {
	    Tcl_WrongNumArgs(interp, 2, objv, "index");
	    result = TCL_ERROR;
	    goto done;
	}
	indexPtr = TkTextGetIndexFromObj(interp, textPtr, objv[2]);
	if (indexPtr == NULL) {
	    result = TCL_ERROR;
	    goto done;
	}
	if (TkTextIndexBbox(textPtr, indexPtr, &x, &y, &width, &height,
		NULL) == 0) {
	    Tcl_Obj *listObj = Tcl_NewListObj(0, NULL);

	    Tcl_ListObjAppendElement(interp, listObj, Tcl_NewWideIntObj(x));
	    Tcl_ListObjAppendElement(interp, listObj, Tcl_NewWideIntObj(y));
	    Tcl_ListObjAppendElement(interp, listObj, Tcl_NewWideIntObj(width));
	    Tcl_ListObjAppendElement(interp, listObj, Tcl_NewWideIntObj(height));

	    Tcl_SetObjResult(interp, listObj);
	}
	break;
    }
    case TEXT_CGET:
	if (objc != 3) {
	    Tcl_WrongNumArgs(interp, 2, objv, "option");
	    result = TCL_ERROR;
	    goto done;
	} else {
	    Tcl_Obj *objPtr = Tk_GetOptionValue(interp, textPtr,
		    textPtr->optionTable, objv[2], textPtr->tkwin);

	    if (objPtr == NULL) {
		result = TCL_ERROR;
		goto done;
	    }
	    Tcl_SetObjResult(interp, objPtr);
	    result = TCL_OK;
	}
	break;
    case TEXT_COMPARE: {
	int relation, value;
	const char *p;
	const TkTextIndex *index1Ptr, *index2Ptr;

	if (objc != 5) {
	    Tcl_WrongNumArgs(interp, 2, objv, "index1 op index2");
	    result = TCL_ERROR;
	    goto done;
	}
	index1Ptr = TkTextGetIndexFromObj(interp, textPtr, objv[2]);
	index2Ptr = TkTextGetIndexFromObj(interp, textPtr, objv[4]);
	if (index1Ptr == NULL || index2Ptr == NULL) {
	    result = TCL_ERROR;
	    goto done;
	}
	relation = TkTextIndexCmp(index1Ptr, index2Ptr);
	p = Tcl_GetString(objv[3]);
	if (p[0] == '<') {
	    value = (relation < 0);
	    if ((p[1] == '=') && (p[2] == 0)) {
		value = (relation <= 0);
	    } else if (p[1] != 0) {
		goto compareError;
	    }
	} else if (p[0] == '>') {
	    value = (relation > 0);
	    if ((p[1] == '=') && (p[2] == 0)) {
		value = (relation >= 0);
	    } else if (p[1] != 0) {
		goto compareError;
	    }
	} else if ((p[0] == '=') && (p[1] == '=') && (p[2] == 0)) {
	    value = (relation == 0);
	} else if ((p[0] == '!') && (p[1] == '=') && (p[2] == 0)) {
	    value = (relation != 0);
	} else {
	    goto compareError;
	}
	Tcl_SetObjResult(interp, Tcl_NewBooleanObj(value));
	break;

    compareError:
	Tcl_SetObjResult(interp, Tcl_ObjPrintf(
		"bad comparison operator \"%s\": must be"
		" <, <=, ==, >=, >, or !=", Tcl_GetString(objv[3])));
	Tcl_SetErrorCode(interp, "TK", "VALUE", "COMPARISON", NULL);
	result = TCL_ERROR;
	goto done;
    }
    case TEXT_CONFIGURE:
	if (objc <= 3) {
	    Tcl_Obj *objPtr = Tk_GetOptionInfo(interp, textPtr,
		    textPtr->optionTable, ((objc == 3) ? objv[2] : NULL),
		    textPtr->tkwin);

	    if (objPtr == NULL) {
		result = TCL_ERROR;
		goto done;
	    }
	    Tcl_SetObjResult(interp, objPtr);
	} else {
	    result = ConfigureText(interp, textPtr, objc-2, objv+2);
	}
	break;
    case TEXT_COUNT: {
	const TkTextIndex *indexFromPtr, *indexToPtr;
	int i, found = 0, update = 0;
	Tcl_Obj *objPtr = NULL;

	if (objc < 4) {
	    Tcl_WrongNumArgs(interp, 2, objv,
		    "?-option value ...? index1 index2");
	    result = TCL_ERROR;
	    goto done;
	}

	indexFromPtr = TkTextGetIndexFromObj(interp, textPtr, objv[objc-2]);
	if (indexFromPtr == NULL) {
	    result = TCL_ERROR;
	    goto done;
	}
	indexToPtr = TkTextGetIndexFromObj(interp, textPtr, objv[objc-1]);
	if (indexToPtr == NULL) {
	    result = TCL_ERROR;
	    goto done;
	}

	for (i = 2; i < objc-2; i++) {
	    int value;
<<<<<<< HEAD
	    TkSizeT length;
	    const char *option = TkGetStringFromObj(objv[i], &length);
=======
	    int length;
	    const char *option = Tcl_GetStringFromObj(objv[i], &length);
>>>>>>> 0e5885d7
	    char c;

	    if (length < 2 || option[0] != '-') {
		goto badOption;
	    }
	    c = option[1];
	    if (c == 'c' && !strncmp("-chars", option, length)) {
		value = CountIndices(textPtr, indexFromPtr, indexToPtr,
			COUNT_CHARS);
	    } else if (c == 'd' && (length > 8)
		    && !strncmp("-displaychars", option, length)) {
		value = CountIndices(textPtr, indexFromPtr, indexToPtr,
			COUNT_DISPLAY_CHARS);
	    } else if (c == 'd' && (length > 8)
		    && !strncmp("-displayindices", option,length)) {
		value = CountIndices(textPtr, indexFromPtr, indexToPtr,
			COUNT_DISPLAY_INDICES);
	    } else if (c == 'd' && (length > 8)
		    && !strncmp("-displaylines", option, length)) {
		TkTextLine *fromPtr, *lastPtr;
		TkTextIndex index, index2;

		int compare = TkTextIndexCmp(indexFromPtr, indexToPtr);
		value = 0;

		if (compare == 0) {
		    goto countDone;
		}

		if (compare > 0) {
		    const TkTextIndex *tmpPtr = indexFromPtr;

		    indexFromPtr = indexToPtr;
		    indexToPtr = tmpPtr;
		}

		lastPtr = TkBTreeFindLine(textPtr->sharedTextPtr->tree,
			textPtr,
			TkBTreeNumLines(textPtr->sharedTextPtr->tree,textPtr));
		fromPtr = indexFromPtr->linePtr;
		if (fromPtr == lastPtr) {
		    goto countDone;
		}

		/*
		 * Caution: we must NEVER call TkTextUpdateOneLine with the
		 * last artificial line in the widget.
		 */

		index = *indexFromPtr;
		index.byteIndex = 0;

		/*
		 * We're going to count up all display lines in the logical
		 * line of 'indexFromPtr' up to, but not including the logical
		 * line of 'indexToPtr' (except if this line is elided), and
		 * then subtract off what came in too much from elided lines,
		 * also subtract off what we didn't want from 'from' and add
		 * on what we didn't count from 'to'.
		 */

		while (TkTextIndexCmp(&index,indexToPtr) < 0) {
		    value += TkTextUpdateOneLine(textPtr, index.linePtr,
			    0, &index, 0);
		}

		index2 = index;

		/*
		 * Now we need to adjust the count to:
		 *   - subtract off the number of display lines between
		 *     indexToPtr and index2, since we might have skipped past
		 *     indexToPtr, if we have several logical lines in a
		 *     single display line
		 *   - subtract off the number of display lines overcounted
		 *     in the first logical line
		 *   - add on the number of display lines in the last logical
		 *     line
		 * This logic is still ok if both indexFromPtr and indexToPtr
		 * are in the same logical line.
		 */

		index = *indexToPtr;
		index.byteIndex = 0;
		while (TkTextIndexCmp(&index,&index2) < 0) {
		    value -= TkTextUpdateOneLine(textPtr, index.linePtr,
			    0, &index, 0);
		}
		index.linePtr = indexFromPtr->linePtr;
		index.byteIndex = 0;
		while (1) {
		    TkTextFindDisplayLineEnd(textPtr, &index, 1, NULL);
		    if (TkTextIndexCmp(&index,indexFromPtr) >= 0) {
			break;
		    }
		    TkTextIndexForwBytes(textPtr, &index, 1, &index);
		    value--;

		}
		if (indexToPtr->linePtr != lastPtr) {
		    index.linePtr = indexToPtr->linePtr;
		    index.byteIndex = 0;
		    while (1) {
			TkTextFindDisplayLineEnd(textPtr, &index, 1, NULL);
			if (TkTextIndexCmp(&index,indexToPtr) >= 0) {
			    break;
			}
			TkTextIndexForwBytes(textPtr, &index, 1, &index);
			value++;
		    }
		}

		if (compare > 0) {
		    value = -value;
		}
	    } else if (c == 'i'
		    && !strncmp("-indices", option, length)) {
		value = CountIndices(textPtr, indexFromPtr, indexToPtr,
			COUNT_INDICES);
	    } else if (c == 'l'
		    && !strncmp("-lines", option, length)) {
		value = TkBTreeLinesTo(textPtr, indexToPtr->linePtr)
			- TkBTreeLinesTo(textPtr, indexFromPtr->linePtr);
	    } else if (c == 'u'
		    && !strncmp("-update", option, length)) {
		update = 1;
		continue;
	    } else if (c == 'x'
		    && !strncmp("-xpixels", option, length)) {
		int x1, x2;
		TkTextIndex index;

		index = *indexFromPtr;
		TkTextFindDisplayLineEnd(textPtr, &index, 0, &x1);
		index = *indexToPtr;
		TkTextFindDisplayLineEnd(textPtr, &index, 0, &x2);
		value = x2 - x1;
	    } else if (c == 'y'
		    && !strncmp("-ypixels", option, length)) {
		if (update) {
		    TkTextUpdateLineMetrics(textPtr,
			    TkBTreeLinesTo(textPtr, indexFromPtr->linePtr),
			    TkBTreeLinesTo(textPtr, indexToPtr->linePtr), -1);
		}
		value = TkTextIndexYPixels(textPtr, indexToPtr)
			- TkTextIndexYPixels(textPtr, indexFromPtr);
	    } else {
		goto badOption;
	    }

	countDone:
	    found++;
	    if (found == 1) {
		Tcl_SetObjResult(interp, Tcl_NewWideIntObj(value));
	    } else {
		if (found == 2) {
		    /*
		     * Move the first item we put into the result into the
		     * first element of the list object.
		     */

		    objPtr = Tcl_NewObj();
		    Tcl_ListObjAppendElement(NULL, objPtr,
			    Tcl_GetObjResult(interp));
		}
		Tcl_ListObjAppendElement(NULL, objPtr, Tcl_NewWideIntObj(value));
	    }
	}

	if (found == 0) {
	    /*
	     * Use the default '-indices'.
	     */

	    int value = CountIndices(textPtr, indexFromPtr, indexToPtr,
		    COUNT_INDICES);

	    Tcl_SetObjResult(interp, Tcl_NewWideIntObj(value));
	} else if (found > 1) {
	    Tcl_SetObjResult(interp, objPtr);
	}
	break;

    badOption:
	Tcl_SetObjResult(interp, Tcl_ObjPrintf(
		"bad option \"%s\": must be -chars, -displaychars, "
		"-displayindices, -displaylines, -indices, -lines, -update, "
		"-xpixels, or -ypixels", Tcl_GetString(objv[i])));
	Tcl_SetErrorCode(interp, "TK", "TEXT", "INDEX_OPTION", NULL);
	result = TCL_ERROR;
	goto done;
    }
    case TEXT_DEBUG:
	if (objc > 3) {
	    Tcl_WrongNumArgs(interp, 2, objv, "boolean");
	    result = TCL_ERROR;
	    goto done;
	}
	if (objc == 2) {
	    Tcl_SetObjResult(interp, Tcl_NewBooleanObj(tkBTreeDebug));
	} else {
	    if (Tcl_GetBooleanFromObj(interp, objv[2],
		    &tkBTreeDebug) != TCL_OK) {
		result = TCL_ERROR;
		goto done;
	    }
	    tkTextDebug = tkBTreeDebug;
	}
	break;
    case TEXT_DELETE:
	if (objc < 3) {
	    Tcl_WrongNumArgs(interp, 2, objv, "index1 ?index2 ...?");
	    result = TCL_ERROR;
	    goto done;
	}
	if (textPtr->state == TK_TEXT_STATE_NORMAL) {
	    if (objc < 5) {
		/*
		 * Simple case requires no predetermination of indices.
		 */

		const TkTextIndex *indexPtr1, *indexPtr2;

		/*
		 * Parse the starting and stopping indices.
		 */

		indexPtr1 = TkTextGetIndexFromObj(textPtr->interp, textPtr,
			objv[2]);
		if (indexPtr1 == NULL) {
		    result = TCL_ERROR;
		    goto done;
		}
		if (objc == 4) {
		    indexPtr2 = TkTextGetIndexFromObj(textPtr->interp,
			    textPtr, objv[3]);
		    if (indexPtr2 == NULL) {
			result = TCL_ERROR;
			goto done;
		    }
		} else {
		    indexPtr2 = NULL;
		}
		DeleteIndexRange(NULL, textPtr, indexPtr1, indexPtr2, 1);
	    } else {
		/*
		 * Multi-index pair case requires that we prevalidate the
		 * indices and sort from last to first so that deletes occur
		 * in the exact (unshifted) text. It also needs to handle
		 * partial and fully overlapping ranges. We have to do this
		 * with multiple passes.
		 */

		TkTextIndex *indices, *ixStart, *ixEnd, *lastStart;
		char *useIdx;
		int i;

		objc -= 2;
		objv += 2;
		indices = (TkTextIndex *)ckalloc((objc + 1) * sizeof(TkTextIndex));

		/*
		 * First pass verifies that all indices are valid.
		 */

		for (i = 0; i < objc; i++) {
		    const TkTextIndex *indexPtr =
			    TkTextGetIndexFromObj(interp, textPtr, objv[i]);

		    if (indexPtr == NULL) {
			result = TCL_ERROR;
			ckfree(indices);
			goto done;
		    }
		    indices[i] = *indexPtr;
		}

		/*
		 * Pad out the pairs evenly to make later code easier.
		 */

		if (objc & 1) {
		    indices[i] = indices[i-1];
		    TkTextIndexForwChars(NULL, &indices[i], 1, &indices[i],
			    COUNT_INDICES);
		    objc++;
		}
		useIdx = (char *)ckalloc(objc);
		memset(useIdx, 0, objc);

		/*
		 * Do a decreasing order sort so that we delete the end ranges
		 * first to maintain index consistency.
		 */

		qsort(indices, objc / 2,
			2 * sizeof(TkTextIndex), TextIndexSortProc);
		lastStart = NULL;

		/*
		 * Second pass will handle bogus ranges (end < start) and
		 * overlapping ranges.
		 */

		for (i = 0; i < objc; i += 2) {
		    ixStart = &indices[i];
		    ixEnd = &indices[i+1];
		    if (TkTextIndexCmp(ixEnd, ixStart) <= 0) {
			continue;
		    }
		    if (lastStart) {
			if (TkTextIndexCmp(ixStart, lastStart) == 0) {
			    /*
			     * Start indices were equal, and the sort placed
			     * the longest range first, so skip this one.
			     */

			    continue;
			} else if (TkTextIndexCmp(lastStart, ixEnd) < 0) {
			    /*
			     * The next pair has a start range before the end
			     * point of the last range. Constrain the delete
			     * range, but use the pointer values.
			     */

			    *ixEnd = *lastStart;
			    if (TkTextIndexCmp(ixEnd, ixStart) <= 0) {
				continue;
			    }
			}
		    }
		    lastStart = ixStart;
		    useIdx[i] = 1;
		}

		/*
		 * Final pass take the input from the previous and deletes the
		 * ranges which are flagged to be deleted.
		 */

		for (i = 0; i < objc; i += 2) {
		    if (useIdx[i]) {
			/*
			 * We don't need to check the return value because all
			 * indices are preparsed above.
			 */

			DeleteIndexRange(NULL, textPtr, &indices[i],
				&indices[i+1], 1);
		    }
		}
		ckfree(indices);
	    }
	}
	break;
    case TEXT_DLINEINFO: {
	int x, y, width, height, base;
	const TkTextIndex *indexPtr;

	if (objc != 3) {
	    Tcl_WrongNumArgs(interp, 2, objv, "index");
	    result = TCL_ERROR;
	    goto done;
	}
	indexPtr = TkTextGetIndexFromObj(interp, textPtr, objv[2]);
	if (indexPtr == NULL) {
	    result = TCL_ERROR;
	    goto done;
	}
	if (TkTextDLineInfo(textPtr, indexPtr, &x, &y, &width, &height,
		&base) == 0) {
	    Tcl_Obj *listObj = Tcl_NewListObj(0, NULL);

	    Tcl_ListObjAppendElement(interp, listObj, Tcl_NewWideIntObj(x));
	    Tcl_ListObjAppendElement(interp, listObj, Tcl_NewWideIntObj(y));
	    Tcl_ListObjAppendElement(interp, listObj, Tcl_NewWideIntObj(width));
	    Tcl_ListObjAppendElement(interp, listObj, Tcl_NewWideIntObj(height));
	    Tcl_ListObjAppendElement(interp, listObj, Tcl_NewWideIntObj(base));

	    Tcl_SetObjResult(interp, listObj);
	}
	break;
    }
    case TEXT_DUMP:
	result = TextDumpCmd(textPtr, interp, objc, objv);
	break;
    case TEXT_EDIT:
	result = TextEditCmd(textPtr, interp, objc, objv);
	break;
    case TEXT_GET: {
	Tcl_Obj *objPtr = NULL;
	int i, found = 0, visible = 0;
	const char *name;
<<<<<<< HEAD
	TkSizeT length;
=======
	int length;
>>>>>>> 0e5885d7

	if (objc < 3) {
	    Tcl_WrongNumArgs(interp, 2, objv,
		    "?-displaychars? ?--? index1 ?index2 ...?");
	    result = TCL_ERROR;
	    goto done;
	}

	/*
	 * Simple, restrictive argument parsing. The only options are -- and
	 * -displaychars (or any unique prefix).
	 */

	i = 2;
	if (objc > 3) {
<<<<<<< HEAD
	    name = TkGetStringFromObj(objv[i], &length);
=======
	    name = Tcl_GetStringFromObj(objv[i], &length);
>>>>>>> 0e5885d7
	    if (length > 1 && name[0] == '-') {
		if (strncmp("-displaychars", name, length) == 0) {
		    i++;
		    visible = 1;
<<<<<<< HEAD
		    name = TkGetStringFromObj(objv[i], &length);
=======
		    name = Tcl_GetStringFromObj(objv[i], &length);
>>>>>>> 0e5885d7
		}
		if ((i < objc-1) && (length == 2) && !strcmp("--", name)) {
		    i++;
		}
	    }
	}

	for (; i < objc; i += 2) {
	    const TkTextIndex *index1Ptr, *index2Ptr;
	    TkTextIndex index2;

	    index1Ptr = TkTextGetIndexFromObj(interp, textPtr, objv[i]);
	    if (index1Ptr == NULL) {
		if (objPtr) {
		    Tcl_DecrRefCount(objPtr);
		}
		result = TCL_ERROR;
		goto done;
	    }

	    if (i+1 == objc) {
		TkTextIndexForwChars(NULL, index1Ptr, 1, &index2,
			COUNT_INDICES);
		index2Ptr = &index2;
	    } else {
		index2Ptr = TkTextGetIndexFromObj(interp, textPtr, objv[i+1]);
		if (index2Ptr == NULL) {
		    if (objPtr) {
			Tcl_DecrRefCount(objPtr);
		    }
		    result = TCL_ERROR;
		    goto done;
		}
	    }

	    if (TkTextIndexCmp(index1Ptr, index2Ptr) < 0) {
		/*
		 * We want to move the text we get from the window into the
		 * result, but since this could in principle be a megabyte or
		 * more, we want to do it efficiently!
		 */

		Tcl_Obj *get = TextGetText(textPtr, index1Ptr, index2Ptr,
			visible);

		found++;
		if (found == 1) {
		    Tcl_SetObjResult(interp, get);
		} else {
		    if (found == 2) {
			/*
			 * Move the first item we put into the result into the
			 * first element of the list object.
			 */

			objPtr = Tcl_NewObj();
			Tcl_ListObjAppendElement(NULL, objPtr,
				Tcl_GetObjResult(interp));
		    }
		    Tcl_ListObjAppendElement(NULL, objPtr, get);
		}
	    }
	}
	if (found > 1) {
	    Tcl_SetObjResult(interp, objPtr);
	}
	break;
    }
    case TEXT_IMAGE:
	result = TkTextImageCmd(textPtr, interp, objc, objv);
	break;
    case TEXT_INDEX: {
	const TkTextIndex *indexPtr;

	if (objc != 3) {
	    Tcl_WrongNumArgs(interp, 2, objv, "index");
	    result = TCL_ERROR;
	    goto done;
	}

	indexPtr = TkTextGetIndexFromObj(interp, textPtr, objv[2]);
	if (indexPtr == NULL) {
	    result = TCL_ERROR;
	    goto done;
	}
	Tcl_SetObjResult(interp, TkTextNewIndexObj(textPtr, indexPtr));
	break;
    }
    case TEXT_INSERT: {
	const TkTextIndex *indexPtr;

	if (objc < 4) {
	    Tcl_WrongNumArgs(interp, 2, objv,
		    "index chars ?tagList chars tagList ...?");
	    result = TCL_ERROR;
	    goto done;
	}
	indexPtr = TkTextGetIndexFromObj(interp, textPtr, objv[2]);
	if (indexPtr == NULL) {
	    result = TCL_ERROR;
	    goto done;
	}
	if (textPtr->state == TK_TEXT_STATE_NORMAL) {
	    result = TextInsertCmd(NULL, textPtr, interp, objc-3, objv+3,
		    indexPtr, 1);
	}
	break;
    }
    case TEXT_MARK:
	result = TkTextMarkCmd(textPtr, interp, objc, objv);
	break;
    case TEXT_PEER:
	result = TextPeerCmd(textPtr, interp, objc, objv);
	break;
    case TEXT_PENDINGSYNC: {
	if (objc != 2) {
	    Tcl_WrongNumArgs(interp, 2, objv, NULL);
	    result = TCL_ERROR;
	    goto done;
	}
	Tcl_SetObjResult(interp,
		Tcl_NewBooleanObj(TkTextPendingsync(textPtr)));
	break;
    }
    case TEXT_REPLACE: {
	const TkTextIndex *indexFromPtr, *indexToPtr;

	if (objc < 5) {
	    Tcl_WrongNumArgs(interp, 2, objv,
		    "index1 index2 chars ?tagList chars tagList ...?");
	    result = TCL_ERROR;
	    goto done;
	}
	indexFromPtr = TkTextGetIndexFromObj(interp, textPtr, objv[2]);
	if (indexFromPtr == NULL) {
	    result = TCL_ERROR;
	    goto done;
	}
	indexToPtr = TkTextGetIndexFromObj(interp, textPtr, objv[3]);
	if (indexToPtr == NULL) {
	    result = TCL_ERROR;
	    goto done;
	}
	if (TkTextIndexCmp(indexFromPtr, indexToPtr) > 0) {
	    Tcl_SetObjResult(interp, Tcl_ObjPrintf(
		    "index \"%s\" before \"%s\" in the text",
		    Tcl_GetString(objv[3]), Tcl_GetString(objv[2])));
	    Tcl_SetErrorCode(interp, "TK", "TEXT", "INDEX_ORDER", NULL);
	    result = TCL_ERROR;
	    goto done;
	}
	if (textPtr->state == TK_TEXT_STATE_NORMAL) {
	    int lineNum, byteIndex;
	    TkTextIndex index;

	    /*
	     * The 'replace' operation is quite complex to do correctly,
	     * because we want a number of criteria to hold:
	     *
	     * 1.  The insertion point shouldn't move, unless it is within the
	     *	   deleted range. In this case it should end up after the new
	     *	   text.
	     *
	     * 2.  The window should not change the text it shows - should not
	     *	   scroll vertically - unless the result of the replace is
	     *	   that the insertion position which used to be on-screen is
	     *	   now off-screen.
	     */

	    byteIndex = textPtr->topIndex.byteIndex;
	    lineNum = TkBTreeLinesTo(textPtr, textPtr->topIndex.linePtr);

	    TkTextMarkSegToIndex(textPtr, textPtr->insertMarkPtr, &index);
	    if ((TkTextIndexCmp(indexFromPtr, &index) < 0)
		    && (TkTextIndexCmp(indexToPtr, &index) > 0)) {
		/*
		 * The insertion point is inside the range to be replaced, so
		 * we have to do some calculations to ensure it doesn't move
		 * unnecessarily.
		 */

		int deleteInsertOffset, insertLength, j, indexFromLine, indexFromByteOffset;

		insertLength = 0;
		for (j = 4; j < objc; j += 2) {
		    insertLength += Tcl_GetCharLength(objv[j]);
		}

		/*
		 * Calculate 'deleteInsertOffset' as an offset we will apply
		 * to the insertion point after this operation.
		 */

		deleteInsertOffset = CountIndices(textPtr, indexFromPtr,
			&index, COUNT_CHARS);
		if (deleteInsertOffset > insertLength) {
		    deleteInsertOffset = insertLength;
		}

                indexFromLine = TkBTreeLinesTo(textPtr, indexFromPtr->linePtr);
                indexFromByteOffset = indexFromPtr->byteIndex;

		result = TextReplaceCmd(textPtr, interp, indexFromPtr,
			indexToPtr, objc, objv, 0);

		if (result == TCL_OK) {
		    /*
		     * Move the insertion position to the correct place.
		     */

                    TkTextIndex indexTmp;

                    TkTextMakeByteIndex(textPtr->sharedTextPtr->tree, textPtr, indexFromLine,
                            indexFromByteOffset, &indexTmp);
                    TkTextIndexForwChars(NULL, &indexTmp,
			    deleteInsertOffset, &index, COUNT_INDICES);
		    TkBTreeUnlinkSegment(textPtr->insertMarkPtr,
			    textPtr->insertMarkPtr->body.mark.linePtr);
		    TkBTreeLinkSegment(textPtr->insertMarkPtr, &index);
		}
	    } else {
		result = TextReplaceCmd(textPtr, interp, indexFromPtr,
			indexToPtr, objc, objv, 1);
	    }
	    if (result == TCL_OK) {
		/*
		 * Now ensure the top-line is in the right place.
		 */

		TkTextMakeByteIndex(textPtr->sharedTextPtr->tree, textPtr,
			lineNum, byteIndex, &index);
		TkTextSetYView(textPtr, &index, TK_TEXT_NOPIXELADJUST);
	    }
	}
	break;
    }
    case TEXT_SCAN:
	result = TkTextScanCmd(textPtr, interp, objc, objv);
	break;
    case TEXT_SEARCH:
	result = TextSearchCmd(textPtr, interp, objc, objv);
	break;
    case TEXT_SEE:
	result = TkTextSeeCmd(textPtr, interp, objc, objv);
	break;
    case TEXT_SYNC: {
	if (objc == 4) {
	    Tcl_Obj *cmd = objv[3];
	    const char *option = Tcl_GetString(objv[2]);
	    if (strncmp(option, "-command", objv[2]->length)) {
		Tcl_AppendResult(interp, "wrong option \"", option, "\": should be \"-command\"", NULL);
		result = TCL_ERROR;
		goto done;
	    }
	    Tcl_IncrRefCount(cmd);
	    if (TkTextPendingsync(textPtr)) {
		if (textPtr->afterSyncCmd) {
		    Tcl_DecrRefCount(textPtr->afterSyncCmd);
		}
		textPtr->afterSyncCmd = cmd;
	    } else {
		textPtr->afterSyncCmd = cmd;
		Tcl_DoWhenIdle(TkTextRunAfterSyncCmd, (ClientData) textPtr);
	    }
	    break;
	} else if (objc != 2) {
	    Tcl_WrongNumArgs(interp, 2, objv, "?-command command?");
	    result = TCL_ERROR;
	    goto done;
	}
	if (textPtr->afterSyncCmd) {
	    Tcl_DecrRefCount(textPtr->afterSyncCmd);
	}
	textPtr->afterSyncCmd = NULL;
	TkTextUpdateLineMetrics(textPtr, 0,
		TkBTreeNumLines(textPtr->sharedTextPtr->tree, textPtr), -1);
	break;
    }
    case TEXT_TAG:
	result = TkTextTagCmd(textPtr, interp, objc, objv);
	break;
    case TEXT_WINDOW:
	result = TkTextWindowCmd(textPtr, interp, objc, objv);
	break;
    case TEXT_XVIEW:
	result = TkTextXviewCmd(textPtr, interp, objc, objv);
	break;
    case TEXT_YVIEW:
	result = TkTextYviewCmd(textPtr, interp, objc, objv);
	break;
    }

  done:
    if (textPtr->refCount-- <= 1) {
	ckfree(textPtr);
    }
    return result;
}

/*
 *--------------------------------------------------------------
 *
 * SharedTextObjCmd --
 *
 *	This function is invoked to process commands on the shared portion of
 *	a text widget. Currently it is not actually exported as a Tcl command,
 *	and is only used internally to process parts of undo/redo scripts.
 *	See the user documentation for 'text' for details on what it does -
 *	the only subcommands it currently supports are 'insert' and 'delete'.
 *
 * Results:
 *	A standard Tcl result.
 *
 * Side effects:
 *	See the user documentation for "text".
 *
 *--------------------------------------------------------------
 */

static int
SharedTextObjCmd(
    ClientData clientData,	/* Information about shared test B-tree. */
    Tcl_Interp *interp,		/* Current interpreter. */
    int objc,			/* Number of arguments. */
    Tcl_Obj *const objv[])	/* Argument objects. */
{
    TkSharedText *sharedPtr = (TkSharedText *)clientData;
    int result = TCL_OK;
    int index;

    static const char *const optionStrings[] = {
	"delete", "insert", NULL
    };
    enum options {
	TEXT_DELETE, TEXT_INSERT
    };

    if (objc < 2) {
	Tcl_WrongNumArgs(interp, 1, objv, "option ?arg ...?");
	return TCL_ERROR;
    }

    if (Tcl_GetIndexFromObjStruct(interp, objv[1], optionStrings,
	    sizeof(char *), "option", 0, &index) != TCL_OK) {
	return TCL_ERROR;
    }

    switch ((enum options) index) {
    case TEXT_DELETE:
	if (objc < 3) {
	    Tcl_WrongNumArgs(interp, 2, objv, "index1 ?index2 ...?");
	    return TCL_ERROR;
	}
	if (objc < 5) {
	    /*
	     * Simple case requires no predetermination of indices.
	     */

	    TkTextIndex index1;

	    /*
	     * Parse the starting and stopping indices.
	     */

	    result = TkTextSharedGetObjIndex(interp, sharedPtr, objv[2],
		    &index1);
	    if (result != TCL_OK) {
		return result;
	    }
	    if (objc == 4) {
		TkTextIndex index2;

		result = TkTextSharedGetObjIndex(interp, sharedPtr, objv[3],
			&index2);
		if (result != TCL_OK) {
		    return result;
		}
		DeleteIndexRange(sharedPtr, NULL, &index1, &index2, 1);
	    } else {
		DeleteIndexRange(sharedPtr, NULL, &index1, NULL, 1);
	    }
	    return TCL_OK;
	} else {
	    /* Too many arguments */
	    return TCL_ERROR;
	}
	break;
    case TEXT_INSERT: {
	TkTextIndex index1;

	if (objc < 4) {
	    Tcl_WrongNumArgs(interp, 2, objv,
		    "index chars ?tagList chars tagList ...?");
	    return TCL_ERROR;
	}
	result = TkTextSharedGetObjIndex(interp, sharedPtr, objv[2],
		&index1);
	if (result != TCL_OK) {
	    return result;
	}
	return TextInsertCmd(sharedPtr, NULL, interp, objc-3, objv+3, &index1,
		1);
    }
    default:
	return TCL_OK;
    }
}

/*
 *--------------------------------------------------------------
 *
 * TextPeerCmd --
 *
 *	This function is invoked to process the "text peer" Tcl command. See
 *	the user documentation for details on what it does.
 *
 * Results:
 *	A standard Tcl result.
 *
 * Side effects:
 *	See the user documentation.
 *
 *--------------------------------------------------------------
 */

static int
TextPeerCmd(
    TkText *textPtr,		/* Information about text widget. */
    Tcl_Interp *interp,		/* Current interpreter. */
    int objc,			/* Number of arguments. */
    Tcl_Obj *const objv[])	/* Argument objects. */
{
    Tk_Window tkwin = textPtr->tkwin;
    int index;

    static const char *const peerOptionStrings[] = {
	"create", "names", NULL
    };
    enum peerOptions {
	PEER_CREATE, PEER_NAMES
    };

    if (objc < 3) {
	Tcl_WrongNumArgs(interp, 2, objv, "option ?arg ...?");
	return TCL_ERROR;
    }

    if (Tcl_GetIndexFromObjStruct(interp, objv[2], peerOptionStrings,
	    sizeof(char *), "peer option", 0, &index) != TCL_OK) {
	return TCL_ERROR;
    }

    switch ((enum peerOptions) index) {
    case PEER_CREATE:
	if (objc < 4) {
	    Tcl_WrongNumArgs(interp, 3, objv, "pathName ?-option value ...?");
	    return TCL_ERROR;
	}
	return CreateWidget(textPtr->sharedTextPtr, tkwin, interp, textPtr,
		objc-2, objv+2);
    case PEER_NAMES: {
	TkText *tPtr = textPtr->sharedTextPtr->peers;
	Tcl_Obj *peersObj;

	if (objc > 3) {
	    Tcl_WrongNumArgs(interp, 3, objv, NULL);
	    return TCL_ERROR;
	}
	peersObj = Tcl_NewObj();
	while (tPtr != NULL) {
	    if (tPtr != textPtr) {
		Tcl_ListObjAppendElement(NULL, peersObj,
			Tk_NewWindowObj(tPtr->tkwin));
	    }
	    tPtr = tPtr->next;
	}
	Tcl_SetObjResult(interp, peersObj);
    }
    }

    return TCL_OK;
}

/*
 *----------------------------------------------------------------------
 *
 * TextReplaceCmd --
 *
 *	This function is invoked to process part of the "replace" widget
 *	command for text widgets.
 *
 * Results:
 *	A standard Tcl result.
 *
 * Side effects:
 *	See the user documentation.
 *
 *	If 'viewUpdate' is false, then textPtr->topIndex may no longer be a
 *	valid index after this function returns. The caller is responsible for
 *	ensuring a correct index is in place.
 *
 *----------------------------------------------------------------------
 */

static int
TextReplaceCmd(
    TkText *textPtr,		/* Information about text widget. */
    Tcl_Interp *interp,		/* Current interpreter. */
    const TkTextIndex *indexFromPtr,
				/* Index from which to replace. */
    const TkTextIndex *indexToPtr,
				/* Index to which to replace. */
    int objc,			/* Number of arguments. */
    Tcl_Obj *const objv[],	/* Argument objects. */
    int viewUpdate)		/* Update vertical view if set. */
{
    /*
     * Perform the deletion and insertion, but ensure no undo-separator is
     * placed between the two operations. Since we are using the helper
     * functions 'DeleteIndexRange' and 'TextInsertCmd' we have to pretend
     * that the autoSeparators setting is off, so that we don't get an
     * undo-separator between the delete and insert.
     */

    int origAutoSep = textPtr->sharedTextPtr->autoSeparators;
    int result, lineNumber;
    TkTextIndex indexTmp;

    if (textPtr->sharedTextPtr->undo) {
	textPtr->sharedTextPtr->autoSeparators = 0;
	if (origAutoSep &&
		textPtr->sharedTextPtr->lastEditMode!=TK_TEXT_EDIT_REPLACE) {
	    TkUndoInsertUndoSeparator(textPtr->sharedTextPtr->undoStack);
	}
    }

    /*
     * Must save and restore line in indexFromPtr based on line number; can't
     * keep the line itself as that might be eliminated/invalidated when
     * deleting the range. [Bug 1602537]
     */

    indexTmp = *indexFromPtr;
    lineNumber = TkBTreeLinesTo(textPtr, indexFromPtr->linePtr);
    DeleteIndexRange(NULL, textPtr, indexFromPtr, indexToPtr, viewUpdate);
    indexTmp.linePtr = TkBTreeFindLine(indexTmp.tree, textPtr, lineNumber);
    result = TextInsertCmd(NULL, textPtr, interp, objc-4, objv+4,
	    &indexTmp, viewUpdate);

    if (textPtr->sharedTextPtr->undo) {
	textPtr->sharedTextPtr->lastEditMode = TK_TEXT_EDIT_REPLACE;
	textPtr->sharedTextPtr->autoSeparators = origAutoSep;
    }

    return result;
}

/*
 *----------------------------------------------------------------------
 *
 * TextIndexSortProc --
 *
 *	This function is called by qsort when sorting an array of indices in
 *	*decreasing* order (last to first).
 *
 * Results:
 *	The return value is -1 if the first argument should be before the
 *	second element, 0 if it's equivalent, and 1 if it should be after the
 *	second element.
 *
 * Side effects:
 *	None.
 *
 *----------------------------------------------------------------------
 */

static int
TextIndexSortProc(
    const void *first,		/* Elements to be compared. */
    const void *second)
{
    TkTextIndex *pair1 = (TkTextIndex *) first;
    TkTextIndex *pair2 = (TkTextIndex *) second;
    int cmp = TkTextIndexCmp(&pair1[1], &pair2[1]);

    if (cmp == 0) {
	/*
	 * If the first indices were equal, we want the second index of the
	 * pair also to be the greater. Use pointer magic to access the second
	 * index pair.
	 */

	cmp = TkTextIndexCmp(&pair1[0], &pair2[0]);
    }
    if (cmp > 0) {
	return -1;
    } else if (cmp < 0) {
	return 1;
    }
    return 0;
}

/*
 *----------------------------------------------------------------------
 *
 * DestroyText --
 *
 *	This function is invoked when we receive a destroy event to clean up
 *	the internal structure of a text widget. We will free up most of the
 *	internal structure and delete the associated Tcl command. If there are
 *	no outstanding references to the widget, we also free up the textPtr
 *	itself.
 *
 *	The widget has already been flagged as deleted.
 *
 * Results:
 *	None.
 *
 * Side effects:
 *	Either everything or almost everything associated with the text is
 *	freed up.
 *
 *----------------------------------------------------------------------
 */

static void
DestroyText(
    TkText *textPtr)		/* Info about text widget. */
{
    Tcl_HashSearch search;
    Tcl_HashEntry *hPtr;
    TkTextTag *tagPtr;
    TkSharedText *sharedTextPtr = textPtr->sharedTextPtr;

    /*
     * Free up all the stuff that requires special handling. We have already
     * called let Tk_FreeConfigOptions to handle all the standard
     * option-related stuff (and so none of that exists when we are called).
     * Special note: free up display-related information before deleting the
     * B-tree, since display-related stuff may refer to stuff in the B-tree.
     */

    TkTextFreeDInfo(textPtr);
    textPtr->dInfoPtr = NULL;

    /*
     * Remove ourselves from the peer list.
     */

    if (sharedTextPtr->peers == textPtr) {
	sharedTextPtr->peers = textPtr->next;
    } else {
	TkText *nextPtr = sharedTextPtr->peers;
	while (nextPtr != NULL) {
	    if (nextPtr->next == textPtr) {
		nextPtr->next = textPtr->next;
		break;
	    }
	    nextPtr = nextPtr->next;
	}
    }

    /*
     * Always clean up the widget-specific tags first. Common tags (i.e. most)
     * will only be cleaned up when the shared structure is cleaned up.
     *
     * We also need to clean up widget-specific marks ('insert', 'current'),
     * since otherwise marks will never disappear from the B-tree.
     */

    TkTextDeleteTag(textPtr, textPtr->selTagPtr);
    TkBTreeUnlinkSegment(textPtr->insertMarkPtr,
	    textPtr->insertMarkPtr->body.mark.linePtr);
    ckfree(textPtr->insertMarkPtr);
    TkBTreeUnlinkSegment(textPtr->currentMarkPtr,
	    textPtr->currentMarkPtr->body.mark.linePtr);
    ckfree(textPtr->currentMarkPtr);

    /*
     * Now we've cleaned up everything of relevance to us in the B-tree, so we
     * disassociate outselves from it.
     *
     * When the refCount reaches zero, it's time to clean up the shared
     * portion of the text widget.
     */

    if (sharedTextPtr->refCount-- > 1) {
	TkBTreeRemoveClient(sharedTextPtr->tree, textPtr);

	/*
	 * Free up any embedded windows which belong to this widget.
	 */

	for (hPtr = Tcl_FirstHashEntry(&sharedTextPtr->windowTable, &search);
		hPtr != NULL; hPtr = Tcl_NextHashEntry(&search)) {
	    TkTextEmbWindowClient *loop;
	    TkTextSegment *ewPtr = (TkTextSegment *)Tcl_GetHashValue(hPtr);

	    loop = ewPtr->body.ew.clients;
	    if (loop->textPtr == textPtr) {
		ewPtr->body.ew.clients = loop->next;
		TkTextWinFreeClient(hPtr, loop);
	    } else {
		TkTextEmbWindowClient *client = ewPtr->body.ew.clients;

		client = loop->next;
		while (client != NULL) {
		    if (client->textPtr == textPtr) {
			loop->next = client->next;
			TkTextWinFreeClient(hPtr, client);
			break;
		    } else {
			loop = loop->next;
		    }
		    client = loop->next;
		}
	    }
	}
    } else {
	/*
	 * No need to call 'TkBTreeRemoveClient' first, since this will do
	 * everything in one go, more quickly.
	 */

	TkBTreeDestroy(sharedTextPtr->tree);

	for (hPtr = Tcl_FirstHashEntry(&sharedTextPtr->tagTable, &search);
		hPtr != NULL; hPtr = Tcl_NextHashEntry(&search)) {
	    tagPtr = (TkTextTag *)Tcl_GetHashValue(hPtr);

	    /*
	     * No need to use 'TkTextDeleteTag' since we've already removed
	     * the B-tree completely.
	     */

	    TkTextFreeTag(textPtr, tagPtr);
	}
	Tcl_DeleteHashTable(&sharedTextPtr->tagTable);
	for (hPtr = Tcl_FirstHashEntry(&sharedTextPtr->markTable, &search);
	     hPtr != NULL; hPtr = Tcl_NextHashEntry(&search)) {
	    ckfree(Tcl_GetHashValue(hPtr));
	}
	Tcl_DeleteHashTable(&sharedTextPtr->markTable);
	TkUndoFreeStack(sharedTextPtr->undoStack);

	Tcl_DeleteHashTable(&sharedTextPtr->windowTable);
	Tcl_DeleteHashTable(&sharedTextPtr->imageTable);

	if (sharedTextPtr->bindingTable != NULL) {
	    Tk_DeleteBindingTable(sharedTextPtr->bindingTable);
	}
	ckfree(sharedTextPtr);
    }

    if (textPtr->tabArrayPtr != NULL) {
	ckfree(textPtr->tabArrayPtr);
    }
    if (textPtr->insertBlinkHandler != NULL) {
	Tcl_DeleteTimerHandler(textPtr->insertBlinkHandler);
    }

    textPtr->tkwin = NULL;
    Tcl_DeleteCommandFromToken(textPtr->interp, textPtr->widgetCmd);
    if (textPtr->afterSyncCmd){
	Tcl_DecrRefCount(textPtr->afterSyncCmd);
	textPtr->afterSyncCmd = NULL;
    }
    if (textPtr->refCount-- <= 1) {
	ckfree(textPtr);
    }
}

/*
 *----------------------------------------------------------------------
 *
 * ConfigureText --
 *
 *	This function is called to process an objv/objc list, plus the Tk
 *	option database, in order to configure (or reconfigure) a text widget.
 *
 * Results:
 *	The return value is a standard Tcl result. If TCL_ERROR is returned,
 *	then the interp's result contains an error message.
 *
 * Side effects:
 *	Configuration information, such as text string, colors, font, etc. get
 *	set for textPtr; old resources get freed, if there were any.
 *
 *----------------------------------------------------------------------
 */

static int
ConfigureText(
    Tcl_Interp *interp,		/* Used for error reporting. */
    TkText *textPtr,	/* Information about widget; may or may not
				 * already have values for some fields. */
    int objc,			/* Number of arguments. */
    Tcl_Obj *const objv[])	/* Argument objects. */
{
    Tk_SavedOptions savedOptions;
    int oldExport = (textPtr->exportSelection) && (!Tcl_IsSafe(textPtr->interp));
    int mask = 0;

    if (Tk_SetOptions(interp, (char *) textPtr, textPtr->optionTable,
	    objc, objv, textPtr->tkwin, &savedOptions, &mask) != TCL_OK) {
	return TCL_ERROR;
    }

    /*
     * Copy down shared flags.
     */

    textPtr->sharedTextPtr->undo = textPtr->undo;
    textPtr->sharedTextPtr->maxUndo = textPtr->maxUndo;
    textPtr->sharedTextPtr->autoSeparators = textPtr->autoSeparators;

    TkUndoSetMaxDepth(textPtr->sharedTextPtr->undoStack,
	    textPtr->sharedTextPtr->maxUndo);

    /*
     * A few other options also need special processing, such as parsing the
     * geometry and setting the background from a 3-D border.
     */

    Tk_SetBackgroundFromBorder(textPtr->tkwin, textPtr->border);

    if (mask & TK_TEXT_LINE_RANGE) {
	int start, end, current;
	TkTextIndex index1, index2, index3;

	/*
	 * Line start and/or end have been adjusted. We need to validate the
	 * first displayed line and arrange for re-layout.
	 */

	TkBTreeClientRangeChanged(textPtr, textPtr->charHeight);

	if (textPtr->start != NULL) {
	    start = TkBTreeLinesTo(NULL, textPtr->start);
	} else {
	    start = 0;
	}
	if (textPtr->end != NULL) {
	    end = TkBTreeLinesTo(NULL, textPtr->end);
	} else {
	    end = TkBTreeNumLines(textPtr->sharedTextPtr->tree, NULL);
	}
	if (start > end) {
	    Tcl_SetObjResult(interp, Tcl_NewStringObj(
		    "-startline must be less than or equal to -endline", -1));
	    Tcl_SetErrorCode(interp, "TK", "TEXT", "INDEX_ORDER", NULL);
	    Tk_RestoreSavedOptions(&savedOptions);
	    return TCL_ERROR;
	}
	current = TkBTreeLinesTo(NULL, textPtr->topIndex.linePtr);
	TkTextMakeByteIndex(textPtr->sharedTextPtr->tree, NULL, start, 0,
		    &index1);
	TkTextMakeByteIndex(textPtr->sharedTextPtr->tree, NULL, end, 0,
		    &index2);
	if (current < start || current > end) {
	    TkTextSearch search;
	    TkTextIndex first, last;
	    int selChanged = 0;

	    TkTextSetYView(textPtr, &index1, 0);

	    /*
	     * We may need to adjust the selection. So we have to check
	     * whether the "sel" tag was applied to anything outside the
	     * current start,end.
	     */

	    TkTextMakeByteIndex(textPtr->sharedTextPtr->tree, NULL, 0, 0,
		    &first);
	    TkTextMakeByteIndex(textPtr->sharedTextPtr->tree, NULL,
		    TkBTreeNumLines(textPtr->sharedTextPtr->tree, NULL),
		    0, &last);
	    TkBTreeStartSearch(&first, &last, textPtr->selTagPtr, &search);
	    if (!TkBTreeCharTagged(&first, textPtr->selTagPtr)
		    && !TkBTreeNextTag(&search)) {
		/* Nothing tagged with "sel" */
	    } else {
		int line = TkBTreeLinesTo(NULL, search.curIndex.linePtr);

		if (line < start) {
		    selChanged = 1;
		} else {
		    TkTextLine *linePtr = search.curIndex.linePtr;

		    while (TkBTreeNextTag(&search)) {
			linePtr = search.curIndex.linePtr;
		    }
		    line = TkBTreeLinesTo(NULL, linePtr);
		    if (line >= end) {
			selChanged = 1;
		    }
		}
	    }
	    if (selChanged) {
		/*
		 * Send an event that the selection has changed, and abort any
		 * partial-selections in progress.
		 */

		TkTextSelectionEvent(textPtr);
		textPtr->abortSelections = 1;
	    }
	}

	/* Indices are potentially obsolete after changing -startline and/or
	 * -endline, therefore increase the epoch.
	 * Also, clamp the insert and current (unshared) marks to the new
	 * -startline/-endline range limits of the widget. All other (shared)
	 * marks are unchanged.
	 * The return value of TkTextMarkNameToIndex does not need to be
	 * checked: "insert" and "current" marks always exist, and the
	 * purpose of the code below precisely is to move them inside the
	 * -startline/-endline range.
	 */

	textPtr->sharedTextPtr->stateEpoch++;
	TkTextMarkNameToIndex(textPtr, "insert", &index3);
	if (TkTextIndexCmp(&index3, &index1) < 0) {
	    textPtr->insertMarkPtr = TkTextSetMark(textPtr, "insert", &index1);
	}
	if (TkTextIndexCmp(&index3, &index2) > 0) {
	    textPtr->insertMarkPtr = TkTextSetMark(textPtr, "insert", &index2);
	}
	TkTextMarkNameToIndex(textPtr, "current", &index3);
	if (TkTextIndexCmp(&index3, &index1) < 0) {
	    textPtr->currentMarkPtr = TkTextSetMark(textPtr, "current", &index1);
	}
	if (TkTextIndexCmp(&index3, &index2) > 0) {
	    textPtr->currentMarkPtr = TkTextSetMark(textPtr, "current", &index2);
	}
    }

    /*
     * Don't allow negative spacings.
     */

    if (textPtr->spacing1 < 0) {
	textPtr->spacing1 = 0;
    }
    if (textPtr->spacing2 < 0) {
	textPtr->spacing2 = 0;
    }
    if (textPtr->spacing3 < 0) {
	textPtr->spacing3 = 0;
    }

    /*
     * Parse tab stops.
     */

    if (textPtr->tabArrayPtr != NULL) {
	ckfree(textPtr->tabArrayPtr);
	textPtr->tabArrayPtr = NULL;
    }
    if (textPtr->tabOptionPtr != NULL) {
	textPtr->tabArrayPtr = TkTextGetTabs(interp, textPtr,
		textPtr->tabOptionPtr);
	if (textPtr->tabArrayPtr == NULL) {
	    Tcl_AddErrorInfo(interp,"\n    (while processing -tabs option)");
	    Tk_RestoreSavedOptions(&savedOptions);
	    return TCL_ERROR;
	}
    }

    /*
     * Make sure that configuration options are properly mirrored between the
     * widget record and the "sel" tags. NOTE: we don't have to free up
     * information during the mirroring; old information was freed when it was
     * replaced in the widget record.
     */

    if (textPtr->selTagPtr->selBorder == NULL) {
	textPtr->selTagPtr->border = textPtr->selBorder;
    } else {
	textPtr->selTagPtr->selBorder = textPtr->selBorder;
    }
    if (textPtr->selTagPtr->borderWidthPtr != textPtr->selBorderWidthPtr) {
	textPtr->selTagPtr->borderWidthPtr = textPtr->selBorderWidthPtr;
	textPtr->selTagPtr->borderWidth = textPtr->selBorderWidth;
    }
    if (textPtr->selTagPtr->selFgColor == NULL) {
	textPtr->selTagPtr->fgColor = textPtr->selFgColorPtr;
    } else {
	textPtr->selTagPtr->selFgColor = textPtr->selFgColorPtr;
    }
    textPtr->selTagPtr->affectsDisplay = 0;
    textPtr->selTagPtr->affectsDisplayGeometry = 0;
    if ((textPtr->selTagPtr->elideString != NULL)
	    || (textPtr->selTagPtr->tkfont != NULL)
	    || (textPtr->selTagPtr->justifyString != NULL)
	    || (textPtr->selTagPtr->lMargin1String != NULL)
	    || (textPtr->selTagPtr->lMargin2String != NULL)
	    || (textPtr->selTagPtr->offsetString != NULL)
	    || (textPtr->selTagPtr->rMarginString != NULL)
	    || (textPtr->selTagPtr->spacing1String != NULL)
	    || (textPtr->selTagPtr->spacing2String != NULL)
	    || (textPtr->selTagPtr->spacing3String != NULL)
	    || (textPtr->selTagPtr->tabStringPtr != NULL)
	    || (textPtr->selTagPtr->wrapMode != TEXT_WRAPMODE_NULL)) {
	textPtr->selTagPtr->affectsDisplay = 1;
	textPtr->selTagPtr->affectsDisplayGeometry = 1;
    }
    if ((textPtr->selTagPtr->border != NULL)
	    || (textPtr->selTagPtr->selBorder != NULL)
	    || (textPtr->selTagPtr->reliefString != NULL)
	    || (textPtr->selTagPtr->bgStipple != None)
	    || (textPtr->selTagPtr->fgColor != NULL)
	    || (textPtr->selTagPtr->selFgColor != NULL)
	    || (textPtr->selTagPtr->fgStipple != None)
	    || (textPtr->selTagPtr->overstrikeString != NULL)
	    || (textPtr->selTagPtr->overstrikeColor != NULL)
	    || (textPtr->selTagPtr->underlineString != NULL)
	    || (textPtr->selTagPtr->underlineColor != NULL)
	    || (textPtr->selTagPtr->lMarginColor != NULL)
	    || (textPtr->selTagPtr->rMarginColor != NULL)) {
	textPtr->selTagPtr->affectsDisplay = 1;
    }
    TkTextRedrawTag(NULL, textPtr, NULL, NULL, textPtr->selTagPtr, 1);

    /*
     * Claim the selection if we've suddenly started exporting it and there
     * are tagged characters.
     */

    if (textPtr->exportSelection && (!oldExport) && (!Tcl_IsSafe(textPtr->interp))) {
	TkTextSearch search;
	TkTextIndex first, last;

	TkTextMakeByteIndex(textPtr->sharedTextPtr->tree, textPtr, 0, 0,
		&first);
	TkTextMakeByteIndex(textPtr->sharedTextPtr->tree, textPtr,
		TkBTreeNumLines(textPtr->sharedTextPtr->tree, textPtr),
		0, &last);
	TkBTreeStartSearch(&first, &last, textPtr->selTagPtr, &search);
	if (TkBTreeCharTagged(&first, textPtr->selTagPtr)
		|| TkBTreeNextTag(&search)) {
	    Tk_OwnSelection(textPtr->tkwin, XA_PRIMARY, TkTextLostSelection,
		    textPtr);
	    textPtr->flags |= GOT_SELECTION;
	}
    }

    /*
     * Account for state changes that would reenable blinking cursor state.
     */

    if (textPtr->flags & GOT_FOCUS) {
	Tcl_DeleteTimerHandler(textPtr->insertBlinkHandler);
	textPtr->insertBlinkHandler = NULL;
	TextBlinkProc(textPtr);
    }

    /*
     * Register the desired geometry for the window, and arrange for the
     * window to be redisplayed.
     */

    if (textPtr->width <= 0) {
	textPtr->width = 1;
    }
    if (textPtr->height <= 0) {
	textPtr->height = 1;
    }
    Tk_FreeSavedOptions(&savedOptions);
    TextWorldChanged(textPtr, mask);
    return TCL_OK;
}

/*
 *---------------------------------------------------------------------------
 *
 * TextWorldChangedCallback --
 *
 *	This function is called when the world has changed in some way and the
 *	widget needs to recompute all its graphics contexts and determine its
 *	new geometry.
 *
 * Results:
 *	None.
 *
 * Side effects:
 *	Configures all tags in the Text with a empty objc/objv, for the side
 *	effect of causing all the items to recompute their geometry and to be
 *	redisplayed.
 *
 *---------------------------------------------------------------------------
 */

static void
TextWorldChangedCallback(
    ClientData instanceData)	/* Information about widget. */
{
    TkText *textPtr = (TkText *)instanceData;

    TextWorldChanged(textPtr, TK_TEXT_LINE_GEOMETRY);
}

/*
 *---------------------------------------------------------------------------
 *
 * TextWorldChanged --
 *
 *	This function is called when the world has changed in some way and the
 *	widget needs to recompute all its graphics contexts and determine its
 *	new geometry.
 *
 * Results:
 *	None.
 *
 * Side effects:
 *	Configures all tags in the Text with a empty objc/objv, for the side
 *	effect of causing all the items to recompute their geometry and to be
 *	redisplayed.
 *
 *---------------------------------------------------------------------------
 */

static void
TextWorldChanged(
    TkText *textPtr,		/* Information about widget. */
    int mask)			/* OR'd collection of bits showing what has
				 * changed. */
{
    Tk_FontMetrics fm;
    int border;
    int oldCharHeight = textPtr->charHeight;

    textPtr->charWidth = Tk_TextWidth(textPtr->tkfont, "0", 1);
    if (textPtr->charWidth <= 0) {
	textPtr->charWidth = 1;
    }
    Tk_GetFontMetrics(textPtr->tkfont, &fm);

    textPtr->charHeight = fm.linespace;
    if (textPtr->charHeight <= 0) {
	textPtr->charHeight = 1;
    }
    if (textPtr->charHeight != oldCharHeight) {
	TkBTreeClientRangeChanged(textPtr, textPtr->charHeight);
    }
    border = textPtr->borderWidth + textPtr->highlightWidth;
    Tk_GeometryRequest(textPtr->tkwin,
	    textPtr->width * textPtr->charWidth + 2*textPtr->padX + 2*border,
	    textPtr->height*(fm.linespace+textPtr->spacing1+textPtr->spacing3)
		    + 2*textPtr->padY + 2*border);

    Tk_SetInternalBorderEx(textPtr->tkwin,
	    border + textPtr->padX, border + textPtr->padX,
	    border + textPtr->padY, border + textPtr->padY);
    if (textPtr->setGrid) {
	Tk_SetGrid(textPtr->tkwin, textPtr->width, textPtr->height,
		textPtr->charWidth, textPtr->charHeight);
    } else {
	Tk_UnsetGrid(textPtr->tkwin);
    }

    TkTextRelayoutWindow(textPtr, mask);
}

/*
 *--------------------------------------------------------------
 *
 * TextEventProc --
 *
 *	This function is invoked by the Tk dispatcher on structure changes to
 *	a text. For texts with 3D borders, this function is also invoked for
 *	exposures.
 *
 * Results:
 *	None.
 *
 * Side effects:
 *	When the window gets deleted, internal structures get cleaned up.
 *	When it gets exposed, it is redisplayed.
 *
 *--------------------------------------------------------------
 */

static void
TextEventProc(
    ClientData clientData,	/* Information about window. */
    XEvent *eventPtr)	/* Information about event. */
{
    TkText *textPtr = (TkText *)clientData;
    TkTextIndex index, index2;

    if (eventPtr->type == Expose) {
	TkTextRedrawRegion(textPtr, eventPtr->xexpose.x,
		eventPtr->xexpose.y, eventPtr->xexpose.width,
		eventPtr->xexpose.height);
    } else if (eventPtr->type == ConfigureNotify) {
	if ((textPtr->prevWidth != Tk_Width(textPtr->tkwin))
		|| (textPtr->prevHeight != Tk_Height(textPtr->tkwin))) {
	    int mask = 0;

	    if (textPtr->prevWidth != Tk_Width(textPtr->tkwin)) {
		mask = TK_TEXT_LINE_GEOMETRY;
	    }
	    TkTextRelayoutWindow(textPtr, mask);
	    textPtr->prevWidth = Tk_Width(textPtr->tkwin);
	    textPtr->prevHeight = Tk_Height(textPtr->tkwin);
	}
    } else if (eventPtr->type == DestroyNotify) {
	/*
	 * NOTE: we must zero out selBorder, selBorderWidthPtr and
	 * selFgColorPtr: they are duplicates of information in the "sel" tag,
	 * which will be freed up when we delete all tags. Hence we don't want
	 * the automatic config options freeing process to delete them as
	 * well.
	 */

	textPtr->selBorder = NULL;
	textPtr->selBorderWidthPtr = NULL;
	textPtr->selBorderWidth = 0;
	textPtr->selFgColorPtr = NULL;
	if (textPtr->setGrid) {
	    Tk_UnsetGrid(textPtr->tkwin);
	    textPtr->setGrid = 0;
	}
	if (!(textPtr->flags & OPTIONS_FREED)) {
	    Tk_FreeConfigOptions((char *) textPtr, textPtr->optionTable,
		    textPtr->tkwin);
	    textPtr->flags |= OPTIONS_FREED;
	}
	textPtr->flags |= DESTROYED;

	/*
	 * Call 'DestroyTest' to handle the deletion for us. The actual
	 * textPtr may still exist after this, if there are some outstanding
	 * references. But we have flagged it as DESTROYED just above, so
	 * nothing will try to make use of it very extensively.
	 */

	DestroyText(textPtr);
    } else if ((eventPtr->type == FocusIn) || (eventPtr->type == FocusOut)) {
	if (eventPtr->xfocus.detail == NotifyInferior
		|| eventPtr->xfocus.detail == NotifyAncestor
		|| eventPtr->xfocus.detail == NotifyNonlinear) {
	    Tcl_DeleteTimerHandler(textPtr->insertBlinkHandler);
	    if (eventPtr->type == FocusIn) {
		textPtr->flags |= GOT_FOCUS | INSERT_ON;
		if (textPtr->insertOffTime != 0) {
		    textPtr->insertBlinkHandler = Tcl_CreateTimerHandler(
			    textPtr->insertOnTime, TextBlinkProc, textPtr);
		}
	    } else {
		textPtr->flags &= ~(GOT_FOCUS | INSERT_ON);
		textPtr->insertBlinkHandler = NULL;
	    }
	    if (textPtr->inactiveSelBorder != textPtr->selBorder) {
		TkTextRedrawTag(NULL, textPtr, NULL, NULL, textPtr->selTagPtr,
			1);
	    }
	    TkTextMarkSegToIndex(textPtr, textPtr->insertMarkPtr, &index);
	    TkTextIndexForwChars(NULL, &index, 1, &index2, COUNT_INDICES);

	    /*
	     * While we wish to redisplay, no heights have changed, so no need
	     * to call TkTextInvalidateLineMetrics.
	     */

	    TkTextChanged(NULL, textPtr, &index, &index2);
	    if (textPtr->highlightWidth > 0) {
		TkTextRedrawRegion(textPtr, 0, 0, textPtr->highlightWidth,
			textPtr->highlightWidth);
	    }
	}
    }
}

/*
 *----------------------------------------------------------------------
 *
 * TextCmdDeletedProc --
 *
 *	This function is invoked when a widget command is deleted. If the
 *	widget isn't already in the process of being destroyed, this command
 *	destroys it.
 *
 * Results:
 *	None.
 *
 * Side effects:
 *	The widget is destroyed.
 *
 *----------------------------------------------------------------------
 */

static void
TextCmdDeletedProc(
    ClientData clientData)	/* Pointer to widget record for widget. */
{
    TkText *textPtr = (TkText *)clientData;
    Tk_Window tkwin = textPtr->tkwin;

    /*
     * This function could be invoked either because the window was destroyed
     * and the command was then deleted (in which this flag is already set) or
     * because the command was deleted, and then this function destroys the
     * widget.
     */

    if (!(textPtr->flags & DESTROYED)) {
	if (textPtr->setGrid) {
	    Tk_UnsetGrid(textPtr->tkwin);
	    textPtr->setGrid = 0;
	}
	textPtr->flags |= DESTROYED;
	Tk_DestroyWindow(tkwin);
    }
}

/*
 *----------------------------------------------------------------------
 *
 * InsertChars --
 *
 *	This function implements most of the functionality of the "insert"
 *	widget command.
 *
 * Results:
 *	The length of the inserted string.
 *
 * Side effects:
 *	The characters in "stringPtr" get added to the text just before the
 *	character indicated by "indexPtr".
 *
 *	If 'viewUpdate' is true, we may adjust the window contents'
 *	y-position, and scrollbar setting.
 *
 *----------------------------------------------------------------------
 */

static int
InsertChars(
    TkSharedText *sharedTextPtr,
    TkText *textPtr,		/* Overall information about text widget. */
    TkTextIndex *indexPtr,	/* Where to insert new characters. May be
				 * modified if the index is not valid for
				 * insertion (e.g. if at "end"). */
    Tcl_Obj *stringPtr,		/* Null-terminated string containing new
				 * information to add to text. */
    int viewUpdate)		/* Update the view if set. */
{
    int lineIndex;
<<<<<<< HEAD
    TkSizeT length;
=======
    int length;
>>>>>>> 0e5885d7
    TkText *tPtr;
    int *lineAndByteIndex;
    int resetViewCount;
    int pixels[2*PIXEL_CLIENTS];
<<<<<<< HEAD
    const char *string = TkGetStringFromObj(stringPtr, &length);
=======
    const char *string = Tcl_GetStringFromObj(stringPtr, &length);
>>>>>>> 0e5885d7

    if (sharedTextPtr == NULL) {
	sharedTextPtr = textPtr->sharedTextPtr;
    }

    /*
     * Don't allow insertions on the last (dummy) line of the text. This is
     * the only place in this function where the indexPtr is modified.
     */

    lineIndex = TkBTreeLinesTo(textPtr, indexPtr->linePtr);
    if (lineIndex == TkBTreeNumLines(sharedTextPtr->tree, textPtr)) {
	lineIndex--;
	TkTextMakeByteIndex(sharedTextPtr->tree, textPtr, lineIndex, 1000000,
		indexPtr);
    }

    /*
     * Notify the display module that lines are about to change, then do the
     * insertion. If the insertion occurs on the top line of the widget
     * (textPtr->topIndex), then we have to recompute topIndex after the
     * insertion, since the insertion could invalidate it.
     */

    resetViewCount = 0;
    if (sharedTextPtr->refCount > PIXEL_CLIENTS) {
	lineAndByteIndex = (int *)ckalloc(sizeof(int) * 2 * sharedTextPtr->refCount);
    } else {
	lineAndByteIndex = pixels;
    }
    for (tPtr = sharedTextPtr->peers; tPtr != NULL ; tPtr = tPtr->next) {
	lineAndByteIndex[resetViewCount] = -1;
	if (indexPtr->linePtr == tPtr->topIndex.linePtr) {
	    lineAndByteIndex[resetViewCount] =
		    TkBTreeLinesTo(tPtr, indexPtr->linePtr);
	    lineAndByteIndex[resetViewCount+1] = tPtr->topIndex.byteIndex;
	    if (lineAndByteIndex[resetViewCount+1] > indexPtr->byteIndex) {
		lineAndByteIndex[resetViewCount+1] += length;
	    }
	}
	resetViewCount += 2;
    }

    TkTextChanged(sharedTextPtr, NULL, indexPtr, indexPtr);

    sharedTextPtr->stateEpoch++;

    TkBTreeInsertChars(sharedTextPtr->tree, indexPtr, string);

    /*
     * Push the insertion on the undo stack, and update the modified status of
     * the widget.
     */

    if (length > 0) {
	if (sharedTextPtr->undo) {
	    TkTextIndex toIndex;

	    if (sharedTextPtr->autoSeparators &&
		sharedTextPtr->lastEditMode != TK_TEXT_EDIT_INSERT) {
		TkUndoInsertUndoSeparator(sharedTextPtr->undoStack);
	    }

	    sharedTextPtr->lastEditMode = TK_TEXT_EDIT_INSERT;

	    TkTextIndexForwBytes(textPtr, indexPtr, length, &toIndex);
	    TextPushUndoAction(textPtr, stringPtr, 1, indexPtr, &toIndex);
	}

	UpdateDirtyFlag(sharedTextPtr);
    }

    resetViewCount = 0;
    for (tPtr = sharedTextPtr->peers; tPtr != NULL ; tPtr = tPtr->next) {
	if (lineAndByteIndex[resetViewCount] != -1) {
	    if ((tPtr != textPtr) || viewUpdate) {
		TkTextIndex newTop;

		TkTextMakeByteIndex(sharedTextPtr->tree, tPtr,
			lineAndByteIndex[resetViewCount], 0, &newTop);
		TkTextIndexForwBytes(tPtr, &newTop,
			lineAndByteIndex[resetViewCount+1], &newTop);
		TkTextSetYView(tPtr, &newTop, 0);
	    }
	}
	resetViewCount += 2;
    }
    if (sharedTextPtr->refCount > PIXEL_CLIENTS) {
	ckfree(lineAndByteIndex);
    }

    /*
     * Invalidate any selection retrievals in progress, and send an event
     * that the selection changed if that is the case.
     */

    for (tPtr = sharedTextPtr->peers; tPtr != NULL ; tPtr = tPtr->next) {
        if (TkBTreeCharTagged(indexPtr, tPtr->selTagPtr)) {
            TkTextSelectionEvent(tPtr);
        }
	tPtr->abortSelections = 1;
    }

    /*
     * For convenience, return the length of the string.
     */

    return length;
}

/*
 *----------------------------------------------------------------------
 *
 * TextPushUndoAction --
 *
 *	Shared by insert and delete actions. Stores the appropriate scripts
 *	into our undo stack. We will add a single refCount to the 'undoString'
 *	object, so, if it previously had a refCount of zero, the caller should
 *	not free it.
 *
 * Results:
 *	None.
 *
 * Side effects:
 *	Items pushed onto stack.
 *
 *----------------------------------------------------------------------
 */

static void
TextPushUndoAction(
    TkText *textPtr,		/* Overall information about text widget. */
    Tcl_Obj *undoString,	/* New text. */
    int insert,			/* 1 if insert, else delete. */
    const TkTextIndex *index1Ptr,
				/* Index describing first location. */
    const TkTextIndex *index2Ptr)
				/* Index describing second location. */
{
    TkUndoSubAtom *iAtom, *dAtom;
    int canUndo, canRedo;
    char lMarkName[20] = "tk::undoMarkL";
    char rMarkName[20] = "tk::undoMarkR";
    char stringUndoMarkId[16] = "";

    /*
     * Create the helpers.
     */

    Tcl_Obj *seeInsertObj = Tcl_NewObj();
    Tcl_Obj *markSet1InsertObj = Tcl_NewObj();
    Tcl_Obj *markSet2InsertObj = NULL;
    Tcl_Obj *insertCmdObj = Tcl_NewObj();
    Tcl_Obj *deleteCmdObj = Tcl_NewObj();
    Tcl_Obj *markSetLUndoMarkCmdObj = Tcl_NewObj();
    Tcl_Obj *markSetRUndoMarkCmdObj = NULL;
    Tcl_Obj *markGravityLUndoMarkCmdObj = Tcl_NewObj();
    Tcl_Obj *markGravityRUndoMarkCmdObj = NULL;

    /*
     * Get the index positions.
     */

    Tcl_Obj *index1Obj = TkTextNewIndexObj(NULL, index1Ptr);
    Tcl_Obj *index2Obj = TkTextNewIndexObj(NULL, index2Ptr);

    /*
     * These need refCounts, because they are used more than once below.
     */

    Tcl_IncrRefCount(seeInsertObj);
    Tcl_IncrRefCount(index1Obj);
    Tcl_IncrRefCount(index2Obj);

    Tcl_ListObjAppendElement(NULL, seeInsertObj,
	    Tcl_NewStringObj(Tk_PathName(textPtr->tkwin), -1));
    Tcl_ListObjAppendElement(NULL, seeInsertObj, Tcl_NewStringObj("see", 3));
    Tcl_ListObjAppendElement(NULL, seeInsertObj,
	    Tcl_NewStringObj("insert", 6));

    Tcl_ListObjAppendElement(NULL, markSet1InsertObj,
	    Tcl_NewStringObj(Tk_PathName(textPtr->tkwin), -1));
    Tcl_ListObjAppendElement(NULL, markSet1InsertObj,
	    Tcl_NewStringObj("mark", 4));
    Tcl_ListObjAppendElement(NULL, markSet1InsertObj,
	    Tcl_NewStringObj("set", 3));
    Tcl_ListObjAppendElement(NULL, markSet1InsertObj,
	    Tcl_NewStringObj("insert", 6));
    markSet2InsertObj = Tcl_DuplicateObj(markSet1InsertObj);
    Tcl_ListObjAppendElement(NULL, markSet1InsertObj, index1Obj);
    Tcl_ListObjAppendElement(NULL, markSet2InsertObj, index2Obj);

    Tcl_ListObjAppendElement(NULL, insertCmdObj,
	    Tcl_NewStringObj("insert", 6));
    Tcl_ListObjAppendElement(NULL, insertCmdObj, index1Obj);

    /*
     * Only use of 'undoString' is here.
     */

    Tcl_ListObjAppendElement(NULL, insertCmdObj, undoString);

    Tcl_ListObjAppendElement(NULL, deleteCmdObj,
	    Tcl_NewStringObj("delete", 6));
    Tcl_ListObjAppendElement(NULL, deleteCmdObj, index1Obj);
    Tcl_ListObjAppendElement(NULL, deleteCmdObj, index2Obj);

    Tcl_ListObjAppendElement(NULL, markSetLUndoMarkCmdObj,
	    Tcl_NewStringObj(Tk_PathName(textPtr->tkwin), -1));
    Tcl_ListObjAppendElement(NULL, markSetLUndoMarkCmdObj,
	    Tcl_NewStringObj("mark", 4));
    Tcl_ListObjAppendElement(NULL, markSetLUndoMarkCmdObj,
	    Tcl_NewStringObj("set", 3));
    markSetRUndoMarkCmdObj = Tcl_DuplicateObj(markSetLUndoMarkCmdObj);
    textPtr->sharedTextPtr->undoMarkId++;
    sprintf(stringUndoMarkId, "%d", textPtr->sharedTextPtr->undoMarkId);
    strcat(lMarkName, stringUndoMarkId);
    strcat(rMarkName, stringUndoMarkId);
    Tcl_ListObjAppendElement(NULL, markSetLUndoMarkCmdObj,
	    Tcl_NewStringObj(lMarkName, -1));
    Tcl_ListObjAppendElement(NULL, markSetRUndoMarkCmdObj,
	    Tcl_NewStringObj(rMarkName, -1));
    Tcl_ListObjAppendElement(NULL, markSetLUndoMarkCmdObj, index1Obj);
    Tcl_ListObjAppendElement(NULL, markSetRUndoMarkCmdObj, index2Obj);

    Tcl_ListObjAppendElement(NULL, markGravityLUndoMarkCmdObj,
	    Tcl_NewStringObj(Tk_PathName(textPtr->tkwin), -1));
    Tcl_ListObjAppendElement(NULL, markGravityLUndoMarkCmdObj,
	    Tcl_NewStringObj("mark", 4));
    Tcl_ListObjAppendElement(NULL, markGravityLUndoMarkCmdObj,
	    Tcl_NewStringObj("gravity", 7));
    markGravityRUndoMarkCmdObj = Tcl_DuplicateObj(markGravityLUndoMarkCmdObj);
    Tcl_ListObjAppendElement(NULL, markGravityLUndoMarkCmdObj,
	    Tcl_NewStringObj(lMarkName, -1));
    Tcl_ListObjAppendElement(NULL, markGravityRUndoMarkCmdObj,
	    Tcl_NewStringObj(rMarkName, -1));
    Tcl_ListObjAppendElement(NULL, markGravityLUndoMarkCmdObj,
            Tcl_NewStringObj("left", 4));
    Tcl_ListObjAppendElement(NULL, markGravityRUndoMarkCmdObj,
            Tcl_NewStringObj("right", 5));

    /*
     * Note: we don't wish to use textPtr->widgetCmd in these callbacks
     * because if we delete the textPtr, but peers still exist, we will then
     * have references to a non-existent Tcl_Command in the undo stack, which
     * will lead to crashes later. Also, the behaviour of the widget w.r.t.
     * bindings (%W substitutions) always uses the widget path name, so there
     * is no good reason the undo stack should do otherwise.
     *
     * For the 'insert' and 'delete' actions, we have to register a functional
     * callback, because these actions are defined to operate on the
     * underlying data shared by all peers.
     */

    iAtom = TkUndoMakeSubAtom(&TextUndoRedoCallback, textPtr->sharedTextPtr,
	    insertCmdObj, NULL);
    TkUndoMakeCmdSubAtom(NULL, markSet2InsertObj, iAtom);
    TkUndoMakeCmdSubAtom(NULL, seeInsertObj, iAtom);
    TkUndoMakeCmdSubAtom(NULL, markSetLUndoMarkCmdObj, iAtom);
    TkUndoMakeCmdSubAtom(NULL, markSetRUndoMarkCmdObj, iAtom);
    TkUndoMakeCmdSubAtom(NULL, markGravityLUndoMarkCmdObj, iAtom);
    TkUndoMakeCmdSubAtom(NULL, markGravityRUndoMarkCmdObj, iAtom);

    dAtom = TkUndoMakeSubAtom(&TextUndoRedoCallback, textPtr->sharedTextPtr,
	    deleteCmdObj, NULL);
    TkUndoMakeCmdSubAtom(NULL, markSet1InsertObj, dAtom);
    TkUndoMakeCmdSubAtom(NULL, seeInsertObj, dAtom);
    TkUndoMakeCmdSubAtom(NULL, markSetLUndoMarkCmdObj, dAtom);
    TkUndoMakeCmdSubAtom(NULL, markSetRUndoMarkCmdObj, dAtom);
    TkUndoMakeCmdSubAtom(NULL, markGravityLUndoMarkCmdObj, dAtom);
    TkUndoMakeCmdSubAtom(NULL, markGravityRUndoMarkCmdObj, dAtom);

    Tcl_DecrRefCount(seeInsertObj);
    Tcl_DecrRefCount(index1Obj);
    Tcl_DecrRefCount(index2Obj);

    canUndo = TkUndoCanUndo(textPtr->sharedTextPtr->undoStack);
    canRedo = TkUndoCanRedo(textPtr->sharedTextPtr->undoStack);

    /*
     * Depending whether the action is to insert or delete, we provide the
     * appropriate second and third arguments to TkUndoPushAction. (The first
     * is the 'actionCommand', and the second the 'revertCommand').
     */

    if (insert) {
	TkUndoPushAction(textPtr->sharedTextPtr->undoStack, iAtom, dAtom);
    } else {
	TkUndoPushAction(textPtr->sharedTextPtr->undoStack, dAtom, iAtom);
    }

    if (!canUndo || canRedo) {
	GenerateUndoStackEvent(textPtr);
    }
}

/*
 *----------------------------------------------------------------------
 *
 * TextUndoRedoCallback --
 *
 *	This function is registered with the generic undo/redo code to handle
 *	'insert' and 'delete' actions on all text widgets. We cannot perform
 *	those actions on any particular text widget, because that text widget
 *	might have been deleted by the time we get here.
 *
 * Results:
 *	A standard Tcl result.
 *
 * Side effects:
 *	Will insert or delete text, depending on the first word contained in
 *	objPtr.
 *
 *----------------------------------------------------------------------
 */

int
TextUndoRedoCallback(
    Tcl_Interp *interp,		/* Current interpreter. */
    ClientData clientData,	/* Passed from undo code, but contains our
				 * shared text data structure. */
    Tcl_Obj *objPtr)		/* Arguments of a command to be handled by the
				 * shared text data structure. */
{
    TkSharedText *sharedPtr = (TkSharedText *)clientData;
    int res, objc;
    Tcl_Obj **objv;
    TkText *textPtr;

    res = Tcl_ListObjGetElements(interp, objPtr, &objc, &objv);
    if (res != TCL_OK) {
	return res;
    }

    /*
     * If possible, use a real text widget to perform the undo/redo action
     * (i.e. insertion or deletion of text). This provides maximum
     * compatibility with older versions of Tk, in which the user may rename
     * the text widget to allow capture of undo or redo actions.
     *
     * In particular, this sorting of capture is useful in text editors based
     * on the Tk text widget, which need to know which new text needs
     * re-coloring.
     *
     * It would be better if the text widget provided some other mechanism to
     * allow capture of this information ("What has just changed in the text
     * widget?"). What we have here is not entirely satisfactory under all
     * circumstances.
     */

    textPtr = sharedPtr->peers;
    while (textPtr != NULL) {
	if (textPtr->start == NULL && textPtr->end == NULL) {
	    Tcl_Obj *cmdNameObj, *evalObj;

	    evalObj = Tcl_NewObj();
	    Tcl_IncrRefCount(evalObj);

	    /*
	     * We might wish to use the real, current command-name for the
	     * widget, but this will break any code that has over-ridden the
	     * widget, and is expecting to observe the insert/delete actions
	     * which are caused by undo/redo operations.
	     *
	     * cmdNameObj = Tcl_NewObj();
	     * Tcl_GetCommandFullName(interp, textPtr->widgetCmd, cmdNameObj);
	     *
	     * While such interception is not explicitly documented as
	     * supported, it does occur, and so until we can provide some
	     * alternative mechanism for such code to do what it needs, we
	     * allow it to take place here.
	     */

	    cmdNameObj = Tcl_NewStringObj(Tk_PathName(textPtr->tkwin), -1);
	    Tcl_ListObjAppendElement(NULL, evalObj, cmdNameObj);
	    Tcl_ListObjAppendList(NULL, evalObj, objPtr);
	    res = Tcl_EvalObjEx(interp, evalObj, TCL_EVAL_GLOBAL);
	    Tcl_DecrRefCount(evalObj);
	    return res;
	}
	textPtr = textPtr->next;
    }

    /*
     * If there's no current text widget which shows everything, then we fall
     * back on acting directly. This means there is no way to intercept from
     * the Tcl level.
     */

    return SharedTextObjCmd(sharedPtr, interp, objc+1, objv-1);
}

/*
 *----------------------------------------------------------------------
 *
 * CountIndices --
 *
 *	This function implements most of the functionality of the "count"
 *	widget command.
 *
 *	Note that 'textPtr' is only used if we need to check for elided
 *	attributes, i.e. if type is COUNT_DISPLAY_INDICES or
 *	COUNT_DISPLAY_CHARS
 *
 * Results:
 *	Returns the number of characters in the range.
 *
 * Side effects:
 *	None.
 *
 *----------------------------------------------------------------------
 */

static int
CountIndices(
    const TkText *textPtr,	/* Overall information about text widget. */
    const TkTextIndex *indexPtr1,
				/* Index describing location of first
				 * character to delete. */
    const TkTextIndex *indexPtr2,
				/* Index describing location of last character
				 * to delete. NULL means just delete the one
				 * character given by indexPtr1. */
    TkTextCountType type)	/* The kind of indices to count. */
{
    /*
     * Order the starting and stopping indices.
     */

    int compare = TkTextIndexCmp(indexPtr1, indexPtr2);

    if (compare == 0) {
	return 0;
    } else if (compare > 0) {
	return -TkTextIndexCount(textPtr, indexPtr2, indexPtr1, type);
    } else {
	return TkTextIndexCount(textPtr, indexPtr1, indexPtr2, type);
    }
}

/*
 *----------------------------------------------------------------------
 *
 * DeleteIndexRange --
 *
 *	This function implements most of the functionality of the "delete"
 *	widget command.
 *
 * Results:
 *	Returns a standard Tcl result, currently always TCL_OK.
 *
 * Side effects:
 *	Characters and other entities (windows, images) get deleted from the
 *	text.
 *
 *	If 'viewUpdate' is true, we may adjust the window contents'
 *	y-position, and scrollbar setting.
 *
 *	If 'viewUpdate' is true we can guarantee that textPtr->topIndex
 *	points to a valid TkTextLine after this function returns. However, if
 *	'viewUpdate' is false, then there is no such guarantee (since
 *	topIndex.linePtr can be garbage). The caller is expected to take
 *	actions to ensure the topIndex is validated before laying out the
 *	window again.
 *
 *----------------------------------------------------------------------
 */

static int
DeleteIndexRange(
    TkSharedText *sharedTextPtr,/* Shared portion of peer widgets. */
    TkText *textPtr,		/* Overall information about text widget. */
    const TkTextIndex *indexPtr1,
				/* Index describing location of first
				 * character (or other entity) to delete. */
    const TkTextIndex *indexPtr2,
				/* Index describing location of last
				 * character (or other entity) to delete.
				 * NULL means just delete the one character
				 * given by indexPtr1. */
    int viewUpdate)		/* Update vertical view if set. */
{
    int line1, line2;
    TkTextIndex index1, index2;
    TkText *tPtr;
    int *lineAndByteIndex;
    int resetViewCount;
    int pixels[2*PIXEL_CLIENTS];
    Tcl_HashSearch search;
    Tcl_HashEntry *hPtr;
    int i;

    if (sharedTextPtr == NULL) {
	sharedTextPtr = textPtr->sharedTextPtr;
    }

    /*
     * Prepare the starting and stopping indices.
     */

    index1 = *indexPtr1;
    if (indexPtr2 != NULL) {
	index2 = *indexPtr2;
    } else {
	index2 = index1;
	TkTextIndexForwChars(NULL, &index2, 1, &index2, COUNT_INDICES);
    }

    /*
     * Make sure there's really something to delete.
     */

    if (TkTextIndexCmp(&index1, &index2) >= 0) {
	return TCL_OK;
    }

    /*
     * The code below is ugly, but it's needed to make sure there is always a
     * dummy empty line at the end of the text. If the final newline of the
     * file (just before the dummy line) is being deleted, then back up index
     * to just before the newline. If there is a newline just before the first
     * character being deleted, then back up the first index too. The idea is
     * that a deletion involving a range starting at a line start and
     * including the final \n (i.e. index2 is "end") is an attempt to delete
     * complete lines, so the \n before the deleted block shall become the new
     * final \n. Furthermore, remove any tags that are present on the newline
     * that isn't going to be deleted after all (this simulates deleting the
     * newline and then adding a "clean" one back again). Note that index1 and
     * index2 might now be equal again which means that no text will be
     * deleted but tags might be removed.
     */

    line1 = TkBTreeLinesTo(textPtr, index1.linePtr);
    line2 = TkBTreeLinesTo(textPtr, index2.linePtr);
    if (line2 == TkBTreeNumLines(sharedTextPtr->tree, textPtr)) {
	TkTextTag **arrayPtr;
	int arraySize, i;
	TkTextIndex oldIndex2;

	oldIndex2 = index2;
	TkTextIndexBackChars(NULL, &oldIndex2, 1, &index2, COUNT_INDICES);
	line2--;
	if ((index1.byteIndex == 0) && (line1 != 0)) {
	    TkTextIndexBackChars(NULL, &index1, 1, &index1, COUNT_INDICES);
	    line1--;
	}
	arrayPtr = TkBTreeGetTags(&index2, NULL, &arraySize);
	if (arrayPtr != NULL) {
	    for (i = 0; i < arraySize; i++) {
		TkBTreeTag(&index2, &oldIndex2, arrayPtr[i], 0);
	    }
	    ckfree(arrayPtr);
	}
    }

    /*
     * For speed, we remove all tags from the range first. If we don't
     * do this, the code below can (when there are many tags) grow
     * non-linearly in execution time.
     */

    for (i=0, hPtr=Tcl_FirstHashEntry(&sharedTextPtr->tagTable, &search);
	    hPtr != NULL; i++, hPtr = Tcl_NextHashEntry(&search)) {
        TkBTreeTag(&index1, &index2, (TkTextTag *)Tcl_GetHashValue(hPtr), 0);
    }

    /*
     * Special case for the sel tag which is not in the hash table. We
     * need to do this once for each peer text widget.
     */

    for (tPtr = sharedTextPtr->peers; tPtr != NULL ;
	    tPtr = tPtr->next) {
        if (TkBTreeTag(&index1, &index2, tPtr->selTagPtr, 0)) {
	    /*
	     * Send an event that the selection changed. This is
	     * equivalent to:
	     *	event generate $textWidget <<Selection>>
	     */

	    TkTextSelectionEvent(textPtr);
	    tPtr->abortSelections = 1;
        }
    }

    /*
     * Tell the display what's about to happen so it can discard obsolete
     * display information, then do the deletion. Also, if the deletion
     * involves the top line on the screen, then we have to reset the view
     * (the deletion will invalidate textPtr->topIndex). Compute what the new
     * first character will be, then do the deletion, then reset the view.
     */

    TkTextChanged(sharedTextPtr, NULL, &index1, &index2);

    resetViewCount = 0;
    if (sharedTextPtr->refCount > PIXEL_CLIENTS) {
	lineAndByteIndex = (int *)ckalloc(sizeof(int) * 2 * sharedTextPtr->refCount);
    } else {
	lineAndByteIndex = pixels;
    }
    for (tPtr = sharedTextPtr->peers; tPtr != NULL ; tPtr = tPtr->next) {
	int line = 0;
	int byteIndex = 0;
	int resetView = 0;

	if (TkTextIndexCmp(&index2, &tPtr->topIndex) >= 0) {
	    if (TkTextIndexCmp(&index1, &tPtr->topIndex) <= 0) {
		/*
		 * Deletion range straddles topIndex: use the beginning of the
		 * range as the new topIndex.
		 */

		resetView = 1;
		line = line1;
		byteIndex = index1.byteIndex;
	    } else if (index1.linePtr == tPtr->topIndex.linePtr) {
		/*
		 * Deletion range starts on top line but after topIndex. Use
		 * the current topIndex as the new one.
		 */

		resetView = 1;
		line = line1;
		byteIndex = tPtr->topIndex.byteIndex;
	    } else {
		/*
		 * Deletion range starts after the top line. This peers's view
		 * will not need to be reset. Nothing to do.
		 */
	    }
	} else if (index2.linePtr == tPtr->topIndex.linePtr) {
	    /*
	     * Deletion range ends on top line but before topIndex. Figure out
	     * what will be the new character index for the character
	     * currently pointed to by topIndex.
	     */

	    resetView = 1;
	    line = line2;
	    byteIndex = tPtr->topIndex.byteIndex;
	    if (index1.linePtr != index2.linePtr) {
		byteIndex -= index2.byteIndex;
	    } else {
		byteIndex -= (index2.byteIndex - index1.byteIndex);
	    }
	} else {
	    /*
	     * Deletion range ends before the top line. This peers's view
	     * will not need to be reset. Nothing to do.
	     */
	}
	if (resetView) {
	    lineAndByteIndex[resetViewCount] = line;
	    lineAndByteIndex[resetViewCount+1] = byteIndex;
	} else {
	    lineAndByteIndex[resetViewCount] = -1;
	}
	resetViewCount += 2;
    }

    /*
     * Push the deletion on the undo stack if something was actually deleted.
     */

    if (TkTextIndexCmp(&index1, &index2) < 0) {
	if (sharedTextPtr->undo) {
	    Tcl_Obj *get;

	    if (sharedTextPtr->autoSeparators
		    && (sharedTextPtr->lastEditMode != TK_TEXT_EDIT_DELETE)) {
		TkUndoInsertUndoSeparator(sharedTextPtr->undoStack);
	    }

	    sharedTextPtr->lastEditMode = TK_TEXT_EDIT_DELETE;

	    get = TextGetText(textPtr, &index1, &index2, 0);
	    TextPushUndoAction(textPtr, get, 0, &index1, &index2);
	}
	sharedTextPtr->stateEpoch++;

	TkBTreeDeleteIndexRange(sharedTextPtr->tree, &index1, &index2);

    	UpdateDirtyFlag(sharedTextPtr);
    }

    resetViewCount = 0;
    for (tPtr = sharedTextPtr->peers; tPtr != NULL ; tPtr = tPtr->next) {
	int line = lineAndByteIndex[resetViewCount];

	if (line != -1) {
	    int byteIndex = lineAndByteIndex[resetViewCount+1];
	    TkTextIndex indexTmp;

	    if (tPtr == textPtr) {
		if (viewUpdate) {
		    /*
		     * line cannot be before -startline of textPtr because
		     * this line corresponds to an index which is necessarily
		     * between "1.0" and "end" relative to textPtr.
		     * Therefore no need to clamp line to the -start/-end
		     * range.
		     */

		    TkTextMakeByteIndex(sharedTextPtr->tree, textPtr, line,
			    byteIndex, &indexTmp);
		    TkTextSetYView(tPtr, &indexTmp, 0);
		}
	    } else {
		TkTextMakeByteIndex(sharedTextPtr->tree, tPtr, line,
			byteIndex, &indexTmp);
		/*
		 * line may be before -startline of tPtr and must be
		 * clamped to -startline before providing it to
		 * TkTextSetYView otherwise lines before -startline
		 * would be displayed.
		 * There is no need to worry about -endline however,
		 * because the view will only be reset if the deletion
		 * involves the TOP line of the screen
		 */

		if (tPtr->start != NULL) {
		    int start;
		    TkTextIndex indexStart;

		    start = TkBTreeLinesTo(NULL, tPtr->start);
		    TkTextMakeByteIndex(sharedTextPtr->tree, NULL, start,
			    0, &indexStart);
		    if (TkTextIndexCmp(&indexTmp, &indexStart) < 0) {
			indexTmp = indexStart;
		    }
		}
		TkTextSetYView(tPtr, &indexTmp, 0);
	    }
	}
	resetViewCount += 2;
    }
    if (sharedTextPtr->refCount > PIXEL_CLIENTS) {
	ckfree(lineAndByteIndex);
    }

    if (line1 >= line2) {
	/*
	 * Invalidate any selection retrievals in progress, assuming we didn't
	 * check for this case above.
	 */

	for (tPtr = sharedTextPtr->peers; tPtr != NULL ; tPtr = tPtr->next) {
	    tPtr->abortSelections = 1;
	}
    }

    return TCL_OK;
}

/*
 *----------------------------------------------------------------------
 *
 * TextFetchSelection --
 *
 *	This function is called back by Tk when the selection is requested by
 *	someone. It returns part or all of the selection in a buffer provided
 *	by the caller.
 *
 * Results:
 *	The return value is the number of non-NULL bytes stored at buffer.
 *	Buffer is filled (or partially filled) with a NULL-terminated string
 *	containing part or all of the selection, as given by offset and
 *	maxBytes.
 *
 * Side effects:
 *	None.
 *
 *----------------------------------------------------------------------
 */

static TkSizeT
TextFetchSelection(
    ClientData clientData,	/* Information about text widget. */
    TkSizeT offset,			/* Offset within selection of first character
				 * to be returned. */
    char *buffer,		/* Location in which to place selection. */
    TkSizeT maxBytes)		/* Maximum number of bytes to place at buffer,
				 * not including terminating NULL
				 * character. */
{
    TkText *textPtr = (TkText *)clientData;
    TkTextIndex eof;
    int count, chunkSize;
    TkSizeT offsetInSeg;
    TkTextSearch search;
    TkTextSegment *segPtr;

    if ((!textPtr->exportSelection) || Tcl_IsSafe(textPtr->interp)) {
	return -1;
    }

    /*
     * Find the beginning of the next range of selected text. Note: if the
     * selection is being retrieved in multiple pieces (offset != 0) and some
     * modification has been made to the text that affects the selection then
     * reject the selection request (make 'em start over again).
     */

    if (offset == 0) {
	TkTextMakeByteIndex(textPtr->sharedTextPtr->tree, textPtr, 0, 0,
		&textPtr->selIndex);
	textPtr->abortSelections = 0;
    } else if (textPtr->abortSelections) {
	return 0;
    }
    TkTextMakeByteIndex(textPtr->sharedTextPtr->tree, textPtr,
	    TkBTreeNumLines(textPtr->sharedTextPtr->tree, textPtr), 0, &eof);
    TkBTreeStartSearch(&textPtr->selIndex, &eof, textPtr->selTagPtr, &search);
    if (!TkBTreeCharTagged(&textPtr->selIndex, textPtr->selTagPtr)) {
	if (!TkBTreeNextTag(&search)) {
	    if (offset == 0) {
		return -1;
	    } else {
		return 0;
	    }
	}
	textPtr->selIndex = search.curIndex;
    }

    /*
     * Each iteration through the outer loop below scans one selected range.
     * Each iteration through the inner loop scans one segment in the selected
     * range.
     */

    count = 0;
    while (1) {
	/*
	 * Find the end of the current range of selected text.
	 */

	if (!TkBTreeNextTag(&search)) {
	    Tcl_Panic("TextFetchSelection couldn't find end of range");
	}

	/*
	 * Copy information from character segments into the buffer until
	 * either we run out of space in the buffer or we get to the end of
	 * this range of text.
	 */

	while (1) {
	    if (maxBytes == 0) {
		goto fetchDone;
	    }
	    segPtr = TkTextIndexToSeg(&textPtr->selIndex, &offsetInSeg);
	    chunkSize = segPtr->size - offsetInSeg;
	    if (chunkSize > (int)maxBytes) {
		chunkSize = (int)maxBytes;
	    }
	    if (textPtr->selIndex.linePtr == search.curIndex.linePtr) {
		int leftInRange;

		leftInRange = search.curIndex.byteIndex
			- textPtr->selIndex.byteIndex;
		if (leftInRange < chunkSize) {
		    chunkSize = leftInRange;
		    if (chunkSize <= 0) {
			break;
		    }
		}
	    }
	    if ((segPtr->typePtr == &tkTextCharType)
		    && !TkTextIsElided(textPtr, &textPtr->selIndex, NULL)) {
		memcpy(buffer, segPtr->body.chars + offsetInSeg,
			chunkSize);
		buffer += chunkSize;
		maxBytes -= chunkSize;
		count += chunkSize;
	    }
	    TkTextIndexForwBytes(textPtr, &textPtr->selIndex, chunkSize,
		    &textPtr->selIndex);
	}

	/*
	 * Find the beginning of the next range of selected text.
	 */

	if (!TkBTreeNextTag(&search)) {
	    break;
	}
	textPtr->selIndex = search.curIndex;
    }

  fetchDone:
    *buffer = 0;
    return count;
}

/*
 *----------------------------------------------------------------------
 *
 * TkTextLostSelection --
 *
 *	This function is called back by Tk when the selection is grabbed away
 *	from a text widget. On Windows and Mac systems, we want to remember
 *	the selection for the next time the focus enters the window. On Unix,
 *	just remove the "sel" tag from everything in the widget.
 *
 * Results:
 *	None.
 *
 * Side effects:
 *	The "sel" tag is cleared from the window.
 *
 *----------------------------------------------------------------------
 */

void
TkTextLostSelection(
    ClientData clientData)	/* Information about text widget. */
{
    TkText *textPtr = (TkText *)clientData;

    if (Tk_AlwaysShowSelection(textPtr->tkwin)) {
	TkTextIndex start, end;

	if ((!textPtr->exportSelection) || Tcl_IsSafe(textPtr->interp)) {
	    return;
	}

	/*
	 * On Windows and Mac systems, we want to remember the selection for
	 * the next time the focus enters the window. On Unix, just remove the
	 * "sel" tag from everything in the widget.
	 */

	TkTextMakeByteIndex(textPtr->sharedTextPtr->tree, textPtr,
		0, 0, &start);
	TkTextMakeByteIndex(textPtr->sharedTextPtr->tree, textPtr,
		TkBTreeNumLines(textPtr->sharedTextPtr->tree, textPtr),
		0, &end);
	TkTextRedrawTag(NULL, textPtr, &start, &end, textPtr->selTagPtr, 1);
	TkBTreeTag(&start, &end, textPtr->selTagPtr, 0);
    }

    /*
     * Send an event that the selection changed. This is equivalent to:
     *	   event generate $textWidget <<Selection>>
     */

    TkTextSelectionEvent(textPtr);

    textPtr->flags &= ~GOT_SELECTION;
}

/*
 *----------------------------------------------------------------------
 *
 * TkTextSelectionEvent --
 *
 *	When anything relevant to the "sel" tag has been changed, call this
 *	function to generate a <<Selection>> event.
 *
 * Results:
 *	None.
 *
 * Side effects:
 *	If <<Selection>> bindings are present, they will trigger.
 *
 *----------------------------------------------------------------------
 */

void
TkTextSelectionEvent(
    TkText *textPtr)
{
    /*
     * Send an event that the selection changed. This is equivalent to:
     *     event generate $textWidget <<Selection>>
     */

    Tk_SendVirtualEvent(textPtr->tkwin, "Selection", NULL);
}

/*
 *----------------------------------------------------------------------
 *
 * TextBlinkProc --
 *
 *	This function is called as a timer handler to blink the insertion
 *	cursor off and on.
 *
 * Results:
 *	None.
 *
 * Side effects:
 *	The cursor gets turned on or off, redisplay gets invoked, and this
 *	function reschedules itself.
 *
 *----------------------------------------------------------------------
 */

static void
TextBlinkProc(
    ClientData clientData)	/* Pointer to record describing text. */
{
    TkText *textPtr = (TkText *)clientData;
    TkTextIndex index;
    int x, y, w, h, charWidth;

    if ((textPtr->state == TK_TEXT_STATE_DISABLED) ||
	    !(textPtr->flags & GOT_FOCUS) || (textPtr->insertOffTime == 0)) {
	if (!(textPtr->flags & GOT_FOCUS) &&
		(textPtr->insertUnfocussed != TK_TEXT_INSERT_NOFOCUS_NONE)) {
	    /*
	     * The widget doesn't have the focus yet it is configured to
	     * display the cursor when it doesn't have the focus. Act now!
	     */

	    textPtr->flags |= INSERT_ON;
	    goto redrawInsert;
	}
	if ((textPtr->insertOffTime == 0) && !(textPtr->flags & INSERT_ON)) {
	    /*
	     * The widget was configured to have zero offtime while the
	     * insertion point was not displayed. We have to display it once.
	     */

	    textPtr->flags |= INSERT_ON;
	    goto redrawInsert;
	}
	return;
    }
    if (textPtr->flags & INSERT_ON) {
	textPtr->flags &= ~INSERT_ON;
	textPtr->insertBlinkHandler = Tcl_CreateTimerHandler(
		textPtr->insertOffTime, TextBlinkProc, textPtr);
    } else {
	textPtr->flags |= INSERT_ON;
	textPtr->insertBlinkHandler = Tcl_CreateTimerHandler(
		textPtr->insertOnTime, TextBlinkProc, textPtr);
    }
  redrawInsert:
    TkTextMarkSegToIndex(textPtr, textPtr->insertMarkPtr, &index);
    if (TkTextIndexBbox(textPtr, &index, &x, &y, &w, &h, &charWidth) == 0) {
	if (textPtr->insertCursorType) {
	    /* Block cursor */
	    TkTextRedrawRegion(textPtr, x - textPtr->width / 2, y,
		    charWidth + textPtr->insertWidth / 2, h);
	} else {
	    /* I-beam cursor */
	    TkTextRedrawRegion(textPtr, x - textPtr->insertWidth / 2, y,
		    textPtr->insertWidth, h);
	}
    }
}

/*
 *----------------------------------------------------------------------
 *
 * TextInsertCmd --
 *
 *	This function is invoked to process the "insert" and "replace" widget
 *	commands for text widgets.
 *
 * Results:
 *	A standard Tcl result.
 *
 * Side effects:
 *	See the user documentation.
 *
 *	If 'viewUpdate' is true, we may adjust the window contents'
 *	y-position, and scrollbar setting.
 *
 *----------------------------------------------------------------------
 */

static int
TextInsertCmd(
    TkSharedText *sharedTextPtr,/* Shared portion of peer widgets. */
    TkText *textPtr,		/* Information about text widget. */
    Tcl_Interp *interp,		/* Current interpreter. */
    int objc,			/* Number of arguments. */
    Tcl_Obj *const objv[],	/* Argument objects. */
    const TkTextIndex *indexPtr,/* Index at which to insert. */
    int viewUpdate)		/* Update the view if set. */
{
    TkTextIndex index1, index2;
    int j;

    if (sharedTextPtr == NULL) {
	sharedTextPtr = textPtr->sharedTextPtr;
    }

    index1 = *indexPtr;
    for (j = 0; j < objc; j += 2) {
	/*
	 * Here we rely on this call to modify index1 if it is outside the
	 * acceptable range. In particular, if index1 is "end", it must be set
	 * to the last allowable index for insertion, otherwise subsequent tag
	 * insertions will fail.
	 */

	int length = InsertChars(sharedTextPtr, textPtr, &index1, objv[j],
		viewUpdate);

	if (objc > (j+1)) {
	    Tcl_Obj **tagNamePtrs;
	    TkTextTag **oldTagArrayPtr;
	    int numTags;

	    TkTextIndexForwBytes(textPtr, &index1, length, &index2);
	    oldTagArrayPtr = TkBTreeGetTags(&index1, NULL, &numTags);
	    if (oldTagArrayPtr != NULL) {
		int i;

		for (i = 0; i < numTags; i++) {
		    TkBTreeTag(&index1, &index2, oldTagArrayPtr[i], 0);
		}
		ckfree(oldTagArrayPtr);
	    }
	    if (Tcl_ListObjGetElements(interp, objv[j+1], &numTags,
		    &tagNamePtrs) != TCL_OK) {
		return TCL_ERROR;
	    } else {
		int i;

		for (i = 0; i < numTags; i++) {
		    const char *strTag = Tcl_GetString(tagNamePtrs[i]);

		    TkBTreeTag(&index1, &index2,
			    TkTextCreateTag(textPtr, strTag, NULL), 1);
		}
		index1 = index2;
	    }
	}
    }
    return TCL_OK;
}

/*
 *----------------------------------------------------------------------
 *
 * TextSearchCmd --
 *
 *	This function is invoked to process the "search" widget command for
 *	text widgets. See the user documentation for details on what it does.
 *
 * Results:
 *	A standard Tcl result.
 *
 * Side effects:
 *	See the user documentation.
 *
 *----------------------------------------------------------------------
 */

static int
TextSearchCmd(
    TkText *textPtr,		/* Information about text widget. */
    Tcl_Interp *interp,		/* Current interpreter. */
    int objc,			/* Number of arguments. */
    Tcl_Obj *const objv[])	/* Argument objects. */
{
    int i, argsLeft, code;
    SearchSpec searchSpec;

    static const char *const switchStrings[] = {
	"-hidden",
	"--", "-all", "-backwards", "-count", "-elide", "-exact", "-forwards",
	"-nocase", "-nolinestop", "-overlap", "-regexp", "-strictlimits", NULL
    };
    enum SearchSwitches {
	TK_TEXT_SEARCH_HIDDEN,
	TK_TEXT_SEARCH_END, TK_TEXT_SEARCH_ALL, TK_TEXT_SEARCH_BACK, TK_TEXT_SEARCH_COUNT, TK_TEXT_SEARCH_ELIDE,
	TK_TEXT_SEARCH_EXACT, TK_TEXT_SEARCH_FWD, TK_TEXT_SEARCH_NOCASE,
	TK_TEXT_SEARCH_NOLINESTOP, TK_TEXT_SEARCH_OVERLAP, TK_TEXT_SEARCH_REGEXP, TK_TEXT_SEARCH_STRICTLIMITS
    };

    /*
     * Set up the search specification, including the last 4 fields which are
     * text widget specific.
     */

    searchSpec.exact = 1;
    searchSpec.noCase = 0;
    searchSpec.all = 0;
    searchSpec.backwards = 0;
    searchSpec.varPtr = NULL;
    searchSpec.countPtr = NULL;
    searchSpec.resPtr = NULL;
    searchSpec.searchElide = 0;
    searchSpec.noLineStop = 0;
    searchSpec.overlap = 0;
    searchSpec.strictLimits = 0;
    searchSpec.numLines =
	    TkBTreeNumLines(textPtr->sharedTextPtr->tree, textPtr);
    searchSpec.clientData = textPtr;
    searchSpec.addLineProc = &TextSearchAddNextLine;
    searchSpec.foundMatchProc = &TextSearchFoundMatch;
    searchSpec.lineIndexProc = &TextSearchGetLineIndex;

    /*
     * Parse switches and other arguments.
     */

    for (i=2 ; i<objc ; i++) {
	int index;

	if (Tcl_GetString(objv[i])[0] != '-') {
	    break;
	}

	if (Tcl_GetIndexFromObjStruct(NULL, objv[i], switchStrings,
		sizeof(char *), "switch", 0, &index) != TCL_OK) {
	    /*
	     * Hide the -hidden option, generating the error description with
	     * the side effects of T_GIFO.
	     */

	    (void) Tcl_GetIndexFromObjStruct(interp, objv[i], switchStrings+1,
		    sizeof(char *), "switch", 0, &index);
	    return TCL_ERROR;
	}

	switch ((enum SearchSwitches) index) {
	case TK_TEXT_SEARCH_END:
	    i++;
	    goto endOfSwitchProcessing;
	case TK_TEXT_SEARCH_ALL:
	    searchSpec.all = 1;
	    break;
	case TK_TEXT_SEARCH_BACK:
	    searchSpec.backwards = 1;
	    break;
	case TK_TEXT_SEARCH_COUNT:
	    if (i >= objc-1) {
		Tcl_SetObjResult(interp, Tcl_NewStringObj(
			"no value given for \"-count\" option", -1));
		Tcl_SetErrorCode(interp, "TK", "TEXT", "VALUE", NULL);
		return TCL_ERROR;
	    }
	    i++;

	    /*
	     * Assumption objv[i] isn't going to disappear on us during this
	     * function, which is fair.
	     */

	    searchSpec.varPtr = objv[i];
	    break;
	case TK_TEXT_SEARCH_ELIDE:
	case TK_TEXT_SEARCH_HIDDEN:
	    searchSpec.searchElide = 1;
	    break;
	case TK_TEXT_SEARCH_EXACT:
	    searchSpec.exact = 1;
	    break;
	case TK_TEXT_SEARCH_FWD:
	    searchSpec.backwards = 0;
	    break;
	case TK_TEXT_SEARCH_NOCASE:
	    searchSpec.noCase = 1;
	    break;
	case TK_TEXT_SEARCH_NOLINESTOP:
	    searchSpec.noLineStop = 1;
	    break;
	case TK_TEXT_SEARCH_OVERLAP:
	    searchSpec.overlap = 1;
	    break;
	case TK_TEXT_SEARCH_STRICTLIMITS:
	    searchSpec.strictLimits = 1;
	    break;
	case TK_TEXT_SEARCH_REGEXP:
	    searchSpec.exact = 0;
	    break;
	default:
	    Tcl_Panic("unexpected switch fallthrough");
	}
    }
  endOfSwitchProcessing:

    argsLeft = objc - (i+2);
    if ((argsLeft != 0) && (argsLeft != 1)) {
	Tcl_WrongNumArgs(interp, 2, objv,
		"?switches? pattern index ?stopIndex?");
	return TCL_ERROR;
    }

    if (searchSpec.noLineStop && searchSpec.exact) {
	Tcl_SetObjResult(interp, Tcl_NewStringObj(
		"the \"-nolinestop\" option requires the \"-regexp\" option"
		" to be present", -1));
	Tcl_SetErrorCode(interp, "TK", "TEXT", "SEARCH_USAGE", NULL);
	return TCL_ERROR;
    }

    if (searchSpec.overlap && !searchSpec.all) {
	Tcl_SetObjResult(interp, Tcl_NewStringObj(
		"the \"-overlap\" option requires the \"-all\" option"
		" to be present", -1));
	Tcl_SetErrorCode(interp, "TK", "TEXT", "SEARCH_USAGE", NULL);
	return TCL_ERROR;
    }

    /*
     * Scan through all of the lines of the text circularly, starting at the
     * given index. 'objv[i]' is the pattern which may be an exact string or a
     * regexp pattern depending on the flags set above.
     */

    code = SearchPerform(interp, &searchSpec, objv[i], objv[i+1],
	    (argsLeft == 1 ? objv[i+2] : NULL));
    if (code != TCL_OK) {
	goto cleanup;
    }

    /*
     * Set the '-count' variable, if given.
     */

    if (searchSpec.varPtr != NULL && searchSpec.countPtr != NULL) {
	Tcl_IncrRefCount(searchSpec.countPtr);
	if (Tcl_ObjSetVar2(interp, searchSpec.varPtr, NULL,
		searchSpec.countPtr, TCL_LEAVE_ERR_MSG) == NULL) {
	    code = TCL_ERROR;
	    goto cleanup;
	}
    }

    /*
     * Set the result.
     */

    if (searchSpec.resPtr != NULL) {
	Tcl_SetObjResult(interp, searchSpec.resPtr);
	searchSpec.resPtr = NULL;
    }

  cleanup:
    if (searchSpec.countPtr != NULL) {
	Tcl_DecrRefCount(searchSpec.countPtr);
    }
    if (searchSpec.resPtr != NULL) {
	Tcl_DecrRefCount(searchSpec.resPtr);
    }
    return code;
}

/*
 *----------------------------------------------------------------------
 *
 * TextSearchGetLineIndex --
 *
 *	Extract a row, text offset index position from an objPtr
 *
 *	This means we ignore any embedded windows/images and elidden text
 *	(unless we are searching that).
 *
 * Results:
 *	Standard Tcl error code (with a message in the interpreter on error
 *	conditions).
 *
 *	The offset placed in offsetPosPtr is a utf-8 char* byte index for
 *	exact searches, and a Unicode character index for regexp searches.
 *
 *	The line number should start at zero (searches which wrap around
 *	assume the first line is numbered 0).
 *
 * Side effects:
 *	None.
 *
 *----------------------------------------------------------------------
 */

static int
TextSearchGetLineIndex(
    Tcl_Interp *interp,		/* For error messages. */
    Tcl_Obj *objPtr,		/* Contains a textual index like "1.2" */
    SearchSpec *searchSpecPtr,	/* Contains other search parameters. */
    int *linePosPtr,		/* For returning the line number. */
    TkSizeT *offsetPosPtr)		/* For returning the text offset in the
				 * line. */
{
    const TkTextIndex *indexPtr;
    int line;
    TkText *textPtr = (TkText *)searchSpecPtr->clientData;

    indexPtr = TkTextGetIndexFromObj(interp, textPtr, objPtr);
    if (indexPtr == NULL) {
	return TCL_ERROR;
    }

    line = TkBTreeLinesTo(textPtr, indexPtr->linePtr);
    if (line >= searchSpecPtr->numLines) {
	TkTextLine *linePtr;
	int count = 0;
	TkTextSegment *segPtr;

	line = searchSpecPtr->numLines-1;
	linePtr = TkBTreeFindLine(textPtr->sharedTextPtr->tree, textPtr, line);

	/*
	 * Count the number of bytes in this line.
	 */

	for (segPtr=linePtr->segPtr ; segPtr!=NULL ; segPtr=segPtr->nextPtr) {
	    count += segPtr->size;
	}
	*offsetPosPtr = TextSearchIndexInLine(searchSpecPtr, linePtr, count);
    } else {
	*offsetPosPtr = TextSearchIndexInLine(searchSpecPtr,
		indexPtr->linePtr, indexPtr->byteIndex);
    }

    *linePosPtr = line;

    return TCL_OK;
}

/*
 *----------------------------------------------------------------------
 *
 * TextSearchIndexInLine --
 *
 *	Find textual index of 'byteIndex' in the searchable characters of
 *	'linePtr'.
 *
 *	This means we ignore any embedded windows/images and elidden text
 *	(unless we are searching that).
 *
 * Results:
 *	The returned index is a utf-8 char* byte index for exact searches, and
 *	a Unicode character index for regexp searches.
 *
 * Side effects:
 *	None.
 *
 *----------------------------------------------------------------------
 */

static TkSizeT
TextSearchIndexInLine(
    const SearchSpec *searchSpecPtr,
				/* Search parameters. */
    TkTextLine *linePtr,	/* The line we're looking at. */
    TkSizeT byteIndex)		/* Index into the line. */
{
    TkTextSegment *segPtr;
    TkTextIndex curIndex;
<<<<<<< HEAD
    TkSizeT index;
    int leftToScan;
=======
    int index, leftToScan;
>>>>>>> 0e5885d7
    TkText *textPtr = (TkText *)searchSpecPtr->clientData;

    index = 0;
    curIndex.tree = textPtr->sharedTextPtr->tree;
    curIndex.linePtr = linePtr; curIndex.byteIndex = 0;
    for (segPtr = linePtr->segPtr, leftToScan = byteIndex;
	    leftToScan + 1 > 1;
	    curIndex.byteIndex += segPtr->size, segPtr = segPtr->nextPtr) {
	if ((segPtr->typePtr == &tkTextCharType) &&
		(searchSpecPtr->searchElide
		|| !TkTextIsElided(textPtr, &curIndex, NULL))) {
	    if (leftToScan + 1 < (int)segPtr->size + 1) {
		if (searchSpecPtr->exact) {
		    index += leftToScan;
		} else {
		    index += Tcl_NumUtfChars(segPtr->body.chars, leftToScan);
		}
	    } else if (searchSpecPtr->exact) {
		index += segPtr->size;
	    } else {
		index += Tcl_NumUtfChars(segPtr->body.chars, -1);
	    }
	}
	leftToScan -= segPtr->size;
    }
    return index;
}

/*
 *----------------------------------------------------------------------
 *
 * TextSearchAddNextLine --
 *
 *	Adds a line from the text widget to the object 'theLine'.
 *
 * Results:
 *	A pointer to the TkTextLine corresponding to the given line, or NULL
 *	if there was no available line.
 *
 *	Also 'lenPtr' (if non-NULL) is filled in with the total length of
 *	'theLine' (not just what we added to it, but the length including what
 *	was already in there). This is in bytes for an exact search and in
 *	chars for a regexp search.
 *
 *	Also 'extraLinesPtr' (if non-NULL) will have its value incremented by
 *	1 for each additional logical line we have added because a newline is
 *	elided (this will only ever happen if we have chosen not to search
 *	elided text, of course).
 *
 * Side effects:
 *	Memory may be allocated or re-allocated for theLine's string
 *	representation.
 *
 *----------------------------------------------------------------------
 */

static ClientData
TextSearchAddNextLine(
    int lineNum,		/* Line we must add. */
    SearchSpec *searchSpecPtr,	/* Search parameters. */
    Tcl_Obj *theLine,		/* Object to append to. */
    int *lenPtr,		/* For returning the total length. */
    int *extraLinesPtr)		/* If non-NULL, will have its value
				 * incremented by the number of additional
				 * logical lines which are merged into this
				 * one by newlines being elided. */
{
    TkTextLine *linePtr, *thisLinePtr;
    TkTextIndex curIndex;
    TkTextSegment *segPtr;
    TkText *textPtr = (TkText *)searchSpecPtr->clientData;
    int nothingYet = 1;

    /*
     * Extract the text from the line.
     */

    linePtr = TkBTreeFindLine(textPtr->sharedTextPtr->tree, textPtr, lineNum);
    if (linePtr == NULL) {
	return NULL;
    }
    curIndex.tree = textPtr->sharedTextPtr->tree;
    thisLinePtr = linePtr;

    while (thisLinePtr != NULL) {
	int elideWraps = 0;

	curIndex.linePtr = thisLinePtr;
	curIndex.byteIndex = 0;
	for (segPtr = thisLinePtr->segPtr; segPtr != NULL;
		curIndex.byteIndex += segPtr->size, segPtr = segPtr->nextPtr) {
	    if (!searchSpecPtr->searchElide
		    && TkTextIsElided(textPtr, &curIndex, NULL)) {
		/*
		 * If we reach the end of the logical line, and if we have at
		 * least one character in the string, then we continue
		 * wrapping to the next logical line. If there are no
		 * characters yet, then the entire line of characters is
		 * elided and there's no need to complicate matters by
		 * wrapping - we'll look at the next line in due course.
		 */

		if (segPtr->nextPtr == NULL && !nothingYet) {
		    elideWraps = 1;
		}
		continue;
	    }
	    if (segPtr->typePtr != &tkTextCharType) {
		continue;
	    }
	    Tcl_AppendToObj(theLine, segPtr->body.chars, segPtr->size);
	    nothingYet = 0;
	}
	if (!elideWraps) {
	    break;
	}
	lineNum++;
	if (lineNum >= searchSpecPtr->numLines) {
	    break;
	}
	thisLinePtr = TkBTreeNextLine(textPtr, thisLinePtr);
	if (thisLinePtr != NULL && extraLinesPtr != NULL) {
	    /*
	     * Tell our caller we have an extra line merged in.
	     */

	    *extraLinesPtr = (*extraLinesPtr) + 1;
	}
    }

    /*
     * If we're ignoring case, convert the line to lower case. There is no
     * need to do this for regexp searches, since they handle a flag for this
     * purpose.
     */

    if (searchSpecPtr->exact && searchSpecPtr->noCase) {
	Tcl_SetObjLength(theLine, Tcl_UtfToLower(Tcl_GetString(theLine)));
    }

    if (lenPtr != NULL) {
	if (searchSpecPtr->exact) {
	    Tcl_GetString(theLine);
	    *lenPtr = theLine->length;
	} else {
	    *lenPtr = Tcl_GetCharLength(theLine);
	}
    }
    return linePtr;
}

/*
 *----------------------------------------------------------------------
 *
 * TextSearchFoundMatch --
 *
 *	Stores information from a successful search.
 *
 * Results:
 *	1 if the information was stored, 0 if the position at which the match
 *	was found actually falls outside the allowable search region (and
 *	therefore the search is actually complete).
 *
 * Side effects:
 *	Memory may be allocated in the 'countPtr' and 'resPtr' fields of
 *	'searchSpecPtr'. Each of those objects will have refCount zero and
 *	must eventually be freed or stored elsewhere as appropriate.
 *
 *----------------------------------------------------------------------
 */

static int
TextSearchFoundMatch(
    int lineNum,		/* Line on which match was found. */
    SearchSpec *searchSpecPtr,	/* Search parameters. */
    ClientData clientData,	/* Token returned by the 'addNextLineProc',
				 * TextSearchAddNextLine. May be NULL, in
				 * which we case we must generate it (from
				 * lineNum). */
    Tcl_Obj *theLine,		/* Text from current line, only accessed for
				 * exact searches, and is allowed to be NULL
				 * for regexp searches. */
    TkSizeT matchOffset,		/* Offset of found item in utf-8 bytes for
				 * exact search, Unicode chars for regexp. */
    TkSizeT matchLength)		/* Length also in bytes/chars as per search
				 * type. */
{
    TkSizeT numChars;
    int leftToScan;
    TkTextIndex curIndex, foundIndex;
    TkTextSegment *segPtr;
    TkTextLine *linePtr;
    TkText *textPtr = (TkText *)searchSpecPtr->clientData;

    if (lineNum == searchSpecPtr->stopLine) {
	/*
	 * If the current index is on the wrong side of the stopIndex, then
	 * the item we just found is actually outside the acceptable range,
	 * and the search is over.
	 */

	if (searchSpecPtr->backwards ^
		(matchOffset + 1 >= searchSpecPtr->stopOffset1 + 1)) {
	    return 0;
	}
    }

    /*
     * Calculate the character count, which may need augmenting if there are
     * embedded windows or elidden text.
     */

    if (searchSpecPtr->exact) {
	const char *startOfLine = Tcl_GetString(theLine);

	numChars = Tcl_NumUtfChars(startOfLine + matchOffset, matchLength);
    } else {
	numChars = matchLength;
    }

    /*
     * If we're using strict limits checking, ensure that the match with its
     * full length fits inside the given range.
     */

    if (searchSpecPtr->strictLimits && lineNum == searchSpecPtr->stopLine) {
	if (searchSpecPtr->backwards ^
		((matchOffset + numChars + 1) > searchSpecPtr->stopOffset1 + 1)) {
	    return 0;
	}
    }

    /*
     * The index information returned by the regular expression parser only
     * considers textual information: it doesn't account for embedded windows,
     * elided text (when we are not searching elided text) or any other
     * non-textual info. Scan through the line's segments again to adjust both
     * matchChar and matchCount.
     *
     * We will walk through the segments of this line until we have either
     * reached the end of the match or we have reached the end of the line.
     */

    linePtr = (TkTextLine *)clientData;
    if (linePtr == NULL) {
	linePtr = TkBTreeFindLine(textPtr->sharedTextPtr->tree, textPtr,
		lineNum);
    }

    curIndex.tree = textPtr->sharedTextPtr->tree;

    /*
     * Find the starting point.
     */

    leftToScan = matchOffset;
    while (1) {
	curIndex.linePtr = linePtr;
	curIndex.byteIndex = 0;

	/*
	 * Note that we allow leftToScan to be zero because we want to skip
	 * over any preceding non-textual items.
	 */

	for (segPtr = linePtr->segPtr; leftToScan >= 0 && segPtr;
		segPtr = segPtr->nextPtr) {
	    if (segPtr->typePtr != &tkTextCharType) {
		matchOffset += segPtr->size;
	    } else if (!searchSpecPtr->searchElide
		    && TkTextIsElided(textPtr, &curIndex, NULL)) {
		if (searchSpecPtr->exact) {
		    matchOffset += segPtr->size;
		} else {
		    matchOffset += Tcl_NumUtfChars(segPtr->body.chars, -1);
		}
	    } else {
		if (searchSpecPtr->exact) {
		    leftToScan -= (int)segPtr->size;
		} else {
		    leftToScan -= Tcl_NumUtfChars(segPtr->body.chars, -1);
		}
	    }
	    curIndex.byteIndex += segPtr->size;
	}
	if (segPtr == NULL && leftToScan >= 0) {
	    /*
	     * This will only happen if we are eliding newlines.
	     */

	    linePtr = TkBTreeNextLine(textPtr, linePtr);
	    if (linePtr == NULL) {
		/*
		 * If we reach the end of the text, we have a serious problem,
		 * unless there's actually nothing left to look for.
		 */

		if (leftToScan == 0) {
		    break;
		} else {
		    Tcl_Panic("Reached end of text in a match");
		}
	    }

	    /*
	     * We've wrapped to the beginning of the next logical line, which
	     * has been merged with the previous one whose newline was elided.
	     */

	    lineNum++;
	    matchOffset = 0;
	} else {
	    break;
	}
    }

    /*
     * Calculate and store the found index in the result.
     */

    if (searchSpecPtr->exact) {
	TkTextMakeByteIndex(textPtr->sharedTextPtr->tree, textPtr, lineNum,
		matchOffset, &foundIndex);
    } else {
	TkTextMakeCharIndex(textPtr->sharedTextPtr->tree, textPtr, lineNum,
		matchOffset, &foundIndex);
    }

    if (searchSpecPtr->all) {
	if (searchSpecPtr->resPtr == NULL) {
	    searchSpecPtr->resPtr = Tcl_NewObj();
	}
	Tcl_ListObjAppendElement(NULL, searchSpecPtr->resPtr,
		TkTextNewIndexObj(textPtr, &foundIndex));
    } else {
	searchSpecPtr->resPtr = TkTextNewIndexObj(textPtr, &foundIndex);
    }

    /*
     * Find the end point. Here 'leftToScan' could be negative already as a
     * result of the above loop if the segment we reached spanned the start of
     * the string. When we add matchLength it will become non-negative.
     */

    for (leftToScan += matchLength; leftToScan > 0;
	    curIndex.byteIndex += segPtr->size, segPtr = segPtr->nextPtr) {
	if (segPtr == NULL) {
	    /*
	     * We are on the next line - this of course should only ever
	     * happen with searches which have matched across multiple lines.
	     */

	    linePtr = TkBTreeNextLine(textPtr, linePtr);
	    segPtr = linePtr->segPtr;
	    curIndex.linePtr = linePtr; curIndex.byteIndex = 0;
	}
	if (segPtr->typePtr != &tkTextCharType) {
	    /*
	     * Anything we didn't count in the search needs adding.
	     */

	    numChars += segPtr->size;
	    continue;
	} else if (!searchSpecPtr->searchElide
		&& TkTextIsElided(textPtr, &curIndex, NULL)) {
	    numChars += Tcl_NumUtfChars(segPtr->body.chars, -1);
	    continue;
	}
	if (searchSpecPtr->exact) {
	    leftToScan -= segPtr->size;
	} else {
	    leftToScan -= Tcl_NumUtfChars(segPtr->body.chars, -1);
	}
    }

    /*
     * Now store the count result, if it is wanted.
     */

    if (searchSpecPtr->varPtr != NULL) {
	Tcl_Obj *tmpPtr = Tcl_NewWideIntObj(numChars);
	if (searchSpecPtr->all) {
	    if (searchSpecPtr->countPtr == NULL) {
		searchSpecPtr->countPtr = Tcl_NewObj();
	    }
	    Tcl_ListObjAppendElement(NULL, searchSpecPtr->countPtr, tmpPtr);
	} else {
	    searchSpecPtr->countPtr = tmpPtr;
	}
    }
    return 1;
}

/*
 *----------------------------------------------------------------------
 *
 * TkTextGetTabs --
 *
 *	Parses a string description of a set of tab stops.
 *
 * Results:
 *	The return value is a pointer to a malloc'ed structure holding parsed
 *	information about the tab stops. If an error occurred then the return
 *	value is NULL and an error message is left in the interp's result.
 *
 * Side effects:
 *	Memory is allocated for the structure that is returned. It is up to
 *	the caller to free this structure when it is no longer needed.
 *
 *----------------------------------------------------------------------
 */

TkTextTabArray *
TkTextGetTabs(
    Tcl_Interp *interp,		/* Used for error reporting. */
    TkText *textPtr,		/* Information about the text widget. */
    Tcl_Obj *stringPtr)		/* Description of the tab stops. See the text
				 * manual entry for details. */
{
    int objc, i, count;
    Tcl_Obj **objv;
    TkTextTabArray *tabArrayPtr;
    TkTextTab *tabPtr;
    int ch;
    double prevStop, lastStop;
    /*
     * Map these strings to TkTextTabAlign values.
     */
    static const char *const tabOptionStrings[] = {
	"left", "right", "center", "numeric", NULL
    };

    if (Tcl_ListObjGetElements(interp, stringPtr, &objc, &objv) != TCL_OK) {
	return NULL;
    }

    /*
     * First find out how many entries we need to allocate in the tab array.
     */

    count = 0;
    for (i = 0; i < objc; i++) {
	char c = Tcl_GetString(objv[i])[0];

	if ((c != 'l') && (c != 'r') && (c != 'c') && (c != 'n')) {
	    count++;
	}
    }

    /*
     * Parse the elements of the list one at a time to fill in the array.
     */

<<<<<<< HEAD
    tabArrayPtr = (TkTextTabArray *)ckalloc(sizeof(TkTextTabArray)
	    + (count - 1) * sizeof(TkTextTab));
=======
    tabArrayPtr = (TkTextTabArray *)ckalloc(Tk_Offset(TkTextTabArray, tabs)
	    + count * sizeof(TkTextTab));
>>>>>>> 0e5885d7
    tabArrayPtr->numTabs = 0;
    prevStop = 0.0;
    lastStop = 0.0;
    for (i = 0, tabPtr = &tabArrayPtr->tabs[0]; i < objc; i++, tabPtr++) {
	int index;

	/*
	 * This will round fractional pixels above 0.5 upwards, and otherwise
	 * downwards, to find the right integer pixel position.
	 */

	if (Tk_GetPixelsFromObj(interp, textPtr->tkwin, objv[i],
		&tabPtr->location) != TCL_OK) {
	    goto error;
	}

	if (tabPtr->location <= 0) {
	    Tcl_SetObjResult(interp, Tcl_ObjPrintf(
		    "tab stop \"%s\" is not at a positive distance",
		    Tcl_GetString(objv[i])));
	    Tcl_SetErrorCode(interp, "TK", "VALUE", "TAB_STOP", NULL);
	    goto error;
	}

	prevStop = lastStop;
	if (Tk_GetDoublePixelsFromObj(interp, textPtr->tkwin, objv[i],
		&lastStop) != TCL_OK) {
	    goto error;
	}

	if (i > 0 && (tabPtr->location <= (tabPtr-1)->location)) {
	    /*
	     * This tab is actually to the left of the previous one, which is
	     * illegal.
	     */

#ifdef _TK_ALLOW_DECREASING_TABS
	    /*
	     * Force the tab to be a typical character width to the right of
	     * the previous one, and update the 'lastStop' with the changed
	     * position.
	     */

	    if (textPtr->charWidth > 0) {
		tabPtr->location = (tabPtr-1)->location + textPtr->charWidth;
	    } else {
		tabPtr->location = (tabPtr-1)->location + 8;
	    }
	    lastStop = tabPtr->location;
#else
	    Tcl_SetObjResult(interp, Tcl_ObjPrintf(
		    "tabs must be monotonically increasing, but \"%s\" is "
		    "smaller than or equal to the previous tab",
		    Tcl_GetString(objv[i])));
	    Tcl_SetErrorCode(interp, "TK", "VALUE", "TAB_STOP", NULL);
	    goto error;
#endif /* _TK_ALLOW_DECREASING_TABS */
	}

	tabArrayPtr->numTabs++;

	/*
	 * See if there is an explicit alignment in the next list element.
	 * Otherwise just use "left".
	 */

	tabPtr->alignment = LEFT;
	if ((i+1) == objc) {
	    continue;
	}

	/*
	 * There may be a more efficient way of getting this.
	 */

	TkUtfToUniChar(Tcl_GetString(objv[i+1]), &ch);
	if (!Tcl_UniCharIsAlpha(ch)) {
	    continue;
	}
	i += 1;

	if (Tcl_GetIndexFromObjStruct(interp, objv[i], tabOptionStrings,
		sizeof(char *), "tab alignment", 0, &index) != TCL_OK) {
	    goto error;
	}
	tabPtr->alignment = (TkTextTabAlign) index;
    }

    /*
     * For when we need to interpolate tab stops, store these two so we know
     * the tab stop size to very high precision. With the above checks, we can
     * guarantee that tabIncrement is strictly positive here.
     */

    tabArrayPtr->lastTab = lastStop;
    tabArrayPtr->tabIncrement = lastStop - prevStop;

    return tabArrayPtr;

  error:
    ckfree(tabArrayPtr);
    return NULL;
}

/*
 *----------------------------------------------------------------------
 *
 * TextDumpCmd --
 *
 *	Return information about the text, tags, marks, and embedded windows
 *	and images in a text widget. See the man page for the description of
 *	the text dump operation for all the details.
 *
 * Results:
 *	A standard Tcl result.
 *
 * Side effects:
 *	Memory is allocated for the result, if needed (standard Tcl result
 *	side effects).
 *
 *----------------------------------------------------------------------
 */

static int
TextDumpCmd(
    TkText *textPtr,	/* Information about text widget. */
    Tcl_Interp *interp,		/* Current interpreter. */
    int objc,			/* Number of arguments. */
    Tcl_Obj *const objv[])	/* Argument objects. Someone else has already
				 * parsed this command enough to know that
				 * objv[1] is "dump". */
{
    TkTextIndex index1, index2;
    int arg;
    int lineno;			/* Current line number. */
    int what = 0;		/* bitfield to select segment types. */
    int atEnd;			/* True if dumping up to logical end. */
    TkTextLine *linePtr;
    Tcl_Obj *command = NULL;	/* Script callback to apply to segments. */
#define TK_DUMP_TEXT	0x1
#define TK_DUMP_MARK	0x2
#define TK_DUMP_TAG	0x4
#define TK_DUMP_WIN	0x8
#define TK_DUMP_IMG	0x10
#define TK_DUMP_ALL	(TK_DUMP_TEXT|TK_DUMP_MARK|TK_DUMP_TAG| \
	TK_DUMP_WIN|TK_DUMP_IMG)
    static const char *const optStrings[] = {
	"-all", "-command", "-image", "-mark", "-tag", "-text", "-window",
	NULL
    };
    enum opts {
	DUMP_ALL, DUMP_CMD, DUMP_IMG, DUMP_MARK, DUMP_TAG, DUMP_TXT, DUMP_WIN
    };

    for (arg=2 ; arg < objc ; arg++) {
	int index;
	if (Tcl_GetString(objv[arg])[0] != '-') {
	    break;
	}
	if (Tcl_GetIndexFromObjStruct(interp, objv[arg], optStrings,
		sizeof(char *), "option", 0, &index) != TCL_OK) {
	    return TCL_ERROR;
	}
	switch ((enum opts) index) {
	case DUMP_ALL:
	    what = TK_DUMP_ALL;
	    break;
	case DUMP_TXT:
	    what |= TK_DUMP_TEXT;
	    break;
	case DUMP_TAG:
	    what |= TK_DUMP_TAG;
	    break;
	case DUMP_MARK:
	    what |= TK_DUMP_MARK;
	    break;
	case DUMP_IMG:
	    what |= TK_DUMP_IMG;
	    break;
	case DUMP_WIN:
	    what |= TK_DUMP_WIN;
	    break;
	case DUMP_CMD:
	    arg++;
	    if (arg >= objc) {
		goto wrongArgs;
	    }
	    command = objv[arg];
	    break;
	default:
	    Tcl_Panic("unexpected switch fallthrough");
	}
    }
    if (arg >= objc || arg+2 < objc) {
    wrongArgs:
	Tcl_SetObjResult(interp, Tcl_ObjPrintf(
		"Usage: %s dump ?-all -image -text -mark -tag -window? "
		"?-command script? index ?index2?", Tcl_GetString(objv[0])));
	Tcl_SetErrorCode(interp, "TCL", "WRONGARGS", NULL);
	return TCL_ERROR;
    }
    if (what == 0) {
	what = TK_DUMP_ALL;
    }
    if (TkTextGetObjIndex(interp, textPtr, objv[arg], &index1) != TCL_OK) {
	return TCL_ERROR;
    }
    arg++;
    atEnd = 0;
    if (objc == arg) {
	TkTextIndexForwChars(NULL, &index1, 1, &index2, COUNT_INDICES);
    } else {
<<<<<<< HEAD
	TkSizeT length;
=======
	int length;
>>>>>>> 0e5885d7
	const char *str;

	if (TkTextGetObjIndex(interp, textPtr, objv[arg], &index2) != TCL_OK) {
	    return TCL_ERROR;
	}
<<<<<<< HEAD
	str = TkGetStringFromObj(objv[arg], &length);
=======
	str = Tcl_GetStringFromObj(objv[arg], &length);
>>>>>>> 0e5885d7
	if (strncmp(str, "end", length) == 0) {
	    atEnd = 1;
	}
    }
    if (TkTextIndexCmp(&index1, &index2) >= 0) {
	return TCL_OK;
    }
    lineno = TkBTreeLinesTo(textPtr, index1.linePtr);
    if (index1.linePtr == index2.linePtr) {
	DumpLine(interp, textPtr, what, index1.linePtr,
		index1.byteIndex, index2.byteIndex, lineno, command);
    } else {
	int textChanged;
	int lineend = TkBTreeLinesTo(textPtr, index2.linePtr);
	int endByteIndex = index2.byteIndex;

	textChanged = DumpLine(interp, textPtr, what, index1.linePtr,
		index1.byteIndex, 32000000, lineno, command);
	if (textChanged) {
	    if (textPtr->flags & DESTROYED) {
		return TCL_OK;
	    }
	    linePtr = TkBTreeFindLine(textPtr->sharedTextPtr->tree,
		    textPtr, lineno);
	    textChanged = 0;
	} else {
	    linePtr = index1.linePtr;
	}
	while ((linePtr = TkBTreeNextLine(textPtr, linePtr)) != NULL) {
	    lineno++;
	    if (lineno == lineend) {
		break;
	    }
	    textChanged = DumpLine(interp, textPtr, what, linePtr, 0,
		    32000000, lineno, command);
	    if (textChanged) {
		if (textPtr->flags & DESTROYED) {
		    return TCL_OK;
		}
		linePtr = TkBTreeFindLine(textPtr->sharedTextPtr->tree,
			textPtr, lineno);
		textChanged = 0;
	    }
	}
	if (linePtr != NULL) {
	    DumpLine(interp, textPtr, what, linePtr, 0, endByteIndex, lineno,
		    command);
	    if (textPtr->flags & DESTROYED) {
		return TCL_OK;
	    }
	}
    }

    /*
     * Special case to get the leftovers hiding at the end mark.
     */

    if (atEnd) {
	if (textPtr->flags & DESTROYED) {
	    return TCL_OK;
	}

	/*
	 * Re-get the end index, in case it has changed.
	 */

	if (TkTextGetObjIndex(interp, textPtr, objv[arg], &index2) != TCL_OK) {
	    return TCL_ERROR;
	}
	DumpLine(interp, textPtr, what & ~TK_DUMP_TEXT, index2.linePtr,
		0, 1, lineno, command);
    }
    return TCL_OK;
}

/*
 *----------------------------------------------------------------------
 *
 * DumpLine
 *
 *	Return information about a given text line from character position
 *	"start" up to, but not including, "end".
 *
 * Results:
 *	Returns 1 if the command callback made any changes to the text widget
 *	which will have invalidated internal structures such as TkTextSegment,
 *	TkTextIndex, pointers. Our caller can then take action to recompute
 *	such entities. Returns 0 otherwise.
 *
 * Side effects:
 *	None, but see DumpSegment which can have arbitrary side-effects
 *
 *----------------------------------------------------------------------
 */

static int
DumpLine(
    Tcl_Interp *interp,
    TkText *textPtr,
    int what,			/* Bit flags to select segment types. */
    TkTextLine *linePtr,	/* The current line. */
    int startByte, int endByte,	/* Byte range to dump. */
    int lineno,			/* Line number for indices dump. */
    Tcl_Obj *command)		/* Script to apply to the segment. */
{
    TkTextSegment *segPtr;
    TkTextIndex index;
    int offset = 0, textChanged = 0;

    /*
     * Must loop through line looking at its segments.
     * character
     * toggleOn, toggleOff
     * mark
     * image
     * window
     */

    segPtr = linePtr->segPtr;
    while ((offset < endByte) && (segPtr != NULL)) {
	int lineChanged = 0;
	int currentSize = segPtr->size;

	if ((what & TK_DUMP_TEXT) && (segPtr->typePtr == &tkTextCharType) &&
		(offset + currentSize > startByte)) {
	    int last = currentSize;	/* Index of last char in seg. */
	    int first = 0;		/* Index of first char in seg. */

	    if (offset + currentSize > endByte) {
		last = endByte - offset;
	    }
	    if (startByte > offset) {
		first = startByte - offset;
	    }
	    if (last != currentSize) {
		/*
		 * To avoid modifying the string in place we copy over just
		 * the segment that we want. Since DumpSegment can modify the
		 * text, we could not confidently revert the modification
		 * here.
		 */

		int length = last - first;
		char *range = (char *)ckalloc(length + 1);

		memcpy(range, segPtr->body.chars + first, length);
		range[length] = '\0';

		TkTextMakeByteIndex(textPtr->sharedTextPtr->tree, textPtr,
			lineno, offset + first, &index);
		lineChanged = DumpSegment(textPtr, interp, "text", range,
			command, &index, what);
		ckfree(range);
	    } else {
		TkTextMakeByteIndex(textPtr->sharedTextPtr->tree, textPtr,
			lineno, offset + first, &index);
		lineChanged = DumpSegment(textPtr, interp, "text",
			segPtr->body.chars + first, command, &index, what);
	    }
	} else if ((offset >= startByte)) {
	    if ((what & TK_DUMP_MARK)
		    && (segPtr->typePtr == &tkTextLeftMarkType
		    || segPtr->typePtr == &tkTextRightMarkType)) {
		const char *name;
		TkTextMark *markPtr = &segPtr->body.mark;

		if (segPtr == textPtr->insertMarkPtr) {
		    name = "insert";
		} else if (segPtr == textPtr->currentMarkPtr) {
		    name = "current";
		} else if (markPtr->hPtr == NULL) {
		    name = NULL;
		    lineChanged = 0;
		} else {
		    name = (const char *)Tcl_GetHashKey(&textPtr->sharedTextPtr->markTable,
			    markPtr->hPtr);
		}
		if (name != NULL) {
		    TkTextMakeByteIndex(textPtr->sharedTextPtr->tree, textPtr,
			    lineno, offset, &index);
		    lineChanged = DumpSegment(textPtr, interp, "mark", name,
			    command, &index, what);
		}
	    } else if ((what & TK_DUMP_TAG) &&
		    (segPtr->typePtr == &tkTextToggleOnType)) {
		TkTextMakeByteIndex(textPtr->sharedTextPtr->tree, textPtr,
			lineno, offset, &index);
		lineChanged = DumpSegment(textPtr, interp, "tagon",
			segPtr->body.toggle.tagPtr->name, command, &index,
			what);
	    } else if ((what & TK_DUMP_TAG) &&
		    (segPtr->typePtr == &tkTextToggleOffType)) {
		TkTextMakeByteIndex(textPtr->sharedTextPtr->tree, textPtr,
			lineno, offset, &index);
		lineChanged = DumpSegment(textPtr, interp, "tagoff",
			segPtr->body.toggle.tagPtr->name, command, &index,
			what);
	    } else if ((what & TK_DUMP_IMG) &&
		    (segPtr->typePtr == &tkTextEmbImageType)) {
		TkTextEmbImage *eiPtr = &segPtr->body.ei;
		const char *name = (eiPtr->name == NULL) ? "" : eiPtr->name;

		TkTextMakeByteIndex(textPtr->sharedTextPtr->tree, textPtr,
			lineno, offset, &index);
		lineChanged = DumpSegment(textPtr, interp, "image", name,
			command, &index, what);
	    } else if ((what & TK_DUMP_WIN) &&
		    (segPtr->typePtr == &tkTextEmbWindowType)) {
		TkTextEmbWindow *ewPtr = &segPtr->body.ew;
		const char *pathname;

		if (ewPtr->tkwin == NULL) {
		    pathname = "";
		} else {
		    pathname = Tk_PathName(ewPtr->tkwin);
		}
		TkTextMakeByteIndex(textPtr->sharedTextPtr->tree, textPtr,
			lineno, offset, &index);
		lineChanged = DumpSegment(textPtr, interp, "window", pathname,
			command, &index, what);
	    }
	}

	offset += currentSize;
	if (lineChanged) {
	    TkTextSegment *newSegPtr;
	    int newOffset = 0;

	    textChanged = 1;

	    /*
	     * Our indices are no longer valid.
	     */

	    if (textPtr->flags & DESTROYED) {
		return textChanged;
	    }
	    linePtr = TkBTreeFindLine(textPtr->sharedTextPtr->tree,
		    textPtr, lineno);
	    newSegPtr = linePtr->segPtr;
	    if (segPtr != newSegPtr) {
		while ((newOffset < endByte) && (newOffset < offset)
			&& (newSegPtr != NULL)) {
		    newOffset += currentSize;
		    newSegPtr = newSegPtr->nextPtr;
		    if (segPtr == newSegPtr) {
			break;
		    }
		}
		if (segPtr != newSegPtr && newOffset == offset
			&& currentSize == 0) {
		    TkTextSegment *searchPtr = newSegPtr;

		    while (searchPtr != NULL && searchPtr->size == 0) {
			if (searchPtr == segPtr) {
			    newSegPtr = searchPtr;
			    break;
			}
			searchPtr = searchPtr->nextPtr;
		    }
		}
		segPtr = newSegPtr;
	    }
	}
	if (segPtr != NULL) {
	    segPtr = segPtr->nextPtr;
	}
    }
    return textChanged;
}

/*
 *----------------------------------------------------------------------
 *
 * DumpSegment
 *
 *	Either append information about the current segment to the result, or
 *	make a script callback with that information as arguments.
 *
 * Results:
 *	Returns 1 if the command callback made any changes to the text widget
 *	which will have invalidated internal structures such as TkTextSegment,
 *	TkTextIndex, pointers. Our caller can then take action to recompute
 *	such entities. Returns 0 otherwise.
 *
 * Side effects:
 *	Either evals the callback or appends elements to the result string.
 *	The callback can have arbitrary side-effects.
 *
 *----------------------------------------------------------------------
 */

static int
DumpSegment(
    TkText *textPtr,
    Tcl_Interp *interp,
    const char *key,		/* Segment type key. */
    const char *value,		/* Segment value. */
    Tcl_Obj *command,		/* Script callback. */
    const TkTextIndex *index,	/* index with line/byte position info. */
    TCL_UNUSED(int))		/* Look for TK_DUMP_INDEX bit. */
{
    char buffer[TK_POS_CHARS];
    Tcl_Obj *values[3], *tuple;
    (void)what;

    TkTextPrintIndex(textPtr, index, buffer);
    values[0] = Tcl_NewStringObj(key, -1);
    values[1] = Tcl_NewStringObj(value, -1);
    values[2] = Tcl_NewStringObj(buffer, -1);
    tuple = Tcl_NewListObj(3, values);
    if (command == NULL) {
	Tcl_ListObjAppendList(NULL, Tcl_GetObjResult(interp), tuple);
	Tcl_DecrRefCount(tuple);
	return 0;
    } else {
	TkSizeT oldStateEpoch = TkBTreeEpoch(textPtr->sharedTextPtr->tree);
	Tcl_DString buf;
	int code;

	Tcl_DStringInit(&buf);
	Tcl_DStringAppend(&buf, Tcl_GetString(command), -1);
	Tcl_DStringAppend(&buf, " ", -1);
	Tcl_DStringAppend(&buf, Tcl_GetString(tuple), -1);
	code = Tcl_EvalEx(interp, Tcl_DStringValue(&buf), -1, TCL_EVAL_GLOBAL);
	Tcl_DStringFree(&buf);
	if (code != TCL_OK) {
	    Tcl_AddErrorInfo(interp,
		    "\n    (segment dumping command executed by text)");
	    Tcl_BackgroundException(interp, code);
	}
	Tcl_DecrRefCount(tuple);
	return ((textPtr->flags & DESTROYED) ||
		TkBTreeEpoch(textPtr->sharedTextPtr->tree) != oldStateEpoch);
    }
}

/*
 *----------------------------------------------------------------------
 *
 * TextEditUndo --
 *
 *	Undo the last change.
 *
 * Results:
 *	None.
 *
 * Side effects:
 *	Apart from manipulating the undo and redo stacks, the state of the
 *	rest of the widget may also change (due to whatever is being undone).
 *
 *----------------------------------------------------------------------
 */

static int
TextEditUndo(
    TkText *textPtr)		/* Overall information about text widget. */
{
    int status;
    Tcl_Obj *cmdObj;
    int code;

    if (!textPtr->sharedTextPtr->undo) {
	return TCL_OK;
    }

    /*
     * Turn off the undo feature while we revert a compound action, setting
     * the dirty handling mode to undo for the duration (unless it is
     * 'fixed').
     */

    textPtr->sharedTextPtr->undo = 0;
    if (textPtr->sharedTextPtr->dirtyMode != TK_TEXT_DIRTY_FIXED) {
	textPtr->sharedTextPtr->dirtyMode = TK_TEXT_DIRTY_UNDO;
    }

    status = TkUndoRevert(textPtr->sharedTextPtr->undoStack);

    if (textPtr->sharedTextPtr->dirtyMode != TK_TEXT_DIRTY_FIXED) {
	textPtr->sharedTextPtr->dirtyMode = TK_TEXT_DIRTY_NORMAL;
    }
    textPtr->sharedTextPtr->undo = 1;

    /*
     * Convert undo/redo temporary marks set by TkUndoRevert() into
     * indices left in the interp result.
     */

    cmdObj = Tcl_ObjPrintf("::tk::TextUndoRedoProcessMarks %s",
            Tk_PathName(textPtr->tkwin));
    Tcl_IncrRefCount(cmdObj);
    code = Tcl_EvalObjEx(textPtr->interp, cmdObj, TCL_EVAL_GLOBAL);
    if (code != TCL_OK) {
        Tcl_AddErrorInfo(textPtr->interp,
                "\n    (on undoing)");
        Tcl_BackgroundException(textPtr->interp, code);
    }
    Tcl_DecrRefCount(cmdObj);

    return status;
}

/*
 *----------------------------------------------------------------------
 *
 * TextEditRedo --
 *
 *	Redo the last undone change.
 *
 * Results:
 *	None.
 *
 * Side effects:
 *	Apart from manipulating the undo and redo stacks, the state of the
 *	rest of the widget may also change (due to whatever is being redone).
 *
 *----------------------------------------------------------------------
 */

static int
TextEditRedo(
    TkText *textPtr)		/* Overall information about text widget. */
{
    int status;
    Tcl_Obj *cmdObj;
    int code;

    if (!textPtr->sharedTextPtr->undo) {
	return TCL_OK;
    }

    /*
     * Turn off the undo feature temporarily while we revert a previously
     * undone compound action, setting the dirty handling mode to redo for the
     * duration (unless it is 'fixed').
     */

    textPtr->sharedTextPtr->undo = 0;
    if (textPtr->sharedTextPtr->dirtyMode != TK_TEXT_DIRTY_FIXED) {
	textPtr->sharedTextPtr->dirtyMode = TK_TEXT_DIRTY_REDO;
    }

    status = TkUndoApply(textPtr->sharedTextPtr->undoStack);

    if (textPtr->sharedTextPtr->dirtyMode != TK_TEXT_DIRTY_FIXED) {
	textPtr->sharedTextPtr->dirtyMode = TK_TEXT_DIRTY_NORMAL;
    }
    textPtr->sharedTextPtr->undo = 1;

    /*
     * Convert undo/redo temporary marks set by TkUndoApply() into
     * indices left in the interp result.
     */

    cmdObj = Tcl_ObjPrintf("::tk::TextUndoRedoProcessMarks %s",
            Tk_PathName(textPtr->tkwin));
    Tcl_IncrRefCount(cmdObj);
    code = Tcl_EvalObjEx(textPtr->interp, cmdObj, TCL_EVAL_GLOBAL);
    if (code != TCL_OK) {
        Tcl_AddErrorInfo(textPtr->interp,
                "\n    (on undoing)");
        Tcl_BackgroundException(textPtr->interp, code);
    }
    Tcl_DecrRefCount(cmdObj);

    return status;
}

/*
 *----------------------------------------------------------------------
 *
 * TextEditCmd --
 *
 *	Handle the subcommands to "$text edit ...". See documentation for
 *	details.
 *
 * Results:
 *	None
 *
 * Side effects:
 *	None.
 *
 *----------------------------------------------------------------------
 */

static int
TextEditCmd(
    TkText *textPtr,		/* Information about text widget. */
    Tcl_Interp *interp,		/* Current interpreter. */
    int objc,			/* Number of arguments. */
    Tcl_Obj *const objv[])	/* Argument objects. */
{
    int index, setModified, oldModified;
    int canRedo = 0;
    int canUndo = 0;

    static const char *const editOptionStrings[] = {
	"canundo", "canredo", "modified", "redo", "reset", "separator",
	"undo", NULL
    };
    enum editOptions {
	EDIT_CANUNDO, EDIT_CANREDO, EDIT_MODIFIED, EDIT_REDO, EDIT_RESET,
	EDIT_SEPARATOR, EDIT_UNDO
    };

    if (objc < 3) {
	Tcl_WrongNumArgs(interp, 2, objv, "option ?arg ...?");
	return TCL_ERROR;
    }

    if (Tcl_GetIndexFromObjStruct(interp, objv[2], editOptionStrings,
	    sizeof(char *), "edit option", 0, &index) != TCL_OK) {
	return TCL_ERROR;
    }

    switch ((enum editOptions) index) {
    case EDIT_CANREDO:
	if (objc != 3) {
	    Tcl_WrongNumArgs(interp, 3, objv, NULL);
	     return TCL_ERROR;
	}
	if (textPtr->sharedTextPtr->undo) {
	    canRedo = TkUndoCanRedo(textPtr->sharedTextPtr->undoStack);
	}
	Tcl_SetObjResult(interp, Tcl_NewBooleanObj(canRedo));
	break;
    case EDIT_CANUNDO:
	if (objc != 3) {
	    Tcl_WrongNumArgs(interp, 3, objv, NULL);
	     return TCL_ERROR;
	}
	if (textPtr->sharedTextPtr->undo) {
	    canUndo = TkUndoCanUndo(textPtr->sharedTextPtr->undoStack);
	}
	Tcl_SetObjResult(interp, Tcl_NewBooleanObj(canUndo));
	break;
    case EDIT_MODIFIED:
	if (objc == 3) {
	    Tcl_SetObjResult(interp,
		    Tcl_NewBooleanObj(textPtr->sharedTextPtr->isDirty));
	    return TCL_OK;
	} else if (objc != 4) {
	    Tcl_WrongNumArgs(interp, 3, objv, "?boolean?");
	    return TCL_ERROR;
	} else if (Tcl_GetBooleanFromObj(interp, objv[3],
		&setModified) != TCL_OK) {
	    return TCL_ERROR;
	}

	/*
	 * Set or reset the dirty info, and trigger a Modified event.
	 */

	setModified = setModified ? 1 : 0;

	oldModified = textPtr->sharedTextPtr->isDirty;
	textPtr->sharedTextPtr->isDirty = setModified;
	if (setModified) {
	    textPtr->sharedTextPtr->dirtyMode = TK_TEXT_DIRTY_FIXED;
	} else {
	    textPtr->sharedTextPtr->dirtyMode = TK_TEXT_DIRTY_NORMAL;
	}

	/*
	 * Only issue the <<Modified>> event if the flag actually changed.
	 * However, degree of modified-ness doesn't matter. [Bug 1799782]
	 */

	if ((!oldModified) != (!setModified)) {
	    GenerateModifiedEvent(textPtr);
	}
	break;
    case EDIT_REDO:
	if (objc != 3) {
	    Tcl_WrongNumArgs(interp, 3, objv, NULL);
	    return TCL_ERROR;
	}
	canUndo = TkUndoCanUndo(textPtr->sharedTextPtr->undoStack);
	if (TextEditRedo(textPtr)) {
	    Tcl_SetObjResult(interp, Tcl_NewStringObj("nothing to redo", -1));
	    Tcl_SetErrorCode(interp, "TK", "TEXT", "NO_REDO", NULL);
	    return TCL_ERROR;
	}
	canRedo = TkUndoCanRedo(textPtr->sharedTextPtr->undoStack);
	if (!canUndo || !canRedo) {
	    GenerateUndoStackEvent(textPtr);
	}
	break;
    case EDIT_RESET:
	if (objc != 3) {
	    Tcl_WrongNumArgs(interp, 3, objv, NULL);
	    return TCL_ERROR;
	}
	canUndo = TkUndoCanUndo(textPtr->sharedTextPtr->undoStack);
	canRedo = TkUndoCanRedo(textPtr->sharedTextPtr->undoStack);
	TkUndoClearStacks(textPtr->sharedTextPtr->undoStack);
	if (canUndo || canRedo) {
	    GenerateUndoStackEvent(textPtr);
	}
	break;
    case EDIT_SEPARATOR:
	if (objc != 3) {
	    Tcl_WrongNumArgs(interp, 3, objv, NULL);
	    return TCL_ERROR;
	}
	TkUndoInsertUndoSeparator(textPtr->sharedTextPtr->undoStack);
	break;
    case EDIT_UNDO:
	if (objc != 3) {
	    Tcl_WrongNumArgs(interp, 3, objv, NULL);
	    return TCL_ERROR;
	}
	canRedo = TkUndoCanRedo(textPtr->sharedTextPtr->undoStack);
	if (TextEditUndo(textPtr)) {
	    Tcl_SetObjResult(interp, Tcl_NewStringObj("nothing to undo", -1));
	    Tcl_SetErrorCode(interp, "TK", "TEXT", "NO_UNDO", NULL);
	    return TCL_ERROR;
	}
	canUndo = TkUndoCanUndo(textPtr->sharedTextPtr->undoStack);
	if (!canRedo || !canUndo) {
	    GenerateUndoStackEvent(textPtr);
	}
	break;
    }
    return TCL_OK;
}

/*
 *----------------------------------------------------------------------
 *
 * TextGetText --
 *
 *	Returns the text from indexPtr1 to indexPtr2, placing that text in a
 *	string object which is returned with a refCount of zero.
 *
 *	Since the amount of text may potentially be several megabytes (e.g.
 *	in text editors built on the text widget), efficiency is very
 *	important. We may want to investigate the efficiency of the
 *	Tcl_AppendToObj more carefully (e.g. if we know we are going to be
 *	appending several thousand lines, we could attempt to pre-allocate a
 *	larger space).
 *
 * Results:
 *	Tcl_Obj of string type containing the specified text. If the
 *	visibleOnly flag is set to 1, then only those characters which are not
 *	elided will be returned. Otherwise (flag is 0) all characters in the
 *	given range are returned.
 *
 * Side effects:
 *	Memory will be allocated for the new object. Remember to free it if it
 *	isn't going to be stored appropriately.
 *
 *----------------------------------------------------------------------
 */

static Tcl_Obj *
TextGetText(
    const TkText *textPtr,	/* Information about text widget. */
    const TkTextIndex *indexPtr1,
				/* Get text from this index... */
    const TkTextIndex *indexPtr2,
				/* ...to this index. */
    int visibleOnly)		/* If non-zero, then only return non-elided
				 * characters. */
{
    TkTextIndex tmpIndex;
    Tcl_Obj *resultPtr = Tcl_NewObj();

    TkTextMakeByteIndex(indexPtr1->tree, textPtr,
	    TkBTreeLinesTo(textPtr, indexPtr1->linePtr),
	    indexPtr1->byteIndex, &tmpIndex);

    if (TkTextIndexCmp(indexPtr1, indexPtr2) < 0) {
	while (1) {
	    TkSizeT offset;
	    TkTextSegment *segPtr = TkTextIndexToSeg(&tmpIndex, &offset);
	    int last = segPtr->size, last2;

	    if (tmpIndex.linePtr == indexPtr2->linePtr) {
		/*
		 * The last line that was requested must be handled carefully,
		 * because we may need to break out of this loop in the middle
		 * of the line.
		 */

		if (indexPtr2->byteIndex == tmpIndex.byteIndex) {
		    break;
		}
		last2 = indexPtr2->byteIndex - tmpIndex.byteIndex + offset;
		if (last2 < last) {
		    last = last2;
		}
	    }
	    if (segPtr->typePtr == &tkTextCharType &&
		    !(visibleOnly && TkTextIsElided(textPtr,&tmpIndex,NULL))){
		Tcl_AppendToObj(resultPtr, segPtr->body.chars + offset,
			last - offset);
	    }
	    TkTextIndexForwBytes(textPtr, &tmpIndex, last-offset, &tmpIndex);
	}
    }
    return resultPtr;
}

/*
 *----------------------------------------------------------------------
 *
 * GenerateModifiedEvent --
 *
 *	Send an event that the text was modified. This is equivalent to:
 *	   event generate $textWidget <<Modified>>
 *	for all peers of $textWidget.
 *
 * Results:
 *	None
 *
 * Side effects:
 *	May force the text window into existence.
 *
 *----------------------------------------------------------------------
 */

static void
GenerateModifiedEvent(
    TkText *textPtr)	/* Information about text widget. */
{
    for (textPtr = textPtr->sharedTextPtr->peers; textPtr != NULL;
	    textPtr = textPtr->next) {
	Tk_MakeWindowExist(textPtr->tkwin);
	Tk_SendVirtualEvent(textPtr->tkwin, "Modified", NULL);
    }
}

/*
 *----------------------------------------------------------------------
 *
 * GenerateUndoStackEvent --
 *
 *	Send an event that the undo or redo stack became empty or unempty.
 *	This is equivalent to:
 *	   event generate $textWidget <<UndoStack>>
 *	for all peers of $textWidget.
 *
 * Results:
 *	None
 *
 * Side effects:
 *	May force the text window (and all peers) into existence.
 *
 *----------------------------------------------------------------------
 */

static void
GenerateUndoStackEvent(
    TkText *textPtr)	/* Information about text widget. */
{
    for (textPtr = textPtr->sharedTextPtr->peers; textPtr != NULL;
	    textPtr = textPtr->next) {
	Tk_MakeWindowExist(textPtr->tkwin);
	Tk_SendVirtualEvent(textPtr->tkwin, "UndoStack", NULL);
    }
}

/*
 *----------------------------------------------------------------------
 *
 * UpdateDirtyFlag --
 *
 *	Updates the dirtyness of the text widget
 *
 * Results:
 *	None
 *
 * Side effects:
 *	None.
 *
 *----------------------------------------------------------------------
 */

static void
UpdateDirtyFlag(
    TkSharedText *sharedTextPtr)/* Information about text widget. */
{
    int oldDirtyFlag;

    /*
     * If we've been forced to be dirty, we stay dirty (until explicitly
     * reset, of course).
     */

    if (sharedTextPtr->dirtyMode == TK_TEXT_DIRTY_FIXED) {
	return;
    }

    if (sharedTextPtr->isDirty < 0
	    && sharedTextPtr->dirtyMode == TK_TEXT_DIRTY_NORMAL) {
	/*
	 * If dirty flag is negative, only redo operations can make it zero
	 * again. If we do a normal operation, it can never become zero any
	 * more (other than by explicit reset).
	 */

	sharedTextPtr->dirtyMode = TK_TEXT_DIRTY_FIXED;
	return;
    }

    oldDirtyFlag = sharedTextPtr->isDirty;
    if (sharedTextPtr->dirtyMode == TK_TEXT_DIRTY_UNDO) {
	sharedTextPtr->isDirty--;
    } else {
	sharedTextPtr->isDirty++;
    }

    if (sharedTextPtr->isDirty == 0 || oldDirtyFlag == 0) {
	GenerateModifiedEvent(sharedTextPtr->peers);
    }
}

/*
 *----------------------------------------------------------------------
 *
 * TkTextRunAfterSyncCmd --
 *
 *	This function is called by the event loop and executes the command
 *      scheduled by [.text sync -command $cmd].
 *
 * Results:
 *	None.
 *
 * Side effects:
 *	Anything may happen, depending on $cmd contents.
 *
 *----------------------------------------------------------------------
 */

void
TkTextRunAfterSyncCmd(
    ClientData clientData)		/* Information about text widget. */
{
    TkText *textPtr = (TkText *)clientData;
    int code;

    if ((textPtr->tkwin == NULL) || (textPtr->flags & DESTROYED)) {
	/*
	* The widget has been deleted. Don't do anything.
	*/

	if (textPtr->refCount-- <= 1) {
	    ckfree((char *) textPtr);
	}
	return;
    }

    Tcl_Preserve((ClientData) textPtr->interp);
    code = Tcl_EvalObjEx(textPtr->interp, textPtr->afterSyncCmd, TCL_EVAL_GLOBAL);
    if (code == TCL_ERROR) {
	Tcl_AddErrorInfo(textPtr->interp, "\n    (text sync)");
	Tcl_BackgroundException(textPtr->interp, TCL_ERROR);
    }
    Tcl_Release((ClientData) textPtr->interp);
    Tcl_DecrRefCount(textPtr->afterSyncCmd);
    textPtr->afterSyncCmd = NULL;
}

/*
 *----------------------------------------------------------------------
 *
 * SearchPerform --
 *
 *	Overall control of search process. Is given a pattern, a starting
 *	index and an ending index, and attempts to perform a search. This
 *	function is actually completely independent of Tk, and could in the
 *	future be split off.
 *
 * Results:
 *	Standard Tcl result code. In particular, if fromPtr or toPtr are not
 *	considered valid by the 'lineIndexProc', an error will be thrown and
 *	no search performed.
 *
 * Side effects:
 *	See 'SearchCore'.
 *
 *----------------------------------------------------------------------
 */

static int
SearchPerform(
    Tcl_Interp *interp,		/* For error messages. */
    SearchSpec *searchSpecPtr,	/* Search parameters. */
    Tcl_Obj *patObj,		/* Contains an exact string or a regexp
				 * pattern. Must have a refCount > 0. */
    Tcl_Obj *fromPtr,		/* Contains information describing the first
				 * index. */
    Tcl_Obj *toPtr)		/* NULL or information describing the last
				 * index. */
{
    /*
     * Find the starting line and starting offset (measured in Unicode chars
     * for regexp search, utf-8 bytes for exact search).
     */

    if (searchSpecPtr->lineIndexProc(interp, fromPtr, searchSpecPtr,
	    &searchSpecPtr->startLine,
	    &searchSpecPtr->startOffset1) != TCL_OK) {
	return TCL_ERROR;
    }

    /*
     * Find the optional end location, similarly.
     */

    if (toPtr != NULL) {
	const TkTextIndex *indexToPtr, *indexFromPtr;
	TkText *textPtr = (TkText *)searchSpecPtr->clientData;

	indexToPtr = TkTextGetIndexFromObj(interp, textPtr, toPtr);
	if (indexToPtr == NULL) {
	    return TCL_ERROR;
	}
	indexFromPtr = TkTextGetIndexFromObj(interp, textPtr, fromPtr);

	/*
	 * Check for any empty search range here. It might be better in the
	 * future to embed that in SearchCore (whose default behaviour is to
	 * wrap when given a negative search range).
	 */

	if (TkTextIndexCmp(indexFromPtr, indexToPtr) ==
		(searchSpecPtr->backwards ? -1 : 1)) {
	    return TCL_OK;
	}

	if (searchSpecPtr->lineIndexProc(interp, toPtr, searchSpecPtr,
		&searchSpecPtr->stopLine,
		&searchSpecPtr->stopOffset1) != TCL_OK) {
	    return TCL_ERROR;
	}
    } else {
	searchSpecPtr->stopLine = -1;
    }

    /*
     * Scan through all of the lines of the text circularly, starting at the
     * given index. 'patObj' is the pattern which may be an exact string or a
     * regexp pattern depending on the flags in searchSpecPtr.
     */

    return SearchCore(interp, searchSpecPtr, patObj);
}

/*
 *----------------------------------------------------------------------
 *
 * SearchCore --
 *
 *	The core of the search function. This function is actually completely
 *	independent of Tk, and could in the future be split off.
 *
 *	The function assumes regexp-based searches operate on Unicode strings,
 *	and exact searches on utf-8 strings. Therefore the 'foundMatchProc'
 *	and 'addLineProc' need to be aware of this distinction.
 *
 * Results:
 *	Standard Tcl result code.
 *
 * Side effects:
 *	Only those of the 'searchSpecPtr->foundMatchProc' which is called
 *	whenever a match is found.
 *
 *	Note that the way matching across multiple lines is implemented, we
 *	start afresh with each line we have available, even though we may
 *	already have examined the contents of that line (and further ones) if
 *	we were attempting a multi-line match using the previous line. This
 *	means there may be ways to speed this up a lot by not throwing away
 *	all the multi-line information one has accumulated. Profiling should
 *	be done to see where the bottlenecks lie before attempting this,
 *	however. We would also need to be very careful such optimisation keep
 *	within the specified search bounds.
 *
 *----------------------------------------------------------------------
 */

static int
SearchCore(
    Tcl_Interp *interp,		/* For error messages. */
    SearchSpec *searchSpecPtr,	/* Search parameters. */
    Tcl_Obj *patObj)		/* Contains an exact string or a regexp
				 * pattern. Must have a refCount > 0. */
{
    /*
     * For exact searches these are utf-8 char* offsets, for regexp searches
     * they are Unicode char offsets.
     */

    int firstOffset, lastOffset;
<<<<<<< HEAD
    TkSizeT matchOffset,  matchLength;
=======
    int matchOffset, matchLength;
>>>>>>> 0e5885d7
    int passes;
    int lineNum = searchSpecPtr->startLine;
    int code = TCL_OK;
    Tcl_Obj *theLine;
    int alreadySearchOffset = -1;

    const char *pattern = NULL;	/* For exact searches only. */
    int firstNewLine = -1; 	/* For exact searches only. */
    Tcl_RegExp regexp = NULL;	/* For regexp searches only. */

    /*
     * These items are for backward regexp searches only. They are for two
     * purposes: to allow us to report backwards matches in the correct order,
     * even though the implementation uses repeated forward searches; and to
     * provide for overlap checking between backwards matches on different
     * text lines.
     */

#define LOTS_OF_MATCHES 20
    int matchNum = LOTS_OF_MATCHES;
    TkSizeT smArray[2 * LOTS_OF_MATCHES];
    TkSizeT *storeMatch = smArray;
    TkSizeT *storeLength = smArray + LOTS_OF_MATCHES;
    int lastBackwardsLineMatch = -1;
    int lastBackwardsMatchOffset = -1;

    if (searchSpecPtr->exact) {
	/*
	 * Convert the pattern to lower-case if we're supposed to ignore case.
	 */

	if (searchSpecPtr->noCase) {
	    patObj = Tcl_DuplicateObj(patObj);

	    /*
	     * This can change the length of the string behind the object's
	     * back, so ensure it is correctly synchronised.
	     */

	    Tcl_SetObjLength(patObj, Tcl_UtfToLower(Tcl_GetString(patObj)));
	}
    } else {
	/*
	 * Compile the regular expression. We want '^$' to match after and
	 * before \n respectively, so use the TCL_REG_NLANCH flag.
	 */

	regexp = Tcl_GetRegExpFromObj(interp, patObj,
		(searchSpecPtr->noCase ? TCL_REG_NOCASE : 0)
		| (searchSpecPtr->noLineStop ? 0 : TCL_REG_NLSTOP)
		| TCL_REG_ADVANCED | TCL_REG_CANMATCH | TCL_REG_NLANCH);
	if (regexp == NULL) {
	    return TCL_ERROR;
	}
    }

    /*
     * For exact strings, we want to know where the first newline is, and we
     * will also use this as a flag to test whether it is even possible to
     * match the pattern on a single line. If not we will have to search
     * across multiple lines.
     */

    if (searchSpecPtr->exact) {
	const char *nl;

	/*
	 * We only need to set the matchLength once for exact searches, and we
	 * do it here. It is also used below as the actual pattern length, so
	 * it has dual purpose.
	 */

<<<<<<< HEAD
	pattern = TkGetStringFromObj(patObj, &matchLength);
=======
	pattern = Tcl_GetStringFromObj(patObj, &matchLength);
>>>>>>> 0e5885d7
	nl = strchr(pattern, '\n');

	/*
	 * If there is no newline, or it is the very end of the string, then
	 * we don't need any special treatment, since single-line matching
	 * will work fine.
	 */

	if (nl != NULL && nl[1] != '\0') {
	    firstNewLine = (nl - pattern);
	}
    } else {
	matchLength = 0;	/* Only needed to prevent compiler warnings. */
    }

    /*
     * Keep a reference here, so that we can be sure the object doesn't
     * disappear behind our backs and invalidate its contents which we are
     * using.
     */

    Tcl_IncrRefCount(patObj);

    /*
     * For building up the current line being checked.
     */

    theLine = Tcl_NewObj();
    Tcl_IncrRefCount(theLine);

    for (passes = 0; passes < 2; ) {
	ClientData lineInfo;
	int linesSearched = 1;
	int extraLinesSearched = 0;

	if (lineNum >= searchSpecPtr->numLines) {
	    /*
	     * Don't search the dummy last line of the text.
	     */

	    goto nextLine;
	}

	/*
	 * Extract the text from the line, storing its length in 'lastOffset'
	 * (in bytes if exact, chars if regexp), since obviously the length is
	 * the maximum offset at which it is possible to find something on
	 * this line, which is what 'lastOffset' represents.
	 */

	lineInfo = searchSpecPtr->addLineProc(lineNum, searchSpecPtr, theLine,
		&lastOffset, &linesSearched);

	if (lineInfo == NULL) {
	    /*
	     * This should not happen, since 'lineNum' should be valid in the
	     * call above. However, let's try to be flexible and not cause a
	     * crash below.
	     */

	    goto nextLine;
	}

	if (lineNum == searchSpecPtr->stopLine && searchSpecPtr->backwards) {
	    firstOffset = searchSpecPtr->stopOffset1;
	} else {
	    firstOffset = 0;
	}

	if (alreadySearchOffset >= 0) {
	    if (searchSpecPtr->backwards) {
		if (alreadySearchOffset < lastOffset) {
		    lastOffset = alreadySearchOffset;
		}
	    } else {
		if (alreadySearchOffset > firstOffset) {
		    firstOffset = alreadySearchOffset;
		}
	    }
	    alreadySearchOffset = -1;
	}

	if (lineNum == searchSpecPtr->startLine) {
	    /*
	     * The starting line is tricky: the first time we see it we check
	     * one part of the line, and the second pass through we check the
	     * other part of the line.
	     */

	    passes++;
	    if ((passes == 1) ^ searchSpecPtr->backwards) {
		/*
		 * Forward search and first pass, or backward search and
		 * second pass.
		 *
		 * Only use the last part of the line.
		 */

		if (searchSpecPtr->startOffset1 + 1 > (TkSizeT)firstOffset + 1) {
		    firstOffset = searchSpecPtr->startOffset1;
		}
		if ((firstOffset >= lastOffset)
		    && ((lastOffset != 0) || searchSpecPtr->exact)) {
		    goto nextLine;
		}
	    } else {
		/*
		 * Use only the first part of the line.
		 */

		if (searchSpecPtr->startOffset1 + 1 < (TkSizeT)lastOffset + 1) {
		    lastOffset = searchSpecPtr->startOffset1;
		}
	    }
	}

	/*
	 * Check for matches within the current line 'lineNum'. If so, and if
	 * we're searching backwards or for all matches, repeat the search
	 * until we find the last match in the line. The 'lastOffset' is one
	 * beyond the last position in the line at which a match is allowed to
	 * begin.
	 */

	matchOffset = TCL_INDEX_NONE;

	if (searchSpecPtr->exact) {
	    int maxExtraLines = 0;
	    const char *startOfLine = Tcl_GetString(theLine);

	    CLANG_ASSERT(pattern);
	    do {
		int ch;
		const char *p;
		TkSizeT lastFullLine = lastOffset;

		if (firstNewLine == -1) {
		    if (searchSpecPtr->strictLimits
			    && (firstOffset + matchLength + 1 > (TkSizeT)lastOffset + 1)) {
			/*
			 * Not enough characters to match.
			 */

			break;
		    }

		    /*
		     * Single line matching. We want to scan forwards or
		     * backwards as appropriate.
		     */

		    if (searchSpecPtr->backwards) {
			/*
			 * Search back either from the previous match or from
			 * 'startOfLine + lastOffset - 1' until we find a
			 * match.
			 */

			const char c = matchLength ? pattern[0] : '\0';

			if (alreadySearchOffset >= 0) {
			    p = startOfLine + alreadySearchOffset;
			    alreadySearchOffset = -1;
			} else {
			    p = startOfLine + lastOffset -1;
			}
			while (p >= startOfLine + firstOffset) {
			    if (matchLength == 0 || (p[0] == c && !strncmp(
				     p, pattern, matchLength))) {
				goto backwardsMatch;
			    }
			    p--;
			}
			break;
		    } else {
			p = strstr(startOfLine + firstOffset, pattern);
		    }
		    if (p == NULL) {
			/*
			 * Single line match failed.
			 */

			break;
		    }
		} else if (firstNewLine >= (lastOffset - firstOffset)) {
		    /*
		     * Multi-line match, but not enough characters to match.
		     */

		    break;
		} else {
		    /*
		     * Multi-line match has only one possible match position,
		     * because we know where the '\n' is.
		     */

		    p = startOfLine + lastOffset - firstNewLine - 1;
		    if (strncmp(p, pattern, firstNewLine + 1)) {
			/*
			 * No match.
			 */

			break;
		    } else {
			int extraLines = 1;

			/*
			 * If we find a match that overlaps more than one
			 * line, we will use this value to determine the first
			 * allowed starting offset for the following search
			 * (to avoid overlapping results).
			 */

			int lastTotal = lastOffset;
			int skipFirst = lastOffset - firstNewLine -1;

			/*
			 * We may be able to match if given more text. The
			 * following 'while' block handles multi-line exact
			 * searches.
			 */

			while (1) {
			    lastFullLine = lastTotal;

			    if (lineNum+extraLines>=searchSpecPtr->numLines) {
				p = NULL;
				break;
			    }

			    /*
			     * Only add the line if we haven't already done so
			     * already.
			     */

			    if (extraLines > maxExtraLines) {
				if (searchSpecPtr->addLineProc(lineNum
					+ extraLines, searchSpecPtr, theLine,
					&lastTotal, &extraLines) == NULL) {
				    p = NULL;
				    if (!searchSpecPtr->backwards) {
					extraLinesSearched = extraLines;
				    }
				    break;
				}
				maxExtraLines = extraLines;
			    }

			    startOfLine = Tcl_GetString(theLine);
			    p = startOfLine + skipFirst;

			    /*
			     * Use the fact that 'matchLength = patLength' for
			     * exact searches.
			     */

			    if ((TkSizeT)lastTotal - skipFirst + 1 >= matchLength + 1) {
				/*
				 * We now have enough text to match, so we
				 * make a final test and break whatever the
				 * result.
				 */

				if (strncmp(p, pattern, matchLength)) {
				    p = NULL;
				}
				break;
			    } else {
				/*
				 * Not enough text yet, but check the prefix.
				 */

				if (strncmp(p, pattern,
					(unsigned)(lastTotal - skipFirst))) {
				    p = NULL;
				    break;
				}

				/*
				 * The prefix matches, so keep looking.
				 */
			    }
			    extraLines++;
			}
			/*
			 * If we reach here, with p != NULL, we've found a
			 * multi-line match, else we started a multi-match but
			 * didn't finish it off, so we go to the next line.
			 */

			if (p == NULL) {
			    break;
			}

			/*
			 * We've found a multi-line match.
			 */

			if (extraLines > 0) {
			    extraLinesSearched = extraLines - 1;
			}
		    }
		}

	    backwardsMatch:
		if ((p - startOfLine) >= lastOffset) {
		    break;
		}

		/*
		 * Remember the match.
		 */

		matchOffset = p - startOfLine;

		if (searchSpecPtr->all &&
			!searchSpecPtr->foundMatchProc(lineNum, searchSpecPtr,
			lineInfo, theLine, matchOffset, matchLength)) {
		    /*
		     * We reached the end of the search.
		     */

		    goto searchDone;
		}

		if (!searchSpecPtr->overlap) {
		    if (searchSpecPtr->backwards) {
			alreadySearchOffset = p - startOfLine;
			if (firstNewLine != -1) {
			    break;
			} else {
			    alreadySearchOffset -= (matchLength ? matchLength : 1);
                            if (alreadySearchOffset < 0) {
                                break;
                            }
			}
		    } else {
                        firstOffset = matchLength ? p - startOfLine + matchLength
                                                  : p - startOfLine + (TkSizeT)1;
			if (firstOffset >= lastOffset) {
			    /*
			     * Now, we have to be careful not to find
			     * overlapping matches either on the same or
			     * following lines. Assume that if we did find
			     * something, it goes until the last extra line we
			     * added.
			     *
			     * We can break out of the loop, since we know no
			     * more will be found.
			     */

			    if (!searchSpecPtr->backwards) {
				alreadySearchOffset =
					firstOffset - lastFullLine;
				break;
			    }
			}
		    }
		} else {
		    if (searchSpecPtr->backwards) {
			alreadySearchOffset = p - startOfLine - 1;
			if (alreadySearchOffset < 0) {
			    break;
			}
		    } else {
			firstOffset = p - startOfLine +
				TkUtfToUniChar(startOfLine+matchOffset,&ch);
		    }
		}
	    } while (searchSpecPtr->all);
	} else {
	    int maxExtraLines = 0;
	    int matches = 0;
	    int lastNonOverlap = -1;

	    do {
		Tcl_RegExpInfo info;
		int match;
		TkSizeT lastFullLine = lastOffset;

		match = Tcl_RegExpExecObj(interp, regexp, theLine,
			firstOffset, 1, (firstOffset>0 ? TCL_REG_NOTBOL : 0));
		if (match < 0) {
		    code = TCL_ERROR;
		    goto searchDone;
		}
		Tcl_RegExpGetInfo(regexp, &info);

		/*
		 * If we don't have a match, or if we do, but it extends to
		 * the end of the line, we must try to add more lines to get a
		 * full greedy match.
		 */

		if (!match ||
			((info.extendStart == info.matches[0].start)
			&& (info.matches[0].end == (TkSizeT) (lastOffset - firstOffset)))) {
		    int extraLines = 0;
		    TkSizeT prevFullLine;

		    /*
		     * If we find a match that overlaps more than one line, we
		     * will use this value to determine the first allowed
		     * starting offset for the following search (to avoid
		     * overlapping results).
		     */

		    int lastTotal = lastOffset;

		    if ((lastBackwardsLineMatch != -1)
			    && (lastBackwardsLineMatch == (lineNum + 1))) {
			lastNonOverlap = lastTotal;
		    }

		    if (info.extendStart == TCL_INDEX_NONE) {
			/*
			 * No multi-line match is possible.
			 */

			break;
		    }

		    /*
		     * We may be able to match if given more text. The
		     * following 'while' block handles multi-line regexp
		     * searches.
		     */

		    while (1) {
			prevFullLine = lastTotal;

			/*
			 * Move firstOffset to first possible start.
			 */

			if (!match) {
			    firstOffset += info.extendStart;
			}
			if (firstOffset >= lastOffset) {
			    /*
			     * We're being told that the only possible new
			     * match is starting after the end of the line.
			     * But, that is the next line which we will handle
			     * when we look at that line.
			     */

			    if (!match && !searchSpecPtr->backwards
				    && (firstOffset == 0)) {
				extraLinesSearched = extraLines;
			    }
			    break;
			}

			if (lineNum + extraLines >= searchSpecPtr->numLines) {
			    break;
			}

			/*
			 * Add next line, provided we haven't already done so.
			 */

			if (extraLines > maxExtraLines) {
			    if (searchSpecPtr->addLineProc(lineNum
				    + extraLines, searchSpecPtr, theLine,
				    &lastTotal, &extraLines) == NULL) {
				/*
				 * There are no more acceptable lines, so we
				 * can say we have searched all of these.
				 */

				if (!match && !searchSpecPtr->backwards) {
				    extraLinesSearched = extraLines;
				}
				break;
			    }

			    maxExtraLines = extraLines;
			    if ((lastBackwardsLineMatch != -1)
				    && (lastBackwardsLineMatch
				    == (lineNum + extraLines + 1))) {
				lastNonOverlap = lastTotal;
			    }
			}

			match = Tcl_RegExpExecObj(interp, regexp, theLine,
				firstOffset, 1,
				((firstOffset > 0) ? TCL_REG_NOTBOL : 0));
			if (match < 0) {
			    code = TCL_ERROR;
			    goto searchDone;
			}
			Tcl_RegExpGetInfo(regexp, &info);

			/*
			 * Unfortunately there are bugs in Tcl's regexp
			 * library, which tells us that info.extendStart is
			 * zero when it should not be (should be -1), which
			 * makes our task a bit more complicated here. We
			 * check if there was a match, and the end of the
			 * match leaves an entire extra line unmatched, then
			 * we stop searching. Clearly it still might sometimes
			 * be possible to add more text and match again, but
			 * Tcl's regexp library doesn't tell us that.
			 *
			 * This means we often add and search one more line
			 * than might be necessary if Tcl were able to give us
			 * a correct value of info.extendStart under all
			 * circumstances.
			 */

			if ((match &&
<<<<<<< HEAD
				firstOffset + info.matches[0].end != (TkSizeT) lastTotal &&
				firstOffset + info.matches[0].end + 1 < prevFullLine + 1)
				|| info.extendStart == TCL_INDEX_NONE) {
=======
				firstOffset + info.matches[0].end != lastTotal &&
				firstOffset + info.matches[0].end < prevFullLine)
				|| info.extendStart < 0) {
>>>>>>> 0e5885d7
			    break;
			}

			/*
			 * If there is a match, but that match starts after
			 * the end of the first line, then we'll handle that
			 * next time around, when we're actually looking at
			 * that line.
			 */

			if (match && (info.matches[0].start + 1 >= (TkSizeT) lastOffset + 1)) {
			    break;
			}
			if (match && ((firstOffset + info.matches[0].end)
				>= prevFullLine)) {
			    if (extraLines > 0) {
				extraLinesSearched = extraLines - 1;
			    }
			    lastFullLine = prevFullLine;
			}

			/*
			 * The prefix matches, so keep looking.
			 */

			extraLines++;
		    }

		    /*
		     * If we reach here with 'match == 1', we've found a
		     * multi-line match, which we will record in the code
		     * which follows directly else we started a multi-line
		     * match but didn't finish it off, so we go to the next
		     * line.
		     */

		    if (!match) {
			/*
			 * Here is where we could perform an optimisation,
			 * since we have already retrieved the contents of the
			 * next line (perhaps many more), so we shouldn't
			 * really throw it all away and start again. This
			 * could be particularly important for complex regexp
			 * searches.
			 *
			 * This 'break' will take us to just before the
			 * 'nextLine:' below.
			 */

			break;
		    }

		    if (lastBackwardsLineMatch != -1) {
			if ((lineNum + linesSearched + extraLinesSearched)
				== lastBackwardsLineMatch) {
			    /*
			     * Possible overlap or inclusion.
			     */

			    int thisOffset = firstOffset + info.matches[0].end
				    - info.matches[0].start;

			    if (lastNonOverlap != -1) {
				/*
				 * Possible overlap or enclosure.
				 */

<<<<<<< HEAD
				if ((TkSizeT)thisOffset - lastNonOverlap >=
					lastBackwardsMatchOffset + matchLength + 1){
=======
				if (thisOffset - lastNonOverlap >=
					lastBackwardsMatchOffset + matchLength){
>>>>>>> 0e5885d7
				    /*
				     * Totally encloses previous match, so
				     * forget the previous match.
				     */

				    lastBackwardsLineMatch = -1;
				} else if ((thisOffset - lastNonOverlap)
					> lastBackwardsMatchOffset) {
				    /*
				     * Overlap. Previous match is ok, and the
				     * current match is only ok if we are
				     * searching with -overlap.
				     */

				    if (searchSpecPtr->overlap) {
					goto recordBackwardsMatch;
				    } else {
					match = 0;
					break;
				    }
				} else {
				    /*
				     * No overlap, although the same line was
				     * reached.
				     */

				    goto recordBackwardsMatch;
				}
			    } else {
				/*
				 * No overlap.
				 */

				goto recordBackwardsMatch;
			    }
			} else if (lineNum+linesSearched+extraLinesSearched
				< lastBackwardsLineMatch) {
			    /*
			     * No overlap.
			     */

			    goto recordBackwardsMatch;
			} else {
			    /*
			     * Totally enclosed.
			     */

			    lastBackwardsLineMatch = -1;
			}
		    }

		} else {
		    /*
		     * Matched in a single line.
		     */

		    if (lastBackwardsLineMatch != -1) {
		    recordBackwardsMatch:
			searchSpecPtr->foundMatchProc(lastBackwardsLineMatch,
				searchSpecPtr, NULL, NULL,
				lastBackwardsMatchOffset, matchLength);
			lastBackwardsLineMatch = -1;
			if (!searchSpecPtr->all) {
			    goto searchDone;
			}
		    }
		}

		firstOffset += info.matches[0].start;
		if (firstOffset >= lastOffset) {
		    break;
		}

		/*
		 * Update our local variables with the match, if we haven't
		 * yet found anything, or if we're doing '-all' or
		 * '-backwards' _and_ this match isn't fully enclosed in the
		 * previous match.
		 */

		if (matchOffset == TCL_INDEX_NONE ||
			((searchSpecPtr->all || searchSpecPtr->backwards)
			&& (((TkSizeT)firstOffset + 1 < matchOffset + 1)
			|| ((firstOffset + info.matches[0].end
				- info.matches[0].start)
				> matchOffset + matchLength)))) {

		    matchOffset = firstOffset;
		    matchLength = info.matches[0].end - info.matches[0].start;

		    if (searchSpecPtr->backwards) {
			/*
			 * To get backwards searches in the correct order, we
			 * must store them away here.
			 */

			if (matches == matchNum) {
			    /*
			     * We've run out of space in our normal store, so
			     * we must allocate space for these backwards
			     * matches on the heap.
			     */

<<<<<<< HEAD
			    TkSizeT *newArray = (TkSizeT *)
				    ckalloc(4 * matchNum * sizeof(TkSizeT));
			    memcpy(newArray, storeMatch, matchNum*sizeof(TkSizeT));
=======
			    int *newArray = (int *)
				    ckalloc(4 * matchNum * sizeof(int));
			    memcpy(newArray, storeMatch, matchNum*sizeof(int));
>>>>>>> 0e5885d7
			    memcpy(newArray + 2*matchNum, storeLength,
				    matchNum * sizeof(TkSizeT));
			    if (storeMatch != smArray) {
				ckfree(storeMatch);
			    }
			    matchNum *= 2;
			    storeMatch = newArray;
			    storeLength = newArray + matchNum;
			}
			storeMatch[matches] = matchOffset;
			storeLength[matches] = matchLength;
			matches++;
		    } else {
			/*
			 * Now actually record the match, but only if we are
			 * doing an '-all' search.
			 */

			if (searchSpecPtr->all &&
				!searchSpecPtr->foundMatchProc(lineNum,
				searchSpecPtr, lineInfo, theLine, matchOffset,
				matchLength)) {
			    /*
			     * We reached the end of the search.
			     */

			    goto searchDone;
			}
		    }

		    /*
		     * For forward matches, unless we allow overlaps, we move
		     * this on by the length of the current match so that we
		     * explicitly disallow overlapping matches.
		     */

		    if (matchLength + 1 > 1 && !searchSpecPtr->overlap
			    && !searchSpecPtr->backwards) {
			firstOffset += matchLength;
			if (firstOffset >= lastOffset) {
			    /*
			     * Now, we have to be careful not to find
			     * overlapping matches either on the same or
			     * following lines. Assume that if we did find
			     * something, it goes until the last extra line we
			     * added.
			     *
			     * We can break out of the loop, since we know no
			     * more will be found.
			     */

			    alreadySearchOffset = firstOffset - lastFullLine;
			    break;
			}

			/*
			 * We'll add this on again just below.
			 */

			firstOffset --;
		    }
		}

		/*
		 * Move the starting point on, in case we are doing repeated
		 * or backwards searches (for the latter, we actually do
		 * repeated forward searches).
		 */

		firstOffset++;
	    } while (searchSpecPtr->backwards || searchSpecPtr->all);

	    if (matches > 0) {
		/*
		 * Now we have all the matches in our array, but not stored
		 * with 'foundMatchProc' yet.
		 */

		matches--;
		matchOffset = storeMatch[matches];
		matchLength = storeLength[matches];
		while (--matches >= 0) {
		    if (lineNum == searchSpecPtr->stopLine) {
			/*
			 * It appears as if a condition like:
			 *
			 * if (storeMatch[matches]<searchSpecPtr->stopOffset)
			 *	break;
			 *
			 * might be needed here, but no test case has been
			 * found which would exercise such a problem.
			 */
		    }
		    if (storeMatch[matches] + storeLength[matches] + 1
			    >= matchOffset + matchLength + 1) {
			/*
			 * The new match totally encloses the previous one, so
			 * we overwrite the previous one.
			 */

			matchOffset = storeMatch[matches];
			matchLength = storeLength[matches];
			continue;
		    }
		    if (!searchSpecPtr->overlap) {
			if (storeMatch[matches] + storeLength[matches]
				> matchOffset) {
			    continue;
			}
		    }
		    searchSpecPtr->foundMatchProc(lineNum, searchSpecPtr,
			    lineInfo, theLine, matchOffset, matchLength);
		    if (!searchSpecPtr->all) {
			goto searchDone;
		    }
		    matchOffset = storeMatch[matches];
		    matchLength = storeLength[matches];
		}
		if (searchSpecPtr->all && matches > 0) {
		    /*
		     * We only need to do this for the '-all' case, because
		     * just below we will call the foundMatchProc for the
		     * non-all case.
		     */

		    searchSpecPtr->foundMatchProc(lineNum, searchSpecPtr,
			    lineInfo, theLine, matchOffset, matchLength);
		} else {
		    lastBackwardsLineMatch = lineNum;
		    lastBackwardsMatchOffset = matchOffset;
		}
	    }
	}

	/*
	 * If the 'all' flag is set, we will already have stored all matches,
	 * so we just proceed to the next line.
	 *
	 * If not, and there is a match we need to store that information and
	 * we are done.
	 */

	if ((lastBackwardsLineMatch == -1) && (matchOffset != TCL_INDEX_NONE)
		&& !searchSpecPtr->all) {
	    searchSpecPtr->foundMatchProc(lineNum, searchSpecPtr, lineInfo,
		    theLine, matchOffset, matchLength);
	    goto searchDone;
	}

	/*
	 * Go to the next (or previous) line;
	 */

    nextLine:
	linesSearched += extraLinesSearched;

	while (linesSearched-- > 0) {
	    /*
	     * If we have just completed the 'stopLine', we are done.
	     */

	    if (lineNum == searchSpecPtr->stopLine) {
		goto searchDone;
	    }

	    if (searchSpecPtr->backwards) {
		lineNum--;

		if (lastBackwardsLineMatch != -1
			&& ((lineNum < 0)
			|| (lineNum + 2 < lastBackwardsLineMatch))) {
		    searchSpecPtr->foundMatchProc(lastBackwardsLineMatch,
			    searchSpecPtr, NULL, NULL,
			    lastBackwardsMatchOffset, matchLength);
		    lastBackwardsLineMatch = -1;
		    if (!searchSpecPtr->all) {
			goto searchDone;
		    }
		}

		if (lineNum < 0) {
		    lineNum = searchSpecPtr->numLines-1;
		}
		if (!searchSpecPtr->exact) {
		    /*
		     * The 'exact' search loops above are designed to give us
		     * an accurate picture of the number of lines which we can
		     * skip here. For 'regexp' searches, on the other hand,
		     * which can match potentially variable lengths, we cannot
		     * skip multiple lines when searching backwards. Therefore
		     * we only allow one line to be skipped here.
		     */

		    break;
		}
	    } else {
		lineNum++;
		if (lineNum >= searchSpecPtr->numLines) {
		    lineNum = 0;
		}
	    }
	    if (lineNum == searchSpecPtr->startLine && linesSearched > 0) {
		/*
		 * We've just searched all the way round and have gone right
		 * through the start line without finding anything in the last
		 * attempt.
		 */

		break;
	    }
	}

	Tcl_SetObjLength(theLine, 0);
    }
  searchDone:

    if (lastBackwardsLineMatch != -1) {
	searchSpecPtr->foundMatchProc(lastBackwardsLineMatch, searchSpecPtr,
		NULL, NULL, lastBackwardsMatchOffset, matchLength);
    }

    /*
     * Free up the cached line and pattern.
     */

    Tcl_DecrRefCount(theLine);
    Tcl_DecrRefCount(patObj);

    /*
     * Free up any extra space we allocated.
     */

    if (storeMatch != smArray) {
	ckfree(storeMatch);
    }

    return code;
}

/*
 *----------------------------------------------------------------------
 *
 * GetLineStartEnd -
 *
 *	Converts an internal TkTextLine ptr into a Tcl string obj containing
 *	the line number. (Handler for the 'line' configuration option type.)
 *
 * Results:
 *	Tcl_Obj containing the string representation of the line value.
 *
 * Side effects:
 *	Creates a new Tcl_Obj.
 *
 *----------------------------------------------------------------------
 */

static Tcl_Obj *
GetLineStartEnd(
<<<<<<< HEAD
    ClientData dummy,
    Tk_Window tkwin,
=======
    TCL_UNUSED(void *),
    TCL_UNUSED(Tk_Window),
>>>>>>> 0e5885d7
    char *recordPtr,		/* Pointer to widget record. */
    TkSizeT internalOffset)		/* Offset within *recordPtr containing the
				 * line value. */
{
    TkTextLine *linePtr = *(TkTextLine **)(recordPtr + internalOffset);
    (void)dummy;
    (void)tkwin;

    if (linePtr == NULL) {
	return Tcl_NewObj();
    }
    return Tcl_NewWideIntObj(1 + TkBTreeLinesTo(NULL, linePtr));
}

/*
 *----------------------------------------------------------------------
 *
 * SetLineStartEnd --
 *
 *	Converts a Tcl_Obj representing a widget's (start or end) line into a
 *	TkTextLine* value. (Handler for the 'line' configuration option type.)
 *
 * Results:
 *	Standard Tcl result.
 *
 * Side effects:
 *	May store the TkTextLine* value into the internal representation
 *	pointer. May change the pointer to the Tcl_Obj to NULL to indicate
 *	that the specified string was empty and that is acceptable.
 *
 *----------------------------------------------------------------------
 */

static int
SetLineStartEnd(
<<<<<<< HEAD
    ClientData dummy,
=======
    TCL_UNUSED(void *),
>>>>>>> 0e5885d7
    Tcl_Interp *interp,		/* Current interp; may be used for errors. */
    TCL_UNUSED(Tk_Window),	/* Window for which option is being set. */
    Tcl_Obj **value,		/* Pointer to the pointer to the value object.
				 * We use a pointer to the pointer because we
				 * may need to return a value (NULL). */
    char *recordPtr,		/* Pointer to storage for the widget record. */
    TkSizeT internalOffset,		/* Offset within *recordPtr at which the
				 * internal value is to be stored. */
    char *oldInternalPtr,	/* Pointer to storage for the old value. */
    int flags)			/* Flags for the option, set Tk_SetOptions. */
{
    TkTextLine *linePtr = NULL;
    char *internalPtr;
    TkText *textPtr = (TkText *) recordPtr;
    (void)dummy;
    (void)tkwin;

    if (internalOffset != TCL_INDEX_NONE) {
	internalPtr = (char *)recordPtr + internalOffset;
    } else {
	internalPtr = NULL;
    }

    if (flags & TK_OPTION_NULL_OK && ObjectIsEmpty(*value)) {
	*value = NULL;
    } else {
	int line;

	if (Tcl_GetIntFromObj(interp, *value, &line) != TCL_OK) {
	    return TCL_ERROR;
	}
	linePtr = TkBTreeFindLine(textPtr->sharedTextPtr->tree, NULL, line-1);
    }

    if (internalPtr != NULL) {
	*((TkTextLine **) oldInternalPtr) = *((TkTextLine **) internalPtr);
	*((TkTextLine **) internalPtr) = linePtr;
    }
    return TCL_OK;
}

/*
 *----------------------------------------------------------------------
 *
 * RestoreLineStartEnd --
 *
 *	Restore a line option value from a saved value. (Handler for the
 *	'line' configuration option type.)
 *
 * Results:
 *	None.
 *
 * Side effects:
 *	Restores the old value.
 *
 *----------------------------------------------------------------------
 */

static void
RestoreLineStartEnd(
<<<<<<< HEAD
    ClientData dummy,
    Tk_Window tkwin,
=======
    TCL_UNUSED(void *),
    TCL_UNUSED(Tk_Window),
>>>>>>> 0e5885d7
    char *internalPtr,		/* Pointer to storage for value. */
    char *oldInternalPtr)	/* Pointer to old value. */
{
    (void)dummy;
    (void)tkwin;

    *(TkTextLine **)internalPtr = *(TkTextLine **)oldInternalPtr;
}

/*
 *----------------------------------------------------------------------
 *
 * ObjectIsEmpty --
 *
 *	This function tests whether the string value of an object is empty.
 *
 * Results:
 *	The return value is 1 if the string value of objPtr has length zero,
 *	and 0 otherwise.
 *
 * Side effects:
 *	May cause object shimmering, since this function can force a
 *	conversion to a string object.
 *
 *----------------------------------------------------------------------
 */

static int
ObjectIsEmpty(
    Tcl_Obj *objPtr)		/* Object to test. May be NULL. */
{
    if (objPtr == NULL) {
	return 1;
    }
    if (objPtr->bytes == NULL) {
	Tcl_GetString(objPtr);
    }
    return (objPtr->length == 0);
}

/*
 *----------------------------------------------------------------------
 *
 * TkpTesttextCmd --
 *
 *	This function implements the "testtext" command. It provides a set of
 *	functions for testing text widgets and the associated functions in
 *	tkText*.c.
 *
 * Results:
 *	A standard Tcl result.
 *
 * Side effects:
 *	Depends on option; see below.
 *
 *----------------------------------------------------------------------
 */

int
TkpTesttextCmd(
<<<<<<< HEAD
    ClientData dummy,	/* Main window for application. */
=======
    TCL_UNUSED(void *),	/* Main window for application. */
>>>>>>> 0e5885d7
    Tcl_Interp *interp,		/* Current interpreter. */
    int objc,			/* Number of arguments. */
    Tcl_Obj *const objv[])		/* Argument strings. */
{
    TkText *textPtr;
    size_t len;
    int lineIndex, byteIndex, byteOffset;
    TkTextIndex index;
    char buf[64];
    Tcl_CmdInfo info;
    (void)dummy;

    if (objc < 3) {
	return TCL_ERROR;
    }

    if (Tcl_GetCommandInfo(interp, Tcl_GetString(objv[1]), &info) == 0) {
	return TCL_ERROR;
    }
    textPtr = (TkText *)info.objClientData;
    len = strlen(Tcl_GetString(objv[2]));
    if (strncmp(Tcl_GetString(objv[2]), "byteindex", len) == 0) {
	if (objc != 5) {
	    return TCL_ERROR;
	}
	lineIndex = atoi(Tcl_GetString(objv[3])) - 1;
	byteIndex = atoi(Tcl_GetString(objv[4]));

	TkTextMakeByteIndex(textPtr->sharedTextPtr->tree, textPtr, lineIndex,
		byteIndex, &index);
    } else if (strncmp(Tcl_GetString(objv[2]), "forwbytes", len) == 0) {
	if (objc != 5) {
	    return TCL_ERROR;
	}
	if (TkTextGetIndex(interp, textPtr, Tcl_GetString(objv[3]), &index) != TCL_OK) {
	    return TCL_ERROR;
	}
	byteOffset = atoi(Tcl_GetString(objv[4]));
	TkTextIndexForwBytes(textPtr, &index, byteOffset, &index);
    } else if (strncmp(Tcl_GetString(objv[2]), "backbytes", len) == 0) {
	if (objc != 5) {
	    return TCL_ERROR;
	}
	if (TkTextGetIndex(interp, textPtr, Tcl_GetString(objv[3]), &index) != TCL_OK) {
	    return TCL_ERROR;
	}
	byteOffset = atoi(Tcl_GetString(objv[4]));
	TkTextIndexBackBytes(textPtr, &index, byteOffset, &index);
    } else {
	return TCL_ERROR;
    }

    TkTextSetMark(textPtr, "insert", &index);
    TkTextPrintIndex(textPtr, &index, buf);
    Tcl_SetObjResult(interp, Tcl_ObjPrintf("%s %d", buf, index.byteIndex));
    return TCL_OK;
}

/*
 * Local Variables:
 * mode: c
 * c-basic-offset: 4
 * fill-column: 78
 * End:
 */<|MERGE_RESOLUTION|>--- conflicted
+++ resolved
@@ -298,10 +298,10 @@
     int all;			/* Whether all or the first match should be
 				 * reported. */
     int startLine;		/* First line to examine. */
-    TkSizeT startOffset1;		/* Index in first line to start at. */
+    TkSizeT startOffset;		/* Index in first line to start at. */
     int stopLine;		/* Last line to examine, or -1 when we search
 				 * all available text. */
-    TkSizeT stopOffset1;		/* Index to stop at, provided stopLine is not
+    TkSizeT stopOffset;		/* Index to stop at, provided stopLine is not
 				 * -1. */
     int numLines;		/* Total lines which are available. */
     int backwards;		/* Searching forwards or backwards. */
@@ -867,13 +867,8 @@
 
 	for (i = 2; i < objc-2; i++) {
 	    int value;
-<<<<<<< HEAD
 	    TkSizeT length;
 	    const char *option = TkGetStringFromObj(objv[i], &length);
-=======
-	    int length;
-	    const char *option = Tcl_GetStringFromObj(objv[i], &length);
->>>>>>> 0e5885d7
 	    char c;
 
 	    if (length < 2 || option[0] != '-') {
@@ -1169,7 +1164,7 @@
 		 * first to maintain index consistency.
 		 */
 
-		qsort(indices, objc / 2,
+		qsort(indices, (size_t) objc / 2,
 			2 * sizeof(TkTextIndex), TextIndexSortProc);
 		lastStart = NULL;
 
@@ -1267,11 +1262,7 @@
 	Tcl_Obj *objPtr = NULL;
 	int i, found = 0, visible = 0;
 	const char *name;
-<<<<<<< HEAD
 	TkSizeT length;
-=======
-	int length;
->>>>>>> 0e5885d7
 
 	if (objc < 3) {
 	    Tcl_WrongNumArgs(interp, 2, objv,
@@ -1287,20 +1278,12 @@
 
 	i = 2;
 	if (objc > 3) {
-<<<<<<< HEAD
 	    name = TkGetStringFromObj(objv[i], &length);
-=======
-	    name = Tcl_GetStringFromObj(objv[i], &length);
->>>>>>> 0e5885d7
 	    if (length > 1 && name[0] == '-') {
 		if (strncmp("-displaychars", name, length) == 0) {
 		    i++;
 		    visible = 1;
-<<<<<<< HEAD
 		    name = TkGetStringFromObj(objv[i], &length);
-=======
-		    name = Tcl_GetStringFromObj(objv[i], &length);
->>>>>>> 0e5885d7
 		}
 		if ((i < objc-1) && (length == 2) && !strcmp("--", name)) {
 		    i++;
@@ -2662,20 +2645,12 @@
     int viewUpdate)		/* Update the view if set. */
 {
     int lineIndex;
-<<<<<<< HEAD
     TkSizeT length;
-=======
-    int length;
->>>>>>> 0e5885d7
     TkText *tPtr;
     int *lineAndByteIndex;
     int resetViewCount;
     int pixels[2*PIXEL_CLIENTS];
-<<<<<<< HEAD
     const char *string = TkGetStringFromObj(stringPtr, &length);
-=======
-    const char *string = Tcl_GetStringFromObj(stringPtr, &length);
->>>>>>> 0e5885d7
 
     if (sharedTextPtr == NULL) {
 	sharedTextPtr = textPtr->sharedTextPtr;
@@ -4135,12 +4110,8 @@
 {
     TkTextSegment *segPtr;
     TkTextIndex curIndex;
-<<<<<<< HEAD
     TkSizeT index;
     int leftToScan;
-=======
-    int index, leftToScan;
->>>>>>> 0e5885d7
     TkText *textPtr = (TkText *)searchSpecPtr->clientData;
 
     index = 0;
@@ -4345,7 +4316,7 @@
 	 */
 
 	if (searchSpecPtr->backwards ^
-		(matchOffset + 1 >= searchSpecPtr->stopOffset1 + 1)) {
+		(matchOffset + 1 >= searchSpecPtr->stopOffset + 1)) {
 	    return 0;
 	}
     }
@@ -4370,7 +4341,7 @@
 
     if (searchSpecPtr->strictLimits && lineNum == searchSpecPtr->stopLine) {
 	if (searchSpecPtr->backwards ^
-		((matchOffset + numChars + 1) > searchSpecPtr->stopOffset1 + 1)) {
+		((matchOffset + numChars + 1) > searchSpecPtr->stopOffset + 1)) {
 	    return 0;
 	}
     }
@@ -4597,13 +4568,8 @@
      * Parse the elements of the list one at a time to fill in the array.
      */
 
-<<<<<<< HEAD
-    tabArrayPtr = (TkTextTabArray *)ckalloc(sizeof(TkTextTabArray)
-	    + (count - 1) * sizeof(TkTextTab));
-=======
-    tabArrayPtr = (TkTextTabArray *)ckalloc(Tk_Offset(TkTextTabArray, tabs)
+    tabArrayPtr = (TkTextTabArray *)ckalloc(offsetof(TkTextTabArray, tabs)
 	    + count * sizeof(TkTextTab));
->>>>>>> 0e5885d7
     tabArrayPtr->numTabs = 0;
     prevStop = 0.0;
     lastStop = 0.0;
@@ -4817,21 +4783,13 @@
     if (objc == arg) {
 	TkTextIndexForwChars(NULL, &index1, 1, &index2, COUNT_INDICES);
     } else {
-<<<<<<< HEAD
 	TkSizeT length;
-=======
-	int length;
->>>>>>> 0e5885d7
 	const char *str;
 
 	if (TkTextGetObjIndex(interp, textPtr, objv[arg], &index2) != TCL_OK) {
 	    return TCL_ERROR;
 	}
-<<<<<<< HEAD
 	str = TkGetStringFromObj(objv[arg], &length);
-=======
-	str = Tcl_GetStringFromObj(objv[arg], &length);
->>>>>>> 0e5885d7
 	if (strncmp(str, "end", length) == 0) {
 	    atEnd = 1;
 	}
@@ -5138,7 +5096,6 @@
 {
     char buffer[TK_POS_CHARS];
     Tcl_Obj *values[3], *tuple;
-    (void)what;
 
     TkTextPrintIndex(textPtr, index, buffer);
     values[0] = Tcl_NewStringObj(key, -1);
@@ -5747,7 +5704,7 @@
 
     if (searchSpecPtr->lineIndexProc(interp, fromPtr, searchSpecPtr,
 	    &searchSpecPtr->startLine,
-	    &searchSpecPtr->startOffset1) != TCL_OK) {
+	    &searchSpecPtr->startOffset) != TCL_OK) {
 	return TCL_ERROR;
     }
 
@@ -5778,7 +5735,7 @@
 
 	if (searchSpecPtr->lineIndexProc(interp, toPtr, searchSpecPtr,
 		&searchSpecPtr->stopLine,
-		&searchSpecPtr->stopOffset1) != TCL_OK) {
+		&searchSpecPtr->stopOffset) != TCL_OK) {
 	    return TCL_ERROR;
 	}
     } else {
@@ -5840,11 +5797,7 @@
      */
 
     int firstOffset, lastOffset;
-<<<<<<< HEAD
     TkSizeT matchOffset,  matchLength;
-=======
-    int matchOffset, matchLength;
->>>>>>> 0e5885d7
     int passes;
     int lineNum = searchSpecPtr->startLine;
     int code = TCL_OK;
@@ -5917,11 +5870,7 @@
 	 * it has dual purpose.
 	 */
 
-<<<<<<< HEAD
 	pattern = TkGetStringFromObj(patObj, &matchLength);
-=======
-	pattern = Tcl_GetStringFromObj(patObj, &matchLength);
->>>>>>> 0e5885d7
 	nl = strchr(pattern, '\n');
 
 	/*
@@ -5986,7 +5935,7 @@
 	}
 
 	if (lineNum == searchSpecPtr->stopLine && searchSpecPtr->backwards) {
-	    firstOffset = searchSpecPtr->stopOffset1;
+	    firstOffset = searchSpecPtr->stopOffset;
 	} else {
 	    firstOffset = 0;
 	}
@@ -6020,8 +5969,8 @@
 		 * Only use the last part of the line.
 		 */
 
-		if (searchSpecPtr->startOffset1 + 1 > (TkSizeT)firstOffset + 1) {
-		    firstOffset = searchSpecPtr->startOffset1;
+		if (searchSpecPtr->startOffset + 1 > (TkSizeT)firstOffset + 1) {
+		    firstOffset = searchSpecPtr->startOffset;
 		}
 		if ((firstOffset >= lastOffset)
 		    && ((lastOffset != 0) || searchSpecPtr->exact)) {
@@ -6032,8 +5981,8 @@
 		 * Use only the first part of the line.
 		 */
 
-		if (searchSpecPtr->startOffset1 + 1 < (TkSizeT)lastOffset + 1) {
-		    lastOffset = searchSpecPtr->startOffset1;
+		if (searchSpecPtr->startOffset + 1 < (TkSizeT)lastOffset + 1) {
+		    lastOffset = searchSpecPtr->startOffset;
 		}
 	    }
 	}
@@ -6433,15 +6382,9 @@
 			 */
 
 			if ((match &&
-<<<<<<< HEAD
 				firstOffset + info.matches[0].end != (TkSizeT) lastTotal &&
 				firstOffset + info.matches[0].end + 1 < prevFullLine + 1)
 				|| info.extendStart == TCL_INDEX_NONE) {
-=======
-				firstOffset + info.matches[0].end != lastTotal &&
-				firstOffset + info.matches[0].end < prevFullLine)
-				|| info.extendStart < 0) {
->>>>>>> 0e5885d7
 			    break;
 			}
 
@@ -6509,13 +6452,8 @@
 				 * Possible overlap or enclosure.
 				 */
 
-<<<<<<< HEAD
 				if ((TkSizeT)thisOffset - lastNonOverlap >=
 					lastBackwardsMatchOffset + matchLength + 1){
-=======
-				if (thisOffset - lastNonOverlap >=
-					lastBackwardsMatchOffset + matchLength){
->>>>>>> 0e5885d7
 				    /*
 				     * Totally encloses previous match, so
 				     * forget the previous match.
@@ -6619,15 +6557,9 @@
 			     * matches on the heap.
 			     */
 
-<<<<<<< HEAD
 			    TkSizeT *newArray = (TkSizeT *)
 				    ckalloc(4 * matchNum * sizeof(TkSizeT));
 			    memcpy(newArray, storeMatch, matchNum*sizeof(TkSizeT));
-=======
-			    int *newArray = (int *)
-				    ckalloc(4 * matchNum * sizeof(int));
-			    memcpy(newArray, storeMatch, matchNum*sizeof(int));
->>>>>>> 0e5885d7
 			    memcpy(newArray + 2*matchNum, storeLength,
 				    matchNum * sizeof(TkSizeT));
 			    if (storeMatch != smArray) {
@@ -6887,20 +6819,13 @@
 
 static Tcl_Obj *
 GetLineStartEnd(
-<<<<<<< HEAD
-    ClientData dummy,
-    Tk_Window tkwin,
-=======
     TCL_UNUSED(void *),
     TCL_UNUSED(Tk_Window),
->>>>>>> 0e5885d7
     char *recordPtr,		/* Pointer to widget record. */
     TkSizeT internalOffset)		/* Offset within *recordPtr containing the
 				 * line value. */
 {
     TkTextLine *linePtr = *(TkTextLine **)(recordPtr + internalOffset);
-    (void)dummy;
-    (void)tkwin;
 
     if (linePtr == NULL) {
 	return Tcl_NewObj();
@@ -6930,11 +6855,7 @@
 
 static int
 SetLineStartEnd(
-<<<<<<< HEAD
-    ClientData dummy,
-=======
     TCL_UNUSED(void *),
->>>>>>> 0e5885d7
     Tcl_Interp *interp,		/* Current interp; may be used for errors. */
     TCL_UNUSED(Tk_Window),	/* Window for which option is being set. */
     Tcl_Obj **value,		/* Pointer to the pointer to the value object.
@@ -6949,8 +6870,6 @@
     TkTextLine *linePtr = NULL;
     char *internalPtr;
     TkText *textPtr = (TkText *) recordPtr;
-    (void)dummy;
-    (void)tkwin;
 
     if (internalOffset != TCL_INDEX_NONE) {
 	internalPtr = (char *)recordPtr + internalOffset;
@@ -6996,19 +6915,11 @@
 
 static void
 RestoreLineStartEnd(
-<<<<<<< HEAD
-    ClientData dummy,
-    Tk_Window tkwin,
-=======
     TCL_UNUSED(void *),
     TCL_UNUSED(Tk_Window),
->>>>>>> 0e5885d7
     char *internalPtr,		/* Pointer to storage for value. */
     char *oldInternalPtr)	/* Pointer to old value. */
 {
-    (void)dummy;
-    (void)tkwin;
-
     *(TkTextLine **)internalPtr = *(TkTextLine **)oldInternalPtr;
 }
 @@ -7065,11 +6976,7 @@
 
 int
 TkpTesttextCmd(
-<<<<<<< HEAD
-    ClientData dummy,	/* Main window for application. */
-=======
     TCL_UNUSED(void *),	/* Main window for application. */
->>>>>>> 0e5885d7
     Tcl_Interp *interp,		/* Current interpreter. */
     int objc,			/* Number of arguments. */
     Tcl_Obj *const objv[])		/* Argument strings. */
@@ -7080,7 +6987,6 @@
     TkTextIndex index;
     char buf[64];
     Tcl_CmdInfo info;
-    (void)dummy;
 
     if (objc < 3) {
 	return TCL_ERROR;
