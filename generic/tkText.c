/*
 * tkText.c --
 *
 *	This module provides a big chunk of the implementation of multi-line
 *	editable text widgets for Tk. Among other things, it provides the Tcl
 *	command interfaces to text widgets. The B-tree representation of text
 *	and its actual display are implemented elsewhere.
 *
 * Copyright © 1992-1994 The Regents of the University of California.
 * Copyright © 1994-1996 Sun Microsystems, Inc.
 * Copyright © 1999 Scriptics Corporation.
 * Copyright © 2015-2018 Gregor Cramer
 *
 * See the file "license.terms" for information on usage and redistribution of
 * this file, and for a DISCLAIMER OF ALL WARRANTIES.
 */

#include "tkInt.h"
#include "tkText.h"
#include "tkTextUndo.h"
#include "tkTextTagSet.h"
#include "tkBitField.h"
#if TCL_MAJOR_VERSION > 8 || (TCL_MAJOR_VERSION == 8 && TCL_MINOR_VERSION >= 7)
#include "tkFont.h"
#endif
#include <stdlib.h>
#include <assert.h>
#include "default.h"

/* needed for strncasecmp */
#if defined(_WIN32) && !defined(__GNUC__)
# define strncasecmp _strnicmp
#else
# include <strings.h>
#endif

#ifndef MAX
# define MAX(a,b) ((a) < (b) ? b : a)
#endif
#ifndef MIN
# define MIN(a,b) ((a) < (b) ? a : b)
#endif

#ifdef NDEBUG
# define DEBUG(expr)
#else
# define DEBUG(expr) expr
#endif

#if 0
# define FORCE_DISPLAY(winPtr) TkpDisplayWindow(winPtr)
#else
# define FORCE_DISPLAY(winPtr)
#endif

/*
 * Used to avoid having to allocate and deallocate arrays on the fly for
 * commonly used functions. Must be > 0.
 */

#define PIXEL_CLIENTS 8

/*
 * The 'TkTextState' enum in tkText.h is used to define a type for the -state
 * option of the Text widget. These values are used as indices into the string
 * table below.
 */

static const char *const stateStrings[] = {
    "disabled", "normal", "readonly", NULL
};

/*
 * The 'TkTextTagging' enum in tkText.h is used to define a type for the -tagging
 * option of the Text widget. These values are used as indices into the string table below.
 */

static const char *const taggingStrings[] = {
    "within", "gravity", "none", NULL
};

/*
 * The 'Tk_Justify' enum in tk.h is used to define a type for the -justify option of
 * the Text widget. These values are used as indices into the string table below.
 */

static const char *const justifyStrings[] = {
    "left", "right", "center", "full", NULL
};

/*
 * The 'TkWrapMode' enum in tkText.h is used to define a type for the -wrap
 * option of the Text widget. These values are used as indices into the string
 * table below.
 */

const char *const tkTextWrapStrings[] = {
    "char", "none", "word", "codepoint", NULL
};

/*
 * The 'TkSpacing' enum in tkText.h is used to define a type for the -spacing
 * option of the Text widget. These values are used as indices into the string
 * table below.
 */

static const char *const spaceModeStrings[] = {
    "none", "exact", "trim", NULL
};

/*
 * The 'TkTextTabStyle' enum in tkText.h is used to define a type for the
 * -tabstyle option of the Text widget. These values are used as indices into
 * the string table below.
 */

const char *const tkTextTabStyleStrings[] = {
    "tabular", "wordprocessor", NULL
};

/*
 * The 'TkTextInsertUnfocussed' enum in tkText.h is used to define a type for
 * the -insertunfocussed option of the Text widget. These values are used as
 * indice into the string table below.
 */

static const char *const insertUnfocussedStrings[] = {
    "hollow", "none", "solid", NULL
};

/*
 * The 'TkTextHyphenRule' enum in tkText.h is used to define a type for the
 * -hyphenrules option of the Text widget. These values are used for applying
 * hyphen rules to soft hyphens.
 *
 * NOTE: Don't forget to update function ParseHyphens() if this array will be
 * modified.
 */

static const char *const hyphenRuleStrings[] = {
    "ck", "doubledigraph", "doublevowel", "gemination", "repeathyphen", "trema",
    "tripleconsonant" /* don't append a trailing NULL */
};

#if SUPPORT_DEPRECATED_STARTLINE_ENDLINE

/*
 * The following functions and custom option type are used to define the
 * "line" option type, and thereby handle the text widget '-startline',
 * '-endline' configuration options which are of that type.
 *
 * We do not need a 'freeProc' because all changes to these two options are
 * handled through the TK_TEXT_LINE_RANGE flag in the optionSpecs list, and
 * the internal storage is just a pointer, which therefore doesn't need
 * freeing.
 */

static int		SetLineStartEnd(void *clientData, Tcl_Interp *interp, Tk_Window tkwin,
			    Tcl_Obj **value, char *recordPtr, Tcl_Size internalOffset, char *oldInternalPtr,
			    int flags);
static Tcl_Obj *	GetLineStartEnd(void *clientData, Tk_Window tkwin, char *recordPtr,
			    Tcl_Size internalOffset);
static void		RestoreLineStartEnd(void *clientData, Tk_Window tkwin, char *internalPtr,
			    char *oldInternalPtr);

static const Tk_ObjCustomOption lineOption = {
    "line",			/* name */
    SetLineStartEnd,		/* setProc */
    GetLineStartEnd,		/* getProc */
    RestoreLineStartEnd,	/* restoreProc */
    NULL,			/* freeProc */
    0
};

#endif /* SUPPORT_DEPRECATED_STARTLINE_ENDLINE */

/*
 * The following functions and custom option type are used to define the
 * "index" option type, and thereby handle the text widget '-startindex',
 * '-endindex' configuration options which are of that type.
 */

static int		SetTextStartEnd(void *clientData, Tcl_Interp *interp, Tk_Window tkwin,
			    Tcl_Obj **value, char *recordPtr, Tcl_Size internalOffset, char *oldInternalPtr,
			    int flags);
static Tcl_Obj *	GetTextStartEnd(void *clientData, Tk_Window tkwin, char *recordPtr,
			    Tcl_Size internalOffset);
static void		RestoreTextStartEnd(void *clientData, Tk_Window tkwin, char *internalPtr,
			    char *oldInternalPtr);
static void		FreeTextStartEnd(void *clientData, Tk_Window tkwin, char *internalPtr);

static const Tk_ObjCustomOption startEndMarkOption = {
    "index",			/* name */
    SetTextStartEnd,		/* setProc */
    GetTextStartEnd,		/* getProc */
    RestoreTextStartEnd,	/* restoreProc */
    FreeTextStartEnd,		/* freeProc */
    0
};

/*
 * Information used to parse text configuration options:
 */

static const Tk_OptionSpec optionSpecs[] = {
    {TK_OPTION_BOOLEAN, "-autoseparators", "autoSeparators",
	"AutoSeparators", DEF_TEXT_AUTO_SEPARATORS, TCL_INDEX_NONE, offsetof(TkText, autoSeparators),
	TK_OPTION_DONT_SET_DEFAULT, 0, 0},
    {TK_OPTION_BORDER, "-background", "background", "Background",
	DEF_TEXT_BG_COLOR, TCL_INDEX_NONE, offsetof(TkText, border), 0, DEF_TEXT_BG_MONO, TK_TEXT_LINE_REDRAW},
    {TK_OPTION_SYNONYM, "-bd", NULL, NULL,
	NULL, 0, TCL_INDEX_NONE, 0, "-borderwidth", TK_TEXT_LINE_GEOMETRY},
    {TK_OPTION_SYNONYM, "-bg", NULL, NULL,
	NULL, 0, TCL_INDEX_NONE, 0, "-background", TK_TEXT_LINE_REDRAW},
    {TK_OPTION_BOOLEAN, "-blockcursor", "blockCursor",
	"BlockCursor", DEF_TEXT_BLOCK_CURSOR, TCL_INDEX_NONE, offsetof(TkText, blockCursorType), 0, 0, 0},
    {TK_OPTION_PIXELS, "-borderwidth", "borderWidth", "BorderWidth",
	DEF_TEXT_BORDER_WIDTH, TCL_INDEX_NONE, offsetof(TkText, borderWidth), 0, 0, TK_TEXT_LINE_GEOMETRY},
    {TK_OPTION_CURSOR, "-cursor", "cursor", "Cursor",
	DEF_TEXT_CURSOR, TCL_INDEX_NONE, offsetof(TkText, cursor), TK_OPTION_NULL_OK, 0, 0},
    {TK_OPTION_CUSTOM, "-endindex", NULL, NULL,
	 NULL, TCL_INDEX_NONE, offsetof(TkText, newEndIndex), TK_OPTION_NULL_OK, &startEndMarkOption, TK_TEXT_INDEX_RANGE},
#if SUPPORT_DEPRECATED_STARTLINE_ENDLINE
    {TK_OPTION_CUSTOM, "-endline", NULL, NULL,
	 NULL, TCL_INDEX_NONE, offsetof(TkText, endLine), TK_OPTION_NULL_OK, &lineOption, TK_TEXT_LINE_RANGE},
#endif
    {TK_OPTION_STRING, "-eolchar", "eolChar", "EolChar",
	NULL, offsetof(TkText, eolCharPtr), TCL_INDEX_NONE, TK_OPTION_NULL_OK, 0, TK_TEXT_LINE_GEOMETRY},
    {TK_OPTION_COLOR, "-eolcolor", "eolColor", "EolColor",
	NULL, TCL_INDEX_NONE, offsetof(TkText, eolColor), TK_OPTION_NULL_OK, 0, TK_TEXT_LINE_REDRAW},
    {TK_OPTION_STRING, "-eotchar", "eotChar", "EotChar",
	NULL, offsetof(TkText, eotCharPtr), TCL_INDEX_NONE, TK_OPTION_NULL_OK, 0, TK_TEXT_LINE_GEOMETRY},
    {TK_OPTION_COLOR, "-eotcolor", "eotColor", "EotColor",
	NULL, TCL_INDEX_NONE, offsetof(TkText, eotColor), TK_OPTION_NULL_OK, 0, TK_TEXT_LINE_REDRAW},
    {TK_OPTION_BOOLEAN, "-exportselection", "exportSelection",
	"ExportSelection", DEF_TEXT_EXPORT_SELECTION, TCL_INDEX_NONE, offsetof(TkText, exportSelection), 0, 0, 0},
    {TK_OPTION_SYNONYM, "-fg", "foreground", NULL,
	NULL, 0, TCL_INDEX_NONE, 0, "-foreground", TK_TEXT_LINE_REDRAW},
    {TK_OPTION_FONT, "-font", "font", "Font",
	DEF_TEXT_FONT, TCL_INDEX_NONE, offsetof(TkText, tkfont), 0, 0, TK_TEXT_LINE_GEOMETRY},
    {TK_OPTION_COLOR, "-foreground", "foreground", "Foreground",
	DEF_TEXT_FG, TCL_INDEX_NONE, offsetof(TkText, fgColor), 0, 0, TK_TEXT_LINE_REDRAW},
    {TK_OPTION_PIXELS, "-height", "height", "Height",
	DEF_TEXT_HEIGHT, TCL_INDEX_NONE, offsetof(TkText, height), 0, 0, 0},
    {TK_OPTION_COLOR, "-highlightbackground", "highlightBackground", "HighlightBackground",
	DEF_TEXT_HIGHLIGHT_BG, TCL_INDEX_NONE, offsetof(TkText, highlightBgColorPtr), 0, 0, 0},
    {TK_OPTION_COLOR, "-highlightcolor", "highlightColor", "HighlightColor",
	DEF_TEXT_HIGHLIGHT, TCL_INDEX_NONE, offsetof(TkText, highlightColorPtr), 0, 0, 0},
    {TK_OPTION_PIXELS, "-highlightthickness", "highlightThickness", "HighlightThickness",
	DEF_TEXT_HIGHLIGHT_WIDTH, TCL_INDEX_NONE, offsetof(TkText, highlightWidth), 0, 0, TK_TEXT_LINE_GEOMETRY},
    {TK_OPTION_STRING, "-hyphenrules", NULL, NULL,
	NULL, offsetof(TkText, hyphenRulesPtr), TCL_INDEX_NONE, TK_OPTION_NULL_OK, 0, TK_TEXT_LINE_GEOMETRY},
    {TK_OPTION_COLOR, "-hyphencolor", "hyphenColor", "HyphenColor",
	DEF_TEXT_FG, TCL_INDEX_NONE, offsetof(TkText, hyphenColor), TK_OPTION_NULL_OK, 0, TK_TEXT_LINE_REDRAW},
    {TK_OPTION_BOOLEAN, "-hyphens", "hyphens", "Hyphens",
	"0", TCL_INDEX_NONE, offsetof(TkText, useHyphenSupport), 0, 0, TK_TEXT_LINE_GEOMETRY},
    {TK_OPTION_BORDER, "-inactiveselectbackground", "inactiveSelectBackground", "Foreground",
	DEF_TEXT_INACTIVE_SELECT_BG_COLOR, TCL_INDEX_NONE, offsetof(TkText, selAttrs.inactiveBorder),
	TK_OPTION_NULL_OK, DEF_TEXT_SELECT_MONO, 0},
    {TK_OPTION_COLOR, "-inactiveselectforeground", "inactiveSelectForeground", "Background",
	DEF_TEXT_INACTIVE_SELECT_FG_COLOR, TCL_INDEX_NONE, offsetof(TkText, selAttrs.inactiveFgColor),
	TK_OPTION_NULL_OK, DEF_TEXT_SELECT_FG_MONO, 0},
    {TK_OPTION_BORDER, "-insertbackground", "insertBackground", "Foreground",
	DEF_TEXT_INSERT_BG, TCL_INDEX_NONE, offsetof(TkText, insertBorder), 0, 0, 0},
    {TK_OPTION_PIXELS, "-insertborderwidth", "insertBorderWidth",
	"BorderWidth", DEF_TEXT_INSERT_BD_COLOR, TCL_INDEX_NONE, offsetof(TkText, insertBorderWidth), 0,
	DEF_TEXT_INSERT_BD_MONO, 0},
    {TK_OPTION_COLOR, "-insertforeground", "insertForeground", "InsertForeground",
	DEF_TEXT_BG_COLOR, TCL_INDEX_NONE, offsetof(TkText, insertFgColor), 0, 0, 0},
    {TK_OPTION_INT, "-insertofftime", "insertOffTime", "OffTime",
	DEF_TEXT_INSERT_OFF_TIME, TCL_INDEX_NONE, offsetof(TkText, insertOffTime), 0, 0, 0},
    {TK_OPTION_INT, "-insertontime", "insertOnTime", "OnTime",
	DEF_TEXT_INSERT_ON_TIME, TCL_INDEX_NONE, offsetof(TkText, insertOnTime), 0, 0, 0},
    {TK_OPTION_STRING_TABLE,
	"-insertunfocussed", "insertUnfocussed", "InsertUnfocussed",
	DEF_TEXT_INSERT_UNFOCUSSED, TCL_INDEX_NONE, offsetof(TkText, insertUnfocussed),
	TK_OPTION_ENUM_VAR, insertUnfocussedStrings, 0},
    {TK_OPTION_PIXELS, "-insertwidth", "insertWidth", "InsertWidth",
	DEF_TEXT_INSERT_WIDTH, TCL_INDEX_NONE, offsetof(TkText, insertWidth), 0, 0, 0},
    {TK_OPTION_STRING_TABLE, "-justify", "justify", "Justify",
	"left", TCL_INDEX_NONE, offsetof(TkText, justify), TK_OPTION_ENUM_VAR, justifyStrings, TK_TEXT_LINE_GEOMETRY},
    {TK_OPTION_STRING, "-lang", "lang", "Lang",
	 NULL, offsetof(TkText, langPtr), TCL_INDEX_NONE, TK_OPTION_NULL_OK, 0, TK_TEXT_LINE_GEOMETRY},
    {TK_OPTION_INT, "-maxundo", "maxUndo", "MaxUndo",
	DEF_TEXT_MAX_UNDO, TCL_INDEX_NONE, offsetof(TkText, maxUndoDepth), TK_OPTION_DONT_SET_DEFAULT, 0, 0},
    {TK_OPTION_INT, "-maxundosize", "maxUndoSize", "MaxUndoSize",
	DEF_TEXT_MAX_UNDO, TCL_INDEX_NONE, offsetof(TkText, maxUndoSize), TK_OPTION_DONT_SET_DEFAULT, 0, 0},
    {TK_OPTION_INT, "-maxredo", "maxRedo", "MaxRedo",
	"TCL_INDEX_NONE", TCL_INDEX_NONE, offsetof(TkText, maxRedoDepth), TK_OPTION_DONT_SET_DEFAULT, 0, 0},
    {TK_OPTION_PIXELS, "-padx", "padX", "Pad",
	DEF_TEXT_PADX, TCL_INDEX_NONE, offsetof(TkText, padX), 0, 0, TK_TEXT_LINE_GEOMETRY},
    {TK_OPTION_PIXELS, "-pady", "padY", "Pad",
	DEF_TEXT_PADY, TCL_INDEX_NONE, offsetof(TkText, padY), 0, 0, 0},
    {TK_OPTION_RELIEF, "-relief", "relief", "Relief",
	DEF_TEXT_RELIEF, TCL_INDEX_NONE, offsetof(TkText, relief), 0, 0, 0},
    {TK_OPTION_INT, "-responsiveness", "responsiveness", "Responsiveness",
	"50", TCL_INDEX_NONE, offsetof(TkText, responsiveness), 0, 0, 0},
    {TK_OPTION_BORDER, "-selectbackground", "selectBackground", "Foreground",
	DEF_TEXT_SELECT_COLOR, TCL_INDEX_NONE, offsetof(TkText, selAttrs.border),
	0, DEF_TEXT_SELECT_MONO, 0},
    {TK_OPTION_PIXELS, "-selectborderwidth", "selectBorderWidth", "BorderWidth",
	DEF_TEXT_SELECT_BD_COLOR, offsetof(TkText, selAttrs.borderWidthObj),
	offsetof(TkText, selAttrs.borderWidth), TK_OPTION_NULL_OK, DEF_TEXT_SELECT_BD_MONO, 0},
    {TK_OPTION_COLOR, "-selectforeground", "selectForeground", "Background",
	DEF_TEXT_SELECT_FG_COLOR, TCL_INDEX_NONE, offsetof(TkText, selAttrs.fgColor),
	TK_OPTION_NULL_OK, DEF_TEXT_SELECT_FG_MONO, 0},
    {TK_OPTION_BOOLEAN, "-setgrid", "setGrid", "SetGrid",
	DEF_TEXT_SET_GRID, TCL_INDEX_NONE, offsetof(TkText, setGrid), 0, 0, 0},
    {TK_OPTION_BOOLEAN, "-showendofline", "showEndOfLine", "ShowEndOfLine",
	"0", TCL_INDEX_NONE, offsetof(TkText, showEndOfLine), 0, 0, TK_TEXT_LINE_GEOMETRY},
    {TK_OPTION_BOOLEAN, "-showendoftext", "showEndOfText", "ShowEndOfText",
	"0", TCL_INDEX_NONE, offsetof(TkText, showEndOfText), 0, 0, TK_TEXT_LINE_GEOMETRY},
    {TK_OPTION_BOOLEAN, "-showinsertforeground", "showInsertForeground", "ShowInsertForeground",
	"0", TCL_INDEX_NONE, offsetof(TkText, showInsertFgColor), 0, 0, 0},
    {TK_OPTION_STRING_TABLE, "-spacemode", "spaceMode", "SpaceMode",
	"none", TCL_INDEX_NONE, offsetof(TkText, spaceMode), TK_OPTION_ENUM_VAR, spaceModeStrings, TK_TEXT_LINE_GEOMETRY},
    {TK_OPTION_PIXELS, "-spacing1", "spacing1", "Spacing",
	DEF_TEXT_SPACING1, TCL_INDEX_NONE, offsetof(TkText, spacing1), 0, 0 , TK_TEXT_LINE_GEOMETRY},
    {TK_OPTION_PIXELS, "-spacing2", "spacing2", "Spacing",
	DEF_TEXT_SPACING2, TCL_INDEX_NONE, offsetof(TkText, spacing2), 0, 0 , TK_TEXT_LINE_GEOMETRY},
    {TK_OPTION_PIXELS, "-spacing3", "spacing3", "Spacing",
	DEF_TEXT_SPACING3, TCL_INDEX_NONE, offsetof(TkText, spacing3), 0, 0 , TK_TEXT_LINE_GEOMETRY},
    {TK_OPTION_CUSTOM, "-startindex", NULL, NULL,
	 NULL, TCL_INDEX_NONE, offsetof(TkText, newStartIndex), TK_OPTION_NULL_OK, &startEndMarkOption, TK_TEXT_INDEX_RANGE},
#if SUPPORT_DEPRECATED_STARTLINE_ENDLINE
    {TK_OPTION_CUSTOM, "-startline", NULL, NULL,
	 NULL, TCL_INDEX_NONE, offsetof(TkText, startLine), TK_OPTION_NULL_OK, &lineOption, TK_TEXT_LINE_RANGE},
#endif
    {TK_OPTION_STRING_TABLE, "-state", "state", "State",
	DEF_TEXT_STATE, TCL_INDEX_NONE, offsetof(TkText, state), TK_OPTION_ENUM_VAR, stateStrings, 0},
    {TK_OPTION_BOOLEAN, "-steadymarks", "steadyMarks", "SteadyMarks",
	"0", TCL_INDEX_NONE, offsetof(TkText, steadyMarks), TK_OPTION_DONT_SET_DEFAULT, 0, 0},
    {TK_OPTION_INT, "-synctime", "syncTime", "SyncTime",
	"150", TCL_INDEX_NONE, offsetof(TkText, syncTime), 0, 0, TK_TEXT_SYNCHRONIZE},
    {TK_OPTION_STRING, "-tabs", "tabs", "Tabs",
	DEF_TEXT_TABS, offsetof(TkText, tabOptionPtr), TCL_INDEX_NONE, TK_OPTION_NULL_OK, 0, TK_TEXT_LINE_GEOMETRY},
    {TK_OPTION_STRING_TABLE, "-tabstyle", "tabStyle", "TabStyle",
	DEF_TEXT_TABSTYLE, TCL_INDEX_NONE, offsetof(TkText, tabStyle), 0, tkTextTabStyleStrings, TK_TEXT_LINE_GEOMETRY},
    {TK_OPTION_STRING_TABLE, "-tagging", "tagging", "Tagging",
	"within", TCL_INDEX_NONE, offsetof(TkText, tagging), TK_OPTION_ENUM_VAR, taggingStrings, 0},
    {TK_OPTION_STRING, "-takefocus", "takeFocus", "TakeFocus",
	DEF_TEXT_TAKE_FOCUS, offsetof(TkText, takeFocusObj), TCL_INDEX_NONE, TK_OPTION_NULL_OK, 0, 0},
    {TK_OPTION_BOOLEAN, "-undo", "undo", "Undo",
	DEF_TEXT_UNDO, TCL_INDEX_NONE, offsetof(TkText, undo), TK_OPTION_DONT_SET_DEFAULT, 0 ,0},
    {TK_OPTION_BOOLEAN, "-undotagging", "undoTagging", "UndoTagging",
	"1", TCL_INDEX_NONE, offsetof(TkText, undoTagging), 0, 0 ,0},
    {TK_OPTION_BOOLEAN, "-useunibreak", "useUniBreak", "UseUniBreak",
	"0", TCL_INDEX_NONE, offsetof(TkText, useUniBreak), 0, 0, TK_TEXT_LINE_GEOMETRY},
    {TK_OPTION_INT, "-width", "width", "Width",
	DEF_TEXT_WIDTH, TCL_INDEX_NONE, offsetof(TkText, width), 0, 0, TK_TEXT_LINE_GEOMETRY},
    {TK_OPTION_STRING_TABLE, "-wrap", "wrap", "Wrap",
	DEF_TEXT_WRAP, TCL_INDEX_NONE, offsetof(TkText, wrapMode), TK_OPTION_ENUM_VAR, tkTextWrapStrings, TK_TEXT_LINE_GEOMETRY},
    {TK_OPTION_STRING, "-xscrollcommand", "xScrollCommand", "ScrollCommand",
	DEF_TEXT_XSCROLL_COMMAND, offsetof(TkText, xScrollCmdObj), TCL_INDEX_NONE, TK_OPTION_NULL_OK, 0, 0},
    {TK_OPTION_STRING, "-yscrollcommand", "yScrollCommand", "ScrollCommand",
	DEF_TEXT_YSCROLL_COMMAND, offsetof(TkText, yScrollCmdObj), TCL_INDEX_NONE, TK_OPTION_NULL_OK, 0, 0},
    {TK_OPTION_END, NULL, NULL, NULL, 0, 0, 0, 0, 0, 0}
};

/*
 * These three typedefs, the structure and the SearchPerform, SearchCore
 * functions below are used for line-based searches of the text widget, and,
 * in particular, to handle multi-line matching even though the text widget is
 * a single-line based data structure. They are completely abstracted away
 * from the Text widget internals, however, so could easily be re-used with
 * any line-based entity to provide multi-line matching.
 *
 * We have abstracted this code away from the text widget to try to keep Tk as
 * modular as possible.
 */

struct SearchSpec;	/* Forward declaration. */

typedef void *SearchAddLineProc(int lineNum, struct SearchSpec *searchSpecPtr,
			    Tcl_Obj *theLine, int *lenPtr, int *extraLinesPtr);
typedef int		SearchMatchProc(int lineNum, struct SearchSpec *searchSpecPtr,
			    void *clientData, Tcl_Obj *theLine, int matchOffset, int matchLength);
typedef int		SearchLineIndexProc(Tcl_Interp *interp, Tcl_Obj *objPtr,
			    struct SearchSpec *searchSpecPtr, int *linePosPtr, int *offsetPosPtr);

typedef struct SearchSpec {
    TkText *textPtr;		/* Information about widget. */
    int exact;			/* Whether search is exact or regexp. */
    int noCase;		/* Case-insenstivive? */
    int noLineStop;		/* If not set, a regexp search will use the TCL_REG_NLSTOP flag. */
    int overlap;		/* If set, results from multiple searches (-all) are allowed to
    				 * overlap each other. */
    int strictLimits;		/* If set, matches must be completely inside the from,to range.
    				 * Otherwise the limits only apply to the start of each match. */
    int all;			/* Whether all or the first match should be reported. */
    int backwards;		/* Searching forwards or backwards. */
    int searchElide;		/* Search in hidden text as well. */
    int searchHyphens;		/* Search in soft hyhens as well. */
    int startLine;		/* First line to examine. */
    int startOffset;		/* Index in first line to start at. */
    int stopLine;		/* Last line to examine, or -1 when we search all available text. */
    int stopOffset;		/* Index to stop at, provided stopLine is not -1. */
    int numLines;		/* Total lines which are available. */
    Tcl_Obj *varPtr;		/* If non-NULL, store length(s) of match(es) in this variable. */
    Tcl_Obj *countPtr;		/* Keeps track of currently found lengths. */
    Tcl_Obj *resPtr;		/* Keeps track of currently found locations */
    SearchAddLineProc *addLineProc;
				/* Function to call when we need to add another line to the search
				 * string so far */
    SearchMatchProc *foundMatchProc;
				/* Function to call when we have found a match. */
    SearchLineIndexProc *lineIndexProc;
				/* Function to call when we have found a match. */
    void *clientData;	/* Information about structure being searched, in this case a text
    				 * widget. */
} SearchSpec;

/*
 * The text-widget-independent functions which actually perform the search,
 * handling both regexp and exact searches.
 */

static int	SearchCore(Tcl_Interp *interp, SearchSpec *searchSpecPtr, Tcl_Obj *patObj);
static int	SearchPerform(Tcl_Interp *interp, SearchSpec *searchSpecPtr, Tcl_Obj *patObj,
		    Tcl_Obj *fromPtr, Tcl_Obj *toPtr);

/*
 * We need a simple linked list for strings:
 */

typedef struct TkTextStringList {
    struct TkTextStringList *nextPtr;
    Tcl_Obj *strObjPtr;
} TkTextStringList;

/*
 * Boolean variable indicating whether or not special debugging code should be executed.
 */

int tkTextDebug = 0;

typedef const TkTextUndoAtom * (*InspectUndoStackProc)(TkTextUndoStack stack);

/*
 * Forward declarations for functions defined later in this file:
 */

static int		DeleteIndexRange(TkSharedText *sharedTextPtr, TkText *textPtr,
			    const TkTextIndex *indexPtr1, const TkTextIndex *indexPtr2, int flags,
			    int viewUpdate, int triggerWatchDelete, int triggerWatchInsert,
			    int userFlag, int final);
static int		CountIndices(const TkText *textPtr, const TkTextIndex *indexPtr1,
			    const TkTextIndex *indexPtr2, TkTextCountType type);
static void		DestroyText(TkText *textPtr);
static void		ClearText(TkText *textPtr, int clearTags);
static void		FireWidgetViewSyncEvent(void *clientData);
static void		FreeEmbeddedWindows(TkText *textPtr);
static void		InsertChars(TkText *textPtr, TkTextIndex *index1Ptr, TkTextIndex *index2Ptr,
			    char const *string, unsigned length, int viewUpdate,
			    TkTextTagSet *tagInfoPtr, TkTextTag *hyphenTagPtr, int parseHyphens);
static void		TextBlinkProc(void *clientData);
static void		TextCmdDeletedProc(void *clientData);
static int		CreateWidget(TkSharedText *sharedTextPtr, Tk_Window tkwin, Tcl_Interp *interp,
			    const TkText *parent, int objc, Tcl_Obj *const objv[]);
static void		TextEventProc(void *clientData, XEvent *eventPtr);
static void		ProcessConfigureNotify(TkText *textPtr, int updateLineGeometry);
static Tcl_Size		TextFetchSelection(void *clientData, Tcl_Size offset, char *buffer,
			    Tcl_Size maxBytes);
static int		TextIndexSortProc(const void *first, const void *second);
static int		TextInsertCmd(TkText *textPtr, Tcl_Interp *interp,
			    int objc, Tcl_Obj *const objv[], const TkTextIndex *indexPtr,
			    int viewUpdate, int triggerWatchDelete, int triggerWatchInsert,
			    int userFlag, int parseHyphens);
static int		TextReplaceCmd(TkText *textPtr, Tcl_Interp *interp,
			    const TkTextIndex *indexFromPtr, const TkTextIndex *indexToPtr,
			    int objc, Tcl_Obj *const objv[], int viewUpdate, int triggerWatch,
			    int userFlag, int parseHyphens);
static int		TextSearchCmd(TkText *textPtr, Tcl_Interp *interp,
			    int objc, Tcl_Obj *const objv[]);
static int		TextEditCmd(TkText *textPtr, Tcl_Interp *interp,
			    int objc, Tcl_Obj *const objv[]);
static int		TextWidgetObjCmd(void *clientData,
			    Tcl_Interp *interp, int objc, Tcl_Obj *const objv[]);
static void		TextWorldChangedCallback(void *instanceData);
static void		TextWorldChanged(TkText *textPtr, int mask);
static void		UpdateLineMetrics(TkText *textPtr, unsigned lineNum, unsigned endLine);
static int		TextChecksumCmd(TkText *textPtr, Tcl_Interp *interp,
			    int objc, Tcl_Obj *const objv[]);
static int		TextDumpCmd(TkText *textPtr, Tcl_Interp *interp,
			    int objc, Tcl_Obj *const objv[]);
static int		TextInspectCmd(TkText *textPtr, Tcl_Interp *interp,
			    int objc, Tcl_Obj *const objv[]);
static int		DumpLine(Tcl_Interp *interp, TkText *textPtr,
			    int what, TkTextLine *linePtr, int start, int end,
			    int lineno, Tcl_Obj *command, TkTextTag **prevTagPtr);
static int		DumpSegment(TkText *textPtr, Tcl_Interp *interp, const char *key,
			    const char *value, Tcl_Obj *command, const TkTextIndex *index, int what);
static void		InspectUndoStack(const TkSharedText *sharedTextPtr,
			    InspectUndoStackProc firstAtomProc, InspectUndoStackProc nextAtomProc,
			    Tcl_Obj *objPtr);
static void		InspectRetainedUndoItems(const TkSharedText *sharedTextPtr, Tcl_Obj *objPtr);
static Tcl_Obj *	TextGetText(TkText *textPtr, const TkTextIndex *index1,
			    const TkTextIndex *index2, TkTextIndex *lastIndexPtr, Tcl_Obj *resultPtr,
			    Tcl_Size maxBytes, int visibleOnly, int includeHyphens);
static void		GenerateEvent(TkSharedText *sharedTextPtr, const char *type);
static void		RunAfterSyncCmd(void *clientData);
static void		UpdateModifiedFlag(TkSharedText *sharedTextPtr, int flag);
static Tcl_Obj *	MakeEditInfo(Tcl_Interp *interp, TkText *textPtr, Tcl_Obj *arrayPtr);
static Tcl_Obj *	GetEditInfo(Tcl_Interp *interp, TkText *textPtr, Tcl_Obj *option);
static unsigned		TextSearchIndexInLine(const SearchSpec *searchSpecPtr, TkTextLine *linePtr,
			    int byteIndex);
static int		TextPeerCmd(TkText *textPtr, Tcl_Interp *interp,
			    int objc, Tcl_Obj *const objv[]);
static int		TextWatchCmd(TkText *textPtr, Tcl_Interp *interp,
			    int objc, Tcl_Obj *const objv[]);
static int		TriggerWatchEdit(TkText *textPtr, int userFlag, const char *operation,
			    const TkTextIndex *indexPtr1, const TkTextIndex *indexPtr2,
			    const char *info, int final);
static void		TriggerUndoStackEvent(TkSharedText *sharedTextPtr);
static void		PushRetainedUndoTokens(TkSharedText *sharedTextPtr);
static void		PushUndoSeparatorIfNeeded(TkSharedText *sharedTextPtr, int autoSeparators,
			    TkTextEditMode currentEditMode);
static int		IsEmpty(const TkSharedText *sharedTextPtr, const TkText *textPtr);
static int		IsClean(const TkSharedText *sharedTextPtr, const TkText *textPtr,
			    int discardSelection);
static TkTextUndoPerformProc TextUndoRedoCallback;
static TkTextUndoFreeProc TextUndoFreeCallback;
static TkTextUndoStackContentChangedProc TextUndoStackContentChangedCallback;

/*
 * Some definitions for controlling "dump", "inspect", and "checksum".
 */

enum {
    TK_DUMP_TEXT                    = SEG_GROUP_CHAR,
    TK_DUMP_CHARS                   = TK_DUMP_TEXT|SEG_GROUP_HYPHEN,
    TK_DUMP_MARK                    = SEG_GROUP_MARK,
    TK_DUMP_ELIDE                   = SEG_GROUP_BRANCH,
    TK_DUMP_TAG                     = SEG_GROUP_TAG,
    TK_DUMP_WIN                     = SEG_GROUP_WINDOW,
    TK_DUMP_IMG                     = SEG_GROUP_IMAGE,
    TK_DUMP_NODE                    = 1 << 18,
    TK_DUMP_DUMP_ALL                = TK_DUMP_TEXT|TK_DUMP_CHARS|TK_DUMP_MARK|TK_DUMP_TAG|
                                      TK_DUMP_WIN|TK_DUMP_IMG,

    TK_DUMP_DISPLAY                 = 1 << 19,
    TK_DUMP_DISPLAY_CHARS           = TK_DUMP_CHARS|TK_DUMP_DISPLAY,
    TK_DUMP_DISPLAY_TEXT            = TK_DUMP_TEXT|TK_DUMP_DISPLAY,
    TK_DUMP_CRC_DFLT                = TK_DUMP_TEXT|SEG_GROUP_WINDOW|SEG_GROUP_IMAGE,
    TK_DUMP_CRC_ALL                 = TK_DUMP_TEXT|TK_DUMP_CHARS|TK_DUMP_DISPLAY_TEXT|SEG_GROUP_WINDOW|
			              SEG_GROUP_IMAGE|TK_DUMP_MARK|TK_DUMP_TAG,

    TK_DUMP_NESTED                  = 1 << 20,
    TK_DUMP_TEXT_CONFIGS            = 1 << 21,
    TK_DUMP_TAG_CONFIGS             = 1 << 22,
    TK_DUMP_TAG_BINDINGS            = 1 << 23,
    TK_DUMP_INSERT_MARK             = 1 << 24,
    TK_DUMP_INCLUDE_SEL             = 1 << 25,
    TK_DUMP_DONT_RESOLVE_COLORS     = 1 << 26,
    TK_DUMP_DONT_RESOLVE_FONTS      = 1 << 27,
    TK_DUMP_INCLUDE_DATABASE_CONFIG = 1 << 28,
    TK_DUMP_INCLUDE_SYSTEM_CONFIG   = 1 << 29,
    TK_DUMP_INCLUDE_DEFAULT_CONFIG  = 1 << 30,
    TK_DUMP_INCLUDE_SYSTEM_COLORS   = 1U << 31,
    TK_DUMP_INSPECT_DFLT            = TK_DUMP_DUMP_ALL,
    TK_DUMP_INSPECT_COMPLETE        = TK_DUMP_INSPECT_DFLT|TK_DUMP_TAG_BINDINGS|TK_DUMP_TEXT_CONFIGS|
    			              TK_DUMP_TAG_CONFIGS|TK_DUMP_INCLUDE_SEL|TK_DUMP_INSERT_MARK|
				      TK_DUMP_INCLUDE_DATABASE_CONFIG|TK_DUMP_INCLUDE_SYSTEM_CONFIG|
				      TK_DUMP_INCLUDE_DEFAULT_CONFIG|TK_DUMP_ELIDE|
				      TK_DUMP_INCLUDE_SYSTEM_COLORS,
    TK_DUMP_INSPECT_ALL             = TK_DUMP_INSPECT_COMPLETE|TK_DUMP_DISPLAY_TEXT|
    			              TK_DUMP_DONT_RESOLVE_COLORS|TK_DUMP_DONT_RESOLVE_FONTS|
				      TK_DUMP_NESTED,
};

/*
 * Declarations of the three search procs required by the multi-line search routines.
 */

static SearchMatchProc		TextSearchFoundMatch;
static SearchAddLineProc	TextSearchAddNextLine;
static SearchLineIndexProc	TextSearchGetLineIndex;

/*
 * The structure below defines text class behavior by means of functions that
 * can be invoked from generic window code.
 */

static const Tk_ClassProcs textClass = {
    sizeof(Tk_ClassProcs),	/* size */
    TextWorldChangedCallback,	/* worldChangedProc */
    NULL,			/* createProc */
    NULL			/* modalProc */
};

#ifdef TK_CHECK_ALLOCS

/*
 * Some stuff for memory checks, and allocation statistic.
 */

unsigned tkTextCountNewShared = 0;
unsigned tkTextCountDestroyShared = 0;
unsigned tkTextCountNewPeer = 0;
unsigned tkTextCountDestroyPeer = 0;
unsigned tkTextCountNewPixelInfo = 0;
unsigned tkTextCountDestroyPixelInfo = 0;
unsigned tkTextCountNewSegment = 0;
unsigned tkTextCountDestroySegment = 0;
unsigned tkTextCountNewTag = 0;
unsigned tkTextCountDestroyTag = 0;
unsigned tkTextCountNewUndoToken = 0;
unsigned tkTextCountDestroyUndoToken = 0;
unsigned tkTextCountNewNode = 0;
unsigned tkTextCountDestroyNode = 0;
unsigned tkTextCountNewLine = 0;
unsigned tkTextCountDestroyLine = 0;
unsigned tkTextCountNewSection = 0;
unsigned tkTextCountDestroySection = 0;

extern unsigned tkIntSetCountDestroy;
extern unsigned tkIntSetCountNew;
extern unsigned tkBitCountNew;
extern unsigned tkBitCountDestroy;

typedef struct WatchShared {
    TkSharedText *sharedTextPtr;
    struct WatchShared *nextPtr;
} WatchShared;

static unsigned widgetNumber = 0;
static WatchShared *watchShared;

static void
AllocStatistic()
{
    const WatchShared *wShared;

    if (!tkBTreeDebug) {
	return;
    }

    for (wShared = watchShared; wShared; wShared = wShared->nextPtr) {
	const TkText *peer;

	for (peer = wShared->sharedTextPtr->peers; peer; peer = peer->next) {
	    fprintf(stderr, "Unreleased text widget %d\n", peer->widgetNumber);
	}
    }

    fprintf(stderr, "---------------------------------\n");
    fprintf(stderr, "ALLOCATION:        new    destroy\n");
    fprintf(stderr, "---------------------------------\n");
    fprintf(stderr, "Shared:       %8u - %8u\n", tkTextCountNewShared, tkTextCountDestroyShared);
    fprintf(stderr, "Peer:         %8u - %8u\n", tkTextCountNewPeer, tkTextCountDestroyPeer);
    fprintf(stderr, "Segment:      %8u - %8u\n", tkTextCountNewSegment, tkTextCountDestroySegment);
    fprintf(stderr, "Tag:          %8u - %8u\n", tkTextCountNewTag, tkTextCountDestroyTag);
    fprintf(stderr, "UndoToken:    %8u - %8u\n", tkTextCountNewUndoToken, tkTextCountDestroyUndoToken);
    fprintf(stderr, "Node:         %8u - %8u\n", tkTextCountNewNode, tkTextCountDestroyNode);
    fprintf(stderr, "Line:         %8u - %8u\n", tkTextCountNewLine, tkTextCountDestroyLine);
    fprintf(stderr, "Section:      %8u - %8u\n", tkTextCountNewSection, tkTextCountDestroySection);
    fprintf(stderr, "PixelInfo:    %8u - %8u\n", tkTextCountNewPixelInfo, tkTextCountDestroyPixelInfo);
    fprintf(stderr, "BitField:     %8u - %8u\n", tkBitCountNew, tkBitCountDestroy);
    fprintf(stderr, "IntSet:       %8u - %8u\n", tkIntSetCountNew, tkIntSetCountDestroy);
    fprintf(stderr, "--------------------------------\n");

    if (tkTextCountNewShared != tkTextCountDestroyShared
	    || tkTextCountNewPeer != tkTextCountDestroyPeer
	    || tkTextCountNewSegment != tkTextCountDestroySegment
	    || tkTextCountNewTag != tkTextCountDestroyTag
	    || tkTextCountNewUndoToken != tkTextCountDestroyUndoToken
	    || tkTextCountNewNode != tkTextCountDestroyNode
	    || tkTextCountNewLine != tkTextCountDestroyLine
	    || tkTextCountNewSection != tkTextCountDestroySection
	    || tkTextCountNewPixelInfo != tkTextCountDestroyPixelInfo
	    || tkBitCountNew != tkBitCountDestroy
	    || tkIntSetCountNew != tkIntSetCountDestroy)  {
	fprintf(stderr, "*** memory leak detected ***\n");
	fprintf(stderr, "----------------------------\n");
	/* TkBitCheckAllocs(); */
    }
}
#endif /* TK_CHECK_ALLOCS */

#if SUPPORT_DEPRECATED_STARTLINE_ENDLINE

/*
 * Some helpers.
 */

static void WarnAboutDeprecatedStartLineOption() {
    static int printWarning = 1;
    if (printWarning) {
	fprintf(stderr, "tk::text: Option \"-startline\" is deprecated, "
		"please use option \"-startindex\".\n");
	printWarning = 0;
    }
}
static void WarnAboutDeprecatedEndLineOption() {
    static int printWarning = 1;
    if (printWarning) {
	fprintf(stderr, "tk::text: Option \"-endline\" is deprecated, "
		"please use option \"-endindex\".\n");
	printWarning = 0;
    }
}

#endif /* SUPPORT_DEPRECATED_STARTLINE_ENDLINE */

/*
 * Helper for guarded release of objects.
 */

static void
Tcl_GuardedDecrRefCount(Tcl_Obj *objPtr)
{
#ifndef NDEBUG
    /*
     * Tcl does not provide any function for querying the reference count.
     * So we need a work-around. Why does Tcl not provide a guarded version
     * for such a dangerous function?
     */
    assert(objPtr);
    Tcl_IncrRefCount(objPtr);
    assert(Tcl_IsShared(objPtr));
    Tcl_DecrRefCount(objPtr);
#endif
    Tcl_DecrRefCount(objPtr);
}

/*
 *--------------------------------------------------------------
 *
 * GetByteLength --
 *
 *	This function should be defined by Tcl, but it isn't defined,
 *	so we are doing this.
 *
 * Results:
 *	The length of the string.
 *
 * Side effects:
 *	Calls Tcl_GetString(objPtr) if objPtr->bytes is not yet resolved.
 *
 *--------------------------------------------------------------
 */

static Tcl_Size
GetByteLength(
    Tcl_Obj *objPtr)
{
    assert(objPtr);

    if (!objPtr->bytes) {
	Tcl_GetString(objPtr);
    }
    return objPtr->length;
}

/*
 *--------------------------------------------------------------
 *
 * Tk_TextObjCmd --
 *
 *	This function is invoked to process the "text" Tcl command. See the
 *	user documentation for details on what it does.
 *
 * Results:
 *	A standard Tcl result.
 *
 * Side effects:
 *	See the user documentation.
 *
 *--------------------------------------------------------------
 */

int
Tk_TextObjCmd(
    void *clientData,	/* Main window associated with interpreter. */
    Tcl_Interp *interp,		/* Current interpreter. */
    int objc,			/* Number of arguments. */
    Tcl_Obj *const objv[])	/* Argument objects. */
{
    Tk_Window tkwin = (Tk_Window)clientData;

    if (objc < 2) {
	Tcl_WrongNumArgs(interp, 1, objv, "pathName ?-option value ...?");
	return TCL_ERROR;
    }

    if (!tkwin) {
	tkwin = Tk_MainWindow(interp);
    }
    return CreateWidget(NULL, tkwin, interp, NULL, objc, objv);
}

/*
 *----------------------------------------------------------------------
 *
 * PushRetainedUndoTokens --
 *
 *	Push the retained undo tokens onto the stack.
 *
 * Results:
 *	None.
 *
 * Side effects:
 *	Same as TkTextPushUndoToken, additionaly 'undoTagList' and
 *	'undoMarkList' will be cleared.
 *
 *----------------------------------------------------------------------
 */

static void
PushRetainedUndoTokens(
    TkSharedText *sharedTextPtr)
{
    unsigned i;

    assert(sharedTextPtr);
    assert(sharedTextPtr->undoStack);

    for (i = 0; i < sharedTextPtr->undoTagListCount; ++i) {
	TkTextPushUndoTagTokens(sharedTextPtr, sharedTextPtr->undoTagList[i]);
    }

    for (i = 0; i < sharedTextPtr->undoMarkListCount; ++i) {
	TkTextPushUndoMarkTokens(sharedTextPtr, &sharedTextPtr->undoMarkList[i]);
    }

    sharedTextPtr->undoTagListCount = 0;
    sharedTextPtr->undoMarkListCount = 0;
}

/*
 *----------------------------------------------------------------------
 *
 * TkTextPushUndoToken --
 *
 *	This function is pushing the given undo/redo token. Don't use
 *	TkTextUndoPushItem, because some of the prepared undo tokens
 *	are retained.
 *
 * Results:
 *	None.
 *
 * Side effects:
 *	Same as TkTextUndoPushItem, furthermore all retained items
 *	will be pushed.
 *
 *----------------------------------------------------------------------
 */

void
TkTextPushUndoToken(
    TkSharedText *sharedTextPtr,
    void *token,
    unsigned byteSize)
{
    TkTextUndoAction action;

    assert(sharedTextPtr);
    assert(sharedTextPtr->undoStack);
    assert(token);

    action = ((TkTextUndoToken *) token)->undoType->action;

    if (action == TK_TEXT_UNDO_INSERT || action == TK_TEXT_UNDO_DELETE) {
	sharedTextPtr->insertDeleteUndoTokenCount += 1;
    }

    PushRetainedUndoTokens(sharedTextPtr);
    TkTextUndoPushItem(sharedTextPtr->undoStack, token, byteSize);
}

/*
 *----------------------------------------------------------------------
 *
 * TkTextPushRedoToken --
 *
 *	This function is pushing the given redo token. This function
 *	is useful only for the reconstruction of the undo stack.
 *
 * Results:
 *	None.
 *
 * Side effects:
 *	Same as TkTextUndoPushRedoItem.
 *
 *----------------------------------------------------------------------
 */

void
TkTextPushRedoToken(
    TkSharedText *sharedTextPtr,
    void *token,
    unsigned byteSize)
{
    assert(sharedTextPtr);
    assert(sharedTextPtr->undoStack);
    assert(token);

    TkTextUndoPushRedoItem(sharedTextPtr->undoStack, token, byteSize);
}

/*
 *--------------------------------------------------------------
 *
 * CreateWidget --
 *
 *	This function is invoked to process the "text" Tcl command, (when
 *	called by Tk_TextObjCmd) and the "$text peer create" text widget
 *	sub-command (called from TextPeerCmd).
 *
 *	See the user documentation for details on what it does.
 *
 * Results:
 *	A standard Tcl result, places the name of the widget created into the
 *	interp's result.
 *
 * Side effects:
 *	See the user documentation.
 *
 *--------------------------------------------------------------
 */
# define TK_TEXT_SET_MAX_BIT_SIZE (((512 + TK_BIT_NBITS - 1)/TK_BIT_NBITS)*TK_BIT_NBITS)

static int
CreateWidget(
    TkSharedText *sharedTextPtr,/* Shared widget info, or NULL. */
    Tk_Window tkwin,		/* Main window associated with interpreter. */
    Tcl_Interp *interp,		/* Current interpreter. */
    const TkText *parent,	/* If non-NULL then take default start, end
				 * from this parent. */
    int objc,			/* Number of arguments. */
    Tcl_Obj *const objv[])	/* Argument objects. */
{
    TkText *textPtr;
    Tk_OptionTable optionTable;
    TkTextIndex startIndex;
    Tk_Window newWin;

    /*
     * Create the window.
     */

    if (!(newWin = Tk_CreateWindowFromPath(interp, tkwin, Tcl_GetString(objv[1]), NULL))) {
	return TCL_ERROR;
    }

    if (!sharedTextPtr) {
	sharedTextPtr = (TkSharedText *)ckalloc(sizeof(TkSharedText));
	memset(sharedTextPtr, 0, sizeof(TkSharedText));

	Tcl_InitHashTable(&sharedTextPtr->tagTable, TCL_STRING_KEYS);
	Tcl_InitHashTable(&sharedTextPtr->markTable, TCL_STRING_KEYS);
	Tcl_InitHashTable(&sharedTextPtr->windowTable, TCL_STRING_KEYS);
	Tcl_InitHashTable(&sharedTextPtr->imageTable, TCL_STRING_KEYS);
	sharedTextPtr->usedTags = TkBitResize(NULL, TK_TEXT_SET_MAX_BIT_SIZE);
	sharedTextPtr->elisionTags = TkBitResize(NULL, TK_TEXT_SET_MAX_BIT_SIZE);
	sharedTextPtr->selectionTags = TkBitResize(NULL, TK_TEXT_SET_MAX_BIT_SIZE);
	sharedTextPtr->dontUndoTags = TkBitResize(NULL, TK_TEXT_SET_MAX_BIT_SIZE);
	sharedTextPtr->affectDisplayTags = TkBitResize(NULL, TK_TEXT_SET_MAX_BIT_SIZE);
	sharedTextPtr->notAffectDisplayTags = TkBitResize(NULL, TK_TEXT_SET_MAX_BIT_SIZE);
	sharedTextPtr->affectDisplayNonSelTags = TkBitResize(NULL, TK_TEXT_SET_MAX_BIT_SIZE);
	sharedTextPtr->affectGeometryTags = TkBitResize(NULL, TK_TEXT_SET_MAX_BIT_SIZE);
	sharedTextPtr->affectGeometryNonSelTags = TkBitResize(NULL, TK_TEXT_SET_MAX_BIT_SIZE);
	sharedTextPtr->affectLineHeightTags = TkBitResize(NULL, TK_TEXT_SET_MAX_BIT_SIZE);
	sharedTextPtr->tagLookup = (TkTextTag **)ckalloc(TK_TEXT_SET_MAX_BIT_SIZE*sizeof(TkTextTag *));
	sharedTextPtr->emptyTagInfoPtr = TkTextTagSetResize(NULL, 0);
	sharedTextPtr->maxRedoDepth = -1;
	sharedTextPtr->autoSeparators = 1;
	sharedTextPtr->undoTagging = 1;
	sharedTextPtr->lastEditMode = TK_TEXT_EDIT_OTHER;
	sharedTextPtr->lastUndoTokenType = -1;
	sharedTextPtr->startMarker = TkTextMakeStartEndMark(NULL, &tkTextLeftMarkType);
	sharedTextPtr->endMarker = TkTextMakeStartEndMark(NULL, &tkTextRightMarkType);
	sharedTextPtr->protectionMark[0] = TkTextMakeMark(NULL, NULL);
	sharedTextPtr->protectionMark[1] = TkTextMakeMark(NULL, NULL);
	sharedTextPtr->protectionMark[0]->typePtr = &tkTextProtectionMarkType;
	sharedTextPtr->protectionMark[1]->typePtr = &tkTextProtectionMarkType;

	DEBUG(memset(sharedTextPtr->tagLookup, 0, TK_TEXT_SET_MAX_BIT_SIZE*sizeof(TkTextTag *)));

	sharedTextPtr->mainPeer = (TkText *)ckalloc(sizeof(TkText));
	memset(sharedTextPtr->mainPeer, 0, sizeof(TkText));
	sharedTextPtr->mainPeer->startMarker = sharedTextPtr->startMarker;
	sharedTextPtr->mainPeer->endMarker = sharedTextPtr->endMarker;
	sharedTextPtr->mainPeer->sharedTextPtr = sharedTextPtr;

#ifdef TK_CHECK_ALLOCS
	if (tkTextCountNewShared++ == 0) {
	    atexit(AllocStatistic);
	}
	/*
	 * Add this shared resource to global list.
	 */
	{
	    WatchShared *wShared = ckalloc(sizeof(WatchShared));
	    wShared->sharedTextPtr = sharedTextPtr;
	    wShared->nextPtr = watchShared;
	    watchShared = wShared;
	}
#endif

	/*
	 * The construction of the tree requires a valid setup of the shared resource.
	 */

	sharedTextPtr->tree = TkBTreeCreate(sharedTextPtr, 1);
    }

    DEBUG_ALLOC(tkTextCountNewPeer++);

    /*
     * Create the text widget and initialize everything to zero, then set the
     * necessary initial (non-NULL) values. It is important that the 'set' tag
     * and 'insert', 'current' mark pointers are all NULL to start.
     */

    textPtr = (TkText *)ckalloc(sizeof(TkText));
    memset(textPtr, 0, sizeof(TkText));
    textPtr->tkwin = newWin;
    textPtr->display = Tk_Display(newWin);
    textPtr->interp = interp;
    textPtr->widgetCmd = Tcl_CreateObjCommand(interp, Tk_PathName(textPtr->tkwin),
	    TextWidgetObjCmd, textPtr, TextCmdDeletedProc);
    DEBUG_ALLOC(textPtr->widgetNumber = ++widgetNumber);

    /*
     * Add the new widget to the shared list.
     */

    textPtr->sharedTextPtr = sharedTextPtr;
    sharedTextPtr->refCount += 1;
    textPtr->next = sharedTextPtr->peers;
    sharedTextPtr->peers = textPtr;

    /*
     * Clear the indices, do this after the shared widget is created.
     */

    TkTextIndexClear(&textPtr->topIndex, textPtr);
    TkTextIndexClear(&textPtr->selIndex, textPtr);

    /*
     * This refCount will be held until DestroyText is called. Note also that
     * the later call to 'TkTextCreateDInfo' will add more refCounts.
     */

    textPtr->refCount = 1;

    /*
     * Specify start and end lines in the B-tree. The default is the same as
     * the parent, but this can be adjusted to display more or less if the
     * start, end where given as configuration options.
     */

    if (parent) {
	(textPtr->startMarker = parent->startMarker)->refCount += 1;
	(textPtr->endMarker = parent->endMarker)->refCount += 1;
#if SUPPORT_DEPRECATED_STARTLINE_ENDLINE
	textPtr->startLine = parent->startLine;
	textPtr->endLine = parent->endLine;
#endif
    } else {
	(textPtr->startMarker = sharedTextPtr->startMarker)->refCount += 1;
	(textPtr->endMarker = sharedTextPtr->endMarker)->refCount += 1;
    }

    /*
     * Register with the B-tree. In some sense it would be best if we could do
     * this later (after configuration options), so that any changes to
     * start,end do not require a total recalculation.
     */

    TkBTreeAddClient(sharedTextPtr->tree, textPtr, textPtr->lineHeight);

    textPtr->state = TK_TEXT_STATE_NORMAL;
    textPtr->relief = TK_RELIEF_FLAT;
    textPtr->cursor = NULL;
    textPtr->charWidth = 1;
    textPtr->spaceWidth = 1;
    textPtr->lineHeight = -1;
    textPtr->prevWidth = Tk_Width(newWin);
    textPtr->prevHeight = Tk_Height(newWin);
    textPtr->useHyphenSupport = -1;
    textPtr->hyphenRules = TK_TEXT_HYPHEN_MASK;
    textPtr->prevSyncState = -1;
    textPtr->lastLineY = TK_TEXT_NEARBY_IS_UNDETERMINED;
    TkTextTagSetIncrRefCount(textPtr->curTagInfoPtr = sharedTextPtr->emptyTagInfoPtr);

    /*
     * This will add refCounts to textPtr.
     */

    TkTextCreateDInfo(textPtr);
    TkTextIndexSetupToStartOfText(&startIndex, textPtr, sharedTextPtr->tree);
    TkTextSetYView(textPtr, &startIndex, 0);
    textPtr->exportSelection = 1;
    textPtr->pickEvent.type = LeaveNotify;
    textPtr->steadyMarks = sharedTextPtr->steadyMarks;
    textPtr->undo = sharedTextPtr->undo;
    textPtr->maxUndoDepth = sharedTextPtr->maxUndoDepth;
    textPtr->maxRedoDepth = sharedTextPtr->maxRedoDepth;
    textPtr->maxUndoSize = sharedTextPtr->maxUndoSize;
    textPtr->autoSeparators = sharedTextPtr->autoSeparators;
    textPtr->undoTagging = sharedTextPtr->undoTagging;

    /*
     * Create the "sel" tag and the "current" and "insert" marks.
     * Note: it is important that textPtr->selTagPtr is NULL before this
     * initial call.
     */

    textPtr->selTagPtr = TkTextCreateTag(textPtr, "sel", NULL);
    textPtr->insertMarkPtr = TkrTextSetMark(textPtr, "insert", &startIndex);
    textPtr->currentMarkPtr = TkrTextSetMark(textPtr, "current", &startIndex);
    textPtr->currentMarkIndex = startIndex;

    sharedTextPtr->numPeers += 1;

    /*
     * Create the option table for this widget class. If it has already been
     * created, the cached pointer will be returned.
     */

    optionTable = Tk_CreateOptionTable(interp, optionSpecs);

    Tk_SetClass(textPtr->tkwin, "Text");
    Tk_SetClassProcs(textPtr->tkwin, &textClass, textPtr);
    textPtr->optionTable = optionTable;

    Tk_CreateEventHandler(textPtr->tkwin,
	    ExposureMask|StructureNotifyMask|FocusChangeMask, TextEventProc, textPtr);
    Tk_CreateEventHandler(textPtr->tkwin, KeyPressMask|KeyReleaseMask
	    |ButtonPressMask|ButtonReleaseMask|EnterWindowMask
	    |LeaveWindowMask|PointerMotionMask|VirtualEventMask,
	    TkTextBindProc, textPtr);
    Tk_CreateSelHandler(textPtr->tkwin, XA_PRIMARY, XA_STRING, TextFetchSelection, textPtr, XA_STRING);

    if (Tk_InitOptions(interp, textPtr, optionTable, textPtr->tkwin) != TCL_OK) {
	Tk_DestroyWindow(textPtr->tkwin);
	return TCL_ERROR;
    }
    textPtr->textConfigAttrs = textPtr->selAttrs;
    textPtr->selTagPtr->attrs = textPtr->selAttrs;

    if (TkConfigureText(interp, textPtr, objc - 2, objv + 2) != TCL_OK) {
	Tk_DestroyWindow(textPtr->tkwin);
	return TCL_ERROR;
    }

    Tcl_SetObjResult(interp, Tk_NewWindowObj(textPtr->tkwin));
    return TCL_OK;
}

/*
 *--------------------------------------------------------------
 *
 * UpdateLineMetrics --
 *
 *	This function updates the pixel height calculations of a range of
 *	lines in the widget.
 *
 * Results:
 *	None.
 *
 * Side effects:
 *	Line heights may be recalculated.
 *
 *--------------------------------------------------------------
 */

static void
UpdateLineMetrics(
    TkText *textPtr,		/* Information about widget. */
    unsigned startLine,		/* Start at this line. */
    unsigned endLine)		/* Go no further than this line. */
{
    if (!textPtr->sharedTextPtr->allowUpdateLineMetrics) {
	ProcessConfigureNotify(textPtr, 1);
    }
    TkTextUpdateLineMetrics(textPtr, startLine, endLine);
}

/*
 *--------------------------------------------------------------
 *
 * TkTextAttemptToModifyDisabledWidget --
 *
 *	The GUI tries to modify a disabled text widget, so an
 *	error will be thrown.
 *
 * Results:
 *	Returns TCL_ERROR.
 *
 * Side effects:
 *	None.
 *
 *--------------------------------------------------------------
 */

static void
ErrorNotAllowed(
    Tcl_Interp *interp,
    const char *text)
{
    Tcl_SetObjResult(interp, Tcl_NewStringObj(text, TCL_INDEX_NONE));
    Tcl_SetErrorCode(interp, "TK", "TEXT", "NOT_ALLOWED", (char *)NULL);
}

int
TkTextAttemptToModifyDisabledWidget(
#if SUPPORT_DEPRECATED_MODS_OF_DISABLED_WIDGET
    TCL_UNUSED(Tcl_Interp *)
#else
    Tcl_Interp *interp
#endif
)
{
#if SUPPORT_DEPRECATED_MODS_OF_DISABLED_WIDGET
    static int showWarning = 1;
    if (showWarning) {
	fprintf(stderr, "tk::text: Attempt to modify a disabled widget is deprecated.\n");
	showWarning = 0;
    }
    return TCL_OK;
#else /* if !SUPPORT_DEPRECATED_MODS_OF_DISABLED_WIDGET */
    ErrorNotAllowed(interp, "attempt to modify disabled widget");
    return TCL_ERROR;
#endif
}

/*
 *--------------------------------------------------------------
 *
 * TkTextAttemptToModifyDeadWidget --
 *
 *	The GUI tries to modify a dead text widget, so an
 *	error will be thrown.
 *
 * Results:
 *	Returns TCL_ERROR.
 *
 * Side effects:
 *	None.
 *
 *--------------------------------------------------------------
 */

int
TkTextAttemptToModifyDeadWidget(
    Tcl_Interp *interp)
{
#if SUPPORT_DEPRECATED_MODS_OF_DISABLED_WIDGET
    static int showWarning = 1;
    (void)interp;
    if (showWarning) {
	fprintf(stderr, "tk::text: Attempt to modify a dead widget is deprecated.\n");
	showWarning = 0;
    }
    return TCL_OK;
#else /* if !SUPPORT_DEPRECATED_MODS_OF_DISABLED_WIDGET */
    ErrorNotAllowed(interp, "attempt to modify dead widget");
    return TCL_ERROR;
#endif
}

/*
 *--------------------------------------------------------------
 *
 * TextWidgetObjCmd --
 *
 *	This function is invoked to process the Tcl command that corresponds
 *	to a text widget. See the user documentation for details on what it
 *	does.
 *
 * Results:
 *	A standard Tcl result.
 *
 * Side effects:
 *	See the user documentation.
 *
 *--------------------------------------------------------------
 */

static int
TestIfTriggerUserMod(
    TkSharedText *sharedTextPtr,
    Tcl_Obj *indexObjPtr)
{
    return sharedTextPtr->triggerWatchCmd && strcmp(Tcl_GetString(indexObjPtr), "insert") == 0;
}

static int
TestIfPerformingUndoRedo(
    Tcl_Interp *interp,
    const TkSharedText *sharedTextPtr,
    int *result)
{
    if (sharedTextPtr->undoStack && TkTextUndoIsPerformingUndoRedo(sharedTextPtr->undoStack)) {
	/*
	 * It's possible that this command command will be invoked inside the "watch" callback,
	 * but this is not allowed when performing undo/redo.
	 */

	ErrorNotAllowed(interp, "cannot modify inside undo/redo operation");
	if (result) {
	    *result = TCL_ERROR;
	}
	return 1;
    }
    return 0;
}

static int
TestIfDisabled(
    Tcl_Interp *interp,
    const TkText *textPtr,
    int *result)
{
    assert(result);

    if (textPtr->state != TK_TEXT_STATE_DISABLED) {
	return 0;
    }
    *result = TkTextAttemptToModifyDisabledWidget(interp);
    return 1;
}

static int
TestIfDead(
    Tcl_Interp *interp,
    const TkText *textPtr,
    int *result)
{
    assert(result);

    if (!TkTextIsDeadPeer(textPtr)) {
	return 0;
    }
    *result = TkTextAttemptToModifyDeadWidget(interp);
    return 1;
}

static Tcl_Obj *
AppendScript(
    const char *oldScript,
    const char *script)
{
    char buffer[1024];
    int lenOfNew = strlen(script);
    int lenOfOld = strlen(oldScript);
    size_t totalLen = lenOfOld + lenOfNew + 1;
    char *newScript = buffer;
    Tcl_Obj *newScriptObj;

    if (totalLen + 2 > sizeof(buffer)) {
	newScript = (char *)ckalloc(totalLen + 1);
    }

    memcpy(newScript, oldScript, lenOfOld);
    newScript[lenOfOld] = '\n';
    memcpy(newScript + lenOfOld + 1, script, lenOfNew + 1);
    newScriptObj = Tcl_NewStringObj(newScript, totalLen);
    if (newScript != buffer) { ckfree(newScript); }
    return newScriptObj;
}

#if SUPPORT_DEPRECATED_STARTLINE_ENDLINE
static int
MatchOpt(
    const char *opt,
    const char *pattern,
    unsigned minMatchLen)
{
    if (strncmp(opt, pattern, minMatchLen) != 0) {
	return 0;
    }
    opt += minMatchLen;
    pattern += minMatchLen;
    while (1) {
	if (*opt == '\0') {
	    return 1;
	}
	if (*pattern == '\0') {
	    return 0;
	}
	if (*opt != *pattern) {
	    return 0;
	}
	opt += 1;
	pattern += 1;
    }
    return 0; /* never reached */
}
#endif /* SUPPORT_DEPRECATED_STARTLINE_ENDLINE */

static int
TextWidgetObjCmd(
    void *clientData,	/* Information about text widget. */
    Tcl_Interp *interp,		/* Current interpreter. */
    int objc,			/* Number of arguments. */
    Tcl_Obj *const objv[])	/* Argument objects. */
{
    TkText *textPtr = (TkText *)clientData;
    TkSharedText *sharedTextPtr;
    int result = TCL_OK;
    int commandIndex = -1;
    int oldUndoStackEvent;

    static const char *const optionStrings[] = {
	"tk_bindvar", "tk_textInsert", "tk_textReplace",
	"bbox", "brks", "checksum", "cget", "clear", "compare", "configure",
	"count", "debug", "delete", "dlineinfo", "dump", "edit", "get", "image",
	"index", "insert", "inspect", "isclean", "isdead", "isempty", "lineno",
	"load", "mark", "peer", "pendingsync", "replace", "scan", "search",
	"see", "sync", "tag", "watch", "window", "xview", "yview", NULL
    };
    enum options {
	TEXT_TK_BINDVAR, TEXT_TK_TEXTINSERT, TEXT_TK_TEXTREPLACE,
	TEXT_BBOX, TEXT_BRKS, TEXT_CHECKSUM, TEXT_CGET, TEXT_CLEAR, TEXT_COMPARE, TEXT_CONFIGURE,
	TEXT_COUNT, TEXT_DEBUG, TEXT_DELETE, TEXT_DLINEINFO, TEXT_DUMP, TEXT_EDIT, TEXT_GET, TEXT_IMAGE,
	TEXT_INDEX, TEXT_INSERT, TEXT_INSPECT, TEXT_ISCLEAN, TEXT_ISDEAD, TEXT_ISEMPTY, TEXT_LINENO,
	TEXT_LOAD, TEXT_MARK, TEXT_PEER, TEXT_PENDINGSYNC, TEXT_REPLACE, TEXT_SCAN, TEXT_SEARCH,
	TEXT_SEE, TEXT_SYNC, TEXT_TAG, TEXT_WATCH, TEXT_WINDOW, TEXT_XVIEW, TEXT_YVIEW
    };

    if (objc < 2) {
	Tcl_WrongNumArgs(interp, 1, objv, "option ?arg ...?");
	return TCL_ERROR;
    }

    if (Tcl_GetIndexFromObjStruct(interp, objv[1], optionStrings,
	    sizeof(char *), "option", 0, &commandIndex) != TCL_OK) {
	/*
	 * Hide the first three options, generating the error description with
	 * the side effects of Tcl_GetIndexFromObjStruct.
	 */

	(void) Tcl_GetIndexFromObjStruct(interp, objv[1], optionStrings + 3,
		sizeof(char *), "option", 0, &commandIndex);
	return TCL_ERROR;
    }

    textPtr->refCount += 1;
    sharedTextPtr = textPtr->sharedTextPtr;
    oldUndoStackEvent = sharedTextPtr->undoStackEvent;
    sharedTextPtr->undoStackEvent = 0;

    /*
     * Clear saved insert cursor position.
     */

    TkTextIndexClear(&textPtr->insertIndex, textPtr);

    /*
     * Check if we need to update the "current" mark segment.
     */

    if (sharedTextPtr->haveToSetCurrentMark) {
	TkTextUpdateCurrentMark(sharedTextPtr);
    }

    if (CATCH_ASSERTION_FAILED) {
	result = TCL_ERROR;
	goto done;
    }

    switch ((enum options) commandIndex) {
    case TEXT_TK_BINDVAR: {
	TkTextStringList *listPtr;

	/*
	 * Bind a variable to this widget, this variable will be released (Tcl_UnsetVar2)
	 * when the widget will be destroyed.
	 *
	 * I suggest to provide a general support for binding variables to widgets in a
	 * future Tk version.
	 */

	if (objc != 3) {
	    Tcl_WrongNumArgs(interp, 2, objv, "varname");
	    result = TCL_ERROR;
	    goto done;
	}

	listPtr = (TkTextStringList *)ckalloc(sizeof(TkTextStringList));
	Tcl_IncrRefCount(listPtr->strObjPtr = objv[2]);
	listPtr->nextPtr = textPtr->varBindingList;
	textPtr->varBindingList = listPtr;
	break;
    }
    case TEXT_BBOX: {
	int x, y, width, height, argc = 2;
	int extents = 0;
	TkTextIndex index;

	if (objc == 4) {
	    const char* option = Tcl_GetString(objv[2]);

	    if (strcmp(option, "-extents") == 0) {
		extents = 1;
		argc += 1;
	    } else if (*option == '-') {
		Tcl_SetObjResult(interp, Tcl_ObjPrintf("bad option \"%s\": must be -extents", option));
		result = TCL_ERROR;
		goto done;
	    }
	}
	if (objc - argc + 2 != 3) {
	    Tcl_WrongNumArgs(interp, 2, objv, "?-extents? index");
	    result = TCL_ERROR;
	    goto done;
	}
	if (!TkTextGetIndexFromObj(interp, textPtr, objv[argc], &index)) {
	    result = TCL_ERROR;
	    goto done;
	}
	if (TkTextIndexBbox(textPtr, &index, extents, &x, &y, &width, &height, NULL, NULL)) {
	    Tcl_Obj *listObj = Tcl_NewObj();

	    Tcl_ListObjAppendElement(interp, listObj, Tcl_NewIntObj(x));
	    Tcl_ListObjAppendElement(interp, listObj, Tcl_NewIntObj(y));
	    Tcl_ListObjAppendElement(interp, listObj, Tcl_NewIntObj(width));
	    Tcl_ListObjAppendElement(interp, listObj, Tcl_NewIntObj(height));

	    Tcl_SetObjResult(interp, listObj);
	}
	break;
    }
    case TEXT_BRKS: {
	Tcl_Obj *arrPtr;
	unsigned length, i;
	char const *lang = NULL;
	char buf[1];

	if (objc != 3 && objc != 4) {
	    Tcl_WrongNumArgs(interp, 2, objv, "index");
	    result = TCL_ERROR;
	    goto done;
	}
	if (objc == 4) {
	    if (!TkTextTestLangCode(interp, objv[3])) {
		result = TCL_ERROR;
		goto done;
	    }
	    if (!TkTextComputeBreakLocations(interp, "", 0, "en", buf)) {
		ErrorNotAllowed(interp, "external library libunibreak/liblinebreak is not available");
		result = TCL_ERROR;
		goto done;
	    }
	    lang = Tcl_GetString(objv[3]);
	}
	if ((length = GetByteLength(objv[2])) < textPtr->brksBufferSize) {
	    textPtr->brksBufferSize = MAX(length, textPtr->brksBufferSize + 512);
	    textPtr->brksBuffer = (char *)ckrealloc(textPtr->brksBuffer, textPtr->brksBufferSize);
	}
	TkTextComputeBreakLocations(interp, Tcl_GetString(objv[2]), length, lang, textPtr->brksBuffer);
	arrPtr = Tcl_NewObj();

	for (i = 0; i < length; ++i) {
	    int value;

	    switch (textPtr->brksBuffer[i]) {
	    case LINEBREAK_INSIDEACHAR: continue;
	    case LINEBREAK_MUSTBREAK:   value = 2; break;
	    case LINEBREAK_ALLOWBREAK:  value = 1; break;
	    default:                    value = 0; break;
	    }
	    Tcl_ListObjAppendElement(interp, arrPtr, Tcl_NewIntObj(value));
	}

	Tcl_SetObjResult(interp, arrPtr);
	break;
    }
    case TEXT_CHECKSUM:
	result = TextChecksumCmd(textPtr, interp, objc, objv);
    	break;
    case TEXT_CGET:
	if (objc != 3) {
	    Tcl_WrongNumArgs(interp, 2, objv, "option");
	    result = TCL_ERROR;
	    goto done;
	} else {
#if SUPPORT_DEPRECATED_STARTLINE_ENDLINE

	    Tcl_Obj *objPtr, *optionObj = NULL;
	    const char *opt = Tcl_GetString(objv[2]);

	    if (strcmp(opt, "-start") == 0) {
		optionObj = Tcl_NewStringObj(textPtr->startLine ? "-startline" : "-startindex", TCL_INDEX_NONE);
	    } else if (MatchOpt(opt, "-startline", 7)) {
		optionObj = Tcl_NewStringObj("-startline", TCL_INDEX_NONE);
	    } else if (strcmp(opt, "-end") == 0) {
		optionObj = Tcl_NewStringObj(textPtr->endLine ? "-endline" : "-endindex", TCL_INDEX_NONE);
	    } else if (MatchOpt(opt, "-endline", 5)) {
		optionObj = Tcl_NewStringObj("-endline", TCL_INDEX_NONE);
	    } else {
		Tcl_IncrRefCount(optionObj = objv[2]);
	    }

	    Tcl_IncrRefCount(optionObj);
	    objPtr = Tk_GetOptionValue(interp, (char *) textPtr,
		    textPtr->optionTable, optionObj, textPtr->tkwin);
	    Tcl_GuardedDecrRefCount(optionObj);

#else /* if !SUPPORT_DEPRECATED_STARTLINE_ENDLINE */

	    Tcl_Obj *objPtr = NULL;

	    objPtr = Tk_GetOptionValue(interp, textPtr,
		    textPtr->optionTable, objv[2], textPtr->tkwin);

#endif /* SUPPORT_DEPRECATED_STARTLINE_ENDLINE */

	    if (!objPtr) {
		result = TCL_ERROR;
		goto done;
	    }
	    Tcl_SetObjResult(interp, objPtr);
	    result = TCL_OK;
	}
	break;
    case TEXT_CLEAR:
	if (TestIfPerformingUndoRedo(interp, sharedTextPtr, &result)) {
	    goto done;
	}
	ClearText(textPtr, 1);
	TkTextRelayoutWindow(textPtr, TK_TEXT_LINE_GEOMETRY);
	TK_BTREE_DEBUG(TkBTreeCheck(sharedTextPtr->tree));
	break;
    case TEXT_COMPARE: {
	int relation, value;
	TkTextIndex index1, index2;

	if (objc != 5) {
	    Tcl_WrongNumArgs(interp, 2, objv, "index1 op index2");
	    result = TCL_ERROR;
	    goto done;
	}
	if (!TkTextGetIndexFromObj(interp, textPtr, objv[2], &index1)
		|| !TkTextGetIndexFromObj(interp, textPtr, objv[4], &index2)) {
	    result = TCL_ERROR;
	    goto done;
	}
	relation = TkTextIndexCompare(&index1, &index2);
	value = TkTextTestRelation(interp, relation, Tcl_GetString(objv[3]));
	if (value == -1) {
	    result = TCL_ERROR;
	} else {
	    Tcl_SetObjResult(interp, Tcl_NewBooleanObj(value));
	}
	break;
    }
    case TEXT_CONFIGURE:
	if (objc <= 3) {
	    Tcl_Obj *objPtr = Tk_GetOptionInfo(interp, textPtr,
		    textPtr->optionTable, objc == 3 ? objv[2] : NULL, textPtr->tkwin);

	    if (!objPtr) {
		result = TCL_ERROR;
		goto done;
	    }
	    Tcl_SetObjResult(interp, objPtr);
	} else {
	    result = TkConfigureText(interp, textPtr, objc - 2, objv + 2);
	}
	break;
    case TEXT_COUNT: {
	TkTextIndex indexFrom, indexTo;
	Tcl_Obj *objPtr = NULL;
	int update = 0;
	int i, found = 0;

	if (objc < 4) {
	    Tcl_WrongNumArgs(interp, 2, objv, "?-option value ...? index1 index2");
	    result = TCL_ERROR;
	    goto done;
	}

	if (!TkTextGetIndexFromObj(interp, textPtr, objv[objc - 2], &indexFrom)
		|| !TkTextGetIndexFromObj(interp, textPtr, objv[objc - 1], &indexTo)) {
	    result = TCL_ERROR;
	    goto done;
	}

	for (i = 2; i < objc - 2; i++) {
	    int length;
	    int value = INT_MIN;
	    const char *option = Tcl_GetString(objv[i]);

	    length = GetByteLength(objv[i]);
	    if (length < 2 || option[0] != '-') {
		goto badOption;
	    }
	    switch (option[1]) {
	    case 'c':
		if (strncmp("-chars", option, length) == 0) {
		    value = CountIndices(textPtr, &indexFrom, &indexTo, COUNT_CHARS);
		}
		break;
	    case 'd':
	    	if (length > 8 && strncmp("-display", option, 8) == 0) {
		    switch (option[8]) {
		    case 'c':
			if (strcmp("chars", option + 8) == 0) {
			    value = CountIndices(textPtr, &indexFrom, &indexTo, COUNT_DISPLAY_CHARS);
			}
			break;
		    case 'h':
			if (strcmp("hyphens", option + 8) == 0) {
			    value = CountIndices(textPtr, &indexFrom, &indexTo, COUNT_DISPLAY_HYPHENS);
			}
			break;
		    case 'i':
			if (strcmp("indices", option + 8) == 0) {
			    value = CountIndices(textPtr, &indexFrom, &indexTo, COUNT_DISPLAY_INDICES);
			}
			break;
		    case 'l':
			if (strcmp("lines", option + 8) == 0) {
			    int compare = TkTextIndexCompare(&indexFrom, &indexTo);

			    if (compare == 0) {
				value = 0;
			    } else {
				const TkTextIndex *indexPtr1;
				const TkTextIndex *indexPtr2;

				if (compare < 0) {
				    indexPtr1 = &indexFrom;
				    indexPtr2 = &indexTo;
				} else {
				    indexPtr1 = &indexTo;
				    indexPtr2 = &indexFrom;
				}
				if (!sharedTextPtr->allowUpdateLineMetrics) {
				    ProcessConfigureNotify(textPtr, 1);
				}
				value = TkTextCountDisplayLines(textPtr, indexPtr1, indexPtr2);
				if (compare > 0) {
				    value = -value;
				}
			    }
			}
			break;
		    case 't':
			if (strcmp("text", option + 8) == 0) {
			    value = CountIndices(textPtr, &indexFrom, &indexTo, COUNT_DISPLAY_TEXT);
			}
			break;
		    }
		}
		break;
	    case 'h':
		if (strncmp("-hyphens", option, length) == 0) {
		    value = CountIndices(textPtr, &indexFrom, &indexTo, COUNT_HYPHENS);
		}
		break;
	    case 'i':
		if (strncmp("-indices", option, length) == 0) {
		    value = CountIndices(textPtr, &indexFrom, &indexTo, COUNT_INDICES);
		}
		break;
	    case 'l':
	    	if (strncmp("-lines", option, length) == 0) {
		    TkTextBTree tree = sharedTextPtr->tree;
		    value = TkBTreeLinesTo(tree, textPtr, TkTextIndexGetLine(&indexTo), NULL)
			    - TkBTreeLinesTo(tree, textPtr, TkTextIndexGetLine(&indexFrom), NULL);
		}
		break;
	    case 't':
		if (strncmp("-text", option, length) == 0) {
		    value = CountIndices(textPtr, &indexFrom, &indexTo, COUNT_TEXT);
		}
		break;
	    case 'u':
		if (strncmp("-update", option, length) == 0) {
		    update = 1;
		    continue;
		}
		break;
	    case 'x':
		if (strncmp("-xpixels", option, length) == 0) {
		    int x1, x2;
		    TkTextIndex index;

		    index = indexFrom;
		    TkTextFindDisplayIndex(textPtr, &index, 0, &x1);
		    index = indexTo;
		    TkTextFindDisplayIndex(textPtr, &index, 0, &x2);
		    value = x2 - x1;
		}
		break;
	    case 'y':
		if (strncmp("-ypixels", option, length) == 0) {
		    int from, to;

		    if (update) {
			from = TkTextIndexGetLineNumber(&indexFrom, textPtr);
			to = TkTextIndexGetLineNumber(&indexTo, textPtr);
			if (from != to) {
			    if (from > to) {
				int tmp = from; from = to; to = tmp;
			    }
			    UpdateLineMetrics(textPtr, from, to);
			}
		    }
		    from = TkTextIndexYPixels(textPtr, &indexFrom);
		    to = TkTextIndexYPixels(textPtr, &indexTo);
		    value = to - from;
		}
		break;
	    }
	    if (value == INT_MIN) {
		goto badOption;
	    }

	    found += 1;
	    if (found == 1) {
		Tcl_SetObjResult(interp, Tcl_NewIntObj(value));
	    } else {
		if (found == 2) {
		    /*
		     * Move the first item we put into the result into the
		     * first element of the list object.
		     */

		    objPtr = Tcl_NewObj();
		    Tcl_ListObjAppendElement(NULL, objPtr,
			    Tcl_GetObjResult(interp));
		}
		Tcl_ListObjAppendElement(NULL, objPtr, Tcl_NewIntObj(value));
	    }
	}

	if (found == 0) {
	    /*
	     * Use the default '-indices'.
	     */

	    int value = CountIndices(textPtr, &indexFrom, &indexTo, COUNT_INDICES);
	    Tcl_SetObjResult(interp, Tcl_NewIntObj(value));
	} else if (found > 1) {
	    Tcl_SetObjResult(interp, objPtr);
	}
	break;

    badOption:
	Tcl_SetObjResult(interp, Tcl_ObjPrintf(
		"bad option \"%s\": must be -chars, -displaychars, -displayhyphens, "
		"-displayindices, -displaylines, -displaytext, -hyphens, -indices, "
		"-lines, -text, -update, -xpixels, or -ypixels", Tcl_GetString(objv[i])));
	Tcl_SetErrorCode(interp, "TK", "TEXT", "INDEX_OPTION", (char *)NULL);
	result = TCL_ERROR;
	goto done;
    }
    case TEXT_DEBUG:
	if (objc > 3) {
	    Tcl_WrongNumArgs(interp, 2, objv, "boolean");
	    result = TCL_ERROR;
	    goto done;
	}
	if (objc == 2) {
	    Tcl_SetObjResult(interp, Tcl_NewBooleanObj(tkBTreeDebug));
	} else {
	    if (Tcl_GetBooleanFromObj(interp, objv[2], &tkBTreeDebug) != TCL_OK) {
		result = TCL_ERROR;
		goto done;
	    }
	    tkTextDebug = tkBTreeDebug;
	}
	break;
    case TEXT_DELETE: {
	int i, flags = 0;
	int ok = 1;

	for (i = 2; i < objc - 1; i++) {
	    const char *option = Tcl_GetString(objv[i]);
	    int length;

	    if (option[0] != '-') {
		break;
	    }
	    length = GetByteLength(objv[i]);
	    if (strncmp("-marks", option, length) == 0) {
		flags |= DELETE_MARKS;
	    } else if (strncmp("-inclusive", option, length) == 0) {
		flags |= DELETE_INCLUSIVE;
	    } else {
		Tcl_SetObjResult(interp, Tcl_ObjPrintf(
			"bad option \"%s\": must be -marks, or -inclusive", Tcl_GetString(objv[i])));
		Tcl_SetErrorCode(interp, "TK", "TEXT", "INDEX_OPTION", (char *)NULL);
		result = TCL_ERROR;
		goto done;
	    }
	}

	objv += i - 2;
	objc -= i - 2;

	if (objc < 3) {
	    Tcl_WrongNumArgs(interp, 2, objv, "?-marks? ?-inclusive? index1 ?index2 ...?");
	    result = TCL_ERROR;
	    goto done;
	}
	if (TestIfDisabled(interp, textPtr, &result)
		|| TestIfDead(interp, textPtr, &result)
		|| TestIfPerformingUndoRedo(interp, sharedTextPtr, &result)) {
	    goto done;
	}
	if (objc < 5) {
	    /*
	     * Simple case requires no predetermination of indices.
	     */

	    TkTextIndex index1, index2, *index2Ptr;
	    int triggerUserMod = TestIfTriggerUserMod(sharedTextPtr, objv[2]);
	    int triggerWatch = triggerUserMod || sharedTextPtr->triggerAlways;

	    if (triggerWatch) {
		TkTextSaveCursorIndex(textPtr);
	    }

	    /*
	     * Parse the starting and stopping indices.
	     */

	    if (!TkTextGetIndexFromObj(textPtr->interp, textPtr, objv[2], &index1)) {
		result = TCL_ERROR;
		goto done;
	    }
	    if (objc == 4) {
		if (!TkTextGetIndexFromObj(textPtr->interp, textPtr, objv[3], index2Ptr = &index2)) {
		    result = TCL_ERROR;
		    goto done;
		}
	    } else {
		index2Ptr = NULL;
	    }
	    ok = DeleteIndexRange(NULL, textPtr, &index1, index2Ptr, flags, 1,
		    triggerWatch, triggerWatch, triggerUserMod, 1);
	} else {
	    /*
	     * Multi-index pair case requires that we prevalidate the
	     * indices and sort from last to first so that deletes occur
	     * in the exact (unshifted) text. It also needs to handle
	     * partial and fully overlapping ranges. We have to do this
	     * with multiple passes.
	     */

	    TkTextIndex *indices, *ixStart, *ixEnd, *lastStart;
	    char *useIdx;
	    int lastUsed;

	    objc -= 2;
	    objv += 2;
	    indices = (TkTextIndex *)ckalloc((objc + 1)*sizeof(TkTextIndex));

	    /*
	     * First pass verifies that all indices are valid.
	     */

	    for (i = 0; i < objc; i++) {
		if (!TkTextGetIndexFromObj(interp, textPtr, objv[i], &indices[i])) {
		    result = TCL_ERROR;
		    ckfree(indices);
		    goto done;
		}
	    }

	    /*
	     * Pad out the pairs evenly to make later code easier.
	     */

	    if (objc & 1) {
		indices[i] = indices[i - 1];
		TkTextIndexForwChars(textPtr, &indices[i], 1, &indices[i], COUNT_INDICES);
		objc += 1;
	    }
	    useIdx = (char *)ckalloc(objc);
	    memset(useIdx, 0, (unsigned) objc);

	    /*
	     * Do a decreasing order sort so that we delete the end ranges
	     * first to maintain index consistency.
	     */

	    qsort(indices, (unsigned) objc/2, 2*sizeof(TkTextIndex), TextIndexSortProc);
	    lastStart = NULL;
	    lastUsed = 0; /* otherwise GCC complains */

	    /*
	     * Second pass will handle bogus ranges (end < start) and
	     * overlapping ranges.
	     */

	    for (i = 0; i < objc; i += 2) {
		ixStart = &indices[i];
		ixEnd = &indices[i + 1];
		if (TkTextIndexCompare(ixEnd, ixStart) <= 0) {
		    continue;
		}
		if (lastStart) {
		    if (TkTextIndexCompare(ixStart, lastStart) == 0) {
			/*
			 * Start indices were equal, and the sort placed
			 * the longest range first, so skip this one.
			 */

			continue;
		    } else if (TkTextIndexCompare(lastStart, ixEnd) < 0) {
			/*
			 * The next pair has a start range before the end
			 * point of the last range. Constrain the delete
			 * range, but use the pointer values.
			 */

			*ixEnd = *lastStart;
			if (TkTextIndexCompare(ixEnd, ixStart) <= 0) {
			    continue;
			}
		    }
		}
		lastStart = ixStart;
		useIdx[i] = 1;
		lastUsed = i;
	    }

	    /*
	     * Final pass take the input from the previous and deletes the
	     * ranges which are flagged to be deleted.
	     */

	    for (i = 0; i < objc && ok; i += 2) {
		if (useIdx[i]) {
		    int triggerUserMod = TestIfTriggerUserMod(sharedTextPtr, objv[i]);
		    int triggerWatch = triggerUserMod || sharedTextPtr->triggerAlways;

		    if (triggerWatch) {
			TkTextSaveCursorIndex(textPtr);
		    }

		    /*
		     * We don't need to check the return value because all
		     * indices are preparsed above.
		     */

		    ok = DeleteIndexRange(NULL, textPtr, &indices[i], &indices[i + 1],
			    flags, 1, triggerWatch, triggerWatch, triggerUserMod, i == lastUsed);
		}
	    }
	    ckfree(indices);
	    ckfree(useIdx);
	}

	if (!ok) {
	    return TCL_OK; /* widget has been destroyed */
	}
	break;
    }
    case TEXT_DLINEINFO: {
	int x, y, width, height, base, argc = 2;
	int extents = 0;
	TkTextIndex index;

	if (objc == 4) {
	    const char* option = Tcl_GetString(objv[2]);

	    if (strcmp(option, "-extents") == 0) {
		extents = 1;
		argc += 1;
	    } else if (*option == '-') {
		Tcl_SetObjResult(interp, Tcl_ObjPrintf("bad option \"%s\": must be -extents", option));
		result = TCL_ERROR;
		goto done;
	    }
	}
	if (objc - argc + 2 != 3) {
	    Tcl_WrongNumArgs(interp, 2, objv, "?-extents? index");
	    result = TCL_ERROR;
	    goto done;
	}
	if (!TkTextGetIndexFromObj(interp, textPtr, objv[argc], &index)) {
	    result = TCL_ERROR;
	    goto done;
	}
	if (TkTextGetDLineInfo(textPtr, &index, extents, &x, &y, &width, &height, &base)) {
	    Tcl_Obj *listObj = Tcl_NewObj();

	    Tcl_ListObjAppendElement(interp, listObj, Tcl_NewIntObj(x));
	    Tcl_ListObjAppendElement(interp, listObj, Tcl_NewIntObj(y));
	    Tcl_ListObjAppendElement(interp, listObj, Tcl_NewIntObj(width));
	    Tcl_ListObjAppendElement(interp, listObj, Tcl_NewIntObj(height));
	    Tcl_ListObjAppendElement(interp, listObj, Tcl_NewIntObj(base));

	    Tcl_SetObjResult(interp, listObj);
	}
	break;
    }
    case TEXT_DUMP:
	result = TextDumpCmd(textPtr, interp, objc, objv);
	break;
    case TEXT_EDIT:
	result = TextEditCmd(textPtr, interp, objc, objv);
	break;
    case TEXT_GET: {
	Tcl_Obj *objPtr;
	int i, found;
	int includeHyphens;
	int visibleOnly;
	unsigned countOptions;
	const char *option;

	if (objc < 3) {
	    Tcl_WrongNumArgs(interp, 2, objv, "?-option? ?--? index1 ?index2 ...?");
	    result = TCL_ERROR;
	    goto done;
	}

	objPtr = NULL;
	found = 0;
	includeHyphens = 1;
	visibleOnly = 0;
	countOptions = 0;
	i = 2;

	while (objc > i + 1 && (option = Tcl_GetString(objv[i]))[0] == '-') {
	    int badOption = 0;

	    i += 1;

	    if (option[1] == '-') {
	    	if (option[2] == '\0') {
		    break;
		}
		badOption = 1;
	    } else if (++countOptions > 1) {
		i -= 1;
		break;
	    } else {
		switch (option[1]) {
		case 'c':
		    if (strcmp("-chars", option) != 0) {
			badOption = 1;
		    }
		    break;
		case 't':
		    if (strcmp("-text", option) != 0) {
			badOption = 1;
		    }
		    includeHyphens = 0;
		    break;
		case 'd':
		    if (strcmp("-displaychars", option) == 0) {
			visibleOnly = 1;
		    } else if (strcmp("-displaytext", option) == 0) {
			visibleOnly = 1;
			includeHyphens = 0;
		    } else {
			badOption = 1;
		    }
		    break;
		default:
		    badOption = 1;
		    break;
		}
	    }

	    if (badOption) {
		Tcl_SetObjResult(interp, Tcl_ObjPrintf("bad option \"%s\": "
			"must be -chars, -displaychars, -displaytext, or -text", option));
		Tcl_SetErrorCode(interp, "TK", "TEXT", "INDEX_OPTION", (char *)NULL);
		result = TCL_ERROR;
		goto done;
	    }
	}

	for (; i < objc; i += 2) {
	    TkTextIndex index1, index2;
	    Tcl_Obj *get;

	    if (!TkTextGetIndexFromObj(interp, textPtr, objv[i], &index1)) {
		if (objPtr) {
		    Tcl_GuardedDecrRefCount(objPtr);
		}
		result = TCL_ERROR;
		goto done;
	    }

	    if (i + 1 == objc) {
		TkTextIndexForwChars(textPtr, &index1, 1, &index2, COUNT_INDICES);
	    } else {
		if (!TkTextGetIndexFromObj(interp, textPtr, objv[i + 1], &index2)) {
		    if (objPtr) {
			Tcl_GuardedDecrRefCount(objPtr);
		    }
		    result = TCL_ERROR;
		    goto done;
		}
		if (TkTextIndexCompare(&index1, &index2) >= 0) {
		    goto done;
		}
	    }

	    /*
	     * We want to move the text we get from the window into the
	     * result, but since this could in principle be a megabyte or
	     * more, we want to do it efficiently!
	     */

	    get = TextGetText(textPtr, &index1, &index2, NULL, NULL, UINT_MAX,
		    visibleOnly, includeHyphens);

	    if (++found == 1) {
		Tcl_SetObjResult(interp, get);
	    } else {
		if (found == 2) {
		    /*
		     * Move the first item we put into the result into the
		     * first element of the list object.
		     */

		    objPtr = Tcl_NewObj();
		    Tcl_ListObjAppendElement(NULL, objPtr, Tcl_GetObjResult(interp));
		}
		Tcl_ListObjAppendElement(NULL, objPtr, get);
	    }
	}
	if (found > 1) {
	    Tcl_SetObjResult(interp, objPtr);
	}
	break;
    }
    case TEXT_IMAGE:
	result = TkTextImageCmd(textPtr, interp, objc, objv);
	break;
    case TEXT_INDEX: {
	TkTextIndex index;

	if (objc != 3) {
	    Tcl_WrongNumArgs(interp, 2, objv, "index");
	    result = TCL_ERROR;
	    goto done;
	}
	if (!TkTextGetIndexFromObj(interp, textPtr, objv[2], &index)) {
	    result = TCL_ERROR;
	    goto done;
	}
	Tcl_SetObjResult(interp, TkTextNewIndexObj(&index));
	break;
    }
    case TEXT_INSERT:
    case TEXT_TK_TEXTINSERT: {
	TkTextIndex index;
	int triggerUserMod, triggerWatch;

	if (objc < 4) {
	    const char *args = (commandIndex == TEXT_TK_TEXTINSERT) ?
		"?-hyphentags tags? index chars ?tagList chars tagList ...?" :
		"index chars ?tagList chars tagList ...?";
	    Tcl_WrongNumArgs(interp, 2, objv, args);
	    result = TCL_ERROR;
	    goto done;
	}
	if (!TkTextGetIndexFromObj(interp, textPtr, objv[2], &index)) {
	    result = TCL_ERROR;
	    goto done;
	}
	if (TestIfDisabled(interp, textPtr, &result)
		|| TestIfDead(interp, textPtr, &result)
		|| TestIfPerformingUndoRedo(interp, sharedTextPtr, &result)) {
	    goto done;
	}

	triggerUserMod = TestIfTriggerUserMod(sharedTextPtr, objv[2]);
	triggerWatch = triggerUserMod || sharedTextPtr->triggerAlways;

	if (triggerWatch) {
	    TkTextSaveCursorIndex(textPtr);
	}
	result = TextInsertCmd(textPtr, interp, objc - 3, objv + 3, &index, 1, triggerWatch,
		triggerWatch, triggerUserMod, commandIndex == TEXT_TK_TEXTINSERT);
	break;
    }
    case TEXT_INSPECT:
	result = TextInspectCmd(textPtr, interp, objc, objv);
	break;
    case TEXT_ISCLEAN: {
	int discardSelection = 0;
	const TkText *myTextPtr = textPtr;
	int i;

	for (i = 2; i < objc; ++i) {
	    char const * opt = Tcl_GetString(objv[i]);

	    if (strcmp(opt, "-overall") == 0) {
		myTextPtr = NULL;
	    } else if (strcmp(opt, "-discardselection") == 0) {
		discardSelection = 1;
	    } else {
		Tcl_SetObjResult(interp, Tcl_ObjPrintf("bad option \"%s\": must be -overall", opt));
		Tcl_SetErrorCode(interp, "TK", "TEXT", "BAD_OPTION", (char *)NULL);
		result = TCL_ERROR;
		goto done;
	    }
	}

	Tcl_SetObjResult(interp, Tcl_NewBooleanObj(IsClean(sharedTextPtr, myTextPtr, discardSelection)));
	break;
    }
    case TEXT_ISDEAD:
    	Tcl_SetObjResult(interp, Tcl_NewBooleanObj(TkTextIsDeadPeer(textPtr)));
	break;
    case TEXT_ISEMPTY: {
	int overall = 0;
	int i;

	for (i = 2; i < objc; ++i) {
	    char const * opt = Tcl_GetString(objv[i]);

	    if (strcmp(opt, "-overall") == 0) {
		overall = 1;
	    } else {
		Tcl_SetObjResult(interp, Tcl_ObjPrintf("bad option \"%s\": must be -overall", opt));
		Tcl_SetErrorCode(interp, "TK", "TEXT", "BAD_OPTION", (char *)NULL);
		result = TCL_ERROR;
		goto done;
	    }
	}

	Tcl_SetObjResult(interp, Tcl_NewBooleanObj(IsEmpty(sharedTextPtr, overall ? NULL : textPtr)));
	break;
    }
    case TEXT_LINENO: {
	TkTextIndex index;
	int lineno;

	if (objc != 3) {
	    Tcl_WrongNumArgs(interp, 2, objv, "index");
	    result = TCL_ERROR;
	    goto done;
	}
	if (!TkTextGetIndexFromObj(interp, textPtr, objv[2], &index)) {
	    result = TCL_ERROR;
	    goto done;
	}
	lineno = TkTextIsDeadPeer(textPtr) ? 0 : TkTextIndexGetLineNumber(&index, textPtr) + 1;
	Tcl_SetObjResult(interp, Tcl_NewIntObj(lineno));
	break;
    }
    case TEXT_LOAD: {
	Tcl_Obj *contentObjPtr;
	int validOptions = 0;

	if (objc != 3 && objc != 4) {
	    Tcl_WrongNumArgs(interp, 2, objv, "textcontent");
	    result = TCL_ERROR;
	    goto done;
	}
	if (objc == 4) {
	    const char *opt = Tcl_GetString(objv[2]);

	    if (strcmp(opt, "-validconfig") != 0) {
		Tcl_SetObjResult(interp,
			Tcl_ObjPrintf("bad option \"%s\": must be -validconfig", opt));
		Tcl_SetErrorCode(interp, "TK", "TEXT", "BAD_OPTION", (char *)NULL);
		result = TCL_ERROR;
		goto done;
	    }
	    validOptions = 1;
	    contentObjPtr = objv[3];
	} else {
	    contentObjPtr = objv[2];
	}
	if (TestIfPerformingUndoRedo(interp, sharedTextPtr, &result)) {
	    goto done;
	}
	ClearText(textPtr, 0);
	TkTextRelayoutWindow(textPtr, TK_TEXT_LINE_GEOMETRY);
	if ((result = TkBTreeLoad(textPtr, contentObjPtr, validOptions)) != TCL_OK) {
	    ClearText(textPtr, 0);
	}
	break;
    }
    case TEXT_MARK:
	result = TkTextMarkCmd(textPtr, interp, objc, objv);
	break;
    case TEXT_PEER:
	result = TextPeerCmd(textPtr, interp, objc, objv);
	break;
    case TEXT_PENDINGSYNC: {
        if (objc != 2) {
            Tcl_WrongNumArgs(interp, 2, objv, NULL);
            result = TCL_ERROR;
            goto done;
        }
	if (!sharedTextPtr->allowUpdateLineMetrics) {
	    ProcessConfigureNotify(textPtr, 1);
	}
	Tcl_SetObjResult(interp, Tcl_NewBooleanObj(TkTextPendingSync(textPtr)));
        break;
    }
    case TEXT_REPLACE:
    case TEXT_TK_TEXTREPLACE: {
	TkTextIndex indexFrom, indexTo, index;
	int triggerUserMod, triggerWatch;

	if (objc < 5) {
	    Tcl_WrongNumArgs(interp, 2, objv, "index1 index2 chars ?tagList chars tagList ...?");
	    result = TCL_ERROR;
	    goto done;
	}
	if (!TkTextGetIndexFromObj(interp, textPtr, objv[2], &indexFrom)
		|| !TkTextGetIndexFromObj(interp, textPtr, objv[3], &indexTo)) {
	    result = TCL_ERROR;
	    goto done;
	}
	if (TkTextIndexCompare(&indexFrom, &indexTo) > 0) {
	    Tcl_SetObjResult(interp, Tcl_ObjPrintf(
		    "index \"%s\" before \"%s\" in the text",
		    Tcl_GetString(objv[3]), Tcl_GetString(objv[2])));
	    Tcl_SetErrorCode(interp, "TK", "TEXT", "INDEX_ORDER", (char *)NULL);
	    result = TCL_ERROR;
	    goto done;
	}
	if (TestIfDisabled(interp, textPtr, &result) || TestIfDead(interp, textPtr, &result)) {
	    goto done;
	}

	triggerUserMod = TestIfTriggerUserMod(sharedTextPtr, objv[2]);
	triggerWatch = triggerUserMod || sharedTextPtr->triggerAlways;

	/*
	 * The 'replace' operation is quite complex to do correctly,
	 * because we want a number of criteria to hold:
	 *
	 * 1.  The insertion point shouldn't move, unless it is within the
	 *	   deleted range. In this case it should end up after the new
	 *	   text.
	 *
	 * 2.  The window should not change the text it shows - should not
	 *	   scroll vertically - unless the result of the replace is
	 *	   that the insertion position which used to be on-screen is
	 *	   now off-screen.
	 */

	TkTextIndexSave(&textPtr->topIndex);
	if (triggerWatch) {
	    TkTextSaveCursorIndex(textPtr);
	}

	TkTextMarkSegToIndex(textPtr, textPtr->insertMarkPtr, &index);

	if (TkTextIndexCompare(&indexFrom, &index) < 0 && TkTextIndexCompare(&index, &indexTo) <= 0) {
	    /*
	     * The insertion point is inside the range to be replaced, so
	     * we have to do some calculations to ensure it doesn't move
	     * unnecessarily.
	     */

	    int deleteInsertOffset, insertLength, j;

	    insertLength = 0;
	    for (j = 4; j < objc; j += 2) {
		insertLength += Tcl_GetCharLength(objv[j]);
	    }

	    /*
	     * Calculate 'deleteInsertOffset' as an offset we will apply
	     * to the insertion point after this operation.
	     */

	    deleteInsertOffset = CountIndices(textPtr, &indexFrom, &index, COUNT_CHARS);
	    if (deleteInsertOffset > insertLength) {
		deleteInsertOffset = insertLength;
	    }

	    result = TextReplaceCmd(textPtr, interp, &indexFrom, &indexTo, objc, objv, 0,
		    triggerWatch, triggerUserMod, commandIndex == TEXT_TK_TEXTREPLACE);
	    if (textPtr->flags & DESTROYED) {
		return result;
	    }

	    if (result == TCL_OK) {
		/*
		 * Move the insertion position to the correct place.
		 */

		TkTextIndexForwChars(textPtr, &indexFrom, deleteInsertOffset, &index, COUNT_INDICES);
		TkBTreeUnlinkSegment(sharedTextPtr, textPtr->insertMarkPtr);
		TkBTreeLinkSegment(sharedTextPtr, textPtr->insertMarkPtr, &index);
		textPtr->insertIndex = index;
	    }
	} else {
	    result = TextReplaceCmd(textPtr, interp, &indexFrom, &indexTo, objc, objv, 0,
		    triggerWatch, triggerUserMod, commandIndex == TEXT_TK_TEXTREPLACE);
	    if (textPtr->flags & DESTROYED) {
		return result;
	    }
	}
	if (result == TCL_OK) {
	    /*
	     * Now ensure the top-line is in the right place.
	     */

	    if (!TkTextIndexRebuild(&textPtr->topIndex)) {
		TkTextSetYView(textPtr, &textPtr->topIndex, TK_TEXT_NOPIXELADJUST);
	    }
	}
	break;
    }
    case TEXT_SCAN:
	result = TkTextScanCmd(textPtr, interp, objc, objv);
	break;
    case TEXT_SEARCH:
	result = TextSearchCmd(textPtr, interp, objc, objv);
	break;
    case TEXT_SEE:
	result = TkTextSeeCmd(textPtr, interp, objc, objv);
	break;
    case TEXT_SYNC: {
	int wrongNumberOfArgs = 0;

	if (objc == 3 || objc == 4) {
	    const char *option = Tcl_GetString(objv[2]);
	    if (*option != '-') {
		wrongNumberOfArgs = 1;
	    } else if (strncmp(option, "-command", objv[2]->length) != 0) {
		Tcl_AppendResult(interp, "wrong option \"", option,
			"\": should be \"-command\"", (char *)NULL);
		result = TCL_ERROR;
		goto done;
	    }
	} else if (objc != 2) {
	    wrongNumberOfArgs = 1;
	}
	if (wrongNumberOfArgs) {
	    Tcl_WrongNumArgs(interp, 2, objv, "?-command ?command??");
	    result = TCL_ERROR;
	    goto done;
	}
	if (!sharedTextPtr->allowUpdateLineMetrics) {
	    ProcessConfigureNotify(textPtr, 1);
	}
	if (objc == 3) {
	    if (textPtr->afterSyncCmd) {
		Tcl_SetObjResult(interp, textPtr->afterSyncCmd);
	    }
	} else if (objc == 4) {
	    Tcl_Obj *cmd = objv[3];
	    const char *script = Tcl_GetString(cmd);
	    int append = 0;

	    if (*script == '+') {
		script += 1;
		append = 1;
	    }

	    if (!textPtr->afterSyncCmd) {
		if (append) {
		    cmd = Tcl_NewStringObj(script, TCL_INDEX_NONE);
		}
		Tcl_IncrRefCount(textPtr->afterSyncCmd = cmd);
	    } else {
		if (!append && *script == '\0') {
		    if (textPtr->pendingAfterSync) {
			Tcl_CancelIdleCall(RunAfterSyncCmd, textPtr);
			textPtr->pendingAfterSync = 0;
		    }
		    cmd = NULL;
		} else {
		    if (append) {
			cmd = AppendScript(Tcl_GetString(textPtr->afterSyncCmd), script);
		    }
		    Tcl_IncrRefCount(cmd);
		}
		Tcl_GuardedDecrRefCount(textPtr->afterSyncCmd);
		textPtr->afterSyncCmd = cmd;
	    }
	    if (!textPtr->pendingAfterSync) {
		textPtr->pendingAfterSync = 1;
		if (!TkTextPendingSync(textPtr)) {
		    Tcl_DoWhenIdle(RunAfterSyncCmd, textPtr);
		}
	    }
	} else {
	    textPtr->sendSyncEvent = 1;

	    if (!TkTextPendingSync(textPtr)) {
		/*
		 * There is nothing to sync, so fire the <<WidgetViewSync>> event,
		 * because nobody else will do this when no update is pending.
		 */
		TkTextGenerateWidgetViewSyncEvent(textPtr, 0);
	    } else {
		UpdateLineMetrics(textPtr, 0, TkrBTreeNumLines(sharedTextPtr->tree, textPtr));
	    }
	}
	break;
    }
    case TEXT_TAG:
	result = TkTextTagCmd(textPtr, interp, objc, objv);
	break;
    case TEXT_WATCH: {
	Tcl_Obj *cmd = textPtr->watchCmd;

	result = TextWatchCmd(textPtr, interp, objc, objv);
	if (cmd) {
	    Tcl_SetObjResult(interp, cmd);
	    Tcl_GuardedDecrRefCount(cmd);
	}
    	break;
    }
    case TEXT_WINDOW:
	result = TkTextWindowCmd(textPtr, interp, objc, objv);
	break;
    case TEXT_XVIEW:
	result = TkrTextXviewCmd(textPtr, interp, objc, objv);
	break;
    case TEXT_YVIEW:
	result = TkTextYviewCmd(textPtr, interp, objc, objv);
	break;
    }

  done:
    if (--textPtr->refCount == 0) {
	int sharedIsReleased = textPtr->sharedIsReleased;

	assert(textPtr->flags & MEM_RELEASED);
	ckfree(textPtr);
	DEBUG_ALLOC(tkTextCountDestroyPeer++);
	if (sharedIsReleased) {
	    return result;
	}
	textPtr = NULL;
    } else if (textPtr->watchCmd) {
	TkTextTriggerWatchCursor(textPtr);
    }
    if (sharedTextPtr->undoStackEvent) {
	TriggerUndoStackEvent(sharedTextPtr);
    }
    sharedTextPtr->undoStackEvent = oldUndoStackEvent;

    if (textPtr && textPtr->syncTime == 0) {
	UpdateLineMetrics(textPtr, 0, TkrBTreeNumLines(sharedTextPtr->tree, textPtr));
	TK_BTREE_DEBUG(TkBTreeCheck(sharedTextPtr->tree));
    }

    return result;
}

/*
 *--------------------------------------------------------------
 *
 * IsEmpty --
 *
 *	Test whether this widget is empty. The widget is empty
 *	if it contains exact two single newline characters.
 *
 * Results:
 *	Returns 1 if the widget is empty, and false otherwise.
 *
 * Side effects:
 *	None.
 *
 *--------------------------------------------------------------
 */

static int
DoesNotContainTextSegments(
    const TkTextSegment *segPtr1,
    const TkTextSegment *segPtr2)
{
    for ( ; segPtr1 != segPtr2; segPtr1 = segPtr1->nextPtr) {
	if (segPtr1->size > 0) {
	    return !segPtr1->nextPtr; /* ignore trailing newline */
	}
    }

    return 1;
}

static int
IsEmpty(
    const TkSharedText *sharedTextPtr,
    const TkText *textPtr)		/* Can be NULL. */
{
    TkTextSegment *startMarker;
    TkTextSegment *endMarker;

    assert(sharedTextPtr);

    if (TkrBTreeNumLines(sharedTextPtr->tree, textPtr) > 1) {
	return 0;
    }

    if (textPtr) {
	startMarker = textPtr->startMarker;
	endMarker = textPtr->endMarker;
    } else {
	startMarker = sharedTextPtr->startMarker;
	endMarker = sharedTextPtr->endMarker;
    }

    return DoesNotContainTextSegments(startMarker, endMarker);
}

/*
 *--------------------------------------------------------------
 *
 * IsClean --
 *
 *	Test whether this widget is clean. The widget is clean
 *	if it is empty, if no mark is set, and if the solely
 *	newline of this widget is untagged.
 *
 * Results:
 *	Returns true if the widget is clean, and false otherwise.
 *
 * Side effects:
 *	None.
 *
 *--------------------------------------------------------------
 */

static int
ContainsAnySegment(
    const TkTextSegment *segPtr1,
    const TkTextSegment *segPtr2)
{
    for ( ; segPtr1 != segPtr2; segPtr1 = segPtr1->nextPtr) {
	if (segPtr1->size > 0 || segPtr1->normalMarkFlag) {
	    return !!segPtr1->nextPtr; /* ignore trailing newline */
	}
    }

    return 0;
}

static int
IsClean(
    const TkSharedText *sharedTextPtr,
    const TkText *textPtr,		/* Can be NULL. */
    int discardSelection)
{
    const TkTextTagSet *tagInfoPtr;
    const TkTextSegment *startMarker;
    const TkTextSegment *endMarker;
    const TkTextLine *endLine;

    assert(sharedTextPtr);

    if (TkrBTreeNumLines(sharedTextPtr->tree, textPtr) > 1) {
	return 0;
    }

    if (textPtr) {
	startMarker = textPtr->startMarker;
	endMarker = textPtr->endMarker;
    } else {
	startMarker = sharedTextPtr->startMarker;
	endMarker = sharedTextPtr->endMarker;
    }

    if (ContainsAnySegment(startMarker, endMarker)) {
	return 0;
    }

    endLine = endMarker->sectionPtr->linePtr;

    if (!textPtr && ContainsAnySegment(endLine->segPtr, NULL)) {
	/* This widget contains any mark on very last line. */
	return 0;
    }

    tagInfoPtr = endLine->prevPtr->lastPtr->tagInfoPtr;

    return discardSelection ?
	    TkTextTagBitContainsSet(sharedTextPtr->selectionTags, tagInfoPtr) :
	    tagInfoPtr == sharedTextPtr->emptyTagInfoPtr;
}

/*
 *--------------------------------------------------------------
 *
 * TkTextTestRelation --
 *
 *	Given a relation (>0 for greater, =0 for equal, and <0 for
 *	less), this function computes whether the given operator
 *	satisfies this relation.
 *
 * Results:
 *	Returns 1 if the relation will be satsified, 0 if it will
 *	not be satisifed, and -1 if the operator is invalid.
 *
 * Side effects:
 *	None.
 *
 *--------------------------------------------------------------
 */

static int
BadComparisonOperator(
    Tcl_Interp *interp,
    char const *op)
{
    Tcl_SetObjResult(interp, Tcl_ObjPrintf(
	    "bad comparison operator \"%s\": must be <, <=, ==, >=, >, or !=", op));
    Tcl_SetErrorCode(interp, "TK", "VALUE", "COMPARISON", (char *)NULL);
    return -1;
}

int
TkTextTestRelation(
    Tcl_Interp *interp,		/* Current interpreter. */
    int relation,		/* Test this relation... */
    char const *op)		/* ...whether it will be satisifed by this operator. */
{
    int value;

    if (op[0] == '<') {
	value = (relation < 0);
	if (op[1] == '=' && op[2] == 0) {
	    value = (relation <= 0);
	} else if (op[1] != 0) {
	    return BadComparisonOperator(interp, op);
	}
    } else if (op[0] == '>') {
	value = (relation > 0);
	if (op[1] == '=' && op[2] == 0) {
	    value = (relation >= 0);
	} else if (op[1] != 0) {
	    return BadComparisonOperator(interp, op);
	}
    } else if (op[0] == '=' && op[1] == '=' && op[2] == 0) {
	value = (relation == 0);
    } else if (op[0] == '!' && op[1] == '=' && op[2] == 0) {
	value = (relation != 0);
    } else {
	return BadComparisonOperator(interp, op);
    }

    return value;
}

/*
 *--------------------------------------------------------------
 *
 * TextWatchCmd --
 *
 *	This function is invoked to process the "text watch" Tcl command. See
 *	the user documentation for details on what it does.
 *
 * Results:
 *	A standard Tcl result.
 *
 * Side effects:
 *	See the user documentation.
 *
 *--------------------------------------------------------------
 */

static int
TextWatchCmd(
    TkText *textPtr,		/* Information about text widget. */
    Tcl_Interp *interp,		/* Current interpreter. */
    int objc,			/* Number of arguments. */
    Tcl_Obj *const objv[])	/* Argument objects. */
{
    TkSharedText *sharedTextPtr;

    if (objc > 4) {
	/* NOTE: avoid trigraph "??-" in string. */
	Tcl_WrongNumArgs(interp, 4, objv, "\?\?-always? commandPrefix?");
	return TCL_ERROR;
    }

    sharedTextPtr = textPtr->sharedTextPtr;

    if (objc <= 2) {
	TkText *tPtr;

	if (textPtr->watchCmd) {
	    textPtr->triggerAlways = 0;
	    textPtr->watchCmd = NULL;
	}

	sharedTextPtr->triggerWatchCmd = 0; /* do not trigger recursively */
	sharedTextPtr->triggerAlways = 0;

	for (tPtr = sharedTextPtr->peers; tPtr; tPtr = tPtr->next) {
	    if (tPtr->watchCmd) {
		sharedTextPtr->triggerWatchCmd = 1;
		if (tPtr->triggerAlways) {
		    sharedTextPtr->triggerAlways = 1;
		}
	    }
	}
    } else {
	const char *script;
	Tcl_Obj *cmd;
	int argnum = 2;

	if (objc == 4) {
	    if (strcmp(Tcl_GetString(objv[2]), "-always") != 0) {
		Tcl_SetObjResult(interp, Tcl_ObjPrintf(
			"bad option \"%s\": must be -always", Tcl_GetString(objv[2])));
		Tcl_SetErrorCode(interp, "TK", "TEXT", "WATCH_OPTION", (char *)NULL);
		return TCL_ERROR;
	    }
	    textPtr->triggerAlways = 1;
	    textPtr->sharedTextPtr->triggerAlways = 1;
	    argnum = 3;
	}

	cmd = objv[argnum];
	script = Tcl_GetString(cmd);

	if (*script == '+') {
	    script += 1;
	    if (textPtr->watchCmd) {
		cmd = AppendScript(Tcl_GetString(textPtr->watchCmd), script);
	    } else {
		cmd = Tcl_NewStringObj(script, TCL_INDEX_NONE);
	    }
	} else if (argnum == 2) {
	    TkText *tPtr;

	    textPtr->triggerAlways = 0;
	    textPtr->sharedTextPtr->triggerAlways = 0;

	    for (tPtr = sharedTextPtr->peers; tPtr; tPtr = tPtr->next) {
		if (tPtr->triggerAlways) {
		    assert(tPtr->watchCmd);
		    sharedTextPtr->triggerWatchCmd = 1;
		}
	    }
	}

	textPtr->sharedTextPtr->triggerWatchCmd = 1;
	Tcl_IncrRefCount(textPtr->watchCmd = cmd);
    }

    return TCL_OK;
}

/*
 *--------------------------------------------------------------
 *
 * TextPeerCmd --
 *
 *	This function is invoked to process the "text peer" Tcl command. See
 *	the user documentation for details on what it does.
 *
 * Results:
 *	A standard Tcl result.
 *
 * Side effects:
 *	See the user documentation.
 *
 *--------------------------------------------------------------
 */

static int
TextPeerCmd(
    TkText *textPtr,		/* Information about text widget. */
    Tcl_Interp *interp,		/* Current interpreter. */
    int objc,			/* Number of arguments. */
    Tcl_Obj *const objv[])	/* Argument objects. */
{
    Tk_Window tkwin = textPtr->tkwin;
    int index;

    static const char *const peerOptionStrings[] = { "create", "names", NULL };
    enum peerOptions { PEER_CREATE, PEER_NAMES };

    if (objc < 3) {
	Tcl_WrongNumArgs(interp, 2, objv, "option ?arg ...?");
	return TCL_ERROR;
    }
    if (Tcl_GetIndexFromObjStruct(interp, objv[2], peerOptionStrings,
	    sizeof(char *), "peer option", 0, &index) != TCL_OK) {
	return TCL_ERROR;
    }

    switch ((enum peerOptions) index) {
    case PEER_CREATE:
	if (objc < 4) {
	    Tcl_WrongNumArgs(interp, 3, objv, "pathName ?-option value ...?");
	    return TCL_ERROR;
	}
	return CreateWidget(textPtr->sharedTextPtr, tkwin, interp, textPtr, objc - 2, objv + 2);
    case PEER_NAMES: {
	TkText *tPtr = textPtr->sharedTextPtr->peers;
	Tcl_Obj *peersObj;

	if (objc > 3) {
	    Tcl_WrongNumArgs(interp, 3, objv, NULL);
	    return TCL_ERROR;
	}
	peersObj = Tcl_NewObj();
	while (tPtr) {
	    if (tPtr != textPtr) {
		Tcl_ListObjAppendElement(NULL, peersObj, Tk_NewWindowObj(tPtr->tkwin));
	    }
	    tPtr = tPtr->next;
	}
	Tcl_SetObjResult(interp, peersObj);
    }
    }

    return TCL_OK;
}

/*
 *----------------------------------------------------------------------
 *
 * PushUndoSeparatorIfNeeded --
 *
 *	Push undo separator if needed.
 *
 * Results:
 *	None.
 *
 * Side effects:
 *	May push a separator onto undo stack.
 *
 *----------------------------------------------------------------------
 */

static void
PushUndoSeparatorIfNeeded(
    TkSharedText *sharedTextPtr,
    int autoSeparators,
    TkTextEditMode currentEditMode)
{
    assert(sharedTextPtr->undoStack);

    if (sharedTextPtr->pushSeparator
	    || (autoSeparators && sharedTextPtr->lastEditMode != currentEditMode)) {
	PushRetainedUndoTokens(sharedTextPtr);
	TkTextUndoPushSeparator(sharedTextPtr->undoStack, 1);
	sharedTextPtr->pushSeparator = 0;
	sharedTextPtr->lastUndoTokenType = -1;
    }
}

/*
 *----------------------------------------------------------------------
 *
 * TextReplaceCmd --
 *
 *	This function is invoked to process part of the "replace" widget
 *	command for text widgets.
 *
 * Results:
 *	A standard Tcl result.
 *
 * Side effects:
 *	See the user documentation.
 *
 *	If 'viewUpdate' is false, then textPtr->topIndex may no longer be a
 *	valid index after this function returns. The caller is responsible for
 *	ensuring a correct index is in place.
 *
 *----------------------------------------------------------------------
 */

static int
TextReplaceCmd(
    TkText *textPtr,		/* Information about text widget. */
    Tcl_Interp *interp,		/* Current interpreter. */
    const TkTextIndex *indexFromPtr,
				/* Index from which to replace. */
    const TkTextIndex *indexToPtr,
				/* Index to which to replace. */
    int objc,			/* Number of arguments. */
    Tcl_Obj *const objv[],	/* Argument objects. */
    int viewUpdate,		/* Update vertical view if set. */
    int triggerWatch,		/* Should we trigger the watch command? */
    int userFlag,		/* Trigger due to user modification? */
    int parseHyphens)		/* Should we parse hyphens (tk_textReplace)? */
{
    TkSharedText *sharedTextPtr = textPtr->sharedTextPtr;
    int origAutoSep = sharedTextPtr->autoSeparators;
    int result = TCL_OK;
    TkTextIndex indexTmp;
    int notDestroyed;

    assert(!TkTextIsDeadPeer(textPtr));

    textPtr->refCount += 1;

    /*
     * Perform the deletion and insertion, but ensure no undo-separator is
     * placed between the two operations. Since we are using the helper
     * functions 'DeleteIndexRange' and 'TextInsertCmd' we have to pretend
     * that the autoSeparators setting is off, so that we don't get an
     * undo-separator between the delete and insert.
     */

    if (sharedTextPtr->undoStack) {
	sharedTextPtr->autoSeparators = 0;
	PushUndoSeparatorIfNeeded(sharedTextPtr, origAutoSep, TK_TEXT_EDIT_REPLACE);
    }

    /* The line and segment storage may change when deleting. */
    indexTmp = *indexFromPtr;
    TkTextIndexSave(&indexTmp);

    notDestroyed = DeleteIndexRange(NULL, textPtr, indexFromPtr, indexToPtr,
	    0, viewUpdate, triggerWatch, 0, userFlag, 1);

    if (notDestroyed) {
	TkTextIndexRebuild(&indexTmp);
	result = TextInsertCmd(textPtr, interp, objc - 4, objv + 4, &indexTmp,
		viewUpdate, 0, triggerWatch, userFlag, parseHyphens);
    }

    if (sharedTextPtr->undoStack) {
	sharedTextPtr->lastEditMode = TK_TEXT_EDIT_REPLACE;
	sharedTextPtr->autoSeparators = origAutoSep;
    }

    TkTextDecrRefCountAndTestIfDestroyed(textPtr);
    return result;
}

/*
 *----------------------------------------------------------------------
 *
 * TextIndexSortProc --
 *
 *	This function is called by qsort when sorting an array of indices in
 *	*decreasing* order (last to first).
 *
 * Results:
 *	The return value is less than zero if the first argument should be before
 *	the second element, 0 if it's equivalent, and greater than zero if it should
 *	be after the second element.
 *
 * Side effects:
 *	None.
 *
 *----------------------------------------------------------------------
 */

static int
TextIndexSortProc(
    const void *first,		/* Elements to be compared. */
    const void *second)
{
    TkTextIndex *pair1 = (TkTextIndex *) first;
    TkTextIndex *pair2 = (TkTextIndex *) second;
    int cmp = TkTextIndexCompare(&pair1[1], &pair2[1]);

    if (cmp == 0) {
	/*
	 * If the first indices were equal, we want the second index of the
	 * pair also to be the greater. Use pointer magic to access the second
	 * index pair.
	 */

	cmp = TkTextIndexCompare(&pair1[0], &pair2[0]);
    }

    return -cmp;
}

/*
 *----------------------------------------------------------------------
 *
 * FreeEmbeddedWindows --
 *
 *	Free up any embedded windows which belong to this widget.
 *
 * Results:
 *	None.
 *
 * Side effects:
 *	All embedded windows of this widget will be freed.
 *
 *----------------------------------------------------------------------
 */

static void
FreeEmbeddedWindows(
    TkText *textPtr)	/* The concerned text widget. */
{
    Tcl_HashSearch search;
    Tcl_HashEntry *hPtr;
    TkSharedText *sharedTextPtr = textPtr->sharedTextPtr;

    for (hPtr = Tcl_FirstHashEntry(&sharedTextPtr->windowTable, &search);
	    hPtr;
	    hPtr = Tcl_NextHashEntry(&search)) {
	TkTextSegment *ewPtr = (TkTextSegment *)Tcl_GetHashValue(hPtr);
	TkTextEmbWindowClient *client = ewPtr->body.ew.clients;
	TkTextEmbWindowClient **prev = &ewPtr->body.ew.clients;

	while (client) {
	    TkTextEmbWindowClient *next = client->next;
	    if (client->textPtr == textPtr && client->hPtr == hPtr) {
		TkTextWinFreeClient(hPtr, client);
		*prev = next;
	    } else {
		prev = &client->next;
	    }
	    client = next;
	}
    }
}

/*
 *----------------------------------------------------------------------
 *
 * ClearText --
 *
 *	This function is invoked when we reset a text widget to it's intitial
 *	state, but without resetting options. We will free up many of the
 *	internal structure.
 *
 * Results:
 *	None.
 *
 * Side effects:
 *	Almost everything associated with the text content is cleared.
 *	Note that all the peers of the shared structure will be cleared.
 *
 *----------------------------------------------------------------------
 */

static void
ClearRetainedUndoTokens(
    TkSharedText *sharedTextPtr)
{
    unsigned i;

    assert(sharedTextPtr);

    for (i = 0; i < sharedTextPtr->undoTagListCount; ++i) {
	TkTextReleaseUndoTagToken(sharedTextPtr, sharedTextPtr->undoTagList[i]);
    }

    for (i = 0; i < sharedTextPtr->undoMarkListCount; ++i) {
	TkTextReleaseUndoMarkTokens(sharedTextPtr, &sharedTextPtr->undoMarkList[i]);
    }

    sharedTextPtr->undoTagListCount = 0;
    sharedTextPtr->undoMarkListCount = 0;
}

static void
ClearText(
    TkText *textPtr,		/* Clean up this text widget. */
    int clearTags)		/* Also clear all tags? */
{
    TkTextSegment *retainedMarks;
    TkTextIndex startIndex;
    TkText *tPtr;
    TkSharedText *sharedTextPtr = textPtr->sharedTextPtr;
    Tcl_Size oldEpoch = TkBTreeEpoch(sharedTextPtr->tree);
    int steadyMarks = textPtr->sharedTextPtr->steadyMarks;
    int debug = tkBTreeDebug;

    tkBTreeDebug = 0; /* debugging is not wanted here */

    for (tPtr = sharedTextPtr->peers; tPtr; tPtr = tPtr->next) {
	/*
	 * Always clean up the widget-specific tags first. Common tags (i.e. most)
	 * will only be cleaned up when the shared structure is cleaned up.
	 *
	 * We also need to clean up widget-specific marks ('insert', 'current'),
	 * since otherwise marks will never disappear from the B-tree.
	 *
	 * Do not clear the after sync commands, otherwise the widget may hang.
	 */

	tPtr->refCount += 1;
	TkBTreeUnlinkSegment(sharedTextPtr, tPtr->insertMarkPtr);
	TkBTreeUnlinkSegment(sharedTextPtr, tPtr->currentMarkPtr);
	if (clearTags) {
	    TkTextFreeAllTags(tPtr);
	}
	FreeEmbeddedWindows(tPtr);
	TkTextFreeDInfo(tPtr);
	textPtr->dInfoPtr = NULL;
	textPtr->dontRepick = 0;
	tPtr->abortSelections = 1;
	textPtr->lastLineY = TK_TEXT_NEARBY_IS_UNDETERMINED;
	tPtr->refCount -= 1;
#if SUPPORT_DEPRECATED_STARTLINE_ENDLINE
	tPtr->startLine = NULL;
	tPtr->endLine = NULL;
#endif /* SUPPORT_DEPRECATED_STARTLINE_ENDLINE */

	if (tPtr->startMarker->refCount == 1) {
	    assert(textPtr->startMarker != textPtr->sharedTextPtr->startMarker);
	    TkBTreeUnlinkSegment(sharedTextPtr, tPtr->startMarker);
	    FREE_SEGMENT(tPtr->startMarker);
	    DEBUG_ALLOC(tkTextCountDestroySegment++);
	    (tPtr->startMarker = sharedTextPtr->startMarker)->refCount += 1;
	}
	if (tPtr->endMarker->refCount == 1) {
	    assert(textPtr->endMarker != textPtr->sharedTextPtr->endMarker);
	    TkBTreeUnlinkSegment(sharedTextPtr, tPtr->endMarker);
	    FREE_SEGMENT(tPtr->endMarker);
	    DEBUG_ALLOC(tkTextCountDestroySegment++);
	    (tPtr->endMarker = sharedTextPtr->endMarker)->refCount += 1;
	}
    }

    ClearRetainedUndoTokens(sharedTextPtr);
    TkBTreeUnlinkSegment(sharedTextPtr, sharedTextPtr->startMarker);
    TkBTreeUnlinkSegment(sharedTextPtr, sharedTextPtr->endMarker);
    sharedTextPtr->startMarker->nextPtr = sharedTextPtr->startMarker->prevPtr = NULL;
    sharedTextPtr->endMarker->nextPtr = sharedTextPtr->endMarker->prevPtr = NULL;
    TkBTreeDestroy(sharedTextPtr->tree);
    retainedMarks = TkTextFreeMarks(sharedTextPtr, 1);
    Tcl_DeleteHashTable(&sharedTextPtr->imageTable);
    Tcl_DeleteHashTable(&sharedTextPtr->windowTable);

    if (clearTags) {
	Tcl_DeleteHashTable(&sharedTextPtr->tagTable);
	if (sharedTextPtr->tagBindingTable) {
	    Tk_DeleteBindingTable(sharedTextPtr->tagBindingTable);
	}
	sharedTextPtr->numMotionEventBindings = 0;
	sharedTextPtr->numElisionTags = 0;
    }

    /*
     * Rebuild the internal structures.
     */

    Tcl_InitHashTable(&sharedTextPtr->windowTable, TCL_STRING_KEYS);
    Tcl_InitHashTable(&sharedTextPtr->imageTable, TCL_STRING_KEYS);
    TkTextUndoResetStack(sharedTextPtr->undoStack);
    TkBitClear(sharedTextPtr->elisionTags);
    TkBitClear(sharedTextPtr->selectionTags);
    TkBitClear(sharedTextPtr->dontUndoTags);
    TkBitClear(sharedTextPtr->affectDisplayTags);
    TkBitClear(sharedTextPtr->notAffectDisplayTags);
    TkBitClear(sharedTextPtr->affectDisplayNonSelTags);
    TkBitClear(sharedTextPtr->affectGeometryTags);
    TkBitClear(sharedTextPtr->affectGeometryNonSelTags);
    TkBitClear(sharedTextPtr->affectLineHeightTags);
    sharedTextPtr->isAltered = 0;
    sharedTextPtr->isModified = 0;
    sharedTextPtr->isIrreversible = 0;
    sharedTextPtr->userHasSetModifiedFlag = 0;
    sharedTextPtr->haveToSetCurrentMark = 0;
    sharedTextPtr->undoLevel = 0;
    sharedTextPtr->pushSeparator = 0;
    sharedTextPtr->imageCount = 0;
    sharedTextPtr->tree = TkBTreeCreate(sharedTextPtr, oldEpoch + 1);
    sharedTextPtr->insertDeleteUndoTokenCount = 0;

    if (clearTags) {
	sharedTextPtr->tagInfoSize = 0;
	sharedTextPtr->tagBindingTable = NULL;
	sharedTextPtr->numTags = 0;
	sharedTextPtr->numEnabledTags = sharedTextPtr->numPeers; /* because the "sel" tag will survive */
	Tcl_InitHashTable(&sharedTextPtr->tagTable, TCL_STRING_KEYS);
	TkBitClear(sharedTextPtr->usedTags);
	DEBUG(memset(sharedTextPtr->tagLookup, 0,
		TkBitSize(sharedTextPtr->usedTags)*sizeof(TkTextTag *)));
    }

    for (tPtr = sharedTextPtr->peers; tPtr; tPtr = tPtr->next) {
	TkTextCreateDInfo(tPtr);
	TkBTreeAddClient(sharedTextPtr->tree, tPtr, tPtr->lineHeight);
	TkTextIndexSetupToStartOfText(&startIndex, tPtr, sharedTextPtr->tree);
	TkTextSetYView(tPtr, &startIndex, 0);
	sharedTextPtr->tagLookup[tPtr->selTagPtr->index] = tPtr->selTagPtr;
	TkBitSet(sharedTextPtr->usedTags, tPtr->selTagPtr->index);
	tPtr->haveToSetCurrentMark = 0;
	TkBTreeLinkSegment(sharedTextPtr, tPtr->insertMarkPtr, &startIndex);
	TkBTreeLinkSegment(sharedTextPtr, tPtr->currentMarkPtr, &startIndex);
	tPtr->currentMarkIndex = startIndex;
    }

    sharedTextPtr->steadyMarks = 0;
    while (retainedMarks) {
	TkTextSegment *nextPtr = retainedMarks->nextPtr;
	TkTextIndexSetupToStartOfText(&startIndex, NULL, sharedTextPtr->tree);
	TkBTreeLinkSegment(sharedTextPtr, retainedMarks, &startIndex);
	retainedMarks = nextPtr;
    }
    sharedTextPtr->steadyMarks = steadyMarks;

    TkTextResetDInfo(textPtr);
    sharedTextPtr->lastEditMode = TK_TEXT_EDIT_OTHER;
    sharedTextPtr->lastUndoTokenType = -1;

    if (debug) {
	tkBTreeDebug = 1;
	TkBTreeCheck(sharedTextPtr->tree);
    }
}

/*
 *----------------------------------------------------------------------
 *
 * DestroyText --
 *
 *	This function is invoked when we receive a destroy event to clean up
 *	the internal structure of a text widget. We will free up most of the
 *	internal structure and delete the associated Tcl command. If there are
 *	no outstanding references to the widget, we also free up the textPtr
 *	itself.
 *
 *	The widget has already been flagged as deleted.
 *
 * Results:
 *	None.
 *
 * Side effects:
 *	Either everything or almost everything associated with the text is
 *	freed up.
 *
 *----------------------------------------------------------------------
 */

static void
DestroyText(
    TkText *textPtr)		/* Info about text widget. */
{
    TkSharedText *sharedTextPtr = textPtr->sharedTextPtr;
    TkTextStringList *listPtr;
    int debug = tkBTreeDebug;

    tkBTreeDebug = 0; /* debugging is not wanted here */

    /*
     * Firstly, remove pending idle commands, and free the array.
     */

    if (textPtr->pendingAfterSync) {
	Tcl_CancelIdleCall(RunAfterSyncCmd, textPtr);
	textPtr->pendingAfterSync = 0;
    }
    if (textPtr->pendingFireEvent) {
	Tcl_CancelIdleCall(FireWidgetViewSyncEvent, textPtr);
	textPtr->pendingFireEvent = 0;
    }
    if (textPtr->afterSyncCmd) {
	Tcl_GuardedDecrRefCount(textPtr->afterSyncCmd);
    }

    /*
     * Free up all the stuff that requires special handling. We have already
     * called let Tk_FreeConfigOptions to handle all the standard
     * option-related stuff (and so none of that exists when we are called).
     *
     * Special note: free up display-related information before deleting the
     * B-tree, since display-related stuff may refer to stuff in the B-tree.
     */

    TkTextFreeDInfo(textPtr);
    textPtr->dInfoPtr = NULL;
    textPtr->undo = 0;

    /*
     * Always clean up the widget-specific tags first. Common tags (i.e. most)
     * will only be cleaned up when the shared structure is cleaned up.
     *
     * Firstly unset all the variables bound to this widget.
     */

    listPtr = textPtr->varBindingList;
    while (listPtr) {
	TkTextStringList *nextPtr = listPtr->nextPtr;

	Tcl_UnsetVar2(textPtr->interp, Tcl_GetString(listPtr->strObjPtr), NULL, TCL_GLOBAL_ONLY);
	Tcl_GuardedDecrRefCount(listPtr->strObjPtr);
	ckfree(listPtr);
	listPtr = nextPtr;
    }

    /*
     * Unset the watch command.
     */

    if (textPtr->watchCmd) {
	Tcl_GuardedDecrRefCount(textPtr->watchCmd);
    }
    TextWatchCmd(textPtr, NULL, 0, NULL);

    /*
     * We also need to clean up widget-specific marks ('insert', 'current'),
     * since otherwise marks will never disappear from the B-tree.
     */

    TkTextDeleteTag(textPtr, textPtr->selTagPtr, NULL);
    TkBTreeUnlinkSegment(sharedTextPtr, textPtr->insertMarkPtr);
    FREE_SEGMENT(textPtr->insertMarkPtr);
    DEBUG_ALLOC(tkTextCountDestroySegment++);
    TkBTreeUnlinkSegment(sharedTextPtr, textPtr->currentMarkPtr);
    FREE_SEGMENT(textPtr->currentMarkPtr);
    DEBUG_ALLOC(tkTextCountDestroySegment++);
    FreeEmbeddedWindows(textPtr);

    /*
     * Clean up the -start/-end markers, do this after cleanup of other segments (not before).
     */

    if (textPtr->startMarker->refCount == 1) {
	assert(textPtr->startMarker != sharedTextPtr->startMarker);
	TkBTreeUnlinkSegment(sharedTextPtr, textPtr->startMarker);
	FREE_SEGMENT(textPtr->startMarker);
	DEBUG_ALLOC(tkTextCountDestroySegment++);
    } else {
	DEBUG(textPtr->startMarker->refCount -= 1);
    }
    if (textPtr->endMarker->refCount == 1) {
	assert(textPtr->endMarker != sharedTextPtr->endMarker);
	TkBTreeUnlinkSegment(sharedTextPtr, textPtr->endMarker);
	FREE_SEGMENT(textPtr->endMarker);
	DEBUG_ALLOC(tkTextCountDestroySegment++);
    } else {
	DEBUG(textPtr->endMarker->refCount -= 1);
    }

    /*
     * Now we've cleaned up everything of relevance to us in the B-tree, so we
     * disassociate ourselves from it.
     *
     * When the refCount reaches zero, it's time to clean up the shared
     * portion of the text widget.
     */

    sharedTextPtr->refCount -= 1;

    if (sharedTextPtr->refCount > 0) {
	sharedTextPtr->numPeers -= 1;

	/*
	 * No need to call 'TkBTreeRemoveClient' first, since this will do
	 * everything in one go, more quickly.
	 */

	TkBTreeRemoveClient(sharedTextPtr->tree, textPtr);

	/*
	 * Remove ourselves from the peer list.
	 */

	if (sharedTextPtr->peers == textPtr) {
	    sharedTextPtr->peers = textPtr->next;
	} else {
	    TkText *nextPtr = sharedTextPtr->peers;
	    while (nextPtr) {
		if (nextPtr->next == textPtr) {
		    nextPtr->next = textPtr->next;
		    break;
		}
		nextPtr = nextPtr->next;
	    }
	}

	if (textPtr->refCount == 1) {
	    /* Don't forget to release the current tag info. */
	    TkTextTagSetDecrRefCount(textPtr->curTagInfoPtr);
	}
    } else {
	/* Prevent that this resource will be released too early. */
	textPtr->refCount += 1;

	ClearRetainedUndoTokens(sharedTextPtr);
	TkTextUndoDestroyStack(&sharedTextPtr->undoStack);
	ckfree(sharedTextPtr->undoTagList);
	ckfree(sharedTextPtr->undoMarkList);
	TkBTreeDestroy(sharedTextPtr->tree);
	assert(sharedTextPtr->startMarker->refCount == 1);
	FREE_SEGMENT(sharedTextPtr->startMarker);
	DEBUG_ALLOC(tkTextCountDestroySegment++);
	assert(sharedTextPtr->endMarker->refCount == 1);
	FREE_SEGMENT(sharedTextPtr->endMarker);
	DEBUG_ALLOC(tkTextCountDestroySegment++);
	FREE_SEGMENT(sharedTextPtr->protectionMark[0]);
	DEBUG_ALLOC(tkTextCountDestroySegment++);
	FREE_SEGMENT(sharedTextPtr->protectionMark[1]);
	DEBUG_ALLOC(tkTextCountDestroySegment++);
	TkTextFreeAllTags(textPtr);
	Tcl_DeleteHashTable(&sharedTextPtr->tagTable);
	TkTextFreeMarks(sharedTextPtr, 0);
	TkBitDestroy(&sharedTextPtr->usedTags);
	TkBitDestroy(&sharedTextPtr->elisionTags);
	TkBitDestroy(&sharedTextPtr->selectionTags);
	TkBitDestroy(&sharedTextPtr->dontUndoTags);
	TkBitDestroy(&sharedTextPtr->affectDisplayTags);
	TkBitDestroy(&sharedTextPtr->notAffectDisplayTags);
	TkBitDestroy(&sharedTextPtr->affectDisplayNonSelTags);
	TkBitDestroy(&sharedTextPtr->affectGeometryTags);
	TkBitDestroy(&sharedTextPtr->affectGeometryNonSelTags);
	TkBitDestroy(&sharedTextPtr->affectLineHeightTags);
	TkTextTagSetDestroy(&sharedTextPtr->emptyTagInfoPtr);
	Tcl_DeleteHashTable(&sharedTextPtr->windowTable);
	Tcl_DeleteHashTable(&sharedTextPtr->imageTable);
	TkTextDeleteBreakInfoTableEntries(&sharedTextPtr->breakInfoTable);
	Tcl_DeleteHashTable(&sharedTextPtr->breakInfoTable);
	ckfree(sharedTextPtr->mainPeer);
	ckfree(sharedTextPtr->tagLookup);

	if (sharedTextPtr->tagBindingTable) {
	    Tk_DeleteBindingTable(sharedTextPtr->tagBindingTable);
	}
	ckfree(sharedTextPtr);
	DEBUG_ALLOC(tkTextCountDestroyShared++);

	textPtr->sharedIsReleased = 1;
	textPtr->refCount -= 1;

#ifdef TK_CHECK_ALLOCS
	/*
	 * Remove this shared resource from global list.
	 */
	{
	    WatchShared *thisPtr = watchShared;
	    WatchShared *prevPtr = NULL;

	    while (thisPtr->sharedTextPtr != sharedTextPtr) {
		prevPtr = thisPtr;
		thisPtr = thisPtr->nextPtr;
		assert(thisPtr);
	    }

	    if (prevPtr) {
		prevPtr->nextPtr = thisPtr->nextPtr;
	    } else {
		watchShared = thisPtr->nextPtr;
	    }

	    ckfree(thisPtr);
	}
#endif
    }

    if (textPtr->tabArrayPtr) {
	ckfree(textPtr->tabArrayPtr);
    }
    if (textPtr->insertBlinkHandler) {
	Tcl_DeleteTimerHandler(textPtr->insertBlinkHandler);
    }

    textPtr->tkwin = NULL;
    Tcl_DeleteCommandFromToken(textPtr->interp, textPtr->widgetCmd);
    assert(textPtr->flags & DESTROYED);
    DEBUG(textPtr->flags |= MEM_RELEASED);
    TkTextReleaseIfDestroyed(textPtr);
    tkBTreeDebug = debug;
}

/*
 *----------------------------------------------------------------------
 *
 * TkTextDecrRefCountAndTestIfDestroyed --
 *
 *	This function is decrementing the reference count of the text
 *	widget and destroys the widget if the reference count has been
 *	gone to zero.
 *
 * Results:
 *	Returns whether the widget has been destroyed.
 *
 * Side effects:
 *	Memory might be freed.
 *
 *----------------------------------------------------------------------
 */

int
TkTextDecrRefCountAndTestIfDestroyed(
    TkText *textPtr)
{
    if (--textPtr->refCount == 0) {
	assert(textPtr->flags & DESTROYED);
	assert(textPtr->flags & MEM_RELEASED);
	ckfree(textPtr);
	DEBUG_ALLOC(tkTextCountDestroyPeer++);
	return 1;
    }
    return !!(textPtr->flags & DESTROYED);
}

/*
 *----------------------------------------------------------------------
 *
 * TkTextReleaseIfDestroyed --
 *
 *	This function is decrementing the reference count of the text
 *	widget if it has been destroyed. In this case also the memory
 *	will be released.
 *
 * Results:
 *	Returns whether the widget was already destroyed.
 *
 * Side effects:
 *	Memory might be freed.
 *
 *----------------------------------------------------------------------
 */

int
TkTextReleaseIfDestroyed(
    TkText *textPtr)
{
    if (!(textPtr->flags & DESTROYED)) {
	assert(textPtr->refCount > 0);
	return 0;
    }
    if (--textPtr->refCount == 0) {
	assert(textPtr->flags & MEM_RELEASED);
	ckfree(textPtr);
	DEBUG_ALLOC(tkTextCountDestroyPeer++);
    }
    return 1;
}

/*
 *----------------------------------------------------------------------
 *
 * TkTextTestLangCode --
 *
 *	Test the given language code, whether it satsifies ISO 539-1,
 *	and set an error message if the code is invalid.
 *
 * Results:
 *	The return value is 'tue' if given language code will be accepted,
 *	otherwise 'false' will be returned.
 *
 * Side effects:
 *	An error message in the interpreter may be set.
 *
 *----------------------------------------------------------------------
 */

int
TkTextTestLangCode(
    Tcl_Interp *interp,
    Tcl_Obj *langCodePtr)
{
    char const *lang = Tcl_GetString(langCodePtr);

    if (UCHAR(lang[0]) >= 0x80
	    || UCHAR(lang[1]) >= 0x80
	    || !isalpha(UCHAR(lang[0]))
	    || !isalpha(UCHAR(lang[1]))
	    || !islower(UCHAR(lang[0]))
	    || !islower(UCHAR(lang[1]))
	    || lang[2] != '\0') {
	Tcl_SetObjResult(interp, Tcl_ObjPrintf("bad lang \"%s\": "
		"must have the form of an ISO 639-1 language code, or empty", lang));
	Tcl_SetErrorCode(interp, "TK", "VALUE", "LANG", (char *)NULL);
	return 0;
    }
    return 1;
}

/*
 *----------------------------------------------------------------------
 *
 * TkConfigureText --
 *
 *	This function is called to process an objv/objc list, plus the Tk
 *	option database, in order to configure (or reconfigure) a text widget.
 *
 * Results:
 *	The return value is a standard Tcl result. If TCL_ERROR is returned,
 *	then the interp's result contains an error message.
 *
 * Side effects:
 *	Configuration information, such as text string, colors, font, etc. get
 *	set for textPtr; old resources get freed, if there were any.
 *
 *----------------------------------------------------------------------
 */

#if SUPPORT_DEPRECATED_STARTLINE_ENDLINE
static int
IsNumberOrEmpty(
    const char *str)
{
    for ( ; *str; ++str) {
	if (!isdigit(UCHAR(*str))) {
	    return 0;
	}
    }
    return 1;
}
#endif /* SUPPORT_DEPRECATED_STARTLINE_ENDLINE */

int
TkConfigureText(
    Tcl_Interp *interp,		/* Used for error reporting. */
    TkText *textPtr,		/* Information about widget; may or may not
				 * already have values for some fields. */
    int objc,			/* Number of arguments. */
    Tcl_Obj *const objv[])	/* Argument objects. */
{
    Tk_SavedOptions savedOptions;
    TkTextIndex start, end, current;
    Tcl_Size currentEpoch;
    TkSharedText *sharedTextPtr = textPtr->sharedTextPtr;
    TkTextBTree tree = sharedTextPtr->tree;
    int copyDownFlags = 0;
    int oldExport = (textPtr->exportSelection) && (!Tcl_IsSafe(textPtr->interp));
    int oldTextDebug = tkTextDebug;
    int didHyphenate = textPtr->hyphenate;
    int oldUndoTagging = textPtr->undoTagging;
    int oldHyphenRules = textPtr->hyphenRules;
    int mask = 0;

    tkTextDebug = 0; /* debugging is not useful here */

#if SUPPORT_DEPRECATED_STARTLINE_ENDLINE

    /*
     * We want also to support the "-start", and "-end" abbreviations. The thing that
     * Tcl supports abbreviated options is a real crux.
     */

    {
	Tcl_Obj **myObjv;
	Tcl_Obj *startLineObj = NULL;
	Tcl_Obj *endLineObj = NULL;
	Tcl_Obj *startIndexObj = NULL;
	Tcl_Obj *endIndexObj = NULL;
	int i, rc;

	myObjv = (Tcl_Obj **)ckalloc(objc * sizeof(Tcl_Obj *));

	for (i = 0; i < objc; ++i) {
	    Tcl_Obj *obj = objv[i];

	    if (!(i & 1)) {
		if (strcmp(Tcl_GetString(objv[i]), "-start") == 0) {
		    if (i + 1 < objc && IsNumberOrEmpty(Tcl_GetString(objv[i + 1]))) {
			if (!startLineObj) {
			    Tcl_IncrRefCount(startLineObj = Tcl_NewStringObj("-startline", TCL_INDEX_NONE));
			}
			obj = startLineObj;
			WarnAboutDeprecatedStartLineOption();
		    } else {
			if (!startIndexObj) {
			    Tcl_IncrRefCount(startIndexObj = Tcl_NewStringObj("-startindex", TCL_INDEX_NONE));
			}
			obj = startIndexObj;
		    }
		} else if (MatchOpt(Tcl_GetString(objv[i]), "-startline", 7)) {
		    if (!startLineObj) {
			Tcl_IncrRefCount(startLineObj = Tcl_NewStringObj("-startline", TCL_INDEX_NONE));
		    }
		    obj = startLineObj;
		    WarnAboutDeprecatedStartLineOption();
		} else if (MatchOpt(Tcl_GetString(objv[i]), "-startindex", 7)) {
		    if (!startIndexObj) {
			Tcl_IncrRefCount(startIndexObj = Tcl_NewStringObj("-startindex", TCL_INDEX_NONE));
		    }
		    obj = startIndexObj;
		} else if (strcmp(Tcl_GetString(objv[i]), "-end") == 0) {
		    if (i + 1 < objc && IsNumberOrEmpty(Tcl_GetString(objv[i + 1]))) {
			if (!endLineObj) {
			    Tcl_IncrRefCount(endLineObj = Tcl_NewStringObj("-endline", TCL_INDEX_NONE));
			}
			obj = endLineObj;
			WarnAboutDeprecatedEndLineOption();
		    } else {
			if (!endIndexObj) {
			    Tcl_IncrRefCount(endIndexObj = Tcl_NewStringObj("-endindex", TCL_INDEX_NONE));
			}
			obj = endIndexObj;
		    }
		} else if (MatchOpt(Tcl_GetString(objv[i]), "-endline", 5)) {
		    if (!endLineObj) {
			Tcl_IncrRefCount(endLineObj = Tcl_NewStringObj("-endline", TCL_INDEX_NONE));
		    }
		    obj = endLineObj;
		    WarnAboutDeprecatedEndLineOption();
		} else if (MatchOpt(Tcl_GetString(objv[i]), "-endindex", 5)) {
		    if (!endIndexObj) {
			Tcl_IncrRefCount(endIndexObj = Tcl_NewStringObj("-endindex", TCL_INDEX_NONE));
		    }
		    obj = endIndexObj;
		}
	    }
	    myObjv[i] = obj;
	}

	textPtr->selAttrs = textPtr->textConfigAttrs;
	rc = Tk_SetOptions(interp, (char *) textPtr, textPtr->optionTable,
		objc, myObjv, textPtr->tkwin, &savedOptions, &mask);

	if (rc != TCL_OK) {
	    if (startLineObj && startIndexObj) {
		Tcl_SetObjResult(interp, Tcl_NewStringObj(
		    "cannot use both, -startindex, and deprecated -startline", TCL_INDEX_NONE));
		rc = TCL_ERROR;
	    }
	    if (endLineObj && endIndexObj) {
		Tcl_SetObjResult(interp, Tcl_NewStringObj(
		    "cannot use both, -endindex, and deprecated -endline", TCL_INDEX_NONE));
		rc = TCL_ERROR;
	    }
	}

	if (startLineObj)  { Tcl_GuardedDecrRefCount(startLineObj); }
	if (endLineObj)    { Tcl_GuardedDecrRefCount(endLineObj); }
	if (startIndexObj) { Tcl_GuardedDecrRefCount(startIndexObj); }
	if (endIndexObj)   { Tcl_GuardedDecrRefCount(endIndexObj); }

	ckfree(myObjv);

	if (rc != TCL_OK) {
	    goto error;
	}
    }

    if ((mask & TK_TEXT_INDEX_RANGE) == TK_TEXT_LINE_RANGE) {
	TkTextIndexClear2(&start, NULL, tree);
	TkTextIndexClear2(&end, NULL, tree);
	TkTextIndexSetToStartOfLine2(&start, textPtr->startLine ?
		textPtr->startLine : TkBTreeGetStartLine(textPtr));
	TkTextIndexSetToStartOfLine2(&end, textPtr->endLine ?
		textPtr->endLine : TkBTreeGetLastLine(textPtr));
	if (textPtr->endLine && textPtr->startLine != textPtr->endLine) {
	    TkTextIndexBackChars(textPtr, &end, 1, &end, COUNT_INDICES);
	}

	if (TkTextIndexCompare(&start, &end) > 0) {
	    Tcl_SetObjResult(interp, Tcl_NewStringObj(
		    "-startline must be less than or equal to -endline", TCL_INDEX_NONE));
	    Tcl_SetErrorCode(interp, "TK", "TEXT", "INDEX_ORDER", (char *)NULL);
	    goto error;
	}

	if (textPtr->endLine && textPtr->endLine != sharedTextPtr->endMarker->sectionPtr->linePtr) {
	    if (textPtr->endMarker->refCount > 1) {
		textPtr->endMarker->refCount -= 1;
		textPtr->endMarker = TkTextMakeStartEndMark(textPtr, &tkTextRightMarkType);
	    } else {
		TkBTreeUnlinkSegment(sharedTextPtr, textPtr->endMarker);
	    }
	    TkBTreeLinkSegment(sharedTextPtr, textPtr->endMarker, &end);
	} else if (textPtr->endMarker != sharedTextPtr->endMarker) {
	    if (--textPtr->endMarker->refCount == 0) {
		TkBTreeUnlinkSegment(sharedTextPtr, textPtr->endMarker);
		FREE_SEGMENT(textPtr->endMarker);
		DEBUG_ALLOC(tkTextCountDestroySegment++);
	    }
	    (textPtr->endMarker = sharedTextPtr->endMarker)->refCount += 1;
	}
	if (textPtr->startLine
		&& textPtr->startLine != sharedTextPtr->startMarker->sectionPtr->linePtr) {
	    if (textPtr->startMarker->refCount > 1) {
		textPtr->startMarker->refCount -= 1;
		textPtr->startMarker = TkTextMakeStartEndMark(textPtr, &tkTextLeftMarkType);
	    } else {
		TkBTreeUnlinkSegment(sharedTextPtr, textPtr->startMarker);
	    }
	    TkBTreeLinkSegment(sharedTextPtr, textPtr->startMarker, &start);
	} else if (textPtr->startMarker != sharedTextPtr->startMarker) {
	    if (--textPtr->startMarker->refCount == 0) {
		TkBTreeUnlinkSegment(sharedTextPtr, textPtr->startMarker);
		FREE_SEGMENT(textPtr->startMarker);
		DEBUG_ALLOC(tkTextCountDestroySegment++);
	    }
	    (textPtr->startMarker = sharedTextPtr->startMarker)->refCount += 1;
	}
    }

#else /* if !SUPPORT_DEPRECATED_STARTLINE_ENDLINE */

    textPtr->selAttrs = textPtr->textConfigAttrs;
    if (Tk_SetOptions(interp, (char *) textPtr, textPtr->optionTable,
	    objc, objv, textPtr->tkwin, &savedOptions, &mask) != TCL_OK) {
	textPtr->selAttrs = textPtr->selTagPtr->attrs;
	tkTextDebug = oldTextDebug;
	return TCL_ERROR;
    }

#endif /* SUPPORT_DEPRECATED_STARTLINE_ENDLINE */

    if (sharedTextPtr->steadyMarks != textPtr->steadyMarks) {
	if (!IsClean(sharedTextPtr, NULL, 1)) {
	    ErrorNotAllowed(interp, "setting this option is possible only if the widget "
		    "is overall clean");
	    goto error;
	}
    }

    /*
     * Copy up shared flags.
     */

    /*
     * Update default value for undoing tag operations.
     */

    if (oldUndoTagging != textPtr->undoTagging) {
	sharedTextPtr->undoTagging = textPtr->undoTagging;
	copyDownFlags = 1;
    }

    /* This flag cannot alter if we have peers. */
    sharedTextPtr->steadyMarks = textPtr->steadyMarks;

    if (sharedTextPtr->autoSeparators != textPtr->autoSeparators) {
	sharedTextPtr->autoSeparators = textPtr->autoSeparators;
	copyDownFlags = 1;
    }

    if (textPtr->undo != sharedTextPtr->undo) {
	if (TestIfPerformingUndoRedo(interp, sharedTextPtr, NULL)) {
	    goto error;
	}

	assert(sharedTextPtr->undo == !!sharedTextPtr->undoStack);
	sharedTextPtr->undo = textPtr->undo;
	copyDownFlags = 1;

	if (sharedTextPtr->undo) {
	    sharedTextPtr->undoStack = TkTextUndoCreateStack(
		    sharedTextPtr->maxUndoDepth,
		    sharedTextPtr->maxRedoDepth,
		    sharedTextPtr->maxUndoSize,
		    TextUndoRedoCallback,
		    TextUndoFreeCallback,
		    TextUndoStackContentChangedCallback);
	    TkTextUndoSetContext(sharedTextPtr->undoStack, sharedTextPtr);
	    sharedTextPtr->undoLevel = 0;
	    sharedTextPtr->pushSeparator = 0;
	    sharedTextPtr->isIrreversible = 0;
	    sharedTextPtr->isAltered = 0;
	} else {
	    sharedTextPtr->isIrreversible = TkTextUndoContentIsModified(sharedTextPtr->undoStack);
	    ClearRetainedUndoTokens(sharedTextPtr);
	    TkTextUndoDestroyStack(&sharedTextPtr->undoStack);
	}
    }

    /* normalize values */
    textPtr->maxUndoDepth = MAX(textPtr->maxUndoDepth, 0);
    textPtr->maxRedoDepth = MAX(-1, textPtr->maxRedoDepth);
    textPtr->maxUndoSize = MAX(textPtr->maxUndoSize, 0);

    if (sharedTextPtr->maxUndoDepth != textPtr->maxUndoDepth
	    || sharedTextPtr->maxRedoDepth != textPtr->maxRedoDepth
	    || sharedTextPtr->maxUndoSize != textPtr->maxUndoSize) {
	if (sharedTextPtr->undoStack) {
	    TkTextUndoSetMaxStackDepth(sharedTextPtr->undoStack,
		    textPtr->maxUndoDepth, textPtr->maxRedoDepth);
	    TkTextUndoSetMaxStackSize(sharedTextPtr->undoStack, textPtr->maxUndoSize, 0);
	}
	sharedTextPtr->maxUndoDepth = textPtr->maxUndoDepth;
	sharedTextPtr->maxRedoDepth = textPtr->maxRedoDepth;
	sharedTextPtr->maxUndoSize = textPtr->maxUndoSize;
	copyDownFlags = 1;
    }

    if (copyDownFlags) {
	TkText *tPtr;

	for (tPtr = sharedTextPtr->peers; tPtr; tPtr = tPtr->next) {
	    tPtr->autoSeparators = sharedTextPtr->autoSeparators;
	    tPtr->maxUndoDepth = sharedTextPtr->maxUndoDepth;
	    tPtr->maxRedoDepth = sharedTextPtr->maxRedoDepth;
	    tPtr->maxUndoSize = sharedTextPtr->maxUndoSize;
	    tPtr->undo = sharedTextPtr->undo;
	    tPtr->undoTagging = sharedTextPtr->undoTagging;
	}
    }

    /*
     * Check soft hyphen support.
     */

    textPtr->hyphenate = textPtr->useHyphenSupport
	    && textPtr->state != TK_TEXT_STATE_NORMAL
	    && (textPtr->wrapMode == TEXT_WRAPMODE_WORD || textPtr->wrapMode == TEXT_WRAPMODE_CODEPOINT);
    if (didHyphenate != textPtr->hyphenate) {
	mask |= TK_TEXT_LINE_GEOMETRY;
    }

    /*
     * Parse hyphen rules.
     */

    if (textPtr->hyphenRulesPtr) {
	if (TkTextParseHyphenRules(textPtr, textPtr->hyphenRulesPtr, &textPtr->hyphenRules) != TCL_OK) {
	    goto error;
	}
    } else {
	textPtr->hyphenRules = TK_TEXT_HYPHEN_MASK;
    }
    if (oldHyphenRules != textPtr->hyphenRules && textPtr->hyphenate) {
	mask |= TK_TEXT_LINE_GEOMETRY;
    }

    /*
     * Parse tab stops.
     */

    if (textPtr->tabArrayPtr) {
	ckfree(textPtr->tabArrayPtr);
	textPtr->tabArrayPtr = NULL;
    }
    if (textPtr->tabOptionPtr) {
	textPtr->tabArrayPtr = TkTextGetTabs(interp, textPtr->tkwin, textPtr->tabOptionPtr);
	if (!textPtr->tabArrayPtr) {
	    Tcl_AddErrorInfo(interp, "\n    (while processing -tabs option)");
	    goto error;
	}
    }

    /*
     * Check language support.
     */

    if (textPtr->langPtr) {
	if (!TkTextTestLangCode(interp, textPtr->langPtr)) {
	    goto error;
	}
	memcpy(textPtr->lang, Tcl_GetString(textPtr->langPtr), 3);
    } else {
	memset(textPtr->lang, 0, 3);
    }

    /*
     * A few other options also need special processing, such as parsing the
     * geometry and setting the background from a 3-D border.
     */

    Tk_SetBackgroundFromBorder(textPtr->tkwin, textPtr->border);

    /*
     * Now setup the -startindex/-setindex range. This step cannot be restored,
     * so this function must not return with an error code after this processing.
     */

    if (mask & TK_TEXT_INDEX_RANGE) {
	if (textPtr->newStartIndex) {
	    if (!TkTextGetIndexFromObj(interp, sharedTextPtr->mainPeer,
		    textPtr->newStartIndex, &start)) {
		goto error;
	    }
	} else {
	    TkTextIndexClear(&start, textPtr);
	    TkTextIndexSetSegment(&start, textPtr->startMarker);
	}
	if (textPtr->newEndIndex) {
	    if (!TkTextGetIndexFromObj(interp, sharedTextPtr->mainPeer, textPtr->newEndIndex, &end)) {
		goto error;
	    }
	} else {
	    TkTextIndexClear(&end, textPtr);
	    TkTextIndexSetSegment(&end, textPtr->endMarker);
	}
	if (TkTextIndexCompare(&start, &end) > 0) {
	    Tcl_SetObjResult(interp, Tcl_NewStringObj(
		    "-startindex must be less than or equal to -endindex", TCL_INDEX_NONE));
	    Tcl_SetErrorCode(interp, "TK", "TEXT", "INDEX_ORDER", (char *)NULL);
	    goto error;
	}

	start.textPtr = NULL;
	end.textPtr = NULL;

	if (textPtr->newEndIndex) {
	    if (TkTextIndexIsEndOfText(&end)) {
		if (--textPtr->endMarker->refCount == 0) {
		    assert(textPtr->endMarker != sharedTextPtr->endMarker);
		    TkBTreeUnlinkSegment(sharedTextPtr, textPtr->endMarker);
		    FREE_SEGMENT(textPtr->endMarker);
		    DEBUG_ALLOC(tkTextCountDestroySegment++);
		}
		(textPtr->endMarker = sharedTextPtr->endMarker)->refCount += 1;
	    } else {
		if (textPtr->endMarker->refCount > 1) {
		    textPtr->endMarker->refCount -= 1;
		    textPtr->endMarker = TkTextMakeStartEndMark(textPtr, &tkTextRightMarkType);
		} else {
		    assert(textPtr->endMarker != sharedTextPtr->endMarker);
		    TkBTreeUnlinkSegment(sharedTextPtr, textPtr->endMarker);
		}
		TkBTreeLinkSegment(sharedTextPtr, textPtr->endMarker, &end);
	    }
	    Tcl_GuardedDecrRefCount(textPtr->newEndIndex);
	    textPtr->newEndIndex = NULL;
	}

	if (textPtr->newStartIndex) {
	    if (TkTextIndexIsStartOfText(&start)) {
		if (--textPtr->startMarker->refCount == 0) {
		    assert(textPtr->startMarker != sharedTextPtr->startMarker);
		    TkBTreeUnlinkSegment(sharedTextPtr, textPtr->startMarker);
		    FREE_SEGMENT(textPtr->startMarker);
		    DEBUG_ALLOC(tkTextCountDestroySegment++);
		}
		(textPtr->startMarker = sharedTextPtr->startMarker)->refCount += 1;
	    } else {
		if (textPtr->startMarker->refCount > 1) {
		    textPtr->startMarker->refCount -= 1;
		    textPtr->startMarker = TkTextMakeStartEndMark(textPtr, &tkTextLeftMarkType);
		} else {
		    TkBTreeUnlinkSegment(sharedTextPtr, textPtr->startMarker);
		}
		TkBTreeLinkSegment(sharedTextPtr, textPtr->startMarker, &start);
	    }
	    Tcl_GuardedDecrRefCount(textPtr->newStartIndex);
	    textPtr->newStartIndex = NULL;
	}

	/*
	 * Line start and/or end have been adjusted. We need to validate the
	 * first displayed line and arrange for re-layout.
	 */

	TkBTreeClientRangeChanged(textPtr, MAX(0, textPtr->lineHeight));
	TkrTextMakeByteIndex(tree, NULL, TkTextIndexGetLineNumber(&textPtr->topIndex, NULL), 0, &current);

	if (TkTextIndexCompare(&current, &start) < 0 || TkTextIndexCompare(&end, &current) < 0) {
	    TkTextSearch search;
	    TkTextIndex first, last;
	    int selChanged = 0;

	    TkTextSetYView(textPtr, &start, 0);

	    /*
	     * We may need to adjust the selection. So we have to check
	     * whether the "sel" tag was applied to anything outside the
	     * current start,end.
	     */

	    TkrTextMakeByteIndex(tree, NULL, 0, 0, &first);
	    TkBTreeStartSearch(&first, &start, textPtr->selTagPtr, &search, SEARCH_NEXT_TAGON);
	    if (TkBTreeNextTag(&search)) {
		selChanged = 1;
	    } else {
		TkrTextMakeByteIndex(tree, NULL, TkrBTreeNumLines(tree, NULL), 0, &last);
		TkBTreeStartSearchBack(&end, &last, textPtr->selTagPtr,
			&search, SEARCH_EITHER_TAGON_TAGOFF);
		if (TkBTreePrevTag(&search)) {
		    selChanged = 1;
		}
	    }
	    if (selChanged) {
		/*
		 * Send an event that the selection has changed, and abort any
		 * partial-selections in progress.
		 */

		TkTextSelectionEvent(textPtr);
		textPtr->abortSelections = 1;
	    }
	}

	/* Indices are potentially obsolete after changing -start and/or
	 * -end, therefore increase the epoch.
	 * Also, clamp the insert and current (unshared) marks to the new
	 * -start/-end range limits of the widget. All other (shared)
	 * marks are unchanged.
         * The return value of TkTextMarkNameToIndex does not need to be
         * checked: "insert" and "current" marks always exist, and the
         * purpose of the code below precisely is to move them inside the
         * -start/-end range.
	 */

	currentEpoch = TkBTreeIncrEpoch(tree);
	start.textPtr = textPtr;
	end.textPtr = textPtr;

	TkTextMarkNameToIndex(textPtr, "current", &current);
	if (TkTextIndexCompare(&current, &start) < 0) {
	    textPtr->currentMarkPtr = TkrTextSetMark(textPtr, "current", &start);
	} else if (TkTextIndexCompare(&current, &end) > 0) {
	    textPtr->currentMarkPtr = TkrTextSetMark(textPtr, "current", &end);
	}
    } else {
	currentEpoch = TkBTreeEpoch(tree);
    }

    /*
     * Don't allow negative values for specific attributes.
     */

    textPtr->spacing1 = MAX(textPtr->spacing1, 0);
    textPtr->spacing2 = MAX(textPtr->spacing2, 0);
    textPtr->spacing3 = MAX(textPtr->spacing3, 0);
    textPtr->highlightWidth = MAX(textPtr->highlightWidth, 0);
    textPtr->borderWidth = MAX(textPtr->borderWidth, 0);
    textPtr->insertWidth = MAX(textPtr->insertWidth, 0);
    textPtr->syncTime = MAX(0, textPtr->syncTime);
    textPtr->selAttrs.borderWidth = MAX(textPtr->selAttrs.borderWidth, 0);

    /*
     * Make sure that configuration options are properly mirrored between the
     * widget record and the "sel" tags.
     */

    if (textPtr->selAttrs.border != textPtr->textConfigAttrs.border) {
	textPtr->selTagPtr->attrs.border = textPtr->selAttrs.border;
    }
    if (textPtr->selAttrs.inactiveBorder != textPtr->textConfigAttrs.inactiveBorder) {
	textPtr->selTagPtr->attrs.inactiveBorder = textPtr->selAttrs.inactiveBorder;
    }
    if (textPtr->selAttrs.fgColor != textPtr->textConfigAttrs.fgColor) {
	textPtr->selTagPtr->attrs.fgColor = textPtr->selAttrs.fgColor;
    }
    if (textPtr->selAttrs.inactiveFgColor != textPtr->textConfigAttrs.inactiveFgColor) {
	textPtr->selTagPtr->attrs.inactiveFgColor = textPtr->selAttrs.inactiveFgColor;
    }
<<<<<<< HEAD
    if (textPtr->selAttrs.borderWidthObj != textPtr->textConfigAttrs.borderWidthObj) {
	textPtr->selTagPtr->attrs.borderWidthObj = textPtr->selAttrs.borderWidthObj;
	textPtr->selTagPtr->attrs.borderWidth = textPtr->selAttrs.borderWidth;
    }
    textPtr->textConfigAttrs = textPtr->selAttrs;
    textPtr->selAttrs = textPtr->selTagPtr->attrs;
    TkTextUpdateTagDisplayFlags(textPtr->selTagPtr);
    TkTextRedrawTag(NULL, textPtr, NULL, NULL, textPtr->selTagPtr, 0);
=======
    if (textPtr->selTagPtr->selFgColor == NULL) {
	textPtr->selTagPtr->fgColor = textPtr->selFgColorPtr;
    } else {
	textPtr->selTagPtr->selFgColor = textPtr->selFgColorPtr;
    }
    textPtr->selTagPtr->affectsDisplay = 0;
    textPtr->selTagPtr->affectsDisplayGeometry = 0;
    if ((textPtr->selTagPtr->elide >= 0)
	    || (textPtr->selTagPtr->tkfont != NULL)
	    || (textPtr->selTagPtr->justify != TK_JUSTIFY_NULL)
	    || (textPtr->selTagPtr->lMargin1 != INT_MIN)
	    || (textPtr->selTagPtr->lMargin2 != INT_MIN)
	    || (textPtr->selTagPtr->offset != INT_MIN)
	    || (textPtr->selTagPtr->rMargin != INT_MIN)
	    || (textPtr->selTagPtr->spacing1 != INT_MIN)
	    || (textPtr->selTagPtr->spacing2 != INT_MIN)
	    || (textPtr->selTagPtr->spacing3 != INT_MIN)
	    || (textPtr->selTagPtr->tabStringPtr != NULL)
	    || (textPtr->selTagPtr->tabStyle == TK_TEXT_TABSTYLE_TABULAR)
	    || (textPtr->selTagPtr->tabStyle == TK_TEXT_TABSTYLE_WORDPROCESSOR)
	    || (textPtr->selTagPtr->wrapMode == TEXT_WRAPMODE_CHAR)
	    || (textPtr->selTagPtr->wrapMode == TEXT_WRAPMODE_NONE)
	    || (textPtr->selTagPtr->wrapMode == TEXT_WRAPMODE_WORD)) {
	textPtr->selTagPtr->affectsDisplay = 1;
	textPtr->selTagPtr->affectsDisplayGeometry = 1;
    }
    if ((textPtr->selTagPtr->border != NULL)
	    || (textPtr->selTagPtr->selBorder != NULL)
	    || (textPtr->selTagPtr->relief != TK_RELIEF_NULL)
	    || (textPtr->selTagPtr->bgStipple != None)
	    || (textPtr->selTagPtr->fgColor != NULL)
	    || (textPtr->selTagPtr->selFgColor != NULL)
	    || (textPtr->selTagPtr->fgStipple != None)
	    || (textPtr->selTagPtr->overstrike >= 0)
	    || (textPtr->selTagPtr->overstrikeColor != NULL)
	    || (textPtr->selTagPtr->underline >= 0)
	    || (textPtr->selTagPtr->underlineColor != NULL)
	    || (textPtr->selTagPtr->lMarginColor != NULL)
	    || (textPtr->selTagPtr->rMarginColor != NULL)) {
	textPtr->selTagPtr->affectsDisplay = 1;
    }
    TkTextRedrawTag(NULL, textPtr, NULL, NULL, textPtr->selTagPtr, 1);
>>>>>>> 78c67106

    /*
     * Claim the selection if we've suddenly started exporting it and there
     * are tagged characters.
     */

    if (textPtr->exportSelection && (!oldExport) && (!Tcl_IsSafe(textPtr->interp))) {
	TkTextSearch search;
	TkTextIndex first, last;

	TkTextIndexSetupToStartOfText(&first, textPtr, tree);
	TkTextIndexSetupToEndOfText(&last, textPtr, tree);
	TkBTreeStartSearch(&first, &last, textPtr->selTagPtr, &search, SEARCH_NEXT_TAGON);
	if (TkBTreeNextTag(&search)) {
	    Tk_OwnSelection(textPtr->tkwin, XA_PRIMARY, TkTextLostSelection, textPtr);
	    textPtr->flags |= GOT_SELECTION;
	}
    }

    /*
     * Account for state changes that would reenable blinking cursor state.
     */

    if (textPtr->flags & GOT_FOCUS) {
	Tcl_DeleteTimerHandler(textPtr->insertBlinkHandler);
	textPtr->insertBlinkHandler = NULL;
	TextBlinkProc(textPtr);
    }

    /*
     * Register the desired geometry for the window, and arrange for the
     * window to be redisplayed.
     */

    textPtr->width = MAX(textPtr->width, 1);
    textPtr->height = MAX(textPtr->height, 1);

    Tk_FreeSavedOptions(&savedOptions);
    TextWorldChanged(textPtr, mask);

    if (textPtr->syncTime == 0 && (mask & TK_TEXT_SYNCHRONIZE)) {
	UpdateLineMetrics(textPtr, 0, TkrBTreeNumLines(sharedTextPtr->tree, textPtr));
    }

    /*
     * At least handle the "watch" command, and set the insert cursor.
     */

    if (mask & TK_TEXT_INDEX_RANGE) {
	/*
	 * Setting the "insert" mark must be done at the end, because the "watch" command
	 * will be triggered. Be sure to use the actual range, mind the epoch.
	 */

	TkTextMarkNameToIndex(textPtr, "insert", &current);

	if (start.stateEpoch != currentEpoch) {
	    /*
	     * The "watch" command did change the content.
	     */
	    TkTextIndexSetupToStartOfText(&start, textPtr, tree);
	    TkTextIndexSetupToEndOfText(&end, textPtr, tree);
	}

	start.textPtr = textPtr;
	end.textPtr = textPtr;

	if (TkTextIndexCompare(&current, &start) < 0) {
	    textPtr->insertMarkPtr = TkrTextSetMark(textPtr, "insert", &start);
	} else if (TkTextIndexCompare(&current, &end) >= 0) {
	    textPtr->insertMarkPtr = TkrTextSetMark(textPtr, "insert", &end);
	}
    }

    tkTextDebug = oldTextDebug;
    TK_BTREE_DEBUG(TkBTreeCheck(sharedTextPtr->tree));

    return TCL_OK;

error:
    Tk_RestoreSavedOptions(&savedOptions);
    textPtr->selAttrs = textPtr->selTagPtr->attrs;
    tkTextDebug = oldTextDebug;
    return TCL_ERROR;
}

/*
 *---------------------------------------------------------------------------
 *
 * TkTextParseHyphenRules --
 *
 *	This function is parsing the object containing the hyphen rules.
 *
 * Results:
 *	A standard Tcl result.
 *
 * Side effects:
 *	None.
 *
 *---------------------------------------------------------------------------
 */

int
TkTextParseHyphenRules(
    TkText *textPtr,
    Tcl_Obj *objPtr,
    int *rulesPtr)
{
    int rules = 0;
    Tcl_Obj **argv;
    Tcl_Size argc, i;
    unsigned k;

    assert(rulesPtr);

    if (Tcl_ListObjGetElements(textPtr->interp, objPtr, &argc, &argv) != TCL_OK) {
	return TCL_ERROR;
    }
    for (i = 0; i < argc; ++i) {
	char const *rule = Tcl_GetString(argv[i]);
	int r = rules;

	for (k = 0; k < sizeof(hyphenRuleStrings)/sizeof(hyphenRuleStrings[0]); ++k) {
	    if (strcmp(rule, hyphenRuleStrings[k]) == 0) {
		rules |= (1 << k);
	    }
	}
	if (r == rules) {
	    Tcl_SetObjResult(textPtr->interp, Tcl_ObjPrintf("unknown hyphen rule \"%s\"", rule));
	    Tcl_SetErrorCode(textPtr->interp, "TK", "TEXT", "VALUE", (char *)NULL);
	    return TCL_ERROR;
	}
    }
    *rulesPtr = rules;
    return TCL_OK;
}

/*
 *---------------------------------------------------------------------------
 *
 * TextWorldChangedCallback --
 *
 *	This function is called when the world has changed in some way and the
 *	widget needs to recompute all its graphics contexts and determine its
 *	new geometry.
 *
 * Results:
 *	None.
 *
 * Side effects:
 *	Configures all tags in the Text with a empty objc/objv, for the side
 *	effect of causing all the items to recompute their geometry and to be
 *	redisplayed.
 *
 *---------------------------------------------------------------------------
 */

static void
TextWorldChangedCallback(
    void *instanceData)	/* Information about widget. */
{
    TextWorldChanged((TkText *) instanceData, TK_TEXT_LINE_GEOMETRY);
}

/*
 *---------------------------------------------------------------------------
 *
 * TextWorldChanged --
 *
 *	This function is called when the world has changed in some way and the
 *	widget needs to recompute all its graphics contexts and determine its
 *	new geometry.
 *
 * Results:
 *	None.
 *
 * Side effects:
 *	Configures all tags in the Text with a empty objc/objv, for the side
 *	effect of causing all the items to recompute their geometry and to be
 *	redisplayed.
 *
 *---------------------------------------------------------------------------
 */

static void
TextWorldChanged(
    TkText *textPtr,		/* Information about widget. */
    int mask)			/* OR'd collection of bits showing what has changed. */
{
    Tk_FontMetrics fm;
    int border;
    int oldLineHeight = textPtr->lineHeight;

    Tk_GetFontMetrics(textPtr->tkfont, &fm);
    textPtr->lineHeight = MAX(1, fm.linespace);
    textPtr->charWidth = MAX(1, Tk_TextWidth(textPtr->tkfont, "0", 1));
    textPtr->spaceWidth = MAX(1, Tk_TextWidth(textPtr->tkfont, " ", 1));

    if (oldLineHeight != textPtr->lineHeight) {
	TkTextFontHeightChanged(textPtr);
    }

    border = textPtr->borderWidth + textPtr->highlightWidth;
    Tk_GeometryRequest(textPtr->tkwin,
	    textPtr->width*textPtr->charWidth + 2*textPtr->padX + 2*border,
	    textPtr->height*(fm.linespace + textPtr->spacing1 + textPtr->spacing3)
		    + 2*textPtr->padY + 2*border);

    Tk_SetInternalBorderEx(textPtr->tkwin,
	    border + textPtr->padX, border + textPtr->padX,
	    border + textPtr->padY, border + textPtr->padY);
    if (textPtr->setGrid) {
	Tk_SetGrid(textPtr->tkwin, textPtr->width, textPtr->height,
		textPtr->charWidth, textPtr->lineHeight);
    } else {
	Tk_UnsetGrid(textPtr->tkwin);
    }

    TkTextRelayoutWindow(textPtr, mask);
    TK_BTREE_DEBUG(TkBTreeCheck(textPtr->sharedTextPtr->tree));
}

/*
 *--------------------------------------------------------------
 *
 * TextEventProc --
 *
 *	This function is invoked by the Tk dispatcher on structure changes to
 *	a text. For texts with 3D borders, this function is also invoked for
 *	exposures.
 *
 * Results:
 *	None.
 *
 * Side effects:
 *	When the window gets deleted, internal structures get cleaned up.
 *	When it gets exposed, it is redisplayed.
 *
 *--------------------------------------------------------------
 */

static void
ProcessConfigureNotify(
    TkText *textPtr,
    int updateLineGeometry)
{
    int mask = updateLineGeometry ? TK_TEXT_LINE_GEOMETRY : 0;

    /*
     * Do not allow line height computations before we accept the first
     * ConfigureNotify event. The problem is the very poor performance
     * in CalculateDisplayLineHeight() with very small widget width.
     */

    if (!textPtr->sharedTextPtr->allowUpdateLineMetrics) {
	textPtr->sharedTextPtr->allowUpdateLineMetrics = 1;
	updateLineGeometry = 1;
	TkTextEventuallyRepick(textPtr);
    }

    if (textPtr->prevHeight != Tk_Height(textPtr->tkwin)
	    || textPtr->prevWidth != Tk_Width(textPtr->tkwin)) {
	mask |= TK_TEXT_LINE_REDRAW_BOTTOM_LINE;
    }
    TkTextRelayoutWindow(textPtr, mask);
    TK_BTREE_DEBUG(TkBTreeCheck(textPtr->sharedTextPtr->tree));

    textPtr->prevWidth = Tk_Width(textPtr->tkwin);
    textPtr->prevHeight = Tk_Height(textPtr->tkwin);
}

static void
ProcessDestroyNotify(
    TkText *textPtr)
{
    if (textPtr->setGrid) {
	Tk_UnsetGrid(textPtr->tkwin);
	textPtr->setGrid = 0;
    }
    if (!(textPtr->flags & OPTIONS_FREED)) {
	/* Restore the original attributes. */
	textPtr->selAttrs = textPtr->textConfigAttrs;
	Tk_FreeConfigOptions(textPtr, textPtr->optionTable, textPtr->tkwin);
	textPtr->flags |= OPTIONS_FREED;
    }
    textPtr->flags |= DESTROYED;

    /*
     * Call 'DestroyTest' to handle the deletion for us. The actual
     * textPtr may still exist after this, if there are some outstanding
     * references. But we have flagged it as DESTROYED just above, so
     * nothing will try to make use of it very extensively.
     */

    DestroyText(textPtr);
}

static void
ProcessFocusInOut(
    TkText *textPtr,
    XEvent *eventPtr)
{
    TkTextIndex index, index2;

    if (eventPtr->xfocus.detail == NotifyInferior
	    || eventPtr->xfocus.detail == NotifyAncestor
	    || eventPtr->xfocus.detail == NotifyNonlinear) {
	if (eventPtr->type == FocusIn) {
	    textPtr->flags |= GOT_FOCUS | INSERT_ON;
	} else {
	    textPtr->flags &= ~(GOT_FOCUS | INSERT_ON);
	}
	if (textPtr->state == TK_TEXT_STATE_NORMAL) {
	    if (eventPtr->type == FocusOut) {
		if (textPtr->insertBlinkHandler) {
		    Tcl_DeleteTimerHandler(textPtr->insertBlinkHandler);
		    textPtr->insertBlinkHandler = NULL;
		}
	    } else if (textPtr->insertOffTime && !textPtr->insertBlinkHandler) {
		textPtr->insertBlinkHandler =
			Tcl_CreateTimerHandler(textPtr->insertOnTime, TextBlinkProc, textPtr);
	    }
	    TkTextMarkSegToIndex(textPtr, textPtr->insertMarkPtr, &index);
	    TkTextIndexForwChars(textPtr, &index, 1, &index2, COUNT_INDICES);
	    TkrTextChanged(NULL, textPtr, &index, &index2);
	}
	if (textPtr->selAttrs.inactiveBorder != textPtr->selAttrs.border
		|| textPtr->selAttrs.inactiveFgColor != textPtr->selAttrs.fgColor) {
	    TkTextRedrawTag(NULL, textPtr, NULL, NULL, textPtr->selTagPtr, 0);
	}
	if (textPtr->highlightWidth > 0) {
	    TkTextRedrawRegion(textPtr, 0, 0, textPtr->highlightWidth, textPtr->highlightWidth);
	}
    }
}

static void
TextEventProc(
    void *clientData,	/* Information about window. */
    XEvent *eventPtr)		/* Information about event. */
{
    TkText *textPtr = (TkText *)clientData;

    switch (eventPtr->type) {
    case ConfigureNotify:
	if (textPtr->prevWidth != Tk_Width(textPtr->tkwin)
		|| textPtr->prevHeight != Tk_Height(textPtr->tkwin)) {
	    /*
	     * We don't need display computations until the widget is mapped
	     * or as long as the width seems to be unrealistic (not yet expanded
	     * by the geometry manager), see ProcessConfigureNotify() for more
	     * information.
	     */

	    if (Tk_IsMapped(textPtr->tkwin)
		    || (Tk_Width(textPtr->tkwin) >
			MAX(1, 2*(textPtr->highlightWidth + textPtr->borderWidth + textPtr->padX)))) {
		ProcessConfigureNotify(textPtr, textPtr->prevWidth != Tk_Width(textPtr->tkwin));
	    }
	}
	break;
    case DestroyNotify:
	ProcessDestroyNotify(textPtr);
	break;
    default:
	if (!textPtr->sharedTextPtr->allowUpdateLineMetrics) {
	    /*
	     * I don't know whether this can happen, but we want to be sure,
	     * probably we have rejected all ConfigureNotify events before
	     * first Expose arrives.
	     */
	    ProcessConfigureNotify(textPtr, 1);
	}
	switch (eventPtr->type) {
	case Expose:
	    TkTextRedrawRegion(textPtr, eventPtr->xexpose.x, eventPtr->xexpose.y,
		    eventPtr->xexpose.width, eventPtr->xexpose.height);
	    break;
	case FocusIn:
	case FocusOut:
	    ProcessFocusInOut(textPtr, eventPtr);
	    break;
	}
    }
}

/*
 *----------------------------------------------------------------------
 *
 * TextCmdDeletedProc --
 *
 *	This function is invoked when a widget command is deleted. If the
 *	widget isn't already in the process of being destroyed, this command
 *	destroys it.
 *
 * Results:
 *	None.
 *
 * Side effects:
 *	The widget is destroyed.
 *
 *----------------------------------------------------------------------
 */

static void
TextCmdDeletedProc(
    void *clientData)	/* Pointer to widget record for widget. */
{
    TkText *textPtr = (TkText *)clientData;
    Tk_Window tkwin = textPtr->tkwin;

    /*
     * This function could be invoked either because the window was destroyed
     * and the command was then deleted (in which this flag is already set) or
     * because the command was deleted, and then this function destroys the
     * widget.
     */

    if (!(textPtr->flags & DESTROYED)) {
	if (textPtr->setGrid) {
	    Tk_UnsetGrid(textPtr->tkwin);
	    textPtr->setGrid = 0;
	}
	textPtr->flags |= DESTROYED;
	Tk_DestroyWindow(tkwin);
    }
}

/*
 *----------------------------------------------------------------------
 *
 * InsertChars --
 *
 *	This function implements most of the functionality of the "insert"
 *	widget command.
 *
 * Results:
 *	The length of the inserted string.
 *
 * Side effects:
 *	The characters in "stringPtr" get added to the text just before the
 *	character indicated by "indexPtr".
 *
 *	If 'viewUpdate' is 1, we may adjust the window contents'
 *	y-position, and scrollbar setting.
 *
 *----------------------------------------------------------------------
 */

static void
InitPosition(
    TkSharedText *sharedTextPtr,	/* Shared portion of peer widgets. */
    TkTextPosition *positions)		/* Initialise this position array. */
{
    unsigned i;

    for (i = 0; i < sharedTextPtr->numPeers; ++i, ++positions) {
	positions->lineIndex = -1;
	positions->byteIndex = 0;
    }
}

static void
FindNewTopPosition(
    TkSharedText *sharedTextPtr,	/* Shared portion of peer widgets. */
    TkTextPosition *positions,		/* Fill this position array. */
    const TkTextIndex *index1Ptr,	/* Start position of this insert/delete. */
    const TkTextIndex *index2Ptr,	/* End position of this delete, is NULL in case of insert. */
    unsigned lengthOfInsertion)		/* Length of inserted string, is zero in case of delete. */
{
    TkTextBTree tree = sharedTextPtr->tree;
    TkText *tPtr;

    for (tPtr = sharedTextPtr->peers; tPtr; tPtr = tPtr->next, ++positions) {
	int lineIndex = -1;
	int byteIndex = 0;

	if (index2Ptr == NULL) {
	    if (TkTextIndexGetLine(index1Ptr) == TkTextIndexGetLine(&tPtr->topIndex)) {
		lineIndex = TkBTreeLinesTo(tree, NULL, TkTextIndexGetLine(index1Ptr), NULL);
		byteIndex = TkTextIndexGetByteIndex(&tPtr->topIndex);
		if (byteIndex > TkTextIndexGetByteIndex(index1Ptr)) {
		    byteIndex += lengthOfInsertion;
		}
	    }
	} else if (TkTextIndexCompare(index2Ptr, &tPtr->topIndex) >= 0) {
	    if (TkTextIndexCompare(index1Ptr, &tPtr->topIndex) <= 0) {
		/*
		 * Deletion range straddles topIndex: use the beginning of the
		 * range as the new topIndex.
		 */

		lineIndex = TkBTreeLinesTo(tree, NULL, TkTextIndexGetLine(index1Ptr), NULL);
		byteIndex = TkTextIndexGetByteIndex(index1Ptr);
	    } else if (TkTextIndexGetLine(index1Ptr) == TkTextIndexGetLine(&tPtr->topIndex)) {
		/*
		 * Deletion range starts on top line but after topIndex. Use
		 * the current topIndex as the new one.
		 */

		lineIndex = TkBTreeLinesTo(tree, NULL, TkTextIndexGetLine(index1Ptr), NULL);
		byteIndex = TkTextIndexGetByteIndex(&tPtr->topIndex);
            } else {
                /*
                 * Deletion range starts after the top line. This peers's view
                 * will not need to be reset. Nothing to do.
                 */
	    }
	} else if (TkTextIndexGetLine(index2Ptr) == TkTextIndexGetLine(&tPtr->topIndex)) {
	    /*
	     * Deletion range ends on top line but before topIndex. Figure out
	     * what will be the new character index for the character
	     * currently pointed to by topIndex.
	     */

	    lineIndex = TkBTreeLinesTo(tree, NULL, TkTextIndexGetLine(index2Ptr), NULL);
	    byteIndex = TkTextIndexGetByteIndex(&tPtr->topIndex) - TkTextIndexGetByteIndex(index2Ptr);
	    if (TkTextIndexGetLine(index1Ptr) == TkTextIndexGetLine(index2Ptr)) {
		byteIndex += TkTextIndexGetByteIndex(index1Ptr);
	    }
        } else {
            /*
             * Deletion range ends before the top line. This peers's view
             * will not need to be reset. Nothing to do.
             */
	}

	if (lineIndex != -1) {
	    if (lineIndex == positions->lineIndex) {
		positions->byteIndex = MAX(positions->byteIndex, byteIndex);
	    } else {
		positions->lineIndex = MAX(positions->lineIndex, lineIndex);
		positions->byteIndex = byteIndex;
	    }
	}
    }
}

static void
SetNewTopPosition(
    TkSharedText *sharedTextPtr,	/* Shared portion of peer widgets. */
    TkText *textPtr,			/* Current peer widget, can be NULL. */
    const TkTextPosition *positions,	/* New top positions. */
    int viewUpdate)			/* Update the view of current widget if set. */
{
    TkText *tPtr;

    for (tPtr = sharedTextPtr->peers; tPtr; tPtr = tPtr->next, ++positions) {
	if (positions->lineIndex != -1) {
	    TkTextIndex index;

	    if (tPtr == textPtr && !viewUpdate) {
		continue;
	    }

	    TkrTextMakeByteIndex(sharedTextPtr->tree, NULL, positions->lineIndex, 0, &index);
	    TkrTextIndexForwBytes(tPtr, &index, positions->byteIndex, &index);

	    if (tPtr == textPtr) {
		/*
		 * Line cannot be before -startindex of textPtr because this line
		 * corresponds to an index which is necessarily between "begin"
		 * and "end" relative to textPtr. Therefore no need to clamp line
		 * to the -start/-end range.
		 */
	    } else {
		TkTextIndex start;

                /*
                 * Line may be before -startindex of tPtr and must be clamped to -startindex
		 * before providing it to TkTextSetYView otherwise lines before -startindex
                 * would be displayed. There is no need to worry about -endline however,
                 * because the view will only be reset if the deletion involves the TOP
		 * line of the screen.
                 */

		TkTextIndexClear2(&start, tPtr, sharedTextPtr->tree);
		TkTextIndexSetSegment(&start, tPtr->startMarker);
		if (TkTextIndexCompare(&index, &start) < 0) {
		    index = start;
		}
	    }

	    TkTextSetYView(tPtr, &index, 0);
	}
    }
}

static void
ParseHyphens(
    const char *string,
    const char *end,
    char *buffer)
{
    assert(TK_TEXT_HYPHEN_MASK < 256); /* otherwise does not fit into char */

    /*
     * Preparing a string for hyphenation support. Note that 0xff is not allowed in
     * UTF-8 strings, so we can use this value for special purposes.
     */

    while (string != end) {
	if (*string == '\\') {
	    switch (*++string) {
	    case '\0':
		*buffer++ = '\\';
		break;
	    case '-':
		*buffer++ = 0xff;
		*buffer++ = '-';
		string += 1;
		break;
	    case '+':
	    	*buffer++ = 0xff;
		*buffer++ = '+';
		string += 1;
		break;
	    case ':':
		switch (string[1]) {
		case 'c':
		    if (strncmp(string, ":ck:", 4) == 0) {
			*buffer++ = 0xff;
			*buffer++ = (char) (1 << TK_TEXT_HYPHEN_CK);
			string += 4;
			break;
		    }
		    *buffer++ = *string++;
		    break;
		case 'd':
		    if (strncmp(string, ":dd:", 4) == 0) {
			*buffer++ = 0xff;
			*buffer++ = (char) (1 << TK_TEXT_HYPHEN_DOUBLE_DIGRAPH);
			string += 4;
			break;
		    }
		    if (strncmp(string, ":dv:", 4) == 0) {
			*buffer++ = 0xff;
			*buffer++ = (char) (1 << TK_TEXT_HYPHEN_DOUBLE_VOWEL);
			string += 4;
			break;
		    }
		    if (strncmp(string, ":doubledigraph:", 15) == 0) {
			*buffer++ = 0xff;
			*buffer++ = (char) (1 << TK_TEXT_HYPHEN_DOUBLE_DIGRAPH);
			string += 15;
			break;
		    }
		    if (strncmp(string, ":doublevowel:", 13) == 0) {
			*buffer++ = 0xff;
			*buffer++ = (char) (1 << TK_TEXT_HYPHEN_DOUBLE_VOWEL);
			string += 13;
			break;
		    }
		    *buffer++ = *string++;
		    break;
		case 'g':
		    if (strncmp(string, ":ge:", 4) == 0) {
			*buffer++ = 0xff;
			*buffer++ = (char) (1 << TK_TEXT_HYPHEN_GEMINATION);
			string += 4;
			break;
		    }
		    if (strncmp(string, ":gemination:", 12) == 0) {
			*buffer++ = 0xff;
			*buffer++ = (char) (1 << TK_TEXT_HYPHEN_GEMINATION);
			string += 12;
			break;
		    }
		    *buffer++ = *string++;
		    break;
		case 'r':
		    if (strncmp(string, ":rh:", 4) == 0) {
			*buffer++ = 0xff;
			*buffer++ = (char) (1 << TK_TEXT_HYPHEN_REPEAT);
			string += 4;
			break;
		    }
		    if (strncmp(string, ":repeathyphen:", 14) == 0) {
			*buffer++ = 0xff;
			*buffer++ = (char) (1 << TK_TEXT_HYPHEN_REPEAT);
			string += 14;
			break;
		    }
		    *buffer++ = *string++;
		    break;
		case 't':
		    if (strncmp(string, ":tr:", 4) == 0) {
			*buffer++ = 0xff;
			*buffer++ = (char) (1 << TK_TEXT_HYPHEN_TREMA);
			string += 4;
			break;
		    }
		    if (strncmp(string, ":tc:", 4) == 0) {
			*buffer++ = 0xff;
			*buffer++ = (char) (1 << TK_TEXT_HYPHEN_TRIPLE_CONSONANT);
			string += 4;
			break;
		    }
		    if (strncmp(string, ":trema:", 7) == 0) {
			*buffer++ = 0xff;
			*buffer++ = (char) (1 << TK_TEXT_HYPHEN_TREMA);
			string += 7;
			break;
		    }
		    if (strncmp(string, ":tripleconsonant:", 17) == 0) {
			*buffer++ = 0xff;
			*buffer++ = (char) (1 << TK_TEXT_HYPHEN_TRIPLE_CONSONANT);
			string += 17;
			break;
		    }
		    *buffer++ = *string++;
		    break;
	    default:
		*buffer++ = *string++;
		break;
	    }
	    }
	} else {
	    *buffer++ = *string++;
	}
    }
    *buffer = '\0';
}

static void
InsertChars(
    TkText *textPtr,		/* Overall information about text widget. */
    TkTextIndex *index1Ptr,	/* Where to insert new characters. May be modified if the index
    				 * is not valid for insertion (e.g. if at "end"). */
    TkTextIndex *index2Ptr,	/* Out: Index at the end of the inserted text. */
    char const *string,		/* Null-terminated string containing new information to add to text. */
    unsigned length,		/* Length of string content. */
    int viewUpdate,		/* Update the view if set. */
    TkTextTagSet *tagInfoPtr,	/* Add these tags to the inserted text, can be NULL. */
    TkTextTag *hyphenTagPtr,	/* Associate this tag with soft hyphens, can be NULL. */
    int parseHyphens)		/* Should we parse hyphens (tk_textInsert)? */
{
    TkSharedText *sharedTextPtr;
    TkText *tPtr;
    TkTextPosition *textPosition;
    TkTextPosition textPosBuf[PIXEL_CLIENTS];
    TkTextUndoInfo undoInfo;
    TkTextUndoInfo *undoInfoPtr;
    TkTextIndex startIndex;
    const char *text = string;
    char textBuf[4096];

    assert(textPtr);
    assert(length > 0);
    assert(!TkTextIsDeadPeer(textPtr));

    sharedTextPtr = textPtr->sharedTextPtr;

    /*
     * Don't allow insertions on the last (dummy) line of the text. This is
     * the only place in this function where the index1Ptr is modified.
     */

    if (TkTextIndexGetLine(index1Ptr) == TkBTreeGetLastLine(textPtr)) {
	TkTextIndexBackChars(textPtr, index1Ptr, 1, index1Ptr, COUNT_INDICES);
    }

    /*
     * Notify the display module that lines are about to change, then do the
     * insertion. If the insertion occurs on the top line of the widget
     * (textPtr->topIndex), then we have to recompute topIndex after the
     * insertion, since the insertion could invalidate it.
     */

    if (sharedTextPtr->numPeers > sizeof(textPosBuf)/sizeof(textPosBuf[0])) {
	textPosition = (TkTextPosition *)ckalloc(sizeof(TkTextPosition)*sharedTextPtr->numPeers);
    } else {
	textPosition = textPosBuf;
    }
    InitPosition(sharedTextPtr, textPosition);
    FindNewTopPosition(sharedTextPtr, textPosition, index1Ptr, NULL, length);

    TkrTextChanged(sharedTextPtr, NULL, index1Ptr, index1Ptr);
    undoInfoPtr = TkTextUndoStackIsFull(sharedTextPtr->undoStack) ? NULL : &undoInfo;
    startIndex = *index1Ptr;
    TkTextIndexToByteIndex(&startIndex); /* we need the byte position after insertion */

    if (parseHyphens) {
	text = (length >= sizeof(textBuf)) ? (char *)ckalloc(length + 1) : textBuf;
	ParseHyphens(string, string + length, (char *) text);
    }

    TkBTreeInsertChars(sharedTextPtr->tree, index1Ptr, text, tagInfoPtr, hyphenTagPtr, undoInfoPtr);

    /*
     * Push the insertion on the undo stack, and update the modified status of the widget.
     * Try to join with previously pushed undo token, if possible.
     */

    if (undoInfoPtr) {
	const TkTextUndoSubAtom *subAtom;
	int triggerStackEvent = 0;
	int pushToken;

	assert(undoInfo.byteSize == 0);

	PushUndoSeparatorIfNeeded(sharedTextPtr, sharedTextPtr->autoSeparators, TK_TEXT_EDIT_INSERT);

	pushToken = sharedTextPtr->lastUndoTokenType != TK_TEXT_UNDO_INSERT
		|| !((subAtom = TkTextUndoGetLastUndoSubAtom(sharedTextPtr->undoStack))
			&& (triggerStackEvent = TkBTreeJoinUndoInsert(
				(TkTextUndoToken *)subAtom->item, subAtom->size, undoInfo.token, undoInfo.byteSize)));

	assert(undoInfo.token->undoType->rangeProc);
	sharedTextPtr->prevUndoStartIndex = ((TkTextUndoTokenRange *) undoInfo.token)->startIndex;
	sharedTextPtr->prevUndoEndIndex = ((TkTextUndoTokenRange *) undoInfo.token)->endIndex;
	sharedTextPtr->lastUndoTokenType = TK_TEXT_UNDO_INSERT;
	sharedTextPtr->lastEditMode = TK_TEXT_EDIT_INSERT;

	if (pushToken) {
	    TkTextPushUndoToken(sharedTextPtr, undoInfo.token, undoInfo.byteSize);
	} else {
	    assert(!undoInfo.token->undoType->destroyProc);
	    ckfree(undoInfo.token);
	    DEBUG_ALLOC(tkTextCountDestroyUndoToken++);
	}
	if (triggerStackEvent) {
	    sharedTextPtr->undoStackEvent = 1; /* TkBTreeJoinUndoInsert didn't trigger */
	}
    }

    *index2Ptr = *index1Ptr;
    *index1Ptr = startIndex;
    UpdateModifiedFlag(sharedTextPtr, 1);
    TkTextUpdateAlteredFlag(sharedTextPtr);
    SetNewTopPosition(sharedTextPtr, textPtr, textPosition, viewUpdate);

    if (textPosition != textPosBuf) {
	ckfree(textPosition);
    }

    /*
     * Invalidate any selection retrievals in progress, and send an event
     * that the selection changed if that is the case.
     */

    for (tPtr = sharedTextPtr->peers; tPtr; tPtr = tPtr->next) {
        if (TkBTreeCharTagged(index1Ptr, tPtr->selTagPtr)) {
            TkTextSelectionEvent(tPtr);
        }
	tPtr->abortSelections = 1;
    }

    if (parseHyphens && text != textBuf) {
	ckfree((char *) text);
    }
}

/*
 *----------------------------------------------------------------------
 *
 * TextUndoRedoCallback --
 *
 *	This function is registered with the generic undo/redo code to handle
 *	'insert' and 'delete' actions on all text widgets. We cannot perform
 *	those actions on any particular text widget, because that text widget
 *	might have been deleted by the time we get here.
 *
 * Results:
 *	None.
 *
 * Side effects:
 *	Will change anything, depending on the undo token.
 *
 *----------------------------------------------------------------------
 */

static void
TriggerWatchUndoRedo(
    TkSharedText *sharedTextPtr,
    TkTextUndoToken *token,
    int isRedo,
    int isFinal,
    TkText **peers,
    int numPeers)
{
    TkTextIndex index1, index2;
    Tcl_Obj *cmdPtr;
    char buf[100];
    int i;

    assert(sharedTextPtr->triggerWatchCmd);
    assert(token->undoType->rangeProc);
    assert(token->undoType->commandProc);

    sharedTextPtr->triggerWatchCmd = 0; /* do not trigger recursively */
    token->undoType->rangeProc(sharedTextPtr, token, &index1, &index2);
    Tcl_IncrRefCount(cmdPtr = token->undoType->commandProc(sharedTextPtr, token));
    snprintf(buf, sizeof(buf), "%s", isFinal ? "yes" : "no");

    for (i = 0; i < numPeers; ++i) {
	TkText *tPtr = peers[i];

	if (tPtr->watchCmd && !(tPtr->flags & DESTROYED)) {
	    char idx[2][TK_POS_CHARS];
	    const char *info = isRedo ? "redo" : "undo";

	    TkrTextPrintIndex(tPtr, &index1, idx[0]);
	    TkrTextPrintIndex(tPtr, &index2, idx[1]);
	    TkTextTriggerWatchCmd(tPtr, info, idx[0], idx[1], Tcl_GetString(cmdPtr), buf, NULL, 0);
	}
    }

    Tcl_GuardedDecrRefCount(cmdPtr);
    sharedTextPtr->triggerWatchCmd = 1;
}

void
TextUndoRedoCallback(
    TkTextUndoStack stack,
    const TkTextUndoAtom *atom)
{
    TkSharedText *sharedTextPtr = (TkSharedText *) TkTextUndoGetContext(stack);
    TkTextUndoInfo undoInfo;
    TkTextUndoInfo redoInfo;
    TkTextUndoInfo *redoInfoPtr;
    TkTextPosition *textPosition = NULL;
    TkTextPosition textPosBuf[PIXEL_CLIENTS];
    int eventuallyRepick = 0;
    TkText *peerArr[20];
    TkText **peers = peerArr;
    TkText *tPtr;
    int i, k, countPeers = 0;

    assert(stack);

    if (sharedTextPtr->triggerWatchCmd) {
	if (sharedTextPtr->numPeers > sizeof(peerArr) / sizeof(peerArr[0])) {
	    peers = (TkText **)ckalloc(sharedTextPtr->numPeers * sizeof(peerArr[0]));
	}
	for (tPtr = sharedTextPtr->peers; tPtr; tPtr = tPtr->next) {
	    if (tPtr->watchCmd) {
		TkTextSaveCursorIndex(tPtr);
		peers[countPeers++] = tPtr;
		tPtr->refCount += 1;
	    }
	}
    }

    memset(&undoInfo, 0, sizeof(undoInfo));
    redoInfoPtr = TkTextUndoStackIsFull(stack) ? NULL : &redoInfo;

    for (i = atom->arraySize - 1; i >= 0; --i) {
	TkTextIndex index1, index2;
	const TkTextUndoSubAtom *subAtom = atom->array + i;
	TkTextUndoToken *token = (TkTextUndoToken *)subAtom->item;
	int isDelete = token->undoType->action == TK_TEXT_UNDO_INSERT
		|| token->undoType->action == TK_TEXT_REDO_DELETE;
	int isInsert = token->undoType->action == TK_TEXT_UNDO_DELETE
		|| token->undoType->action == TK_TEXT_REDO_INSERT;

	if (isInsert || isDelete) {
	    const TkTextUndoTokenRange *range = (const TkTextUndoTokenRange *) token;

	    if (isDelete && sharedTextPtr->triggerWatchCmd) {
		TriggerWatchUndoRedo(sharedTextPtr, token, subAtom->redo, i == 0, peers, countPeers);
	    }
	    if (!textPosition) {
		if (sharedTextPtr->numPeers > sizeof(textPosBuf)/sizeof(textPosBuf[0])) {
		    textPosition = (TkTextPosition *)ckalloc(sizeof(textPosition[0])*sharedTextPtr->numPeers);
		} else {
		    textPosition = textPosBuf;
		}
		InitPosition(sharedTextPtr, textPosition);
	    }
	    if (isInsert) {
		TkBTreeUndoIndexToIndex(sharedTextPtr, &range->startIndex, &index1);
		TkrTextChanged(sharedTextPtr, NULL, &index1, &index1);
		FindNewTopPosition(sharedTextPtr, textPosition, &index1, NULL, subAtom->size);
	    } else {
		token->undoType->rangeProc(sharedTextPtr, token, &index1, &index2);
		TkrTextChanged(sharedTextPtr, NULL, &index1, &index2);
		FindNewTopPosition(sharedTextPtr, textPosition, &index1, &index2, 0);
	    }
	    for (tPtr = sharedTextPtr->peers; tPtr; tPtr = tPtr->next) {
		if (!tPtr->abortSelections) {
		    if (isInsert) {
			tPtr->abortSelections = 1;
		    } else {
			if (range->startIndex.lineIndex < range->endIndex.lineIndex
				&& TkBTreeTag(sharedTextPtr, NULL, &index1, &index2,
					tPtr->selTagPtr, 0, NULL, TkTextRedrawTag)) {
			    TkTextSelectionEvent(tPtr);
			    tPtr->abortSelections = 1;
			}
		    }
		}
	    }
	}

	/*
	 * Now perform the undo/redo action.
	 */

	if (redoInfoPtr) {
	    memset(redoInfoPtr, 0, sizeof(redoInfo));
	}
	undoInfo.token = token;
	undoInfo.byteSize = atom->size;
	token->undoType->undoProc(sharedTextPtr, &undoInfo, redoInfoPtr, atom->redo);

	if (token->undoType->action == TK_TEXT_UNDO_TAG) {
	    eventuallyRepick = 1;
	}
	if (redoInfoPtr) {
	    if (redoInfo.token == token) {
		/*
		 * We are re-using a token, this is possible because the current undo token
		 * will expire after this action.
		 */
		if (!subAtom->redo) {
		    if (token->undoType->action == TK_TEXT_UNDO_INSERT
			    || token->undoType->action == TK_TEXT_UNDO_DELETE) {
			assert(sharedTextPtr->insertDeleteUndoTokenCount > 0);
			sharedTextPtr->insertDeleteUndoTokenCount -= 1;
		    }
		}
		if (token->undoType->destroyProc) {
		    /* We need a balanced call of perform/destroy. */
		    token->undoType->destroyProc(sharedTextPtr, (TkTextUndoToken *)subAtom->item, 1);
		}
		/*
		 * Do not free this item.
		 */
		((TkTextUndoSubAtom *) subAtom)->item = NULL;
	    }
	    TkTextPushUndoToken(sharedTextPtr, redoInfo.token, redoInfo.byteSize);
	}
	if (!isDelete && sharedTextPtr->triggerWatchCmd) {
	    TriggerWatchUndoRedo(sharedTextPtr, token, subAtom->redo, i == 0, peers, countPeers);
	}
    }

    if (eventuallyRepick) {
	for (k = 0; k < countPeers; ++k) {
	    tPtr = peers[k];

	    if (!(tPtr->flags & DESTROYED)) {
		TkTextEventuallyRepick(tPtr);
	    }
	}
    }

    sharedTextPtr->lastEditMode = TK_TEXT_EDIT_OTHER;
    sharedTextPtr->lastUndoTokenType = -1;
    UpdateModifiedFlag(sharedTextPtr, 0);
    TkTextUpdateAlteredFlag(sharedTextPtr);

    if (textPosition) {
	SetNewTopPosition(sharedTextPtr, NULL, textPosition, 1);
	if (textPosition != textPosBuf) {
	    ckfree(textPosition);
	}
    }

    if (sharedTextPtr->triggerWatchCmd) {
	for (i = 0; i < countPeers; ++i) {
	    tPtr = peers[i];

	    if (!(tPtr->flags & DESTROYED)) {
		TkTextIndexClear(&tPtr->insertIndex, tPtr);
		TkTextTriggerWatchCursor(tPtr);
	    }
	    TkTextDecrRefCountAndTestIfDestroyed(tPtr);
	}
    }

    /*
     * Freeing the peer array has to be done even if sharedTextPtr->triggerWatchCmd
     * is false, possibly the user has cleared the watch command inside the trigger
     * callback.
     */

    if (peers != peerArr) {
	ckfree(peers);
    }
}

/*
 *----------------------------------------------------------------------
 *
 * TextUndoStackContentChangedCallback --
 *
 *	This function is registered with the generic undo/redo code to handle
 *	undo/redo stack changes.
 *
 * Results:
 *	None.
 *
 * Side effects:
 *	None.
 *
 *----------------------------------------------------------------------
 */

static void
TextUndoStackContentChangedCallback(
    const TkTextUndoStack stack)
{
    ((TkSharedText *) TkTextUndoGetContext(stack))->undoStackEvent = 1;
}

/*
 *----------------------------------------------------------------------
 *
 * TriggerUndoStackEvent --
 *
 *	This function is triggering the <<UndoStack>> event for all peers.
 *
 * Results:
 *	None.
 *
 * Side effects:
 *	May force the text window (and all peers) into existence.
 *
 *----------------------------------------------------------------------
 */

static void
TriggerUndoStackEvent(
    TkSharedText *sharedTextPtr)
{
    TkText *textPtr;

    assert(sharedTextPtr->undoStackEvent);
    sharedTextPtr->undoStackEvent = 0;

    for (textPtr = sharedTextPtr->peers; textPtr; textPtr = textPtr->next) {
	if (!(textPtr->flags & DESTROYED)) {
	    Tk_MakeWindowExist(textPtr->tkwin);
	    Tk_SendVirtualEvent(textPtr->tkwin, "UndoStack", NULL);
	}
    }
}

/*
 *----------------------------------------------------------------------
 *
 * TextUndoFreeCallback --
 *
 *	This function is registered with the generic undo/redo code to handle
 *	the freeing operation of undo/redo items.
 *
 * Results:
 *	None.
 *
 * Side effects:
 *	Some memory will be freed.
 *
 *----------------------------------------------------------------------
 */

static void
TextUndoFreeCallback(
    const TkTextUndoStack stack,
    const TkTextUndoSubAtom *subAtom)	/* Destroy this token. */
{
    TkTextUndoToken *token = (TkTextUndoToken *) subAtom->item;

    /*
     * Consider that the token is possibly null.
     */

    if (token) {
	TkTextUndoAction action = token->undoType->action;

	if (action == TK_TEXT_UNDO_INSERT || action == TK_TEXT_UNDO_DELETE) {
	    TkSharedText *sharedTextPtr = (TkSharedText *) TkTextUndoGetContext(stack);
	    assert(sharedTextPtr->insertDeleteUndoTokenCount > 0);
	    sharedTextPtr->insertDeleteUndoTokenCount -= 1;
	}
	if (token->undoType->destroyProc) {
	    token->undoType->destroyProc((TkSharedText *)TkTextUndoGetContext(stack), (TkTextUndoToken *)subAtom->item, 0);
	}
	ckfree(subAtom->item);
	DEBUG_ALLOC(tkTextCountDestroyUndoToken++);
    }
}

/*
 *----------------------------------------------------------------------
 *
 * CountIndices --
 *
 *	This function implements most of the functionality of the "count"
 *	widget command.
 *
 *	Note that 'textPtr' is only used if we need to check for elided
 *	attributes, i.e. if type is COUNT_DISPLAY_INDICES or
 *	COUNT_DISPLAY_CHARS
 *
 * Results:
 *	Returns the number of characters in the range.
 *
 * Side effects:
 *	None.
 *
 *----------------------------------------------------------------------
 */

static int
CountIndices(
    const TkText *textPtr,	/* Overall information about text widget. */
    const TkTextIndex *indexPtr1,
				/* Index describing location of first character to delete. */
    const TkTextIndex *indexPtr2,
				/* Index describing location of last character to delete. NULL means
				 * just delete the one character given by indexPtr1. */
    TkTextCountType type)	/* The kind of indices to count. */
{
    /*
     * Order the starting and stopping indices.
     */

    int compare = TkTextIndexCompare(indexPtr1, indexPtr2);

    if (compare == 0) {
	return 0;
    }
    if (compare > 0) {
	return -((int) TkTextIndexCount(textPtr, indexPtr2, indexPtr1, type));
    }
    return TkTextIndexCount(textPtr, indexPtr1, indexPtr2, type);
}

/*
 *----------------------------------------------------------------------
 *
 * TkTextGetUndeletableNewline --
 *
 *	Return pointer to undeletable newline. The search will start at
 *	start of deletion. See comments in function about the properties
 *	of an undeletable newline.
 *
 *	Note that this functions expects that the deletions end on very
 *	last line in B-Tree, otherwise the newline is always deletable.
 *
 * Results:
 *	Returns the undeletable newline, or NULL.
 *
 * Side effects:
 *	None.
 *
 *----------------------------------------------------------------------
 */

const TkTextSegment *
TkTextGetUndeletableNewline(
    const TkTextLine *lastLinePtr)	/* last line of deletion, must be last line of B-Tree */
{
    assert(lastLinePtr);
    assert(!lastLinePtr->nextPtr);

#if 0 /* THIS IS OLD IMPLEMENTATION */
    const TkTextSegment *segPtr = TkTextIndexGetContentSegment(&index1, NULL);

    /*
     * Advance to next character.
     */

    while (segPtr->size == 0) {
	segPtr = segPtr->nextPtr;
	assert(segPtr);
    }

    /*
     * Assume the following text content:
     *
     *    {"1" "\n"} {"\n"} {"2" "\n"} {"\n"}
     *      A   B      C      D   E      F
     *
     * Segment E is the last newline (F belongs to addtional empty line).
     * We have two cases where the last newline has to be preserved.
     *
     * 1. Deletion is starting in first line, then we have to preserve the
     *    last newline, return segment E.
     *
     * 2. Deletion is not starting at the first character in this line, then
     *    we have to preserve the last newline, return segment E.
     *
     * In all other cases return NULL.
     */

    if (segPtr->sectionPtr->linePtr->prevPtr && SegIsAtStartOfLine(segPtr)) {
	return NULL;
    }
#endif

    /*
     * The old implementation is erroneous, and has been changed:
     *
     * 1. Test the following script with old implementation:
     *	    text .t
     *      .t insert end "1\n2"
     *      .t delete 2.0 end
     *      .t insert end "2"
     *    The result of [.t get begin end] -> "12\n" is unexpected, the expected result is "1\n2\n".
     *
     * 2. The mathematical consistency now will be preserved:
     *      - The newly created text widget is clean and contains "\e"
     *        (\e is the always existing final newline in last line).
     *      - After insertion of "1\n2" at 'begin' we have "1\n2\e".
     *      - After [.t delete 2.0 end] the deletion starts with inserted character "2",
     *        and not with the inserted newline. Thus from mathematical point of view
     *        the result must be "1\n\e" (this means: the always existing final newline
     *        will never be deleted).
     *      - After [.t insert end "2"] the string "2" has been inserted at end, this means
     *        before "\e", so the new result is "1\n2\e".
     *
     * 3. It's a clean concept if the artificial newline is undeletable, the old concept is
     *    hard to understand for a user, and error-prone.
     */

    assert(lastLinePtr->prevPtr);
    return lastLinePtr->prevPtr->lastPtr; /* return final newline \e */
}

/*
 *----------------------------------------------------------------------
 *
 * DeleteIndexRange --
 *
 *	This function implements most of the functionality of the "delete"
 *	widget command.
 *
 * Results:
 *	Returns whether the widget hasn't been destroyed.
 *
 * Side effects:
 *	Characters and other entities (windows, images) get deleted from the
 *	text.
 *
 *	If 'viewUpdate' is 1, we may adjust the window contents'
 *	y-position, and scrollbar setting.
 *
 *	If 'viewUpdate' is 1, true we can guarantee that textPtr->topIndex
 *	points to a valid TkTextLine after this function returns. However, if
 *	'viewUpdate' is false, then there is no such guarantee (since
 *	topIndex.linePtr can be garbage). The caller is expected to take
 *	actions to ensure the topIndex is validated before laying out the
 *	window again.
 *
 *----------------------------------------------------------------------
 */

static int
DeleteOnLastLine(
    TCL_UNUSED(TkSharedText *),
    const TkTextLine *lastLinePtr,
    int flags) /* deletion flags */
{
    assert(lastLinePtr);
    assert(!lastLinePtr->nextPtr);

    if (flags & DELETE_MARKS) {
	const TkTextSegment *segPtr = lastLinePtr->segPtr;

	while (segPtr->size == 0) {
	    if ((flags & DELETE_MARKS) && TkTextIsNormalMark(segPtr)) {
		return 1;
	    }
	    segPtr = segPtr->nextPtr;
	}
    }

    return 0;
}

static int
DeleteEndMarker(
    const TkTextIndex *indexPtr,
    int flags)
{
    const TkTextSegment *segPtr;

    return (flags & DELETE_MARKS)
	    && (segPtr = TkTextIndexGetSegment(indexPtr))
	    && TkTextIsNormalMark(segPtr);
}

static int
DeleteIndexRange(
    TkSharedText *sharedTextPtr,/* Shared portion of peer widgets. */
    TkText *textPtr,		/* Overall information about text widget. */
    const TkTextIndex *indexPtr1,
				/* Index describing location of first character (or other entity)
				 * to delete. */
    const TkTextIndex *indexPtr2,
				/* Index describing location of last character (or other entity)
				 * to delete. NULL means just delete the one character given by
				 * indexPtr1. */
    int flags,			/* Flags controlling the deletion. */
    int viewUpdate,		/* Update vertical view if set. */
    int triggerWatchDelete,	/* Should we trigger the watch command for deletion? */
    int triggerWatchInsert,	/* Should we trigger the watch command for insertion? */
    int userFlag,		/* Trigger user modification? */
    int final)			/* This is the final call in a sequence of ranges. */
{
    TkTextIndex index1, index2, index3;
    TkTextPosition *textPosition;
    TkTextPosition textPosBuf[PIXEL_CLIENTS];
    TkTextUndoInfo undoInfo;
    TkTextUndoInfo *undoInfoPtr;
    TkTextLine *lastLinePtr;

    if (!sharedTextPtr) {
	sharedTextPtr = textPtr->sharedTextPtr;
    }

    if (triggerWatchInsert) {
	TkTextIndexToByteIndex((TkTextIndex *) indexPtr1); /* mutable due to concept */
    }

    if (TkTextIndexIsEndOfText(indexPtr1)) {
	return 1; /* nothing to delete */
    }

    /*
     * Prepare the starting and stopping indices.
     */

    if (indexPtr2) {
	if (TkTextIndexCompare(indexPtr1, indexPtr2) >= 0) {
	    return 1; /* there is nothing to delete */
	}
	index1 = *indexPtr1;
	index2 = *indexPtr2;
    } else if (!TkTextIndexForwChars(textPtr, indexPtr1, 1, &index2, COUNT_INDICES)) {
	return 1;
    } else {
	index1 = *indexPtr1;
    }

    index3 = index2;

    if (!TkTextIndexGetLine(&index2)->nextPtr
	    && !DeleteEndMarker(&index2, flags)
	    && TkTextGetUndeletableNewline(lastLinePtr = TkTextIndexGetLine(&index2))
	    && !DeleteOnLastLine(sharedTextPtr, lastLinePtr, flags)) {
	/*
	 * This is a very special case. If the last newline is undeletable, we do not
	 * have a deletable marker at end of range, and there is no deletable mark on
	 * last line, then decrement the end of range.
	 */

	TkrTextIndexBackBytes(textPtr, &index2, 1, &index2);

	if (TkTextIndexIsEqual(&index1, &index2)) {
	    if (lastLinePtr->prevPtr) {
		if (lastLinePtr->prevPtr->lastPtr->tagInfoPtr != sharedTextPtr->emptyTagInfoPtr) {
		    /* we have to delete tags on previous newline, that's all */
		    TkTextClearSelection(sharedTextPtr, &index1, &index3);
		    TkTextClearTags(sharedTextPtr, textPtr, &index1, &index3, 0);
		} else {
		    assert(TkTextTagSetIsEmpty(lastLinePtr->prevPtr->lastPtr->tagInfoPtr));
		}
	    }
	    return 1; /* nothing to do */
	}

	if (lastLinePtr->prevPtr->lastPtr->tagInfoPtr != sharedTextPtr->emptyTagInfoPtr) {
	    if (!TkTextTagBitContainsSet(sharedTextPtr->selectionTags,
		    lastLinePtr->prevPtr->lastPtr->tagInfoPtr)) {
		/*
		 * Last newline is tagged with any non-selection tag, so we have to
		 * re-include this character.
		 */
		flags |= DELETE_LASTLINE;
		index2 = index3;
	    }
	}
    }

    /*
     * Call the "watch" command for deletion. Take into account that the
     * receiver might change the text content inside the callback, although
     * he shouldn't do this.
     */

    if (triggerWatchDelete) {
	Tcl_Obj *delObj = TextGetText(textPtr, &index1, &index2, NULL, NULL, UINT_MAX, 0, 1);
	char const *deleted = Tcl_GetString(delObj);
	int unchanged;
	int rc;

	TkTextIndexSave(&index1);
	TkTextIndexSave(&index2);
	Tcl_IncrRefCount(delObj);
	rc = TriggerWatchEdit(textPtr, userFlag, "delete", &index1, &index2, deleted, final);
	Tcl_GuardedDecrRefCount(delObj);
	unchanged = TkTextIndexRebuild(&index1) && TkTextIndexRebuild(&index2);

	if (!rc) { return 0; } /* the receiver has destroyed this widget */

	if (!unchanged && TkTextIndexCompare(&index1, &index2) >= 0) {
	    /* This can only happen if the receiver of the trigger command did any modification. */
	    return 1;
	}
    }

    TkTextClearSelection(sharedTextPtr, &index1, &index3);

    /*
     * Tell the display what's about to happen, so it can discard obsolete
     * display information, then do the deletion. Also, if the deletion
     * involves the top line on the screen, then we have to reset the view
     * (the deletion will invalidate textPtr->topIndex). Compute what the new
     * first character will be, then do the deletion, then reset the view.
     */

    TkrTextChanged(sharedTextPtr, NULL, &index1, &index2);

    if (sharedTextPtr->numPeers > sizeof(textPosBuf)/sizeof(textPosBuf[0])) {
	textPosition = (TkTextPosition *)ckalloc(sizeof(textPosition[0])*sharedTextPtr->numPeers);
    } else {
	textPosition = textPosBuf;
    }
    InitPosition(sharedTextPtr, textPosition);
    FindNewTopPosition(sharedTextPtr, textPosition, &index1, &index2, 0);

    undoInfoPtr = TkTextUndoStackIsFull(sharedTextPtr->undoStack) ? NULL : &undoInfo;
    TkBTreeDeleteIndexRange(sharedTextPtr, &index1, &index2, flags, undoInfoPtr);

    /*
     * Push the deletion onto the undo stack, and update the modified status of the widget.
     * Try to join with previously pushed undo token, if possible.
     */

    if (undoInfoPtr) {
	const TkTextUndoSubAtom *subAtom;

	PushUndoSeparatorIfNeeded(sharedTextPtr, sharedTextPtr->autoSeparators, TK_TEXT_EDIT_DELETE);

	if (TkTextUndoGetMaxSize(sharedTextPtr->undoStack) == 0
		|| TkTextUndoGetCurrentSize(sharedTextPtr->undoStack) + undoInfo.byteSize
			<= TkTextUndoGetMaxSize(sharedTextPtr->undoStack)) {
	    if (sharedTextPtr->lastUndoTokenType != TK_TEXT_UNDO_DELETE
		    || !((subAtom = TkTextUndoGetLastUndoSubAtom((TkTextUndoStack)sharedTextPtr->undoStack))
			    && TkBTreeJoinUndoDelete((TkTextUndoToken *)subAtom->item, subAtom->size,
				    undoInfo.token, undoInfo.byteSize))) {
		TkTextPushUndoToken(sharedTextPtr, undoInfo.token, undoInfo.byteSize);
	    }
	    sharedTextPtr->lastUndoTokenType = TK_TEXT_UNDO_DELETE;
	    sharedTextPtr->prevUndoStartIndex =
		    ((TkTextUndoTokenRange *) undoInfo.token)->startIndex;
	    sharedTextPtr->prevUndoEndIndex = ((TkTextUndoTokenRange *) undoInfo.token)->endIndex;
	    /* stack has changed anyway, but TkBTreeJoinUndoDelete didn't trigger */
	    sharedTextPtr->undoStackEvent = 1;
	} else {
	    assert(undoInfo.token->undoType->destroyProc);
	    undoInfo.token->undoType->destroyProc(sharedTextPtr, undoInfo.token, 0);
	    ckfree(undoInfo.token);
	    DEBUG_ALLOC(tkTextCountDestroyUndoToken++);
	}

	sharedTextPtr->lastEditMode = TK_TEXT_EDIT_DELETE;
    }

    UpdateModifiedFlag(sharedTextPtr, 1);
    TkTextUpdateAlteredFlag(sharedTextPtr);
    SetNewTopPosition(sharedTextPtr, textPtr, textPosition, viewUpdate);

    if (textPosition != textPosBuf) {
	ckfree(textPosition);
    }

    /*
     * Lastly, trigger the "watch" command for insertion. This must be the last action,
     * probably the receiver is calling some widget commands inside the callback.
     */

    if (triggerWatchInsert) {
	if (!TriggerWatchEdit(textPtr, userFlag, "insert", indexPtr1, indexPtr1, NULL, final)) {
	    return 0; /* widget has been destroyed */
	}
    }

    return 1;
}

/*
 *----------------------------------------------------------------------
 *
 * TextFetchSelection --
 *
 *	This function is called back by Tk when the selection is requested by
 *	someone. It returns part or all of the selection in a buffer provided
 *	by the caller.
 *
 * Results:
 *	The return value is the number of non-NULL bytes stored at buffer.
 *	Buffer is filled (or partially filled) with a NULL-terminated string
 *	containing part or all of the selection, as given by offset and
 *	maxBytes.
 *
 * Side effects:
 *	None.
 *
 *----------------------------------------------------------------------
 */

static Tcl_Size
TextFetchSelection(
    void *clientData,	/* Information about text widget. */
    Tcl_Size offset,			/* Offset within selection of first character to be returned. */
    char *buffer,		/* Location in which to place selection. */
    Tcl_Size maxBytes)		/* Maximum number of bytes to place at buffer, not including
    				 * terminating NULL character. */
{
    TkText *textPtr = (TkText *)clientData;
    TkTextSearch *searchPtr;
    Tcl_Obj *selTextPtr;
    Tcl_Size numBytes;

    if ((!textPtr->exportSelection) || Tcl_IsSafe(textPtr->interp)) {
	return TCL_INDEX_NONE;
    }

    /*
     * Find the beginning of the next range of selected text. Note: if the
     * selection is being retrieved in multiple pieces (offset != 0) and some
     * modification has been made to the text that affects the selection then
     * reject the selection request (make 'em start over again).
     */

    if (offset == 0) {
	TkTextIndexSetupToStartOfText(&textPtr->selIndex, textPtr, textPtr->sharedTextPtr->tree);
	textPtr->abortSelections = 0;
    } else if (textPtr->abortSelections) {
	return 0;
    }

    searchPtr = &textPtr->selSearch;

    if (offset == 0 || !TkBTreeCharTagged(&textPtr->selIndex, textPtr->selTagPtr)) {
	TkTextIndex eof;

	TkTextIndexSetupToEndOfText(&eof, textPtr, textPtr->sharedTextPtr->tree);
	TkBTreeStartSearch(&textPtr->selIndex, &eof, textPtr->selTagPtr, searchPtr, SEARCH_NEXT_TAGON);
	if (!TkBTreeNextTag(searchPtr)) {
	    return offset == 0 ? TCL_INDEX_NONE : 0;
	}
	textPtr->selIndex = searchPtr->curIndex;

	/*
	 * Find the end of the current range of selected text.
	 */

	if (!TkBTreeNextTag(searchPtr)) {
	    assert(!"TextFetchSelection couldn't find end of range");
	}
    } else {
	/* we are still inside tagged range */
    }

    /*
     * Iterate through the the selected ranges and collect the text content.
     *
     * NOTE:
     * The crux with TextFetchSelection is the old interface of this callback function,
     * it does not fit with the object design (Tcl_Obj), otherwise it would expect an
     * object as the result. Thus the actual "natural" implementation is a bit
     * ineffecient, because we are collecting the data with an object (we are using the
     * "get" mechanism), and afterwards the content of this object will be copied into
     * the buffer, and the object will be destroyed. Hopefully some day function
     * TextFetchSelection will be changed to new object design.
     */

    Tcl_IncrRefCount(selTextPtr = Tcl_NewObj());

    while (1) {
	TextGetText(textPtr, &textPtr->selIndex, &searchPtr->curIndex, &textPtr->selIndex,
		selTextPtr, maxBytes - GetByteLength(selTextPtr), 1, 0);

	if (GetByteLength(selTextPtr) == maxBytes) {
	    break;
	}

	/*
	 * Find the beginning of the next range of selected text.
	 */

	if (!TkBTreeNextTag(searchPtr)) {
	    break;
	}

	textPtr->selIndex = searchPtr->curIndex;

	/*
	 * Find the end of the current range of selected text.
	 */

	if (!TkBTreeNextTag(searchPtr)) {
	    assert(!"TextFetchSelection couldn't find end of range");
	}
    }

    numBytes = GetByteLength(selTextPtr);
    memcpy(buffer, Tcl_GetString(selTextPtr), numBytes);
    Tcl_GuardedDecrRefCount(selTextPtr);
    return numBytes;
}

/*
 *----------------------------------------------------------------------
 *
 * TkTextSelectionEvent --
 *
 *	When anything relevant to the "sel" tag has been changed, call this
 *	function to generate a <<Selection>> event.
 *
 * Results:
 *	None.
 *
 * Side effects:
 *	If <<Selection>> bindings are present, they will trigger.
 *
 *----------------------------------------------------------------------
 */

void
TkTextSelectionEvent(
    TkText *textPtr)
{
    /*
     * Send an event that the selection changed. This is equivalent to:
     *     event generate $textWidget <<Selection>>
     */

    Tk_SendVirtualEvent(textPtr->tkwin, "Selection", NULL);
}

/*
 *----------------------------------------------------------------------
 *
 * TkTextLostSelection --
 *
 *	This function is called back by Tk when the selection is grabbed away
 *	from a text widget. On Windows and Mac systems, we want to remember
 *	the selection for the next time the focus enters the window. On Unix,
 *	just remove the "sel" tag from everything in the widget.
 *
 * Results:
 *	None.
 *
 * Side effects:
 *	The "sel" tag is cleared from the window.
 *
 *----------------------------------------------------------------------
 */

void
TkTextLostSelection(
    void *clientData)	/* Information about text widget. */
{
    TkText *textPtr = (TkText *)clientData;

    if (Tk_AlwaysShowSelection(textPtr->tkwin)) {
	TkTextIndex start, end;

	if ((!textPtr->exportSelection) || Tcl_IsSafe(textPtr->interp)) {
	    return;
	}

	/*
	 * On Windows and Mac systems, we want to remember the selection for
	 * the next time the focus enters the window. On Unix, just remove the
	 * "sel" tag from everything in the widget.
	 */

	TkTextIndexSetupToStartOfText(&start, textPtr, textPtr->sharedTextPtr->tree);
	TkTextIndexSetupToEndOfText(&end, textPtr, textPtr->sharedTextPtr->tree);
	TkBTreeTag(textPtr->sharedTextPtr, textPtr, &start, &end, textPtr->selTagPtr,
		0, NULL, TkTextRedrawTag);
    }

    /*
     * Send an event that the selection changed. This is equivalent to:
     *	   event generate $textWidget <<Selection>>
     */

    TkTextSelectionEvent(textPtr);

    textPtr->flags &= ~GOT_SELECTION;
}

/*
 *----------------------------------------------------------------------
 *
 * TextBlinkProc --
 *
 *	This function is called as a timer handler to blink the insertion
 *	cursor off and on.
 *
 * Results:
 *	None.
 *
 * Side effects:
 *	The cursor gets turned on or off, redisplay gets invoked, and this
 *	function reschedules itself.
 *
 *----------------------------------------------------------------------
 */

static void
TextBlinkProc(
    void *clientData)	/* Pointer to record describing text. */
{
    TkText *textPtr = (TkText *)clientData;
    unsigned oldFlags = textPtr->flags;

    if (textPtr->state == TK_TEXT_STATE_DISABLED
	    || !(textPtr->flags & GOT_FOCUS)
	    || textPtr->insertOffTime == 0) {
	if (!(textPtr->flags & GOT_FOCUS) && textPtr->insertUnfocussed != TK_TEXT_INSERT_NOFOCUS_NONE) {
	    /*
	     * The widget doesn't have the focus yet it is configured to
	     * display the cursor when it doesn't have the focus. Act now!
	     */

	    textPtr->flags |= INSERT_ON;
	} else if (textPtr->insertOffTime == 0) {
	    /*
	     * The widget was configured to have zero offtime while the
	     * insertion point was not displayed. We have to display it once.
	     */

	    textPtr->flags |= INSERT_ON;
	}
    } else {
	if (textPtr->flags & INSERT_ON) {
	    textPtr->flags &= ~INSERT_ON;
	    textPtr->insertBlinkHandler = Tcl_CreateTimerHandler(
		    textPtr->insertOffTime, TextBlinkProc, textPtr);
	} else {
	    textPtr->flags |= INSERT_ON;
	    textPtr->insertBlinkHandler = Tcl_CreateTimerHandler(
		    textPtr->insertOnTime, TextBlinkProc, textPtr);
	}
    }

    if (oldFlags != textPtr->flags) {
	int x, y, w, h;

	if (TkTextGetCursorBbox(textPtr, &x, &y, &w, &h)) {
	    int inset = textPtr->borderWidth + textPtr->highlightWidth;
	    TkTextRedrawRegion(textPtr, x + inset, y + inset, w, h);
	}
    }
}

/*
 *----------------------------------------------------------------------
 *
 * TextInsertCmd --
 *
 *	This function is invoked to process the "insert" and "replace" widget
 *	commands for text widgets.
 *
 * Results:
 *	A standard Tcl result.
 *
 * Side effects:
 *	See the user documentation.
 *
 *	If 'viewUpdate' is true, we may adjust the window contents'
 *	y-position, and scrollbar setting.
 *
 *----------------------------------------------------------------------
 */

static int
TextInsertCmd(
    TkText *textPtr,		/* Information about text widget. */
    Tcl_Interp *interp,		/* Current interpreter. */
    int objc,			/* Number of arguments. */
    Tcl_Obj *const objv[],	/* Argument objects. */
    const TkTextIndex *indexPtr,/* Index at which to insert. */
    int viewUpdate,		/* Update the view if set. */
    int triggerWatchDelete,	/* Should we trigger the watch command for deletion? */
    int triggerWatchInsert,	/* Should we trigger the watch command for insertion? */
    int userFlag,		/* Trigger user modification? */
    int parseHyphens)		/* Should we parse hyphens? (tk_textInsert) */
{
    TkTextIndex index1, index2;
    TkSharedText *sharedTextPtr;
    TkTextTag *hyphenTagPtr = NULL;
    int rc = TCL_OK;
    Tcl_Size j;

    assert(textPtr);
    assert(!TkTextIsDeadPeer(textPtr));

    sharedTextPtr = textPtr->sharedTextPtr;

    if (parseHyphens && objc > 1 && *Tcl_GetString(objv[0]) == '-') {
	Tcl_Size argc;
	Tcl_Obj **argv;

	if (strcmp(Tcl_GetString(objv[0]), "-hyphentags") != 0) {
	    Tcl_SetObjResult(interp, Tcl_ObjPrintf(
		    "bad option \"%s\": must be -hyphentags", Tcl_GetString(objv[0])));
	    Tcl_SetErrorCode(interp, "TK", "TEXT", "INDEX_OPTION", (char *)NULL);
	    return TCL_ERROR;
	}
	if (Tcl_ListObjGetElements(interp, objv[1], &argc, &argv) != TCL_OK) {
	    return TCL_ERROR;
	}
	for (j = 0; j < argc; ++j) {
	    TkTextTag *tagPtr = TkTextCreateTag(textPtr, Tcl_GetString(argv[j]), NULL);
	    tagPtr->nextPtr = hyphenTagPtr;
	    hyphenTagPtr = tagPtr;
	}
	objc -= 2;
	objv += 2;
    }

    for (j = 0; j < (Tcl_Size)objc && GetByteLength(objv[j]) == 0; j += 2) {
	/* empty loop body */
    }
    index1 = *indexPtr;

    while (j < (Tcl_Size)objc) {
	Tcl_Obj *stringPtr = objv[j];
	Tcl_Obj *tagPtr = (j + 1 < (Tcl_Size)objc) ? objv[j + 1] : NULL;
	char const *string = Tcl_GetString(stringPtr);
	unsigned length = GetByteLength(stringPtr);
	size_t k = j + 2;
	int final;

	while (k < (size_t)objc && GetByteLength(objv[k]) == 0) {
	    k += 2;
	}
	final = (size_t)objc <= k;

	if (length > 0) {
	    Tcl_Size numTags = 0;
	    Tcl_Obj **tagNamePtrs = NULL;
	    TkTextTagSet *tagInfoPtr = NULL;

	    /*
	     * Call the "watch" command for deletion. Take into account that the
	     * receiver might change the text content, although he shouldn't do this.
	     */

	    if (triggerWatchDelete) {
		TkTextIndexSave(&index1);
		if (!TriggerWatchEdit(textPtr, userFlag, "delete", &index1, &index1, NULL, final)) {
		    return rc;
		}
		TkTextIndexRebuild(&index1);
	    }

	    if (tagPtr) {
		Tcl_Size i;

		if (Tcl_ListObjGetElements(interp, tagPtr, &numTags, &tagNamePtrs) != TCL_OK) {
		    rc = TCL_ERROR;
		} else if (numTags > 0) {
		    TkTextTag *tTagPtr;

		    tagInfoPtr = TkTextTagSetResize(NULL, sharedTextPtr->tagInfoSize);

		    for (i = 0; i < numTags; ++i) {
			tTagPtr = TkTextCreateTag(textPtr, Tcl_GetString(tagNamePtrs[i]), NULL);
			if (tTagPtr->index >= TkTextTagSetSize(tagInfoPtr)) {
			    tagInfoPtr = TkTextTagSetResize(tagInfoPtr, sharedTextPtr->tagInfoSize);
			}
			tagInfoPtr = TkTextTagSetAddToThis(tagInfoPtr, tTagPtr->index);
		    }
		}
	    }

	    InsertChars(textPtr, &index1, &index2, string, length,
		    viewUpdate, tagInfoPtr, hyphenTagPtr, parseHyphens);
	    if (tagInfoPtr) {
		TkTextTagSetDecrRefCount(tagInfoPtr);
	    }

	    /*
	     * Lastly, trigger the "watch" command for insertion. This must be the last action,
	     * probably the receiver is calling some widget commands inside the callback.
	     */

	    if (triggerWatchInsert) {
		if (!TriggerWatchEdit(textPtr, userFlag, "insert", &index1, &index2, string, final)) {
		    return rc;
		}
	    }

	    if (rc != TCL_OK) {
		return rc;
	    }
	    index1 = index2;
	}

	j = k;
    }

    return rc;
}

/*
 *----------------------------------------------------------------------
 *
 * TextSearchCmd --
 *
 *	This function is invoked to process the "search" widget command for
 *	text widgets. See the user documentation for details on what it does.
 *
 * Results:
 *	A standard Tcl result.
 *
 * Side effects:
 *	See the user documentation.
 *
 *----------------------------------------------------------------------
 */

static int
TextSearchCmd(
    TkText *textPtr,		/* Information about text widget. */
    Tcl_Interp *interp,		/* Current interpreter. */
    int objc,			/* Number of arguments. */
    Tcl_Obj *const objv[])	/* Argument objects. */
{
    int i, argsLeft, code;
    SearchSpec searchSpec;

    static const char *const switchStrings[] = {
	"-hidden",
	"--", "-all", "-backwards", "-count", "-discardhyphens", "-elide",
	"-exact", "-forwards", "-nocase", "-nolinestop", "-overlap", "-regexp",
	"-strictlimits", NULL
    };
    enum SearchSwitches {
	TK_TEXT_SEARCH_HIDDEN, TK_TEXT_SEARCH_END, TK_TEXT_SEARCH_ALL, TK_TEXT_SEARCH_BACK,
	TK_TEXT_SEARCH_COUNT, TK_TEXT_SEARCH_DISCARDHYPHENS, TK_TEXT_SEARCH_ELIDE, TK_TEXT_SEARCH_EXACT,
	TK_TEXT_SEARCH_FWD, TK_TEXT_SEARCH_NOCASE, TK_TEXT_SEARCH_NOLINESTOP, TK_TEXT_SEARCH_OVERLAP,
	TK_TEXT_SEARCH_REGEXP, TK_TEXT_SEARCH_STRICTLIMITS
    };

    /*
     * Set up the search specification, including the last 4 fields which are
     * text widget specific.
     */

    searchSpec.textPtr = textPtr;
    searchSpec.exact = 1;
    searchSpec.noCase = 0;
    searchSpec.all = 0;
    searchSpec.backwards = 0;
    searchSpec.varPtr = NULL;
    searchSpec.countPtr = NULL;
    searchSpec.resPtr = NULL;
    searchSpec.searchElide = 0;
    searchSpec.searchHyphens = 1;
    searchSpec.noLineStop = 0;
    searchSpec.overlap = 0;
    searchSpec.strictLimits = 0;
    searchSpec.numLines = TkrBTreeNumLines(textPtr->sharedTextPtr->tree, textPtr);
    searchSpec.clientData = textPtr;
    searchSpec.addLineProc = &TextSearchAddNextLine;
    searchSpec.foundMatchProc = &TextSearchFoundMatch;
    searchSpec.lineIndexProc = &TextSearchGetLineIndex;

    /*
     * Parse switches and other arguments.
     */

    for (i = 2; i < objc; ++i) {
	int index;

	if (Tcl_GetString(objv[i])[0] != '-') {
	    break;
	}

	if (Tcl_GetIndexFromObjStruct(NULL, objv[i], switchStrings,
		sizeof(char *), "switch", 0, &index) != TCL_OK) {
	    /*
	     * Hide the -hidden option, generating the error description with
	     * the side effects of T_GIFO.
	     */

	    (void) Tcl_GetIndexFromObjStruct(interp, objv[i], switchStrings + 1,
		    sizeof(char *), "switch", 0, &index);
	    return TCL_ERROR;
	}

	switch ((enum SearchSwitches) index) {
	case TK_TEXT_SEARCH_END:
	    i += 1;
	    goto endOfSwitchProcessing;
	case TK_TEXT_SEARCH_ALL:
	    searchSpec.all = 1;
	    break;
	case TK_TEXT_SEARCH_BACK:
	    searchSpec.backwards = 1;
	    break;
	case TK_TEXT_SEARCH_COUNT:
	    if (i >= objc - 1) {
		Tcl_SetObjResult(interp, Tcl_NewStringObj("no value given for \"-count\" option", TCL_INDEX_NONE));
		Tcl_SetErrorCode(interp, "TK", "TEXT", "VALUE", (char *)NULL);
		return TCL_ERROR;
	    }
	    i += 1;

	    /*
	     * Assumption objv[i] isn't going to disappear on us during this
	     * function, which is fair.
	     */

	    searchSpec.varPtr = objv[i];
	    break;
	case TK_TEXT_SEARCH_DISCARDHYPHENS:
	    searchSpec.searchHyphens = 0;
	    break;
	case TK_TEXT_SEARCH_ELIDE:
	case TK_TEXT_SEARCH_HIDDEN:
	    searchSpec.searchElide = 1;
	    break;
	case TK_TEXT_SEARCH_EXACT:
	    searchSpec.exact = 1;
	    break;
	case TK_TEXT_SEARCH_FWD:
	    searchSpec.backwards = 0;
	    break;
	case TK_TEXT_SEARCH_NOCASE:
	    searchSpec.noCase = 1;
	    break;
	case TK_TEXT_SEARCH_NOLINESTOP:
	    searchSpec.noLineStop = 1;
	    break;
	case TK_TEXT_SEARCH_OVERLAP:
	    searchSpec.overlap = 1;
	    break;
	case TK_TEXT_SEARCH_STRICTLIMITS:
	    searchSpec.strictLimits = 1;
	    break;
	case TK_TEXT_SEARCH_REGEXP:
	    searchSpec.exact = 0;
	    break;
	default:
	    assert(!"unexpected switch fallthrough");
	}
    }
  endOfSwitchProcessing:

    argsLeft = objc - (i + 2);
    if (argsLeft != 0 && argsLeft != 1) {
	Tcl_WrongNumArgs(interp, 2, objv, "?switches? pattern index ?stopIndex?");
	return TCL_ERROR;
    }

    if (searchSpec.noLineStop && searchSpec.exact) {
	Tcl_SetObjResult(interp, Tcl_NewStringObj(
		"the \"-nolinestop\" option requires the \"-regexp\" option to be present", TCL_INDEX_NONE));
	Tcl_SetErrorCode(interp, "TK", "TEXT", "SEARCH_USAGE", (char *)NULL);
	return TCL_ERROR;
    }

    if (searchSpec.overlap && !searchSpec.all) {
	Tcl_SetObjResult(interp, Tcl_NewStringObj(
		"the \"-overlap\" option requires the \"-all\" option to be present", TCL_INDEX_NONE));
	Tcl_SetErrorCode(interp, "TK", "TEXT", "SEARCH_USAGE", (char *)NULL);
	return TCL_ERROR;
    }

    /*
     * Scan through all of the lines of the text circularly, starting at the
     * given index. 'objv[i]' is the pattern which may be an exact string or a
     * regexp pattern depending on the flags set above.
     */

    code = SearchPerform(interp, &searchSpec, objv[i], objv[i + 1], argsLeft == 1 ? objv[i + 2] : NULL);
    if (code != TCL_OK) {
	goto cleanup;
    }

    /*
     * Set the '-count' variable, if given.
     */

    if (searchSpec.varPtr && searchSpec.countPtr) {
	Tcl_IncrRefCount(searchSpec.countPtr);
	if (!Tcl_ObjSetVar2(interp, searchSpec.varPtr, NULL, searchSpec.countPtr, TCL_LEAVE_ERR_MSG)) {
	    code = TCL_ERROR;
	    goto cleanup;
	}
    }

    /*
     * Set the result.
     */

    if (searchSpec.resPtr) {
	Tcl_SetObjResult(interp, searchSpec.resPtr);
    }

  cleanup:
    if (searchSpec.countPtr) {
	Tcl_GuardedDecrRefCount(searchSpec.countPtr);
    }
    if (searchSpec.resPtr) {
	Tcl_GuardedDecrRefCount(searchSpec.resPtr);
    }
    return code;
}

/*
 *----------------------------------------------------------------------
 *
 * TextSearchGetLineIndex --
 *
 *	Extract a row, text offset index position from an objPtr.
 *
 *	This means we ignore any embedded windows/images and elided text
 *	(unless we are searching that).
 *
 * Results:
 *	Standard Tcl error code (with a message in the interpreter on error
 *	conditions).
 *
 *	The offset placed in offsetPosPtr is a utf-8 char* byte index for
 *	exact searches, and a Unicode character index for regexp searches.
 *
 *	The line number should start at zero (searches which wrap around
 *	assume the first line is numbered 0).
 *
 * Side effects:
 *	None.
 *
 *----------------------------------------------------------------------
 */

static int
TextSearchGetLineIndex(
    Tcl_Interp *interp,		/* For error messages. */
    Tcl_Obj *objPtr,		/* Contains a textual index like "1.2" */
    SearchSpec *searchSpecPtr,	/* Contains other search parameters. */
    int *linePosPtr,		/* For returning the line number. */
    int *offsetPosPtr)		/* For returning the text offset in the line. */
{
    TkTextIndex index;
    int line, byteIndex;
    TkText *textPtr = (TkText *)searchSpecPtr->clientData;
    TkTextLine *linePtr;

    if (!TkTextGetIndexFromObj(interp, textPtr, objPtr, &index)) {
	return TCL_ERROR;
    }

    assert(textPtr);
    line = TkBTreeLinesTo(textPtr->sharedTextPtr->tree, textPtr, TkTextIndexGetLine(&index), NULL);
    if (line >= searchSpecPtr->numLines) {
	line = searchSpecPtr->numLines - 1;
	linePtr = TkBTreeFindLine(textPtr->sharedTextPtr->tree, textPtr, line);
	assert(linePtr); /* this may only fail with dead peers */
	if (textPtr->endMarker == textPtr->sharedTextPtr->endMarker
		|| textPtr->endMarker->sectionPtr->linePtr != TkTextIndexGetLine(&index)) {
	    byteIndex = linePtr->size;
	} else {
	    byteIndex = TkTextSegToIndex(textPtr->endMarker);
	}
    } else {
	linePtr = TkTextIndexGetLine(&index);
	byteIndex = TkTextIndexGetByteIndex(&index);
    }

    *offsetPosPtr = TextSearchIndexInLine(searchSpecPtr, linePtr, byteIndex);
    *linePosPtr = line;

    return TCL_OK;
}

/*
 *----------------------------------------------------------------------
 *
 * TextSearchIndexInLine --
 *
 *	Find textual index of 'byteIndex' in the searchable characters of
 *	'linePtr'.
 *
 *	This means we ignore any embedded windows/images and elided text
 *	(unless we are searching that).
 *
 * Results:
 *	The returned index is a utf-8 char* byte index for exact searches, and
 *	a Unicode character index for regexp searches.
 *
 * Side effects:
 *	None.
 *
 *----------------------------------------------------------------------
 */

static unsigned
CountCharsInSeg(
    const TkTextSegment *segPtr)
{
    assert(segPtr->typePtr == &tkTextCharType);
    return Tcl_NumUtfChars(segPtr->body.chars, segPtr->size);
}

static unsigned
TextSearchIndexInLine(
    const SearchSpec *searchSpecPtr,
				/* Search parameters. */
    TkTextLine *linePtr,	/* The line we're looking at. */
    int byteIndex)		/* Index into the line. */
{
    TkTextSegment *segPtr;
    int leftToScan;
    unsigned index = 0;
    TkText *textPtr = (TkText *)searchSpecPtr->clientData;
    TkTextLine *startLinePtr = textPtr->startMarker->sectionPtr->linePtr;
    int isCharSeg;

    index = 0;
    segPtr = (startLinePtr == linePtr) ? textPtr->startMarker : linePtr->segPtr;

    /*
     * TODO: Use new elide structure, but this requires a redesign of the whole
     * search algorithm.
     */

    for (leftToScan = byteIndex; leftToScan > 0; segPtr = segPtr->nextPtr) {
	if ((isCharSeg = segPtr->typePtr == &tkTextCharType)
		|| (searchSpecPtr->searchHyphens && segPtr->typePtr == &tkTextHyphenType)) {
	    if (searchSpecPtr->searchElide || !TkTextSegmentIsElided(textPtr, segPtr)) {
		if (leftToScan < segPtr->size) {
		    if (searchSpecPtr->exact) {
			index += leftToScan;
		    } else {
			index += isCharSeg ? Tcl_NumUtfChars(segPtr->body.chars, leftToScan) : 1;
		    }
		} else if (searchSpecPtr->exact) {
		    index += isCharSeg ? segPtr->size : 2;
		} else {
		    index += isCharSeg ? CountCharsInSeg(segPtr) : 1;
		}
	    }
	}
	leftToScan -= segPtr->size;
    }

    return index;
}

/*
 *----------------------------------------------------------------------
 *
 * TextSearchAddNextLine --
 *
 *	Adds a line from the text widget to the object 'theLine'.
 *
 * Results:
 *	A pointer to the TkTextLine corresponding to the given line, or NULL
 *	if there was no available line.
 *
 *	Also 'lenPtr' (if non-NULL) is filled in with the total length of
 *	'theLine' (not just what we added to it, but the length including what
 *	was already in there). This is in bytes for an exact search and in
 *	chars for a regexp search.
 *
 *	Also 'extraLinesPtr' (if non-NULL) will have its value incremented by
 *	1 for each additional logical line we have added because a newline is
 *	elided (this will only ever happen if we have chosen not to search
 *	elided text, of course).
 *
 * Side effects:
 *	Memory may be allocated or re-allocated for theLine's string
 *	representation.
 *
 *----------------------------------------------------------------------
 */

static void *
TextSearchAddNextLine(
    int lineNum,		/* Line we must add. */
    SearchSpec *searchSpecPtr,	/* Search parameters. */
    Tcl_Obj *theLine,		/* Object to append to. */
    int *lenPtr,		/* For returning the total length. */
    int *extraLinesPtr)		/* If non-NULL, will have its value
				 * incremented by the number of additional
				 * logical lines which are merged into this
				 * one by newlines being elided. */
{
    TkTextLine *linePtr, *thisLinePtr;
    TkTextSegment *segPtr, *lastPtr;
    TkText *textPtr = (TkText *)searchSpecPtr->clientData;
    TkTextLine *startLinePtr = textPtr->startMarker->sectionPtr->linePtr;
    TkTextLine *endLinePtr = textPtr->endMarker->sectionPtr->linePtr;
    int nothingYet = 1;

    /*
     * Extract the text from the line.
     */

    if (!(linePtr = TkBTreeFindLine(textPtr->sharedTextPtr->tree, textPtr, lineNum))) {
	return NULL;
    }
    thisLinePtr = linePtr;

    while (thisLinePtr) {
	int elideWraps = 0;

	segPtr = (startLinePtr == thisLinePtr) ? textPtr->startMarker : thisLinePtr->segPtr;
	lastPtr = (endLinePtr == thisLinePtr) ? textPtr->endMarker : NULL;

	/*
	 * TODO: Use new elide structure, but this requires a redesign of the whole
	 * search algorithm.
	 */

	for ( ; segPtr != lastPtr; segPtr = segPtr->nextPtr) {
	    if (segPtr->typePtr == &tkTextCharType
		    || (searchSpecPtr->searchHyphens && segPtr->typePtr == &tkTextHyphenType)) {
		if (!searchSpecPtr->searchElide && TkTextSegmentIsElided(textPtr, segPtr)) {
		    /*
		     * If we reach the end of the logical line, and if we have at
		     * least one character in the string, then we continue
		     * wrapping to the next logical line. If there are no
		     * characters yet, then the entire line of characters is
		     * elided and there's no need to complicate matters by
		     * wrapping - we'll look at the next line in due course.
		     */

		    if (!segPtr->nextPtr && !nothingYet) {
			elideWraps = 1;
		    }
		} else if (segPtr->typePtr == &tkTextCharType) {
		    Tcl_AppendToObj(theLine, segPtr->body.chars, segPtr->size);
		    nothingYet = 0;
		} else {
		    Tcl_AppendToObj(theLine, "\xc2\xad", 2); /* U+00AD */
		    nothingYet = 0;
		}
	    }
	}
	if (!elideWraps) {
	    break;
	}
	lineNum += 1;
	if (lineNum >= searchSpecPtr->numLines) {
	    break;
	}
	thisLinePtr = TkBTreeNextLine(textPtr, thisLinePtr);
	if (thisLinePtr && extraLinesPtr) {
	    /*
	     * Tell our caller we have an extra line merged in.
	     */

	    *extraLinesPtr = *extraLinesPtr + 1;
	}
    }

    /*
     * If we're ignoring case, convert the line to lower case. There is no
     * need to do this for regexp searches, since they handle a flag for this
     * purpose.
     */

    if (searchSpecPtr->exact && searchSpecPtr->noCase) {
	Tcl_SetObjLength(theLine, Tcl_UtfToLower(Tcl_GetString(theLine)));
    }

    if (lenPtr) {
	*lenPtr = searchSpecPtr->exact ? GetByteLength(theLine) : Tcl_GetCharLength(theLine);
    }
    return linePtr;
}

/*
 *----------------------------------------------------------------------
 *
 * TextSearchFoundMatch --
 *
 *	Stores information from a successful search.
 *
 * Results:
 *	'true' if the information was stored, 'false' if the position at
 *	which the match was found actually falls outside the allowable
 *	search region (and therefore the search is actually complete).
 *
 * Side effects:
 *	Memory may be allocated in the 'countPtr' and 'resPtr' fields of
 *	'searchSpecPtr'. Each of those objects will have refCount zero and
 *	must eventually be freed or stored elsewhere as appropriate.
 *
 *----------------------------------------------------------------------
 */

static int
TextSearchFoundMatch(
    int lineNum,		/* Line on which match was found. */
    SearchSpec *searchSpecPtr,	/* Search parameters. */
    void *clientData,	/* Token returned by the 'addNextLineProc', TextSearchAddNextLine.
    				 * May be NULL, in which we case we must generate it (from lineNum). */
    Tcl_Obj *theLine,		/* Text from current line, only accessed for exact searches, and
    				 * is allowed to be NULL for regexp searches. */
    int matchOffset,		/* Offset of found item in utf-8 bytes for exact search, Unicode
    				 * chars for regexp. */
    int matchLength)		/* Length also in bytes/chars as per search type. */
{
    int numChars;
    int leftToScan;
    TkTextIndex foundIndex;
    TkTextSegment *segPtr;
    TkTextLine *linePtr, *startLinePtr;
    TkText *textPtr = (TkText *)searchSpecPtr->clientData;

    if (lineNum == searchSpecPtr->stopLine) {
	/*
	 * If the current index is on the wrong side of the stopIndex, then
	 * the item we just found is actually outside the acceptable range,
	 * and the search is over.
	 */

	if (searchSpecPtr->backwards ^ (matchOffset >= searchSpecPtr->stopOffset)) {
	    return 0;
	}
    }

    /*
     * Calculate the character count, which may need augmenting if there are
     * embedded windows or elided text.
     */

    if (searchSpecPtr->exact) {
	numChars = Tcl_NumUtfChars(Tcl_GetString(theLine) + matchOffset, matchLength);
    } else {
	numChars = matchLength;
    }

    /*
     * If we're using strict limits checking, ensure that the match with its
     * full length fits inside the given range.
     */

    if (searchSpecPtr->strictLimits && lineNum == searchSpecPtr->stopLine) {
	if (searchSpecPtr->backwards ^ (matchOffset + numChars > searchSpecPtr->stopOffset)) {
	    return 0;
	}
    }

    /*
     * The index information returned by the regular expression parser only
     * considers textual information: it doesn't account for embedded windows,
     * elided text (when we are not searching elided text) or any other
     * non-textual info. Scan through the line's segments again to adjust both
     * matchChar and matchCount.
     *
     * We will walk through the segments of this line until we have either
     * reached the end of the match or we have reached the end of the line.
     */

    linePtr = (TkTextLine *)clientData;
    if (!linePtr) {
	linePtr = TkBTreeFindLine(textPtr->sharedTextPtr->tree, textPtr, lineNum);
    }
    startLinePtr = textPtr->startMarker->sectionPtr->linePtr;

    /*
     * Find the starting point.
     */

    leftToScan = matchOffset;
    while (1) {
	/*
	 * Note that we allow leftToScan to be zero because we want to skip
	 * over any preceding non-textual items.
	 */

	segPtr = (linePtr == startLinePtr) ? textPtr->startMarker : linePtr->segPtr;

	/*
	 * TODO: Use new elide structure, but this requires a redesign of the whole
	 * search algorithm.
	 */

	for ( ; leftToScan >= 0 && segPtr; segPtr = segPtr->nextPtr) {
	    if (segPtr->typePtr == &tkTextCharType) {
		int size = searchSpecPtr->exact ? segPtr->size : (int) CountCharsInSeg(segPtr);

		if (!searchSpecPtr->searchElide && TkTextSegmentIsElided(textPtr, segPtr)) {
		    matchOffset += size;
		} else {
		    leftToScan -= size;
		}
	    } else if (searchSpecPtr->searchHyphens && segPtr->typePtr == &tkTextHyphenType) {
		int size = searchSpecPtr->exact ? 2 : 1;

		if (!searchSpecPtr->searchElide && TkTextSegmentIsElided(textPtr, segPtr)) {
		    matchOffset += size;
		} else {
		    leftToScan -= size;
		}
	    } else {
		assert(segPtr->size <= 1);
		matchOffset += segPtr->size;
	    }
	}

	assert(!segPtr || leftToScan < 0 || TkBTreeNextLine(textPtr, linePtr));

	if (segPtr || leftToScan < 0) {
	    break;
	}

	/*
	 * This will only happen if we are eliding newlines.
	 *
	 * We've wrapped to the beginning of the next logical line, which
	 * has been merged with the previous one whose newline was elided.
	 */

	linePtr = linePtr->nextPtr;
	lineNum += 1;
	matchOffset = 0;
    }

    /*
     * Calculate and store the found index in the result.
     */

    if (searchSpecPtr->exact) {
	TkrTextMakeByteIndex(textPtr->sharedTextPtr->tree, textPtr, lineNum, matchOffset, &foundIndex);
    } else {
	TkTextMakeCharIndex(textPtr->sharedTextPtr->tree, textPtr, lineNum, matchOffset, &foundIndex);
    }

    if (searchSpecPtr->all) {
	if (!searchSpecPtr->resPtr) {
	    Tcl_IncrRefCount(searchSpecPtr->resPtr = Tcl_NewObj());
	}
	Tcl_ListObjAppendElement(NULL, searchSpecPtr->resPtr, TkTextNewIndexObj(&foundIndex));
    } else {
	Tcl_IncrRefCount(searchSpecPtr->resPtr = TkTextNewIndexObj(&foundIndex));
    }

    /*
     * Find the end point. Here 'leftToScan' could be negative already as a
     * result of the above loop if the segment we reached spanned the start of
     * the string. When we add matchLength it will become non-negative.
     */

    /*
     * TODO: Use new elide structure, but this requires a redesign of the whole
     * search algorithm.
     */

    for (leftToScan += matchLength; leftToScan > 0; segPtr = segPtr->nextPtr) {
	int isCharSeg;

	if (!segPtr) {
	    /*
	     * We are on the next line - this of course should only ever
	     * happen with searches which have matched across multiple lines.
	     */

	    assert(TkBTreeNextLine(textPtr, linePtr));
	    linePtr = linePtr->nextPtr;
	    segPtr = linePtr->segPtr;
	}

	isCharSeg = (segPtr->typePtr == &tkTextCharType);

	if (!isCharSeg && (!searchSpecPtr->searchHyphens || segPtr->typePtr != &tkTextHyphenType)) {
	    /*
	     * Anything we didn't count in the search needs adding.
	     */

	    assert(segPtr->size <= 1);
	    numChars += segPtr->size;
	} else if (!searchSpecPtr->searchElide && TkTextSegmentIsElided(textPtr, segPtr)) {
	    numChars += isCharSeg ? CountCharsInSeg(segPtr) : 1;
	} else if (searchSpecPtr->exact) {
	    leftToScan -= isCharSeg ? segPtr->size : 2;
	} else {
	    leftToScan -= isCharSeg ? CountCharsInSeg(segPtr) : 1;
	}
    }

    /*
     * Now store the count result, if it is wanted.
     */

    if (searchSpecPtr->varPtr) {
	Tcl_Obj *tmpPtr = Tcl_NewIntObj(numChars);
	if (searchSpecPtr->all) {
	    if (!searchSpecPtr->countPtr) {
		searchSpecPtr->countPtr = Tcl_NewObj();
	    }
	    Tcl_ListObjAppendElement(NULL, searchSpecPtr->countPtr, tmpPtr);
	} else {
	    searchSpecPtr->countPtr = tmpPtr;
	}
    }

    return 1;
}

/*
 *----------------------------------------------------------------------
 *
 * TkTextGetTabs --
 *
 *	Parses a string description of a set of tab stops.
 *
 * Results:
 *	The return value is a pointer to a malloc'ed structure holding parsed
 *	information about the tab stops. If an error occurred then the return
 *	value is NULL and an error message is left in the interp's result.
 *
 * Side effects:
 *	Memory is allocated for the structure that is returned. It is up to
 *	the caller to free this structure when it is no longer needed.
 *
 *----------------------------------------------------------------------
 */

TkTextTabArray *
TkTextGetTabs(
    Tcl_Interp *interp,		/* Used for error reporting. */
    Tk_Window tkwin,		/* Information about the text widget. */
    Tcl_Obj *stringPtr)		/* Description of the tab stops. See the text
				 * manual entry for details. */
{
    Tcl_Size objc, i, count;
    Tcl_Obj **objv;
    TkTextTabArray *tabArrayPtr;
    TkTextTab *tabPtr;
    double prevStop, lastStop;
    /*
     * Map these strings to TkTextTabAlign values.
     */
    static const char *const tabOptionStrings[] = {
	"left", "right", "center", "numeric", NULL
    };

    if (Tcl_ListObjGetElements(interp, stringPtr, &objc, &objv) != TCL_OK) {
	return NULL;
    }

    /*
     * First find out how many entries we need to allocate in the tab array.
     */

    count = 0;
    for (i = 0; i < objc; i++) {
	char c = Tcl_GetString(objv[i])[0];

	if (c != 'l' && c != 'r' && c != 'c' && c != 'n') {
	    count += 1;
	}
    }

    /*
     * Parse the elements of the list one at a time to fill in the array.
     */

    tabArrayPtr = (TkTextTabArray *)ckalloc(sizeof(TkTextTabArray) + (count - 1)*sizeof(TkTextTab));
    tabArrayPtr->numTabs = 0;
    prevStop = 0.0;
    lastStop = 0.0;
    for (i = 0, tabPtr = &tabArrayPtr->tabs[0]; i < (Tcl_Size)objc; i++, tabPtr++) {
	int index;

	/*
	 * This will round fractional pixels above 0.5 upwards, and otherwise
	 * downwards, to find the right integer pixel position.
	 */

	if (Tk_GetPixelsFromObj(interp, tkwin, objv[i], &tabPtr->location) != TCL_OK) {
	    goto error;
	}

	if (tabPtr->location <= 0) {
	    Tcl_SetObjResult(interp, Tcl_ObjPrintf(
		    "tab stop \"%s\" is not at a positive distance", Tcl_GetString(objv[i])));
	    Tcl_SetErrorCode(interp, "TK", "VALUE", "TAB_STOP", (char *)NULL);
	    goto error;
	}

	prevStop = lastStop;
	if (Tk_GetDoublePixelsFromObj(interp, tkwin, objv[i], &lastStop) != TCL_OK) {
	    goto error;
	}

	if (i > 0 && tabPtr->location <= (tabPtr - 1)->location) {
	    /*
	     * This tab is actually to the left of the previous one, which is
	     * illegal.
	     */

	    Tcl_SetObjResult(interp, Tcl_ObjPrintf(
		    "tabs must be monotonically increasing, but \"%s\" is "
		    "smaller than or equal to the previous tab",
		    Tcl_GetString(objv[i])));
	    Tcl_SetErrorCode(interp, "TK", "VALUE", "TAB_STOP", (char *)NULL);
	    goto error;
	}

	tabArrayPtr->numTabs += 1;

	/*
	 * See if there is an explicit alignment in the next list element.
	 * Otherwise just use "left".
	 */

	tabPtr->alignment = LEFT;
	if (i + 1 == objc) {
	    continue;
	}

	/*
	 * There may be a more efficient way of getting this.
	 */

	{ /* local scope */
	    /*
	     * Proper implementation for UTF-8 strings:
	     */

	    Tcl_UniChar ch;
	    Tcl_UtfToUniChar(Tcl_GetString(objv[i + 1]), &ch);
	    if (!Tcl_UniCharIsAlpha(ch)) {
		continue;
	    }
	}
	i += 1;

	if (Tcl_GetIndexFromObjStruct(interp, objv[i], tabOptionStrings,
		sizeof(char *), "tab alignment", 0, &index) != TCL_OK) {
	    goto error;
	}
	tabPtr->alignment = (TkTextTabAlign) index;
    }

    /*
     * For when we need to interpolate tab stops, store these two so we know
     * the tab stop size to very high precision. With the above checks, we can
     * guarantee that tabIncrement is strictly positive here.
     */

    tabArrayPtr->lastTab = lastStop;
    tabArrayPtr->tabIncrement = lastStop - prevStop;

    return tabArrayPtr;

  error:
    ckfree(tabArrayPtr);
    return NULL;
}

/*
 *----------------------------------------------------------------------
 *
 * TextDumpCmd --
 *
 *	Return information about the text, tags, marks, and embedded windows
 *	and images in a text widget. See the man page for the description of
 *	the text dump operation for all the details.
 *
 * Results:
 *	A standard Tcl result.
 *
 * Side effects:
 *	Memory is allocated for the result, if needed (standard Tcl result
 *	side effects).
 *
 *----------------------------------------------------------------------
 */

static void
AppendOption(
    char *result,
    const char *str,
    const char *delim)
{
    unsigned len = strlen(result);

    if (delim && len > 0 && result[len - 1] != ' ' && result[len - 1] != '?') {
	strcpy(result + len, delim);
	len += strlen(delim);
    }
    strcpy(result + len, str);
}

static int
GetDumpFlags(
    TkText *textPtr,		/* Information about text widget. */
    Tcl_Interp *interp,		/* Current interpreter. */
    int objc,			/* Number of arguments. */
    Tcl_Obj *const objv[],	/* Argument objects. */
    unsigned allowed,		/* Which options are allowed? */
    unsigned dflt,		/* Default options (-all) */
    unsigned complete,		/* Complete options (-complete) */
    unsigned *what,		/* Store flags here. */
    int *lastArg,		/* Store index of last used argument, can be NULL. */
    TkTextIndex *index1,	/* Store first index here. */
    TkTextIndex *index2,	/* Store second index here. */
    Tcl_Obj **command)		/* Store command here, can be NULL. */
{
    static const char *const optStrings[] = {
	"-all", "-bindings", "-chars", "-command", "-complete", "-configurations",
	"-displaychars", "-displaytext", "-dontresolvecolors",
	"-dontresolvefonts", "-elide", "-image", "-includedbconfig",
	"-includedefaultconfig", "-includeselection", "-includesyscolors",
	"-includesysconfig", "-insertmark", "-mark", "-nested", "-node",
	"-setup", "-tag", "-text", "-window",
	NULL
    };
    enum opts {
	DUMP_ALL, DUMP_TAG_BINDINGS, DUMP_CHARS, DUMP_CMD, DUMP_COMPLETE, DUMP_TAG_CONFIGS,
	DUMP_DISPLAY_CHARS, DUMP_DISPLAY_TEXT, DUMP_DONT_RESOLVE_COLORS,
	DUMP_DONT_RESOLVE_FONTS, DUMP_ELIDE, DUMP_IMG, DUMP_INCLUDE_DATABASE_CONFIG,
	DUMP_INCLUDE_DEFAULT_CONFIG, DUMP_INCLUDE_SEL, DUMP_INCLUDE_SYSTEM_COLORS,
	DUMP_INCLUDE_SYSTEM_CONFIG, DUMP_INSERT_MARK, DUMP_MARK, DUMP_NESTED, DUMP_NODE,
	DUMP_TEXT_CONFIGS, DUMP_TAG, DUMP_TEXT, DUMP_WIN
    };
    static const unsigned dumpFlags[] = {
	0, TK_DUMP_TAG_BINDINGS, TK_DUMP_CHARS, 0, TK_DUMP_INSPECT_COMPLETE, TK_DUMP_TAG_CONFIGS,
	TK_DUMP_DISPLAY_CHARS, TK_DUMP_DISPLAY_TEXT, TK_DUMP_DONT_RESOLVE_COLORS,
	TK_DUMP_DONT_RESOLVE_FONTS, TK_DUMP_ELIDE, TK_DUMP_IMG, TK_DUMP_INCLUDE_DATABASE_CONFIG,
	TK_DUMP_INCLUDE_DEFAULT_CONFIG, TK_DUMP_INCLUDE_SEL, TK_DUMP_INCLUDE_SYSTEM_COLORS,
	TK_DUMP_INCLUDE_SYSTEM_CONFIG, TK_DUMP_INSERT_MARK, TK_DUMP_MARK, TK_DUMP_NESTED, TK_DUMP_NODE,
	TK_DUMP_TEXT_CONFIGS, TK_DUMP_TAG, TK_DUMP_TEXT, TK_DUMP_WIN
    };

    int arg;
    size_t i;
    unsigned flags = 0;
    const char *myOptStrings[sizeof(optStrings)/sizeof(optStrings[0])];
    int myOptIndices[sizeof(optStrings)/sizeof(optStrings[0])];
    int myOptCount;

    assert(what);
    assert(!index1 == !index2);
    assert(DUMP_ALL == 0); /* otherwise next loop is wrong */
    assert(!complete || (complete & dflt) == dflt);

    /* We know that option -all is allowed in any case. */
    myOptStrings[0] = optStrings[DUMP_ALL];
    myOptIndices[0] = DUMP_ALL;
    myOptCount = 1;

    for (i = 1; i < sizeof(optStrings)/sizeof(optStrings[0]) - 1; ++i) {
	if (i == DUMP_CMD ? !!command : (allowed & dumpFlags[i]) == dumpFlags[i]) {
	    myOptStrings[myOptCount] = optStrings[i];
	    myOptIndices[myOptCount] = i;
	    myOptCount += 1;
	}
    }
    myOptStrings[myOptCount] = NULL;

    if (lastArg) {
	*lastArg = 0;
    }
    *what = 0;

    for (arg = 2; arg < objc && Tcl_GetString(objv[arg])[0] == '-'; ++arg) {
	int index;

	if (Tcl_GetString(objv[arg])[1] == '-'
		&& Tcl_GetString(objv[arg])[2] == '\0'
		&& (arg < objc - 1 || Tcl_GetString(objv[arg + 1])[0] != '-')) {
	    continue;
	}

	if (Tcl_GetIndexFromObjStruct(interp, objv[arg], myOptStrings,
		sizeof(char *), "option", TCL_INDEX_TEMP_TABLE, &index) != TCL_OK) {
	    return TCL_ERROR;
	}

	switch ((enum opts) myOptIndices[index]) {
#define CASE(Flag) case DUMP_##Flag: *what |= TK_DUMP_##Flag; flags |= TK_DUMP_##Flag; break;
	CASE(CHARS);
	CASE(TEXT);
	CASE(DISPLAY_CHARS);
	CASE(DISPLAY_TEXT);
	CASE(TAG);
	CASE(MARK);
	CASE(ELIDE);
	CASE(NESTED);
	CASE(NODE);
	CASE(INCLUDE_SEL);
	CASE(INSERT_MARK);
	CASE(TEXT_CONFIGS);
	CASE(TAG_BINDINGS);
	CASE(TAG_CONFIGS);
	CASE(DONT_RESOLVE_COLORS);
	CASE(DONT_RESOLVE_FONTS);
	CASE(INCLUDE_DEFAULT_CONFIG);
	CASE(INCLUDE_DATABASE_CONFIG);
	CASE(INCLUDE_SYSTEM_CONFIG);
	CASE(INCLUDE_SYSTEM_COLORS);
	CASE(IMG);
	CASE(WIN);
#undef CASE
	case DUMP_ALL:
	    *what = dflt;
	    break;
	case DUMP_COMPLETE:
	    if (!complete)
		goto wrongArgs;
	    *what = complete;
	    break;
	case DUMP_CMD:
	    arg += 1;
	    if (!command || arg >= objc) {
		goto wrongArgs;
	    }
	    *command = objv[arg];
	    break;
	}
	if (~allowed & flags) {
	    goto wrongArgs;
	}
    }
    if (!(*what & dflt)) {
	*what |= dflt;
    }
    if (!index1) {
	if (arg < objc) {
	    goto wrongArgs;
	}
	return TCL_OK;
    }
    if (arg >= objc || arg + 2 < objc) {
	goto wrongArgs;
    }
    if (!TkTextGetIndexFromObj(interp, textPtr, objv[arg], index1)) {
	return TCL_ERROR;
    }
    arg += 1;
    if (lastArg) {
	*lastArg = arg;
    }
    if (objc == arg) {
	TkTextIndexForwChars(textPtr, index1, 1, index2, COUNT_INDICES);
    } else if (!TkTextGetIndexFromObj(interp, textPtr, objv[arg], index2)) {
	return TCL_ERROR;
    }
    return TCL_OK;

wrongArgs:
    {
	char result[500];

	result[0] = 0;
	AppendOption(result, "?", NULL);

	for (i = 0; myOptStrings[i]; ++i) {
	    if (myOptIndices[i] != DUMP_CMD) {
		AppendOption(result, myOptStrings[i], " ");
	    }
	}
	AppendOption(result, "? ?", NULL);
	if (command) { AppendOption(result, "-command script", NULL); }
	AppendOption(result, "?", NULL);
	if (index1)  { AppendOption(result, " index ?index2?", NULL); }

	Tcl_SetObjResult(interp, Tcl_ObjPrintf("Usage: %s %s %s",
		Tcl_GetString(objv[0]), Tcl_GetString(objv[1]), result));
	Tcl_SetErrorCode(interp, "TCL", "WRONGARGS", (char *)NULL);
    }
    return TCL_ERROR;
}

static int
TextDumpCmd(
    TkText *textPtr,		/* Information about text widget. */
    Tcl_Interp *interp,		/* Current interpreter. */
    int objc,			/* Number of arguments. */
    Tcl_Obj *const objv[])	/* Argument objects. Someone else has already parsed this command
    				 * enough to know that objv[1] is "dump". */
{
    TkTextIndex index1, index2;
    TkTextBTree tree;
    TkTextTag *tagPtr, *tPtr;
    int lineno;			/* Current line number. */
    unsigned what;		/* bitfield to select segment types. */
    int lastArg;		/* Index of last argument. */
    TkTextLine *linePtr;
    TkTextIndex prevByteIndex;
    Tcl_Obj *command = NULL;	/* Script callback to apply to segments. */
    TkTextTag *prevTagPtr = NULL;
    int result;

    assert(textPtr);

    result = GetDumpFlags(textPtr, interp, objc, objv, TK_DUMP_DUMP_ALL|TK_DUMP_NODE, TK_DUMP_DUMP_ALL,
	    0, &what, &lastArg, &index1, &index2, &command);
    if (result != TCL_OK) {
	return result;
    }
    if (TkTextIndexCompare(&index1, &index2) >= 0) {
	return TCL_OK;
    }
    tree = textPtr->sharedTextPtr->tree;
    textPtr->sharedTextPtr->inspectEpoch += 1;
    lineno = TkBTreeLinesTo(tree, textPtr, TkTextIndexGetLine(&index1), NULL);
    prevByteIndex = index1;
    if (TkrTextIndexBackBytes(textPtr, &index1, 1, &prevByteIndex) == 0) {
	unsigned epoch = textPtr->sharedTextPtr->inspectEpoch + 1;
	tagPtr = TkBTreeGetTags(&prevByteIndex, TK_TEXT_SORT_NONE, NULL);
	for (tPtr = tagPtr; tPtr; tPtr = tPtr->nextPtr) { tPtr->epoch = epoch; }
    } else {
	tagPtr = NULL;
    }
    if (TkTextIndexGetLine(&index1) == TkTextIndexGetLine(&index2)) {
	/* we are at the end, so we can ignore the return code of DumpLine */
	DumpLine(interp, textPtr, what, TkTextIndexGetLine(&index1),
		TkTextIndexGetByteIndex(&index1), TkTextIndexGetByteIndex(&index2),
		lineno, command, &prevTagPtr);
    } else {
	int lineend = TkBTreeLinesTo(tree, textPtr, TkTextIndexGetLine(&index2), NULL);
	int endByteIndex = TkTextIndexGetByteIndex(&index2);

	if (!DumpLine(interp, textPtr, what, TkTextIndexGetLine(&index1),
		TkTextIndexGetByteIndex(&index1), INT_MAX, lineno, command, &prevTagPtr)) {
	    if (textPtr->flags & DESTROYED) {
		return TCL_OK;
	    }
	    if (!(linePtr = TkBTreeFindLine(textPtr->sharedTextPtr->tree, textPtr, lineno))) {
		goto textChanged;
	    }
	} else {
	    linePtr = TkTextIndexGetLine(&index1);
	}
	while ((linePtr = TkBTreeNextLine(textPtr, linePtr))) {
	    if (++lineno == lineend) {
		break;
	    }
	    if (!DumpLine(interp, textPtr, what, linePtr, 0, INT_MAX, lineno, command, &prevTagPtr)) {
		if (textPtr->flags & DESTROYED) {
		    return TCL_OK;
		}
		if (!(linePtr = TkBTreeFindLine(textPtr->sharedTextPtr->tree, textPtr, lineno))) {
		    goto textChanged;
		}
	    }
	}
	if (linePtr) {
	    /* we are at the end, so we can ignore the return code of DumpLine */
	    DumpLine(interp, textPtr, what, linePtr, 0, endByteIndex, lineno, command, &prevTagPtr);
	}
    }

  textChanged:

    /*
     * Special case to get the leftovers hiding at the end mark.
     */

    if (!(textPtr->flags & DESTROYED)) {
	if (lastArg < objc
		&& strncmp(Tcl_GetString(objv[lastArg]), "end", GetByteLength(objv[lastArg])) == 0) {
	    /*
	     * Re-get the end index, in case it has changed.
	     */

	    if (!TkTextGetIndexFromObj(interp, textPtr, objv[lastArg], &index2)) {
		return TCL_ERROR;
	    }
	    if (!DumpLine(interp, textPtr, what & ~TK_DUMP_TEXT, TkTextIndexGetLine(&index2), 0, 1,
		    lineno, command, &prevTagPtr)) {
		prevTagPtr = NULL; /* the tags are no longer valid */
	    }
	}

	if (prevTagPtr && TkTextIndexIsEndOfText(&index2)) {
	    /*
	     * Finally print "tagoff" information, if at end of text.
	     */

	    for ( ; prevTagPtr; prevTagPtr = prevTagPtr->succPtr) {
		if (!DumpSegment(textPtr, interp, "tagoff", prevTagPtr->name, command, &index2, what)) {
		    break;
		}
	    }
	}
    }

    return TCL_OK;
}

/*
 *----------------------------------------------------------------------
 *
 * DumpLine
 *
 *	Return information about a given text line from character position
 *	"start" up to, but not including, "end".
 *
 * Results:
 *	Returns false if the command callback made any changes to the text widget
 *	which will have invalidated internal structures such as TkTextSegment,
 *	TkTextIndex, pointers. Our caller can then take action to recompute
 *	such entities, or he aborts with an error. Returns true otherwise.
 *
 * Side effects:
 *	None, but see DumpSegment which can have arbitrary side-effects
 *
 *----------------------------------------------------------------------
 */

static int
DumpLine(
    Tcl_Interp *interp,
    TkText *textPtr,
    int what,			/* Bit flags to select segment types. */
    TkTextLine *linePtr,	/* The current line. */
    int startByte, int endByte,	/* Byte range to dump. */
    int lineno,			/* Line number for indices dump. */
    Tcl_Obj *command,		/* Script to apply to the segment. */
    TkTextTag **prevTagPtr)	/* Tag information from previous segment. */
{
    TkSharedText *sharedTextPtr;
    TkTextSegment *sPtr;
    TkTextSegment *segPtr;
    TkTextSegment *endPtr;
    TkTextSegment *newSegPtr;
    TkTextIndex index;
    int offset = 0;
    int currentSize = 0;
    int bufSize = 0;
    int textChanged = 0;
    char *buffer = NULL;
    int eol;

    sharedTextPtr = textPtr->sharedTextPtr;

    if (!*prevTagPtr && (startByte > 0 || linePtr != TkBTreeGetStartLine(textPtr))) {
	/*
	 * If this is the first line to dump, and we are not at start of line,
	 * then we need the preceding tag information.
	 */

	TkTextTag *tagPtr, *tPtr;
	unsigned epoch = sharedTextPtr->inspectEpoch;

	TkTextIndexClear(&index, textPtr);
	TkTextIndexSetByteIndex2(&index, linePtr, startByte);
	TkBTreeMoveBackward(&index, 1);
	segPtr = TkTextIndexGetContentSegment(&index, NULL);
	assert(segPtr);
	tagPtr = TkBTreeGetSegmentTags(textPtr->sharedTextPtr, segPtr, textPtr, TK_TEXT_SORT_NONE, NULL);
	for (tPtr = tagPtr; tPtr; tPtr = tPtr->nextPtr) {
	    tPtr->flag = epoch; /* mark as open */
	}
    }

    /*
     * Must loop through line looking at its segments: character, hyphen, mark, image, window.
     */

    segPtr = linePtr->segPtr;
    endPtr = textPtr->endMarker;
    eol = !segPtr->nextPtr;

    if ((what & TK_DUMP_NODE)
	    && startByte == 0
	    && (!linePtr->prevPtr || linePtr->prevPtr->parentPtr != linePtr->parentPtr)) {
	char buf[20];
	unsigned depth, number;

	TkTextIndexClear(&index, textPtr);
	TkTextIndexSetToStartOfLine2(&index, linePtr);
	number = TkBTreeChildNumber(sharedTextPtr->tree, linePtr, &depth);
	snprintf(buf, sizeof(buf), "%d:%d", number, depth);

	if (!DumpSegment(textPtr, interp, "node", buf, command, &index, what)) {
	    goto textChanged;
	}
    }

    while (segPtr && offset < endByte) {
	currentSize = segPtr->size;

	if (offset + MAX(1, currentSize) > startByte) {
	    if ((what & TK_DUMP_TAG) && segPtr->tagInfoPtr) {
		TkTextTag *tagPtr = TkBTreeGetSegmentTags(sharedTextPtr, segPtr, textPtr,
			TK_TEXT_SORT_ASCENDING, NULL);
		unsigned epoch = sharedTextPtr->inspectEpoch;
		unsigned nextEpoch = epoch + 1;
		TkTextTag *tPtr;

		for (tPtr = tagPtr; tPtr; tPtr = tPtr->nextPtr) {
		    if (tPtr->flag == epoch) {
			tPtr->flag = nextEpoch; /* mark as still open */
		    }
		}

		if (*prevTagPtr) {
		    /*
		     * Print "tagoff" information.
		     */

		    for (tPtr = *prevTagPtr; tPtr; tPtr = tPtr->succPtr) {
			if (tPtr->flag == epoch) { /* should be closed? */
			    TkrTextMakeByteIndex(sharedTextPtr->tree, textPtr, lineno, offset, &index);
			    if (!DumpSegment(textPtr, interp, "tagoff",
				    tPtr->name, command, &index, what)) {
				goto textChanged;
			    }
			    tPtr->flag = 0; /* mark as closed */
			}
		    }
		}

		/*
		 * Print "tagon" information.
		 */

		sharedTextPtr->inspectEpoch = ++epoch;

		for (tPtr = tagPtr; tPtr; tPtr = tPtr->nextPtr) {
		    if (tPtr->flag != epoch) {
			TkrTextMakeByteIndex(sharedTextPtr->tree, textPtr, lineno, offset, &index);
			if (!DumpSegment(textPtr, interp, "tagon", tPtr->name, command, &index, what)) {
			    goto textChanged;
			}
			tPtr->flag = epoch; /* mark as open */
		    }
		    tPtr->succPtr = tPtr->nextPtr;
		}

		*prevTagPtr = tagPtr;
	    }

	    if (what & segPtr->typePtr->group) {
		assert(segPtr->typePtr->group != SEG_GROUP_BRANCH);

		if (segPtr->typePtr->group == SEG_GROUP_CHAR) {
		    int last = currentSize;	/* Index of last char in seg. */
		    int first = 0;		/* Index of first char in seg. */

		    if (offset + currentSize > endByte) {
			last = endByte - offset;
		    }
		    if (startByte > offset) {
			first = startByte - offset;
		    }
		    if (last != currentSize) {
			/*
			 * To avoid modifying the string in place we copy over just
			 * the segment that we want. Since DumpSegment can modify the
			 * text, we could not confidently revert the modification here.
			 */

			int length = last - first;

			if (length >= bufSize) {
			    bufSize = MAX(length + 1, 2*length);
			    buffer = (char *)ckrealloc(buffer, bufSize);
			}

			memcpy(buffer, segPtr->body.chars + first, length);
			buffer[length] = '\0';

			TkrTextMakeByteIndex(sharedTextPtr->tree, textPtr, lineno,
				offset + first, &index);
			if (!DumpSegment(textPtr, interp, "text", buffer, command, &index, what)) {
			    goto textChanged;
			}
		    } else {
			TkrTextMakeByteIndex(sharedTextPtr->tree, textPtr, lineno,
				offset + first, &index);
			if (!DumpSegment(textPtr, interp, "text",
				segPtr->body.chars + first, command, &index, what)) {
			    goto textChanged;
			}
		    }
		} else if (segPtr == endPtr) {
		    if (linePtr == TkBTreeGetLastLine(textPtr)) {
			break; /* finished */
		    }
		    /* print final newline in next iteration */
		    currentSize = linePtr->size - offset - 1;
		    startByte = offset + currentSize + linePtr->lastPtr->size - 1;
		    segPtr = linePtr->lastPtr->prevPtr;
		} else {
		    char const *value = NULL;

		    switch ((int) segPtr->typePtr->group) {
		    case SEG_GROUP_MARK:
			value = TkTextMarkName(sharedTextPtr, textPtr, segPtr);
			break;
		    case SEG_GROUP_IMAGE: {
			TkTextEmbImage *eiPtr = &segPtr->body.ei;
			value = eiPtr->name ? eiPtr->name : "";
			break;
		    }
		    case SEG_GROUP_WINDOW: {
			TkTextEmbWindow *ewPtr = &segPtr->body.ew;
			value = ewPtr->tkwin ? Tk_PathName(ewPtr->tkwin) : "";
			break;
		    }
		    case SEG_GROUP_HYPHEN:
			value = "";
			break;
		    }
		    if (value) {
			TkrTextMakeByteIndex(sharedTextPtr->tree, textPtr, lineno, offset, &index);
			if (!DumpSegment(textPtr, interp, segPtr->typePtr->name, value, command,
				&index, what)) {
			    goto textChanged;
			}
		    }
		}
	    }
	}

	offset += currentSize;
	segPtr = segPtr->nextPtr;
	continue;

  textChanged:

	/*
	 * Our indices, segments, and tag chains are no longer valid. It's a bad
	 * idea to do changes while the dump is running, it's impossible to
	 * synchronize in any case, but we will try the best.
	 */

	*prevTagPtr = NULL;
	textChanged = 1;

	if (eol || (textPtr->flags & DESTROYED)) {
	    break;
	}

	offset += currentSize;
	if (!(linePtr = TkBTreeFindLine(textPtr->sharedTextPtr->tree, textPtr, lineno))) {
	    break;
	}
	TkTextIndexClear(&index, textPtr);
	TkTextIndexSetByteIndex2(&index, linePtr, MIN(offset, linePtr->size - 1));

	sPtr = newSegPtr = TkTextIndexGetFirstSegment(&index, NULL);
	while (sPtr && sPtr != segPtr) {
	    sPtr = sPtr->nextPtr;
	}
	if (sPtr != segPtr) {
	    segPtr = newSegPtr;
	} else if (offset >= segPtr->size) {
	    segPtr = segPtr->nextPtr;
	}
    }

    ckfree(buffer);
    return !textChanged;
}

/*
 *----------------------------------------------------------------------
 *
 * TextChecksumCmd --
 *
 *	Return the checksum over the whole content.
 *	About the format see documentation.
 *
 * Results:
 *	A standard Tcl result.
 *
 * Side effects:
 *	Memory is allocated for the result, if needed (standard Tcl result
 *	side effects).
 *
 *----------------------------------------------------------------------
 */

static uint32_t
ComputeChecksum(
    uint32_t crc,
    const char *buf,
    unsigned len)
{
    static const uint32_t crcTable[256] = {
      0x00000000, 0x77073096, 0xee0e612c, 0x990951ba, 0x076dc419, 0x706af48f, 0xe963a535, 0x9e6495a3,
      0x0edb8832, 0x79dcb8a4, 0xe0d5e91e, 0x97d2d988, 0x09b64c2b, 0x7eb17cbd, 0xe7b82d07, 0x90bf1d91,
      0x1db71064, 0x6ab020f2, 0xf3b97148, 0x84be41de, 0x1adad47d, 0x6ddde4eb, 0xf4d4b551, 0x83d385c7,
      0x136c9856, 0x646ba8c0, 0xfd62f97a, 0x8a65c9ec, 0x14015c4f, 0x63066cd9, 0xfa0f3d63, 0x8d080df5,
      0x3b6e20c8, 0x4c69105e, 0xd56041e4, 0xa2677172, 0x3c03e4d1, 0x4b04d447, 0xd20d85fd, 0xa50ab56b,
      0x35b5a8fa, 0x42b2986c, 0xdbbbc9d6, 0xacbcf940, 0x32d86ce3, 0x45df5c75, 0xdcd60dcf, 0xabd13d59,
      0x26d930ac, 0x51de003a, 0xc8d75180, 0xbfd06116, 0x21b4f4b5, 0x56b3c423, 0xcfba9599, 0xb8bda50f,
      0x2802b89e, 0x5f058808, 0xc60cd9b2, 0xb10be924, 0x2f6f7c87, 0x58684c11, 0xc1611dab, 0xb6662d3d,
      0x76dc4190, 0x01db7106, 0x98d220bc, 0xefd5102a, 0x71b18589, 0x06b6b51f, 0x9fbfe4a5, 0xe8b8d433,
      0x7807c9a2, 0x0f00f934, 0x9609a88e, 0xe10e9818, 0x7f6a0dbb, 0x086d3d2d, 0x91646c97, 0xe6635c01,
      0x6b6b51f4, 0x1c6c6162, 0x856530d8, 0xf262004e, 0x6c0695ed, 0x1b01a57b, 0x8208f4c1, 0xf50fc457,
      0x65b0d9c6, 0x12b7e950, 0x8bbeb8ea, 0xfcb9887c, 0x62dd1ddf, 0x15da2d49, 0x8cd37cf3, 0xfbd44c65,
      0x4db26158, 0x3ab551ce, 0xa3bc0074, 0xd4bb30e2, 0x4adfa541, 0x3dd895d7, 0xa4d1c46d, 0xd3d6f4fb,
      0x4369e96a, 0x346ed9fc, 0xad678846, 0xda60b8d0, 0x44042d73, 0x33031de5, 0xaa0a4c5f, 0xdd0d7cc9,
      0x5005713c, 0x270241aa, 0xbe0b1010, 0xc90c2086, 0x5768b525, 0x206f85b3, 0xb966d409, 0xce61e49f,
      0x5edef90e, 0x29d9c998, 0xb0d09822, 0xc7d7a8b4, 0x59b33d17, 0x2eb40d81, 0xb7bd5c3b, 0xc0ba6cad,
      0xedb88320, 0x9abfb3b6, 0x03b6e20c, 0x74b1d29a, 0xead54739, 0x9dd277af, 0x04db2615, 0x73dc1683,
      0xe3630b12, 0x94643b84, 0x0d6d6a3e, 0x7a6a5aa8, 0xe40ecf0b, 0x9309ff9d, 0x0a00ae27, 0x7d079eb1,
      0xf00f9344, 0x8708a3d2, 0x1e01f268, 0x6906c2fe, 0xf762575d, 0x806567cb, 0x196c3671, 0x6e6b06e7,
      0xfed41b76, 0x89d32be0, 0x10da7a5a, 0x67dd4acc, 0xf9b9df6f, 0x8ebeeff9, 0x17b7be43, 0x60b08ed5,
      0xd6d6a3e8, 0xa1d1937e, 0x38d8c2c4, 0x4fdff252, 0xd1bb67f1, 0xa6bc5767, 0x3fb506dd, 0x48b2364b,
      0xd80d2bda, 0xaf0a1b4c, 0x36034af6, 0x41047a60, 0xdf60efc3, 0xa867df55, 0x316e8eef, 0x4669be79,
      0xcb61b38c, 0xbc66831a, 0x256fd2a0, 0x5268e236, 0xcc0c7795, 0xbb0b4703, 0x220216b9, 0x5505262f,
      0xc5ba3bbe, 0xb2bd0b28, 0x2bb45a92, 0x5cb36a04, 0xc2d7ffa7, 0xb5d0cf31, 0x2cd99e8b, 0x5bdeae1d,
      0x9b64c2b0, 0xec63f226, 0x756aa39c, 0x026d930a, 0x9c0906a9, 0xeb0e363f, 0x72076785, 0x05005713,
      0x95bf4a82, 0xe2b87a14, 0x7bb12bae, 0x0cb61b38, 0x92d28e9b, 0xe5d5be0d, 0x7cdcefb7, 0x0bdbdf21,
      0x86d3d2d4, 0xf1d4e242, 0x68ddb3f8, 0x1fda836e, 0x81be16cd, 0xf6b9265b, 0x6fb077e1, 0x18b74777,
      0x88085ae6, 0xff0f6a70, 0x66063bca, 0x11010b5c, 0x8f659eff, 0xf862ae69, 0x616bffd3, 0x166ccf45,
      0xa00ae278, 0xd70dd2ee, 0x4e048354, 0x3903b3c2, 0xa7672661, 0xd06016f7, 0x4969474d, 0x3e6e77db,
      0xaed16a4a, 0xd9d65adc, 0x40df0b66, 0x37d83bf0, 0xa9bcae53, 0xdebb9ec5, 0x47b2cf7f, 0x30b5ffe9,
      0xbdbdf21c, 0xcabac28a, 0x53b39330, 0x24b4a3a6, 0xbad03605, 0xcdd70693, 0x54de5729, 0x23d967bf,
      0xb3667a2e, 0xc4614ab8, 0x5d681b02, 0x2a6f2b94, 0xb40bbe37, 0xc30c8ea1, 0x5a05df1b, 0x2d02ef8d
    };

    assert(buf);

    /* basic algorithm stolen from zlib/crc32.c (public domain) */

#define DO1(buf) crc = crcTable[((int)crc ^ (*buf++)) & 0xff] ^ (crc >> 8);
#define DO2(buf) DO1(buf); DO1(buf);
#define DO4(buf) DO2(buf); DO2(buf);
#define DO8(buf) DO4(buf); DO4(buf);

    crc = crc ^ 0xffffffff;

    if (len == 0) {
	while (*buf) {
	    DO1(buf);
	}
    } else {
	while (len >= 8) {
	    DO8(buf);
	    len -= 8;
	}
	while (len--) {
	    DO1(buf);
	}
    }
    return crc ^ 0xffffffff;
}

static int
TextChecksumCmd(
    TkText *textPtr,		/* Information about text widget. */
    Tcl_Interp *interp,		/* Current interpreter. */
    int objc,			/* Number of arguments. */
    Tcl_Obj *const objv[])	/* Argument objects. Someone else has already parsed this command
    				 * enough to know that objv[1] is "checksum". */
{
    const TkSharedText *sharedTextPtr;
    const TkTextSegment *segPtr;
    const TkTextSegment *endPtr;
    const TkTextLine *linePtr;
    TkTextTag **tagArrPtr = NULL; /* avoid compiler warning */
    unsigned what;
    unsigned crc;
    int result;

    assert(textPtr);

    result = GetDumpFlags(textPtr, interp, objc, objv, TK_DUMP_CRC_ALL, TK_DUMP_CRC_DFLT, 0,
	    &what, NULL, NULL, NULL, NULL);

    if (result != TCL_OK) {
	return result;
    }

    sharedTextPtr = textPtr->sharedTextPtr;
    segPtr = sharedTextPtr->startMarker;
    endPtr = sharedTextPtr->endMarker;
    linePtr = segPtr->sectionPtr->linePtr;
    if (endPtr->sectionPtr->linePtr != linePtr) {
	endPtr = NULL;
    }
    crc = 0;

    if ((what & SEG_GROUP_TAG)) {
	tagArrPtr = (TkTextTag **)ckalloc(sizeof(tagArrPtr[0])*sharedTextPtr->numTags);
    }

    /*
     * Note that 0xff cannot occur in UTF-8 strings, so we can use this value as a separator.
     */

    while (segPtr != endPtr) {
	if (segPtr->tagInfoPtr
		&& (what & SEG_GROUP_TAG)
		&& segPtr->tagInfoPtr != sharedTextPtr->emptyTagInfoPtr) {
	    unsigned i = TkTextTagSetFindFirst(segPtr->tagInfoPtr);
	    unsigned n = 0;

	    for ( ; i != TK_TEXT_TAG_SET_NPOS; i = TkTextTagSetFindNext(segPtr->tagInfoPtr, i)) {
		assert(sharedTextPtr->tagLookup[i]);
		tagArrPtr[n++] = sharedTextPtr->tagLookup[i];
	    }

	    TkTextSortTags(n, tagArrPtr);

	    for (i = 0; i < n; ++i) {
		crc = ComputeChecksum(crc, "\xff\x00", 2);
		crc = ComputeChecksum(crc, tagArrPtr[i]->name, 0);
	    }
	}
	switch ((int) segPtr->typePtr->group) {
	case SEG_GROUP_CHAR:
	    if (what & SEG_GROUP_CHAR) {
		crc = ComputeChecksum(crc, "\xff\x01", 2);
		crc = ComputeChecksum(crc, segPtr->body.chars, segPtr->size);
	    }
	    break;
	case SEG_GROUP_HYPHEN:
	    if (what & SEG_GROUP_HYPHEN) {
		crc = ComputeChecksum(crc, "\xff\x02", 2);
	    }
	    break;
	case SEG_GROUP_WINDOW:
	    if ((what & SEG_GROUP_WINDOW)) {
		crc = ComputeChecksum(crc, "\xff\x03", 2);
		crc = ComputeChecksum(crc, Tk_PathName(segPtr->body.ew.tkwin), 0);
	    }
	    break;
	case SEG_GROUP_IMAGE:
	    if ((what & SEG_GROUP_IMAGE) && segPtr->body.ei.name) {
		crc = ComputeChecksum(crc, "\xff\x04", 2);
		crc = ComputeChecksum(crc, segPtr->body.ei.name, 0);
	    }
	    break;
	case SEG_GROUP_MARK:
	    if ((what & SEG_GROUP_MARK) && TkTextIsNormalMark(segPtr)) {
		const char *name;
		const char *signature;

		name = TkTextMarkName(sharedTextPtr, NULL, segPtr);
		signature = (segPtr->typePtr == &tkTextRightMarkType) ? "\xff\x05" : "\xff\x06";
		crc = ComputeChecksum(crc, signature, 2);
		crc = ComputeChecksum(crc, name, 0);
	    }
	    break;
	case SEG_GROUP_BRANCH:
	    if (segPtr->typePtr == &tkTextBranchType && (what & TK_DUMP_DISPLAY)) {
		segPtr = segPtr->body.branch.nextPtr;
	    }
	    break;
	}
	if (!(segPtr = segPtr->nextPtr)) {
	    linePtr = linePtr->nextPtr;
	    segPtr = linePtr->segPtr;
	}
    }

    if ((what & SEG_GROUP_TAG)) {
	ckfree(tagArrPtr);
    }
    Tcl_SetObjResult(interp, Tcl_NewWideIntObj(crc));
    return TCL_OK;
}

/*
 *----------------------------------------------------------------------
 *
 * DumpSegment
 *
 *	Either append information about the current segment to the result, or
 *	make a script callback with that information as arguments.
 *
 * Results:
 *	Returns 'false' if the command callback made any changes to the text widget
 *	which will have invalidated internal structures such as TkTextSegment,
 *	TkTextIndex, pointers. Our caller can then take action to recompute
 *	such entities, or he aborts with an error. Returns 'true' otherwise.
 *
 * Side effects:
 *	Either evals the callback or appends elements to the result string.
 *	The callback can have arbitrary side-effects.
 *
 *----------------------------------------------------------------------
 */

static int
DumpSegment(
    TkText *textPtr,
    Tcl_Interp *interp,
    const char *key,		/* Segment type key. */
    const char *value,		/* Segment value. */
    Tcl_Obj *command,		/* Script callback. */
    const TkTextIndex *index,	/* index with line/byte position info. */
    TCL_UNUSED(int))			/* Look for TK_DUMP_INDEX bit. */
{
    char buffer[TK_POS_CHARS];
    Tcl_Obj *values[3], *tuple;

    TkrTextPrintIndex(textPtr, index, buffer);
    values[0] = Tcl_NewStringObj(key, TCL_INDEX_NONE);
    values[1] = Tcl_NewStringObj(value, TCL_INDEX_NONE);
    values[2] = Tcl_NewStringObj(buffer, TCL_INDEX_NONE);
    Tcl_IncrRefCount(tuple = Tcl_NewListObj(3, values));
    if (!command) {
	Tcl_ListObjAppendList(NULL, Tcl_GetObjResult(interp), tuple);
	Tcl_GuardedDecrRefCount(tuple);
	return 1;
    } else {
	Tcl_Size oldStateEpoch = TkBTreeEpoch(textPtr->sharedTextPtr->tree);
	Tcl_DString buf;
	int code;

	Tcl_DStringInit(&buf);
	Tcl_DStringAppend(&buf, Tcl_GetString(command), TCL_INDEX_NONE);
	Tcl_DStringAppend(&buf, " ", TCL_INDEX_NONE);
	Tcl_DStringAppend(&buf, Tcl_GetString(tuple), TCL_INDEX_NONE);
	code = Tcl_EvalEx(interp, Tcl_DStringValue(&buf), TCL_INDEX_NONE, 0);
	Tcl_DStringFree(&buf);
	if (code != TCL_OK) {
	    Tcl_AddErrorInfo(interp, "\n    (segment dumping command executed by text)");
	    Tcl_BackgroundException(interp, code);
	}
	Tcl_GuardedDecrRefCount(tuple);
	return !(textPtr->flags & DESTROYED)
		&& TkBTreeEpoch(textPtr->sharedTextPtr->tree) == oldStateEpoch;
    }
}

/*
 *----------------------------------------------------------------------
 *
 * TkTextInspectOptions --
 *
 *	Build information from option table for "inspect".
 *
 * Results:
 *	None.
 *
 * Side effects:
 *	Memory is allocated for the result, if needed (standard Tcl result
 *	side effects).
 *
 *----------------------------------------------------------------------
 */

static int
MatchColors(
    const char *name,
    int len,
    const char *hexColor,
    const char *colorName)
{
    assert(strlen(hexColor) == 13);
    assert(strlen(colorName) == 5);

    switch (len) {
    case 5:  return strncasecmp(name, colorName, 5) == 0;
    case 7:  return strncasecmp(name, hexColor,  7) == 0;
    case 13: return strncasecmp(name, hexColor, 13) == 0;
    }

    return 0;
}

static int
TestIfEqual(
    const char *opt1,
    int opt1Len,
    const char *opt2,
    int opt2Len)
{
    int i;

    if (MatchColors(opt1, opt1Len, "#ffffffffffff", "white")) {
	return MatchColors(opt2, opt2Len, "#ffffffffffff", "white");
    }
    if (MatchColors(opt1, opt1Len, "#000000000000", "black")) {
	return MatchColors(opt2, opt2Len, "#000000000000", "black");
    }
    if (opt1Len != opt2Len) {
	return 0;
    }
    for (i = 0; i < opt1Len; ++i) {
	if (opt1[i] != opt2[i]) {
	    return 0;
	}
    }
    return 1;
}

static int
IsPossibleColorOption(
    const char *s)
{
    unsigned len = strlen(s);

    assert(s[0] == '-');

    return (len >= 6 && strcmp(s + len - 5, "color") == 0)
	    || (len >= 7 && strcmp(s + len - 6, "ground") == 0);
}

void
TkTextInspectOptions(
    TkText *textPtr,
    const void *recordPtr,
    Tk_OptionTable optionTable,
    Tcl_DString *result,	/* should be already initialized */
    int flags)
{
    Tcl_Obj *objPtr;
    Tcl_Interp *interp = textPtr->interp;

    Tcl_DStringSetLength(result, 0);

    if ((objPtr = Tk_GetOptionInfo(interp, (char *) recordPtr, optionTable, NULL, textPtr->tkwin))) {
	Tcl_Obj **objv;
	Tcl_Size i, objc = 0;

	Tcl_ListObjGetElements(interp, objPtr, &objc, &objv);


	for (i = 0; i < objc; ++i) {
	    Tcl_Obj **argv;
	    Tcl_Size argc = 0;

	    Tcl_ListObjGetElements(interp, objv[i], &argc, &argv);

	    if (argc >= 5) { /* only if this option has a non-default value */
		Tcl_Obj *valObj = argv[4];
		Tcl_Obj *myValObj;
		Tcl_Obj *nameObj;
		int myFlags = flags;

		if (GetByteLength(valObj) == 0) {
		    continue;
		}

		if (!(myFlags & INSPECT_INCLUDE_DATABASE_CONFIG)
			|| myFlags & (INSPECT_INCLUDE_SYSTEM_CONFIG|INSPECT_INCLUDE_DEFAULT_CONFIG)) {
		    const char *name = Tcl_GetString(argv[1]);
		    const char *cls = Tcl_GetString(argv[2]);
		    Tk_Uid dfltUid = Tk_GetOption(textPtr->tkwin, name, cls);

		    if (dfltUid) {
			const char *value = Tcl_GetString(valObj);
			int valueLen = GetByteLength(valObj);

			if (TestIfEqual(dfltUid, strlen(dfltUid), value, valueLen)) {
			    if (!(myFlags & INSPECT_INCLUDE_DATABASE_CONFIG)) {
				continue;
			    }
			    myFlags |= INSPECT_INCLUDE_SYSTEM_CONFIG|INSPECT_INCLUDE_DEFAULT_CONFIG;
			}
		    }
		}

		if (!(myFlags & INSPECT_INCLUDE_SYSTEM_CONFIG)
			|| myFlags & INSPECT_INCLUDE_DEFAULT_CONFIG) {
		    const char *name = Tcl_GetString(argv[1]);
		    const char *cls = Tcl_GetString(argv[2]);
		    Tcl_Obj *dfltObj;

		    dfltObj = Tk_GetSystemDefault(textPtr->tkwin, name, cls);

		    if (dfltObj) {
			const char *dflt = Tcl_GetString(dfltObj);
			const char *value = Tcl_GetString(valObj);
			int dfltLen = GetByteLength(dfltObj);
			int valueLen = GetByteLength(valObj);

			if (TestIfEqual(dflt, dfltLen, value, valueLen)) {
			    if (!(myFlags & INSPECT_INCLUDE_SYSTEM_CONFIG)) {
				continue;
			    }
			    myFlags |= INSPECT_INCLUDE_DEFAULT_CONFIG;
			}
		    }
		}

		if (!(myFlags & INSPECT_INCLUDE_DEFAULT_CONFIG)) {
		    const char *dflt = Tcl_GetString(argv[3]);
		    const char *value = Tcl_GetString(valObj);
		    int dfltLen = GetByteLength(argv[3]);
		    int valueLen = GetByteLength(valObj);

		    if (TestIfEqual(dflt, dfltLen, value, valueLen)) {
			continue;
		    }
		}

		myValObj = valObj;
		nameObj = argv[0];
		if (Tcl_DStringLength(result) > 0) {
		    Tcl_DStringAppend(result, " ", 1);
		}
		Tcl_DStringAppend(result, Tcl_GetString(nameObj), GetByteLength(nameObj));
		Tcl_DStringAppend(result, " ", 1);

		if (!(flags & INSPECT_DONT_RESOLVE_FONTS)
			&& strcmp(Tcl_GetString(nameObj), "-font") == 0) {
		    const char *s = Tcl_GetString(valObj);
		    unsigned len = GetByteLength(valObj);

		    /*
		     * Don't resolve font names like TkFixedFont, TkTextFont, etc.
		     */

		    if (len < 7
			    || strncmp(s, "Tk", 2) != 0
			    || strncmp(s + len - 4, "Font", 4) != 0) {
			Tk_Font tkfont = Tk_AllocFontFromObj(interp, textPtr->tkwin, valObj);

			if (tkfont) {
			    Tcl_IncrRefCount(myValObj = Tk_FontGetDescription(tkfont));
			    Tk_FreeFont(tkfont);
			}
		    }
		} else if ((flags & (INSPECT_DONT_RESOLVE_COLORS|INSPECT_INCLUDE_SYSTEM_COLORS)) !=
			    (INSPECT_DONT_RESOLVE_COLORS|INSPECT_INCLUDE_SYSTEM_COLORS)
			&& IsPossibleColorOption(Tcl_GetString(nameObj))) {
		    const char *colorName = Tcl_GetString(valObj);

		    if (strncasecmp(colorName, "system", 6) == 0) {
			XColor *col;

			if (!(flags & INSPECT_INCLUDE_SYSTEM_COLORS)) {
			    continue;
			}

			/*
			 * The color lookup expects a lowercase "system", but the defaults
			 * are providing the uppercase form "System", so we need to build
			 * a lowercase form.
			 */

			col = Tk_GetColor(interp, textPtr->tkwin, colorName);

			if (col) {
			    myValObj = Tcl_ObjPrintf("#%02x%02x%02x", col->red, col->green, col->blue);
			    Tcl_IncrRefCount(myValObj);
			    Tk_FreeColor(col);
			} else {
			    /*
			     * This should not happen. We will clear the error result, and
			     * print a warning.
			     */
			    Tcl_SetObjResult(interp, Tcl_NewObj());
			    Tcl_SetObjErrorCode(interp, Tcl_NewObj());
			    fprintf(stderr, "tk::text: couldn't resolve system color '%s'\n", colorName);
			}
		    }
		}

		Tcl_DStringAppendElement(result, Tcl_GetString(myValObj));

		if (myValObj != valObj) {
		    Tcl_GuardedDecrRefCount(myValObj);
		}
	    }
	}

    }
}

/*
 *----------------------------------------------------------------------
 *
 * TextInspectCmd --
 *
 *	Return information about text and the associated tags.
 *	About the format see documentation.
 *
 * Results:
 *	A standard Tcl result.
 *
 * Side effects:
 *	Memory is allocated for the result, if needed (standard Tcl result
 *	side effects).
 *
 *----------------------------------------------------------------------
 */

static void
GetBindings(
    TkText *textPtr,
    const char *name,
    Tk_BindingTable bindingTable,
    Tcl_DString *str)
{
    Tcl_Interp *interp = textPtr->interp;
    Tcl_DString str2;
    Tcl_Obj **argv;
    Tcl_Size argc, i;

    Tk_GetAllBindings(interp, bindingTable, (void *)name);
    Tcl_ListObjGetElements(interp, Tcl_GetObjResult(interp), &argc, &argv);
    Tcl_DStringInit(&str2);

    for (i = 0; i < argc; ++i) {
	const char *event = Tcl_GetString(argv[i]);
	const char *binding = Tk_GetBinding(interp, bindingTable, (void *)name, event);
	char *p;

	Tcl_ListObjGetElements(interp, Tcl_GetObjResult(interp), &argc, &argv);

	Tcl_DStringStartSublist(str);
	Tcl_DStringAppendElement(str, "bind");
	Tcl_DStringAppendElement(str, name);
	Tcl_DStringAppendElement(str, event);

	Tcl_DStringSetLength(&str2, 0);
	p = (char *)strchr(binding, '\n');
	while (p) {
	    Tcl_DStringAppend(&str2, binding, p - binding);
	    Tcl_DStringAppend(&str2, "; ", 2);
	    binding = p + 1;
	    p = (char *)strchr(binding, '\n');
	}
	Tcl_DStringAppend(&str2, binding, TCL_INDEX_NONE);

	Tcl_DStringAppendElement(str, Tcl_DStringValue(&str2));
	Tcl_DStringEndSublist(str);
    }

    Tcl_DStringFree(&str2);
    Tcl_ResetResult(interp);
}

static int
TextInspectCmd(
    TkText *textPtr,		/* Information about text widget. */
    Tcl_Interp *interp,		/* Current interpreter. */
    int objc,			/* Number of arguments. */
    Tcl_Obj *const objv[])	/* Argument objects. */
{
    TkSharedText *sharedTextPtr;
    TkTextTag *prevTagPtr;
    TkTextSegment *nextPtr;
    TkTextSegment *prevPtr;
    Tcl_DString buf[2];
    Tcl_DString *str = &buf[0];
    Tcl_DString *opts = &buf[1];
    TkTextTag **tagArray;
    TkTextTag *tagPtr;
    TkTextTag *tPtr;
    unsigned tagArrSize;
    unsigned epoch;
    unsigned what;
    int closeSubList;
    int result;
    int flags;

    result = GetDumpFlags(textPtr, interp, objc, objv, TK_DUMP_INSPECT_ALL, TK_DUMP_INSPECT_DFLT,
	    TK_DUMP_INSPECT_COMPLETE, &what, NULL, NULL, NULL, NULL);
    if (result != TCL_OK) {
	return result;
    }

    Tcl_DStringInit(str);
    Tcl_DStringInit(opts);
    sharedTextPtr = textPtr->sharedTextPtr;
    epoch = sharedTextPtr->inspectEpoch;
    tagPtr = textPtr->selTagPtr; /* any non-null value */
    nextPtr = textPtr->startMarker;
    closeSubList = 0;
    prevTagPtr = NULL;
    prevPtr = NULL;
    tagArrSize = 128;
    tagArray = (TkTextTag **)ckalloc(tagArrSize * sizeof(tagArray[0]));
    flags = 0;

    if (what & TK_DUMP_DONT_RESOLVE_FONTS)      { flags |= INSPECT_DONT_RESOLVE_FONTS; }
    if (what & TK_DUMP_DONT_RESOLVE_COLORS)     { flags |= INSPECT_DONT_RESOLVE_COLORS; }
    if (what & TK_DUMP_INCLUDE_DATABASE_CONFIG) { flags |= INSPECT_INCLUDE_DATABASE_CONFIG; }
    if (what & TK_DUMP_INCLUDE_SYSTEM_CONFIG)   { flags |= INSPECT_INCLUDE_SYSTEM_CONFIG; }
    if (what & TK_DUMP_INCLUDE_DEFAULT_CONFIG)  { flags |= INSPECT_INCLUDE_DEFAULT_CONFIG; }
    if (what & TK_DUMP_INCLUDE_SYSTEM_COLORS)   { flags |= INSPECT_INCLUDE_SYSTEM_COLORS; }

    assert(textPtr->selTagPtr->textPtr == textPtr);

    if (!(what & TK_DUMP_INCLUDE_SEL)) {
	/* this little trick is discarding the "sel" tag */
	textPtr->selTagPtr->textPtr = (TkText *) textPtr->selTagPtr;
    }

    if (what & TK_DUMP_TEXT_CONFIGS) {
	assert(textPtr->optionTable);
	TkTextInspectOptions(textPtr, textPtr, textPtr->optionTable, opts, flags);
	Tcl_DStringStartSublist(str);
	Tcl_DStringAppendElement(str, "setup");
	Tcl_DStringAppendElement(str, Tk_PathName(textPtr->tkwin));
	Tcl_DStringAppendElement(str, Tcl_DStringValue(opts));
	Tcl_DStringEndSublist(str);
    }

    if (what & TK_DUMP_TAG_CONFIGS) {
	TkTextTag **tags = textPtr->sharedTextPtr->tagLookup;
	unsigned n = textPtr->sharedTextPtr->numTags;
	unsigned i;

	for (i = 0; i < n; ++i) {
	    tagPtr = tags[i];

	    if (tagPtr && ((what & TK_DUMP_INCLUDE_SEL) || !tagPtr->isSelTag)) {
		assert(tagPtr->optionTable);
		TkTextInspectOptions(textPtr, tagPtr, tagPtr->optionTable, opts, flags);
		Tcl_DStringStartSublist(str);
		Tcl_DStringAppendElement(str, "configure");
		Tcl_DStringAppendElement(str, tagPtr->name);
		if (Tcl_DStringLength(opts) > 2) {
		    Tcl_DStringAppendElement(str, Tcl_DStringValue(opts));
		}
		Tcl_DStringEndSublist(str);
	    }
	}
    }

    if (what & TK_DUMP_TAG_BINDINGS) {
	TkTextTag **tags = textPtr->sharedTextPtr->tagLookup;
	unsigned n = textPtr->sharedTextPtr->numTags;
	unsigned i;

	for (i = 0; i < n; ++i) {
	    tagPtr = tags[i];

	    if (tagPtr
		    && sharedTextPtr->tagBindingTable
		    && ((what & TK_DUMP_INCLUDE_SEL) || !tagPtr->isSelTag)) {
		GetBindings(textPtr, tagPtr->name, sharedTextPtr->tagBindingTable, str);
	    }
	}
    }

    do {
	TkTextSegment *segPtr = nextPtr;
	unsigned group = segPtr->typePtr->group;
	const char *value = NULL;
	const char *type = NULL;
	int printTags = 0;

	nextPtr = segPtr->nextPtr;

	switch (group) {
	case SEG_GROUP_BRANCH:
	    if (segPtr->typePtr == &tkTextBranchType && (what & TK_DUMP_DISPLAY)) {
		segPtr = segPtr->body.branch.nextPtr;
		nextPtr = segPtr->nextPtr;
	    }
	    if (!(what & SEG_GROUP_BRANCH)) {
		continue;
	    }
	    type = "elide";
	    value = (segPtr->typePtr == &tkTextBranchType) ? "on" : "off";
	    break;
	case SEG_GROUP_IMAGE:
	    if (!(what & SEG_GROUP_IMAGE) || !segPtr->body.ei.name) {
		continue;
	    }
	    type = "image";
	    assert(segPtr->body.ei.optionTable);
	    TkTextInspectOptions(textPtr, &segPtr->body.ei, segPtr->body.ei.optionTable, opts, 0);
	    value = Tcl_DStringValue(opts);
	    printTags = !!(what & TK_DUMP_TAG);
	    break;
	case SEG_GROUP_WINDOW:
	    if (!(what & SEG_GROUP_WINDOW)) {
		continue;
	    }
	    type = "window";
	    assert(segPtr->body.ew.optionTable);
	    TkTextInspectOptions(textPtr, &segPtr->body.ew, segPtr->body.ew.optionTable, opts, 0);
	    value = Tcl_DStringValue(opts);
	    printTags = !!(what & TK_DUMP_TAG);
	    break;
	case SEG_GROUP_MARK:
	    if (segPtr == textPtr->endMarker) {
		if (prevPtr != segPtr
		    	&& (what & SEG_GROUP_CHAR)
			&& segPtr->sectionPtr->linePtr != TkBTreeGetLastLine(textPtr)) {
		    /* print newline before finishing */
		    type = "break";
		    printTags = !!(what & TK_DUMP_TAG);
		    tagPtr = TkBTreeGetSegmentTags(sharedTextPtr, segPtr->sectionPtr->linePtr->lastPtr,
			    textPtr, TK_TEXT_SORT_ASCENDING, NULL);
		    nextPtr = segPtr; /* repeat this mark */
		} else {
		    nextPtr = NULL; /* finished */
		}
	    } else if (!(what & SEG_GROUP_MARK)) {
		continue;
	    } else if (!TkTextIsNormalMark(segPtr)
		    && (!(what & TK_DUMP_INSERT_MARK) || segPtr != textPtr->insertMarkPtr)) {
		continue;
	    } else {
		type = (segPtr->typePtr == &tkTextLeftMarkType ? "left" : "right");
		value = TkTextMarkName(sharedTextPtr, textPtr, segPtr);
	    }
	    break;
	case SEG_GROUP_HYPHEN:
	    if (!(what & SEG_GROUP_HYPHEN)) {
		continue;
	    }
	    printTags = !!(what & TK_DUMP_TAG);
	    type = "hyphen";
	    break;
	case SEG_GROUP_CHAR:
	    if (what & SEG_GROUP_CHAR) {
		printTags = !!(what & TK_DUMP_TAG);
		if (prevPtr == segPtr || *segPtr->body.chars == '\n') {
		    type = "break";
		    nextPtr = segPtr->sectionPtr->linePtr->nextPtr->segPtr;
		    if (prevPtr == segPtr) {
			tagPtr = prevTagPtr;
			segPtr->body.chars[segPtr->size - 1] = '\n';
		    } else if (type && printTags) {
			tagPtr = TkBTreeGetSegmentTags(sharedTextPtr, segPtr, textPtr,
				TK_TEXT_SORT_ASCENDING, NULL);
		    }
		} else {
		    type = "text";
		    if (segPtr->size > 1 && segPtr->body.chars[segPtr->size - 1] == '\n') {
			nextPtr = segPtr; /* repeat this char segment */
			segPtr->body.chars[segPtr->size - 1] = '\0';
		    }
		    value = segPtr->body.chars;
		    if (printTags) {
			tagPtr = TkBTreeGetSegmentTags(sharedTextPtr, segPtr, textPtr,
				TK_TEXT_SORT_ASCENDING, NULL);
		    }
		}
	    } else if (!nextPtr) {
		nextPtr = segPtr->sectionPtr->linePtr->nextPtr->segPtr;
	    }
	    break;
	default:
	    continue;
	}

	if (closeSubList) {
	    if (what & TK_DUMP_NESTED) {
		unsigned nextEpoch = epoch + 1;
		unsigned numTags = 0;
		unsigned i;

		for (tPtr = tagPtr; tPtr; tPtr = tPtr->nextPtr) {
		    if (tPtr->flag == epoch) {
			tPtr->flag = nextEpoch; /* mark as still open */
		    }
		}

		for ( ; prevTagPtr; prevTagPtr = prevTagPtr->succPtr) {
		    if (prevTagPtr->flag == epoch) { /* should be closed? */
			if (numTags == tagArrSize) {
			    tagArrSize *= 2;
			    tagArray = (TkTextTag **)ckrealloc(tagArray, tagArrSize * sizeof(tagArray[0]));
			}
			tagArray[numTags++] = prevTagPtr;
			prevTagPtr->flag = 0; /* mark as closed */
		    }
		}

		Tcl_DStringStartSublist(str);
		for (i = 0; i < numTags; ++i) {
		    Tcl_DStringAppendElement(str, tagArray[i]->name);
		}
		Tcl_DStringEndSublist(str);
	    }

	    prevTagPtr = NULL;
	    closeSubList = 0;
	    Tcl_DStringEndSublist(str);
	}

	if (type) {
	    Tcl_DStringStartSublist(str);
	    Tcl_DStringAppendElement(str, type);
	    if (value) {
		Tcl_DStringAppendElement(str, value);
	    }
	    closeSubList = 1;

	    if (printTags) {
		unsigned numTags = 0;
		unsigned i;

		prevTagPtr = tagPtr;

		if (what & TK_DUMP_NESTED) {
		    epoch += 1;

		    for (tPtr = tagPtr; tPtr; tPtr = tPtr->nextPtr) {
			if (tPtr->flag != epoch) { /* should be opened? */
			    if (numTags == tagArrSize) {
				tagArrSize *= 2;
				tagArray = (TkTextTag **)ckrealloc(tagArray, tagArrSize * sizeof(tagArray[0]));
			    }
			    tagArray[numTags++] = tPtr;
			    tPtr->flag = epoch; /* mark as open */
			}
			tPtr->succPtr = tPtr->nextPtr;
		    }
		} else {
		    for (tPtr = tagPtr; tPtr; tPtr = tPtr->nextPtr) {
			if (numTags == tagArrSize) {
			    tagArrSize *= 2;
			    tagArray = (TkTextTag **)ckrealloc(tagArray, tagArrSize * sizeof(tagArray[0]));
			}
			tagArray[numTags++] = tPtr;
		    }
		}

		Tcl_DStringStartSublist(str);
		for (i = 0; i < numTags; ++i) {
		    Tcl_DStringAppendElement(str, tagArray[i]->name);
		}
		Tcl_DStringEndSublist(str);
	    }
	}

	prevPtr = segPtr;
    } while (nextPtr);

    Tcl_SetObjResult(interp, Tcl_NewStringObj(Tcl_DStringValue(str), Tcl_DStringLength(str)));
    Tcl_DStringFree(str);
    Tcl_DStringFree(opts);
    ckfree(tagArray);

    textPtr->selTagPtr->textPtr = textPtr; /* restore */
    sharedTextPtr->inspectEpoch = epoch;
    return TCL_OK;
}

/*
 *----------------------------------------------------------------------
 *
 * InspectRetainedUndoItems --
 *
 *	Return information about content of retained undo items, these
 *	items are not yet pushed onto undo stack.
 *
 * Results:
 *	None.
 *
 * Side effects:
 *	Memory is allocated for the result.
 *
 *----------------------------------------------------------------------
 */

static void
InspectRetainedUndoItems(
    const TkSharedText *sharedTextPtr,
    Tcl_Obj *objPtr)
{
    if (sharedTextPtr->undoTagListCount > 0 || sharedTextPtr->undoMarkListCount > 0) {
	Tcl_Obj *resultPtr = Tcl_NewObj();
	size_t i;
	Tcl_Size len;

	for (i = 0; i < sharedTextPtr->undoTagListCount; ++i) {
	    TkTextInspectUndoTagItem(sharedTextPtr, sharedTextPtr->undoTagList[i], resultPtr);
	}

	for (i = 0; i < sharedTextPtr->undoMarkListCount; ++i) {
	    TkTextInspectUndoMarkItem(sharedTextPtr, &sharedTextPtr->undoMarkList[i], resultPtr);
	}

	Tcl_ListObjLength(NULL, resultPtr, &len);
	if (len == 0) {
	    Tcl_DecrRefCount(resultPtr);
	} else {
	    Tcl_ListObjAppendElement(NULL, objPtr, resultPtr);
	}
    }
}

/*
 *----------------------------------------------------------------------
 *
 * InspectUndoStack --
 *
 *	Return information about content of undo/redo stack.
 *
 * Results:
 *	A Tcl object.
 *
 * Side effects:
 *	Memory is allocated for the result.
 *
 *----------------------------------------------------------------------
 */

static void
InspectUndoStack(
    const TkSharedText *sharedTextPtr,
    InspectUndoStackProc firstAtomProc,
    InspectUndoStackProc nextAtomProc,
    Tcl_Obj *objPtr)
{
    TkTextUndoStack undoStack;
    const TkTextUndoAtom *atom;
    Tcl_Obj *atomPtr;
    unsigned i;

    assert(sharedTextPtr->undoStack);

    undoStack = sharedTextPtr->undoStack;

    for (atom = firstAtomProc(undoStack); atom; atom = nextAtomProc(undoStack)) {
	atomPtr = Tcl_NewObj();

	for (i = 0; i < atom->arraySize; ++i) {
	    const TkTextUndoToken *token = (const TkTextUndoToken *) atom->array[i].item;
	    Tcl_Obj *subAtomPtr = token->undoType->inspectProc(sharedTextPtr, token);
	    Tcl_ListObjAppendElement(NULL, atomPtr, subAtomPtr);
	}

	Tcl_ListObjAppendElement(NULL, objPtr, atomPtr);
    }
}

/*
 *----------------------------------------------------------------------
 *
 * TextEditCmd --
 *
 *	Handle the subcommands to "$text edit ...". See documentation for
 *	details.
 *
 * Results:
 *	None
 *
 * Side effects:
 *	None.
 *
 *----------------------------------------------------------------------
 */

static Tcl_Obj *
GetCommand(
    const TkSharedText *sharedTextPtr,
    const TkTextUndoToken *token)
{
    assert(token);
    assert(token->undoType->commandProc);

    return token->undoType->commandProc(sharedTextPtr, token);
}

static int
TextEditCmd(
    TkText *textPtr,		/* Information about text widget. */
    Tcl_Interp *interp,		/* Current interpreter. */
    int objc,			/* Number of arguments. */
    Tcl_Obj *const objv[])	/* Argument objects. */
{
    int index;
    int setModified;
    int oldModified;
    TkSharedText *sharedTextPtr;
    static const char *const editOptionStrings[] = {
	"altered",
#if SUPPORT_DEPRECATED_CANUNDO_REDO
	"canredo", "canundo",
#endif /* SUPPORT_DEPRECATED_CANUNDO_REDO */
	"info", "inspect", "irreversible", "modified", "recover", "redo", "reset",
	"separator", "undo", NULL
    };
    enum editOptions {
	EDIT_ALTERED,
#if SUPPORT_DEPRECATED_CANUNDO_REDO
	EDIT_CANREDO, EDIT_CANUNDO,
#endif /* SUPPORT_DEPRECATED_CANUNDO_REDO */
	EDIT_INFO, EDIT_INSPECT, EDIT_IRREVERSIBLE, EDIT_MODIFIED, EDIT_RECOVER, EDIT_REDO, EDIT_RESET,
	EDIT_SEPARATOR, EDIT_UNDO
    };

    sharedTextPtr = textPtr->sharedTextPtr;

    if (objc < 3) {
	Tcl_WrongNumArgs(interp, 2, objv, "option ?arg ...?");
	return TCL_ERROR;
    }
    if (Tcl_GetIndexFromObjStruct(interp, objv[2], editOptionStrings,
	    sizeof(char *), "edit option", 0, &index) != TCL_OK) {
	return TCL_ERROR;
    }

    switch ((enum editOptions) index) {
    case EDIT_ALTERED:
	if (objc != 3) {
	    Tcl_WrongNumArgs(interp, 3, objv, "?boolean?");
	    return TCL_ERROR;
	}
	Tcl_SetObjResult(interp, Tcl_NewBooleanObj(sharedTextPtr->isAltered));
	return TCL_OK;
	break;
#if SUPPORT_DEPRECATED_CANUNDO_REDO
    case EDIT_CANREDO: {
	static int warnDeprecated = 1;
	int canRedo = 0;

	if (warnDeprecated) {
	    warnDeprecated = 0;
	    fprintf(stderr, "tk::text: Command \"edit canredo\" is deprecated, "
		    "please use \"edit info\".\n");
	}
	if (objc != 3) {
	    Tcl_WrongNumArgs(interp, 3, objv, NULL);
	     return TCL_ERROR;
	}
	if (textPtr->sharedTextPtr->undoStack) {
	    canRedo = TkTextUndoGetCurrentRedoStackDepth(textPtr->sharedTextPtr->undoStack) > 0;
	}
	Tcl_SetObjResult(interp, Tcl_NewBooleanObj(canRedo));
	break;
    }
    case EDIT_CANUNDO: {
	static int warnDeprecated = 1;
	int canUndo = 0;

	if (warnDeprecated) {
	    warnDeprecated = 0;
	    fprintf(stderr, "tk::text: Command \"edit canundo\" is deprecated, "
		    "please use \"edit info\".\n");
	}
	if (objc != 3) {
	    Tcl_WrongNumArgs(interp, 3, objv, NULL);
	     return TCL_ERROR;
	}
	if (textPtr->sharedTextPtr->undo) {
	    canUndo = TkTextUndoGetCurrentUndoStackDepth(textPtr->sharedTextPtr->undoStack) > 0;
	}
	Tcl_SetObjResult(interp, Tcl_NewBooleanObj(canUndo));
	break;
    }
#endif /* SUPPORT_DEPRECATED_CANUNDO_REDO */
    case EDIT_INFO:
	if (objc != 3 && objc != 4 && (objc != 5 || strcmp(Tcl_GetString(objv[3]), "--") != 0)) {
	    /* NOTE: avoid trigraph */
	    Tcl_WrongNumArgs(interp, 3, objv, "\?\?--\? array? | ?-option?");
	    return TCL_ERROR;
	} else if (objc == 4 && *Tcl_GetString(objv[3]) == '-') {
	    Tcl_Obj* infoObj = GetEditInfo(interp, textPtr, objv[3]);
	    if (!infoObj) {
		return TCL_ERROR;
	    }
	    Tcl_SetObjResult(textPtr->interp, infoObj);
	} else {
	    Tcl_Obj* arrObj = (objc == 5 ? objv[4] : (objc == 4 ? objv[3] : NULL));
	    Tcl_SetObjResult(textPtr->interp, MakeEditInfo(interp, textPtr, arrObj));
	}
    	break;
    case EDIT_INSPECT:
	if (objc != 3 && objc != 4) {
	    Tcl_WrongNumArgs(interp, 3, objv, "?stack?");
	    return TCL_ERROR;
	} else {
	    char const *stack = (objc == 4) ? Tcl_GetString(objv[3]) : NULL;

	    if (stack && strcmp(stack, "undo") != 0 && strcmp(stack, "redo") != 0) {
		Tcl_SetObjResult(interp, Tcl_ObjPrintf(
			"bad stack argument \"%s\": must be \"undo\" or \"redo\"", stack));
		Tcl_SetErrorCode(interp, "TK", "TEXT", "STACK_VALUE", (char *)NULL);
		return TCL_ERROR;
	    }
	    if (sharedTextPtr->undoStack) {
		Tcl_Obj *undoResultPtr = NULL;
		Tcl_Obj *redoResultPtr = NULL;

		if (!stack || stack[0] == 'u') {
		    undoResultPtr = Tcl_NewObj();
		    InspectRetainedUndoItems(sharedTextPtr, undoResultPtr);
		    InspectUndoStack(sharedTextPtr, TkTextUndoFirstUndoAtom,
			    TkTextUndoNextUndoAtom, undoResultPtr);
		}
		if (!stack || stack[0] == 'r') {
		    redoResultPtr = Tcl_NewObj();
		    InspectUndoStack(sharedTextPtr, TkTextUndoFirstRedoAtom,
			    TkTextUndoNextRedoAtom, redoResultPtr);
		}
		if (!stack) {
		    Tcl_Obj *objPtr = Tcl_NewObj();
		    Tcl_ListObjAppendElement(NULL, objPtr, undoResultPtr);
		    Tcl_ListObjAppendElement(NULL, objPtr, redoResultPtr);
		    Tcl_SetObjResult(interp, objPtr);
		} else if (stack[0] == 'u') {
		    Tcl_SetObjResult(interp, undoResultPtr);
		} else {
		    Tcl_SetObjResult(interp, redoResultPtr);
		}
	    }
	}
	break;
    case EDIT_IRREVERSIBLE:
	if (objc != 3) {
	    Tcl_WrongNumArgs(interp, 3, objv, "?boolean?");
	    return TCL_ERROR;
	}
	Tcl_SetObjResult(interp, Tcl_NewBooleanObj(sharedTextPtr->isIrreversible));
	break;
    case EDIT_MODIFIED:
	if (objc == 3) {
	    Tcl_SetObjResult(interp, Tcl_NewBooleanObj(sharedTextPtr->isModified));
	    return TCL_OK;
	} else if (objc != 4) {
	    Tcl_WrongNumArgs(interp, 3, objv, "?boolean?");
	    return TCL_ERROR;
	} else if (Tcl_GetBooleanFromObj(interp, objv[3], &setModified) != TCL_OK) {
	    return TCL_ERROR;
	}

	/*
	 * Set or reset the modified status, and trigger a <<Modified>> event.
	 */

	oldModified = sharedTextPtr->isModified;
	sharedTextPtr->isModified = setModified;

	/*
	 * Setting the flag to 'false' is clearing the user's decision.
	 */

	sharedTextPtr->userHasSetModifiedFlag = setModified;
	if (sharedTextPtr->undoStack) {
	    sharedTextPtr->undoLevel = TkTextUndoGetCurrentUndoStackDepth(sharedTextPtr->undoStack);
	}

	/*
	 * Only issue the <<Modified>> event if the flag actually changed.
	 * However, degree of modified-ness doesn't matter. [Bug 1799782]
	 */

	assert(setModified == 1 || setModified == 0);

	if (oldModified != setModified) {
	    GenerateEvent(textPtr->sharedTextPtr, "Modified");
	}
	break;
    case EDIT_RECOVER:
	if (objc != 3) {
	    Tcl_WrongNumArgs(interp, 3, objv, NULL);
	    return TCL_ERROR;
	}
	if (sharedTextPtr->undoStack) {
	    int redoDepth;

	    if (TkTextUndoIsPerformingUndoRedo(sharedTextPtr->undoStack)) {
		ErrorNotAllowed(interp, "cannot recover inside undo/redo operation");
		return TCL_ERROR;
	    }

	    redoDepth = TkTextUndoGetMaxRedoDepth(sharedTextPtr->undoStack);
	    PushRetainedUndoTokens(sharedTextPtr);
	    TkTextUndoSetMaxStackDepth(sharedTextPtr->undoStack, textPtr->maxUndoDepth, 0);

	    while (TkTextUndoGetCurrentUndoStackDepth(sharedTextPtr->undoStack) > 0) {
		TkTextUndoDoUndo(sharedTextPtr->undoStack);
	    }

	    TkTextUndoSetMaxStackDepth(sharedTextPtr->undoStack, textPtr->maxUndoDepth, redoDepth);
	}
    	break;
    case EDIT_REDO: {
	int result;

	if (objc != 3) {
	    Tcl_WrongNumArgs(interp, 3, objv, NULL);
	    return TCL_ERROR;
	}

	if (TestIfDisabled(interp, textPtr, &result))
	    return result;

	if (sharedTextPtr->undoStack) {
	    /*
	     * It's possible that this command command will be invoked inside the "watch" callback,
	     * but this is not allowed when performing undo/redo.
	     */

	    if (TestIfPerformingUndoRedo(interp, sharedTextPtr, NULL))
		return TCL_ERROR;

	    PushRetainedUndoTokens(sharedTextPtr);

	    if (TkTextUndoGetCurrentRedoStackDepth(sharedTextPtr->undoStack) == 0) {
		Tcl_SetObjResult(interp, Tcl_NewStringObj("nothing to redo", TCL_INDEX_NONE));
		Tcl_SetErrorCode(interp, "TK", "TEXT", "NO_REDO", (char *)NULL);
		return TCL_ERROR;
	    }

	    TkTextUndoDoRedo(sharedTextPtr->undoStack);
	}
	break;
    }
    case EDIT_RESET:
	if (objc == 3) {
	    if (sharedTextPtr->undoStack) {
		/*
		 * It's possible that this command command will be invoked inside the "watch" callback,
		 * but this is not allowed when performing undo/redo.
		 */
		if (TestIfPerformingUndoRedo(interp, sharedTextPtr, NULL))
		    return TCL_ERROR;

		TkTextUndoClearStack(sharedTextPtr->undoStack);
		sharedTextPtr->undoLevel = 0;
		sharedTextPtr->pushSeparator = 0;
		sharedTextPtr->isAltered = 0;
		sharedTextPtr->isIrreversible = 0;
		TkTextUpdateAlteredFlag(sharedTextPtr);
	    }
	    return TCL_OK;
	} else if (objc != 4) {
	    Tcl_WrongNumArgs(interp, 3, objv, "?stack?");
	    return TCL_ERROR;
	} else {
	    char const *stack = Tcl_GetString(objv[3]);

	    if (strcmp(stack, "undo") != 0 && strcmp(stack, "redo") != 0) {
		Tcl_SetObjResult(interp, Tcl_ObjPrintf(
			"bad stack argument \"%s\": must be \"undo\" or \"redo\"", stack));
		Tcl_SetErrorCode(interp, "TK", "TEXT", "STACK_VALUE", (char *)NULL);
		return TCL_ERROR;
	    }
	    if (sharedTextPtr->undoStack) {
		if (TestIfPerformingUndoRedo(interp, sharedTextPtr, NULL))
		    return TCL_ERROR;

		if (stack[0] == 'u') {
		    TkTextUndoClearUndoStack(sharedTextPtr->undoStack);
		    sharedTextPtr->undoLevel = 0;
		    sharedTextPtr->pushSeparator = 0;
		    sharedTextPtr->isAltered = 0;
		    sharedTextPtr->isIrreversible = 0;
		    TkTextUpdateAlteredFlag(sharedTextPtr);
		} else {
		    TkTextUndoClearRedoStack(sharedTextPtr->undoStack);
		}
	    }
	    return TCL_ERROR;
	}
	break;
    case EDIT_SEPARATOR: {
	int immediately = 0;

	if (objc == 4) {
	    if (strcmp(Tcl_GetString(objv[3]), "-immediately")) {
		Tcl_SetObjResult(interp, Tcl_ObjPrintf(
			"bad option \"%s\": must be -immediately", Tcl_GetString(objv[3])));
		Tcl_SetErrorCode(interp, "TK", "TEXT", "INDEX_OPTION", (char *)NULL);
		return TCL_ERROR;
	    }
	    immediately = 1;
	} else if (objc != 3) {
	    Tcl_WrongNumArgs(interp, 3, objv, NULL);
	    return TCL_ERROR;
	}
	if (sharedTextPtr->undoStack) {
	    sharedTextPtr->pushSeparator = 1;
	    if (immediately) {
		/* last two args are meaningless here */
		PushUndoSeparatorIfNeeded(sharedTextPtr, sharedTextPtr->autoSeparators,
			TK_TEXT_EDIT_OTHER);
	    }
	}
	break;
    }
    case EDIT_UNDO: {
	int result;

	if (objc != 3) {
	    Tcl_WrongNumArgs(interp, 3, objv, NULL);
	    return TCL_ERROR;
	}

	if (TestIfDisabled(interp, textPtr, &result))
	    return result;

	if (sharedTextPtr->undoStack) {
	    /*
	     * It's possible that this command command will be invoked inside the "watch" callback,
	     * but this is not allowed when performing undo/redo.
	     */

	    if (TestIfPerformingUndoRedo(interp, sharedTextPtr, &result))
		return result;

	    PushRetainedUndoTokens(sharedTextPtr);

	    if (TkTextUndoGetCurrentUndoStackDepth(sharedTextPtr->undoStack) == 0) {
		Tcl_SetObjResult(interp, Tcl_NewStringObj("nothing to undo", TCL_INDEX_NONE));
		Tcl_SetErrorCode(interp, "TK", "TEXT", "NO_UNDO", (char *)NULL);
		return TCL_ERROR;
	    }

	    TkTextUndoDoUndo(sharedTextPtr->undoStack);
	}
	break;
    }
    }
    return TCL_OK;
}

/*
 *----------------------------------------------------------------------
 *
 * GetEditInfo --
 *
 *	Returns the value containing the "edit info -option" information.
 *
 * Results:
 *	Tcl_Obj containing the required information.
 *
 * Side effects:
 *	Some memory will be allocated.
 *
 *----------------------------------------------------------------------
 */
enum {
    INFO_BYTESIZE, INFO_GENERATEDMARKS, INFO_IMAGES, INFO_LINES, INFO_LINESPERNODE, INFO_MARKS,
    INFO_REDOBYTESIZE, INFO_REDOCOMMANDS, INFO_REDODEPTH, INFO_REDOSTACKSIZE, INFO_TAGS,
    INFO_TOTALBYTESIZE, INFO_TOTALLINES, INFO_UNDOBYTESIZE, INFO_UNDOCOMMANDS, INFO_UNDODEPTH,
    INFO_UNDOSTACKSIZE, INFO_USEDTAGS, INFO_VISIBLEIMAGES, INFO_VISIBLEWINDOWS, INFO_WINDOWS,
    INFO_LAST /* must be last item */
};
static const char *const editInfoStrings[] = {
    "-bytesize", "-generatedmarks", "-images", "-lines", "-linespernode", "-marks",
    "-redobytesize", "-redocommands", "-redodepth", "-redostacksize", "-tags",
    "-totalbytesize", "-totallines", "-undobytesize", "-undocommands", "-undodepth",
    "-undostacksize", "-usedtags", "-visibleimages", "-visiblewindows", "-windows", NULL
};

static void
MakeStackInfoValue(
    Tcl_Interp *interp,
    TkSharedText *sharedTextPtr,
    Tcl_Obj* resultPtr)
{
    TkTextUndoStack st = sharedTextPtr->undoStack;
    const TkTextUndoAtom *atom;
    int i;

    for (i = sharedTextPtr->undoTagListCount - 1; i >= 0; --i) {
	const TkTextTag *tagPtr = sharedTextPtr->undoTagList[i];

	if (tagPtr->recentTagAddRemoveToken && !tagPtr->recentTagAddRemoveTokenIsNull) {
	    Tcl_ListObjAppendElement(interp, resultPtr,
		    GetCommand(sharedTextPtr, tagPtr->recentTagAddRemoveToken));
	}
	if (tagPtr->recentChangePriorityToken && tagPtr->savedPriority != tagPtr->priority) {
	    Tcl_ListObjAppendElement(interp, resultPtr,
		    GetCommand(sharedTextPtr, tagPtr->recentChangePriorityToken));
	}
    }

    for (i = sharedTextPtr->undoMarkListCount - 1; i >= 0; --i) {
	const TkTextMarkChange *changePtr = &sharedTextPtr->undoMarkList[i];

	if (changePtr->setMark) {
	    Tcl_ListObjAppendElement(interp, resultPtr,
		    GetCommand(sharedTextPtr, changePtr->setMark));
	}
	if (changePtr->moveMark) {
	    Tcl_ListObjAppendElement(interp, resultPtr,
		    GetCommand(sharedTextPtr, changePtr->moveMark));
	}
	if (changePtr->toggleGravity) {
	    Tcl_ListObjAppendElement(interp, resultPtr,
		    GetCommand(sharedTextPtr, changePtr->toggleGravity));
	}
    }

    atom = TkTextUndoIsPerformingUndo(st) ?
	    TkTextUndoCurrentRedoAtom(st) : TkTextUndoCurrentUndoAtom(st);

    if (atom) {
	for (i = atom->arraySize - 1; i >= 0; --i) {
	    const TkTextUndoSubAtom *subAtom = atom->array + i;
	    TkTextUndoToken *token = (TkTextUndoToken *)subAtom->item;

	    Tcl_ListObjAppendElement(interp, resultPtr, GetCommand(sharedTextPtr, token));
	}
    }
}

static Tcl_Obj *
MakeEditInfoValue(
    Tcl_Interp *interp,
    TkText *textPtr,
    int optionIndex)
{
    TkSharedText *sharedTextPtr = textPtr->sharedTextPtr;
    TkTextUndoStack st = sharedTextPtr->undoStack;

    assert(optionIndex >= 0);
    assert(optionIndex < INFO_LAST);

    switch (optionIndex) {
    case INFO_UNDOSTACKSIZE:
	return Tcl_NewIntObj(st ? TkTextUndoCountUndoItems(st) : 0);
    case INFO_REDOSTACKSIZE:
	return Tcl_NewIntObj(st ? TkTextUndoCountRedoItems(st) : 0);
    case INFO_UNDODEPTH:
	return Tcl_NewIntObj(st ? TkTextUndoGetCurrentUndoStackDepth(st) : 0);
    case INFO_REDODEPTH:
	return Tcl_NewIntObj(st ? TkTextUndoGetCurrentRedoStackDepth(st) : 0);
    case INFO_UNDOBYTESIZE:
	return Tcl_NewIntObj(st ? TkTextUndoGetCurrentUndoSize(st) : 0);
    case INFO_REDOBYTESIZE:
	return Tcl_NewIntObj(st ? TkTextUndoGetCurrentRedoSize(st) : 0);
    case INFO_BYTESIZE:
	return Tcl_NewIntObj(TkBTreeSize(sharedTextPtr->tree, textPtr));
    case INFO_TOTALBYTESIZE:
	return Tcl_NewIntObj(TkBTreeSize(sharedTextPtr->tree, NULL));
    case INFO_LINES:
	return Tcl_NewIntObj(TkrBTreeNumLines(sharedTextPtr->tree, textPtr));
    case INFO_TOTALLINES:
	return Tcl_NewIntObj(TkrBTreeNumLines(sharedTextPtr->tree, NULL));
    case INFO_IMAGES:
	return Tcl_NewIntObj(sharedTextPtr->numImages);
    case INFO_WINDOWS:
	return Tcl_NewIntObj(sharedTextPtr->numWindows);
    case INFO_VISIBLEIMAGES:
	return Tcl_NewIntObj(TkTextCountVisibleImages(textPtr));
    case INFO_VISIBLEWINDOWS:
	return Tcl_NewIntObj(TkTextCountVisibleWindows(textPtr));
    case INFO_TAGS:
	return Tcl_NewIntObj(sharedTextPtr->numTags);
    case INFO_USEDTAGS:
	return Tcl_NewIntObj(TkTextTagSetCount(TkBTreeRootTagInfo(sharedTextPtr->tree)));
    case INFO_MARKS:
	return Tcl_NewIntObj(sharedTextPtr->numMarks);
    case INFO_GENERATEDMARKS:
	return Tcl_NewIntObj(sharedTextPtr->numPrivateMarks);
    case INFO_LINESPERNODE:
	return Tcl_NewIntObj(TkBTreeLinesPerNode(sharedTextPtr->tree));
    case INFO_UNDOCOMMANDS: {
	Tcl_Obj* obj = Tcl_NewObj();
	if (st && !TkTextUndoIsPerformingUndo(st)) {
	    MakeStackInfoValue(interp, sharedTextPtr, obj);
	}
	return obj;
    }
    case INFO_REDOCOMMANDS: {
	Tcl_Obj* obj = Tcl_NewObj();
	if (st && TkTextUndoIsPerformingUndo(st)) {
	    MakeStackInfoValue(interp, sharedTextPtr, obj);
	}
	return obj;
    }
    }

    return NULL; /* never reached */
}

static Tcl_Obj *
GetEditInfo(
    Tcl_Interp *interp,		/* Current interpreter. */
    TkText *textPtr,		/* Information about text widget. */
    Tcl_Obj *option)		/* Name of resource. */
{
    int optionIndex;

    if (Tcl_GetIndexFromObjStruct(interp, option, editInfoStrings,
	    sizeof(char *), "option", 0, &optionIndex) != TCL_OK) {
	return NULL;
    }

    return MakeEditInfoValue(interp, textPtr, optionIndex);
}

/*
 *----------------------------------------------------------------------
 *
 * MakeEditInfo --
 *
 *	Returns the array containing the "edit info" information.
 *
 * Results:
 *	Tcl_Obj of list type containing the required information.
 *
 * Side effects:
 *	Some memory will be allocated.
 *
 *----------------------------------------------------------------------
 */

static Tcl_Obj *
MakeEditInfo(
    Tcl_Interp *interp,		/* Current interpreter. */
    TkText *textPtr,		/* Information about text widget. */
    Tcl_Obj *arrayPtr)		/* Name of array, may be NULL. */
{
    Tcl_Obj *var = arrayPtr ? arrayPtr : Tcl_NewStringObj("", 0);
    int i;

    Tcl_UnsetVar(interp, Tcl_GetString(var), 0);
    for (i = 0; i < INFO_LAST; ++i) {
	Tcl_ObjSetVar2(interp, var, Tcl_NewStringObj(editInfoStrings[i] + 1, TCL_INDEX_NONE),
		MakeEditInfoValue(interp, textPtr, i), 0);
    }
    return var;
}

/*
 *----------------------------------------------------------------------
 *
 * TextGetText --
 *
 *	Returns the text from indexPtr1 to indexPtr2, placing that text in a
 *	string object which is returned with a refCount of zero.
 *
 *	Since the amount of text may potentially be several megabytes (e.g.
 *	in text editors built on the text widget), efficiency is very
 *	important. We may want to investigate the efficiency of the
 *	Tcl_AppendToObj more carefully (e.g. if we know we are going to be
 *	appending several thousand lines, we could attempt to pre-allocate a
 *	larger space).
 *
 * Results:
 *	Tcl_Obj of string type containing the specified text. If the
 *	visibleOnly flag is set to true, then only those characters which are not
 *	elided will be returned. Otherwise (flag is false) all characters in the
 *	given range are returned.
 *
 * Side effects:
 *	Memory will be allocated for the new object. Remember to free it if it
 *	isn't going to be stored appropriately.
 *
 *----------------------------------------------------------------------
 */

static Tcl_Obj *
TextGetText(
    TkText *textPtr,		/* Information about text widget. */
    const TkTextIndex *indexPtr1,
				/* Get text from this index... */
    const TkTextIndex *indexPtr2,
				/* ...to this index. */
    TkTextIndex *lastIndexPtr,	/* Position before last character of the result, can be NULL. */
    Tcl_Obj *resultPtr,		/* Append text to this object, can be NULL. */
    Tcl_Size maxBytes,		/* Maximal number of bytes. */
    int visibleOnly,		/* If true, then only return non-elided characters. */
    int includeHyphens)	/* If true, then also include soft hyphens. */
{
    TkTextSegment *segPtr, *lastPtr;
    TkTextIndex index;
    Tcl_Size offset1, offset2;

    assert(textPtr);
    assert(TkTextIndexCompare(indexPtr1, indexPtr2) <= 0);

    if (!resultPtr) {
	resultPtr = Tcl_NewObj();
    }

    segPtr = TkTextIndexGetContentSegment(indexPtr1, &offset1);
    if (lastIndexPtr) {
	*lastIndexPtr = *indexPtr2;
    }

    if (visibleOnly && TkTextSegmentIsElided(textPtr, segPtr)) {
	index = *indexPtr1;
	if (!TkTextSkipElidedRegion(&index) || TkTextIndexCompare(&index, indexPtr2) >= 0) {
	    return resultPtr; /* end of text reached */
	}
	segPtr = TkTextIndexGetContentSegment(&index, &offset1);
    }

    lastPtr = TkTextIndexGetContentSegment(indexPtr2, &offset2);

    if (visibleOnly && TkTextSegmentIsElided(textPtr, lastPtr)) {
	index = *indexPtr2;
	TkTextSkipElidedRegion(&index);
	lastPtr = TkTextIndexGetContentSegment(&index, &offset2);
    }

    if (segPtr == lastPtr) {
	if (segPtr->typePtr == &tkTextCharType) {
	    Tcl_AppendToObj(resultPtr, segPtr->body.chars + offset1,
		    MIN(maxBytes, (offset2 - offset1)));
	}
    } else {
	TkTextLine *linePtr = segPtr->sectionPtr->linePtr;

	TkTextIndexClear(&index, textPtr);

	if (segPtr->typePtr == &tkTextCharType) {
	    unsigned nbytes = MIN(maxBytes, segPtr->size - offset1);
	    Tcl_AppendToObj(resultPtr, segPtr->body.chars + offset1, nbytes);
	    if ((maxBytes -= nbytes) == 0) {
		return resultPtr;
	    }
	} else if (segPtr->typePtr == &tkTextHyphenType) {
	    if (includeHyphens) {
		if (maxBytes < 2) {
		    return resultPtr;
		}
		Tcl_AppendToObj(resultPtr, "\xc2\xad", 2); /* U+00AD */
		if ((maxBytes -= 2u) == 0) {
		    return resultPtr;
		}
	    }
	} else if (segPtr->typePtr == &tkTextBranchType) {
	    if (visibleOnly) {
		TkTextIndexSetSegment(&index, segPtr = segPtr->body.branch.nextPtr);
		if (TkTextIndexRestrictToEndRange(&index) >= 0) {
		    return resultPtr; /* end of text reached */
		}
		linePtr = segPtr->sectionPtr->linePtr;
	    }
	}
	if (!(segPtr = segPtr->nextPtr)) {
	    assert(linePtr->nextPtr);
	    linePtr = linePtr->nextPtr;
	    segPtr = linePtr->segPtr;
	}
	while (segPtr != lastPtr) {
	    if (segPtr->typePtr == &tkTextCharType) {
		Tcl_Size nbytes = MIN(maxBytes, segPtr->size);
		Tcl_AppendToObj(resultPtr, segPtr->body.chars, nbytes);
		if ((maxBytes -= nbytes) == 0) {
		    if (lastIndexPtr) {
			TkTextIndexSetSegment(lastIndexPtr, segPtr);
			TkTextIndexAddToByteIndex(lastIndexPtr, nbytes);
		    }
		    return resultPtr; /* end of text reached */
		}
	    } else if (segPtr->typePtr == &tkTextHyphenType) {
		if (includeHyphens) {
		    if (maxBytes < 2) {
			return resultPtr;
		    }
		    Tcl_AppendToObj(resultPtr, "\xc2\xad", 2); /* U+00AD */
		    if ((maxBytes -= 2) == 0) {
			return resultPtr;
		    }
		}
	    } else if (segPtr->typePtr == &tkTextBranchType) {
		if (visibleOnly) {
		    TkTextIndexSetSegment(&index, segPtr = segPtr->body.branch.nextPtr);
		    if (TkTextIndexRestrictToEndRange(&index) >= 0) {
			return resultPtr; /* end of text reached */
		    }
		    linePtr = segPtr->sectionPtr->linePtr;
		}
	    }
	    if (!(segPtr = segPtr->nextPtr)) {
		assert(linePtr->nextPtr);
		linePtr = linePtr->nextPtr;
		segPtr = linePtr->segPtr;
	    }
	}
	if (offset2 > 0) {
	    Tcl_AppendToObj(resultPtr, segPtr->body.chars, MIN(maxBytes, offset2));
	}
    }

    return resultPtr;
}

/*
 *----------------------------------------------------------------------
 *
 * TriggerWatchEdit --
 *
 *	Trigger the watch command for delete/insert operations, see the
 *	documentation for details on what it does.
 *
 * Results:
 *	Returns 'false' if the referenced widget has been destroyed, otherwise
 *	'true' will be returned.
 *
 * Side effects:
 *	It might happen that the receiver of the "watch" command is destroying the widget.
 *
 *----------------------------------------------------------------------
 */

static void
AppendTags(
    Tcl_DString *buf,
    TkTextTag *tagPtr)
{
    Tcl_DStringStartSublist(buf);
    for ( ; tagPtr; tagPtr = tagPtr->nextPtr) {
	Tcl_DStringAppendElement(buf, tagPtr->name);
    }
    Tcl_DStringEndSublist(buf);
}

static int
TriggerWatchEdit(
    TkText *textPtr,			/* Information about text widget. */
    int userFlag,			/* Trigger due to user modification? */
    const char *operation,		/* The triggering operation. */
    const TkTextIndex *indexPtr1,	/* Start index for deletion / insert. */
    const TkTextIndex *indexPtr2,	/* End index after insert / before deletion. */
    const char *string,			/* Deleted/inserted chars. */
    int final)				/* Flag indicating whether this is a final part. */
{
    TkSharedText *sharedTextPtr;
    TkText *peerArr[20];
    TkText **peers = peerArr;
    TkText *tPtr;
    unsigned i, n = 0;
    unsigned numPeers;
    int rc = 1;

    assert(textPtr->sharedTextPtr->triggerWatchCmd);
    assert(!indexPtr1 == !indexPtr2);
    assert(strcmp(operation, "insert") == 0 || strcmp(operation, "delete") == 0);

    sharedTextPtr = textPtr->sharedTextPtr;
    sharedTextPtr->triggerWatchCmd = 0; /* do not trigger recursively */
    numPeers = sharedTextPtr->numPeers;

    if (sharedTextPtr->numPeers > sizeof(peerArr) / sizeof(peerArr[0])) {
	peers = (TkText **)ckalloc(sharedTextPtr->numPeers * sizeof(peerArr[0]));
    }

    /*
     * Firstly save all peers, we have to take into account that the list of
     * peers is changing when executing the "watch" command.
     */

    peers[n++] = textPtr;
    for (tPtr = sharedTextPtr->peers; tPtr; tPtr = tPtr->next) {
	if (tPtr != textPtr) {
	    peers[n++] = tPtr;
	}
	tPtr->refCount += 1;
    }

    for (i = 0; i < sharedTextPtr->numPeers; ++i) {
	tPtr = peers[i];

	if (tPtr->watchCmd && (userFlag || tPtr->triggerAlways) && !(tPtr->flags & DESTROYED)) {
	    TkTextIndex index[4];

	    if (indexPtr1) {
		TkTextSegment *startMarker;
		TkTextSegment *endMarker;
		int cmp;

		index[0] = *indexPtr1;
		index[1] = *indexPtr2;

		startMarker = tPtr->startMarker;
		endMarker = tPtr->endMarker;

		if (startMarker != sharedTextPtr->startMarker) {
		    TkTextIndex start;
		    TkTextIndexClear(&start, tPtr);
		    TkTextIndexSetSegment(&start, startMarker);
		    if (TkTextIndexCompare(&start, &index[0]) > 0) {
			index[0] = start;
		    }
		}
		if (endMarker != sharedTextPtr->endMarker) {
		    TkTextIndex end;
		    TkTextIndexClear(&end, tPtr);
		    TkTextIndexSetSegment(&end, endMarker);
		    if (TkTextIndexCompare(&end, &index[1]) < 0) {
			index[1] = end;
		    }
		}

		if ((cmp = TkTextIndexCompare(&index[0], &index[1])) <= 0) {
		    TkTextTag *tagPtr;
		    TkTextIndex myIndex;
		    Tcl_DString buf;
		    char idx[2][TK_POS_CHARS];
		    char const *arg;

		    TkrTextPrintIndex(tPtr, &index[0], idx[0]);
		    TkrTextPrintIndex(tPtr, &index[1], idx[1]);

		    Tcl_DStringInit(&buf);
		    Tcl_DStringAppendElement(&buf, string);

		    tagPtr = NULL;
		    if (TkTextIndexBackChars(tPtr, &index[0], 1, &myIndex, COUNT_CHARS)) {
			tagPtr = TkBTreeGetTags(&myIndex, TK_TEXT_SORT_ASCENDING, NULL);
		    }
		    AppendTags(&buf, tagPtr);
		    AppendTags(&buf, TkBTreeGetTags(&index[1], TK_TEXT_SORT_ASCENDING, NULL));
		    AppendTags(&buf, cmp == 0 ? NULL :
			    TkBTreeGetTags(&index[0], TK_TEXT_SORT_ASCENDING, NULL));
		    if (*operation == 'd') {
			tagPtr = NULL;
			if (cmp && TkTextIndexBackChars(tPtr, &index[1], 1, &myIndex, COUNT_CHARS)) {
			    tagPtr = TkBTreeGetTags(&myIndex, TK_TEXT_SORT_ASCENDING, NULL);
			}
			AppendTags(&buf, tagPtr);
		    }
		    Tcl_DStringAppendElement(&buf, final ? "yes" : "no");
		    arg = Tcl_DStringValue(&buf);

		    if (!TkTextTriggerWatchCmd(tPtr, operation, idx[0], idx[1],
				arg, NULL, NULL, userFlag)
			    && tPtr == textPtr) {
			rc = 0; /* this widget has been destroyed */
		    }

		    Tcl_DStringFree(&buf);
		}
	    } else {
		if (!TkTextTriggerWatchCmd(textPtr, operation, NULL, NULL, NULL, NULL, NULL, userFlag)
			&& tPtr == textPtr) {
		    rc = 0; /* this widget has been destroyed */
		}
	    }
	}

	if (TkTextDecrRefCountAndTestIfDestroyed(tPtr)) {
	    numPeers -= 1;
	}
    }

    if (peers != peerArr) {
	ckfree(peers);
    }
    if (numPeers > 0) { /* otherwise sharedTextPtr is not valid anymore */
	sharedTextPtr->triggerWatchCmd = 1;
    }

    return rc;
}

/*
 *--------------------------------------------------------------
 *
 * TkTextPerformWatchCmd --
 *
 *	This function is performs triggering of the watch
 *	command for all peers.
 *
 * Results:
 *	None.
 *
 * Side effects:
 *	See function TkTextTriggerWatchCmd.
 *
 *--------------------------------------------------------------
 */

void
TkTextPerformWatchCmd(
    TkSharedText *sharedTextPtr,
    TkText *textPtr,			/* Firstly trigger watch command of this peer, can be NULL. */
    const char *operation,		/* The trigger operation. */
    TkTextWatchGetIndexProc index1Proc,	/* Function pointer for fst index, can be NULL. */
    void *index1ProcData,		/* Client data for index1Proc. */
    TkTextWatchGetIndexProc index2Proc,	/* Function pointer for snd index, can be NULL. */
    void *index2ProcData,		/* Client data for index2Proc. */
    const char *arg1,			/* 3rd argument for watch command, can be NULL. */
    const char *arg2,			/* 3rd argument for watch command, can be NULL. */
    const char *arg3,			/* 3rd argument for watch command, can be NULL. */
    TCL_UNUSED(int))			/* 4rd argument for watch command. */
{
    TkText *peerArr[20];
    TkText **peers = peerArr;
    TkText *tPtr;
    unsigned numPeers = 0;
    unsigned i;

    assert(sharedTextPtr);
    assert(sharedTextPtr->triggerWatchCmd);
    assert(operation);
    assert(!index2Proc || index1Proc);

    sharedTextPtr->triggerWatchCmd = 0; /* do not trigger recursively */

    if (sharedTextPtr->numPeers > sizeof(peerArr) / sizeof(peerArr[0])) {
	peers = (TkText **)ckalloc(sharedTextPtr->numPeers * sizeof(peerArr[0]));
    }
    if (textPtr) {
	peers[numPeers++] = textPtr;
	textPtr->refCount += 1;
    }
    for (tPtr = sharedTextPtr->peers; tPtr; tPtr = tPtr->next) {
	if (tPtr != textPtr && tPtr->watchCmd) {
	    peers[numPeers++] = tPtr;
	    tPtr->refCount += 1;
	}
    }
    for (i = 0; i < numPeers; ++i) {
	tPtr = peers[i];

	if (!(tPtr->flags & DESTROYED)) {
	    char idx[2][TK_POS_CHARS];
	    TkTextIndex index[2];

	    if (index1Proc) {
		index1Proc(tPtr, &index[0], index1ProcData);
		TkrTextPrintIndex(tPtr, &index[0], idx[0]);

		if (index2Proc) {
		    index2Proc(tPtr, &index[1], index2ProcData);
		    TkrTextPrintIndex(tPtr, &index[1], idx[1]);
		} else {
		    memcpy(idx[1], idx[0], TK_POS_CHARS);
		}
	    }

	    TkTextTriggerWatchCmd(tPtr, operation, idx[0], idx[1], arg1, arg2, arg3, 0);
	}
    }

    sharedTextPtr->triggerWatchCmd = 1;

    for (i = 0; i < numPeers; ++i) {
	TkTextDecrRefCountAndTestIfDestroyed(peers[i]);
    }
    if (peers != peerArr) {
	ckfree(peers);
    }
}

/*
 *----------------------------------------------------------------------
 *
 * TkTextTriggerWatchCmd --
 *
 *	Trigger the watch command, see the documentation for details on
 *	what it does.
 *
 * Results:
 *	Returns 'false' if this peer has been destroyed, otherwise 'true'
 *	will be returned.
 *
 * Side effects:
 *	It might happen that the receiver of the "watch" command is destroying the widget.
 *
 *----------------------------------------------------------------------
 */

int
TkTextTriggerWatchCmd(
    TkText *textPtr,		/* Information about text widget. */
    const char *operation,	/* The trigger operation. */
    const char *index1,		/* 1st argument for watch command, can be NULL. */
    const char *index2,		/* 2nd argument for watch command, can be NULL. */
    const char *arg1,		/* 3rd argument for watch command, can be NULL. */
    const char *arg2,		/* 3rd argument for watch command, can be NULL. */
    const char *arg3,		/* 3rd argument for watch command, can be NULL. */
    int userFlag)		/* 4rd argument for watch command. */
{
    Tcl_DString cmd;

    assert(textPtr);
    assert(textPtr->watchCmd);
    assert(operation);

    Tcl_DStringInit(&cmd);
    Tcl_DStringAppend(&cmd, Tcl_GetString(textPtr->watchCmd), TCL_INDEX_NONE);
    Tcl_DStringAppendElement(&cmd, Tk_PathName(textPtr->tkwin));
    Tcl_DStringAppendElement(&cmd, operation);
    Tcl_DStringAppendElement(&cmd, index1 ? index1 : "");
    Tcl_DStringAppendElement(&cmd, index2 ? index2 : "");
    Tcl_DStringStartSublist(&cmd);
    if (arg1) { Tcl_DStringAppendElement(&cmd, arg1); }
    if (arg2) { Tcl_DStringAppendElement(&cmd, arg2); }
    if (arg3) { Tcl_DStringAppendElement(&cmd, arg3); }
    Tcl_DStringEndSublist(&cmd);
    Tcl_DStringAppendElement(&cmd, userFlag ? "yes" : "no");

    textPtr->refCount += 1;

    Tcl_Preserve(textPtr->interp);
    if (Tcl_EvalEx(textPtr->interp, Tcl_DStringValue(&cmd), Tcl_DStringLength(&cmd), 0) != TCL_OK) {
	Tcl_AddErrorInfo(textPtr->interp, "\n    (triggering the \"watch\" command failed)");
	Tcl_BackgroundException(textPtr->interp, TCL_ERROR);
    }
    Tcl_Release(textPtr->interp);

    Tcl_DStringFree(&cmd);
    return !TkTextDecrRefCountAndTestIfDestroyed(textPtr);
}

/*
 *----------------------------------------------------------------------
 *
 * GenerateEvent --
 *
 *	Send an event about a new state. This is equivalent to:
 *	   event generate $textWidget <<TYPE>>
 *	for all peers of this text widget.
 *
 * Results:
 *	None
 *
 * Side effects:
 *	May force the text window into existence.
 *
 *----------------------------------------------------------------------
 */

static void
GenerateEvent(
    TkSharedText *sharedTextPtr,
    const char *type)
{
    TkText *textPtr;

    for (textPtr = sharedTextPtr->peers; textPtr; textPtr = textPtr->next) {
	Tk_MakeWindowExist(textPtr->tkwin);
	Tk_SendVirtualEvent(textPtr->tkwin, type, NULL);
    }
}

/*
 *----------------------------------------------------------------------
 *
 * UpdateModifiedFlag --
 *
 *	Updates the modified flag of the text widget.
 *
 * Results:
 *	None
 *
 * Side effects:
 *	None.
 *
 *----------------------------------------------------------------------
 */

static void
UpdateModifiedFlag(
    TkSharedText *sharedTextPtr,
    int flag)
{
    int oldModifiedFlag = sharedTextPtr->isModified;

    if (flag) {
	sharedTextPtr->isModified = 1;
    } else if (sharedTextPtr->undoStack && !sharedTextPtr->userHasSetModifiedFlag) {
	if (sharedTextPtr->insertDeleteUndoTokenCount > 0) {
	    sharedTextPtr->isModified = 1;
	} else {
	    unsigned undoDepth = TkTextUndoGetCurrentUndoStackDepth(sharedTextPtr->undoStack);
	    sharedTextPtr->isModified = (undoDepth > 0 && undoDepth == sharedTextPtr->undoLevel);
	}
    }

    if (oldModifiedFlag != sharedTextPtr->isModified) {
	sharedTextPtr->userHasSetModifiedFlag = 0;
	GenerateEvent(sharedTextPtr, "Modified");
    }
}

/*
 *----------------------------------------------------------------------
 *
 * TkTextUpdateAlteredFlag --
 *
 *	Updates the "altered" flag of the text widget.
 *
 * Results:
 *	None
 *
 * Side effects:
 *	None.
 *
 *----------------------------------------------------------------------
 */

void
TkTextUpdateAlteredFlag(
    TkSharedText *sharedTextPtr)/* Information about text widget. */
{
    int oldIsAlteredFlag = sharedTextPtr->isAltered;
    int oldIsIrreversibleFlag = sharedTextPtr->isIrreversible;

    if (sharedTextPtr->undoStack) {
	if (TkTextUndoContentIsIrreversible(sharedTextPtr->undoStack)) {
	    sharedTextPtr->isIrreversible = 1;
	}
	if (!sharedTextPtr->isIrreversible) {
	    sharedTextPtr->isAltered = sharedTextPtr->undoTagListCount > 0
		    || sharedTextPtr->undoMarkListCount > 0
		    || TkTextUndoGetCurrentUndoStackDepth(sharedTextPtr->undoStack) > 0;
	}
    } else {
	sharedTextPtr->isIrreversible = 1;
    }
    if (sharedTextPtr->isIrreversible) {
	sharedTextPtr->isAltered = 1;
    }
    if (oldIsAlteredFlag != sharedTextPtr->isAltered) {
	GenerateEvent(sharedTextPtr, "Altered");
    }
    if (oldIsIrreversibleFlag != sharedTextPtr->isIrreversible) {
	GenerateEvent(sharedTextPtr, "Irreversible");
    }
}

/*
 *----------------------------------------------------------------------
 *
 * TkTextRunAfterSyncCmd --
 *
 *	This function executes the command scheduled by
 *	[.text sync -command $cmd], if any.
 *
 * Results:
 *	None.
 *
 * Side effects:
 *	Anything may happen, depending on $cmd contents.
 *
 *----------------------------------------------------------------------
 */

void
TkTextRunAfterSyncCmd(
    TkText *textPtr)	/* Information about text widget. */
{
    int code;
    int error = 0;
    Tcl_Obj *afterSyncCmd;

    assert(!TkTextPendingSync(textPtr));

    textPtr->pendingAfterSync = 0;
    afterSyncCmd = textPtr->afterSyncCmd;

    if (!afterSyncCmd) {
	return;
    }

    /*
     * We have to expect nested calls, futhermore the receiver might destroy the widget.
     */

    textPtr->afterSyncCmd = NULL;
    textPtr->refCount += 1;

    Tcl_Preserve(textPtr->interp);
    if (!(textPtr->flags & DESTROYED)) {
	code = Tcl_EvalObjEx(textPtr->interp, afterSyncCmd, TCL_EVAL_GLOBAL);
	if (code == TCL_ERROR && !error) {
	    Tcl_AddErrorInfo(textPtr->interp, "\n    (text sync)");
	    Tcl_BackgroundException(textPtr->interp, TCL_ERROR);
	    error = 1;
	}
    }
    Tcl_GuardedDecrRefCount(afterSyncCmd);
    Tcl_Release(textPtr->interp);
    TkTextDecrRefCountAndTestIfDestroyed(textPtr);
}

/*
 *----------------------------------------------------------------------
 *
 * RunAfterSyncCmd --
 *
 *	This function is called by the event loop and executes the command
 *      scheduled by [.text sync -command $cmd].
 *
 * Results:
 *	None.
 *
 * Side effects:
 *	Anything may happen, depending on $cmd contents.
 *
 *----------------------------------------------------------------------
 */

static void
RunAfterSyncCmd(
    void *clientData)	/* Information about text widget. */
{
    TkText *textPtr = (TkText *)clientData;

    if (!(textPtr->flags & DESTROYED)) {
	if (TkTextPendingSync(textPtr)) {
	    /* Too late here, the widget is not in sync, so we have to wait. */
	} else {
	    TkTextRunAfterSyncCmd(textPtr);
	}
    }
}

/*
 *----------------------------------------------------------------------
 *
 * TkTextGenerateWidgetViewSyncEvent --
 *
 *      Send the <<WidgetViewSync>> event related to the text widget
 *      line metrics asynchronous update.
 *      This is equivalent to:
 *         event generate $textWidget <<WidgetViewSync>> -detail $s
 *      where $s is the sync status: true (when the widget view is in
 *      sync with its internal data) or false (when it is not).
 *
 *	Note that this has to be done in the idle loop, otherwise vwait
 *	will not return.
 *
 * Results:
 *      None.
 *
 * Side effects:
 *      If corresponding bindings are present, they will trigger.
 *
 *----------------------------------------------------------------------
 */

static void
FireWidgetViewSyncEvent(
    void *clientData)	/* Information about text widget. */
{
    TkText *textPtr = (TkText *) clientData;
    Tcl_Interp *interp;
    int syncState;

    textPtr->pendingFireEvent = 0;

    if (textPtr->flags & DESTROYED) {
	return;
    }

    syncState = !TkTextPendingSync(textPtr);

    if (textPtr->sendSyncEvent && syncState) {
	/*
	 * The user is waiting for sync state 'true', so we must send it.
	 */

	textPtr->prevSyncState = 0;
    }

    if (textPtr->prevSyncState == syncState) {
	/*
	 * Do not send "WidgetViewSync" with same sync state as before
	 * (except if we must send it because the user is waiting for it).
	 */

	return;
    }

    if ((textPtr->sendSyncEvent || textPtr->pendingAfterSync) && !syncState) {
	/*
	 * Do not send "WidgetViewSync" with sync state "false" as long as
	 * we have a pending sync command.
	 */

	return;
    }

    if (syncState) {
	textPtr->sendSyncEvent = 0;
    }
    textPtr->prevSyncState = syncState;

    interp = textPtr->interp;
    Tcl_Preserve(interp);
    /*
     * OSX 10.14 needs to be told to display the window when the Text Widget
     * is in sync.  (That is, to run DisplayText inside of the drawRect
     * method.)  Otherwise the screen might not get updated until an event
     * like a mouse click is received.  But that extra drawing corrupts the
     * data that the test suite is trying to collect.
     */

    if (!tkTextDebug) {
	FORCE_DISPLAY(textPtr->tkwin);
    }

    Tk_SendVirtualEvent(textPtr->tkwin, "WidgetViewSync", Tcl_NewBooleanObj(syncState));
    Tcl_Release(interp);
}

void
TkTextGenerateWidgetViewSyncEvent(
    TkText *textPtr,		/* Information about text widget. */
    int sendImmediately)
{
    if (!textPtr->pendingFireEvent) {
	textPtr->pendingFireEvent = 1;
	if (sendImmediately) {
	    FireWidgetViewSyncEvent(textPtr);
	} else {
	    Tcl_DoWhenIdle(FireWidgetViewSyncEvent, textPtr);
	}
    }
}

/*
 *---------------------------------------------------------------------------
 *
 * TkrTextPrintIndex --
 *
 *	This function generates a string description of an index, suitable for
 *	reading in again later.
 *
 * Results:
 *	The characters pointed to by string are modified. Returns the number
 *	of characters in the string.
 *
 * Side effects:
 *	None.
 *
 *---------------------------------------------------------------------------
 */

/*
 * NOTE: this function has external linkage (declared in a common header file)
 * and cannot be inlined.
 */

Tcl_Size
TkrTextPrintIndex(
    const TkText *textPtr,
    const TkTextIndex *indexPtr,/* Pointer to index. */
    char *string)		/* Place to store the position. Must have at least TK_POS_CHARS
    				 * characters. */
{
    assert(textPtr);
    return TkTextIndexPrint(textPtr->sharedTextPtr, textPtr, indexPtr, string);
}

/*
 *----------------------------------------------------------------------
 *
 * SearchPerform --
 *
 *	Overall control of search process. Is given a pattern, a starting
 *	index and an ending index, and attempts to perform a search. This
 *	function is actually completely independent of Tk, and could in the
 *	future be split off.
 *
 * Results:
 *	Standard Tcl result code. In particular, if fromPtr or toPtr are not
 *	considered valid by the 'lineIndexProc', an error will be thrown and
 *	no search performed.
 *
 * Side effects:
 *	See 'SearchCore'.
 *
 *----------------------------------------------------------------------
 */

static int
SearchPerform(
    Tcl_Interp *interp,		/* For error messages. */
    SearchSpec *searchSpecPtr,	/* Search parameters. */
    Tcl_Obj *patObj,		/* Contains an exact string or a regexp
				 * pattern. Must have a refCount > 0. */
    Tcl_Obj *fromPtr,		/* Contains information describing the first index. */
    Tcl_Obj *toPtr)		/* NULL or information describing the last index. */
{
    TkText *textPtr = (TkText *)searchSpecPtr->clientData;

    if (TkTextIsDeadPeer(textPtr)) {
	return TCL_OK;
    }

    /*
     * Find the starting line and starting offset (measured in Unicode chars
     * for regexp search, utf-8 bytes for exact search).
     */

    if (searchSpecPtr->lineIndexProc(interp, fromPtr, searchSpecPtr,
	    &searchSpecPtr->startLine, &searchSpecPtr->startOffset) != TCL_OK) {
	return TCL_ERROR;
    }

    /*
     * Find the optional end location, similarly.
     */

    if (toPtr) {
	TkTextIndex indexTo, indexFrom;

	if (!TkTextGetIndexFromObj(interp, textPtr, toPtr, &indexTo)
		|| !TkTextGetIndexFromObj(interp, textPtr, fromPtr, &indexFrom)) {
	    return TCL_ERROR;
	}

	/*
	 * Check for any empty search range here. It might be better in the
	 * future to embed that in SearchCore (whose default behaviour is to
	 * wrap when given a negative search range).
	 */

	if (TkTextIndexCompare(&indexFrom, &indexTo) == (searchSpecPtr->backwards ? -1 : 1)) {
	    return TCL_OK;
	}

	if (searchSpecPtr->lineIndexProc(interp, toPtr, searchSpecPtr,
		&searchSpecPtr->stopLine, &searchSpecPtr->stopOffset) != TCL_OK) {
	    return TCL_ERROR;
	}
    } else {
	searchSpecPtr->stopLine = -1;
    }

    /*
     * Scan through all of the lines of the text circularly, starting at the
     * given index. 'patObj' is the pattern which may be an exact string or a
     * regexp pattern depending on the flags in searchSpecPtr.
     */

    return SearchCore(interp, searchSpecPtr, patObj);
}

/*
 *----------------------------------------------------------------------
 *
 * SearchCore --
 *
 *	The core of the search function. This function is actually completely
 *	independent of Tk, and could in the future be split off.
 *
 *	The function assumes regexp-based searches operate on Unicode strings,
 *	and exact searches on utf-8 strings. Therefore the 'foundMatchProc'
 *	and 'addLineProc' need to be aware of this distinction.
 *
 * Results:
 *	Standard Tcl result code.
 *
 * Side effects:
 *	Only those of the 'searchSpecPtr->foundMatchProc' which is called
 *	whenever a match is found.
 *
 *	Note that the way matching across multiple lines is implemented, we
 *	start afresh with each line we have available, even though we may
 *	already have examined the contents of that line (and further ones) if
 *	we were attempting a multi-line match using the previous line. This
 *	means there may be ways to speed this up a lot by not throwing away
 *	all the multi-line information one has accumulated. Profiling should
 *	be done to see where the bottlenecks lie before attempting this,
 *	however. We would also need to be very careful such optimisation keep
 *	within the specified search bounds.
 *
 *----------------------------------------------------------------------
 */

static int
SearchCore(
    Tcl_Interp *interp,		/* For error messages. */
    SearchSpec *searchSpecPtr,	/* Search parameters. */
    Tcl_Obj *patObj)		/* Contains an exact string or a regexp
				 * pattern. Must have a refCount > 0. */
{
    /*
     * For exact searches these are utf-8 char* offsets, for regexp searches
     * they are Unicode char offsets.
     */

    int firstOffset, lastOffset, matchOffset, matchLength;
    int passes;
    int lineNum = searchSpecPtr->startLine;
    int code = TCL_OK;
    Tcl_Obj *theLine;
    int alreadySearchOffset = -1;

    const char *pattern = NULL;	/* For exact searches only. */
    int firstNewLine = -1; 	/* For exact searches only. */
    Tcl_RegExp regexp = NULL;	/* For regexp searches only. */

    /*
     * These items are for backward regexp searches only. They are for two
     * purposes: to allow us to report backwards matches in the correct order,
     * even though the implementation uses repeated forward searches; and to
     * provide for overlap checking between backwards matches on different
     * text lines.
     */

#define LOTS_OF_MATCHES 20
    int matchNum = LOTS_OF_MATCHES;
    int32_t smArray[2 * LOTS_OF_MATCHES];
    int32_t *storeMatch = smArray;
    int32_t *storeLength = smArray + LOTS_OF_MATCHES;
    int lastBackwardsLineMatch = -1;
    int lastBackwardsMatchOffset = -1;

    if (searchSpecPtr->exact) {
	/*
	 * Convert the pattern to lower-case if we're supposed to ignore case.
	 */

	if (searchSpecPtr->noCase) {
	    patObj = Tcl_DuplicateObj(patObj);

	    /*
	     * This can change the length of the string behind the object's
	     * back, so ensure it is correctly synchronised.
	     */

	    Tcl_SetObjLength(patObj, Tcl_UtfToLower(Tcl_GetString(patObj)));
	}
    } else {
	/*
	 * Compile the regular expression. We want '^$' to match after and
	 * before \n respectively, so use the TCL_REG_NLANCH flag.
	 */

	regexp = Tcl_GetRegExpFromObj(interp, patObj,
		(searchSpecPtr->noCase ? TCL_REG_NOCASE : 0)
		| (searchSpecPtr->noLineStop ? 0 : TCL_REG_NLSTOP)
		| TCL_REG_ADVANCED | TCL_REG_CANMATCH | TCL_REG_NLANCH);
	if (!regexp) {
	    return TCL_ERROR;
	}
    }

    /*
     * For exact strings, we want to know where the first newline is, and we
     * will also use this as a flag to test whether it is even possible to
     * match the pattern on a single line. If not we will have to search
     * across multiple lines.
     */

    if (searchSpecPtr->exact) {
	const char *nl;

	/*
	 * We only need to set the matchLength once for exact searches, and we
	 * do it here. It is also used below as the actual pattern length, so
	 * it has dual purpose.
	 */

	pattern = Tcl_GetString(patObj);
	matchLength = GetByteLength(patObj);
	nl = strchr(pattern, '\n');

	/*
	 * If there is no newline, or it is the very end of the string, then
	 * we don't need any special treatment, since single-line matching
	 * will work fine.
	 */

	if (nl && nl[1] != '\0') {
	    firstNewLine = (nl - pattern);
	}
    } else {
	matchLength = 0;	/* Only needed to prevent compiler warnings. */
    }

    /*
     * Keep a reference here, so that we can be sure the object doesn't
     * disappear behind our backs and invalidate its contents which we are
     * using.
     */

    Tcl_IncrRefCount(patObj);

    /*
     * For building up the current line being checked.
     */

    theLine = Tcl_NewObj();
    Tcl_IncrRefCount(theLine);

    for (passes = 0; passes < 2; ) {
	void *lineInfo;
	int linesSearched = 1;
	int extraLinesSearched = 0;

	if (lineNum >= searchSpecPtr->numLines) {
	    /*
	     * Don't search the dummy last line of the text.
	     */

	    goto nextLine;
	}

	/*
	 * Extract the text from the line, storing its length in 'lastOffset'
	 * (in bytes if exact, chars if regexp), since obviously the length is
	 * the maximum offset at which it is possible to find something on
	 * this line, which is what 'lastOffset' represents.
	 */

	lineInfo = searchSpecPtr->addLineProc(lineNum, searchSpecPtr, theLine,
		&lastOffset, &linesSearched);

	if (!lineInfo) {
	    /*
	     * This should not happen, since 'lineNum' should be valid in the
	     * call above. However, let's try to be flexible and not cause a
	     * crash below.
	     */

	    goto nextLine;
	}

	if (lineNum == searchSpecPtr->stopLine && searchSpecPtr->backwards) {
	    firstOffset = searchSpecPtr->stopOffset;
	} else {
	    firstOffset = 0;
	}

	if (alreadySearchOffset >= 0) {
	    if (searchSpecPtr->backwards) {
		if (alreadySearchOffset < lastOffset) {
		    lastOffset = alreadySearchOffset;
		}
	    } else {
		if (alreadySearchOffset > firstOffset) {
		    firstOffset = alreadySearchOffset;
		}
	    }
	    alreadySearchOffset = -1;
	}

	if (lineNum == searchSpecPtr->startLine) {
	    /*
	     * The starting line is tricky: the first time we see it we check
	     * one part of the line, and the second pass through we check the
	     * other part of the line.
	     */

	    passes += 1;
	    if ((passes == 1) ^ searchSpecPtr->backwards) {
		/*
		 * Forward search and first pass, or backward search and
		 * second pass.
		 *
		 * Only use the last part of the line.
		 */

		if (searchSpecPtr->startOffset > firstOffset) {
		    firstOffset = searchSpecPtr->startOffset;
		}
		if (firstOffset >= lastOffset && (lastOffset != 0 || searchSpecPtr->exact)) {
		    goto nextLine;
		}
	    } else {
		/*
		 * Use only the first part of the line.
		 */

		if (searchSpecPtr->startOffset < lastOffset) {
		    lastOffset = searchSpecPtr->startOffset;
		}
	    }
	}

	/*
	 * Check for matches within the current line 'lineNum'. If so, and if
	 * we're searching backwards or for all matches, repeat the search
	 * until we find the last match in the line. The 'lastOffset' is one
	 * beyond the last position in the line at which a match is allowed to
	 * begin.
	 */

	matchOffset = -1;

	if (searchSpecPtr->exact) {
	    int maxExtraLines = 0;
	    const char *startOfLine = Tcl_GetString(theLine);

	    assert(pattern);
	    do {
		const char *p;
		int lastFullLine = lastOffset;

		if (firstNewLine == -1) {
		    if (searchSpecPtr->strictLimits && (firstOffset + matchLength > lastOffset)) {
			/*
			 * Not enough characters to match.
			 */

			break;
		    }

		    /*
		     * Single line matching. We want to scan forwards or
		     * backwards as appropriate.
		     */

		    if (searchSpecPtr->backwards) {
			/*
			 * Search back either from the previous match or from
			 * 'startOfLine + lastOffset - 1' until we find a
			 * match.
			 */

			const char c = matchLength ? pattern[0] : '\0';

			p = startOfLine;
			if (alreadySearchOffset >= 0) {
			    p += alreadySearchOffset;
			    alreadySearchOffset = -1;
			} else {
			    p += lastOffset - 1;
			}
			while (p >= startOfLine + firstOffset) {
			    if (matchLength == 0 || (p[0] == c && !strncmp(
				     p, pattern, (size_t) matchLength))) {
				goto backwardsMatch;
			    }
			    p -= 1;
			}
			break;
		    } else {
			p = strstr(startOfLine + firstOffset, pattern);
		    }
		    if (!p) {
			/*
			 * Single line match failed.
			 */

			break;
		    }
		} else if (firstNewLine >= lastOffset - firstOffset) {
		    /*
		     * Multi-line match, but not enough characters to match.
		     */

		    break;
		} else {
		    /*
		     * Multi-line match has only one possible match position,
		     * because we know where the '\n' is.
		     */

		    p = startOfLine + lastOffset - firstNewLine - 1;
		    if (strncmp(p, pattern, firstNewLine + 1) != 0) {
			/*
			 * No match.
			 */

			break;
		    } else {
			int extraLines = 1;

			/*
			 * If we find a match that overlaps more than one
			 * line, we will use this value to determine the first
			 * allowed starting offset for the following search
			 * (to avoid overlapping results).
			 */

			int lastTotal = lastOffset;
			int skipFirst = lastOffset - firstNewLine - 1;

			/*
			 * We may be able to match if given more text. The
			 * following 'while' block handles multi-line exact
			 * searches.
			 */

			while (1) {
			    lastFullLine = lastTotal;

			    if (lineNum + extraLines >= searchSpecPtr->numLines) {
				p = NULL;
				break;
			    }

			    /*
			     * Only add the line if we haven't already done so
			     * already.
			     */

			    if (extraLines > maxExtraLines) {
				if (!searchSpecPtr->addLineProc(lineNum + extraLines, searchSpecPtr,
					theLine, &lastTotal, &extraLines)) {
				    p = NULL;
				    if (!searchSpecPtr->backwards) {
					extraLinesSearched = extraLines;
				    }
				    break;
				}
				maxExtraLines = extraLines;
			    }

			    startOfLine = Tcl_GetString(theLine);
			    p = startOfLine + skipFirst;

			    /*
			     * Use the fact that 'matchLength = patLength' for
			     * exact searches.
			     */

			    if (lastTotal - skipFirst >= matchLength) {
				/*
				 * We now have enough text to match, so we
				 * make a final test and break whatever the
				 * result.
				 */

				if (strncmp(p, pattern, matchLength) != 0) {
				    p = NULL;
				}
				break;
			    } else {
				/*
				 * Not enough text yet, but check the prefix.
				 */

				if (strncmp(p, pattern, lastTotal - skipFirst) != 0) {
				    p = NULL;
				    break;
				}

				/*
				 * The prefix matches, so keep looking.
				 */
			    }
			    extraLines += 1;
			}
			/*
			 * If we reach here, with p != NULL, we've found a
			 * multi-line match, else we started a multi-match but
			 * didn't finish it off, so we go to the next line.
			 */

			if (!p) {
			    break;
			}

			/*
			 * We've found a multi-line match.
			 */

			if (extraLines > 0) {
			    extraLinesSearched = extraLines - 1;
			}
		    }
		}

	    backwardsMatch:
		if (p - startOfLine >= lastOffset) {
		    break;
		}

		/*
		 * Remember the match.
		 */

		matchOffset = p - startOfLine;

		if (searchSpecPtr->all &&
			!searchSpecPtr->foundMatchProc(lineNum, searchSpecPtr,
			lineInfo, theLine, matchOffset, matchLength)) {
		    /*
		     * We reached the end of the search.
		     */

		    goto searchDone;
		}

		if (!searchSpecPtr->overlap) {
		    if (searchSpecPtr->backwards) {
			alreadySearchOffset = p - startOfLine;
			if (firstNewLine != -1) {
			    break;
			} else {
			    alreadySearchOffset -= (matchLength ? matchLength : 1);
                            if (alreadySearchOffset < 0) {
                                break;
                            }
			}
		    } else {
                        firstOffset = matchLength ? p - startOfLine + matchLength
                                                  : p - startOfLine + 1;
			if (firstOffset >= lastOffset) {
			    /*
			     * Now, we have to be careful not to find
			     * overlapping matches either on the same or
			     * following lines. Assume that if we did find
			     * something, it goes until the last extra line we
			     * added.
			     *
			     * We can break out of the loop, since we know no
			     * more will be found.
			     */

			    if (!searchSpecPtr->backwards) {
				alreadySearchOffset = firstOffset - lastFullLine;
				break;
			    }
			}
		    }
		} else {
		    if (searchSpecPtr->backwards) {
			alreadySearchOffset = p - startOfLine - 1;
			if (alreadySearchOffset < 0) {
			    break;
			}
		    } else {
			int len;
			const char *s = startOfLine + matchOffset;

			/*
			 * Proper implementation for UTF-8 strings:
			 */

			Tcl_UniChar ch;
			len = Tcl_UtfToUniChar(s, &ch);
			firstOffset = (p - startOfLine) + len;
		    }
		}
	    } while (searchSpecPtr->all);
	} else {
	    int maxExtraLines = 0;
	    int matches = 0;
	    int lastNonOverlap = -1;

	    do {
		Tcl_RegExpInfo info;
		int match;
		int lastFullLine = lastOffset;

		match = Tcl_RegExpExecObj(interp, regexp, theLine,
			firstOffset, 1, firstOffset > 0 ? TCL_REG_NOTBOL : 0);
		if (match < 0) {
		    code = TCL_ERROR;
		    goto searchDone;
		}
		Tcl_RegExpGetInfo(regexp, &info);

		/*
		 * If we don't have a match, or if we do, but it extends to
		 * the end of the line, we must try to add more lines to get a
		 * full greedy match.
		 */

		if (!match
			|| (info.extendStart == info.matches[0].start
			    && (int)info.matches[0].end == lastOffset - firstOffset)) {
		    int extraLines = 0;
		    int prevFullLine;

		    /*
		     * If we find a match that overlaps more than one line, we
		     * will use this value to determine the first allowed
		     * starting offset for the following search (to avoid
		     * overlapping results).
		     */

		    int lastTotal = lastOffset;

		    if (lastBackwardsLineMatch != -1 && lastBackwardsLineMatch == lineNum + 1) {
			lastNonOverlap = lastTotal;
		    }

		    if (info.extendStart == TCL_INDEX_NONE) {
			/*
			 * No multi-line match is possible.
			 */

			break;
		    }

		    /*
		     * We may be able to match if given more text. The
		     * following 'while' block handles multi-line regexp
		     * searches.
		     */

		    while (1) {
			prevFullLine = lastTotal;

			/*
			 * Move firstOffset to first possible start.
			 */

			if (!match) {
			    firstOffset += info.extendStart;
			}
			if (firstOffset >= lastOffset) {
			    /*
			     * We're being told that the only possible new
			     * match is starting after the end of the line.
			     * But, that is the next line which we will handle
			     * when we look at that line.
			     */

			    if (!match && !searchSpecPtr->backwards && firstOffset == 0) {
				extraLinesSearched = extraLines;
			    }
			    break;
			}

			if (lineNum + extraLines >= searchSpecPtr->numLines) {
			    break;
			}

			/*
			 * Add next line, provided we haven't already done so.
			 */

			if (extraLines > maxExtraLines) {
			    if (!searchSpecPtr->addLineProc(lineNum + extraLines, searchSpecPtr,
				    theLine, &lastTotal, &extraLines)) {
				/*
				 * There are no more acceptable lines, so we
				 * can say we have searched all of these.
				 */

				if (!match && !searchSpecPtr->backwards) {
				    extraLinesSearched = extraLines;
				}
				break;
			    }

			    maxExtraLines = extraLines;
			    if (lastBackwardsLineMatch != -1
				    && lastBackwardsLineMatch == lineNum + extraLines + 1) {
				lastNonOverlap = lastTotal;
			    }
			}

			match = Tcl_RegExpExecObj(interp, regexp, theLine,
				firstOffset, 1, firstOffset > 0 ? TCL_REG_NOTBOL : 0);
			if (match < 0) {
			    code = TCL_ERROR;
			    goto searchDone;
			}
			Tcl_RegExpGetInfo(regexp, &info);

			/*
			 * Unfortunately there are bugs in Tcl's regexp
			 * library, which tells us that info.extendStart is
			 * zero when it should not be (should be -1), which
			 * makes our task a bit more complicated here. We
			 * check if there was a match, and the end of the
			 * match leaves an entire extra line unmatched, then
			 * we stop searching. Clearly it still might sometimes
			 * be possible to add more text and match again, but
			 * Tcl's regexp library doesn't tell us that.
			 *
			 * This means we often add and search one more line
			 * than might be necessary if Tcl were able to give us
			 * a correct value of info.extendStart under all
			 * circumstances.
			 */

			if ((match  && firstOffset + (int)info.matches[0].end != lastTotal
				    && firstOffset + (int)info.matches[0].end < prevFullLine)
				|| info.extendStart == TCL_INDEX_NONE) {
			    break;
			}

			/*
			 * If there is a match, but that match starts after
			 * the end of the first line, then we'll handle that
			 * next time around, when we're actually looking at
			 * that line.
			 */

			if (match && info.matches[0].start + 1 >= (Tcl_Size)lastOffset + 1) {
			    break;
			}
			if (match && firstOffset + (int)info.matches[0].end >= prevFullLine) {
			    if (extraLines > 0) {
				extraLinesSearched = extraLines - 1;
			    }
			    lastFullLine = prevFullLine;
			}

			/*
			 * The prefix matches, so keep looking.
			 */

			extraLines += 1;
		    }

		    /*
		     * If we reach here with 'match == 1', we've found a
		     * multi-line match, which we will record in the code
		     * which follows directly else we started a multi-line
		     * match but didn't finish it off, so we go to the next
		     * line.
		     */

		    if (!match) {
			/*
			 * Here is where we could perform an optimisation,
			 * since we have already retrieved the contents of the
			 * next line (perhaps many more), so we shouldn't
			 * really throw it all away and start again. This
			 * could be particularly important for complex regexp
			 * searches.
			 *
			 * This 'break' will take us to just before the
			 * 'nextLine:' below.
			 */

			break;
		    }

		    if (lastBackwardsLineMatch != -1) {
			if (lineNum + linesSearched + extraLinesSearched == lastBackwardsLineMatch) {
			    /*
			     * Possible overlap or inclusion.
			     */

			    int thisOffset = firstOffset + info.matches[0].end - info.matches[0].start;

			    if (lastNonOverlap != -1) {
				/*
				 * Possible overlap or enclosure.
				 */

				if (thisOffset - lastNonOverlap >=
					lastBackwardsMatchOffset + matchLength) {
				    /*
				     * Totally encloses previous match, so
				     * forget the previous match.
				     */

				    lastBackwardsLineMatch = -1;
				} else if (thisOffset - lastNonOverlap > lastBackwardsMatchOffset) {
				    /*
				     * Overlap. Previous match is ok, and the
				     * current match is only ok if we are
				     * searching with -overlap.
				     */

				    if (searchSpecPtr->overlap) {
					goto recordBackwardsMatch;
				    } else {
					match = 0;
					break;
				    }
				} else {
				    /*
				     * No overlap, although the same line was
				     * reached.
				     */

				    goto recordBackwardsMatch;
				}
			    } else {
				/*
				 * No overlap.
				 */

				goto recordBackwardsMatch;
			    }
			} else if (lineNum + linesSearched + extraLinesSearched
				< lastBackwardsLineMatch) {
			    /*
			     * No overlap.
			     */

			    goto recordBackwardsMatch;
			} else {
			    /*
			     * Totally enclosed.
			     */

			    lastBackwardsLineMatch = -1;
			}
		    }

		} else {
		    /*
		     * Matched in a single line.
		     */

		    if (lastBackwardsLineMatch != -1) {
		    recordBackwardsMatch:
			searchSpecPtr->foundMatchProc(lastBackwardsLineMatch,
				searchSpecPtr, NULL, NULL, lastBackwardsMatchOffset, matchLength);
			lastBackwardsLineMatch = -1;
			if (!searchSpecPtr->all) {
			    goto searchDone;
			}
		    }
		}

		firstOffset += info.matches[0].start;
		if (firstOffset >= lastOffset) {
		    break;
		}

		/*
		 * Update our local variables with the match, if we haven't
		 * yet found anything, or if we're doing '-all' or
		 * '-backwards' _and_ this match isn't fully enclosed in the
		 * previous match.
		 */

		if (matchOffset == -1 ||
			((searchSpecPtr->all || searchSpecPtr->backwards)
			    && (firstOffset < matchOffset
				|| firstOffset + info.matches[0].end
				    > info.matches[0].start + matchOffset + matchLength))) {

		    matchOffset = firstOffset;
		    matchLength = info.matches[0].end - info.matches[0].start;

		    if (searchSpecPtr->backwards) {
			/*
			 * To get backwards searches in the correct order, we
			 * must store them away here.
			 */

			if (matches == matchNum) {
			    /*
			     * We've run out of space in our normal store, so
			     * we must allocate space for these backwards
			     * matches on the heap.
			     */

			    int matchNumSize = matchNum * sizeof(int32_t);
			    int32_t *newArray = (int32_t *)ckalloc(4*matchNumSize);
			    memcpy(newArray, storeMatch, matchNumSize);
			    memcpy(newArray + 2*matchNum, storeLength, matchNumSize);
			    if (storeMatch != smArray) {
				ckfree((char *) storeMatch);
			    }
			    matchNum *= 2;
			    storeMatch = newArray;
			    storeLength = newArray + matchNum;
			}
			storeMatch[matches] = matchOffset;
			storeLength[matches] = matchLength;
			matches += 1;
		    } else {
			/*
			 * Now actually record the match, but only if we are
			 * doing an '-all' search.
			 */

			if (searchSpecPtr->all &&
				!searchSpecPtr->foundMatchProc(lineNum,
				    searchSpecPtr, lineInfo, theLine, matchOffset, matchLength)) {
			    /*
			     * We reached the end of the search.
			     */

			    goto searchDone;
			}
		    }

		    /*
		     * For forward matches, unless we allow overlaps, we move
		     * this on by the length of the current match so that we
		     * explicitly disallow overlapping matches.
		     */

		    if (matchLength > 0 && !searchSpecPtr->overlap && !searchSpecPtr->backwards) {
			firstOffset += matchLength;
			if (firstOffset >= lastOffset) {
			    /*
			     * Now, we have to be careful not to find
			     * overlapping matches either on the same or
			     * following lines. Assume that if we did find
			     * something, it goes until the last extra line we
			     * added.
			     *
			     * We can break out of the loop, since we know no
			     * more will be found.
			     */

			    alreadySearchOffset = firstOffset - lastFullLine;
			    break;
			}

			/*
			 * We'll add this on again just below.
			 */

			firstOffset -= 1;
		    }
		}

		/*
		 * Move the starting point on, in case we are doing repeated
		 * or backwards searches (for the latter, we actually do
		 * repeated forward searches).
		 */

		firstOffset += 1;
	    } while (searchSpecPtr->backwards || searchSpecPtr->all);

	    if (matches > 0) {
		/*
		 * Now we have all the matches in our array, but not stored
		 * with 'foundMatchProc' yet.
		 */

		matches -= 1;
		matchOffset = storeMatch[matches];
		matchLength = storeLength[matches];
		while (--matches >= 0) {
		    if (lineNum == searchSpecPtr->stopLine) {
			/*
			 * It appears as if a condition like:
			 *
			 * if (storeMatch[matches]<searchSpecPtr->stopOffset)
			 *	break;
			 *
			 * might be needed here, but no test case has been
			 * found which would exercise such a problem.
			 */
		    }
		    if (storeMatch[matches] + storeLength[matches] >= matchOffset + matchLength) {
			/*
			 * The new match totally encloses the previous one, so
			 * we overwrite the previous one.
			 */

			matchOffset = storeMatch[matches];
			matchLength = storeLength[matches];
			continue;
		    }
		    if (!searchSpecPtr->overlap) {
			if (storeMatch[matches] + storeLength[matches] > matchOffset) {
			    continue;
			}
		    }
		    searchSpecPtr->foundMatchProc(lineNum, searchSpecPtr,
			    lineInfo, theLine, matchOffset, matchLength);
		    if (!searchSpecPtr->all) {
			goto searchDone;
		    }
		    matchOffset = storeMatch[matches];
		    matchLength = storeLength[matches];
		}
		if (searchSpecPtr->all && matches > 0) {
		    /*
		     * We only need to do this for the '-all' case, because
		     * just below we will call the foundMatchProc for the
		     * non-all case.
		     */

		    searchSpecPtr->foundMatchProc(lineNum, searchSpecPtr,
			    lineInfo, theLine, matchOffset, matchLength);
		} else {
		    lastBackwardsLineMatch = lineNum;
		    lastBackwardsMatchOffset = matchOffset;
		}
	    }
	}

	/*
	 * If the 'all' flag is set, we will already have stored all matches,
	 * so we just proceed to the next line.
	 *
	 * If not, and there is a match we need to store that information and
	 * we are done.
	 */

	if (lastBackwardsLineMatch == -1 && matchOffset >= 0 && !searchSpecPtr->all) {
	    searchSpecPtr->foundMatchProc(lineNum, searchSpecPtr, lineInfo,
		    theLine, matchOffset, matchLength);
	    goto searchDone;
	}

	/*
	 * Go to the next (or previous) line;
	 */

    nextLine:
	linesSearched += extraLinesSearched;

	while (linesSearched-- > 0) {
	    /*
	     * If we have just completed the 'stopLine', we are done.
	     */

	    if (lineNum == searchSpecPtr->stopLine) {
		goto searchDone;
	    }

	    if (searchSpecPtr->backwards) {
		lineNum -= 1;

		if (lastBackwardsLineMatch != -1
			&& (lineNum < 0 || lineNum + 2 < lastBackwardsLineMatch)) {
		    searchSpecPtr->foundMatchProc(lastBackwardsLineMatch,
			    searchSpecPtr, NULL, NULL, lastBackwardsMatchOffset, matchLength);
		    lastBackwardsLineMatch = -1;
		    if (!searchSpecPtr->all) {
			goto searchDone;
		    }
		}

		if (lineNum < 0) {
		    lineNum = searchSpecPtr->numLines - 1;
		}
		if (!searchSpecPtr->exact) {
		    /*
		     * The 'exact' search loops above are designed to give us
		     * an accurate picture of the number of lines which we can
		     * skip here. For 'regexp' searches, on the other hand,
		     * which can match potentially variable lengths, we cannot
		     * skip multiple lines when searching backwards. Therefore
		     * we only allow one line to be skipped here.
		     */

		    break;
		}
	    } else {
		lineNum += 1;
		if (lineNum >= searchSpecPtr->numLines) {
		    lineNum = 0;
		}
	    }
	    if (lineNum == searchSpecPtr->startLine && linesSearched > 0) {
		/*
		 * We've just searched all the way round and have gone right
		 * through the start line without finding anything in the last
		 * attempt.
		 */

		break;
	    }
	}

	Tcl_SetObjLength(theLine, 0);
    }
  searchDone:

    if (lastBackwardsLineMatch != -1) {
	searchSpecPtr->foundMatchProc(lastBackwardsLineMatch, searchSpecPtr,
		NULL, NULL, lastBackwardsMatchOffset, matchLength);
    }

    /*
     * Free up the cached line and pattern.
     */

    Tcl_GuardedDecrRefCount(theLine);
    Tcl_GuardedDecrRefCount(patObj);

    /*
     * Free up any extra space we allocated.
     */

    if (storeMatch != smArray) {
	ckfree((char *) storeMatch);
    }

    return code;
}

/*
 *----------------------------------------------------------------------
 *
 * GetTextStartEnd -
 *
 *	Converts an internal TkTextSegment ptr into a Tcl string obj containing
 *	the representation of the index. (Handler for the 'startEndMark' configuration
 *	option type.)
 *
 * Results:
 *	Tcl_Obj containing the string representation of the index position.
 *
 * Side effects:
 *	Creates a new Tcl_Obj.
 *
 *----------------------------------------------------------------------
 */

static Tcl_Obj *
GetTextStartEnd(
    TCL_UNUSED(void *),
    TCL_UNUSED(Tk_Window),
    char *recordPtr,		/* Pointer to widget record. */
    Tcl_Size internalOffset)		/* Offset within *recordPtr containing the start object. */
{
    TkTextIndex index;
    char buf[TK_POS_CHARS] = { '\0' };
    const TkText *textPtr = (const TkText *) recordPtr;
    const TkSharedText *sharedTextPtr = textPtr->sharedTextPtr;
    Tcl_Obj **objPtr = (Tcl_Obj **) (recordPtr + internalOffset);
    const TkTextSegment *sharedMarker;
    TkTextSegment *marker;

    if (objPtr == &textPtr->newStartIndex) {
	marker = textPtr->startMarker;
	sharedMarker = sharedTextPtr->startMarker;
    } else {
	marker = textPtr->endMarker;
	sharedMarker = sharedTextPtr->endMarker;
    }
    if (marker != sharedMarker) {
	TkTextIndexClear2(&index, NULL, sharedTextPtr->tree);
	TkTextIndexSetSegment(&index, marker);
	TkTextIndexPrint(sharedTextPtr, NULL, &index, buf);
    }
    return Tcl_NewStringObj(buf, TCL_INDEX_NONE);
}

/*
 *----------------------------------------------------------------------
 *
 * SetTextStartEnd --
 *
 *	Converts a Tcl_Obj representing a widget's (start or end) index into a
 *	TkTextSegment* value. (Handler for the 'startEndMark' configuration option type.)
 *
 * Results:
 *	Standard Tcl result.
 *
 * Side effects:
 *	May store the TkTextSegment* value into the internal representation
 *	pointer. May change the pointer to the Tcl_Obj to NULL to indicate
 *	that the specified string was empty and that is acceptable.
 *
 *----------------------------------------------------------------------
 */

static int
ObjectIsEmpty(
    Tcl_Obj *objPtr)		/* Object to test. May be NULL. */
{
    return objPtr ? GetByteLength(objPtr) == 0 : 1;
}

static int
SetTextStartEnd(
    TCL_UNUSED(void *),
    TCL_UNUSED(Tcl_Interp *),		/* Current interp; may be used for errors. */
    TCL_UNUSED(Tk_Window),		/* Window for which option is being set. */
    Tcl_Obj **value,		/* Pointer to the pointer to the value object.
				 * We use a pointer to the pointer because we
				 * may need to return a value (NULL). */
    char *recordPtr,		/* Pointer to storage for the widget record. */
    Tcl_Size internalOffset,		/* Offset within *recordPtr at which the
				 * internal value is to be stored. */
    char *oldInternalPtr,	/* Pointer to storage for the old value. */
    int flags)			/* Flags for the option, set Tk_SetOptions. */
{
    Tcl_Obj **objPtr = (Tcl_Obj **) (recordPtr + internalOffset);
    Tcl_Obj **oldObjPtr = (Tcl_Obj **) oldInternalPtr;
    const TkText *textPtr = (const TkText *) recordPtr;

    assert(!*objPtr);
    *oldObjPtr = NULL;

    if ((flags & TK_OPTION_NULL_OK) && ObjectIsEmpty(*value)) {
	*value = NULL;
	*objPtr = Tcl_NewStringObj((objPtr == &textPtr->newStartIndex) ? "begin" : "end", TCL_INDEX_NONE);
    } else {
	*objPtr = *value;
    }
    Tcl_IncrRefCount(*objPtr);
    return TCL_OK;
}

/*
 *----------------------------------------------------------------------
 *
 * RestoreTextStartEnd --
 *
 *	Restore an index option value from a saved value. (Handler for the
 *	'index' configuration option type.)
 *
 * Results:
 *	None.
 *
 * Side effects:
 *	Restores the old value.
 *
 *----------------------------------------------------------------------
 */

static void
RestoreTextStartEnd(
    TCL_UNUSED(void *),
    TCL_UNUSED(Tk_Window),
    char *internalPtr,		/* Pointer to storage for value. */
    char *oldInternalPtr)	/* Pointer to old value. */
{
    Tcl_Obj **newValue = (Tcl_Obj **) internalPtr;
    Tcl_Obj **oldValue = (Tcl_Obj **) oldInternalPtr;

    if (*oldValue) {
	Tcl_IncrRefCount(*oldValue);
    }
    *newValue = *oldValue;
}

/*
 *----------------------------------------------------------------------
 *
 * FreeTextStartEnd --
 *
 *	Free an index option value from a saved value. (Handler for the
 *	'index' configuration option type.)
 *
 * Results:
 *	None.
 *
 * Side effects:
 *	Releases some memory.
 *
 *----------------------------------------------------------------------
 */

static void
FreeTextStartEnd(
    TCL_UNUSED(void *),
    TCL_UNUSED(Tk_Window),
    char *internalPtr)
{
    Tcl_Obj *objPtr = *(Tcl_Obj **) internalPtr;

    if (objPtr) {
	Tcl_GuardedDecrRefCount(objPtr);
    }
}

#if SUPPORT_DEPRECATED_STARTLINE_ENDLINE
/*
 *----------------------------------------------------------------------
 *
 * GetLineStartEnd -
 *
 *	Converts an internal TkTextLine ptr into a Tcl string obj containing
 *	the line number. (Handler for the 'line' configuration option type.)
 *
 * Results:
 *	Tcl_Obj containing the string representation of the line value.
 *
 * Side effects:
 *	Creates a new Tcl_Obj.
 *
 *----------------------------------------------------------------------
 */

static Tcl_Obj *
GetLineStartEnd(
    TCL_UNUSED(void *),
    TCL_UNUSED(Tk_Window),
    char *recordPtr,		/* Pointer to widget record. */
    Tcl_Size internalOffset)		/* Offset within *recordPtr containing the line value. */
{
    TkText *textPtr;
    TkTextLine *linePtr = *(TkTextLine **)(recordPtr + internalOffset);

    if (!linePtr) {
	return Tcl_NewObj();
    }
    textPtr = (TkText *) recordPtr;
    return Tcl_NewIntObj(1 + TkBTreeLinesTo(textPtr->sharedTextPtr->tree, NULL, linePtr, NULL));
}

/*
 *----------------------------------------------------------------------
 *
 * SetLineStartEnd --
 *
 *	Converts a Tcl_Obj representing a widget's (start or end) line into a
 *	TkTextLine* value. (Handler for the 'line' configuration option type.)
 *
 * Results:
 *	Standard Tcl result.
 *
 * Side effects:
 *	May store the TkTextLine* value into the internal representation
 *	pointer. May change the pointer to the Tcl_Obj to NULL to indicate
 *	that the specified string was empty and that is acceptable.
 *
 *----------------------------------------------------------------------
 */

static int
SetLineStartEnd(
    TCL_UNUSED(void *),
    Tcl_Interp *interp,		/* Current interp; may be used for errors. */
    TCL_UNUSED(Tk_Window),		/* Window for which option is being set. */
    Tcl_Obj **value,		/* Pointer to the pointer to the value object.
				 * We use a pointer to the pointer because we
				 * may need to return a value (NULL). */
    char *recordPtr,		/* Pointer to storage for the widget record. */
    Tcl_Size internalOffset,	/* Offset within *recordPtr at which the
				 * internal value is to be stored. */
    char *oldInternalPtr,	/* Pointer to storage for the old value. */
    int flags)			/* Flags for the option, set Tk_SetOptions. */
{
    TkTextLine *linePtr = NULL;
    char *internalPtr;
    TkText *textPtr = (TkText *)recordPtr;

    if (internalOffset != TCL_INDEX_NONE) {
	internalPtr = (char *)recordPtr + internalOffset;
    } else {
	internalPtr = NULL;
    }

    if ((flags & TK_OPTION_NULL_OK) && ObjectIsEmpty(*value)) {
	*value = NULL;
    } else {
	int line;

	if (Tcl_GetIntFromObj(interp, *value, &line) != TCL_OK) {
	    return TCL_ERROR;
	}
	linePtr = TkBTreeFindLine(textPtr->sharedTextPtr->tree, NULL, line - 1);
    }

    if (internalPtr) {
	*((TkTextLine **) oldInternalPtr) = *((TkTextLine **) internalPtr);
	*((TkTextLine **) internalPtr) = linePtr;
    }
    return TCL_OK;
}

/*
 *----------------------------------------------------------------------
 *
 * RestoreLineStartEnd --
 *
 *	Restore a line option value from a saved value. (Handler for the
 *	'line' configuration option type.)
 *
 * Results:
 *	None.
 *
 * Side effects:
 *	Restores the old value.
 *
 *----------------------------------------------------------------------
 */

static void
RestoreLineStartEnd(
    TCL_UNUSED(void *),
    TCL_UNUSED(Tk_Window),
    char *internalPtr,		/* Pointer to storage for value. */
    char *oldInternalPtr)	/* Pointer to old value. */
{
    *(TkTextLine **) internalPtr = *(TkTextLine **) oldInternalPtr;
}

#endif /* SUPPORT_DEPRECATED_STARTLINE_ENDLINE */

/*
 *----------------------------------------------------------------------
 *
 * TkrTesttextCmd --
 *
 *	This function implements the "testtext" command. It provides a set of
 *	functions for testing text widgets and the associated functions in
 *	tkText*.c.
 *
 * Results:
 *	A standard Tcl result.
 *
 * Side effects:
 *	Depends on option; see below.
 *
 *----------------------------------------------------------------------
 */

int
TkrTesttextCmd(
    TCL_UNUSED(void *),	/* Main window for application. */
    Tcl_Interp *interp,		/* Current interpreter. */
    Tcl_Size objc,			/* Number of arguments. */
    Tcl_Obj *const objv[])	/* Argument strings. */
{
    TkText *textPtr;
    size_t len;
    int lineIndex, byteIndex, byteOffset;
    TkTextIndex index, insIndex;
    char buf[TK_POS_CHARS];
    Tcl_CmdInfo info;
    Tcl_Obj *watchCmd;

    if (objc + 1 < 4) {
	return TCL_ERROR;
    }

    if (Tcl_GetCommandInfo(interp, Tcl_GetString(objv[1]), &info) == 0) {
	return TCL_ERROR;
    }
    textPtr = (TkText *)info.objClientData;
    len = strlen(Tcl_GetString(objv[2]));
    if (strncmp(Tcl_GetString(objv[2]), "byteindex", len) == 0) {
	if (objc != 5) {
	    return TCL_ERROR;
	}
	lineIndex = atoi(Tcl_GetString(objv[3])) - 1;
	byteIndex = atoi(Tcl_GetString(objv[4]));

	TkrTextMakeByteIndex(textPtr->sharedTextPtr->tree, textPtr, lineIndex, byteIndex, &index);
    } else if (strncmp(Tcl_GetString(objv[2]), "forwbytes", len) == 0) {
	if (objc != 5) {
	    return TCL_ERROR;
	}
	if (!TkTextGetIndexFromObj(interp, textPtr, objv[3], &index)) {
	    return TCL_ERROR;
	}
	byteOffset = atoi(Tcl_GetString(objv[4]));
	TkrTextIndexForwBytes(textPtr, &index, byteOffset, &index);
    } else if (strncmp(Tcl_GetString(objv[2]), "backbytes", len) == 0) {
	if (objc != 5) {
	    return TCL_ERROR;
	}
	if (!TkTextGetIndexFromObj(interp, textPtr, objv[3], &index)) {
	    return TCL_ERROR;
	}
	byteOffset = atoi(Tcl_GetString(objv[4]));
	TkrTextIndexBackBytes(textPtr, &index, byteOffset, &index);
    } else {
	return TCL_ERROR;
    }

    /*
     * Avoid triggering of the "watch" command.
     */

    watchCmd = textPtr->watchCmd;
    textPtr->watchCmd = NULL;
    insIndex = index; /* because TkrTextSetMark may modify position */
    TkrTextSetMark(textPtr, "insert", &insIndex);
    textPtr->watchCmd = watchCmd;

    TkrTextPrintIndex(textPtr, &index, buf);
    Tcl_SetObjResult(interp, Tcl_ObjPrintf("%s %" TCL_SIZE_MODIFIER "d", buf, TkTextIndexGetByteIndex(&index)));
    return TCL_OK;
}


#ifndef NDEBUG
/*
 *----------------------------------------------------------------------
 *
 * TkpTextInspect --
 *
 *	This function is for debugging only, printing the text content
 *	on stdout.
 *
 * Results:
 *	None.
 *
 * Side effects:
 *	None.
 *
 *----------------------------------------------------------------------
 */

void
TkpTextInspect(
    TkText *textPtr)
{
    Tcl_Obj *resultPtr;
    Tcl_Obj *objv[8];
    Tcl_Obj **argv;
    Tcl_Size argc, i;

    Tcl_IncrRefCount(resultPtr = Tcl_GetObjResult(textPtr->interp));
    Tcl_ResetResult(textPtr->interp);
    Tcl_IncrRefCount(objv[0] = Tcl_NewStringObj(Tk_PathName(textPtr->tkwin), TCL_INDEX_NONE));
    Tcl_IncrRefCount(objv[1] = Tcl_NewStringObj("inspect", TCL_INDEX_NONE));
    Tcl_IncrRefCount(objv[2] = Tcl_NewStringObj("-elide", TCL_INDEX_NONE));
    Tcl_IncrRefCount(objv[3] = Tcl_NewStringObj("-chars", TCL_INDEX_NONE));
    Tcl_IncrRefCount(objv[4] = Tcl_NewStringObj("-image", TCL_INDEX_NONE));
    Tcl_IncrRefCount(objv[5] = Tcl_NewStringObj("-window", TCL_INDEX_NONE));
    Tcl_IncrRefCount(objv[6] = Tcl_NewStringObj("-mark", TCL_INDEX_NONE));
    Tcl_IncrRefCount(objv[7] = Tcl_NewStringObj("-tag", TCL_INDEX_NONE));
    TextInspectCmd(textPtr, textPtr->interp, sizeof(objv)/sizeof(objv[0]), objv);
    for (i = 0; i < (int) (sizeof(objv)/sizeof(objv[0])); ++i) {
	Tcl_GuardedDecrRefCount(objv[i]);
    }
    Tcl_ListObjGetElements(textPtr->interp, Tcl_GetObjResult(textPtr->interp), &argc, &argv);
    for (i = 0; i < argc; ++i) {
	fprintf(stdout, "%s\n", Tcl_GetString(argv[i]));
    }
    Tcl_SetObjResult(textPtr->interp, resultPtr);
    Tcl_GuardedDecrRefCount(resultPtr);
}

#endif /* NDEBUG */

/*
 *----------------------------------------------------------------------
 *
 * TkpTextDump --
 *
 *	This function is for debugging only, printing the text content
 *	on stdout.
 *
 * Results:
 *	None.
 *
 * Side effects:
 *	None.
 *
 *----------------------------------------------------------------------
 */
#ifndef NDEBUG

void
TkpTextDump(
    TkText *textPtr)
{
    Tcl_Obj *resultPtr;
    Tcl_Obj *objv[4];
    Tcl_Obj **argv;
    Tcl_Size argc, i;

    Tcl_IncrRefCount(resultPtr = Tcl_GetObjResult(textPtr->interp));
    Tcl_ResetResult(textPtr->interp);

    Tcl_IncrRefCount(objv[0] = Tcl_NewStringObj(Tk_PathName(textPtr->tkwin), TCL_INDEX_NONE));
    Tcl_IncrRefCount(objv[1] = Tcl_NewStringObj("dump", TCL_INDEX_NONE));
    Tcl_IncrRefCount(objv[2] = Tcl_NewStringObj("begin", TCL_INDEX_NONE));
    Tcl_IncrRefCount(objv[3] = Tcl_NewStringObj("end", TCL_INDEX_NONE));
    TextDumpCmd(textPtr, textPtr->interp, sizeof(objv)/sizeof(objv[0]), objv);
    for (i = 0; i < (int) (sizeof(objv)/sizeof(objv[0])); ++i) {
	Tcl_GuardedDecrRefCount(objv[i]);
    }

    Tcl_ListObjGetElements(textPtr->interp, Tcl_GetObjResult(textPtr->interp), &argc, &argv);
    for (i = 0; i < argc; i += 3) {
	char const *type = Tcl_GetString(argv[i]);
	char const *text = Tcl_GetString(argv[i + 1]);
	char const *indx = Tcl_GetString(argv[i + 2]);

	fprintf(stdout, "%s ", indx);
	fprintf(stdout, "%s ", type);

	if (strcmp(type, "text") == 0) {
	    int len = strlen(text), j;

	    fprintf(stdout, "\"");
	    for (j = 0; j < len; ++j) {
		char c = text[j];

		switch (c) {
		case '\t': fprintf(stdout, "\\t"); break;
		case '\n': fprintf(stdout, "\\n"); break;
		case '\v': fprintf(stdout, "\\v"); break;
		case '\f': fprintf(stdout, "\\f"); break;
		case '\r': fprintf(stdout, "\\r"); break;

		default:
		    if (UCHAR(c) < 0x80 && isprint(c)) {
			fprintf(stdout, "%c", c);
		    } else {
			fprintf(stdout, "\\x%02u", (unsigned) UCHAR(c));
		    }
		    break;
		}
	    }
	    fprintf(stdout, "\"\n");
	} else if (strcmp(type, "mark") == 0) {
	    Tcl_HashEntry *hPtr = Tcl_FindHashEntry(&textPtr->sharedTextPtr->markTable, text);
	    const TkTextSegment *markPtr = NULL;

	    if (hPtr) {
		markPtr = Tcl_GetHashValue(hPtr);
	    } else {
		if (strcmp(text, "insert") == 0)  { markPtr = textPtr->insertMarkPtr; }
		if (strcmp(text, "current") == 0) { markPtr = textPtr->currentMarkPtr; }
	    }
	    if (markPtr) {
		fprintf(stdout, "%s (%s)\n", text,
			markPtr->typePtr == &tkTextLeftMarkType ? "left" : "right");
	    }
	} else {
	    fprintf(stdout, "%s\n", text);
	}
    }

    Tcl_SetObjResult(textPtr->interp, resultPtr);
    Tcl_GuardedDecrRefCount(resultPtr);
}

#endif /* NDEBUG */


/* Additionally we need stand-alone object code. */
extern TkSharedText *	TkBTreeGetShared(TkTextBTree tree);
extern int		TkBTreeGetNumberOfDisplayLines(const TkTextPixelInfo *pixelInfo);
extern TkTextPixelInfo *TkBTreeLinePixelInfo(const TkText *textPtr, TkTextLine *linePtr);
extern Tcl_Size		TkBTreeEpoch(TkTextBTree tree);
extern Tcl_Size		TkBTreeIncrEpoch(TkTextBTree tree);
extern struct Node	*TkBTreeGetRoot(TkTextBTree tree);
extern TkTextLine *	TkBTreePrevLogicalLine(const TkSharedText *sharedTextPtr,
			    const TkText *textPtr, TkTextLine *linePtr);
extern TkTextTag *	TkBTreeGetTags(const TkTextIndex *indexPtr, TkTextSortMethod sortMeth,
			    int *flags);
extern TkTextLine *	TkBTreeGetStartLine(const TkText *textPtr);
extern TkTextLine *	TkBTreeGetLastLine(const TkText *textPtr);
extern TkTextLine *	TkBTreeNextLine(const TkText *textPtr, TkTextLine *linePtr);
extern TkTextLine *	TkBTreePrevLine(const TkText *textPtr, TkTextLine *linePtr);
extern unsigned		TkBTreeCountLines(const TkTextBTree tree, const TkTextLine *linePtr1,
			    const TkTextLine *linePtr2);
extern int		TkTextGetIndexFromObj(Tcl_Interp *interp, TkText *textPtr, Tcl_Obj *objPtr,
			    TkTextIndex *indexPtr);
extern int		TkTextIsDeadPeer(const TkText *textPtr);
extern int		TkTextIsMark(const TkTextSegment *segPtr);
extern int		TkTextIsStartEndMarker(const TkTextSegment *segPtr);
extern int		TkTextIsSpecialMark(const TkTextSegment *segPtr);
extern int		TkTextIsPrivateMark(const TkTextSegment *segPtr);
extern int		TkTextIsSpecialOrPrivateMark(const TkTextSegment *segPtr);
extern int		TkTextIsNormalOrSpecialMark(const TkTextSegment *segPtr);
extern int		TkTextIsNormalMark(const TkTextSegment *segPtr);
extern int		TkTextIsStableMark(const TkTextSegment *segPtr);
extern const TkTextDispChunk *TkTextGetFirstChunkOfNextDispLine(const TkTextDispChunk *chunkPtr);
extern const TkTextDispChunk *TkTextGetLastChunkOfPrevDispLine(const TkTextDispChunk *chunkPtr);
extern void		TkTextIndexSetEpoch(TkTextIndex *indexPtr, size_t epoch);
extern void		TkTextIndexSetPeer(TkTextIndex *indexPtr, TkText *textPtr);
extern void		TkTextIndexSetToLastChar2(TkTextIndex *indexPtr, TkTextLine *linePtr);
extern void		TkTextIndexInvalidate(TkTextIndex *indexPtr);
extern void		TkTextIndexMakePersistent(TkTextIndex *indexPtr);
extern TkTextLine *	TkTextIndexGetLine(const TkTextIndex *indexPtr);
extern TkTextSegment *	TkTextIndexGetSegment(const TkTextIndex *indexPtr);
extern TkSharedText *	TkTextIndexGetShared(const TkTextIndex *indexPtr);
extern int		TkTextIndexSameLines(const TkTextIndex *indexPtr1, const TkTextIndex *indexPtr2);
extern void		TkTextIndexSave(TkTextIndex *indexPtr);
# if TK_MAJOR_VERSION == 8 && TK_MINOR_VERSION < 7 && TCL_UTF_MAX <= 4
extern int		TkUtfToUniChar(const char *src, int *chPtr);
# endif


/*
 * Local Variables:
 * mode: c
 * c-basic-offset: 4
 * fill-column: 105
 * End:
 * vi:set ts=8 sw=4:
 */<|MERGE_RESOLUTION|>--- conflicted
+++ resolved
@@ -543,7 +543,7 @@
     TK_DUMP_DISPLAY_TEXT            = TK_DUMP_TEXT|TK_DUMP_DISPLAY,
     TK_DUMP_CRC_DFLT                = TK_DUMP_TEXT|SEG_GROUP_WINDOW|SEG_GROUP_IMAGE,
     TK_DUMP_CRC_ALL                 = TK_DUMP_TEXT|TK_DUMP_CHARS|TK_DUMP_DISPLAY_TEXT|SEG_GROUP_WINDOW|
-			              SEG_GROUP_IMAGE|TK_DUMP_MARK|TK_DUMP_TAG,
+				      SEG_GROUP_IMAGE|TK_DUMP_MARK|TK_DUMP_TAG,
 
     TK_DUMP_NESTED                  = 1 << 20,
     TK_DUMP_TEXT_CONFIGS            = 1 << 21,
@@ -4337,7 +4337,6 @@
     if (textPtr->selAttrs.inactiveFgColor != textPtr->textConfigAttrs.inactiveFgColor) {
 	textPtr->selTagPtr->attrs.inactiveFgColor = textPtr->selAttrs.inactiveFgColor;
     }
-<<<<<<< HEAD
     if (textPtr->selAttrs.borderWidthObj != textPtr->textConfigAttrs.borderWidthObj) {
 	textPtr->selTagPtr->attrs.borderWidthObj = textPtr->selAttrs.borderWidthObj;
 	textPtr->selTagPtr->attrs.borderWidth = textPtr->selAttrs.borderWidth;
@@ -4346,50 +4345,6 @@
     textPtr->selAttrs = textPtr->selTagPtr->attrs;
     TkTextUpdateTagDisplayFlags(textPtr->selTagPtr);
     TkTextRedrawTag(NULL, textPtr, NULL, NULL, textPtr->selTagPtr, 0);
-=======
-    if (textPtr->selTagPtr->selFgColor == NULL) {
-	textPtr->selTagPtr->fgColor = textPtr->selFgColorPtr;
-    } else {
-	textPtr->selTagPtr->selFgColor = textPtr->selFgColorPtr;
-    }
-    textPtr->selTagPtr->affectsDisplay = 0;
-    textPtr->selTagPtr->affectsDisplayGeometry = 0;
-    if ((textPtr->selTagPtr->elide >= 0)
-	    || (textPtr->selTagPtr->tkfont != NULL)
-	    || (textPtr->selTagPtr->justify != TK_JUSTIFY_NULL)
-	    || (textPtr->selTagPtr->lMargin1 != INT_MIN)
-	    || (textPtr->selTagPtr->lMargin2 != INT_MIN)
-	    || (textPtr->selTagPtr->offset != INT_MIN)
-	    || (textPtr->selTagPtr->rMargin != INT_MIN)
-	    || (textPtr->selTagPtr->spacing1 != INT_MIN)
-	    || (textPtr->selTagPtr->spacing2 != INT_MIN)
-	    || (textPtr->selTagPtr->spacing3 != INT_MIN)
-	    || (textPtr->selTagPtr->tabStringPtr != NULL)
-	    || (textPtr->selTagPtr->tabStyle == TK_TEXT_TABSTYLE_TABULAR)
-	    || (textPtr->selTagPtr->tabStyle == TK_TEXT_TABSTYLE_WORDPROCESSOR)
-	    || (textPtr->selTagPtr->wrapMode == TEXT_WRAPMODE_CHAR)
-	    || (textPtr->selTagPtr->wrapMode == TEXT_WRAPMODE_NONE)
-	    || (textPtr->selTagPtr->wrapMode == TEXT_WRAPMODE_WORD)) {
-	textPtr->selTagPtr->affectsDisplay = 1;
-	textPtr->selTagPtr->affectsDisplayGeometry = 1;
-    }
-    if ((textPtr->selTagPtr->border != NULL)
-	    || (textPtr->selTagPtr->selBorder != NULL)
-	    || (textPtr->selTagPtr->relief != TK_RELIEF_NULL)
-	    || (textPtr->selTagPtr->bgStipple != None)
-	    || (textPtr->selTagPtr->fgColor != NULL)
-	    || (textPtr->selTagPtr->selFgColor != NULL)
-	    || (textPtr->selTagPtr->fgStipple != None)
-	    || (textPtr->selTagPtr->overstrike >= 0)
-	    || (textPtr->selTagPtr->overstrikeColor != NULL)
-	    || (textPtr->selTagPtr->underline >= 0)
-	    || (textPtr->selTagPtr->underlineColor != NULL)
-	    || (textPtr->selTagPtr->lMarginColor != NULL)
-	    || (textPtr->selTagPtr->rMarginColor != NULL)) {
-	textPtr->selTagPtr->affectsDisplay = 1;
-    }
-    TkTextRedrawTag(NULL, textPtr, NULL, NULL, textPtr->selTagPtr, 1);
->>>>>>> 78c67106
 
     /*
      * Claim the selection if we've suddenly started exporting it and there
