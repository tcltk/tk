--- conflicted
+++ resolved
@@ -1158,18 +1158,6 @@
 	(textPtr->endMarker = sharedTextPtr->endMarker)->refCount += 1;
     }
 
-<<<<<<< HEAD
-=======
-    textPtr->state = TK_TEXT_STATE_NORMAL;
-    textPtr->relief = TK_RELIEF_FLAT;
-    textPtr->cursor = NULL;
-    textPtr->charWidth = 1;
-    textPtr->charHeight = 10;
-    textPtr->wrapMode = TEXT_WRAPMODE_CHAR;
-    textPtr->prevWidth = Tk_Width(newWin);
-    textPtr->prevHeight = Tk_Height(newWin);
-
->>>>>>> ef50c3a8
     /*
      * Register with the B-tree. In some sense it would be best if we could do
      * this later (after configuration options), so that any changes to
@@ -1180,7 +1168,7 @@
 
     textPtr->state = TK_TEXT_STATE_NORMAL;
     textPtr->relief = TK_RELIEF_FLAT;
-    textPtr->cursor = None;
+    textPtr->cursor = NULL;
     textPtr->charWidth = 1;
     textPtr->spaceWidth = 1;
     textPtr->lineHeight = -1;
@@ -4431,7 +4419,6 @@
     if (textPtr->selAttrs.inactiveFgColor != textPtr->textConfigAttrs.inactiveFgColor) {
 	textPtr->selTagPtr->attrs.inactiveFgColor = textPtr->selAttrs.inactiveFgColor;
     }
-<<<<<<< HEAD
     if (textPtr->selAttrs.borderWidthPtr != textPtr->textConfigAttrs.borderWidthPtr) {
 	textPtr->selTagPtr->attrs.borderWidthPtr = textPtr->selAttrs.borderWidthPtr;
 	textPtr->selTagPtr->attrs.borderWidth = textPtr->selAttrs.borderWidth;
@@ -4440,46 +4427,6 @@
     textPtr->selAttrs = textPtr->selTagPtr->attrs;
     TkTextUpdateTagDisplayFlags(textPtr->selTagPtr);
     TkTextRedrawTag(NULL, textPtr, NULL, NULL, textPtr->selTagPtr, false);
-=======
-    if (textPtr->selTagPtr->selFgColor == NULL) {
-	textPtr->selTagPtr->fgColor = textPtr->selFgColorPtr;
-    } else {
-	textPtr->selTagPtr->selFgColor = textPtr->selFgColorPtr;
-    }
-    textPtr->selTagPtr->affectsDisplay = 0;
-    textPtr->selTagPtr->affectsDisplayGeometry = 0;
-    if ((textPtr->selTagPtr->elideString != NULL)
-	    || (textPtr->selTagPtr->tkfont != NULL)
-	    || (textPtr->selTagPtr->justifyString != NULL)
-	    || (textPtr->selTagPtr->lMargin1String != NULL)
-	    || (textPtr->selTagPtr->lMargin2String != NULL)
-	    || (textPtr->selTagPtr->offsetString != NULL)
-	    || (textPtr->selTagPtr->rMarginString != NULL)
-	    || (textPtr->selTagPtr->spacing1String != NULL)
-	    || (textPtr->selTagPtr->spacing2String != NULL)
-	    || (textPtr->selTagPtr->spacing3String != NULL)
-	    || (textPtr->selTagPtr->tabStringPtr != NULL)
-	    || (textPtr->selTagPtr->wrapMode != TEXT_WRAPMODE_NULL)) {
-	textPtr->selTagPtr->affectsDisplay = 1;
-	textPtr->selTagPtr->affectsDisplayGeometry = 1;
-    }
-    if ((textPtr->selTagPtr->border != NULL)
-	    || (textPtr->selTagPtr->selBorder != NULL)
-	    || (textPtr->selTagPtr->reliefString != NULL)
-	    || (textPtr->selTagPtr->bgStipple != None)
-	    || (textPtr->selTagPtr->fgColor != NULL)
-	    || (textPtr->selTagPtr->selFgColor != NULL)
-	    || (textPtr->selTagPtr->fgStipple != None)
-	    || (textPtr->selTagPtr->overstrikeString != NULL)
-	    || (textPtr->selTagPtr->overstrikeColor != NULL)
-	    || (textPtr->selTagPtr->underlineString != NULL)
-	    || (textPtr->selTagPtr->underlineColor != NULL)
-	    || (textPtr->selTagPtr->lMarginColor != NULL)
-	    || (textPtr->selTagPtr->rMarginColor != NULL)) {
-	textPtr->selTagPtr->affectsDisplay = 1;
-    }
-    TkTextRedrawTag(NULL, textPtr, NULL, NULL, textPtr->selTagPtr, 1);
->>>>>>> ef50c3a8
 
     /*
      * Claim the selection if we've suddenly started exporting it and there
