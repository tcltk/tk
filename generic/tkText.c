/*
 * tkText.c --
 *
 *	This module provides a big chunk of the implementation of multi-line
 *	editable text widgets for Tk. Among other things, it provides the Tcl
 *	command interfaces to text widgets. The B-tree representation of text
 *	and its actual display are implemented elsewhere.
 *
 * Copyright © 1992-1994 The Regents of the University of California.
 * Copyright © 1994-1996 Sun Microsystems, Inc.
 * Copyright © 1999 Scriptics Corporation.
 *
 * See the file "license.terms" for information on usage and redistribution of
 * this file, and for a DISCLAIMER OF ALL WARRANTIES.
 */

#include "tkInt.h"
#include "tkUndo.h"
#include "default.h"

#if defined(MAC_OSX_TK)
#define Style TkStyle
#define DInfo TkDInfo
#endif

#ifdef _WIN32
#include "tkWinInt.h"
#endif

#include "tkText.h"

/*
 * Used to avoid having to allocate and deallocate arrays on the fly for
 * commonly used functions. Must be > 0.
 */

#define PIXEL_CLIENTS 5

/*
 * The 'TkWrapMode' enum in tkText.h is used to define a type for the -wrap
 * option of the Text widget. These values are used as indices into the string
 * table below.
 */

const char *const tkTextWrapStrings[] = {
    "char", "none", "word", NULL
};

/*
 * The 'TkTextTabStyle' enum in tkText.h is used to define a type for the
 * -tabstyle option of the Text widget. These values are used as indices into
 * the string table below.
 */

const char *const tkTextTabStyleStrings[] = {
    "tabular", "wordprocessor", NULL
};

/*
 * The 'TkTextInsertUnfocussed' enum in tkText.h is used to define a type for
 * the -insertunfocussed option of the Text widget. These values are used as
 * indice into the string table below.
 */

static const char *const insertUnfocussedStrings[] = {
    "hollow", "none", "solid", NULL
};

/*
 * The following functions and custom option type are used to define the
 * "line" option type, and thereby handle the text widget '-startline',
 * '-endline' configuration options which are of that type.
 *
 * We do not need a 'freeProc' because all changes to these two options are
 * handled through the TK_TEXT_LINE_RANGE flag in the optionSpecs list, and
 * the internal storage is just a pointer, which therefore doesn't need
 * freeing.
 */

static int		SetLineStartEnd(void *clientData,
			    Tcl_Interp *interp, Tk_Window tkwin,
			    Tcl_Obj **value, char *recordPtr,
			    Tcl_Size internalOffset, char *oldInternalPtr,
			    int flags);
static Tcl_Obj *	GetLineStartEnd(void *clientData,
			    Tk_Window tkwin, char *recordPtr,
			    Tcl_Size internalOffset);
static void		RestoreLineStartEnd(void *clientData,
			    Tk_Window tkwin, char *internalPtr,
			    char *oldInternalPtr);
static int		ObjectIsEmpty(Tcl_Obj *objPtr);

static const Tk_ObjCustomOption lineOption = {
    "line",			/* name */
    SetLineStartEnd,		/* setProc */
    GetLineStartEnd,		/* getProc */
    RestoreLineStartEnd,	/* restoreProc */
    NULL,			/* freeProc */
    0
};

/*
 * Information used to parse text configuration options:
 */

static const Tk_OptionSpec optionSpecs[] = {
    {TK_OPTION_BOOLEAN, "-autoseparators", "autoSeparators",
	"AutoSeparators", DEF_TEXT_AUTO_SEPARATORS, TCL_INDEX_NONE,
	offsetof(TkText, autoSeparators),
	TK_OPTION_DONT_SET_DEFAULT, 0, 0},
    {TK_OPTION_BORDER, "-background", "background", "Background",
	DEF_TEXT_BG_COLOR, TCL_INDEX_NONE, offsetof(TkText, border),
	0, DEF_TEXT_BG_MONO, 0},
    {TK_OPTION_SYNONYM, "-bd", NULL, NULL,
	NULL, 0, TCL_INDEX_NONE, 0, "-borderwidth",
	TK_TEXT_LINE_GEOMETRY},
    {TK_OPTION_SYNONYM, "-bg", NULL, NULL,
	NULL, 0, TCL_INDEX_NONE, 0, "-background", 0},
    {TK_OPTION_BOOLEAN, "-blockcursor", "blockCursor",
	"BlockCursor", DEF_TEXT_BLOCK_CURSOR, TCL_INDEX_NONE,
	offsetof(TkText, insertCursorType), 0, 0, 0},
    {TK_OPTION_PIXELS, "-borderwidth", "borderWidth", "BorderWidth",
	DEF_TEXT_BORDER_WIDTH, offsetof(TkText, borderWidthObj), TCL_INDEX_NONE,
	0, 0, TK_TEXT_LINE_GEOMETRY},
    {TK_OPTION_CURSOR, "-cursor", "cursor", "Cursor",
	DEF_TEXT_CURSOR, TCL_INDEX_NONE, offsetof(TkText, cursor),
	TK_OPTION_NULL_OK, 0, 0},
    {TK_OPTION_CUSTOM, "-endline", NULL, NULL,
	 NULL, TCL_INDEX_NONE, offsetof(TkText, end), TK_OPTION_NULL_OK,
	 &lineOption, TK_TEXT_LINE_RANGE},
    {TK_OPTION_BOOLEAN, "-exportselection", "exportSelection",
	"ExportSelection", DEF_TEXT_EXPORT_SELECTION, TCL_INDEX_NONE,
	offsetof(TkText, exportSelection), 0, 0, 0},
    {TK_OPTION_SYNONYM, "-fg", "foreground", NULL,
	NULL, 0, TCL_INDEX_NONE, 0, "-foreground", 0},
    {TK_OPTION_FONT, "-font", "font", "Font",
	DEF_TEXT_FONT, TCL_INDEX_NONE, offsetof(TkText, tkfont), 0, 0,
	TK_TEXT_LINE_GEOMETRY},
    {TK_OPTION_COLOR, "-foreground", "foreground", "Foreground",
	DEF_TEXT_FG, TCL_INDEX_NONE, offsetof(TkText, fgColor), 0,
	0, 0},
    {TK_OPTION_PIXELS, "-height", "height", "Height",
	DEF_TEXT_HEIGHT, offsetof(TkText, heightObj), TCL_INDEX_NONE, 0, 0, 0},
    {TK_OPTION_COLOR, "-highlightbackground", "highlightBackground",
	"HighlightBackground", DEF_TEXT_HIGHLIGHT_BG,
	TCL_INDEX_NONE, offsetof(TkText, highlightBgColorPtr),
	0, 0, 0},
    {TK_OPTION_COLOR, "-highlightcolor", "highlightColor", "HighlightColor",
	DEF_TEXT_HIGHLIGHT, TCL_INDEX_NONE, offsetof(TkText, highlightColorPtr),
	0, 0, 0},
    {TK_OPTION_PIXELS, "-highlightthickness", "highlightThickness",
	"HighlightThickness", DEF_TEXT_HIGHLIGHT_WIDTH, offsetof(TkText, highlightWidthObj),
	TCL_INDEX_NONE, 0, 0, TK_TEXT_LINE_GEOMETRY},
    {TK_OPTION_BORDER, "-inactiveselectbackground","inactiveSelectBackground",
	"Foreground",
	DEF_TEXT_INACTIVE_SELECT_BG_COLOR,
	TCL_INDEX_NONE, offsetof(TkText, inactiveSelBorder),
	TK_OPTION_NULL_OK, DEF_TEXT_SELECT_MONO, 0},
    {TK_OPTION_BORDER, "-insertbackground", "insertBackground", "Foreground",
	DEF_TEXT_INSERT_BG,
	TCL_INDEX_NONE, offsetof(TkText, insertBorder),
	0, 0, 0},
    {TK_OPTION_PIXELS, "-insertborderwidth", "insertBorderWidth",
	"BorderWidth", DEF_TEXT_INSERT_BD_COLOR, offsetof(TkText, insertBorderWidthObj),
	TCL_INDEX_NONE, 0,
	DEF_TEXT_INSERT_BD_MONO, 0},
    {TK_OPTION_INT, "-insertofftime", "insertOffTime", "OffTime",
	DEF_TEXT_INSERT_OFF_TIME, TCL_INDEX_NONE, offsetof(TkText, insertOffTime),
	0, 0, 0},
    {TK_OPTION_INT, "-insertontime", "insertOnTime", "OnTime",
	DEF_TEXT_INSERT_ON_TIME, TCL_INDEX_NONE, offsetof(TkText, insertOnTime),
	0, 0, 0},
    {TK_OPTION_STRING_TABLE,
	"-insertunfocussed", "insertUnfocussed", "InsertUnfocussed",
	DEF_TEXT_INSERT_UNFOCUSSED, TCL_INDEX_NONE, offsetof(TkText, insertUnfocussed),
	TK_OPTION_ENUM_VAR, insertUnfocussedStrings, 0},
    {TK_OPTION_PIXELS, "-insertwidth", "insertWidth", "InsertWidth",
	DEF_TEXT_INSERT_WIDTH, offsetof(TkText, insertWidthObj), TCL_INDEX_NONE,
	0, 0, 0},
    {TK_OPTION_INT, "-maxundo", "maxUndo", "MaxUndo",
	DEF_TEXT_MAX_UNDO, TCL_INDEX_NONE, offsetof(TkText, maxUndo),
	TK_OPTION_DONT_SET_DEFAULT, 0, 0},
    {TK_OPTION_PIXELS, "-padx", "padX", "Pad",
	DEF_TEXT_PADX, offsetof(TkText, padXObj), TCL_INDEX_NONE, 0, 0,
	TK_TEXT_LINE_GEOMETRY},
    {TK_OPTION_PIXELS, "-pady", "padY", "Pad",
	DEF_TEXT_PADY, offsetof(TkText, padYObj), TCL_INDEX_NONE, 0, 0, 0},
    {TK_OPTION_RELIEF, "-relief", "relief", "Relief",
	DEF_TEXT_RELIEF, TCL_INDEX_NONE, offsetof(TkText, relief), 0, 0, 0},
    {TK_OPTION_BORDER, "-selectbackground", "selectBackground", "Foreground",
	DEF_TEXT_SELECT_COLOR, TCL_INDEX_NONE, offsetof(TkText, selBorder),
	0, DEF_TEXT_SELECT_MONO, 0},
    {TK_OPTION_PIXELS, "-selectborderwidth", "selectBorderWidth",
	"BorderWidth", DEF_TEXT_SELECT_BD_COLOR,
	offsetof(TkText, selBorderWidthObj), TCL_INDEX_NONE,
	0, DEF_TEXT_SELECT_BD_MONO, 0},
    {TK_OPTION_COLOR, "-selectforeground", "selectForeground", "Background",
	DEF_TEXT_SELECT_FG_COLOR, TCL_INDEX_NONE, offsetof(TkText, selFgColorPtr),
	TK_OPTION_NULL_OK, DEF_TEXT_SELECT_FG_MONO, 0},
    {TK_OPTION_BOOLEAN, "-setgrid", "setGrid", "SetGrid",
	DEF_TEXT_SET_GRID, TCL_INDEX_NONE, offsetof(TkText, setGrid), 0, 0, 0},
    {TK_OPTION_PIXELS, "-spacing1", "spacing1", "Spacing",
	DEF_TEXT_SPACING1, offsetof(TkText, spacing1Obj), TCL_INDEX_NONE,
	0, 0, TK_TEXT_LINE_GEOMETRY },
    {TK_OPTION_PIXELS, "-spacing2", "spacing2", "Spacing",
	DEF_TEXT_SPACING2, offsetof(TkText, spacing2Obj), TCL_INDEX_NONE,
	0, 0, TK_TEXT_LINE_GEOMETRY },
    {TK_OPTION_PIXELS, "-spacing3", "spacing3", "Spacing",
	DEF_TEXT_SPACING3, offsetof(TkText, spacing3Obj), TCL_INDEX_NONE,
	0, 0, TK_TEXT_LINE_GEOMETRY },
    {TK_OPTION_CUSTOM, "-startline", NULL, NULL,
	 NULL, TCL_INDEX_NONE, offsetof(TkText, start), TK_OPTION_NULL_OK,
	 &lineOption, TK_TEXT_LINE_RANGE},
    {TK_OPTION_STRING_TABLE, "-state", "state", "State",
	DEF_TEXT_STATE, TCL_INDEX_NONE, offsetof(TkText, state),
	TK_OPTION_ENUM_VAR, &tkStateStrings[1], 0},
    {TK_OPTION_STRING, "-tabs", "tabs", "Tabs",
	DEF_TEXT_TABS, offsetof(TkText, tabOptionObj), TCL_INDEX_NONE,
	TK_OPTION_NULL_OK, 0, TK_TEXT_LINE_GEOMETRY},
    {TK_OPTION_STRING_TABLE, "-tabstyle", "tabStyle", "TabStyle",
	DEF_TEXT_TABSTYLE, TCL_INDEX_NONE, offsetof(TkText, tabStyle),
	TK_OPTION_ENUM_VAR, tkTextTabStyleStrings, TK_TEXT_LINE_GEOMETRY},
    {TK_OPTION_STRING, "-takefocus", "takeFocus", "TakeFocus",
	DEF_TEXT_TAKE_FOCUS, offsetof(TkText, takeFocusObj), TCL_INDEX_NONE,
	TK_OPTION_NULL_OK, 0, 0},
    {TK_OPTION_BOOLEAN, "-undo", "undo", "Undo",
	DEF_TEXT_UNDO, TCL_INDEX_NONE, offsetof(TkText, undo),
	TK_OPTION_DONT_SET_DEFAULT, 0 , 0},
    {TK_OPTION_INT, "-width", "width", "Width",
	DEF_TEXT_WIDTH, TCL_INDEX_NONE, offsetof(TkText, width), 0, 0,
	TK_TEXT_LINE_GEOMETRY},
    {TK_OPTION_STRING_TABLE, "-wrap", "wrap", "Wrap",
	DEF_TEXT_WRAP, TCL_INDEX_NONE, offsetof(TkText, wrapMode),
	TK_OPTION_ENUM_VAR, tkTextWrapStrings, TK_TEXT_LINE_GEOMETRY},
    {TK_OPTION_STRING, "-xscrollcommand", "xScrollCommand", "ScrollCommand",
	DEF_TEXT_XSCROLL_COMMAND, offsetof(TkText, xScrollCmdObj), TCL_INDEX_NONE,
	TK_OPTION_NULL_OK, 0, 0},
    {TK_OPTION_STRING, "-yscrollcommand", "yScrollCommand", "ScrollCommand",
	DEF_TEXT_YSCROLL_COMMAND, offsetof(TkText, yScrollCmdObj), TCL_INDEX_NONE,
	TK_OPTION_NULL_OK, 0, 0},
    {TK_OPTION_END, NULL, NULL, NULL, 0, 0, 0, 0, 0, 0}
};

/*
 * These three typedefs, the structure and the SearchPerform, SearchCore
 * functions below are used for line-based searches of the text widget, and,
 * in particular, to handle multi-line matching even though the text widget is
 * a single-line based data structure. They are completely abstracted away
 * from the Text widget internals, however, so could easily be re-used with
 * any line-based entity to provide multi-line matching.
 *
 * We have abstracted this code away from the text widget to try to keep Tk as
 * modular as possible.
 */

struct SearchSpec;	/* Forward declaration. */

typedef void *SearchAddLineProc(int lineNum,
			    struct SearchSpec *searchSpecPtr,
			    Tcl_Obj *theLine, int *lenPtr,
			    int *extraLinesPtr);
typedef int		SearchMatchProc(int lineNum,
			    struct SearchSpec *searchSpecPtr,
			    void *clientData, Tcl_Obj *theLine,
			    Tcl_Size matchOffset, Tcl_Size matchLength);
typedef int		SearchLineIndexProc(Tcl_Interp *interp,
			    Tcl_Obj *objPtr, struct SearchSpec *searchSpecPtr,
			    int *linePosPtr, Tcl_Size *offsetPosPtr);

typedef struct SearchSpec {
    int exact;			/* Whether search is exact or regexp. */
    int noCase;			/* Case-insenstivive? */
    int noLineStop;		/* If not set, a regexp search will use the
				 * TCL_REG_NLSTOP flag. */
    int overlap;		/* If set, results from multiple searches
				 * (-all) are allowed to overlap each
				 * other. */
    int strictLimits;		/* If set, matches must be completely inside
				 * the from,to range. Otherwise the limits
				 * only apply to the start of each match. */
    int all;			/* Whether all or the first match should be
				 * reported. */
    int startLine;		/* First line to examine. */
    Tcl_Size startOffset;		/* Index in first line to start at. */
    int stopLine;		/* Last line to examine, or -1 when we search
				 * all available text. */
    Tcl_Size stopOffset;		/* Index to stop at, provided stopLine is not
				 * -1. */
    int numLines;		/* Total lines which are available. */
    int backwards;		/* Searching forwards or backwards. */
    Tcl_Obj *varPtr;		/* If non-NULL, store length(s) of match(es)
				 * in this variable. */
    Tcl_Obj *countPtr;		/* Keeps track of currently found lengths. */
    Tcl_Obj *resPtr;		/* Keeps track of currently found locations */
    int searchElide;		/* Search in hidden text as well. */
    SearchAddLineProc *addLineProc;
				/* Function to call when we need to add
				 * another line to the search string so far */
    SearchMatchProc *foundMatchProc;
				/* Function to call when we have found a
				 * match. */
    SearchLineIndexProc *lineIndexProc;
				/* Function to call when we have found a
				 * match. */
    void *clientData;	/* Information about structure being searched,
				 * in this case a text widget. */
} SearchSpec;

/*
 * The text-widget-independent functions which actually perform the search,
 * handling both regexp and exact searches.
 */

static int		SearchCore(Tcl_Interp *interp,
			    SearchSpec *searchSpecPtr, Tcl_Obj *patObj);
static int		SearchPerform(Tcl_Interp *interp,
			    SearchSpec *searchSpecPtr, Tcl_Obj *patObj,
			    Tcl_Obj *fromPtr, Tcl_Obj *toPtr);

/*
 * Boolean variable indicating whether or not special debugging code should be
 * executed.
 */

int tkTextDebug = 0;

/*
 * Forward declarations for functions defined later in this file:
 */

static int		ConfigureText(Tcl_Interp *interp,
			    TkText *textPtr, Tcl_Size objc, Tcl_Obj *const objv[]);
static int		DeleteIndexRange(TkSharedText *sharedPtr,
			    TkText *textPtr, const TkTextIndex *indexPtr1,
			    const TkTextIndex *indexPtr2, int viewUpdate);
static int		CountIndices(const TkText *textPtr,
			    const TkTextIndex *indexPtr1,
			    const TkTextIndex *indexPtr2,
			    TkTextCountType type);
static void		DestroyText(TkText *textPtr);
static int		InsertChars(TkSharedText *sharedTextPtr,
			    TkText *textPtr, TkTextIndex *indexPtr,
			    Tcl_Obj *stringPtr, int viewUpdate);
static void		TextBlinkProc(void *clientData);
static Tcl_CmdDeleteProc TextCmdDeletedProc;
static int		CreateWidget(TkSharedText *sharedPtr, Tk_Window tkwin,
			    Tcl_Interp *interp, const TkText *parent,
			    Tcl_Size objc, Tcl_Obj *const objv[]);
static void		TextEventProc(void *clientData,
			    XEvent *eventPtr);
static Tcl_Size	TextFetchSelection(void *clientData, Tcl_Size offset,
			    char *buffer, Tcl_Size maxBytes);
static int		TextIndexSortProc(const void *first,
			    const void *second);
static int		TextInsertCmd(TkSharedText *sharedTextPtr,
			    TkText *textPtr, Tcl_Interp *interp,
			    Tcl_Size objc, Tcl_Obj *const objv[],
			    const TkTextIndex *indexPtr, int viewUpdate);
static int		TextReplaceCmd(TkText *textPtr, Tcl_Interp *interp,
			    const TkTextIndex *indexFromPtr,
			    const TkTextIndex *indexToPtr,
			    Tcl_Size objc, Tcl_Obj *const objv[], int viewUpdate);
static int		TextSearchCmd(TkText *textPtr, Tcl_Interp *interp,
			    Tcl_Size objc, Tcl_Obj *const objv[]);
static int		TextEditCmd(TkText *textPtr, Tcl_Interp *interp,
			    Tcl_Size objc, Tcl_Obj *const objv[]);
static Tcl_ObjCmdProc TextWidgetObjCmd;
static Tcl_ObjCmdProc2 SharedTextObjCmd;
static void		TextWorldChangedCallback(void *instanceData);
static void		TextWorldChanged(TkText *textPtr, int mask);
static int		TextDumpCmd(TkText *textPtr, Tcl_Interp *interp,
			    Tcl_Size objc, Tcl_Obj *const objv[]);
static int		DumpLine(Tcl_Interp *interp, TkText *textPtr,
			    int what, TkTextLine *linePtr, int start, int end,
			    int lineno, Tcl_Obj *command);
static int		DumpSegment(TkText *textPtr, Tcl_Interp *interp,
			    const char *key, const char *value,
			    Tcl_Obj *command, const TkTextIndex *index,
			    int what);
static int		TextEditUndo(TkText *textPtr);
static int		TextEditRedo(TkText *textPtr);
static Tcl_Obj *	TextGetText(const TkText *textPtr,
			    const TkTextIndex *index1,
			    const TkTextIndex *index2, int visibleOnly);
static void		GenerateModifiedEvent(TkText *textPtr);
static void		GenerateUndoStackEvent(TkText *textPtr);
static void		UpdateDirtyFlag(TkSharedText *sharedPtr);
static void		TextPushUndoAction(TkText *textPtr,
			    Tcl_Obj *undoString, int insert,
			    const TkTextIndex *index1Ptr,
			    const TkTextIndex *index2Ptr);
static Tcl_Size		TextSearchIndexInLine(const SearchSpec *searchSpecPtr,
			    TkTextLine *linePtr, Tcl_Size byteIndex);
static int		TextPeerCmd(TkText *textPtr, Tcl_Interp *interp,
			    Tcl_Size objc, Tcl_Obj *const objv[]);
static TkUndoProc	TextUndoRedoCallback;

/*
 * Declarations of the three search procs required by the multi-line search
 * routines.
 */

static SearchMatchProc		TextSearchFoundMatch;
static SearchAddLineProc	TextSearchAddNextLine;
static SearchLineIndexProc	TextSearchGetLineIndex;

/*
 * The structure below defines text class behavior by means of functions that
 * can be invoked from generic window code.
 */

static const Tk_ClassProcs textClass = {
    sizeof(Tk_ClassProcs),	/* size */
    TextWorldChangedCallback,	/* worldChangedProc */
    NULL,					/* createProc */
    NULL					/* modalProc */
};

/*
 *--------------------------------------------------------------
 *
 * Tk_TextObjCmd --
 *
 *	This function is invoked to process the "text" Tcl command. See the
 *	user documentation for details on what it does.
 *
 * Results:
 *	A standard Tcl result.
 *
 * Side effects:
 *	See the user documentation.
 *
 *--------------------------------------------------------------
 */

int
Tk_TextObjCmd(
    void *clientData,	/* Main window associated with interpreter. */
    Tcl_Interp *interp,		/* Current interpreter. */
    int objc,			/* Number of arguments. */
    Tcl_Obj *const objv[])	/* Argument objects. */
{
    Tk_Window tkwin = (Tk_Window)clientData;

    if (objc < 2) {
	Tcl_WrongNumArgs(interp, 1, objv, "pathName ?-option value ...?");
	return TCL_ERROR;
    }

    return CreateWidget(NULL, tkwin, interp, NULL, objc, objv);
}

/*
 *--------------------------------------------------------------
 *
 * CreateWidget --
 *
 *	This function is invoked to process the "text" Tcl command, (when
 *	called by Tk_TextObjCmd) and the "$text peer create" text widget
 *	sub-command (called from TextPeerCmd).
 *
 *	See the user documentation for details on what it does.
 *
 * Results:
 *	A standard Tcl result, places the name of the widget created into the
 *	interp's result.
 *
 * Side effects:
 *	See the user documentation.
 *
 *--------------------------------------------------------------
 */

static int
CreateWidget(
    TkSharedText *sharedPtr,	/* Shared widget info, or NULL. */
    Tk_Window tkwin,		/* Main window associated with interpreter. */
    Tcl_Interp *interp,		/* Current interpreter. */
    const TkText *parent,	/* If non-NULL then take default start, end
				 * from this parent. */
    Tcl_Size objc,			/* Number of arguments. */
    Tcl_Obj *const objv[])	/* Argument objects. */
{
    TkText *textPtr;
    Tk_OptionTable optionTable;
    TkTextIndex startIndex;
    Tk_Window newWin;

    /*
     * Create the window.
     */

    newWin = Tk_CreateWindowFromPath(interp, tkwin, Tcl_GetString(objv[1]),
	    NULL);
    if (newWin == NULL) {
	return TCL_ERROR;
    }

    /*
     * Create the text widget and initialize everything to zero, then set the
     * necessary initial (non-NULL) values. It is important that the 'set' tag
     * and 'insert', 'current' mark pointers are all NULL to start.
     */

    textPtr = (TkText *)ckalloc(sizeof(TkText));
    memset(textPtr, 0, sizeof(TkText));

    textPtr->tkwin = newWin;
    textPtr->display = Tk_Display(newWin);
    textPtr->interp = interp;
    textPtr->widgetCmd = Tcl_CreateObjCommand(interp,
	    Tk_PathName(textPtr->tkwin), TextWidgetObjCmd,
	    textPtr, TextCmdDeletedProc);

    if (sharedPtr == NULL) {
	sharedPtr = (TkSharedText *)ckalloc(sizeof(TkSharedText));
	memset(sharedPtr, 0, sizeof(TkSharedText));

	sharedPtr->refCount = 0;
	sharedPtr->peers = NULL;
	sharedPtr->tree = TkBTreeCreate(sharedPtr);

	Tcl_InitHashTable(&sharedPtr->tagTable, TCL_STRING_KEYS);
	Tcl_InitHashTable(&sharedPtr->markTable, TCL_STRING_KEYS);
	Tcl_InitHashTable(&sharedPtr->windowTable, TCL_STRING_KEYS);
	Tcl_InitHashTable(&sharedPtr->imageTable, TCL_STRING_KEYS);
	sharedPtr->undoStack = TkUndoInitStack(interp,0);
	sharedPtr->undo = 0;
	sharedPtr->isDirty = 0;
	sharedPtr->dirtyMode = TK_TEXT_DIRTY_NORMAL;
	sharedPtr->autoSeparators = 1;
	sharedPtr->lastEditMode = TK_TEXT_EDIT_OTHER;
	sharedPtr->stateEpoch = 0;
	sharedPtr->imageCount = 0;
    }

    /*
     * Add the new widget to the shared list.
     */

    textPtr->sharedTextPtr = sharedPtr;
    sharedPtr->refCount++;
    textPtr->next = sharedPtr->peers;
    sharedPtr->peers = textPtr;

    /*
     * This refCount will be held until DestroyText is called. Note also that
     * the later call to 'TkTextCreateDInfo' will add more refCounts.
     */

    textPtr->refCount = 1;

    /*
     * Specify start and end lines in the B-tree. The default is the same as
     * the parent, but this can be adjusted to display more or less if the
     * start, end where given as configuration options.
     */

    if (parent != NULL) {
	textPtr->start = parent->start;
	textPtr->end = parent->end;
    } else {
	textPtr->start = NULL;
	textPtr->end = NULL;
    }

    textPtr->state = TK_TEXT_STATE_NORMAL;
    textPtr->relief = TK_RELIEF_FLAT;
    textPtr->cursor = NULL;
    textPtr->charWidth = 1;
    textPtr->charHeight = 10;
    textPtr->wrapMode = TEXT_WRAPMODE_CHAR;
    textPtr->prevWidth = Tk_Width(newWin);
    textPtr->prevHeight = Tk_Height(newWin);

    /*
     * Register with the B-tree. In some sense it would be best if we could do
     * this later (after configuration options), so that any changes to
     * start,end do not require a total recalculation.
     */

    TkBTreeAddClient(sharedPtr->tree, textPtr, textPtr->charHeight);

    /*
     * This will add refCounts to textPtr.
     */

    TkTextCreateDInfo(textPtr);
    TkTextMakeByteIndex(textPtr->sharedTextPtr->tree, textPtr, 0, 0,
	    &startIndex);
    TkTextSetYView(textPtr, &startIndex, 0);
    textPtr->exportSelection = 1;
    textPtr->pickEvent.type = LeaveNotify;
    textPtr->undo = textPtr->sharedTextPtr->undo;
    textPtr->maxUndo = textPtr->sharedTextPtr->maxUndo;
    textPtr->autoSeparators = textPtr->sharedTextPtr->autoSeparators;
    textPtr->tabOptionObj = NULL;

    /*
     * Create the "sel" tag and the "current" and "insert" marks.
     */

    textPtr->selBorder = NULL;
    textPtr->inactiveSelBorder = NULL;
    textPtr->selBorderWidthObj = NULL;
    textPtr->selFgColorPtr = NULL;

    /*
     * Note: it is important that textPtr->selTagPtr is NULL before this
     * initial call.
     */

    textPtr->selTagPtr = TkTextCreateTag(textPtr, "sel", NULL);
    Tk_GetRelief(interp, DEF_TEXT_SELECT_RELIEF, &textPtr->selTagPtr->relief);
    textPtr->currentMarkPtr = TkTextSetMark(textPtr, "current", &startIndex);
    textPtr->insertMarkPtr = TkTextSetMark(textPtr, "insert", &startIndex);

    /*
     * Create the option table for this widget class. If it has already been
     * created, the cached pointer will be returned.
     */

    optionTable = Tk_CreateOptionTable(interp, optionSpecs);

    Tk_SetClass(textPtr->tkwin, "Text");
    Tk_SetClassProcs(textPtr->tkwin, &textClass, textPtr);
    textPtr->optionTable = optionTable;

    Tk_CreateEventHandler(textPtr->tkwin,
	    ExposureMask|StructureNotifyMask|FocusChangeMask,
	    TextEventProc, textPtr);
    Tk_CreateEventHandler(textPtr->tkwin, KeyPressMask|KeyReleaseMask
	    |ButtonPressMask|ButtonReleaseMask|EnterWindowMask
	    |LeaveWindowMask|PointerMotionMask|VirtualEventMask,
	    TkTextBindProc, textPtr);
    Tk_CreateSelHandler(textPtr->tkwin, XA_PRIMARY, XA_STRING,
	    TextFetchSelection, textPtr, XA_STRING);

    if (Tk_InitOptions(interp, textPtr, optionTable, textPtr->tkwin)
	    != TCL_OK) {
	Tk_DestroyWindow(textPtr->tkwin);
	return TCL_ERROR;
    }
    if (ConfigureText(interp, textPtr, objc-2, objv+2) != TCL_OK) {
	Tk_DestroyWindow(textPtr->tkwin);
	return TCL_ERROR;
    }

    Tcl_SetObjResult(interp, Tk_NewWindowObj(textPtr->tkwin));
    return TCL_OK;
}

/*
 *--------------------------------------------------------------
 *
 * TextWidgetObjCmd --
 *
 *	This function is invoked to process the Tcl command that corresponds
 *	to a text widget. See the user documentation for details on what it
 *	does.
 *
 * Results:
 *	A standard Tcl result.
 *
 * Side effects:
 *	See the user documentation.
 *
 *--------------------------------------------------------------
 */

static int
TextWidgetObjCmd(
    void *clientData,	/* Information about text widget. */
    Tcl_Interp *interp,		/* Current interpreter. */
    int objc,			/* Number of arguments. */
    Tcl_Obj *const objv[])	/* Argument objects. */
{
    TkText *textPtr = (TkText *)clientData;
    int result = TCL_OK;
    int idx;

    static const char *const optionStrings[] = {
	"bbox", "cget", "compare", "configure", "count", "debug", "delete",
	"dlineinfo", "dump", "edit", "get", "image", "index", "insert",
	"mark", "peer", "pendingsync", "replace", "scan", "search",
	"see", "sync", "tag", "window", "xview", "yview", NULL
    };
    enum options {
	TEXT_BBOX, TEXT_CGET, TEXT_COMPARE, TEXT_CONFIGURE, TEXT_COUNT,
	TEXT_DEBUG, TEXT_DELETE, TEXT_DLINEINFO, TEXT_DUMP, TEXT_EDIT,
	TEXT_GET, TEXT_IMAGE, TEXT_INDEX, TEXT_INSERT, TEXT_MARK,
	TEXT_PEER, TEXT_PENDINGSYNC, TEXT_REPLACE, TEXT_SCAN,
	TEXT_SEARCH, TEXT_SEE, TEXT_SYNC, TEXT_TAG, TEXT_WINDOW,
	TEXT_XVIEW, TEXT_YVIEW
    };

    if (objc < 2) {
	Tcl_WrongNumArgs(interp, 1, objv, "option ?arg ...?");
	return TCL_ERROR;
    }

    if (Tcl_GetIndexFromObjStruct(interp, objv[1], optionStrings,
	    sizeof(char *), "option", 0, &idx) != TCL_OK) {
	return TCL_ERROR;
    }
    textPtr->refCount++;

    switch ((enum options) idx) {
    case TEXT_BBOX: {
	int x, y, width, height;
	const TkTextIndex *indexPtr;

	if (objc != 3) {
	    Tcl_WrongNumArgs(interp, 2, objv, "index");
	    result = TCL_ERROR;
	    goto done;
	}
	indexPtr = TkTextGetIndexFromObj(interp, textPtr, objv[2]);
	if (indexPtr == NULL) {
	    result = TCL_ERROR;
	    goto done;
	}
	if (TkTextIndexBbox(textPtr, indexPtr, &x, &y, &width, &height,
		NULL) == 0) {
	    Tcl_Obj *listObj = Tcl_NewListObj(0, NULL);

	    Tcl_ListObjAppendElement(interp, listObj, Tcl_NewWideIntObj(x));
	    Tcl_ListObjAppendElement(interp, listObj, Tcl_NewWideIntObj(y));
	    Tcl_ListObjAppendElement(interp, listObj, Tcl_NewWideIntObj(width));
	    Tcl_ListObjAppendElement(interp, listObj, Tcl_NewWideIntObj(height));

	    Tcl_SetObjResult(interp, listObj);
	}
	break;
    }
    case TEXT_CGET:
	if (objc != 3) {
	    Tcl_WrongNumArgs(interp, 2, objv, "option");
	    result = TCL_ERROR;
	    goto done;
	} else {
	    Tcl_Obj *objPtr = Tk_GetOptionValue(interp, textPtr,
		    textPtr->optionTable, objv[2], textPtr->tkwin);

	    if (objPtr == NULL) {
		result = TCL_ERROR;
		goto done;
	    }
	    Tcl_SetObjResult(interp, objPtr);
	    result = TCL_OK;
	}
	break;
    case TEXT_COMPARE: {
	int relation, value;
	const char *p;
	const TkTextIndex *index1Ptr, *index2Ptr;

	if (objc != 5) {
	    Tcl_WrongNumArgs(interp, 2, objv, "index1 op index2");
	    result = TCL_ERROR;
	    goto done;
	}
	index1Ptr = TkTextGetIndexFromObj(interp, textPtr, objv[2]);
	index2Ptr = TkTextGetIndexFromObj(interp, textPtr, objv[4]);
	if (index1Ptr == NULL || index2Ptr == NULL) {
	    result = TCL_ERROR;
	    goto done;
	}
	relation = TkTextIndexCmp(index1Ptr, index2Ptr);
	p = Tcl_GetString(objv[3]);
	if (p[0] == '<') {
	    value = (relation < 0);
	    if ((p[1] == '=') && (p[2] == 0)) {
		value = (relation <= 0);
	    } else if (p[1] != 0) {
		goto compareError;
	    }
	} else if (p[0] == '>') {
	    value = (relation > 0);
	    if ((p[1] == '=') && (p[2] == 0)) {
		value = (relation >= 0);
	    } else if (p[1] != 0) {
		goto compareError;
	    }
	} else if ((p[0] == '=') && (p[1] == '=') && (p[2] == 0)) {
	    value = (relation == 0);
	} else if ((p[0] == '!') && (p[1] == '=') && (p[2] == 0)) {
	    value = (relation != 0);
	} else {
	    goto compareError;
	}
	Tcl_SetObjResult(interp, Tcl_NewBooleanObj(value));
	break;

    compareError:
	Tcl_SetObjResult(interp, Tcl_ObjPrintf(
		"bad comparison operator \"%s\": must be"
		" <, <=, ==, >=, >, or !=", Tcl_GetString(objv[3])));
	Tcl_SetErrorCode(interp, "TK", "VALUE", "COMPARISON", (char *)NULL);
	result = TCL_ERROR;
	goto done;
    }
    case TEXT_CONFIGURE:
	if (objc <= 3) {
	    Tcl_Obj *objPtr = Tk_GetOptionInfo(interp, textPtr,
		    textPtr->optionTable, ((objc == 3) ? objv[2] : NULL),
		    textPtr->tkwin);

	    if (objPtr == NULL) {
		result = TCL_ERROR;
		goto done;
	    }
	    Tcl_SetObjResult(interp, objPtr);
	} else {
	    result = ConfigureText(interp, textPtr, objc-2, objv+2);
	}
	break;
    case TEXT_COUNT: {
	const TkTextIndex *indexFromPtr, *indexToPtr;
	Tcl_Size i;
	int found = 0, update = 0;
	Tcl_Obj *objPtr = NULL;

	if (objc < 4) {
	    Tcl_WrongNumArgs(interp, 2, objv,
		    "?-option value ...? index1 index2");
	    result = TCL_ERROR;
	    goto done;
	}

	indexFromPtr = TkTextGetIndexFromObj(interp, textPtr, objv[objc-2]);
	if (indexFromPtr == NULL) {
	    result = TCL_ERROR;
	    goto done;
	}
	indexToPtr = TkTextGetIndexFromObj(interp, textPtr, objv[objc-1]);
	if (indexToPtr == NULL) {
	    result = TCL_ERROR;
	    goto done;
	}

	for (i = 2; i < objc-2; i++) {
	    int value;
	    Tcl_Size length;
	    const char *option = Tcl_GetStringFromObj(objv[i], &length);
	    char c;

	    if (length < 2 || option[0] != '-') {
		goto badOption;
	    }
	    c = option[1];
	    if (c == 'c' && !strncmp("-chars", option, length)) {
		value = CountIndices(textPtr, indexFromPtr, indexToPtr,
			COUNT_CHARS);
	    } else if (c == 'd' && (length > 8)
		    && !strncmp("-displaychars", option, length)) {
		value = CountIndices(textPtr, indexFromPtr, indexToPtr,
			COUNT_DISPLAY_CHARS);
	    } else if (c == 'd' && (length > 8)
		    && !strncmp("-displayindices", option,length)) {
		value = CountIndices(textPtr, indexFromPtr, indexToPtr,
			COUNT_DISPLAY_INDICES);
	    } else if (c == 'd' && (length > 8)
		    && !strncmp("-displaylines", option, length)) {
		TkTextLine *fromPtr, *lastPtr;
		TkTextIndex index, index2;

		int compare = TkTextIndexCmp(indexFromPtr, indexToPtr);
		value = 0;

		if (compare == 0) {
		    goto countDone;
		}

		if (compare > 0) {
		    const TkTextIndex *tmpPtr = indexFromPtr;

		    indexFromPtr = indexToPtr;
		    indexToPtr = tmpPtr;
		}

		lastPtr = TkBTreeFindLine(textPtr->sharedTextPtr->tree,
			textPtr,
			TkBTreeNumLines(textPtr->sharedTextPtr->tree,textPtr));
		fromPtr = indexFromPtr->linePtr;
		if (fromPtr == lastPtr) {
		    goto countDone;
		}

		/*
		 * Caution: we must NEVER call TkTextUpdateOneLine with the
		 * last artificial line in the widget.
		 */

		index = *indexFromPtr;
		index.byteIndex = 0;

		/*
		 * We're going to count up all display lines in the logical
		 * line of 'indexFromPtr' up to, but not including the logical
		 * line of 'indexToPtr' (except if this line is elided), and
		 * then subtract off what came in too much from elided lines,
		 * also subtract off what we didn't want from 'from' and add
		 * on what we didn't count from 'to'.
		 */

		while (TkTextIndexCmp(&index,indexToPtr) < 0) {
		    value += TkTextUpdateOneLine(textPtr, index.linePtr,
			    0, &index, 0);
		}

		index2 = index;

		/*
		 * Now we need to adjust the count to:
		 *   - subtract off the number of display lines between
		 *     indexToPtr and index2, since we might have skipped past
		 *     indexToPtr, if we have several logical lines in a
		 *     single display line
		 *   - subtract off the number of display lines overcounted
		 *     in the first logical line
		 *   - add on the number of display lines in the last logical
		 *     line
		 * This logic is still ok if both indexFromPtr and indexToPtr
		 * are in the same logical line.
		 */

		index = *indexToPtr;
		index.byteIndex = 0;
		while (TkTextIndexCmp(&index,&index2) < 0) {
		    value -= TkTextUpdateOneLine(textPtr, index.linePtr,
			    0, &index, 0);
		}
		index.linePtr = indexFromPtr->linePtr;
		index.byteIndex = 0;
		while (1) {
		    TkTextFindDisplayLineEnd(textPtr, &index, 1, NULL);
		    if (TkTextIndexCmp(&index,indexFromPtr) >= 0) {
			break;
		    }
		    TkTextIndexForwBytes(textPtr, &index, 1, &index);
		    value--;

		}
		if (indexToPtr->linePtr != lastPtr) {
		    index.linePtr = indexToPtr->linePtr;
		    index.byteIndex = 0;
		    while (1) {
			TkTextFindDisplayLineEnd(textPtr, &index, 1, NULL);
			if (TkTextIndexCmp(&index,indexToPtr) >= 0) {
			    break;
			}
			TkTextIndexForwBytes(textPtr, &index, 1, &index);
			value++;
		    }
		}

		if (compare > 0) {
		    value = -value;
		}
	    } else if (c == 'i'
		    && !strncmp("-indices", option, length)) {
		value = CountIndices(textPtr, indexFromPtr, indexToPtr,
			COUNT_INDICES);
	    } else if (c == 'l'
		    && !strncmp("-lines", option, length)) {
		value = TkBTreeLinesTo(textPtr, indexToPtr->linePtr)
			- TkBTreeLinesTo(textPtr, indexFromPtr->linePtr);
	    } else if (c == 'u'
		    && !strncmp("-update", option, length)) {
		update = 1;
		continue;
	    } else if (c == 'x'
		    && !strncmp("-xpixels", option, length)) {
		int x1, x2;
		TkTextIndex index;

		index = *indexFromPtr;
		TkTextFindDisplayLineEnd(textPtr, &index, 0, &x1);
		index = *indexToPtr;
		TkTextFindDisplayLineEnd(textPtr, &index, 0, &x2);
		value = x2 - x1;
	    } else if (c == 'y'
		    && !strncmp("-ypixels", option, length)) {
		if (update) {
		    TkTextUpdateLineMetrics(textPtr,
			    TkBTreeLinesTo(textPtr, indexFromPtr->linePtr),
			    TkBTreeLinesTo(textPtr, indexToPtr->linePtr), -1);
		}
		value = TkTextIndexYPixels(textPtr, indexToPtr)
			- TkTextIndexYPixels(textPtr, indexFromPtr);
	    } else {
		goto badOption;
	    }

	countDone:
	    found++;
	    if (found == 1) {
		Tcl_SetObjResult(interp, Tcl_NewWideIntObj(value));
	    } else {
		if (found == 2) {
		    /*
		     * Move the first item we put into the result into the
		     * first element of the list object.
		     */

		    objPtr = Tcl_NewObj();
		    Tcl_ListObjAppendElement(NULL, objPtr,
			    Tcl_GetObjResult(interp));
		}
		Tcl_ListObjAppendElement(NULL, objPtr, Tcl_NewWideIntObj(value));
	    }
	}

	if (found == 0) {
	    /*
	     * Use the default '-indices'.
	     */

	    int value = CountIndices(textPtr, indexFromPtr, indexToPtr,
		    COUNT_INDICES);

	    Tcl_SetObjResult(interp, Tcl_NewWideIntObj(value));
	} else if (found > 1) {
	    Tcl_SetObjResult(interp, objPtr);
	}
	break;

    badOption:
	Tcl_SetObjResult(interp, Tcl_ObjPrintf(
		"bad option \"%s\": must be -chars, -displaychars, "
		"-displayindices, -displaylines, -indices, -lines, -update, "
		"-xpixels, or -ypixels", Tcl_GetString(objv[i])));
	Tcl_SetErrorCode(interp, "TK", "TEXT", "INDEX_OPTION", (char *)NULL);
	result = TCL_ERROR;
	goto done;
    }
    case TEXT_DEBUG:
	if (objc > 3) {
	    Tcl_WrongNumArgs(interp, 2, objv, "boolean");
	    result = TCL_ERROR;
	    goto done;
	}
	if (objc == 2) {
	    Tcl_SetObjResult(interp, Tcl_NewBooleanObj(tkBTreeDebug));
	} else {
	    if (Tcl_GetBooleanFromObj(interp, objv[2],
		    &tkBTreeDebug) != TCL_OK) {
		result = TCL_ERROR;
		goto done;
	    }
	    tkTextDebug = tkBTreeDebug;
	}
	break;
    case TEXT_DELETE:
	if (objc < 3) {
	    Tcl_WrongNumArgs(interp, 2, objv, "index1 ?index2 ...?");
	    result = TCL_ERROR;
	    goto done;
	}
	if (textPtr->state != TK_TEXT_STATE_DISABLED) {
	    if (objc < 5) {
		/*
		 * Simple case requires no predetermination of indices.
		 */

		const TkTextIndex *indexPtr1, *indexPtr2;

		/*
		 * Parse the starting and stopping indices.
		 */

		indexPtr1 = TkTextGetIndexFromObj(textPtr->interp, textPtr,
			objv[2]);
		if (indexPtr1 == NULL) {
		    result = TCL_ERROR;
		    goto done;
		}
		if (objc == 4) {
		    indexPtr2 = TkTextGetIndexFromObj(textPtr->interp,
			    textPtr, objv[3]);
		    if (indexPtr2 == NULL) {
			result = TCL_ERROR;
			goto done;
		    }
		} else {
		    indexPtr2 = NULL;
		}
		DeleteIndexRange(NULL, textPtr, indexPtr1, indexPtr2, 1);
	    } else {
		/*
		 * Multi-index pair case requires that we prevalidate the
		 * indices and sort from last to first so that deletes occur
		 * in the exact (unshifted) text. It also needs to handle
		 * partial and fully overlapping ranges. We have to do this
		 * with multiple passes.
		 */

		TkTextIndex *indices, *ixStart, *ixEnd, *lastStart;
		char *useIdx;
		Tcl_Size i;

		objc -= 2;
		objv += 2;
		indices = (TkTextIndex *)ckalloc((objc + 1) * sizeof(TkTextIndex));

		/*
		 * First pass verifies that all indices are valid.
		 */

		for (i = 0; i < objc; i++) {
		    const TkTextIndex *indexPtr =
			    TkTextGetIndexFromObj(interp, textPtr, objv[i]);

		    if (indexPtr == NULL) {
			result = TCL_ERROR;
			ckfree(indices);
			goto done;
		    }
		    indices[i] = *indexPtr;
		}

		/*
		 * Pad out the pairs evenly to make later code easier.
		 */

		if (objc & 1) {
		    indices[i] = indices[i-1];
		    TkTextIndexForwChars(NULL, &indices[i], 1, &indices[i],
			    COUNT_INDICES);
		    objc++;
		}
		useIdx = (char *)ckalloc(objc);
		memset(useIdx, 0, objc);

		/*
		 * Do a decreasing order sort so that we delete the end ranges
		 * first to maintain index consistency.
		 */

		qsort(indices, (size_t) objc / 2,
			2 * sizeof(TkTextIndex), TextIndexSortProc);
		lastStart = NULL;

		/*
		 * Second pass will handle bogus ranges (end < start) and
		 * overlapping ranges.
		 */

		for (i = 0; i < objc; i += 2) {
		    ixStart = &indices[i];
		    ixEnd = &indices[i+1];
		    if (TkTextIndexCmp(ixEnd, ixStart) <= 0) {
			continue;
		    }
		    if (lastStart) {
			if (TkTextIndexCmp(ixStart, lastStart) == 0) {
			    /*
			     * Start indices were equal, and the sort placed
			     * the longest range first, so skip this one.
			     */

			    continue;
			} else if (TkTextIndexCmp(lastStart, ixEnd) < 0) {
			    /*
			     * The next pair has a start range before the end
			     * point of the last range. Constrain the delete
			     * range, but use the pointer values.
			     */

			    *ixEnd = *lastStart;
			    if (TkTextIndexCmp(ixEnd, ixStart) <= 0) {
				continue;
			    }
			}
		    }
		    lastStart = ixStart;
		    useIdx[i] = 1;
		}

		/*
		 * Final pass take the input from the previous and deletes the
		 * ranges which are flagged to be deleted.
		 */

		for (i = 0; i < objc; i += 2) {
		    if (useIdx[i]) {
			/*
			 * We don't need to check the return value because all
			 * indices are preparsed above.
			 */

			DeleteIndexRange(NULL, textPtr, &indices[i],
				&indices[i+1], 1);
		    }
		}
		ckfree(indices);
	    }
	}
	break;
    case TEXT_DLINEINFO: {
	int x, y, width, height, base;
	const TkTextIndex *indexPtr;

	if (objc != 3) {
	    Tcl_WrongNumArgs(interp, 2, objv, "index");
	    result = TCL_ERROR;
	    goto done;
	}
	indexPtr = TkTextGetIndexFromObj(interp, textPtr, objv[2]);
	if (indexPtr == NULL) {
	    result = TCL_ERROR;
	    goto done;
	}
	if (TkTextDLineInfo(textPtr, indexPtr, &x, &y, &width, &height,
		&base) == 0) {
	    Tcl_Obj *listObj = Tcl_NewListObj(0, NULL);

	    Tcl_ListObjAppendElement(interp, listObj, Tcl_NewWideIntObj(x));
	    Tcl_ListObjAppendElement(interp, listObj, Tcl_NewWideIntObj(y));
	    Tcl_ListObjAppendElement(interp, listObj, Tcl_NewWideIntObj(width));
	    Tcl_ListObjAppendElement(interp, listObj, Tcl_NewWideIntObj(height));
	    Tcl_ListObjAppendElement(interp, listObj, Tcl_NewWideIntObj(base));

	    Tcl_SetObjResult(interp, listObj);
	}
	break;
    }
    case TEXT_DUMP:
	result = TextDumpCmd(textPtr, interp, objc, objv);
	break;
    case TEXT_EDIT:
	result = TextEditCmd(textPtr, interp, objc, objv);
	break;
    case TEXT_GET: {
	Tcl_Obj *objPtr = NULL;
	Tcl_Size i;
	int found = 0, visible = 0;
	const char *name;
	Tcl_Size length;

	if (objc < 3) {
	    Tcl_WrongNumArgs(interp, 2, objv,
		    "?-displaychars? ?--? index1 ?index2 ...?");
	    result = TCL_ERROR;
	    goto done;
	}

	/*
	 * Simple, restrictive argument parsing. The only options are -- and
	 * -displaychars (or any unique prefix).
	 */

	i = 2;
	if (objc > 3) {
	    name = Tcl_GetStringFromObj(objv[i], &length);
	    if (length > 1 && name[0] == '-') {
		if (strncmp("-displaychars", name, length) == 0) {
		    i++;
		    visible = 1;
		    name = Tcl_GetStringFromObj(objv[i], &length);
		}
		if ((i < objc-1) && (length == 2) && !strcmp("--", name)) {
		    i++;
		}
	    }
	}

	for (; i < objc; i += 2) {
	    const TkTextIndex *index1Ptr, *index2Ptr;
	    TkTextIndex index2;

	    index1Ptr = TkTextGetIndexFromObj(interp, textPtr, objv[i]);
	    if (index1Ptr == NULL) {
		if (objPtr) {
		    Tcl_DecrRefCount(objPtr);
		}
		result = TCL_ERROR;
		goto done;
	    }

	    if (i+1 == objc) {
		TkTextIndexForwChars(NULL, index1Ptr, 1, &index2,
			COUNT_INDICES);
		index2Ptr = &index2;
	    } else {
		index2Ptr = TkTextGetIndexFromObj(interp, textPtr, objv[i+1]);
		if (index2Ptr == NULL) {
		    if (objPtr) {
			Tcl_DecrRefCount(objPtr);
		    }
		    result = TCL_ERROR;
		    goto done;
		}
	    }

	    if (TkTextIndexCmp(index1Ptr, index2Ptr) < 0) {
		/*
		 * We want to move the text we get from the window into the
		 * result, but since this could in principle be a megabyte or
		 * more, we want to do it efficiently!
		 */

		Tcl_Obj *get = TextGetText(textPtr, index1Ptr, index2Ptr,
			visible);

		found++;
		if (found == 1) {
		    Tcl_SetObjResult(interp, get);
		} else {
		    if (found == 2) {
			/*
			 * Move the first item we put into the result into the
			 * first element of the list object.
			 */

			objPtr = Tcl_NewObj();
			Tcl_ListObjAppendElement(NULL, objPtr,
				Tcl_GetObjResult(interp));
		    }
		    Tcl_ListObjAppendElement(NULL, objPtr, get);
		}
	    }
	}
	if (found > 1) {
	    Tcl_SetObjResult(interp, objPtr);
	}
	break;
    }
    case TEXT_IMAGE:
	result = TkTextImageCmd(textPtr, interp, objc, objv);
	break;
    case TEXT_INDEX: {
	const TkTextIndex *indexPtr;

	if (objc != 3) {
	    Tcl_WrongNumArgs(interp, 2, objv, "index");
	    result = TCL_ERROR;
	    goto done;
	}

	indexPtr = TkTextGetIndexFromObj(interp, textPtr, objv[2]);
	if (indexPtr == NULL) {
	    result = TCL_ERROR;
	    goto done;
	}
	Tcl_SetObjResult(interp, TkTextNewIndexObj(textPtr, indexPtr));
	break;
    }
    case TEXT_INSERT: {
	const TkTextIndex *indexPtr;

	if (objc < 4) {
	    Tcl_WrongNumArgs(interp, 2, objv,
		    "index chars ?tagList chars tagList ...?");
	    result = TCL_ERROR;
	    goto done;
	}
	indexPtr = TkTextGetIndexFromObj(interp, textPtr, objv[2]);
	if (indexPtr == NULL) {
	    result = TCL_ERROR;
	    goto done;
	}
	if (textPtr->state != TK_TEXT_STATE_DISABLED) {
	    result = TextInsertCmd(NULL, textPtr, interp, objc-3, objv+3,
		    indexPtr, 1);
	}
	break;
    }
    case TEXT_MARK:
	result = TkTextMarkCmd(textPtr, interp, objc, objv);
	break;
    case TEXT_PEER:
	result = TextPeerCmd(textPtr, interp, objc, objv);
	break;
    case TEXT_PENDINGSYNC: {
	if (objc != 2) {
	    Tcl_WrongNumArgs(interp, 2, objv, NULL);
	    result = TCL_ERROR;
	    goto done;
	}
	Tcl_SetObjResult(interp,
		Tcl_NewBooleanObj(TkTextPendingsync(textPtr)));
	break;
    }
    case TEXT_REPLACE: {
	const TkTextIndex *indexFromPtr, *indexToPtr;

	if (objc < 5) {
	    Tcl_WrongNumArgs(interp, 2, objv,
		    "index1 index2 chars ?tagList chars tagList ...?");
	    result = TCL_ERROR;
	    goto done;
	}
	indexFromPtr = TkTextGetIndexFromObj(interp, textPtr, objv[2]);
	if (indexFromPtr == NULL) {
	    result = TCL_ERROR;
	    goto done;
	}
	indexToPtr = TkTextGetIndexFromObj(interp, textPtr, objv[3]);
	if (indexToPtr == NULL) {
	    result = TCL_ERROR;
	    goto done;
	}
	if (TkTextIndexCmp(indexFromPtr, indexToPtr) > 0) {
	    Tcl_SetObjResult(interp, Tcl_ObjPrintf(
		    "index \"%s\" before \"%s\" in the text",
		    Tcl_GetString(objv[3]), Tcl_GetString(objv[2])));
	    Tcl_SetErrorCode(interp, "TK", "TEXT", "INDEX_ORDER", (char *)NULL);
	    result = TCL_ERROR;
	    goto done;
	}
	if (textPtr->state != TK_TEXT_STATE_DISABLED) {
	    int lineNum;
	    Tcl_Size byteIndex;
	    TkTextIndex index;

	    /*
	     * The 'replace' operation is quite complex to do correctly,
	     * because we want a number of criteria to hold:
	     *
	     * 1.  The insertion point shouldn't move, unless it is within the
	     *	   deleted range. In this case it should end up after the new
	     *	   text.
	     *
	     * 2.  The window should not change the text it shows - should not
	     *	   scroll vertically - unless the result of the replace is
	     *	   that the insertion position which used to be on-screen is
	     *	   now off-screen.
	     */

	    byteIndex = textPtr->topIndex.byteIndex;
	    lineNum = TkBTreeLinesTo(textPtr, textPtr->topIndex.linePtr);

	    TkTextMarkSegToIndex(textPtr, textPtr->insertMarkPtr, &index);
	    if ((TkTextIndexCmp(indexFromPtr, &index) < 0)
		    && (TkTextIndexCmp(indexToPtr, &index) > 0)) {
		/*
		 * The insertion point is inside the range to be replaced, so
		 * we have to do some calculations to ensure it doesn't move
		 * unnecessarily.
		 */

		int deleteInsertOffset, insertLength, indexFromLine, indexFromByteOffset;
		Tcl_Size j;

		insertLength = 0;
		for (j = 4; j < objc; j += 2) {
		    insertLength += Tcl_GetCharLength(objv[j]);
		}

		/*
		 * Calculate 'deleteInsertOffset' as an offset we will apply
		 * to the insertion point after this operation.
		 */

		deleteInsertOffset = CountIndices(textPtr, indexFromPtr,
			&index, COUNT_CHARS);
		if (deleteInsertOffset > insertLength) {
		    deleteInsertOffset = insertLength;
		}

		indexFromLine = TkBTreeLinesTo(textPtr, indexFromPtr->linePtr);
		indexFromByteOffset = indexFromPtr->byteIndex;

		result = TextReplaceCmd(textPtr, interp, indexFromPtr,
			indexToPtr, objc, objv, 0);

		if (result == TCL_OK) {
		    /*
		     * Move the insertion position to the correct place.
		     */

		    TkTextIndex indexTmp;

		    TkTextMakeByteIndex(textPtr->sharedTextPtr->tree, textPtr, indexFromLine,
			    indexFromByteOffset, &indexTmp);
		    TkTextIndexForwChars(NULL, &indexTmp,
			    deleteInsertOffset, &index, COUNT_INDICES);
		    TkBTreeUnlinkSegment(textPtr->insertMarkPtr,
			    textPtr->insertMarkPtr->body.mark.linePtr);
		    TkBTreeLinkSegment(textPtr->insertMarkPtr, &index);
		}
	    } else {
		result = TextReplaceCmd(textPtr, interp, indexFromPtr,
			indexToPtr, objc, objv, 1);
	    }
	    if (result == TCL_OK) {
		/*
		 * Now ensure the top-line is in the right place.
		 */

		TkTextMakeByteIndex(textPtr->sharedTextPtr->tree, textPtr,
			lineNum, byteIndex, &index);
		TkTextSetYView(textPtr, &index, TK_TEXT_NOPIXELADJUST);
	    }
	}
	break;
    }
    case TEXT_SCAN:
	result = TkTextScanCmd(textPtr, interp, objc, objv);
	break;
    case TEXT_SEARCH:
	result = TextSearchCmd(textPtr, interp, objc, objv);
	break;
    case TEXT_SEE:
	result = TkTextSeeCmd(textPtr, interp, objc, objv);
	break;
    case TEXT_SYNC: {
	if (objc == 4) {
	    Tcl_Obj *cmd = objv[3];
	    const char *option = Tcl_GetString(objv[2]);
	    if (strncmp(option, "-command", objv[2]->length)) {
		Tcl_AppendResult(interp, "wrong option \"", option, "\": should be \"-command\"", (char *)NULL);
		result = TCL_ERROR;
		goto done;
	    }
	    Tcl_IncrRefCount(cmd);
	    if (TkTextPendingsync(textPtr)) {
		if (textPtr->afterSyncCmd) {
		    Tcl_DecrRefCount(textPtr->afterSyncCmd);
		}
		textPtr->afterSyncCmd = cmd;
	    } else {
		textPtr->afterSyncCmd = cmd;
		Tcl_DoWhenIdle(TkTextRunAfterSyncCmd, textPtr);
	    }
	    break;
	} else if (objc != 2) {
	    Tcl_WrongNumArgs(interp, 2, objv, "?-command command?");
	    result = TCL_ERROR;
	    goto done;
	}
	if (textPtr->afterSyncCmd) {
	    Tcl_DecrRefCount(textPtr->afterSyncCmd);
	}
	textPtr->afterSyncCmd = NULL;
	TkTextUpdateLineMetrics(textPtr, 0,
		TkBTreeNumLines(textPtr->sharedTextPtr->tree, textPtr), -1);
	break;
    }
    case TEXT_TAG:
	result = TkTextTagCmd(textPtr, interp, objc, objv);
	break;
    case TEXT_WINDOW:
	result = TkTextWindowCmd(textPtr, interp, objc, objv);
	break;
    case TEXT_XVIEW:
	result = TkTextXviewCmd(textPtr, interp, objc, objv);
	break;
    case TEXT_YVIEW:
	result = TkTextYviewCmd(textPtr, interp, objc, objv);
	break;
    }

  done:
    if (textPtr->refCount-- <= 1) {
	ckfree(textPtr);
    }
    return result;
}

/*
 *--------------------------------------------------------------
 *
 * SharedTextObjCmd --
 *
 *	This function is invoked to process commands on the shared portion of
 *	a text widget. Currently it is not actually exported as a Tcl command,
 *	and is only used internally to process parts of undo/redo scripts.
 *	See the user documentation for 'text' for details on what it does -
 *	the only subcommands it currently supports are 'insert' and 'delete'.
 *
 * Results:
 *	A standard Tcl result.
 *
 * Side effects:
 *	See the user documentation for "text".
 *
 *--------------------------------------------------------------
 */

static int
SharedTextObjCmd(
    void *clientData,	/* Information about shared test B-tree. */
    Tcl_Interp *interp,		/* Current interpreter. */
    Tcl_Size objc,			/* Number of arguments. */
    Tcl_Obj *const objv[])	/* Argument objects. */
{
    TkSharedText *sharedPtr = (TkSharedText *)clientData;
    int result = TCL_OK;
    int index;

    static const char *const optionStrings[] = {
	"delete", "insert", NULL
    };
    enum options {
	TEXT_DELETE, TEXT_INSERT
    };

    if (objc < 2) {
	Tcl_WrongNumArgs(interp, 1, objv, "option ?arg ...?");
	return TCL_ERROR;
    }

    if (Tcl_GetIndexFromObjStruct(interp, objv[1], optionStrings,
	    sizeof(char *), "option", 0, &index) != TCL_OK) {
	return TCL_ERROR;
    }

    switch ((enum options) index) {
    case TEXT_DELETE:
	if (objc < 3) {
	    Tcl_WrongNumArgs(interp, 2, objv, "index1 ?index2 ...?");
	    return TCL_ERROR;
	}
	if (objc < 5) {
	    /*
	     * Simple case requires no predetermination of indices.
	     */

	    TkTextIndex index1;

	    /*
	     * Parse the starting and stopping indices.
	     */

	    result = TkTextSharedGetObjIndex(interp, sharedPtr, objv[2],
		    &index1);
	    if (result != TCL_OK) {
		return result;
	    }
	    if (objc == 4) {
		TkTextIndex index2;

		result = TkTextSharedGetObjIndex(interp, sharedPtr, objv[3],
			&index2);
		if (result != TCL_OK) {
		    return result;
		}
		DeleteIndexRange(sharedPtr, NULL, &index1, &index2, 1);
	    } else {
		DeleteIndexRange(sharedPtr, NULL, &index1, NULL, 1);
	    }
	    return TCL_OK;
	} else {
	    /* Too many arguments */
	    return TCL_ERROR;
	}
	break;
    case TEXT_INSERT: {
	TkTextIndex index1;

	if (objc < 4) {
	    Tcl_WrongNumArgs(interp, 2, objv,
		    "index chars ?tagList chars tagList ...?");
	    return TCL_ERROR;
	}
	result = TkTextSharedGetObjIndex(interp, sharedPtr, objv[2],
		&index1);
	if (result != TCL_OK) {
	    return result;
	}
	return TextInsertCmd(sharedPtr, NULL, interp, objc-3, objv+3, &index1,
		1);
    }
    default:
	return TCL_OK;
    }
}

/*
 *--------------------------------------------------------------
 *
 * TextPeerCmd --
 *
 *	This function is invoked to process the "text peer" Tcl command. See
 *	the user documentation for details on what it does.
 *
 * Results:
 *	A standard Tcl result.
 *
 * Side effects:
 *	See the user documentation.
 *
 *--------------------------------------------------------------
 */

static int
TextPeerCmd(
    TkText *textPtr,		/* Information about text widget. */
    Tcl_Interp *interp,		/* Current interpreter. */
    Tcl_Size objc,			/* Number of arguments. */
    Tcl_Obj *const objv[])	/* Argument objects. */
{
    Tk_Window tkwin = textPtr->tkwin;
    int index;

    static const char *const peerOptionStrings[] = {
	"create", "names", NULL
    };
    enum peerOptions {
	PEER_CREATE, PEER_NAMES
    };

    if (objc < 3) {
	Tcl_WrongNumArgs(interp, 2, objv, "option ?arg ...?");
	return TCL_ERROR;
    }

    if (Tcl_GetIndexFromObjStruct(interp, objv[2], peerOptionStrings,
	    sizeof(char *), "peer option", 0, &index) != TCL_OK) {
	return TCL_ERROR;
    }

    switch ((enum peerOptions) index) {
    case PEER_CREATE:
	if (objc < 4) {
	    Tcl_WrongNumArgs(interp, 3, objv, "pathName ?-option value ...?");
	    return TCL_ERROR;
	}
	return CreateWidget(textPtr->sharedTextPtr, tkwin, interp, textPtr,
		objc-2, objv+2);
    case PEER_NAMES: {
	TkText *tPtr = textPtr->sharedTextPtr->peers;
	Tcl_Obj *peersObj;

	if (objc > 3) {
	    Tcl_WrongNumArgs(interp, 3, objv, NULL);
	    return TCL_ERROR;
	}
	peersObj = Tcl_NewObj();
	while (tPtr != NULL) {
	    if (tPtr != textPtr) {
		Tcl_ListObjAppendElement(NULL, peersObj,
			Tk_NewWindowObj(tPtr->tkwin));
	    }
	    tPtr = tPtr->next;
	}
	Tcl_SetObjResult(interp, peersObj);
    }
    }

    return TCL_OK;
}

/*
 *----------------------------------------------------------------------
 *
 * TextReplaceCmd --
 *
 *	This function is invoked to process part of the "replace" widget
 *	command for text widgets.
 *
 * Results:
 *	A standard Tcl result.
 *
 * Side effects:
 *	See the user documentation.
 *
 *	If 'viewUpdate' is false, then textPtr->topIndex may no longer be a
 *	valid index after this function returns. The caller is responsible for
 *	ensuring a correct index is in place.
 *
 *----------------------------------------------------------------------
 */

static int
TextReplaceCmd(
    TkText *textPtr,		/* Information about text widget. */
    Tcl_Interp *interp,		/* Current interpreter. */
    const TkTextIndex *indexFromPtr,
				/* Index from which to replace. */
    const TkTextIndex *indexToPtr,
				/* Index to which to replace. */
    Tcl_Size objc,			/* Number of arguments. */
    Tcl_Obj *const objv[],	/* Argument objects. */
    int viewUpdate)		/* Update vertical view if set. */
{
    /*
     * Perform the deletion and insertion, but ensure no undo-separator is
     * placed between the two operations. Since we are using the helper
     * functions 'DeleteIndexRange' and 'TextInsertCmd' we have to pretend
     * that the autoSeparators setting is off, so that we don't get an
     * undo-separator between the delete and insert.
     */

    int origAutoSep = textPtr->sharedTextPtr->autoSeparators;
    int result, lineNumber;
    TkTextIndex indexTmp;

    if (textPtr->sharedTextPtr->undo) {
	textPtr->sharedTextPtr->autoSeparators = 0;
	if (origAutoSep &&
		textPtr->sharedTextPtr->lastEditMode!=TK_TEXT_EDIT_REPLACE) {
	    TkUndoInsertUndoSeparator(textPtr->sharedTextPtr->undoStack);
	}
    }

    /*
     * Must save and restore line in indexFromPtr based on line number; can't
     * keep the line itself as that might be eliminated/invalidated when
     * deleting the range. [Bug 1602537]
     */

    indexTmp = *indexFromPtr;
    lineNumber = TkBTreeLinesTo(textPtr, indexFromPtr->linePtr);
    DeleteIndexRange(NULL, textPtr, indexFromPtr, indexToPtr, viewUpdate);
    indexTmp.linePtr = TkBTreeFindLine(indexTmp.tree, textPtr, lineNumber);
    result = TextInsertCmd(NULL, textPtr, interp, objc-4, objv+4,
	    &indexTmp, viewUpdate);

    if (textPtr->sharedTextPtr->undo) {
	textPtr->sharedTextPtr->lastEditMode = TK_TEXT_EDIT_REPLACE;
	textPtr->sharedTextPtr->autoSeparators = origAutoSep;
    }

    return result;
}

/*
 *----------------------------------------------------------------------
 *
 * TextIndexSortProc --
 *
 *	This function is called by qsort when sorting an array of indices in
 *	*decreasing* order (last to first).
 *
 * Results:
 *	The return value is -1 if the first argument should be before the
 *	second element, 0 if it's equivalent, and 1 if it should be after the
 *	second element.
 *
 * Side effects:
 *	None.
 *
 *----------------------------------------------------------------------
 */

static int
TextIndexSortProc(
    const void *first,		/* Elements to be compared. */
    const void *second)
{
    TkTextIndex *pair1 = (TkTextIndex *) first;
    TkTextIndex *pair2 = (TkTextIndex *) second;
    int cmp = TkTextIndexCmp(&pair1[1], &pair2[1]);

    if (cmp == 0) {
	/*
	 * If the first indices were equal, we want the second index of the
	 * pair also to be the greater. Use pointer magic to access the second
	 * index pair.
	 */

	cmp = TkTextIndexCmp(&pair1[0], &pair2[0]);
    }
    if (cmp > 0) {
	return -1;
    } else if (cmp < 0) {
	return 1;
    }
    return 0;
}

/*
 *----------------------------------------------------------------------
 *
 * DestroyText --
 *
 *	This function is invoked when we receive a destroy event to clean up
 *	the internal structure of a text widget. We will free up most of the
 *	internal structure and delete the associated Tcl command. If there are
 *	no outstanding references to the widget, we also free up the textPtr
 *	itself.
 *
 *	The widget has already been flagged as deleted.
 *
 * Results:
 *	None.
 *
 * Side effects:
 *	Either everything or almost everything associated with the text is
 *	freed up.
 *
 *----------------------------------------------------------------------
 */

static void
DestroyText(
    TkText *textPtr)		/* Info about text widget. */
{
    Tcl_HashSearch search;
    Tcl_HashEntry *hPtr;
    TkTextTag *tagPtr;
    TkSharedText *sharedTextPtr = textPtr->sharedTextPtr;

    /*
     * Free up all the stuff that requires special handling. We have already
     * called let Tk_FreeConfigOptions to handle all the standard
     * option-related stuff (and so none of that exists when we are called).
     * Special note: free up display-related information before deleting the
     * B-tree, since display-related stuff may refer to stuff in the B-tree.
     */

    TkTextFreeDInfo(textPtr);
    textPtr->dInfoPtr = NULL;

    /*
     * Remove ourselves from the peer list.
     */

    if (sharedTextPtr->peers == textPtr) {
	sharedTextPtr->peers = textPtr->next;
    } else {
	TkText *nextPtr = sharedTextPtr->peers;
	while (nextPtr != NULL) {
	    if (nextPtr->next == textPtr) {
		nextPtr->next = textPtr->next;
		break;
	    }
	    nextPtr = nextPtr->next;
	}
    }

    /*
     * Always clean up the widget-specific tags first. Common tags (i.e. most)
     * will only be cleaned up when the shared structure is cleaned up.
     *
     * We also need to clean up widget-specific marks ('insert', 'current'),
     * since otherwise marks will never disappear from the B-tree.
     */

    TkTextDeleteTag(textPtr, textPtr->selTagPtr);
    TkBTreeUnlinkSegment(textPtr->insertMarkPtr,
	    textPtr->insertMarkPtr->body.mark.linePtr);
    ckfree(textPtr->insertMarkPtr);
    TkBTreeUnlinkSegment(textPtr->currentMarkPtr,
	    textPtr->currentMarkPtr->body.mark.linePtr);
    ckfree(textPtr->currentMarkPtr);

    /*
     * Now we've cleaned up everything of relevance to us in the B-tree, so we
     * disassociate outselves from it.
     *
     * When the refCount reaches zero, it's time to clean up the shared
     * portion of the text widget.
     */

    if (sharedTextPtr->refCount-- > 1) {
	TkBTreeRemoveClient(sharedTextPtr->tree, textPtr);

	/*
	 * Free up any embedded windows which belong to this widget.
	 */

	for (hPtr = Tcl_FirstHashEntry(&sharedTextPtr->windowTable, &search);
		hPtr != NULL; hPtr = Tcl_NextHashEntry(&search)) {
	    TkTextEmbWindowClient *loop;
	    TkTextSegment *ewPtr = (TkTextSegment *)Tcl_GetHashValue(hPtr);

	    loop = ewPtr->body.ew.clients;
	    if (loop->textPtr == textPtr) {
		ewPtr->body.ew.clients = loop->next;
		TkTextWinFreeClient(hPtr, loop);
	    } else {
		TkTextEmbWindowClient *client = ewPtr->body.ew.clients;

		client = loop->next;
		while (client != NULL) {
		    if (client->textPtr == textPtr) {
			loop->next = client->next;
			TkTextWinFreeClient(hPtr, client);
			break;
		    } else {
			loop = loop->next;
		    }
		    client = loop->next;
		}
	    }
	}
    } else {
	/*
	 * No need to call 'TkBTreeRemoveClient' first, since this will do
	 * everything in one go, more quickly.
	 */

	TkBTreeDestroy(sharedTextPtr->tree);

	for (hPtr = Tcl_FirstHashEntry(&sharedTextPtr->tagTable, &search);
		hPtr != NULL; hPtr = Tcl_NextHashEntry(&search)) {
	    tagPtr = (TkTextTag *)Tcl_GetHashValue(hPtr);

	    /*
	     * No need to use 'TkTextDeleteTag' since we've already removed
	     * the B-tree completely.
	     */

	    TkTextFreeTag(textPtr, tagPtr);
	}
	Tcl_DeleteHashTable(&sharedTextPtr->tagTable);
	for (hPtr = Tcl_FirstHashEntry(&sharedTextPtr->markTable, &search);
	     hPtr != NULL; hPtr = Tcl_NextHashEntry(&search)) {
	    ckfree(Tcl_GetHashValue(hPtr));
	}
	Tcl_DeleteHashTable(&sharedTextPtr->markTable);
	TkUndoFreeStack(sharedTextPtr->undoStack);

	Tcl_DeleteHashTable(&sharedTextPtr->windowTable);
	Tcl_DeleteHashTable(&sharedTextPtr->imageTable);

	if (sharedTextPtr->bindingTable != NULL) {
	    Tk_DeleteBindingTable(sharedTextPtr->bindingTable);
	}
	ckfree(sharedTextPtr);
    }

    if (textPtr->tabArrayPtr != NULL) {
	ckfree(textPtr->tabArrayPtr);
    }
    if (textPtr->insertBlinkHandler != NULL) {
	Tcl_DeleteTimerHandler(textPtr->insertBlinkHandler);
    }

    textPtr->tkwin = NULL;
    Tcl_DeleteCommandFromToken(textPtr->interp, textPtr->widgetCmd);
    if (textPtr->afterSyncCmd){
	Tcl_DecrRefCount(textPtr->afterSyncCmd);
	textPtr->afterSyncCmd = NULL;
    }
    if (textPtr->refCount-- <= 1) {
	ckfree(textPtr);
    }
}

/*
 *----------------------------------------------------------------------
 *
 * ConfigureText --
 *
 *	This function is called to process an objv/objc list, plus the Tk
 *	option database, in order to configure (or reconfigure) a text widget.
 *
 * Results:
 *	The return value is a standard Tcl result. If TCL_ERROR is returned,
 *	then the interp's result contains an error message.
 *
 * Side effects:
 *	Configuration information, such as text string, colors, font, etc. get
 *	set for textPtr; old resources get freed, if there were any.
 *
 *----------------------------------------------------------------------
 */

static int
ConfigureText(
    Tcl_Interp *interp,		/* Used for error reporting. */
    TkText *textPtr,	/* Information about widget; may or may not
				 * already have values for some fields. */
    Tcl_Size objc,			/* Number of arguments. */
    Tcl_Obj *const objv[])	/* Argument objects. */
{
    Tk_SavedOptions savedOptions;
    int oldExport = (textPtr->exportSelection) && (!Tcl_IsSafe(textPtr->interp));
    int mask = 0;
    int selBorderWidth = INT_MIN, spacing1, spacing2, spacing3;
    int insertBorderWidth, insertWidth;

    if (Tk_SetOptions(interp, (char *) textPtr, textPtr->optionTable,
	    objc, objv, textPtr->tkwin, &savedOptions, &mask) != TCL_OK) {
	return TCL_ERROR;
    }

    /*
     * Copy down shared flags.
     */

    textPtr->sharedTextPtr->undo = textPtr->undo;
    textPtr->sharedTextPtr->maxUndo = textPtr->maxUndo;
    textPtr->sharedTextPtr->autoSeparators = textPtr->autoSeparators;

    TkUndoSetMaxDepth(textPtr->sharedTextPtr->undoStack,
	    textPtr->sharedTextPtr->maxUndo);

    /*
     * A few other options also need special processing, such as parsing the
     * geometry and setting the background from a 3-D border.
     */

    Tk_SetBackgroundFromBorder(textPtr->tkwin, textPtr->border);

    if (mask & TK_TEXT_LINE_RANGE) {
	int start, end, current;
	TkTextIndex index1, index2, index3;

	/*
	 * Line start and/or end have been adjusted. We need to validate the
	 * first displayed line and arrange for re-layout.
	 */

	TkBTreeClientRangeChanged(textPtr, textPtr->charHeight);

	if (textPtr->start != NULL) {
	    start = TkBTreeLinesTo(NULL, textPtr->start);
	} else {
	    start = 0;
	}
	if (textPtr->end != NULL) {
	    end = TkBTreeLinesTo(NULL, textPtr->end);
	} else {
	    end = TkBTreeNumLines(textPtr->sharedTextPtr->tree, NULL);
	}
	if (start > end) {
	    Tcl_SetObjResult(interp, Tcl_NewStringObj(
		    "-startline must be less than or equal to -endline", TCL_INDEX_NONE));
	    Tcl_SetErrorCode(interp, "TK", "TEXT", "INDEX_ORDER", (char *)NULL);
	    Tk_RestoreSavedOptions(&savedOptions);
	    return TCL_ERROR;
	}
	current = TkBTreeLinesTo(NULL, textPtr->topIndex.linePtr);
	TkTextMakeByteIndex(textPtr->sharedTextPtr->tree, NULL, start, 0,
		    &index1);
	TkTextMakeByteIndex(textPtr->sharedTextPtr->tree, NULL, end, 0,
		    &index2);
	if (current < start || current > end) {
	    TkTextSearch search;
	    TkTextIndex first, last;
	    int selChanged = 0;

	    TkTextSetYView(textPtr, &index1, 0);

	    /*
	     * We may need to adjust the selection. So we have to check
	     * whether the "sel" tag was applied to anything outside the
	     * current start,end.
	     */

	    TkTextMakeByteIndex(textPtr->sharedTextPtr->tree, NULL, 0, 0,
		    &first);
	    TkTextMakeByteIndex(textPtr->sharedTextPtr->tree, NULL,
		    TkBTreeNumLines(textPtr->sharedTextPtr->tree, NULL),
		    0, &last);
	    TkBTreeStartSearch(&first, &last, textPtr->selTagPtr, &search);
	    if (!TkBTreeCharTagged(&first, textPtr->selTagPtr)
		    && !TkBTreeNextTag(&search)) {
		/* Nothing tagged with "sel" */
	    } else {
		int line = TkBTreeLinesTo(NULL, search.curIndex.linePtr);

		if (line < start) {
		    selChanged = 1;
		} else {
		    TkTextLine *linePtr = search.curIndex.linePtr;

		    while (TkBTreeNextTag(&search)) {
			linePtr = search.curIndex.linePtr;
		    }
		    line = TkBTreeLinesTo(NULL, linePtr);
		    if (line >= end) {
			selChanged = 1;
		    }
		}
	    }
	    if (selChanged) {
		/*
		 * Send an event that the selection has changed, and abort any
		 * partial-selections in progress.
		 */

		TkTextSelectionEvent(textPtr);
		textPtr->abortSelections = 1;
	    }
	}

	/* Indices are potentially obsolete after changing -startline and/or
	 * -endline, therefore increase the epoch.
	 * Also, clamp the insert and current (unshared) marks to the new
	 * -startline/-endline range limits of the widget. All other (shared)
	 * marks are unchanged.
	 * The return value of TkTextMarkNameToIndex does not need to be
	 * checked: "insert" and "current" marks always exist, and the
	 * purpose of the code below precisely is to move them inside the
	 * -startline/-endline range.
	 */

	textPtr->sharedTextPtr->stateEpoch++;
	TkTextMarkNameToIndex(textPtr, "insert", &index3);
	if (TkTextIndexCmp(&index3, &index1) < 0) {
	    textPtr->insertMarkPtr = TkTextSetMark(textPtr, "insert", &index1);
	}
	if (TkTextIndexCmp(&index3, &index2) > 0) {
	    textPtr->insertMarkPtr = TkTextSetMark(textPtr, "insert", &index2);
	}
	TkTextMarkNameToIndex(textPtr, "current", &index3);
	if (TkTextIndexCmp(&index3, &index1) < 0) {
	    textPtr->currentMarkPtr = TkTextSetMark(textPtr, "current", &index1);
	}
	if (TkTextIndexCmp(&index3, &index2) > 0) {
	    textPtr->currentMarkPtr = TkTextSetMark(textPtr, "current", &index2);
	}
    }

    /*
     * Don't allow negative spacings.
     */

    Tk_GetPixelsFromObj(NULL, textPtr->tkwin, textPtr->spacing1Obj, &spacing1);
    if (spacing1 < 0) {
	spacing1 = 0;
	Tcl_DecrRefCount(textPtr->spacing1Obj);
	textPtr->spacing1Obj = Tcl_NewIntObj(0);
	Tcl_IncrRefCount(textPtr->spacing1Obj);
    }
    Tk_GetPixelsFromObj(NULL, textPtr->tkwin, textPtr->spacing2Obj, &spacing2);
    if (spacing2 < 0) {
	spacing2 = 0;
	Tcl_DecrRefCount(textPtr->spacing2Obj);
	textPtr->spacing2Obj = Tcl_NewIntObj(0);
	Tcl_IncrRefCount(textPtr->spacing2Obj);
    }
    Tk_GetPixelsFromObj(NULL, textPtr->tkwin, textPtr->spacing3Obj, &spacing3);
    if (spacing3 < 0) {
	spacing3 = 0;
	Tcl_DecrRefCount(textPtr->spacing3Obj);
	textPtr->spacing3Obj = Tcl_NewIntObj(0);
	Tcl_IncrRefCount(textPtr->spacing3Obj);
    }
    Tk_GetPixelsFromObj(NULL, textPtr->tkwin, textPtr->insertBorderWidthObj, &insertBorderWidth);
    if (insertBorderWidth < 0) {
	insertBorderWidth = 0;
	Tcl_DecrRefCount(textPtr->insertBorderWidthObj);
	textPtr->insertBorderWidthObj = Tcl_NewIntObj(0);
	Tcl_IncrRefCount(textPtr->insertBorderWidthObj);
    }
    Tk_GetPixelsFromObj(NULL, textPtr->tkwin, textPtr->insertWidthObj, &insertWidth);
    if (insertWidth < 0) {
	insertWidth = 0;
	Tcl_DecrRefCount(textPtr->insertWidthObj);
	textPtr->insertWidthObj = Tcl_NewIntObj(0);
	Tcl_IncrRefCount(textPtr->insertWidthObj);
    }
    if (textPtr->selBorderWidthObj) {
	Tk_GetPixelsFromObj(NULL, textPtr->tkwin, textPtr->selBorderWidthObj, &selBorderWidth);
    }
    if (selBorderWidth < 0) {
	selBorderWidth = 0;
	if (textPtr->selBorderWidthObj) {
	    Tcl_DecrRefCount(textPtr->selBorderWidthObj);
	}
	textPtr->selBorderWidthObj = Tcl_NewIntObj(0);
	Tcl_IncrRefCount(textPtr->selBorderWidthObj);
    }


    /*
     * Parse tab stops.
     */

    if (textPtr->tabArrayPtr != NULL) {
	ckfree(textPtr->tabArrayPtr);
	textPtr->tabArrayPtr = NULL;
    }
    if (textPtr->tabOptionObj != NULL) {
	textPtr->tabArrayPtr = TkTextGetTabs(interp, textPtr->tkwin,
		textPtr->tabOptionObj);
	if (textPtr->tabArrayPtr == NULL) {
	    Tcl_AddErrorInfo(interp,"\n    (while processing -tabs option)");
	    Tk_RestoreSavedOptions(&savedOptions);
	    return TCL_ERROR;
	}
    }

    /*
     * Make sure that configuration options are properly mirrored between the
     * widget record and the "sel" tags. NOTE: we don't have to free up
     * information during the mirroring; old information was freed when it was
     * replaced in the widget record.
     */

    if (textPtr->selTagPtr->selBorder == NULL) {
	textPtr->selTagPtr->border = textPtr->selBorder;
    } else {
	textPtr->selTagPtr->selBorder = textPtr->selBorder;
    }
    if (textPtr->selTagPtr->borderWidthObj != textPtr->selBorderWidthObj) {
	textPtr->selTagPtr->borderWidthObj = textPtr->selBorderWidthObj;
    }
    if (textPtr->selTagPtr->selFgColor == NULL) {
	textPtr->selTagPtr->fgColor = textPtr->selFgColorPtr;
    } else {
	textPtr->selTagPtr->selFgColor = textPtr->selFgColorPtr;
    }
    textPtr->selTagPtr->affectsDisplay = 0;
    textPtr->selTagPtr->affectsDisplayGeometry = 0;
    if ((textPtr->selTagPtr->elide >= 0)
	    || (textPtr->selTagPtr->tkfont != NULL)
	    || (textPtr->selTagPtr->justify != TK_JUSTIFY_NULL)
	    || (textPtr->selTagPtr->lMargin1Obj != NULL)
	    || (textPtr->selTagPtr->lMargin2Obj != NULL)
	    || (textPtr->selTagPtr->offsetObj != NULL)
	    || (textPtr->selTagPtr->rMarginObj != NULL)
	    || (textPtr->selTagPtr->spacing1Obj != NULL)
	    || (textPtr->selTagPtr->spacing2Obj != NULL)
	    || (textPtr->selTagPtr->spacing3Obj != NULL)
	    || (textPtr->selTagPtr->tabStringPtr != NULL)
	    || (textPtr->selTagPtr->tabStyle == TK_TEXT_TABSTYLE_TABULAR)
	    || (textPtr->selTagPtr->tabStyle == TK_TEXT_TABSTYLE_WORDPROCESSOR)
	    || (textPtr->selTagPtr->wrapMode == TEXT_WRAPMODE_CHAR)
	    || (textPtr->selTagPtr->wrapMode == TEXT_WRAPMODE_NONE)
	    || (textPtr->selTagPtr->wrapMode == TEXT_WRAPMODE_WORD)) {
	textPtr->selTagPtr->affectsDisplay = 1;
	textPtr->selTagPtr->affectsDisplayGeometry = 1;
    }
    if ((textPtr->selTagPtr->border != NULL)
	    || (textPtr->selTagPtr->selBorder != NULL)
	    || (textPtr->selTagPtr->relief != TK_RELIEF_NULL)
	    || (textPtr->selTagPtr->bgStipple != None)
	    || (textPtr->selTagPtr->fgColor != NULL)
	    || (textPtr->selTagPtr->selFgColor != NULL)
	    || (textPtr->selTagPtr->fgStipple != None)
	    || (textPtr->selTagPtr->overstrike >= 0)
	    || (textPtr->selTagPtr->overstrikeColor != NULL)
	    || (textPtr->selTagPtr->underline >= 0)
	    || (textPtr->selTagPtr->underlineColor != NULL)
	    || (textPtr->selTagPtr->lMarginColor != NULL)
	    || (textPtr->selTagPtr->rMarginColor != NULL)) {
	textPtr->selTagPtr->affectsDisplay = 1;
    }
    TkTextRedrawTag(NULL, textPtr, NULL, NULL, textPtr->selTagPtr, 1);

    /*
     * Claim the selection if we've suddenly started exporting it and there
     * are tagged characters.
     */

    if (textPtr->exportSelection && (!oldExport) && (!Tcl_IsSafe(textPtr->interp))) {
	TkTextSearch search;
	TkTextIndex first, last;

	TkTextMakeByteIndex(textPtr->sharedTextPtr->tree, textPtr, 0, 0,
		&first);
	TkTextMakeByteIndex(textPtr->sharedTextPtr->tree, textPtr,
		TkBTreeNumLines(textPtr->sharedTextPtr->tree, textPtr),
		0, &last);
	TkBTreeStartSearch(&first, &last, textPtr->selTagPtr, &search);
	if (TkBTreeCharTagged(&first, textPtr->selTagPtr)
		|| TkBTreeNextTag(&search)) {
	    Tk_OwnSelection(textPtr->tkwin, XA_PRIMARY, TkTextLostSelection,
		    textPtr);
	    textPtr->flags |= GOT_SELECTION;
	}
    }

    /*
     * Account for state changes that would reenable blinking cursor state.
     */

    if (textPtr->flags & GOT_FOCUS) {
	Tcl_DeleteTimerHandler(textPtr->insertBlinkHandler);
	textPtr->insertBlinkHandler = NULL;
	TextBlinkProc(textPtr);
    }

    /*
     * Register the desired geometry for the window, and arrange for the
     * window to be redisplayed.
     */

    if (textPtr->width <= 0) {
	textPtr->width = 1;
    }
    Tk_FreeSavedOptions(&savedOptions);
    TextWorldChanged(textPtr, mask);
    return TCL_OK;
}

/*
 *---------------------------------------------------------------------------
 *
 * TextWorldChangedCallback --
 *
 *	This function is called when the world has changed in some way and the
 *	widget needs to recompute all its graphics contexts and determine its
 *	new geometry.
 *
 * Results:
 *	None.
 *
 * Side effects:
 *	Configures all tags in the Text with a empty objc/objv, for the side
 *	effect of causing all the items to recompute their geometry and to be
 *	redisplayed.
 *
 *---------------------------------------------------------------------------
 */

static void
TextWorldChangedCallback(
    void *instanceData)	/* Information about widget. */
{
    TkText *textPtr = (TkText *)instanceData;

    TextWorldChanged(textPtr, TK_TEXT_LINE_GEOMETRY);
}

/*
 *---------------------------------------------------------------------------
 *
 * TextWorldChanged --
 *
 *	This function is called when the world has changed in some way and the
 *	widget needs to recompute all its graphics contexts and determine its
 *	new geometry.
 *
 * Results:
 *	None.
 *
 * Side effects:
 *	Configures all tags in the Text with a empty objc/objv, for the side
 *	effect of causing all the items to recompute their geometry and to be
 *	redisplayed.
 *
 *---------------------------------------------------------------------------
 */

static void
TextWorldChanged(
    TkText *textPtr,		/* Information about widget. */
    int mask)			/* OR'd collection of bits showing what has
				 * changed. */
{
    Tk_FontMetrics fm;
    int border, height;
    int oldCharHeight = textPtr->charHeight;
    int padX, padY;
    int spacing1, spacing3;
    int borderWidth, highlightWidth;

    textPtr->charWidth = Tk_TextWidth(textPtr->tkfont, "0", 1);
    if (textPtr->charWidth <= 0) {
	textPtr->charWidth = 1;
    }
    Tk_GetFontMetrics(textPtr->tkfont, &fm);

    textPtr->charHeight = fm.linespace;
    if (textPtr->charHeight <= 0) {
	textPtr->charHeight = 1;
    }
    if (textPtr->charHeight != oldCharHeight) {
	TkBTreeClientRangeChanged(textPtr, textPtr->charHeight);
    }
    Tk_GetPixelsFromObj(NULL, textPtr->tkwin, textPtr->padXObj, &padX);
    Tk_GetPixelsFromObj(NULL, textPtr->tkwin, textPtr->padYObj, &padY);
    Tk_GetPixelsFromObj(NULL, textPtr->tkwin, textPtr->spacing1Obj, &spacing1);
    Tk_GetPixelsFromObj(NULL, textPtr->tkwin, textPtr->spacing3Obj, &spacing3);
    Tk_GetPixelsFromObj(NULL, textPtr->tkwin, textPtr->borderWidthObj, &borderWidth);
    Tk_GetPixelsFromObj(NULL, textPtr->tkwin, textPtr->highlightWidthObj, &highlightWidth);
    Tk_GetPixelsFromObj(NULL, textPtr->tkwin, textPtr->heightObj, &height);
    if (height < 1) {
	height = 1;
    }
    border = borderWidth + highlightWidth;
    Tk_GeometryRequest(textPtr->tkwin,
<<<<<<< HEAD
	    textPtr->width * textPtr->charWidth + 2 * padX + 2 * border,
	    height * (fm.linespace + spacing1 + spacing3)
		    + 2 * padY + 2*border);
=======
	    textPtr->width * textPtr->charWidth + 2 * textPtr->padX + 2 * border,
	    textPtr->height * (fm.linespace + textPtr->spacing1 + textPtr->spacing3)
		    + 2 * textPtr->padY + 2 * border);
>>>>>>> 591a8a11

    Tk_SetInternalBorderEx(textPtr->tkwin,
	    border + padX, border + padX, border + padY, border + padY);
    if (textPtr->setGrid) {
	Tk_SetGrid(textPtr->tkwin, textPtr->width, height,
		textPtr->charWidth, textPtr->charHeight);
    } else {
	Tk_UnsetGrid(textPtr->tkwin);
    }

    TkTextRelayoutWindow(textPtr, mask);
}

/*
 *--------------------------------------------------------------
 *
 * TextEventProc --
 *
 *	This function is invoked by the Tk dispatcher on structure changes to
 *	a text. For texts with 3D borders, this function is also invoked for
 *	exposures.
 *
 * Results:
 *	None.
 *
 * Side effects:
 *	When the window gets deleted, internal structures get cleaned up.
 *	When it gets exposed, it is redisplayed.
 *
 *--------------------------------------------------------------
 */

static void
TextEventProc(
    void *clientData,	/* Information about window. */
    XEvent *eventPtr)	/* Information about event. */
{
    TkText *textPtr = (TkText *)clientData;
    TkTextIndex index, index2;
    int highlightWidth;

    if (eventPtr->type == Expose) {
	TkTextRedrawRegion(textPtr, eventPtr->xexpose.x,
		eventPtr->xexpose.y, eventPtr->xexpose.width,
		eventPtr->xexpose.height);
    } else if (eventPtr->type == ConfigureNotify) {
	if ((textPtr->prevWidth != Tk_Width(textPtr->tkwin))
		|| (textPtr->prevHeight != Tk_Height(textPtr->tkwin))) {
	    int mask = 0;

	    if (textPtr->prevWidth != Tk_Width(textPtr->tkwin)) {
		mask = TK_TEXT_LINE_GEOMETRY;
	    }
	    TkTextRelayoutWindow(textPtr, mask);
	    textPtr->prevWidth = Tk_Width(textPtr->tkwin);
	    textPtr->prevHeight = Tk_Height(textPtr->tkwin);
	}
    } else if (eventPtr->type == DestroyNotify) {
	/*
	 * NOTE: we must zero out selBorder, selBorderWidthObj and
	 * selFgColorPtr: they are duplicates of information in the "sel" tag,
	 * which will be freed up when we delete all tags. Hence we don't want
	 * the automatic config options freeing process to delete them as
	 * well.
	 */

	textPtr->selBorder = NULL;
	textPtr->selBorderWidthObj = NULL;
	textPtr->selFgColorPtr = NULL;
	if (textPtr->setGrid) {
	    Tk_UnsetGrid(textPtr->tkwin);
	    textPtr->setGrid = 0;
	}
	if (!(textPtr->flags & OPTIONS_FREED)) {
	    Tk_FreeConfigOptions(textPtr, textPtr->optionTable,
		    textPtr->tkwin);
	    textPtr->flags |= OPTIONS_FREED;
	}
	textPtr->flags |= DESTROYED;

	/*
	 * Call 'DestroyTest' to handle the deletion for us. The actual
	 * textPtr may still exist after this, if there are some outstanding
	 * references. But we have flagged it as DESTROYED just above, so
	 * nothing will try to make use of it very extensively.
	 */

	DestroyText(textPtr);
    } else if ((eventPtr->type == FocusIn) || (eventPtr->type == FocusOut)) {
	if (eventPtr->xfocus.detail == NotifyInferior
		|| eventPtr->xfocus.detail == NotifyAncestor
		|| eventPtr->xfocus.detail == NotifyNonlinear) {
	    Tcl_DeleteTimerHandler(textPtr->insertBlinkHandler);
	    if (eventPtr->type == FocusIn) {
		textPtr->flags |= GOT_FOCUS | INSERT_ON;
		if (textPtr->insertOffTime != 0) {
		    textPtr->insertBlinkHandler = Tcl_CreateTimerHandler(
			    textPtr->insertOnTime, TextBlinkProc, textPtr);
		}
	    } else {
		textPtr->flags &= ~(GOT_FOCUS | INSERT_ON);
		textPtr->insertBlinkHandler = NULL;
	    }
	    if (textPtr->inactiveSelBorder != textPtr->selBorder) {
		TkTextRedrawTag(NULL, textPtr, NULL, NULL, textPtr->selTagPtr,
			1);
	    }
	    TkTextMarkSegToIndex(textPtr, textPtr->insertMarkPtr, &index);
	    TkTextIndexForwChars(NULL, &index, 1, &index2, COUNT_INDICES);

	    /*
	     * While we wish to redisplay, no heights have changed, so no need
	     * to call TkTextInvalidateLineMetrics.
	     */

	    TkTextChanged(NULL, textPtr, &index, &index2);
	    Tk_GetPixelsFromObj(NULL, textPtr->tkwin, textPtr->highlightWidthObj, &highlightWidth);
	    if (highlightWidth > 0) {
		TkTextRedrawRegion(textPtr, 0, 0, highlightWidth, highlightWidth);
	    }
	}
    }
}

/*
 *----------------------------------------------------------------------
 *
 * TextCmdDeletedProc --
 *
 *	This function is invoked when a widget command is deleted. If the
 *	widget isn't already in the process of being destroyed, this command
 *	destroys it.
 *
 * Results:
 *	None.
 *
 * Side effects:
 *	The widget is destroyed.
 *
 *----------------------------------------------------------------------
 */

static void
TextCmdDeletedProc(
    void *clientData)	/* Pointer to widget record for widget. */
{
    TkText *textPtr = (TkText *)clientData;
    Tk_Window tkwin = textPtr->tkwin;

    /*
     * This function could be invoked either because the window was destroyed
     * and the command was then deleted (in which this flag is already set) or
     * because the command was deleted, and then this function destroys the
     * widget.
     */

    if (!(textPtr->flags & DESTROYED)) {
	if (textPtr->setGrid) {
	    Tk_UnsetGrid(textPtr->tkwin);
	    textPtr->setGrid = 0;
	}
	textPtr->flags |= DESTROYED;
	Tk_DestroyWindow(tkwin);
    }
}

/*
 *----------------------------------------------------------------------
 *
 * InsertChars --
 *
 *	This function implements most of the functionality of the "insert"
 *	widget command.
 *
 * Results:
 *	The length of the inserted string.
 *
 * Side effects:
 *	The characters in "stringPtr" get added to the text just before the
 *	character indicated by "indexPtr".
 *
 *	If 'viewUpdate' is true, we may adjust the window contents'
 *	y-position, and scrollbar setting.
 *
 *----------------------------------------------------------------------
 */

static int
InsertChars(
    TkSharedText *sharedTextPtr,
    TkText *textPtr,		/* Overall information about text widget. */
    TkTextIndex *indexPtr,	/* Where to insert new characters. May be
				 * modified if the index is not valid for
				 * insertion (e.g. if at "end"). */
    Tcl_Obj *stringPtr,		/* Null-terminated string containing new
				 * information to add to text. */
    int viewUpdate)		/* Update the view if set. */
{
    int lineIndex;
    Tcl_Size length;
    TkText *tPtr;
    int *lineAndByteIndex;
    int resetViewCount;
    int pixels[2*PIXEL_CLIENTS];
    const char *string = Tcl_GetStringFromObj(stringPtr, &length);

    if (sharedTextPtr == NULL) {
	sharedTextPtr = textPtr->sharedTextPtr;
    }

    /*
     * Don't allow insertions on the last (dummy) line of the text. This is
     * the only place in this function where the indexPtr is modified.
     */

    lineIndex = TkBTreeLinesTo(textPtr, indexPtr->linePtr);
    if (lineIndex == TkBTreeNumLines(sharedTextPtr->tree, textPtr)) {
	lineIndex--;
	TkTextMakeByteIndex(sharedTextPtr->tree, textPtr, lineIndex, 1000000,
		indexPtr);
    }

    /*
     * Notify the display module that lines are about to change, then do the
     * insertion. If the insertion occurs on the top line of the widget
     * (textPtr->topIndex), then we have to recompute topIndex after the
     * insertion, since the insertion could invalidate it.
     */

    resetViewCount = 0;
    if (sharedTextPtr->refCount > PIXEL_CLIENTS) {
	lineAndByteIndex = (int *)ckalloc(sizeof(int) * 2 * sharedTextPtr->refCount);
    } else {
	lineAndByteIndex = pixels;
    }
    for (tPtr = sharedTextPtr->peers; tPtr != NULL ; tPtr = tPtr->next) {
	lineAndByteIndex[resetViewCount] = -1;
	if (indexPtr->linePtr == tPtr->topIndex.linePtr) {
	    lineAndByteIndex[resetViewCount] =
		    TkBTreeLinesTo(tPtr, indexPtr->linePtr);
	    lineAndByteIndex[resetViewCount+1] = tPtr->topIndex.byteIndex;
	    if (lineAndByteIndex[resetViewCount+1] > indexPtr->byteIndex) {
		lineAndByteIndex[resetViewCount+1] += length;
	    }
	}
	resetViewCount += 2;
    }

    TkTextChanged(sharedTextPtr, NULL, indexPtr, indexPtr);

    sharedTextPtr->stateEpoch++;

    TkBTreeInsertChars(sharedTextPtr->tree, indexPtr, string);

    /*
     * Push the insertion on the undo stack, and update the modified status of
     * the widget.
     */

    if (length > 0) {
	if (sharedTextPtr->undo) {
	    TkTextIndex toIndex;

	    if (sharedTextPtr->autoSeparators &&
		sharedTextPtr->lastEditMode != TK_TEXT_EDIT_INSERT) {
		TkUndoInsertUndoSeparator(sharedTextPtr->undoStack);
	    }

	    sharedTextPtr->lastEditMode = TK_TEXT_EDIT_INSERT;

	    TkTextIndexForwBytes(textPtr, indexPtr, length, &toIndex);
	    TextPushUndoAction(textPtr, stringPtr, 1, indexPtr, &toIndex);
	}

	UpdateDirtyFlag(sharedTextPtr);
    }

    resetViewCount = 0;
    for (tPtr = sharedTextPtr->peers; tPtr != NULL ; tPtr = tPtr->next) {
	if (lineAndByteIndex[resetViewCount] != -1) {
	    if ((tPtr != textPtr) || viewUpdate) {
		TkTextIndex newTop;

		TkTextMakeByteIndex(sharedTextPtr->tree, tPtr,
			lineAndByteIndex[resetViewCount], 0, &newTop);
		TkTextIndexForwBytes(tPtr, &newTop,
			lineAndByteIndex[resetViewCount+1], &newTop);
		TkTextSetYView(tPtr, &newTop, 0);
	    }
	}
	resetViewCount += 2;
    }
    if (sharedTextPtr->refCount > PIXEL_CLIENTS) {
	ckfree(lineAndByteIndex);
    }

    /*
     * Invalidate any selection retrievals in progress, and send an event
     * that the selection changed if that is the case.
     */

    for (tPtr = sharedTextPtr->peers; tPtr != NULL ; tPtr = tPtr->next) {
	if (TkBTreeCharTagged(indexPtr, tPtr->selTagPtr)) {
	    TkTextSelectionEvent(tPtr);
	}
	tPtr->abortSelections = 1;
    }

    /*
     * For convenience, return the length of the string.
     */

    return length;
}

/*
 *----------------------------------------------------------------------
 *
 * TextPushUndoAction --
 *
 *	Shared by insert and delete actions. Stores the appropriate scripts
 *	into our undo stack. We will add a single refCount to the 'undoString'
 *	object, so, if it previously had a refCount of zero, the caller should
 *	not free it.
 *
 * Results:
 *	None.
 *
 * Side effects:
 *	Items pushed onto stack.
 *
 *----------------------------------------------------------------------
 */

static void
TextPushUndoAction(
    TkText *textPtr,		/* Overall information about text widget. */
    Tcl_Obj *undoString,	/* New text. */
    int insert,			/* 1 if insert, else delete. */
    const TkTextIndex *index1Ptr,
				/* Index describing first location. */
    const TkTextIndex *index2Ptr)
				/* Index describing second location. */
{
    TkUndoSubAtom *iAtom, *dAtom;
    int canUndo, canRedo;
    char lMarkName[16 + TCL_INTEGER_SPACE] = "tk::undoMarkL";
    char rMarkName[16 + TCL_INTEGER_SPACE] = "tk::undoMarkR";
    char stringUndoMarkId[TCL_INTEGER_SPACE] = "";

    /*
     * Create the helpers.
     */

    Tcl_Obj *seeInsertObj = Tcl_NewObj();
    Tcl_Obj *markSet1InsertObj = Tcl_NewObj();
    Tcl_Obj *markSet2InsertObj = NULL;
    Tcl_Obj *insertCmdObj = Tcl_NewObj();
    Tcl_Obj *deleteCmdObj = Tcl_NewObj();
    Tcl_Obj *markSetLUndoMarkCmdObj = Tcl_NewObj();
    Tcl_Obj *markSetRUndoMarkCmdObj = NULL;
    Tcl_Obj *markGravityLUndoMarkCmdObj = Tcl_NewObj();
    Tcl_Obj *markGravityRUndoMarkCmdObj = NULL;

    /*
     * Get the index positions.
     */

    Tcl_Obj *index1Obj = TkTextNewIndexObj(NULL, index1Ptr);
    Tcl_Obj *index2Obj = TkTextNewIndexObj(NULL, index2Ptr);

    /*
     * These need refCounts, because they are used more than once below.
     */

    Tcl_IncrRefCount(seeInsertObj);
    Tcl_IncrRefCount(index1Obj);
    Tcl_IncrRefCount(index2Obj);

    Tcl_ListObjAppendElement(NULL, seeInsertObj,
	    Tcl_NewStringObj(Tk_PathName(textPtr->tkwin), TCL_INDEX_NONE));
    Tcl_ListObjAppendElement(NULL, seeInsertObj, Tcl_NewStringObj("see", 3));
    Tcl_ListObjAppendElement(NULL, seeInsertObj,
	    Tcl_NewStringObj("insert", 6));

    Tcl_ListObjAppendElement(NULL, markSet1InsertObj,
	    Tcl_NewStringObj(Tk_PathName(textPtr->tkwin), TCL_INDEX_NONE));
    Tcl_ListObjAppendElement(NULL, markSet1InsertObj,
	    Tcl_NewStringObj("mark", 4));
    Tcl_ListObjAppendElement(NULL, markSet1InsertObj,
	    Tcl_NewStringObj("set", 3));
    Tcl_ListObjAppendElement(NULL, markSet1InsertObj,
	    Tcl_NewStringObj("insert", 6));
    markSet2InsertObj = Tcl_DuplicateObj(markSet1InsertObj);
    Tcl_ListObjAppendElement(NULL, markSet1InsertObj, index1Obj);
    Tcl_ListObjAppendElement(NULL, markSet2InsertObj, index2Obj);

    Tcl_ListObjAppendElement(NULL, insertCmdObj,
	    Tcl_NewStringObj("insert", 6));
    Tcl_ListObjAppendElement(NULL, insertCmdObj, index1Obj);

    /*
     * Only use of 'undoString' is here.
     */

    Tcl_ListObjAppendElement(NULL, insertCmdObj, undoString);

    Tcl_ListObjAppendElement(NULL, deleteCmdObj,
	    Tcl_NewStringObj("delete", 6));
    Tcl_ListObjAppendElement(NULL, deleteCmdObj, index1Obj);
    Tcl_ListObjAppendElement(NULL, deleteCmdObj, index2Obj);

    Tcl_ListObjAppendElement(NULL, markSetLUndoMarkCmdObj,
	    Tcl_NewStringObj(Tk_PathName(textPtr->tkwin), TCL_INDEX_NONE));
    Tcl_ListObjAppendElement(NULL, markSetLUndoMarkCmdObj,
	    Tcl_NewStringObj("mark", 4));
    Tcl_ListObjAppendElement(NULL, markSetLUndoMarkCmdObj,
	    Tcl_NewStringObj("set", 3));
    markSetRUndoMarkCmdObj = Tcl_DuplicateObj(markSetLUndoMarkCmdObj);
    textPtr->sharedTextPtr->undoMarkId++;
    snprintf(stringUndoMarkId, TCL_INTEGER_SPACE, "%" TCL_SIZE_MODIFIER "d", textPtr->sharedTextPtr->undoMarkId);
    strcat(lMarkName, stringUndoMarkId);
    strcat(rMarkName, stringUndoMarkId);
    Tcl_ListObjAppendElement(NULL, markSetLUndoMarkCmdObj,
	    Tcl_NewStringObj(lMarkName, TCL_INDEX_NONE));
    Tcl_ListObjAppendElement(NULL, markSetRUndoMarkCmdObj,
	    Tcl_NewStringObj(rMarkName, TCL_INDEX_NONE));
    Tcl_ListObjAppendElement(NULL, markSetLUndoMarkCmdObj, index1Obj);
    Tcl_ListObjAppendElement(NULL, markSetRUndoMarkCmdObj, index2Obj);

    Tcl_ListObjAppendElement(NULL, markGravityLUndoMarkCmdObj,
	    Tcl_NewStringObj(Tk_PathName(textPtr->tkwin), TCL_INDEX_NONE));
    Tcl_ListObjAppendElement(NULL, markGravityLUndoMarkCmdObj,
	    Tcl_NewStringObj("mark", 4));
    Tcl_ListObjAppendElement(NULL, markGravityLUndoMarkCmdObj,
	    Tcl_NewStringObj("gravity", 7));
    markGravityRUndoMarkCmdObj = Tcl_DuplicateObj(markGravityLUndoMarkCmdObj);
    Tcl_ListObjAppendElement(NULL, markGravityLUndoMarkCmdObj,
	    Tcl_NewStringObj(lMarkName, TCL_INDEX_NONE));
    Tcl_ListObjAppendElement(NULL, markGravityRUndoMarkCmdObj,
	    Tcl_NewStringObj(rMarkName, TCL_INDEX_NONE));
    Tcl_ListObjAppendElement(NULL, markGravityLUndoMarkCmdObj,
	    Tcl_NewStringObj("left", 4));
    Tcl_ListObjAppendElement(NULL, markGravityRUndoMarkCmdObj,
	    Tcl_NewStringObj("right", 5));

    /*
     * Note: we don't wish to use textPtr->widgetCmd in these callbacks
     * because if we delete the textPtr, but peers still exist, we will then
     * have references to a non-existent Tcl_Command in the undo stack, which
     * will lead to crashes later. Also, the behaviour of the widget w.r.t.
     * bindings (%W substitutions) always uses the widget path name, so there
     * is no good reason the undo stack should do otherwise.
     *
     * For the 'insert' and 'delete' actions, we have to register a functional
     * callback, because these actions are defined to operate on the
     * underlying data shared by all peers.
     */

    iAtom = TkUndoMakeSubAtom(&TextUndoRedoCallback, textPtr->sharedTextPtr,
	    insertCmdObj, NULL);
    TkUndoMakeCmdSubAtom(NULL, markSet2InsertObj, iAtom);
    TkUndoMakeCmdSubAtom(NULL, seeInsertObj, iAtom);
    TkUndoMakeCmdSubAtom(NULL, markSetLUndoMarkCmdObj, iAtom);
    TkUndoMakeCmdSubAtom(NULL, markSetRUndoMarkCmdObj, iAtom);
    TkUndoMakeCmdSubAtom(NULL, markGravityLUndoMarkCmdObj, iAtom);
    TkUndoMakeCmdSubAtom(NULL, markGravityRUndoMarkCmdObj, iAtom);

    dAtom = TkUndoMakeSubAtom(&TextUndoRedoCallback, textPtr->sharedTextPtr,
	    deleteCmdObj, NULL);
    TkUndoMakeCmdSubAtom(NULL, markSet1InsertObj, dAtom);
    TkUndoMakeCmdSubAtom(NULL, seeInsertObj, dAtom);
    TkUndoMakeCmdSubAtom(NULL, markSetLUndoMarkCmdObj, dAtom);
    TkUndoMakeCmdSubAtom(NULL, markSetRUndoMarkCmdObj, dAtom);
    TkUndoMakeCmdSubAtom(NULL, markGravityLUndoMarkCmdObj, dAtom);
    TkUndoMakeCmdSubAtom(NULL, markGravityRUndoMarkCmdObj, dAtom);

    Tcl_DecrRefCount(seeInsertObj);
    Tcl_DecrRefCount(index1Obj);
    Tcl_DecrRefCount(index2Obj);

    canUndo = TkUndoCanUndo(textPtr->sharedTextPtr->undoStack);
    canRedo = TkUndoCanRedo(textPtr->sharedTextPtr->undoStack);

    /*
     * Depending whether the action is to insert or delete, we provide the
     * appropriate second and third arguments to TkUndoPushAction. (The first
     * is the 'actionCommand', and the second the 'revertCommand').
     */

    if (insert) {
	TkUndoPushAction(textPtr->sharedTextPtr->undoStack, iAtom, dAtom);
    } else {
	TkUndoPushAction(textPtr->sharedTextPtr->undoStack, dAtom, iAtom);
    }

    if (!canUndo || canRedo) {
	GenerateUndoStackEvent(textPtr);
    }
}

/*
 *----------------------------------------------------------------------
 *
 * TextUndoRedoCallback --
 *
 *	This function is registered with the generic undo/redo code to handle
 *	'insert' and 'delete' actions on all text widgets. We cannot perform
 *	those actions on any particular text widget, because that text widget
 *	might have been deleted by the time we get here.
 *
 * Results:
 *	A standard Tcl result.
 *
 * Side effects:
 *	Will insert or delete text, depending on the first word contained in
 *	objPtr.
 *
 *----------------------------------------------------------------------
 */

int
TextUndoRedoCallback(
    Tcl_Interp *interp,		/* Current interpreter. */
    void *clientData,	/* Passed from undo code, but contains our
				 * shared text data structure. */
    Tcl_Obj *objPtr)		/* Arguments of a command to be handled by the
				 * shared text data structure. */
{
    TkSharedText *sharedPtr = (TkSharedText *)clientData;
    int res;
    Tcl_Size objc;
    Tcl_Obj **objv;
    TkText *textPtr;

    res = Tcl_ListObjGetElements(interp, objPtr, &objc, &objv);
    if (res != TCL_OK) {
	return res;
    }

    /*
     * If possible, use a real text widget to perform the undo/redo action
     * (i.e. insertion or deletion of text). This provides maximum
     * compatibility with older versions of Tk, in which the user may rename
     * the text widget to allow capture of undo or redo actions.
     *
     * In particular, this sorting of capture is useful in text editors based
     * on the Tk text widget, which need to know which new text needs
     * re-coloring.
     *
     * It would be better if the text widget provided some other mechanism to
     * allow capture of this information ("What has just changed in the text
     * widget?"). What we have here is not entirely satisfactory under all
     * circumstances.
     */

    textPtr = sharedPtr->peers;
    while (textPtr != NULL) {
	if (textPtr->start == NULL && textPtr->end == NULL) {
	    Tcl_Obj *cmdNameObj, *evalObj;

	    evalObj = Tcl_NewObj();
	    Tcl_IncrRefCount(evalObj);

	    /*
	     * We might wish to use the real, current command-name for the
	     * widget, but this will break any code that has over-ridden the
	     * widget, and is expecting to observe the insert/delete actions
	     * which are caused by undo/redo operations.
	     *
	     * cmdNameObj = Tcl_NewObj();
	     * Tcl_GetCommandFullName(interp, textPtr->widgetCmd, cmdNameObj);
	     *
	     * While such interception is not explicitly documented as
	     * supported, it does occur, and so until we can provide some
	     * alternative mechanism for such code to do what it needs, we
	     * allow it to take place here.
	     */

	    cmdNameObj = Tcl_NewStringObj(Tk_PathName(textPtr->tkwin), TCL_INDEX_NONE);
	    Tcl_ListObjAppendElement(NULL, evalObj, cmdNameObj);
	    Tcl_ListObjAppendList(NULL, evalObj, objPtr);
	    res = Tcl_EvalObjEx(interp, evalObj, TCL_EVAL_GLOBAL);
	    Tcl_DecrRefCount(evalObj);
	    return res;
	}
	textPtr = textPtr->next;
    }

    /*
     * If there's no current text widget which shows everything, then we fall
     * back on acting directly. This means there is no way to intercept from
     * the Tcl level.
     */

    return SharedTextObjCmd(sharedPtr, interp, objc+1, objv-1);
}

/*
 *----------------------------------------------------------------------
 *
 * CountIndices --
 *
 *	This function implements most of the functionality of the "count"
 *	widget command.
 *
 *	Note that 'textPtr' is only used if we need to check for elided
 *	attributes, i.e. if type is COUNT_DISPLAY_INDICES or
 *	COUNT_DISPLAY_CHARS
 *
 * Results:
 *	Returns the number of characters in the range.
 *
 * Side effects:
 *	None.
 *
 *----------------------------------------------------------------------
 */

static int
CountIndices(
    const TkText *textPtr,	/* Overall information about text widget. */
    const TkTextIndex *indexPtr1,
				/* Index describing location of first
				 * character to delete. */
    const TkTextIndex *indexPtr2,
				/* Index describing location of last character
				 * to delete. NULL means just delete the one
				 * character given by indexPtr1. */
    TkTextCountType type)	/* The kind of indices to count. */
{
    /*
     * Order the starting and stopping indices.
     */

    int compare = TkTextIndexCmp(indexPtr1, indexPtr2);

    if (compare == 0) {
	return 0;
    } else if (compare > 0) {
	return -TkTextIndexCount(textPtr, indexPtr2, indexPtr1, type);
    } else {
	return TkTextIndexCount(textPtr, indexPtr1, indexPtr2, type);
    }
}

/*
 *----------------------------------------------------------------------
 *
 * DeleteIndexRange --
 *
 *	This function implements most of the functionality of the "delete"
 *	widget command.
 *
 * Results:
 *	Returns a standard Tcl result, currently always TCL_OK.
 *
 * Side effects:
 *	Characters and other entities (windows, images) get deleted from the
 *	text.
 *
 *	If 'viewUpdate' is true, we may adjust the window contents'
 *	y-position, and scrollbar setting.
 *
 *	If 'viewUpdate' is true we can guarantee that textPtr->topIndex
 *	points to a valid TkTextLine after this function returns. However, if
 *	'viewUpdate' is false, then there is no such guarantee (since
 *	topIndex.linePtr can be garbage). The caller is expected to take
 *	actions to ensure the topIndex is validated before laying out the
 *	window again.
 *
 *----------------------------------------------------------------------
 */

static int
DeleteIndexRange(
    TkSharedText *sharedTextPtr,/* Shared portion of peer widgets. */
    TkText *textPtr,		/* Overall information about text widget. */
    const TkTextIndex *indexPtr1,
				/* Index describing location of first
				 * character (or other entity) to delete. */
    const TkTextIndex *indexPtr2,
				/* Index describing location of last
				 * character (or other entity) to delete.
				 * NULL means just delete the one character
				 * given by indexPtr1. */
    int viewUpdate)		/* Update vertical view if set. */
{
    int line1, line2;
    TkTextIndex index1, index2;
    TkText *tPtr;
    int *lineAndByteIndex;
    int resetViewCount;
    int pixels[2*PIXEL_CLIENTS];
    Tcl_HashSearch search;
    Tcl_HashEntry *hPtr;
    Tcl_Size i;

    if (sharedTextPtr == NULL) {
	sharedTextPtr = textPtr->sharedTextPtr;
    }

    /*
     * Prepare the starting and stopping indices.
     */

    index1 = *indexPtr1;
    if (indexPtr2 != NULL) {
	index2 = *indexPtr2;
    } else {
	index2 = index1;
	TkTextIndexForwChars(NULL, &index2, 1, &index2, COUNT_INDICES);
    }

    /*
     * Make sure there's really something to delete.
     */

    if (TkTextIndexCmp(&index1, &index2) >= 0) {
	return TCL_OK;
    }

    /*
     * The code below is ugly, but it's needed to make sure there is always a
     * dummy empty line at the end of the text. If the final newline of the
     * file (just before the dummy line) is being deleted, then back up index
     * to just before the newline. If there is a newline just before the first
     * character being deleted, then back up the first index too. The idea is
     * that a deletion involving a range starting at a line start and
     * including the final \n (i.e. index2 is "end") is an attempt to delete
     * complete lines, so the \n before the deleted block shall become the new
     * final \n. Furthermore, remove any tags that are present on the newline
     * that isn't going to be deleted after all (this simulates deleting the
     * newline and then adding a "clean" one back again). Note that index1 and
     * index2 might now be equal again which means that no text will be
     * deleted but tags might be removed.
     */

    line1 = TkBTreeLinesTo(textPtr, index1.linePtr);
    line2 = TkBTreeLinesTo(textPtr, index2.linePtr);
    if (line2 == TkBTreeNumLines(sharedTextPtr->tree, textPtr)) {
	TkTextTag **arrayPtr;
	Tcl_Size arraySize;
	TkTextIndex oldIndex2;

	oldIndex2 = index2;
	TkTextIndexBackChars(NULL, &oldIndex2, 1, &index2, COUNT_INDICES);
	line2--;
	if ((index1.byteIndex == 0) && (line1 != 0)) {
	    TkTextIndexBackChars(NULL, &index1, 1, &index1, COUNT_INDICES);
	    line1--;
	}
	arrayPtr = TkBTreeGetTags(&index2, NULL, &arraySize);
	if (arrayPtr != NULL) {
	    for (i = 0; i < arraySize; i++) {
		TkBTreeTag(&index2, &oldIndex2, arrayPtr[i], 0);
	    }
	    ckfree(arrayPtr);
	}
    }

    /*
     * For speed, we remove all tags from the range first. If we don't
     * do this, the code below can (when there are many tags) grow
     * non-linearly in execution time.
     */

    for (i=0, hPtr=Tcl_FirstHashEntry(&sharedTextPtr->tagTable, &search);
	    hPtr != NULL; i++, hPtr = Tcl_NextHashEntry(&search)) {
	TkBTreeTag(&index1, &index2, (TkTextTag *)Tcl_GetHashValue(hPtr), 0);
    }

    /*
     * Special case for the sel tag which is not in the hash table. We
     * need to do this once for each peer text widget.
     */

    for (tPtr = sharedTextPtr->peers; tPtr != NULL ;
	    tPtr = tPtr->next) {
	if (TkBTreeTag(&index1, &index2, tPtr->selTagPtr, 0)) {
	    /*
	     * Send an event that the selection changed. This is
	     * equivalent to:
	     *	event generate $textWidget <<Selection>>
	     */

	    TkTextSelectionEvent(textPtr);
	    tPtr->abortSelections = 1;
	}
    }

    /*
     * Tell the display what's about to happen so it can discard obsolete
     * display information, then do the deletion. Also, if the deletion
     * involves the top line on the screen, then we have to reset the view
     * (the deletion will invalidate textPtr->topIndex). Compute what the new
     * first character will be, then do the deletion, then reset the view.
     */

    TkTextChanged(sharedTextPtr, NULL, &index1, &index2);

    resetViewCount = 0;
    if (sharedTextPtr->refCount > PIXEL_CLIENTS) {
	lineAndByteIndex = (int *)ckalloc(sizeof(int) * 2 * sharedTextPtr->refCount);
    } else {
	lineAndByteIndex = pixels;
    }
    for (tPtr = sharedTextPtr->peers; tPtr != NULL ; tPtr = tPtr->next) {
	int line = 0;
	Tcl_Size byteIndex = 0;
	int resetView = 0;

	if (TkTextIndexCmp(&index2, &tPtr->topIndex) >= 0) {
	    if (TkTextIndexCmp(&index1, &tPtr->topIndex) <= 0) {
		/*
		 * Deletion range straddles topIndex: use the beginning of the
		 * range as the new topIndex.
		 */

		resetView = 1;
		line = line1;
		byteIndex = index1.byteIndex;
	    } else if (index1.linePtr == tPtr->topIndex.linePtr) {
		/*
		 * Deletion range starts on top line but after topIndex. Use
		 * the current topIndex as the new one.
		 */

		resetView = 1;
		line = line1;
		byteIndex = tPtr->topIndex.byteIndex;
	    } else {
		/*
		 * Deletion range starts after the top line. This peers's view
		 * will not need to be reset. Nothing to do.
		 */
	    }
	} else if (index2.linePtr == tPtr->topIndex.linePtr) {
	    /*
	     * Deletion range ends on top line but before topIndex. Figure out
	     * what will be the new character index for the character
	     * currently pointed to by topIndex.
	     */

	    resetView = 1;
	    line = line2;
	    byteIndex = tPtr->topIndex.byteIndex;
	    if (index1.linePtr != index2.linePtr) {
		byteIndex -= index2.byteIndex;
	    } else {
		byteIndex -= (index2.byteIndex - index1.byteIndex);
	    }
	} else {
	    /*
	     * Deletion range ends before the top line. This peers's view
	     * will not need to be reset. Nothing to do.
	     */
	}
	if (resetView) {
	    lineAndByteIndex[resetViewCount] = line;
	    lineAndByteIndex[resetViewCount+1] = byteIndex;
	} else {
	    lineAndByteIndex[resetViewCount] = -1;
	}
	resetViewCount += 2;
    }

    /*
     * Push the deletion on the undo stack if something was actually deleted.
     */

    if (TkTextIndexCmp(&index1, &index2) < 0) {
	if (sharedTextPtr->undo) {
	    Tcl_Obj *get;

	    if (sharedTextPtr->autoSeparators
		    && (sharedTextPtr->lastEditMode != TK_TEXT_EDIT_DELETE)) {
		TkUndoInsertUndoSeparator(sharedTextPtr->undoStack);
	    }

	    sharedTextPtr->lastEditMode = TK_TEXT_EDIT_DELETE;

	    get = TextGetText(textPtr, &index1, &index2, 0);
	    TextPushUndoAction(textPtr, get, 0, &index1, &index2);
	}
	sharedTextPtr->stateEpoch++;

	TkBTreeDeleteIndexRange(sharedTextPtr->tree, &index1, &index2);

	UpdateDirtyFlag(sharedTextPtr);
    }

    resetViewCount = 0;
    for (tPtr = sharedTextPtr->peers; tPtr != NULL ; tPtr = tPtr->next) {
	Tcl_Size line = lineAndByteIndex[resetViewCount];

	if (line != -1) {
	    Tcl_Size byteIndex = lineAndByteIndex[resetViewCount+1];
	    TkTextIndex indexTmp;

	    if (tPtr == textPtr) {
		if (viewUpdate) {
		    /*
		     * line cannot be before -startline of textPtr because
		     * this line corresponds to an index which is necessarily
		     * between "1.0" and "end" relative to textPtr.
		     * Therefore no need to clamp line to the -start/-end
		     * range.
		     */

		    TkTextMakeByteIndex(sharedTextPtr->tree, textPtr, line,
			    byteIndex, &indexTmp);
		    TkTextSetYView(tPtr, &indexTmp, 0);
		}
	    } else {
		TkTextMakeByteIndex(sharedTextPtr->tree, NULL, line,
			byteIndex, &indexTmp);
		/*
		 * line may be before -startline of tPtr and must be
		 * clamped to -startline before providing it to
		 * TkTextSetYView otherwise lines before -startline
		 * would be displayed.
		 * There is no need to worry about -endline however,
		 * because the view will only be reset if the deletion
		 * involves the TOP line of the screen. That said,
		 * the following call adjusts to both.
		 */

		TkTextIndexAdjustToStartEnd(tPtr, &indexTmp, 0);

		TkTextSetYView(tPtr, &indexTmp, 0);
	    }
	}
	resetViewCount += 2;
    }
    if (sharedTextPtr->refCount > PIXEL_CLIENTS) {
	ckfree(lineAndByteIndex);
    }

    if (line1 >= line2) {
	/*
	 * Invalidate any selection retrievals in progress, assuming we didn't
	 * check for this case above.
	 */

	for (tPtr = sharedTextPtr->peers; tPtr != NULL ; tPtr = tPtr->next) {
	    tPtr->abortSelections = 1;
	}
    }

    return TCL_OK;
}

/*
 *----------------------------------------------------------------------
 *
 * TextFetchSelection --
 *
 *	This function is called back by Tk when the selection is requested by
 *	someone. It returns part or all of the selection in a buffer provided
 *	by the caller.
 *
 * Results:
 *	The return value is the number of non-NULL bytes stored at buffer.
 *	Buffer is filled (or partially filled) with a NULL-terminated string
 *	containing part or all of the selection, as given by offset and
 *	maxBytes.
 *
 * Side effects:
 *	None.
 *
 *----------------------------------------------------------------------
 */

static Tcl_Size
TextFetchSelection(
    void *clientData,	/* Information about text widget. */
    Tcl_Size offset,			/* Offset within selection of first character
				 * to be returned. */
    char *buffer,		/* Location in which to place selection. */
    Tcl_Size maxBytes)		/* Maximum number of bytes to place at buffer,
				 * not including terminating NULL
				 * character. */
{
    TkText *textPtr = (TkText *)clientData;
    TkTextIndex eof;
    Tcl_Size count, offsetInSeg, chunkSize;
    TkTextSearch search;
    TkTextSegment *segPtr;

    if ((!textPtr->exportSelection) || Tcl_IsSafe(textPtr->interp)) {
	return -1;
    }

    /*
     * Find the beginning of the next range of selected text. Note: if the
     * selection is being retrieved in multiple pieces (offset != 0) and some
     * modification has been made to the text that affects the selection then
     * reject the selection request (make 'em start over again).
     */

    if (offset == 0) {
	TkTextMakeByteIndex(textPtr->sharedTextPtr->tree, textPtr, 0, 0,
		&textPtr->selIndex);
	textPtr->abortSelections = 0;
    } else if (textPtr->abortSelections) {
	return 0;
    }
    TkTextMakeByteIndex(textPtr->sharedTextPtr->tree, textPtr,
	    TkBTreeNumLines(textPtr->sharedTextPtr->tree, textPtr), 0, &eof);
    TkBTreeStartSearch(&textPtr->selIndex, &eof, textPtr->selTagPtr, &search);
    if (!TkBTreeCharTagged(&textPtr->selIndex, textPtr->selTagPtr)) {
	if (!TkBTreeNextTag(&search)) {
	    if (offset == 0) {
		return -1;
	    } else {
		return 0;
	    }
	}
	textPtr->selIndex = search.curIndex;
    }

    /*
     * Each iteration through the outer loop below scans one selected range.
     * Each iteration through the inner loop scans one segment in the selected
     * range.
     */

    count = 0;
    while (1) {
	/*
	 * Find the end of the current range of selected text.
	 */

	if (!TkBTreeNextTag(&search)) {
	    Tcl_Panic("TextFetchSelection couldn't find end of range");
	}

	/*
	 * Copy information from character segments into the buffer until
	 * either we run out of space in the buffer or we get to the end of
	 * this range of text.
	 */

	while (1) {
	    if (maxBytes == 0) {
		goto fetchDone;
	    }
	    segPtr = TkTextIndexToSeg(&textPtr->selIndex, &offsetInSeg);
	    chunkSize = segPtr->size - offsetInSeg;
	    if (chunkSize > (int)maxBytes) {
		chunkSize = (int)maxBytes;
	    }
	    if (textPtr->selIndex.linePtr == search.curIndex.linePtr) {
		Tcl_Size leftInRange;

		leftInRange = search.curIndex.byteIndex
			- textPtr->selIndex.byteIndex;
		if (leftInRange < chunkSize) {
		    chunkSize = leftInRange;
		    if (chunkSize <= 0) {
			break;
		    }
		}
	    }
	    if ((segPtr->typePtr == &tkTextCharType)
		    && !TkTextIsElided(textPtr, &textPtr->selIndex, NULL)) {
		memcpy(buffer, segPtr->body.chars + offsetInSeg,
			chunkSize);
		buffer += chunkSize;
		maxBytes -= chunkSize;
		count += chunkSize;
	    }
	    TkTextIndexForwBytes(textPtr, &textPtr->selIndex, chunkSize,
		    &textPtr->selIndex);
	}

	/*
	 * Find the beginning of the next range of selected text.
	 */

	if (!TkBTreeNextTag(&search)) {
	    break;
	}
	textPtr->selIndex = search.curIndex;
    }

  fetchDone:
    *buffer = 0;
    return count;
}

/*
 *----------------------------------------------------------------------
 *
 * TkTextLostSelection --
 *
 *	This function is called back by Tk when the selection is grabbed away
 *	from a text widget. On Windows and Mac systems, we want to remember
 *	the selection for the next time the focus enters the window. On Unix,
 *	just remove the "sel" tag from everything in the widget.
 *
 * Results:
 *	None.
 *
 * Side effects:
 *	The "sel" tag is cleared from the window.
 *
 *----------------------------------------------------------------------
 */

void
TkTextLostSelection(
    void *clientData)	/* Information about text widget. */
{
    TkText *textPtr = (TkText *)clientData;

    if (Tk_AlwaysShowSelection(textPtr->tkwin)) {
	TkTextIndex start, end;

	if ((!textPtr->exportSelection) || Tcl_IsSafe(textPtr->interp)) {
	    return;
	}

	/*
	 * On Windows and Mac systems, we want to remember the selection for
	 * the next time the focus enters the window. On Unix, just remove the
	 * "sel" tag from everything in the widget.
	 */

	TkTextMakeByteIndex(textPtr->sharedTextPtr->tree, textPtr,
		0, 0, &start);
	TkTextMakeByteIndex(textPtr->sharedTextPtr->tree, textPtr,
		TkBTreeNumLines(textPtr->sharedTextPtr->tree, textPtr),
		0, &end);
	TkTextRedrawTag(NULL, textPtr, &start, &end, textPtr->selTagPtr, 1);
	TkBTreeTag(&start, &end, textPtr->selTagPtr, 0);
    }

    /*
     * Send an event that the selection changed. This is equivalent to:
     *	   event generate $textWidget <<Selection>>
     */

    TkTextSelectionEvent(textPtr);

    textPtr->flags &= ~GOT_SELECTION;
}

/*
 *----------------------------------------------------------------------
 *
 * TkTextSelectionEvent --
 *
 *	When anything relevant to the "sel" tag has been changed, call this
 *	function to generate a <<Selection>> event.
 *
 * Results:
 *	None.
 *
 * Side effects:
 *	If <<Selection>> bindings are present, they will trigger.
 *
 *----------------------------------------------------------------------
 */

void
TkTextSelectionEvent(
    TkText *textPtr)
{
    /*
     * Send an event that the selection changed. This is equivalent to:
     *     event generate $textWidget <<Selection>>
     */

    Tk_SendVirtualEvent(textPtr->tkwin, "Selection", NULL);
}

/*
 *----------------------------------------------------------------------
 *
 * TextBlinkProc --
 *
 *	This function is called as a timer handler to blink the insertion
 *	cursor off and on.
 *
 * Results:
 *	None.
 *
 * Side effects:
 *	The cursor gets turned on or off, redisplay gets invoked, and this
 *	function reschedules itself.
 *
 *----------------------------------------------------------------------
 */

static void
TextBlinkProc(
    void *clientData)	/* Pointer to record describing text. */
{
    TkText *textPtr = (TkText *)clientData;
    TkTextIndex index;
    int x, y, w, h, charWidth;

    if ((textPtr->state == TK_TEXT_STATE_DISABLED) ||
	    !(textPtr->flags & GOT_FOCUS) || (textPtr->insertOffTime == 0)) {
	if (!(textPtr->flags & GOT_FOCUS) &&
		(textPtr->insertUnfocussed != TK_TEXT_INSERT_NOFOCUS_NONE)) {
	    /*
	     * The widget doesn't have the focus yet it is configured to
	     * display the cursor when it doesn't have the focus. Act now!
	     */

	    textPtr->flags |= INSERT_ON;
	    goto redrawInsert;
	}
	if ((textPtr->insertOffTime == 0) && !(textPtr->flags & INSERT_ON)) {
	    /*
	     * The widget was configured to have zero offtime while the
	     * insertion point was not displayed. We have to display it once.
	     */

	    textPtr->flags |= INSERT_ON;
	    goto redrawInsert;
	}
	return;
    }
    if (textPtr->flags & INSERT_ON) {
	textPtr->flags &= ~INSERT_ON;
	textPtr->insertBlinkHandler = Tcl_CreateTimerHandler(
		textPtr->insertOffTime, TextBlinkProc, textPtr);
    } else {
	textPtr->flags |= INSERT_ON;
	textPtr->insertBlinkHandler = Tcl_CreateTimerHandler(
		textPtr->insertOnTime, TextBlinkProc, textPtr);
    }
  redrawInsert:
    TkTextMarkSegToIndex(textPtr, textPtr->insertMarkPtr, &index);
    if (TkTextIndexBbox(textPtr, &index, &x, &y, &w, &h, &charWidth) == 0) {
	int insertWidth;
	Tk_GetPixelsFromObj(NULL, textPtr->tkwin, textPtr->insertWidthObj, &insertWidth);
	if (textPtr->insertCursorType) {
	    /* Block cursor */
	    TkTextRedrawRegion(textPtr, x - textPtr->width / 2, y,
		    charWidth + insertWidth / 2, h);
	} else {
	    /* I-beam cursor */
	    TkTextRedrawRegion(textPtr, x - insertWidth / 2, y,
		    insertWidth, h);
	}
    }
}

/*
 *----------------------------------------------------------------------
 *
 * TextInsertCmd --
 *
 *	This function is invoked to process the "insert" and "replace" widget
 *	commands for text widgets.
 *
 * Results:
 *	A standard Tcl result.
 *
 * Side effects:
 *	See the user documentation.
 *
 *	If 'viewUpdate' is true, we may adjust the window contents'
 *	y-position, and scrollbar setting.
 *
 *----------------------------------------------------------------------
 */

static int
TextInsertCmd(
    TkSharedText *sharedTextPtr,/* Shared portion of peer widgets. */
    TkText *textPtr,		/* Information about text widget. */
    Tcl_Interp *interp,		/* Current interpreter. */
    Tcl_Size objc,			/* Number of arguments. */
    Tcl_Obj *const objv[],	/* Argument objects. */
    const TkTextIndex *indexPtr,/* Index at which to insert. */
    int viewUpdate)		/* Update the view if set. */
{
    TkTextIndex index1, index2;
    Tcl_Size j;

    if (sharedTextPtr == NULL) {
	sharedTextPtr = textPtr->sharedTextPtr;
    }

    index1 = *indexPtr;
    for (j = 0; j < objc; j += 2) {
	/*
	 * Here we rely on this call to modify index1 if it is outside the
	 * acceptable range. In particular, if index1 is "end", it must be set
	 * to the last allowable index for insertion, otherwise subsequent tag
	 * insertions will fail.
	 */

	Tcl_Size length = InsertChars(sharedTextPtr, textPtr, &index1, objv[j],
		viewUpdate);

	if (objc > (j+1)) {
	    Tcl_Obj **tagNamePtrs;
	    TkTextTag **oldTagArrayPtr;
	    Tcl_Size numTags;

	    TkTextIndexForwBytes(textPtr, &index1, length, &index2);
	    oldTagArrayPtr = TkBTreeGetTags(&index1, NULL, &numTags);
	    if (oldTagArrayPtr != NULL) {
		Tcl_Size i;

		for (i = 0; i < numTags; i++) {
		    TkBTreeTag(&index1, &index2, oldTagArrayPtr[i], 0);
		}
		ckfree(oldTagArrayPtr);
	    }
	    if (Tcl_ListObjGetElements(interp, objv[j+1], &numTags,
		    &tagNamePtrs) != TCL_OK) {
		return TCL_ERROR;
	    } else {
		Tcl_Size i;

		for (i = 0; i < numTags; i++) {
		    const char *strTag = Tcl_GetString(tagNamePtrs[i]);

		    TkBTreeTag(&index1, &index2,
			    TkTextCreateTag(textPtr, strTag, NULL), 1);
		}
		index1 = index2;
	    }
	}
    }
    return TCL_OK;
}

/*
 *----------------------------------------------------------------------
 *
 * TextSearchCmd --
 *
 *	This function is invoked to process the "search" widget command for
 *	text widgets. See the user documentation for details on what it does.
 *
 * Results:
 *	A standard Tcl result.
 *
 * Side effects:
 *	See the user documentation.
 *
 *----------------------------------------------------------------------
 */

static int
TextSearchCmd(
    TkText *textPtr,		/* Information about text widget. */
    Tcl_Interp *interp,		/* Current interpreter. */
    Tcl_Size objc,			/* Number of arguments. */
    Tcl_Obj *const objv[])	/* Argument objects. */
{
    Tcl_Size i, argsLeft;
    int code;
    SearchSpec searchSpec;

    static const char *const switchStrings[] = {
	"-hidden",
	"--", "-all", "-backwards", "-count", "-elide", "-exact", "-forwards",
	"-nocase", "-nolinestop", "-overlap", "-regexp", "-strictlimits", NULL
    };
    enum SearchSwitches {
	TK_TEXT_SEARCH_HIDDEN,
	TK_TEXT_SEARCH_END, TK_TEXT_SEARCH_ALL, TK_TEXT_SEARCH_BACK, TK_TEXT_SEARCH_COUNT, TK_TEXT_SEARCH_ELIDE,
	TK_TEXT_SEARCH_EXACT, TK_TEXT_SEARCH_FWD, TK_TEXT_SEARCH_NOCASE,
	TK_TEXT_SEARCH_NOLINESTOP, TK_TEXT_SEARCH_OVERLAP, TK_TEXT_SEARCH_REGEXP, TK_TEXT_SEARCH_STRICTLIMITS
    };

    /*
     * Set up the search specification, including the last 4 fields which are
     * text widget specific.
     */

    searchSpec.exact = 1;
    searchSpec.noCase = 0;
    searchSpec.all = 0;
    searchSpec.backwards = 0;
    searchSpec.varPtr = NULL;
    searchSpec.countPtr = NULL;
    searchSpec.resPtr = NULL;
    searchSpec.searchElide = 0;
    searchSpec.noLineStop = 0;
    searchSpec.overlap = 0;
    searchSpec.strictLimits = 0;
    searchSpec.numLines =
	    TkBTreeNumLines(textPtr->sharedTextPtr->tree, textPtr);
    searchSpec.clientData = textPtr;
    searchSpec.addLineProc = &TextSearchAddNextLine;
    searchSpec.foundMatchProc = &TextSearchFoundMatch;
    searchSpec.lineIndexProc = &TextSearchGetLineIndex;

    /*
     * Parse switches and other arguments.
     */

    for (i=2 ; i<objc ; i++) {
	int index;

	if (Tcl_GetString(objv[i])[0] != '-') {
	    break;
	}

	if (Tcl_GetIndexFromObjStruct(NULL, objv[i], switchStrings,
		sizeof(char *), "switch", 0, &index) != TCL_OK) {
	    /*
	     * Hide the -hidden option, generating the error description with
	     * the side effects of T_GIFO.
	     */

	    (void) Tcl_GetIndexFromObjStruct(interp, objv[i], switchStrings+1,
		    sizeof(char *), "switch", 0, &index);
	    return TCL_ERROR;
	}

	switch ((enum SearchSwitches) index) {
	case TK_TEXT_SEARCH_END:
	    i++;
	    goto endOfSwitchProcessing;
	case TK_TEXT_SEARCH_ALL:
	    searchSpec.all = 1;
	    break;
	case TK_TEXT_SEARCH_BACK:
	    searchSpec.backwards = 1;
	    break;
	case TK_TEXT_SEARCH_COUNT:
	    if (i + 1 >= objc) {
		Tcl_SetObjResult(interp, Tcl_NewStringObj(
			"no value given for \"-count\" option", TCL_INDEX_NONE));
		Tcl_SetErrorCode(interp, "TK", "TEXT", "VALUE", (char *)NULL);
		return TCL_ERROR;
	    }
	    i++;

	    /*
	     * Assumption objv[i] isn't going to disappear on us during this
	     * function, which is fair.
	     */

	    searchSpec.varPtr = objv[i];
	    break;
	case TK_TEXT_SEARCH_ELIDE:
	case TK_TEXT_SEARCH_HIDDEN:
	    searchSpec.searchElide = 1;
	    break;
	case TK_TEXT_SEARCH_EXACT:
	    searchSpec.exact = 1;
	    break;
	case TK_TEXT_SEARCH_FWD:
	    searchSpec.backwards = 0;
	    break;
	case TK_TEXT_SEARCH_NOCASE:
	    searchSpec.noCase = 1;
	    break;
	case TK_TEXT_SEARCH_NOLINESTOP:
	    searchSpec.noLineStop = 1;
	    break;
	case TK_TEXT_SEARCH_OVERLAP:
	    searchSpec.overlap = 1;
	    break;
	case TK_TEXT_SEARCH_STRICTLIMITS:
	    searchSpec.strictLimits = 1;
	    break;
	case TK_TEXT_SEARCH_REGEXP:
	    searchSpec.exact = 0;
	    break;
	default:
	    Tcl_Panic("unexpected switch fallthrough");
	}
    }
  endOfSwitchProcessing:

    argsLeft = objc - (i+2);
    if ((argsLeft != 0) && (argsLeft != 1)) {
	Tcl_WrongNumArgs(interp, 2, objv,
		"?switches? pattern index ?stopIndex?");
	return TCL_ERROR;
    }

    if (searchSpec.noLineStop && searchSpec.exact) {
	Tcl_SetObjResult(interp, Tcl_NewStringObj(
		"the \"-nolinestop\" option requires the \"-regexp\" option"
		" to be present", TCL_INDEX_NONE));
	Tcl_SetErrorCode(interp, "TK", "TEXT", "SEARCH_USAGE", (char *)NULL);
	return TCL_ERROR;
    }

    if (searchSpec.overlap && !searchSpec.all) {
	Tcl_SetObjResult(interp, Tcl_NewStringObj(
		"the \"-overlap\" option requires the \"-all\" option"
		" to be present", TCL_INDEX_NONE));
	Tcl_SetErrorCode(interp, "TK", "TEXT", "SEARCH_USAGE", (char *)NULL);
	return TCL_ERROR;
    }

    /*
     * Scan through all of the lines of the text circularly, starting at the
     * given index. 'objv[i]' is the pattern which may be an exact string or a
     * regexp pattern depending on the flags set above.
     */

    code = SearchPerform(interp, &searchSpec, objv[i], objv[i+1],
	    (argsLeft == 1 ? objv[i+2] : NULL));
    if (code != TCL_OK) {
	goto cleanup;
    }

    /*
     * Set the '-count' variable, if given.
     */

    if (searchSpec.varPtr != NULL && searchSpec.countPtr != NULL) {
	Tcl_IncrRefCount(searchSpec.countPtr);
	if (Tcl_ObjSetVar2(interp, searchSpec.varPtr, NULL,
		searchSpec.countPtr, TCL_LEAVE_ERR_MSG) == NULL) {
	    code = TCL_ERROR;
	    goto cleanup;
	}
    }

    /*
     * Set the result.
     */

    if (searchSpec.resPtr != NULL) {
	Tcl_SetObjResult(interp, searchSpec.resPtr);
	searchSpec.resPtr = NULL;
    }

  cleanup:
    if (searchSpec.countPtr != NULL) {
	Tcl_DecrRefCount(searchSpec.countPtr);
    }
    if (searchSpec.resPtr != NULL) {
	Tcl_DecrRefCount(searchSpec.resPtr);
    }
    return code;
}

/*
 *----------------------------------------------------------------------
 *
 * TextSearchGetLineIndex --
 *
 *	Extract a row, text offset index position from an objPtr
 *
 *	This means we ignore any embedded windows/images and elided text
 *	(unless we are searching that).
 *
 * Results:
 *	Standard Tcl error code (with a message in the interpreter on error
 *	conditions).
 *
 *	The offset placed in offsetPosPtr is a utf-8 char* byte index for
 *	exact searches, and a Unicode character index for regexp searches.
 *
 *	The line number should start at zero (searches which wrap around
 *	assume the first line is numbered 0).
 *
 * Side effects:
 *	None.
 *
 *----------------------------------------------------------------------
 */

static int
TextSearchGetLineIndex(
    Tcl_Interp *interp,		/* For error messages. */
    Tcl_Obj *objPtr,		/* Contains a textual index like "1.2" */
    SearchSpec *searchSpecPtr,	/* Contains other search parameters. */
    int *linePosPtr,		/* For returning the line number. */
    Tcl_Size *offsetPosPtr)		/* For returning the text offset in the
				 * line. */
{
    const TkTextIndex *indexPtr;
    int line;
    TkText *textPtr = (TkText *)searchSpecPtr->clientData;

    indexPtr = TkTextGetIndexFromObj(interp, textPtr, objPtr);
    if (indexPtr == NULL) {
	return TCL_ERROR;
    }

    line = TkBTreeLinesTo(textPtr, indexPtr->linePtr);
    if (line >= searchSpecPtr->numLines) {
	TkTextLine *linePtr;
	int count = 0;
	TkTextSegment *segPtr;

	line = searchSpecPtr->numLines-1;
	linePtr = TkBTreeFindLine(textPtr->sharedTextPtr->tree, textPtr, line);

	/*
	 * Count the number of bytes in this line.
	 */

	for (segPtr=linePtr->segPtr ; segPtr!=NULL ; segPtr=segPtr->nextPtr) {
	    count += segPtr->size;
	}
	*offsetPosPtr = TextSearchIndexInLine(searchSpecPtr, linePtr, count);
    } else {
	*offsetPosPtr = TextSearchIndexInLine(searchSpecPtr,
		indexPtr->linePtr, indexPtr->byteIndex);
    }

    *linePosPtr = line;

    return TCL_OK;
}

/*
 *----------------------------------------------------------------------
 *
 * TextSearchIndexInLine --
 *
 *	Find textual index of 'byteIndex' in the searchable characters of
 *	'linePtr'.
 *
 *	This means we ignore any embedded windows/images and elided text
 *	(unless we are searching that).
 *
 * Results:
 *	The returned index is a utf-8 char* byte index for exact searches, and
 *	a Unicode character index for regexp searches.
 *
 * Side effects:
 *	None.
 *
 *----------------------------------------------------------------------
 */

static Tcl_Size
TextSearchIndexInLine(
    const SearchSpec *searchSpecPtr,
				/* Search parameters. */
    TkTextLine *linePtr,	/* The line we're looking at. */
    Tcl_Size byteIndex)		/* Index into the line. */
{
    TkTextSegment *segPtr;
    TkTextIndex curIndex;
    Tcl_Size index;
    int leftToScan;
    TkText *textPtr = (TkText *)searchSpecPtr->clientData;

    index = 0;
    curIndex.tree = textPtr->sharedTextPtr->tree;
    curIndex.linePtr = linePtr; curIndex.byteIndex = 0;
    for (segPtr = linePtr->segPtr, leftToScan = byteIndex;
	    leftToScan > 0;
	    curIndex.byteIndex += segPtr->size, segPtr = segPtr->nextPtr) {
	if ((segPtr->typePtr == &tkTextCharType) &&
		(searchSpecPtr->searchElide
		|| !TkTextIsElided(textPtr, &curIndex, NULL))) {
	    if (leftToScan < segPtr->size) {
		if (searchSpecPtr->exact) {
		    index += leftToScan;
		} else {
		    index += Tcl_NumUtfChars(segPtr->body.chars, leftToScan);
		}
	    } else if (searchSpecPtr->exact) {
		index += segPtr->size;
	    } else {
		index += Tcl_NumUtfChars(segPtr->body.chars, -1);
	    }
	}
	leftToScan -= segPtr->size;
    }
    return index;
}

/*
 *----------------------------------------------------------------------
 *
 * TextSearchAddNextLine --
 *
 *	Adds a line from the text widget to the object 'theLine'.
 *
 * Results:
 *	A pointer to the TkTextLine corresponding to the given line, or NULL
 *	if there was no available line.
 *
 *	Also 'lenPtr' (if non-NULL) is filled in with the total length of
 *	'theLine' (not just what we added to it, but the length including what
 *	was already in there). This is in bytes for an exact search and in
 *	chars for a regexp search.
 *
 *	Also 'extraLinesPtr' (if non-NULL) will have its value incremented by
 *	1 for each additional logical line we have added because a newline is
 *	elided (this will only ever happen if we have chosen not to search
 *	elided text, of course).
 *
 * Side effects:
 *	Memory may be allocated or re-allocated for theLine's string
 *	representation.
 *
 *----------------------------------------------------------------------
 */

static void *
TextSearchAddNextLine(
    int lineNum,		/* Line we must add. */
    SearchSpec *searchSpecPtr,	/* Search parameters. */
    Tcl_Obj *theLine,		/* Object to append to. */
    int *lenPtr,		/* For returning the total length. */
    int *extraLinesPtr)		/* If non-NULL, will have its value
				 * incremented by the number of additional
				 * logical lines which are merged into this
				 * one by newlines being elided. */
{
    TkTextLine *linePtr, *thisLinePtr;
    TkTextIndex curIndex;
    TkTextSegment *segPtr;
    TkText *textPtr = (TkText *)searchSpecPtr->clientData;
    int nothingYet = 1;

    /*
     * Extract the text from the line.
     */

    linePtr = TkBTreeFindLine(textPtr->sharedTextPtr->tree, textPtr, lineNum);
    if (linePtr == NULL) {
	return NULL;
    }
    curIndex.tree = textPtr->sharedTextPtr->tree;
    thisLinePtr = linePtr;

    while (thisLinePtr != NULL) {
	int elideWraps = 0;

	curIndex.linePtr = thisLinePtr;
	curIndex.byteIndex = 0;
	for (segPtr = thisLinePtr->segPtr; segPtr != NULL;
		curIndex.byteIndex += segPtr->size, segPtr = segPtr->nextPtr) {
	    if (!searchSpecPtr->searchElide
		    && TkTextIsElided(textPtr, &curIndex, NULL)) {
		/*
		 * If we reach the end of the logical line, and if we have at
		 * least one character in the string, then we continue
		 * wrapping to the next logical line. If there are no
		 * characters yet, then the entire line of characters is
		 * elided and there's no need to complicate matters by
		 * wrapping - we'll look at the next line in due course.
		 */

		if (segPtr->nextPtr == NULL && !nothingYet) {
		    elideWraps = 1;
		}
		continue;
	    }
	    if (segPtr->typePtr != &tkTextCharType) {
		continue;
	    }
	    Tcl_AppendToObj(theLine, segPtr->body.chars, segPtr->size);
	    nothingYet = 0;
	}
	if (!elideWraps) {
	    break;
	}
	lineNum++;
	if (lineNum >= searchSpecPtr->numLines) {
	    break;
	}
	thisLinePtr = TkBTreeNextLine(textPtr, thisLinePtr);
	if (thisLinePtr != NULL && extraLinesPtr != NULL) {
	    /*
	     * Tell our caller we have an extra line merged in.
	     */

	    *extraLinesPtr = (*extraLinesPtr) + 1;
	}
    }

    /*
     * If we're ignoring case, convert the line to lower case. There is no
     * need to do this for regexp searches, since they handle a flag for this
     * purpose.
     */

    if (searchSpecPtr->exact && searchSpecPtr->noCase) {
	Tcl_SetObjLength(theLine, Tcl_UtfToLower(Tcl_GetString(theLine)));
    }

    if (lenPtr != NULL) {
	if (searchSpecPtr->exact) {
	    Tcl_GetString(theLine);
	    *lenPtr = theLine->length;
	} else {
	    *lenPtr = Tcl_GetCharLength(theLine);
	}
    }
    return linePtr;
}

/*
 *----------------------------------------------------------------------
 *
 * TextSearchFoundMatch --
 *
 *	Stores information from a successful search.
 *
 * Results:
 *	1 if the information was stored, 0 if the position at which the match
 *	was found actually falls outside the allowable search region (and
 *	therefore the search is actually complete).
 *
 * Side effects:
 *	Memory may be allocated in the 'countPtr' and 'resPtr' fields of
 *	'searchSpecPtr'. Each of those objects will have refCount zero and
 *	must eventually be freed or stored elsewhere as appropriate.
 *
 *----------------------------------------------------------------------
 */

static int
TextSearchFoundMatch(
    int lineNum,		/* Line on which match was found. */
    SearchSpec *searchSpecPtr,	/* Search parameters. */
    void *clientData,	/* Token returned by the 'addNextLineProc',
				 * TextSearchAddNextLine. May be NULL, in
				 * which we case we must generate it (from
				 * lineNum). */
    Tcl_Obj *theLine,		/* Text from current line, only accessed for
				 * exact searches, and is allowed to be NULL
				 * for regexp searches. */
    Tcl_Size matchOffset,		/* Offset of found item in utf-8 bytes for
				 * exact search, Unicode chars for regexp. */
    Tcl_Size matchLength)		/* Length also in bytes/chars as per search
				 * type. */
{
    Tcl_Size numChars;
    int leftToScan;
    TkTextIndex curIndex, foundIndex;
    TkTextSegment *segPtr;
    TkTextLine *linePtr;
    TkText *textPtr = (TkText *)searchSpecPtr->clientData;

    if (lineNum == searchSpecPtr->stopLine) {
	/*
	 * If the current index is on the wrong side of the stopIndex, then
	 * the item we just found is actually outside the acceptable range,
	 * and the search is over.
	 */

	if (searchSpecPtr->backwards ^
		(matchOffset >= searchSpecPtr->stopOffset)) {
	    return 0;
	}
    }

    /*
     * Calculate the character count, which may need augmenting if there are
     * embedded windows or elided text.
     */

    if (searchSpecPtr->exact) {
	const char *startOfLine = Tcl_GetString(theLine);

	numChars = Tcl_NumUtfChars(startOfLine + matchOffset, matchLength);
    } else {
	numChars = matchLength;
    }

    /*
     * If we're using strict limits checking, ensure that the match with its
     * full length fits inside the given range.
     */

    if (searchSpecPtr->strictLimits && lineNum == searchSpecPtr->stopLine) {
	if (searchSpecPtr->backwards ^
		((matchOffset + numChars) > searchSpecPtr->stopOffset)) {
	    return 0;
	}
    }

    /*
     * The index information returned by the regular expression parser only
     * considers textual information: it doesn't account for embedded windows,
     * elided text (when we are not searching elided text) or any other
     * non-textual info. Scan through the line's segments again to adjust both
     * matchChar and matchCount.
     *
     * We will walk through the segments of this line until we have either
     * reached the end of the match or we have reached the end of the line.
     */

    linePtr = (TkTextLine *)clientData;
    if (linePtr == NULL) {
	linePtr = TkBTreeFindLine(textPtr->sharedTextPtr->tree, textPtr,
		lineNum);
    }

    curIndex.tree = textPtr->sharedTextPtr->tree;

    /*
     * Find the starting point.
     */

    leftToScan = matchOffset;
    while (1) {
	curIndex.linePtr = linePtr;
	curIndex.byteIndex = 0;

	/*
	 * Note that we allow leftToScan to be zero because we want to skip
	 * over any preceding non-textual items.
	 */

	for (segPtr = linePtr->segPtr; leftToScan >= 0 && segPtr;
		segPtr = segPtr->nextPtr) {
	    if (segPtr->typePtr != &tkTextCharType) {
		matchOffset += segPtr->size;
	    } else if (!searchSpecPtr->searchElide
		    && TkTextIsElided(textPtr, &curIndex, NULL)) {
		if (searchSpecPtr->exact) {
		    matchOffset += segPtr->size;
		} else {
		    matchOffset += Tcl_NumUtfChars(segPtr->body.chars, -1);
		}
	    } else {
		if (searchSpecPtr->exact) {
		    leftToScan -= (int)segPtr->size;
		} else {
		    leftToScan -= Tcl_NumUtfChars(segPtr->body.chars, -1);
		}
	    }
	    curIndex.byteIndex += segPtr->size;
	}
	if (segPtr == NULL && leftToScan >= 0) {
	    /*
	     * This will only happen if we are eliding newlines.
	     */

	    linePtr = TkBTreeNextLine(textPtr, linePtr);
	    if (linePtr == NULL) {
		/*
		 * If we reach the end of the text, we have a serious problem,
		 * unless there's actually nothing left to look for.
		 */

		if (leftToScan == 0) {
		    break;
		} else {
		    Tcl_Panic("Reached end of text in a match");
		}
	    }

	    /*
	     * We've wrapped to the beginning of the next logical line, which
	     * has been merged with the previous one whose newline was elided.
	     */

	    lineNum++;
	    matchOffset = 0;
	} else {
	    break;
	}
    }

    /*
     * Calculate and store the found index in the result.
     */

    if (searchSpecPtr->exact) {
	TkTextMakeByteIndex(textPtr->sharedTextPtr->tree, textPtr, lineNum,
		matchOffset, &foundIndex);
    } else {
	TkTextMakeCharIndex(textPtr->sharedTextPtr->tree, textPtr, lineNum,
		matchOffset, &foundIndex);
    }

    if (searchSpecPtr->all) {
	if (searchSpecPtr->resPtr == NULL) {
	    searchSpecPtr->resPtr = Tcl_NewObj();
	}
	Tcl_ListObjAppendElement(NULL, searchSpecPtr->resPtr,
		TkTextNewIndexObj(textPtr, &foundIndex));
    } else {
	searchSpecPtr->resPtr = TkTextNewIndexObj(textPtr, &foundIndex);
    }

    /*
     * Find the end point. Here 'leftToScan' could be negative already as a
     * result of the above loop if the segment we reached spanned the start of
     * the string. When we add matchLength it will become non-negative.
     */

    for (leftToScan += matchLength; leftToScan > 0;
	    curIndex.byteIndex += segPtr->size, segPtr = segPtr->nextPtr) {
	if (segPtr == NULL) {
	    /*
	     * We are on the next line - this of course should only ever
	     * happen with searches which have matched across multiple lines.
	     */

	    linePtr = TkBTreeNextLine(textPtr, linePtr);
	    segPtr = linePtr->segPtr;
	    curIndex.linePtr = linePtr; curIndex.byteIndex = 0;
	}
	if (segPtr->typePtr != &tkTextCharType) {
	    /*
	     * Anything we didn't count in the search needs adding.
	     */

	    numChars += segPtr->size;
	    continue;
	} else if (!searchSpecPtr->searchElide
		&& TkTextIsElided(textPtr, &curIndex, NULL)) {
	    numChars += Tcl_NumUtfChars(segPtr->body.chars, -1);
	    continue;
	}
	if (searchSpecPtr->exact) {
	    leftToScan -= segPtr->size;
	} else {
	    leftToScan -= Tcl_NumUtfChars(segPtr->body.chars, -1);
	}
    }

    /*
     * Now store the count result, if it is wanted.
     */

    if (searchSpecPtr->varPtr != NULL) {
	Tcl_Obj *tmpPtr = Tcl_NewWideIntObj(numChars);
	if (searchSpecPtr->all) {
	    if (searchSpecPtr->countPtr == NULL) {
		searchSpecPtr->countPtr = Tcl_NewObj();
	    }
	    Tcl_ListObjAppendElement(NULL, searchSpecPtr->countPtr, tmpPtr);
	} else {
	    searchSpecPtr->countPtr = tmpPtr;
	}
    }
    return 1;
}

/*
 *----------------------------------------------------------------------
 *
 * TkTextGetTabs --
 *
 *	Parses a string description of a set of tab stops.
 *
 * Results:
 *	The return value is a pointer to a malloc'ed structure holding parsed
 *	information about the tab stops. If an error occurred then the return
 *	value is NULL and an error message is left in the interp's result.
 *
 * Side effects:
 *	Memory is allocated for the structure that is returned. It is up to
 *	the caller to free this structure when it is no longer needed.
 *
 *----------------------------------------------------------------------
 */

TkTextTabArray *
TkTextGetTabs(
    Tcl_Interp *interp,		/* Used for error reporting. */
    Tk_Window tkwin,		/* Information about the window. */
    Tcl_Obj *stringPtr)		/* Description of the tab stops. See the text
				 * manual entry for details. */
{
    Tcl_Size objc, i, count;
    Tcl_Obj **objv;
    TkTextTabArray *tabArrayPtr;
    TkTextTab *tabPtr;
    int ch;
    double prevStop, lastStop;
    /*
     * Map these strings to TkTextTabAlign values.
     */
    static const char *const tabOptionStrings[] = {
	"left", "right", "center", "numeric", NULL
    };

    if (Tcl_ListObjGetElements(interp, stringPtr, &objc, &objv) != TCL_OK) {
	return NULL;
    }

    /*
     * First find out how many entries we need to allocate in the tab array.
     */

    count = 0;
    for (i = 0; i < objc; i++) {
	char c = Tcl_GetString(objv[i])[0];

	if ((c != 'l') && (c != 'r') && (c != 'c') && (c != 'n')) {
	    count++;
	}
    }

    /*
     * Parse the elements of the list one at a time to fill in the array.
     */

    tabArrayPtr = (TkTextTabArray *)ckalloc(offsetof(TkTextTabArray, tabs)
	    + count * sizeof(TkTextTab));
    tabArrayPtr->numTabs = 0;
    prevStop = 0.0;
    lastStop = 0.0;
    for (i = 0, tabPtr = &tabArrayPtr->tabs[0]; i < objc; i++, tabPtr++) {
	int index;

	/*
	 * This will round fractional pixels above 0.5 upwards, and otherwise
	 * downwards, to find the right integer pixel position.
	 */

	if (Tk_GetPixelsFromObj(interp, tkwin, objv[i],
		&tabPtr->location) != TCL_OK) {
	    goto error;
	}

	if (tabPtr->location <= 0) {
	    Tcl_SetObjResult(interp, Tcl_ObjPrintf(
		    "tab stop \"%s\" is not at a positive distance",
		    Tcl_GetString(objv[i])));
	    Tcl_SetErrorCode(interp, "TK", "VALUE", "TAB_STOP", (char *)NULL);
	    goto error;
	}

	prevStop = lastStop;
	if (Tk_GetDoublePixelsFromObj(interp, tkwin, objv[i],
		&lastStop) != TCL_OK) {
	    goto error;
	}

	if (i > 0 && (tabPtr->location <= (tabPtr-1)->location)) {
	    /*
	     * This tab is actually to the left of the previous one, which is
	     * illegal.
	     */

	    Tcl_SetObjResult(interp, Tcl_ObjPrintf(
		    "tabs must be monotonically increasing, but \"%s\" is "
		    "smaller than or equal to the previous tab",
		    Tcl_GetString(objv[i])));
	    Tcl_SetErrorCode(interp, "TK", "VALUE", "TAB_STOP", (char *)NULL);
	    goto error;
	}

	tabArrayPtr->numTabs++;

	/*
	 * See if there is an explicit alignment in the next list element.
	 * Otherwise just use "left".
	 */

	tabPtr->alignment = LEFT;
	if ((i+1) == objc) {
	    continue;
	}

	/*
	 * There may be a more efficient way of getting this.
	 */

	Tcl_UtfToUniChar(Tcl_GetString(objv[i+1]), &ch);
	if (!Tcl_UniCharIsAlpha(ch)) {
	    continue;
	}
	i += 1;

	if (Tcl_GetIndexFromObjStruct(interp, objv[i], tabOptionStrings,
		sizeof(char *), "tab alignment", 0, &index) != TCL_OK) {
	    goto error;
	}
	tabPtr->alignment = (TkTextTabAlign) index;
    }

    /*
     * For when we need to interpolate tab stops, store these two so we know
     * the tab stop size to very high precision. With the above checks, we can
     * guarantee that tabIncrement is strictly positive here.
     */

    tabArrayPtr->lastTab = lastStop;
    tabArrayPtr->tabIncrement = lastStop - prevStop;

    return tabArrayPtr;

  error:
    ckfree(tabArrayPtr);
    return NULL;
}

/*
 *----------------------------------------------------------------------
 *
 * TextDumpCmd --
 *
 *	Return information about the text, tags, marks, and embedded windows
 *	and images in a text widget. See the man page for the description of
 *	the text dump operation for all the details.
 *
 * Results:
 *	A standard Tcl result.
 *
 * Side effects:
 *	Memory is allocated for the result, if needed (standard Tcl result
 *	side effects).
 *
 *----------------------------------------------------------------------
 */

static int
TextDumpCmd(
    TkText *textPtr,	/* Information about text widget. */
    Tcl_Interp *interp,		/* Current interpreter. */
    Tcl_Size objc,			/* Number of arguments. */
    Tcl_Obj *const objv[])	/* Argument objects. Someone else has already
				 * parsed this command enough to know that
				 * objv[1] is "dump". */
{
    TkTextIndex index1, index2;
    Tcl_Size arg;
    int lineno;			/* Current line number. */
    int what = 0;		/* bitfield to select segment types. */
    int atEnd;			/* True if dumping up to logical end. */
    TkTextLine *linePtr;
    Tcl_Obj *command = NULL;	/* Script callback to apply to segments. */
#define TK_DUMP_TEXT	0x1
#define TK_DUMP_MARK	0x2
#define TK_DUMP_TAG	0x4
#define TK_DUMP_WIN	0x8
#define TK_DUMP_IMG	0x10
#define TK_DUMP_ALL	(TK_DUMP_TEXT|TK_DUMP_MARK|TK_DUMP_TAG| \
	TK_DUMP_WIN|TK_DUMP_IMG)
    static const char *const optStrings[] = {
	"-all", "-command", "-image", "-mark", "-tag", "-text", "-window",
	NULL
    };
    enum opts {
	DUMP_ALL, DUMP_CMD, DUMP_IMG, DUMP_MARK, DUMP_TAG, DUMP_TXT, DUMP_WIN
    };

    for (arg=2 ; arg < objc ; arg++) {
	int index;
	if (Tcl_GetString(objv[arg])[0] != '-') {
	    break;
	}
	if (Tcl_GetIndexFromObjStruct(interp, objv[arg], optStrings,
		sizeof(char *), "option", 0, &index) != TCL_OK) {
	    return TCL_ERROR;
	}
	switch ((enum opts) index) {
	case DUMP_ALL:
	    what = TK_DUMP_ALL;
	    break;
	case DUMP_TXT:
	    what |= TK_DUMP_TEXT;
	    break;
	case DUMP_TAG:
	    what |= TK_DUMP_TAG;
	    break;
	case DUMP_MARK:
	    what |= TK_DUMP_MARK;
	    break;
	case DUMP_IMG:
	    what |= TK_DUMP_IMG;
	    break;
	case DUMP_WIN:
	    what |= TK_DUMP_WIN;
	    break;
	case DUMP_CMD:
	    arg++;
	    if (arg >= objc) {
		goto wrongArgs;
	    }
	    command = objv[arg];
	    break;
	default:
	    Tcl_Panic("unexpected switch fallthrough");
	}
    }
    if (arg >= objc || arg+2 < objc) {
    wrongArgs:
	Tcl_SetObjResult(interp, Tcl_ObjPrintf(
		"Usage: %s dump ?-all -image -text -mark -tag -window? "
		"?-command script? index ?index2?", Tcl_GetString(objv[0])));
	Tcl_SetErrorCode(interp, "TCL", "WRONGARGS", (char *)NULL);
	return TCL_ERROR;
    }
    if (what == 0) {
	what = TK_DUMP_ALL;
    }
    if (TkTextGetObjIndex(interp, textPtr, objv[arg], &index1) != TCL_OK) {
	return TCL_ERROR;
    }
    arg++;
    atEnd = 0;
    if (objc == arg) {
	TkTextIndexForwChars(NULL, &index1, 1, &index2, COUNT_INDICES);
    } else {
	Tcl_Size length;
	const char *str;

	if (TkTextGetObjIndex(interp, textPtr, objv[arg], &index2) != TCL_OK) {
	    return TCL_ERROR;
	}
	str = Tcl_GetStringFromObj(objv[arg], &length);
	if (strncmp(str, "end", length) == 0) {
	    atEnd = 1;
	}
    }
    if (TkTextIndexCmp(&index1, &index2) >= 0) {
	return TCL_OK;
    }
    lineno = TkBTreeLinesTo(textPtr, index1.linePtr);
    if (index1.linePtr == index2.linePtr) {
	DumpLine(interp, textPtr, what, index1.linePtr,
		index1.byteIndex, index2.byteIndex, lineno, command);
    } else {
	int textChanged;
	int lineend = TkBTreeLinesTo(textPtr, index2.linePtr);
	int endByteIndex = index2.byteIndex;

	textChanged = DumpLine(interp, textPtr, what, index1.linePtr,
		index1.byteIndex, 32000000, lineno, command);
	if (textChanged) {
	    if (textPtr->flags & DESTROYED) {
		return TCL_OK;
	    }
	    linePtr = TkBTreeFindLine(textPtr->sharedTextPtr->tree,
		    textPtr, lineno);
	    textChanged = 0;
	} else {
	    linePtr = index1.linePtr;
	}
	while ((linePtr = TkBTreeNextLine(textPtr, linePtr)) != NULL) {
	    lineno++;
	    if (lineno == lineend) {
		break;
	    }
	    textChanged = DumpLine(interp, textPtr, what, linePtr, 0,
		    32000000, lineno, command);
	    if (textChanged) {
		if (textPtr->flags & DESTROYED) {
		    return TCL_OK;
		}
		linePtr = TkBTreeFindLine(textPtr->sharedTextPtr->tree,
			textPtr, lineno);
		textChanged = 0;
	    }
	}
	if (linePtr != NULL) {
	    DumpLine(interp, textPtr, what, linePtr, 0, endByteIndex, lineno,
		    command);
	    if (textPtr->flags & DESTROYED) {
		return TCL_OK;
	    }
	}
    }

    /*
     * Special case to get the leftovers hiding at the end mark.
     */

    if (atEnd) {
	if (textPtr->flags & DESTROYED) {
	    return TCL_OK;
	}

	/*
	 * Re-get the end index, in case it has changed.
	 */

	if (TkTextGetObjIndex(interp, textPtr, objv[arg], &index2) != TCL_OK) {
	    return TCL_ERROR;
	}
	DumpLine(interp, textPtr, what & ~TK_DUMP_TEXT, index2.linePtr,
		0, 1, lineno, command);
    }
    return TCL_OK;
}

/*
 *----------------------------------------------------------------------
 *
 * DumpLine
 *
 *	Return information about a given text line from character position
 *	"start" up to, but not including, "end".
 *
 * Results:
 *	Returns 1 if the command callback made any changes to the text widget
 *	which will have invalidated internal structures such as TkTextSegment,
 *	TkTextIndex, pointers. Our caller can then take action to recompute
 *	such entities. Returns 0 otherwise.
 *
 * Side effects:
 *	None, but see DumpSegment which can have arbitrary side-effects
 *
 *----------------------------------------------------------------------
 */

static int
DumpLine(
    Tcl_Interp *interp,
    TkText *textPtr,
    int what,			/* Bit flags to select segment types. */
    TkTextLine *linePtr,	/* The current line. */
    int startByte, int endByte,	/* Byte range to dump. */
    int lineno,			/* Line number for indices dump. */
    Tcl_Obj *command)		/* Script to apply to the segment. */
{
    TkTextSegment *segPtr;
    TkTextIndex index;
    int offset = 0, textChanged = 0;

    /*
     * Must loop through line looking at its segments.
     * character
     * toggleOn, toggleOff
     * mark
     * image
     * window
     */

    segPtr = linePtr->segPtr;
    while ((offset < endByte) && (segPtr != NULL)) {
	int lineChanged = 0;
	int currentSize = segPtr->size;

	if ((what & TK_DUMP_TEXT) && (segPtr->typePtr == &tkTextCharType) &&
		(offset + currentSize > startByte)) {
	    int last = currentSize;	/* Index of last char in seg. */
	    int first = 0;		/* Index of first char in seg. */

	    if (offset + currentSize > endByte) {
		last = endByte - offset;
	    }
	    if (startByte > offset) {
		first = startByte - offset;
	    }
	    if (last != currentSize) {
		/*
		 * To avoid modifying the string in place we copy over just
		 * the segment that we want. Since DumpSegment can modify the
		 * text, we could not confidently revert the modification
		 * here.
		 */

		int length = last - first;
		char *range = (char *)ckalloc(length + 1);

		memcpy(range, segPtr->body.chars + first, length);
		range[length] = '\0';

		TkTextMakeByteIndex(textPtr->sharedTextPtr->tree, textPtr,
			lineno, offset + first, &index);
		lineChanged = DumpSegment(textPtr, interp, "text", range,
			command, &index, what);
		ckfree(range);
	    } else {
		TkTextMakeByteIndex(textPtr->sharedTextPtr->tree, textPtr,
			lineno, offset + first, &index);
		lineChanged = DumpSegment(textPtr, interp, "text",
			segPtr->body.chars + first, command, &index, what);
	    }
	} else if ((offset >= startByte)) {
	    if ((what & TK_DUMP_MARK)
		    && (segPtr->typePtr == &tkTextLeftMarkType
		    || segPtr->typePtr == &tkTextRightMarkType)) {
		const char *name;
		TkTextMark *markPtr = &segPtr->body.mark;

		if (segPtr == textPtr->insertMarkPtr) {
		    name = "insert";
		} else if (segPtr == textPtr->currentMarkPtr) {
		    name = "current";
		} else if (markPtr->hPtr == NULL) {
		    name = NULL;
		    lineChanged = 0;
		} else {
		    name = (const char *)Tcl_GetHashKey(&textPtr->sharedTextPtr->markTable,
			    markPtr->hPtr);
		}
		if (name != NULL) {
		    TkTextMakeByteIndex(textPtr->sharedTextPtr->tree, textPtr,
			    lineno, offset, &index);
		    lineChanged = DumpSegment(textPtr, interp, "mark", name,
			    command, &index, what);
		}
	    } else if ((what & TK_DUMP_TAG) &&
		    (segPtr->typePtr == &tkTextToggleOnType)) {
		TkTextMakeByteIndex(textPtr->sharedTextPtr->tree, textPtr,
			lineno, offset, &index);
		lineChanged = DumpSegment(textPtr, interp, "tagon",
			segPtr->body.toggle.tagPtr->name, command, &index,
			what);
	    } else if ((what & TK_DUMP_TAG) &&
		    (segPtr->typePtr == &tkTextToggleOffType)) {
		TkTextMakeByteIndex(textPtr->sharedTextPtr->tree, textPtr,
			lineno, offset, &index);
		lineChanged = DumpSegment(textPtr, interp, "tagoff",
			segPtr->body.toggle.tagPtr->name, command, &index,
			what);
	    } else if ((what & TK_DUMP_IMG) &&
		    (segPtr->typePtr == &tkTextEmbImageType)) {
		TkTextEmbImage *eiPtr = &segPtr->body.ei;
		const char *name = eiPtr->name;

		TkTextMakeByteIndex(textPtr->sharedTextPtr->tree, textPtr,
			lineno, offset, &index);
		lineChanged = DumpSegment(textPtr, interp, "image", name,
			command, &index, what);
	    } else if ((what & TK_DUMP_WIN) &&
		    (segPtr->typePtr == &tkTextEmbWindowType)) {
		TkTextEmbWindow *ewPtr = &segPtr->body.ew;
		const char *pathname;

		if (ewPtr->tkwin == NULL) {
		    pathname = "";
		} else {
		    pathname = Tk_PathName(ewPtr->tkwin);
		}
		TkTextMakeByteIndex(textPtr->sharedTextPtr->tree, textPtr,
			lineno, offset, &index);
		lineChanged = DumpSegment(textPtr, interp, "window", pathname,
			command, &index, what);
	    }
	}

	offset += currentSize;
	if (lineChanged) {
	    TkTextSegment *newSegPtr;
	    int newOffset = 0;

	    textChanged = 1;

	    /*
	     * Our indices are no longer valid.
	     */

	    if (textPtr->flags & DESTROYED) {
		return textChanged;
	    }
	    linePtr = TkBTreeFindLine(textPtr->sharedTextPtr->tree,
		    textPtr, lineno);
	    newSegPtr = linePtr->segPtr;
	    if (segPtr != newSegPtr) {
		while ((newOffset < endByte) && (newOffset < offset)
			&& (newSegPtr != NULL)) {
		    newOffset += currentSize;
		    newSegPtr = newSegPtr->nextPtr;
		    if (segPtr == newSegPtr) {
			break;
		    }
		}
		if (segPtr != newSegPtr && newOffset == offset
			&& currentSize == 0) {
		    TkTextSegment *searchPtr = newSegPtr;

		    while (searchPtr != NULL && searchPtr->size == 0) {
			if (searchPtr == segPtr) {
			    newSegPtr = searchPtr;
			    break;
			}
			searchPtr = searchPtr->nextPtr;
		    }
		}
		segPtr = newSegPtr;
	    }
	}
	if (segPtr != NULL) {
	    segPtr = segPtr->nextPtr;
	}
    }
    return textChanged;
}

/*
 *----------------------------------------------------------------------
 *
 * DumpSegment
 *
 *	Either append information about the current segment to the result, or
 *	make a script callback with that information as arguments.
 *
 * Results:
 *	Returns 1 if the command callback made any changes to the text widget
 *	which will have invalidated internal structures such as TkTextSegment,
 *	TkTextIndex, pointers. Our caller can then take action to recompute
 *	such entities. Returns 0 otherwise.
 *
 * Side effects:
 *	Either evals the callback or appends elements to the result string.
 *	The callback can have arbitrary side-effects.
 *
 *----------------------------------------------------------------------
 */

static int
DumpSegment(
    TkText *textPtr,
    Tcl_Interp *interp,
    const char *key,		/* Segment type key. */
    const char *value,		/* Segment value. */
    Tcl_Obj *command,		/* Script callback. */
    const TkTextIndex *index,	/* index with line/byte position info. */
    TCL_UNUSED(int))		/* Look for TK_DUMP_INDEX bit. */
{
    char buffer[TK_POS_CHARS];
    Tcl_Obj *values[3], *tuple;

    TkTextPrintIndex(textPtr, index, buffer);
    values[0] = Tcl_NewStringObj(key, -1);
    values[1] = Tcl_NewStringObj(value, -1);
    values[2] = Tcl_NewStringObj(buffer, -1);
    tuple = Tcl_NewListObj(3, values);
    if (command == NULL) {
	Tcl_ListObjAppendList(NULL, Tcl_GetObjResult(interp), tuple);
	Tcl_DecrRefCount(tuple);
	return 0;
    } else {
	Tcl_Size oldStateEpoch = TkBTreeEpoch(textPtr->sharedTextPtr->tree);
	Tcl_DString buf;
	int code;

	Tcl_DStringInit(&buf);
	Tcl_DStringAppend(&buf, Tcl_GetString(command), TCL_INDEX_NONE);
	Tcl_DStringAppend(&buf, " ", TCL_INDEX_NONE);
	Tcl_DStringAppend(&buf, Tcl_GetString(tuple), TCL_INDEX_NONE);
	code = Tcl_EvalEx(interp, Tcl_DStringValue(&buf), TCL_INDEX_NONE, TCL_EVAL_GLOBAL);
	Tcl_DStringFree(&buf);
	if (code != TCL_OK) {
	    Tcl_AddErrorInfo(interp,
		    "\n    (segment dumping command executed by text)");
	    Tcl_BackgroundException(interp, code);
	}
	Tcl_DecrRefCount(tuple);
	return ((textPtr->flags & DESTROYED) ||
		TkBTreeEpoch(textPtr->sharedTextPtr->tree) != oldStateEpoch);
    }
}

/*
 *----------------------------------------------------------------------
 *
 * TextEditUndo --
 *
 *	Undo the last change.
 *
 * Results:
 *	None.
 *
 * Side effects:
 *	Apart from manipulating the undo and redo stacks, the state of the
 *	rest of the widget may also change (due to whatever is being undone).
 *
 *----------------------------------------------------------------------
 */

static int
TextEditUndo(
    TkText *textPtr)		/* Overall information about text widget. */
{
    int status;
    Tcl_Obj *cmdObj;
    int code;

    if (!textPtr->sharedTextPtr->undo) {
	return TCL_OK;
    }

    if (textPtr->sharedTextPtr->autoSeparators) {
	TkUndoInsertUndoSeparator(textPtr->sharedTextPtr->undoStack);
    }

    /*
     * Turn off the undo feature while we revert a compound action, setting
     * the dirty handling mode to undo for the duration (unless it is
     * 'fixed').
     */

    textPtr->sharedTextPtr->undo = 0;
    if (textPtr->sharedTextPtr->dirtyMode != TK_TEXT_DIRTY_FIXED) {
	textPtr->sharedTextPtr->dirtyMode = TK_TEXT_DIRTY_UNDO;
    }

    status = TkUndoRevert(textPtr->sharedTextPtr->undoStack);

    if (textPtr->sharedTextPtr->dirtyMode != TK_TEXT_DIRTY_FIXED) {
	textPtr->sharedTextPtr->dirtyMode = TK_TEXT_DIRTY_NORMAL;
    }
    textPtr->sharedTextPtr->undo = 1;

    if (textPtr->sharedTextPtr->autoSeparators) {
	TkUndoInsertUndoSeparator(textPtr->sharedTextPtr->undoStack);
    }

    /*
     * Convert undo/redo temporary marks set by TkUndoRevert() into
     * indices left in the interp result.
     */

    cmdObj = Tcl_ObjPrintf("::tk::TextUndoRedoProcessMarks %s",
	    Tk_PathName(textPtr->tkwin));
    Tcl_IncrRefCount(cmdObj);
    code = Tcl_EvalObjEx(textPtr->interp, cmdObj, TCL_EVAL_GLOBAL);
    if (code != TCL_OK) {
	Tcl_AddErrorInfo(textPtr->interp,
		"\n    (on undoing)");
	Tcl_BackgroundException(textPtr->interp, code);
    }
    Tcl_DecrRefCount(cmdObj);

    return status;
}

/*
 *----------------------------------------------------------------------
 *
 * TextEditRedo --
 *
 *	Redo the last undone change.
 *
 * Results:
 *	None.
 *
 * Side effects:
 *	Apart from manipulating the undo and redo stacks, the state of the
 *	rest of the widget may also change (due to whatever is being redone).
 *
 *----------------------------------------------------------------------
 */

static int
TextEditRedo(
    TkText *textPtr)		/* Overall information about text widget. */
{
    int status;
    Tcl_Obj *cmdObj;
    int code;

    if (!textPtr->sharedTextPtr->undo) {
	return TCL_OK;
    }

    /*
     * Turn off the undo feature temporarily while we revert a previously
     * undone compound action, setting the dirty handling mode to redo for the
     * duration (unless it is 'fixed').
     */

    textPtr->sharedTextPtr->undo = 0;
    if (textPtr->sharedTextPtr->dirtyMode != TK_TEXT_DIRTY_FIXED) {
	textPtr->sharedTextPtr->dirtyMode = TK_TEXT_DIRTY_REDO;
    }

    status = TkUndoApply(textPtr->sharedTextPtr->undoStack);

    if (textPtr->sharedTextPtr->dirtyMode != TK_TEXT_DIRTY_FIXED) {
	textPtr->sharedTextPtr->dirtyMode = TK_TEXT_DIRTY_NORMAL;
    }
    textPtr->sharedTextPtr->undo = 1;

    /*
     * Convert undo/redo temporary marks set by TkUndoApply() into
     * indices left in the interp result.
     */

    cmdObj = Tcl_ObjPrintf("::tk::TextUndoRedoProcessMarks %s",
	    Tk_PathName(textPtr->tkwin));
    Tcl_IncrRefCount(cmdObj);
    code = Tcl_EvalObjEx(textPtr->interp, cmdObj, TCL_EVAL_GLOBAL);
    if (code != TCL_OK) {
	Tcl_AddErrorInfo(textPtr->interp,
		"\n    (on undoing)");
	Tcl_BackgroundException(textPtr->interp, code);
    }
    Tcl_DecrRefCount(cmdObj);

    return status;
}

/*
 *----------------------------------------------------------------------
 *
 * TextEditCmd --
 *
 *	Handle the subcommands to "$text edit ...". See documentation for
 *	details.
 *
 * Results:
 *	None
 *
 * Side effects:
 *	None.
 *
 *----------------------------------------------------------------------
 */

static int
TextEditCmd(
    TkText *textPtr,		/* Information about text widget. */
    Tcl_Interp *interp,		/* Current interpreter. */
    Tcl_Size objc,			/* Number of arguments. */
    Tcl_Obj *const objv[])	/* Argument objects. */
{
    int index, setModified, oldModified;
    int canRedo = 0;
    int canUndo = 0;

    static const char *const editOptionStrings[] = {
	"canundo", "canredo", "modified", "redo", "reset", "separator",
	"undo", NULL
    };
    enum editOptions {
	EDIT_CANUNDO, EDIT_CANREDO, EDIT_MODIFIED, EDIT_REDO, EDIT_RESET,
	EDIT_SEPARATOR, EDIT_UNDO
    };

    if (objc < 3) {
	Tcl_WrongNumArgs(interp, 2, objv, "option ?arg ...?");
	return TCL_ERROR;
    }

    if (Tcl_GetIndexFromObjStruct(interp, objv[2], editOptionStrings,
	    sizeof(char *), "edit option", 0, &index) != TCL_OK) {
	return TCL_ERROR;
    }

    switch ((enum editOptions) index) {
    case EDIT_CANREDO:
	if (objc != 3) {
	    Tcl_WrongNumArgs(interp, 3, objv, NULL);
	     return TCL_ERROR;
	}
	if (textPtr->sharedTextPtr->undo) {
	    canRedo = TkUndoCanRedo(textPtr->sharedTextPtr->undoStack);
	}
	Tcl_SetObjResult(interp, Tcl_NewBooleanObj(canRedo));
	break;
    case EDIT_CANUNDO:
	if (objc != 3) {
	    Tcl_WrongNumArgs(interp, 3, objv, NULL);
	     return TCL_ERROR;
	}
	if (textPtr->sharedTextPtr->undo) {
	    canUndo = TkUndoCanUndo(textPtr->sharedTextPtr->undoStack);
	}
	Tcl_SetObjResult(interp, Tcl_NewBooleanObj(canUndo));
	break;
    case EDIT_MODIFIED:
	if (objc == 3) {
	    Tcl_SetObjResult(interp,
		    Tcl_NewBooleanObj(textPtr->sharedTextPtr->isDirty));
	    return TCL_OK;
	} else if (objc != 4) {
	    Tcl_WrongNumArgs(interp, 3, objv, "?boolean?");
	    return TCL_ERROR;
	} else if (Tcl_GetBooleanFromObj(interp, objv[3],
		&setModified) != TCL_OK) {
	    return TCL_ERROR;
	}

	/*
	 * Set or reset the dirty info, and trigger a Modified event.
	 */

	setModified = setModified ? 1 : 0;

	oldModified = textPtr->sharedTextPtr->isDirty;
	textPtr->sharedTextPtr->isDirty = setModified;
	if (setModified) {
	    textPtr->sharedTextPtr->dirtyMode = TK_TEXT_DIRTY_FIXED;
	} else {
	    textPtr->sharedTextPtr->dirtyMode = TK_TEXT_DIRTY_NORMAL;
	}

	/*
	 * Only issue the <<Modified>> event if the flag actually changed.
	 * However, degree of modified-ness doesn't matter. [Bug 1799782]
	 */

	if ((!oldModified) != (!setModified)) {
	    GenerateModifiedEvent(textPtr);
	}
	break;
    case EDIT_REDO:
	if (objc != 3) {
	    Tcl_WrongNumArgs(interp, 3, objv, NULL);
	    return TCL_ERROR;
	}
	canUndo = TkUndoCanUndo(textPtr->sharedTextPtr->undoStack);
	if (TextEditRedo(textPtr)) {
	    Tcl_SetObjResult(interp, Tcl_NewStringObj("nothing to redo", -1));
	    Tcl_SetErrorCode(interp, "TK", "TEXT", "NO_REDO", (char *)NULL);
	    return TCL_ERROR;
	}
	canRedo = TkUndoCanRedo(textPtr->sharedTextPtr->undoStack);
	if (!canUndo || !canRedo) {
	    GenerateUndoStackEvent(textPtr);
	}
	break;
    case EDIT_RESET:
	if (objc != 3) {
	    Tcl_WrongNumArgs(interp, 3, objv, NULL);
	    return TCL_ERROR;
	}
	canUndo = TkUndoCanUndo(textPtr->sharedTextPtr->undoStack);
	canRedo = TkUndoCanRedo(textPtr->sharedTextPtr->undoStack);
	TkUndoClearStacks(textPtr->sharedTextPtr->undoStack);
	if (canUndo || canRedo) {
	    GenerateUndoStackEvent(textPtr);
	}
	break;
    case EDIT_SEPARATOR:
	if (objc != 3) {
	    Tcl_WrongNumArgs(interp, 3, objv, NULL);
	    return TCL_ERROR;
	}
	TkUndoInsertUndoSeparator(textPtr->sharedTextPtr->undoStack);
	break;
    case EDIT_UNDO:
	if (objc != 3) {
	    Tcl_WrongNumArgs(interp, 3, objv, NULL);
	    return TCL_ERROR;
	}
	canRedo = TkUndoCanRedo(textPtr->sharedTextPtr->undoStack);
	if (TextEditUndo(textPtr)) {
	    Tcl_SetObjResult(interp, Tcl_NewStringObj("nothing to undo", -1));
	    Tcl_SetErrorCode(interp, "TK", "TEXT", "NO_UNDO", (char *)NULL);
	    return TCL_ERROR;
	}
	canUndo = TkUndoCanUndo(textPtr->sharedTextPtr->undoStack);
	if (!canRedo || !canUndo) {
	    GenerateUndoStackEvent(textPtr);
	}
	break;
    }
    return TCL_OK;
}

/*
 *----------------------------------------------------------------------
 *
 * TextGetText --
 *
 *	Returns the text from indexPtr1 to indexPtr2, placing that text in a
 *	string object which is returned with a refCount of zero.
 *
 *	Since the amount of text may potentially be several megabytes (e.g.
 *	in text editors built on the text widget), efficiency is very
 *	important. We may want to investigate the efficiency of the
 *	Tcl_AppendToObj more carefully (e.g. if we know we are going to be
 *	appending several thousand lines, we could attempt to pre-allocate a
 *	larger space).
 *
 * Results:
 *	Tcl_Obj of string type containing the specified text. If the
 *	visibleOnly flag is set to 1, then only those characters which are not
 *	elided will be returned. Otherwise (flag is 0) all characters in the
 *	given range are returned.
 *
 * Side effects:
 *	Memory will be allocated for the new object. Remember to free it if it
 *	isn't going to be stored appropriately.
 *
 *----------------------------------------------------------------------
 */

static Tcl_Obj *
TextGetText(
    const TkText *textPtr,	/* Information about text widget. */
    const TkTextIndex *indexPtr1,
				/* Get text from this index... */
    const TkTextIndex *indexPtr2,
				/* ...to this index. */
    int visibleOnly)		/* If non-zero, then only return non-elided
				 * characters. */
{
    TkTextIndex tmpIndex;
    Tcl_Obj *resultPtr = Tcl_NewObj();

    TkTextMakeByteIndex(indexPtr1->tree, textPtr,
	    TkBTreeLinesTo(textPtr, indexPtr1->linePtr),
	    indexPtr1->byteIndex, &tmpIndex);

    if (TkTextIndexCmp(indexPtr1, indexPtr2) < 0) {
	while (1) {
	    Tcl_Size offset;
	    TkTextSegment *segPtr = TkTextIndexToSeg(&tmpIndex, &offset);
	    int last = segPtr->size, last2;

	    if (tmpIndex.linePtr == indexPtr2->linePtr) {
		/*
		 * The last line that was requested must be handled carefully,
		 * because we may need to break out of this loop in the middle
		 * of the line.
		 */

		if (indexPtr2->byteIndex == tmpIndex.byteIndex) {
		    break;
		}
		last2 = indexPtr2->byteIndex - tmpIndex.byteIndex + offset;
		if (last2 < last) {
		    last = last2;
		}
	    }
	    if (segPtr->typePtr == &tkTextCharType &&
		    !(visibleOnly && TkTextIsElided(textPtr,&tmpIndex,NULL))){
		Tcl_AppendToObj(resultPtr, segPtr->body.chars + offset,
			last - offset);
	    }
	    TkTextIndexForwBytes(textPtr, &tmpIndex, last-offset, &tmpIndex);
	}
    }
    return resultPtr;
}

/*
 *----------------------------------------------------------------------
 *
 * GenerateModifiedEvent --
 *
 *	Send an event that the text was modified. This is equivalent to:
 *	   event generate $textWidget <<Modified>>
 *	for all peers of $textWidget.
 *
 * Results:
 *	None
 *
 * Side effects:
 *	May force the text window into existence.
 *
 *----------------------------------------------------------------------
 */

static void
GenerateModifiedEvent(
    TkText *textPtr)	/* Information about text widget. */
{
    for (textPtr = textPtr->sharedTextPtr->peers; textPtr != NULL;
	    textPtr = textPtr->next) {
	Tk_MakeWindowExist(textPtr->tkwin);
	Tk_SendVirtualEvent(textPtr->tkwin, "Modified", NULL);
    }
}

/*
 *----------------------------------------------------------------------
 *
 * GenerateUndoStackEvent --
 *
 *	Send an event that the undo or redo stack became empty or unempty.
 *	This is equivalent to:
 *	   event generate $textWidget <<UndoStack>>
 *	for all peers of $textWidget.
 *
 * Results:
 *	None
 *
 * Side effects:
 *	May force the text window (and all peers) into existence.
 *
 *----------------------------------------------------------------------
 */

static void
GenerateUndoStackEvent(
    TkText *textPtr)	/* Information about text widget. */
{
    for (textPtr = textPtr->sharedTextPtr->peers; textPtr != NULL;
	    textPtr = textPtr->next) {
	Tk_MakeWindowExist(textPtr->tkwin);
	Tk_SendVirtualEvent(textPtr->tkwin, "UndoStack", NULL);
    }
}

/*
 *----------------------------------------------------------------------
 *
 * UpdateDirtyFlag --
 *
 *	Updates the dirtyness of the text widget
 *
 * Results:
 *	None
 *
 * Side effects:
 *	None.
 *
 *----------------------------------------------------------------------
 */

static void
UpdateDirtyFlag(
    TkSharedText *sharedTextPtr)/* Information about text widget. */
{
    int oldDirtyFlag;

    /*
     * If we've been forced to be dirty, we stay dirty (until explicitly
     * reset, of course).
     */

    if (sharedTextPtr->dirtyMode == TK_TEXT_DIRTY_FIXED) {
	return;
    }

    if (sharedTextPtr->isDirty < 0
	    && sharedTextPtr->dirtyMode == TK_TEXT_DIRTY_NORMAL) {
	/*
	 * If dirty flag is negative, only redo operations can make it zero
	 * again. If we do a normal operation, it can never become zero any
	 * more (other than by explicit reset).
	 */

	sharedTextPtr->dirtyMode = TK_TEXT_DIRTY_FIXED;
	return;
    }

    oldDirtyFlag = sharedTextPtr->isDirty;
    if (sharedTextPtr->dirtyMode == TK_TEXT_DIRTY_UNDO) {
	sharedTextPtr->isDirty--;
    } else {
	sharedTextPtr->isDirty++;
    }

    if (sharedTextPtr->isDirty == 0 || oldDirtyFlag == 0) {
	GenerateModifiedEvent(sharedTextPtr->peers);
    }
}

/*
 *----------------------------------------------------------------------
 *
 * TkTextRunAfterSyncCmd --
 *
 *	This function is called by the event loop and executes the command
 *      scheduled by [.text sync -command $cmd].
 *
 * Results:
 *	None.
 *
 * Side effects:
 *	Anything may happen, depending on $cmd contents.
 *
 *----------------------------------------------------------------------
 */

void
TkTextRunAfterSyncCmd(
    void *clientData)		/* Information about text widget. */
{
    TkText *textPtr = (TkText *)clientData;
    int code;

    if ((textPtr->tkwin == NULL) || (textPtr->flags & DESTROYED)) {
	/*
	* The widget has been deleted. Don't do anything.
	*/

	if (textPtr->refCount-- <= 1) {
	    ckfree(textPtr);
	}
	return;
    }

    Tcl_Preserve(textPtr->interp);
    code = Tcl_EvalObjEx(textPtr->interp, textPtr->afterSyncCmd, TCL_EVAL_GLOBAL);
    if (code == TCL_ERROR) {
	Tcl_AddErrorInfo(textPtr->interp, "\n    (text sync)");
	Tcl_BackgroundException(textPtr->interp, TCL_ERROR);
    }
    Tcl_Release(textPtr->interp);
    Tcl_DecrRefCount(textPtr->afterSyncCmd);
    textPtr->afterSyncCmd = NULL;
}

/*
 *----------------------------------------------------------------------
 *
 * SearchPerform --
 *
 *	Overall control of search process. Is given a pattern, a starting
 *	index and an ending index, and attempts to perform a search. This
 *	function is actually completely independent of Tk, and could in the
 *	future be split off.
 *
 * Results:
 *	Standard Tcl result code. In particular, if fromPtr or toPtr are not
 *	considered valid by the 'lineIndexProc', an error will be thrown and
 *	no search performed.
 *
 * Side effects:
 *	See 'SearchCore'.
 *
 *----------------------------------------------------------------------
 */

static int
SearchPerform(
    Tcl_Interp *interp,		/* For error messages. */
    SearchSpec *searchSpecPtr,	/* Search parameters. */
    Tcl_Obj *patObj,		/* Contains an exact string or a regexp
				 * pattern. Must have a refCount > 0. */
    Tcl_Obj *fromPtr,		/* Contains information describing the first
				 * index. */
    Tcl_Obj *toPtr)		/* NULL or information describing the last
				 * index. */
{
    /*
     * Find the starting line and starting offset (measured in Unicode chars
     * for regexp search, utf-8 bytes for exact search).
     */

    if (searchSpecPtr->lineIndexProc(interp, fromPtr, searchSpecPtr,
	    &searchSpecPtr->startLine,
	    &searchSpecPtr->startOffset) != TCL_OK) {
	return TCL_ERROR;
    }

    /*
     * Find the optional end location, similarly.
     */

    if (toPtr != NULL) {
	const TkTextIndex *indexToPtr, *indexFromPtr;
	TkText *textPtr = (TkText *)searchSpecPtr->clientData;

	indexToPtr = TkTextGetIndexFromObj(interp, textPtr, toPtr);
	if (indexToPtr == NULL) {
	    return TCL_ERROR;
	}
	indexFromPtr = TkTextGetIndexFromObj(interp, textPtr, fromPtr);

	/*
	 * Check for any empty search range here. It might be better in the
	 * future to embed that in SearchCore (whose default behaviour is to
	 * wrap when given a negative search range).
	 */

	if (TkTextIndexCmp(indexFromPtr, indexToPtr) ==
		(searchSpecPtr->backwards ? -1 : 1)) {
	    return TCL_OK;
	}

	if (searchSpecPtr->lineIndexProc(interp, toPtr, searchSpecPtr,
		&searchSpecPtr->stopLine,
		&searchSpecPtr->stopOffset) != TCL_OK) {
	    return TCL_ERROR;
	}
    } else {
	searchSpecPtr->stopLine = -1;
    }

    /*
     * Scan through all of the lines of the text circularly, starting at the
     * given index. 'patObj' is the pattern which may be an exact string or a
     * regexp pattern depending on the flags in searchSpecPtr.
     */

    return SearchCore(interp, searchSpecPtr, patObj);
}

/*
 *----------------------------------------------------------------------
 *
 * SearchCore --
 *
 *	The core of the search function. This function is actually completely
 *	independent of Tk, and could in the future be split off.
 *
 *	The function assumes regexp-based searches operate on Unicode strings,
 *	and exact searches on utf-8 strings. Therefore the 'foundMatchProc'
 *	and 'addLineProc' need to be aware of this distinction.
 *
 * Results:
 *	Standard Tcl result code.
 *
 * Side effects:
 *	Only those of the 'searchSpecPtr->foundMatchProc' which is called
 *	whenever a match is found.
 *
 *	Note that the way matching across multiple lines is implemented, we
 *	start afresh with each line we have available, even though we may
 *	already have examined the contents of that line (and further ones) if
 *	we were attempting a multi-line match using the previous line. This
 *	means there may be ways to speed this up a lot by not throwing away
 *	all the multi-line information one has accumulated. Profiling should
 *	be done to see where the bottlenecks lie before attempting this,
 *	however. We would also need to be very careful such optimisation keep
 *	within the specified search bounds.
 *
 *----------------------------------------------------------------------
 */

static int
SearchCore(
    Tcl_Interp *interp,		/* For error messages. */
    SearchSpec *searchSpecPtr,	/* Search parameters. */
    Tcl_Obj *patObj)		/* Contains an exact string or a regexp
				 * pattern. Must have a refCount > 0. */
{
    /*
     * For exact searches these are utf-8 char* offsets, for regexp searches
     * they are Unicode char offsets.
     */

    int firstOffset, lastOffset;
    Tcl_Size matchOffset,  matchLength;
    int passes;
    int lineNum = searchSpecPtr->startLine;
    int code = TCL_OK;
    Tcl_Obj *theLine;
    int alreadySearchOffset = -1;

    const char *pattern = NULL;	/* For exact searches only. */
    int firstNewLine = -1;	/* For exact searches only. */
    Tcl_RegExp regexp = NULL;	/* For regexp searches only. */

    /*
     * These items are for backward regexp searches only. They are for two
     * purposes: to allow us to report backwards matches in the correct order,
     * even though the implementation uses repeated forward searches; and to
     * provide for overlap checking between backwards matches on different
     * text lines.
     */

#define LOTS_OF_MATCHES 20
    int matchNum = LOTS_OF_MATCHES;
    Tcl_Size smArray[2 * LOTS_OF_MATCHES];
    Tcl_Size *storeMatch = smArray;
    Tcl_Size *storeLength = smArray + LOTS_OF_MATCHES;
    int lastBackwardsLineMatch = -1;
    int lastBackwardsMatchOffset = -1;

    if (searchSpecPtr->exact) {
	/*
	 * Convert the pattern to lower-case if we're supposed to ignore case.
	 */

	if (searchSpecPtr->noCase) {
	    patObj = Tcl_DuplicateObj(patObj);

	    /*
	     * This can change the length of the string behind the object's
	     * back, so ensure it is correctly synchronised.
	     */

	    Tcl_SetObjLength(patObj, Tcl_UtfToLower(Tcl_GetString(patObj)));
	}
    } else {
	/*
	 * Compile the regular expression. We want '^$' to match after and
	 * before \n respectively, so use the TCL_REG_NLANCH flag.
	 */

	regexp = Tcl_GetRegExpFromObj(interp, patObj,
		(searchSpecPtr->noCase ? TCL_REG_NOCASE : 0)
		| (searchSpecPtr->noLineStop ? 0 : TCL_REG_NLSTOP)
		| TCL_REG_ADVANCED | TCL_REG_CANMATCH | TCL_REG_NLANCH);
	if (regexp == NULL) {
	    return TCL_ERROR;
	}
    }

    /*
     * For exact strings, we want to know where the first newline is, and we
     * will also use this as a flag to test whether it is even possible to
     * match the pattern on a single line. If not we will have to search
     * across multiple lines.
     */

    if (searchSpecPtr->exact) {
	const char *nl;

	/*
	 * We only need to set the matchLength once for exact searches, and we
	 * do it here. It is also used below as the actual pattern length, so
	 * it has dual purpose.
	 */

	pattern = Tcl_GetStringFromObj(patObj, &matchLength);
	nl = strchr(pattern, '\n');

	/*
	 * If there is no newline, or it is the very end of the string, then
	 * we don't need any special treatment, since single-line matching
	 * will work fine.
	 */

	if (nl != NULL && nl[1] != '\0') {
	    firstNewLine = (nl - pattern);
	}
    } else {
	matchLength = 0;	/* Only needed to prevent compiler warnings. */
    }

    /*
     * Keep a reference here, so that we can be sure the object doesn't
     * disappear behind our backs and invalidate its contents which we are
     * using.
     */

    Tcl_IncrRefCount(patObj);

    /*
     * For building up the current line being checked.
     */

    theLine = Tcl_NewObj();
    Tcl_IncrRefCount(theLine);

    for (passes = 0; passes < 2; ) {
	void *lineInfo;
	int linesSearched = 1;
	int extraLinesSearched = 0;

	if (lineNum >= searchSpecPtr->numLines) {
	    /*
	     * Don't search the dummy last line of the text.
	     */

	    goto nextLine;
	}

	/*
	 * Extract the text from the line, storing its length in 'lastOffset'
	 * (in bytes if exact, chars if regexp), since obviously the length is
	 * the maximum offset at which it is possible to find something on
	 * this line, which is what 'lastOffset' represents.
	 */

	lineInfo = searchSpecPtr->addLineProc(lineNum, searchSpecPtr, theLine,
		&lastOffset, &linesSearched);

	if (lineInfo == NULL) {
	    /*
	     * This should not happen, since 'lineNum' should be valid in the
	     * call above. However, let's try to be flexible and not cause a
	     * crash below.
	     */

	    goto nextLine;
	}

	if (lineNum == searchSpecPtr->stopLine && searchSpecPtr->backwards) {
	    firstOffset = searchSpecPtr->stopOffset;
	} else {
	    firstOffset = 0;
	}

	if (alreadySearchOffset >= 0) {
	    if (searchSpecPtr->backwards) {
		if (alreadySearchOffset < lastOffset) {
		    lastOffset = alreadySearchOffset;
		}
	    } else {
		if (alreadySearchOffset > firstOffset) {
		    firstOffset = alreadySearchOffset;
		}
	    }
	    alreadySearchOffset = -1;
	}

	if (lineNum == searchSpecPtr->startLine) {
	    /*
	     * The starting line is tricky: the first time we see it we check
	     * one part of the line, and the second pass through we check the
	     * other part of the line.
	     */

	    passes++;
	    if ((passes == 1) ^ searchSpecPtr->backwards) {
		/*
		 * Forward search and first pass, or backward search and
		 * second pass.
		 *
		 * Only use the last part of the line.
		 */

		if (searchSpecPtr->startOffset > firstOffset) {
		    firstOffset = searchSpecPtr->startOffset;
		}
		if ((firstOffset >= lastOffset)
		    && ((lastOffset != 0) || searchSpecPtr->exact)) {
		    goto nextLine;
		}
	    } else {
		/*
		 * Use only the first part of the line.
		 */

		if (searchSpecPtr->startOffset < lastOffset) {
		    lastOffset = searchSpecPtr->startOffset;
		}
	    }
	}

	/*
	 * Check for matches within the current line 'lineNum'. If so, and if
	 * we're searching backwards or for all matches, repeat the search
	 * until we find the last match in the line. The 'lastOffset' is one
	 * beyond the last position in the line at which a match is allowed to
	 * begin.
	 */

	matchOffset = TCL_INDEX_NONE;

	if (searchSpecPtr->exact) {
	    int maxExtraLines = 0;
	    const char *startOfLine = Tcl_GetString(theLine);

	    CLANG_ASSERT(pattern);
	    do {
		int ch;
		const char *p;
		Tcl_Size lastFullLine = lastOffset;

		if (firstNewLine == -1) {
		    if (searchSpecPtr->strictLimits
			    && (firstOffset + matchLength > lastOffset)) {
			/*
			 * Not enough characters to match.
			 */

			break;
		    }

		    /*
		     * Single line matching. We want to scan forwards or
		     * backwards as appropriate.
		     */

		    if (searchSpecPtr->backwards) {
			/*
			 * Search back either from the previous match or from
			 * 'startOfLine + lastOffset - 1' until we find a
			 * match.
			 */

			const char c = matchLength ? pattern[0] : '\0';

			if (alreadySearchOffset >= 0) {
			    p = startOfLine + alreadySearchOffset;
			    alreadySearchOffset = -1;
			} else {
			    p = startOfLine + lastOffset -1;
			}
			while (p >= startOfLine + firstOffset) {
			    if (matchLength == 0 || (p[0] == c && !strncmp(
				     p, pattern, matchLength))) {
				goto backwardsMatch;
			    }
			    p--;
			}
			break;
		    } else {
			p = strstr(startOfLine + firstOffset, pattern);
		    }
		    if (p == NULL) {
			/*
			 * Single line match failed.
			 */

			break;
		    }
		} else if (firstNewLine >= (lastOffset - firstOffset)) {
		    /*
		     * Multi-line match, but not enough characters to match.
		     */

		    break;
		} else {
		    /*
		     * Multi-line match has only one possible match position,
		     * because we know where the '\n' is.
		     */

		    p = startOfLine + lastOffset - firstNewLine - 1;
		    if (strncmp(p, pattern, firstNewLine + 1)) {
			/*
			 * No match.
			 */

			break;
		    } else {
			int extraLines = 1;

			/*
			 * If we find a match that overlaps more than one
			 * line, we will use this value to determine the first
			 * allowed starting offset for the following search
			 * (to avoid overlapping results).
			 */

			int lastTotal = lastOffset;
			int skipFirst = lastOffset - firstNewLine -1;

			/*
			 * We may be able to match if given more text. The
			 * following 'while' block handles multi-line exact
			 * searches.
			 */

			while (1) {
			    lastFullLine = lastTotal;

			    if (lineNum+extraLines>=searchSpecPtr->numLines) {
				p = NULL;
				break;
			    }

			    /*
			     * Only add the line if we haven't already done so
			     * already.
			     */

			    if (extraLines > maxExtraLines) {
				if (searchSpecPtr->addLineProc(lineNum
					+ extraLines, searchSpecPtr, theLine,
					&lastTotal, &extraLines) == NULL) {
				    p = NULL;
				    if (!searchSpecPtr->backwards) {
					extraLinesSearched = extraLines;
				    }
				    break;
				}
				maxExtraLines = extraLines;
			    }

			    startOfLine = Tcl_GetString(theLine);
			    p = startOfLine + skipFirst;

			    /*
			     * Use the fact that 'matchLength = patLength' for
			     * exact searches.
			     */

			    if ((Tcl_Size)lastTotal - skipFirst >= matchLength) {
				/*
				 * We now have enough text to match, so we
				 * make a final test and break whatever the
				 * result.
				 */

				if (strncmp(p, pattern, matchLength)) {
				    p = NULL;
				}
				break;
			    } else {
				/*
				 * Not enough text yet, but check the prefix.
				 */

				if (strncmp(p, pattern,
					(unsigned)(lastTotal - skipFirst))) {
				    p = NULL;
				    break;
				}

				/*
				 * The prefix matches, so keep looking.
				 */
			    }
			    extraLines++;
			}
			/*
			 * If we reach here, with p != NULL, we've found a
			 * multi-line match, else we started a multi-match but
			 * didn't finish it off, so we go to the next line.
			 */

			if (p == NULL) {
			    break;
			}

			/*
			 * We've found a multi-line match.
			 */

			if (extraLines > 0) {
			    extraLinesSearched = extraLines - 1;
			}
		    }
		}

	    backwardsMatch:
		if ((p - startOfLine) >= lastOffset) {
		    break;
		}

		/*
		 * Remember the match.
		 */

		matchOffset = p - startOfLine;

		if (searchSpecPtr->all &&
			!searchSpecPtr->foundMatchProc(lineNum, searchSpecPtr,
			lineInfo, theLine, matchOffset, matchLength)) {
		    /*
		     * We reached the end of the search.
		     */

		    goto searchDone;
		}

		if (!searchSpecPtr->overlap) {
		    if (searchSpecPtr->backwards) {
			alreadySearchOffset = p - startOfLine;
			if (firstNewLine != -1) {
			    break;
			} else {
			    alreadySearchOffset -= (matchLength ? matchLength : 1);
			    if (alreadySearchOffset < 0) {
				break;
			    }
			}
		    } else {
			firstOffset = matchLength ? p - startOfLine + matchLength
						  : p - startOfLine + (Tcl_Size)1;
			if (firstOffset >= lastOffset) {
			    /*
			     * Now, we have to be careful not to find
			     * overlapping matches either on the same or
			     * following lines. Assume that if we did find
			     * something, it goes until the last extra line we
			     * added.
			     *
			     * We can break out of the loop, since we know no
			     * more will be found.
			     */

			    if (!searchSpecPtr->backwards) {
				alreadySearchOffset =
					firstOffset - lastFullLine;
				break;
			    }
			}
		    }
		} else {
		    if (searchSpecPtr->backwards) {
			alreadySearchOffset = p - startOfLine - 1;
			if (alreadySearchOffset < 0) {
			    break;
			}
		    } else {
			firstOffset = p - startOfLine +
				Tcl_UtfToUniChar(startOfLine+matchOffset,&ch);
		    }
		}
	    } while (searchSpecPtr->all);
	} else {
	    int maxExtraLines = 0;
	    int matches = 0;
	    int lastNonOverlap = -1;

	    do {
		Tcl_RegExpInfo info;
		int match;
		Tcl_Size lastFullLine = lastOffset;

		match = Tcl_RegExpExecObj(interp, regexp, theLine,
			firstOffset, 1, (firstOffset>0 ? TCL_REG_NOTBOL : 0));
		if (match < 0) {
		    code = TCL_ERROR;
		    goto searchDone;
		}
		Tcl_RegExpGetInfo(regexp, &info);

		/*
		 * If we don't have a match, or if we do, but it extends to
		 * the end of the line, we must try to add more lines to get a
		 * full greedy match.
		 */

		if (!match ||
			((info.extendStart == info.matches[0].start)
			&& (info.matches[0].end == (Tcl_Size) (lastOffset - firstOffset)))) {
		    int extraLines = 0;
		    Tcl_Size prevFullLine;

		    /*
		     * If we find a match that overlaps more than one line, we
		     * will use this value to determine the first allowed
		     * starting offset for the following search (to avoid
		     * overlapping results).
		     */

		    int lastTotal = lastOffset;

		    if ((lastBackwardsLineMatch != -1)
			    && (lastBackwardsLineMatch == (lineNum + 1))) {
			lastNonOverlap = lastTotal;
		    }

		    if (info.extendStart < 0) {
			/*
			 * No multi-line match is possible.
			 */

			break;
		    }

		    /*
		     * We may be able to match if given more text. The
		     * following 'while' block handles multi-line regexp
		     * searches.
		     */

		    while (1) {
			prevFullLine = lastTotal;

			/*
			 * Move firstOffset to first possible start.
			 */

			if (!match) {
			    firstOffset += info.extendStart;
			}
			if (firstOffset >= lastOffset) {
			    /*
			     * We're being told that the only possible new
			     * match is starting after the end of the line.
			     * But, that is the next line which we will handle
			     * when we look at that line.
			     */

			    if (!match && !searchSpecPtr->backwards
				    && (firstOffset == 0)) {
				extraLinesSearched = extraLines;
			    }
			    break;
			}

			if (lineNum + extraLines >= searchSpecPtr->numLines) {
			    break;
			}

			/*
			 * Add next line, provided we haven't already done so.
			 */

			if (extraLines > maxExtraLines) {
			    if (searchSpecPtr->addLineProc(lineNum
				    + extraLines, searchSpecPtr, theLine,
				    &lastTotal, &extraLines) == NULL) {
				/*
				 * There are no more acceptable lines, so we
				 * can say we have searched all of these.
				 */

				if (!match && !searchSpecPtr->backwards) {
				    extraLinesSearched = extraLines;
				}
				break;
			    }

			    maxExtraLines = extraLines;
			    if ((lastBackwardsLineMatch != -1)
				    && (lastBackwardsLineMatch
				    == (lineNum + extraLines + 1))) {
				lastNonOverlap = lastTotal;
			    }
			}

			match = Tcl_RegExpExecObj(interp, regexp, theLine,
				firstOffset, 1,
				((firstOffset > 0) ? TCL_REG_NOTBOL : 0));
			if (match < 0) {
			    code = TCL_ERROR;
			    goto searchDone;
			}
			Tcl_RegExpGetInfo(regexp, &info);

			/*
			 * Unfortunately there are bugs in Tcl's regexp
			 * library, which tells us that info.extendStart is
			 * zero when it should not be (should be -1), which
			 * makes our task a bit more complicated here. We
			 * check if there was a match, and the end of the
			 * match leaves an entire extra line unmatched, then
			 * we stop searching. Clearly it still might sometimes
			 * be possible to add more text and match again, but
			 * Tcl's regexp library doesn't tell us that.
			 *
			 * This means we often add and search one more line
			 * than might be necessary if Tcl were able to give us
			 * a correct value of info.extendStart under all
			 * circumstances.
			 */

			if ((match &&
				firstOffset + info.matches[0].end != (Tcl_Size) lastTotal &&
				firstOffset + info.matches[0].end < prevFullLine)
				|| info.extendStart < 0) {
			    break;
			}

			/*
			 * If there is a match, but that match starts after
			 * the end of the first line, then we'll handle that
			 * next time around, when we're actually looking at
			 * that line.
			 */

			if (match && (info.matches[0].start >= lastOffset)) {
			    break;
			}
			if (match && ((firstOffset + info.matches[0].end)
				>= prevFullLine)) {
			    if (extraLines > 0) {
				extraLinesSearched = extraLines - 1;
			    }
			    lastFullLine = prevFullLine;
			}

			/*
			 * The prefix matches, so keep looking.
			 */

			extraLines++;
		    }

		    /*
		     * If we reach here with 'match == 1', we've found a
		     * multi-line match, which we will record in the code
		     * which follows directly else we started a multi-line
		     * match but didn't finish it off, so we go to the next
		     * line.
		     */

		    if (!match) {
			/*
			 * Here is where we could perform an optimisation,
			 * since we have already retrieved the contents of the
			 * next line (perhaps many more), so we shouldn't
			 * really throw it all away and start again. This
			 * could be particularly important for complex regexp
			 * searches.
			 *
			 * This 'break' will take us to just before the
			 * 'nextLine:' below.
			 */

			break;
		    }

		    if (lastBackwardsLineMatch != -1) {
			if ((lineNum + linesSearched + extraLinesSearched)
				== lastBackwardsLineMatch) {
			    /*
			     * Possible overlap or inclusion.
			     */

			    int thisOffset = firstOffset + info.matches[0].end
				    - info.matches[0].start;

			    if (lastNonOverlap != -1) {
				/*
				 * Possible overlap or enclosure.
				 */

				if ((Tcl_Size)thisOffset - lastNonOverlap >=
					lastBackwardsMatchOffset + matchLength + 1){
				    /*
				     * Totally encloses previous match, so
				     * forget the previous match.
				     */

				    lastBackwardsLineMatch = -1;
				} else if ((thisOffset - lastNonOverlap)
					> lastBackwardsMatchOffset) {
				    /*
				     * Overlap. Previous match is ok, and the
				     * current match is only ok if we are
				     * searching with -overlap.
				     */

				    if (searchSpecPtr->overlap) {
					goto recordBackwardsMatch;
				    } else {
					match = 0;
					break;
				    }
				} else {
				    /*
				     * No overlap, although the same line was
				     * reached.
				     */

				    goto recordBackwardsMatch;
				}
			    } else {
				/*
				 * No overlap.
				 */

				goto recordBackwardsMatch;
			    }
			} else if (lineNum+linesSearched+extraLinesSearched
				< lastBackwardsLineMatch) {
			    /*
			     * No overlap.
			     */

			    goto recordBackwardsMatch;
			} else {
			    /*
			     * Totally enclosed.
			     */

			    lastBackwardsLineMatch = -1;
			}
		    }

		} else {
		    /*
		     * Matched in a single line.
		     */

		    if (lastBackwardsLineMatch != -1) {
		    recordBackwardsMatch:
			searchSpecPtr->foundMatchProc(lastBackwardsLineMatch,
				searchSpecPtr, NULL, NULL,
				lastBackwardsMatchOffset, matchLength);
			lastBackwardsLineMatch = -1;
			if (!searchSpecPtr->all) {
			    goto searchDone;
			}
		    }
		}

		firstOffset += info.matches[0].start;
		if (firstOffset >= lastOffset) {
		    break;
		}

		/*
		 * Update our local variables with the match, if we haven't
		 * yet found anything, or if we're doing '-all' or
		 * '-backwards' _and_ this match isn't fully enclosed in the
		 * previous match.
		 */

		if (matchOffset == -1 ||
			((searchSpecPtr->all || searchSpecPtr->backwards)
			&& ((firstOffset < matchOffset)
			|| ((firstOffset + info.matches[0].end
				- info.matches[0].start)
				> matchOffset + matchLength)))) {

		    matchOffset = firstOffset;
		    matchLength = info.matches[0].end - info.matches[0].start;

		    if (searchSpecPtr->backwards) {
			/*
			 * To get backwards searches in the correct order, we
			 * must store them away here.
			 */

			if (matches == matchNum) {
			    /*
			     * We've run out of space in our normal store, so
			     * we must allocate space for these backwards
			     * matches on the heap.
			     */

			    Tcl_Size *newArray = (Tcl_Size *)
				    ckalloc(4 * matchNum * sizeof(Tcl_Size));
			    memcpy(newArray, storeMatch, matchNum*sizeof(Tcl_Size));
			    memcpy(newArray + 2*matchNum, storeLength,
				    matchNum * sizeof(Tcl_Size));
			    if (storeMatch != smArray) {
				ckfree(storeMatch);
			    }
			    matchNum *= 2;
			    storeMatch = newArray;
			    storeLength = newArray + matchNum;
			}
			storeMatch[matches] = matchOffset;
			storeLength[matches] = matchLength;
			matches++;
		    } else {
			/*
			 * Now actually record the match, but only if we are
			 * doing an '-all' search.
			 */

			if (searchSpecPtr->all &&
				!searchSpecPtr->foundMatchProc(lineNum,
				searchSpecPtr, lineInfo, theLine, matchOffset,
				matchLength)) {
			    /*
			     * We reached the end of the search.
			     */

			    goto searchDone;
			}
		    }

		    /*
		     * For forward matches, unless we allow overlaps, we move
		     * this on by the length of the current match so that we
		     * explicitly disallow overlapping matches.
		     */

		    if (matchLength > 0 && !searchSpecPtr->overlap
			    && !searchSpecPtr->backwards) {
			firstOffset += matchLength;
			if (firstOffset >= lastOffset) {
			    /*
			     * Now, we have to be careful not to find
			     * overlapping matches either on the same or
			     * following lines. Assume that if we did find
			     * something, it goes until the last extra line we
			     * added.
			     *
			     * We can break out of the loop, since we know no
			     * more will be found.
			     */

			    alreadySearchOffset = firstOffset - lastFullLine;
			    break;
			}

			/*
			 * We'll add this on again just below.
			 */

			firstOffset --;
		    }
		}

		/*
		 * Move the starting point on, in case we are doing repeated
		 * or backwards searches (for the latter, we actually do
		 * repeated forward searches).
		 */

		firstOffset++;
	    } while (searchSpecPtr->backwards || searchSpecPtr->all);

	    if (matches > 0) {
		/*
		 * Now we have all the matches in our array, but not stored
		 * with 'foundMatchProc' yet.
		 */

		matches--;
		matchOffset = storeMatch[matches];
		matchLength = storeLength[matches];
		while (--matches >= 0) {
		    if (lineNum == searchSpecPtr->stopLine) {
			/*
			 * It appears as if a condition like:
			 *
			 * if (storeMatch[matches]<searchSpecPtr->stopOffset)
			 *	break;
			 *
			 * might be needed here, but no test case has been
			 * found which would exercise such a problem.
			 */
		    }
		    if (storeMatch[matches] + storeLength[matches]
			    >= matchOffset + matchLength) {
			/*
			 * The new match totally encloses the previous one, so
			 * we overwrite the previous one.
			 */

			matchOffset = storeMatch[matches];
			matchLength = storeLength[matches];
			continue;
		    }
		    if (!searchSpecPtr->overlap) {
			if (storeMatch[matches] + storeLength[matches]
				> matchOffset) {
			    continue;
			}
		    }
		    searchSpecPtr->foundMatchProc(lineNum, searchSpecPtr,
			    lineInfo, theLine, matchOffset, matchLength);
		    if (!searchSpecPtr->all) {
			goto searchDone;
		    }
		    matchOffset = storeMatch[matches];
		    matchLength = storeLength[matches];
		}
		if (searchSpecPtr->all && matches > 0) {
		    /*
		     * We only need to do this for the '-all' case, because
		     * just below we will call the foundMatchProc for the
		     * non-all case.
		     */

		    searchSpecPtr->foundMatchProc(lineNum, searchSpecPtr,
			    lineInfo, theLine, matchOffset, matchLength);
		} else {
		    lastBackwardsLineMatch = lineNum;
		    lastBackwardsMatchOffset = matchOffset;
		}
	    }
	}

	/*
	 * If the 'all' flag is set, we will already have stored all matches,
	 * so we just proceed to the next line.
	 *
	 * If not, and there is a match we need to store that information and
	 * we are done.
	 */

	if ((lastBackwardsLineMatch == -1) && (matchOffset != TCL_INDEX_NONE)
		&& !searchSpecPtr->all) {
	    searchSpecPtr->foundMatchProc(lineNum, searchSpecPtr, lineInfo,
		    theLine, matchOffset, matchLength);
	    goto searchDone;
	}

	/*
	 * Go to the next (or previous) line;
	 */

    nextLine:
	linesSearched += extraLinesSearched;

	while (linesSearched-- > 0) {
	    /*
	     * If we have just completed the 'stopLine', we are done.
	     */

	    if (lineNum == searchSpecPtr->stopLine) {
		goto searchDone;
	    }

	    if (searchSpecPtr->backwards) {
		lineNum--;

		if (lastBackwardsLineMatch != -1
			&& ((lineNum < 0)
			|| (lineNum + 2 < lastBackwardsLineMatch))) {
		    searchSpecPtr->foundMatchProc(lastBackwardsLineMatch,
			    searchSpecPtr, NULL, NULL,
			    lastBackwardsMatchOffset, matchLength);
		    lastBackwardsLineMatch = -1;
		    if (!searchSpecPtr->all) {
			goto searchDone;
		    }
		}

		if (lineNum < 0) {
		    lineNum = searchSpecPtr->numLines-1;
		}
		if (!searchSpecPtr->exact) {
		    /*
		     * The 'exact' search loops above are designed to give us
		     * an accurate picture of the number of lines which we can
		     * skip here. For 'regexp' searches, on the other hand,
		     * which can match potentially variable lengths, we cannot
		     * skip multiple lines when searching backwards. Therefore
		     * we only allow one line to be skipped here.
		     */

		    break;
		}
	    } else {
		lineNum++;
		if (lineNum >= searchSpecPtr->numLines) {
		    lineNum = 0;
		}
	    }
	    if (lineNum == searchSpecPtr->startLine && linesSearched > 0) {
		/*
		 * We've just searched all the way round and have gone right
		 * through the start line without finding anything in the last
		 * attempt.
		 */

		break;
	    }
	}

	Tcl_SetObjLength(theLine, 0);
    }
  searchDone:

    if (lastBackwardsLineMatch != -1) {
	searchSpecPtr->foundMatchProc(lastBackwardsLineMatch, searchSpecPtr,
		NULL, NULL, lastBackwardsMatchOffset, matchLength);
    }

    /*
     * Free up the cached line and pattern.
     */

    Tcl_DecrRefCount(theLine);
    Tcl_DecrRefCount(patObj);

    /*
     * Free up any extra space we allocated.
     */

    if (storeMatch != smArray) {
	ckfree(storeMatch);
    }

    return code;
}

/*
 *----------------------------------------------------------------------
 *
 * GetLineStartEnd -
 *
 *	Converts an internal TkTextLine ptr into a Tcl string obj containing
 *	the line number. (Handler for the 'line' configuration option type.)
 *
 * Results:
 *	Tcl_Obj containing the string representation of the line value.
 *
 * Side effects:
 *	Creates a new Tcl_Obj.
 *
 *----------------------------------------------------------------------
 */

static Tcl_Obj *
GetLineStartEnd(
    TCL_UNUSED(void *),
    TCL_UNUSED(Tk_Window),
    char *recordPtr,		/* Pointer to widget record. */
    Tcl_Size internalOffset)		/* Offset within *recordPtr containing the
				 * line value. */
{
    TkTextLine *linePtr = *(TkTextLine **)(recordPtr + internalOffset);

    if (linePtr == NULL) {
	return Tcl_NewObj();
    }
    return Tcl_NewWideIntObj(1 + TkBTreeLinesTo(NULL, linePtr));
}

/*
 *----------------------------------------------------------------------
 *
 * SetLineStartEnd --
 *
 *	Converts a Tcl_Obj representing a widget's (start or end) line into a
 *	TkTextLine* value. (Handler for the 'line' configuration option type.)
 *
 * Results:
 *	Standard Tcl result.
 *
 * Side effects:
 *	May store the TkTextLine* value into the internal representation
 *	pointer. May change the pointer to the Tcl_Obj to NULL to indicate
 *	that the specified string was empty and that is acceptable.
 *
 *----------------------------------------------------------------------
 */

static int
SetLineStartEnd(
    TCL_UNUSED(void *),
    Tcl_Interp *interp,		/* Current interp; may be used for errors. */
    TCL_UNUSED(Tk_Window),	/* Window for which option is being set. */
    Tcl_Obj **value,		/* Pointer to the pointer to the value object.
				 * We use a pointer to the pointer because we
				 * may need to return a value (NULL). */
    char *recordPtr,		/* Pointer to storage for the widget record. */
    Tcl_Size internalOffset,		/* Offset within *recordPtr at which the
				 * internal value is to be stored. */
    char *oldInternalPtr,	/* Pointer to storage for the old value. */
    int flags)			/* Flags for the option, set Tk_SetOptions. */
{
    TkTextLine *linePtr = NULL;
    char *internalPtr;
    TkText *textPtr = (TkText *) recordPtr;

    if (internalOffset != TCL_INDEX_NONE) {
	internalPtr = (char *)recordPtr + internalOffset;
    } else {
	internalPtr = NULL;
    }

    if (flags & TK_OPTION_NULL_OK && ObjectIsEmpty(*value)) {
	*value = NULL;
    } else {
	int line;

	if (Tcl_GetIntFromObj(interp, *value, &line) != TCL_OK) {
	    return TCL_ERROR;
	}
	linePtr = TkBTreeFindLine(textPtr->sharedTextPtr->tree, NULL, line-1);
    }

    if (internalPtr != NULL) {
	*((TkTextLine **) oldInternalPtr) = *((TkTextLine **) internalPtr);
	*((TkTextLine **) internalPtr) = linePtr;
    }
    return TCL_OK;
}

/*
 *----------------------------------------------------------------------
 *
 * RestoreLineStartEnd --
 *
 *	Restore a line option value from a saved value. (Handler for the
 *	'line' configuration option type.)
 *
 * Results:
 *	None.
 *
 * Side effects:
 *	Restores the old value.
 *
 *----------------------------------------------------------------------
 */

static void
RestoreLineStartEnd(
    TCL_UNUSED(void *),
    TCL_UNUSED(Tk_Window),
    char *internalPtr,		/* Pointer to storage for value. */
    char *oldInternalPtr)	/* Pointer to old value. */
{
    *(TkTextLine **)internalPtr = *(TkTextLine **)oldInternalPtr;
}

/*
 *----------------------------------------------------------------------
 *
 * ObjectIsEmpty --
 *
 *	This function tests whether the string value of an object is empty.
 *
 * Results:
 *	The return value is 1 if the string value of objPtr has length zero,
 *	and 0 otherwise.
 *
 * Side effects:
 *	May cause object shimmering, since this function can force a
 *	conversion to a string object.
 *
 *----------------------------------------------------------------------
 */

static int
ObjectIsEmpty(
    Tcl_Obj *objPtr)		/* Object to test. May be NULL. */
{
    if (objPtr == NULL) {
	return 1;
    }
    if (objPtr->bytes == NULL) {
	Tcl_GetString(objPtr);
    }
    return (objPtr->length == 0);
}

/*
 *----------------------------------------------------------------------
 *
 * TkpTesttextCmd --
 *
 *	This function implements the "testtext" command. It provides a set of
 *	functions for testing text widgets and the associated functions in
 *	tkText*.c.
 *
 * Results:
 *	A standard Tcl result.
 *
 * Side effects:
 *	Depends on option; see below.
 *
 *----------------------------------------------------------------------
 */

int
TkpTesttextCmd(
    TCL_UNUSED(void *),	/* Main window for application. */
    Tcl_Interp *interp,		/* Current interpreter. */
    Tcl_Size objc,			/* Number of arguments. */
    Tcl_Obj *const objv[])		/* Argument strings. */
{
    TkText *textPtr;
    Tcl_Size len;
    Tcl_WideInt lineIndex, byteIndex;
    Tcl_WideInt byteOffset;
    TkTextIndex index;
    char buf[TK_POS_CHARS];
    Tcl_CmdInfo info;

    if (objc < 3) {
	return TCL_ERROR;
    }

    if (Tcl_GetCommandInfo(interp, Tcl_GetString(objv[1]), &info) == 0) {
	return TCL_ERROR;
    }
    textPtr = (TkText *)info.objClientData;
    len = strlen(Tcl_GetString(objv[2]));
    if (strncmp(Tcl_GetString(objv[2]), "byteindex", len) == 0) {
	if (objc != 5) {
	    return TCL_ERROR;
	}
	if (Tcl_GetWideIntFromObj(interp, objv[3], &lineIndex)) {
	    return TCL_ERROR;
	}
	lineIndex--;
	if (Tcl_GetWideIntFromObj(interp, objv[4], &byteIndex)) {
	    return TCL_ERROR;
	}

	TkTextMakeByteIndex(textPtr->sharedTextPtr->tree, textPtr, lineIndex,
		byteIndex, &index);
    } else if (strncmp(Tcl_GetString(objv[2]), "forwbytes", len) == 0) {
	if (objc != 5) {
	    return TCL_ERROR;
	}
	if (TkTextGetIndex(interp, textPtr, Tcl_GetString(objv[3]), &index) != TCL_OK) {
	    return TCL_ERROR;
	}
	if (Tcl_GetWideIntFromObj(interp, objv[4], &byteOffset)) {
	    return TCL_ERROR;
	}
	TkTextIndexForwBytes(textPtr, &index, byteOffset, &index);
    } else if (strncmp(Tcl_GetString(objv[2]), "backbytes", len) == 0) {
	if (objc != 5) {
	    return TCL_ERROR;
	}
	if (TkTextGetIndex(interp, textPtr, Tcl_GetString(objv[3]), &index) != TCL_OK) {
	    return TCL_ERROR;
	}
	if (Tcl_GetWideIntFromObj(interp, objv[4], &byteOffset)) {
	    return TCL_ERROR;
	}
	TkTextIndexBackBytes(textPtr, &index, byteOffset, &index);
    } else {
	return TCL_ERROR;
    }

    TkTextSetMark(textPtr, "insert", &index);
    TkTextPrintIndex(textPtr, &index, buf);
    Tcl_SetObjResult(interp, Tcl_ObjPrintf("%s %" TCL_SIZE_MODIFIER "d", buf, index.byteIndex));
    return TCL_OK;
}

/*
 * Local Variables:
 * mode: c
 * c-basic-offset: 4
 * fill-column: 78
 * End:
 */<|MERGE_RESOLUTION|>--- conflicted
+++ resolved
@@ -2472,15 +2472,9 @@
     }
     border = borderWidth + highlightWidth;
     Tk_GeometryRequest(textPtr->tkwin,
-<<<<<<< HEAD
 	    textPtr->width * textPtr->charWidth + 2 * padX + 2 * border,
 	    height * (fm.linespace + spacing1 + spacing3)
 		    + 2 * padY + 2*border);
-=======
-	    textPtr->width * textPtr->charWidth + 2 * textPtr->padX + 2 * border,
-	    textPtr->height * (fm.linespace + textPtr->spacing1 + textPtr->spacing3)
-		    + 2 * textPtr->padY + 2 * border);
->>>>>>> 591a8a11
 
     Tk_SetInternalBorderEx(textPtr->tkwin,
 	    border + padX, border + padX, border + padY, border + padY);
