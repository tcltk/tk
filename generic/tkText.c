/*
 * tkText.c --
 *
 *	This module provides a big chunk of the implementation of multi-line
 *	editable text widgets for Tk. Among other things, it provides the Tcl
 *	command interfaces to text widgets. The B-tree representation of text
 *	and its actual display are implemented elsewhere.
 *
<<<<<<< HEAD
 * Copyright (c) 1992-1994 The Regents of the University of California.
 * Copyright (c) 1994-1996 Sun Microsystems, Inc.
 * Copyright (c) 1999 by Scriptics Corporation.
 * Copyright (c) 2015-2018 Gregor Cramer
=======
 * Copyright © 1992-1994 The Regents of the University of California.
 * Copyright © 1994-1996 Sun Microsystems, Inc.
 * Copyright © 1999 Scriptics Corporation.
>>>>>>> 1f02a185
 *
 * See the file "license.terms" for information on usage and redistribution of
 * this file, and for a DISCLAIMER OF ALL WARRANTIES.
 */

#include "tkInt.h"
#include "tkText.h"
#include "tkTextUndo.h"
#include "tkTextTagSet.h"
#include "tkBitField.h"
#if TCL_MAJOR_VERSION > 8 || (TCL_MAJOR_VERSION == 8 && TCL_MINOR_VERSION >= 7)
#include "tkFont.h"
#endif
#include "tkAlloc.h"
#include <stdlib.h>
#include <assert.h>
#include "default.h"

/* needed for strncasecmp */
#if defined(_WIN32) && !defined(__GNUC__)
# define strncasecmp _strnicmp
#else
# include <strings.h>
#endif

#ifndef TK_C99_INLINE_SUPPORT
# define _TK_NEED_IMPLEMENTATION
# include "tkTextPriv.h"
#endif

#if defined(_MSC_VER ) && _MSC_VER < 1500
/* suppress wrong warnings to support ancient compilers */
# pragma warning (disable : 4305)
#endif

#ifndef MAX
# define MAX(a,b) ((a) < (b) ? b : a)
#endif
#ifndef MIN
# define MIN(a,b) ((a) < (b) ? a : b)
#endif

#ifdef NDEBUG
# define DEBUG(expr)
#else
# define DEBUG(expr) expr
#endif

#if 0
# define FORCE_DISPLAY(winPtr) TkpDisplayWindow(winPtr)
#else
# define FORCE_DISPLAY(winPtr)
#endif

/*
 * For compatibility with Tk 4.0 through 8.4.x, we allow tabs to be
 * mis-specified with non-increasing values. These are converted into tabs
 * which are the equivalent of at least a character width apart.
 */

#if TK_MAJOR_VERSION < 9
# define _TK_ALLOW_DECREASING_TABS
#endif

/*
 * Used to avoid having to allocate and deallocate arrays on the fly for
 * commonly used functions. Must be > 0.
 */

#define PIXEL_CLIENTS 8

/*
 * The 'TkTextState' enum in tkText.h is used to define a type for the -state
 * option of the Text widget. These values are used as indices into the string
 * table below.
 */

static const char *const stateStrings[] = {
    "disabled", "normal", "readonly", NULL
};

/*
 * The 'TkTextTagging' enum in tkText.h is used to define a type for the -tagging
 * option of the Text widget. These values are used as indices into the string table below.
 */

static const char *const taggingStrings[] = {
    "within", "gravity", "none", NULL
};

/*
 * The 'TkTextJustify' enum in tkText.h is used to define a type for the -justify option of
 * the Text widget. These values are used as indices into the string table below.
 */

static const char *const justifyStrings[] = {
    "left", "right", "full", "center", NULL
};

/*
 * The 'TkWrapMode' enum in tkText.h is used to define a type for the -wrap
 * option of the Text widget. These values are used as indices into the string
 * table below.
 */

static const char *const wrapStrings[] = {
    "char", "none", "word", "codepoint", NULL
};

/*
 * The 'TkSpacing' enum in tkText.h is used to define a type for the -spacing
 * option of the Text widget. These values are used as indices into the string
 * table below.
 */

static const char *const spaceModeStrings[] = {
    "none", "exact", "trim", NULL
};

/*
 * The 'TkTextTabStyle' enum in tkText.h is used to define a type for the
 * -tabstyle option of the Text widget. These values are used as indices into
 * the string table below.
 */

static const char *const tabStyleStrings[] = {
    "tabular", "wordprocessor", NULL
};

/*
 * The 'TkTextInsertUnfocussed' enum in tkText.h is used to define a type for
 * the -insertunfocussed option of the Text widget. These values are used as
 * indice into the string table below.
 */

static const char *const insertUnfocussedStrings[] = {
    "hollow", "none", "solid", NULL
};

/*
 * The 'TkTextHyphenRule' enum in tkText.h is used to define a type for the
 * -hyphenrules option of the Text widget. These values are used for applying
 * hyphen rules to soft hyphens.
 *
 * NOTE: Don't forget to update function ParseHyphens() if this array will be
 * modified.
 */

static const char *const hyphenRuleStrings[] = {
    "ck", "doubledigraph", "doublevowel", "gemination", "repeathyphen", "trema",
    "tripleconsonant" /* don't append a trailing NULL */
};

#if SUPPORT_DEPRECATED_STARTLINE_ENDLINE

/*
 * The following functions and custom option type are used to define the
 * "line" option type, and thereby handle the text widget '-startline',
 * '-endline' configuration options which are of that type.
 *
 * We do not need a 'freeProc' because all changes to these two options are
 * handled through the TK_TEXT_LINE_RANGE flag in the optionSpecs list, and
 * the internal storage is just a pointer, which therefore doesn't need
 * freeing.
 */

static int		SetLineStartEnd(ClientData clientData, Tcl_Interp *interp, Tk_Window tkwin,
			    Tcl_Obj **value, char *recordPtr, TkSizeT internalOffset, char *oldInternalPtr,
			    int flags);
static Tcl_Obj *	GetLineStartEnd(ClientData clientData, Tk_Window tkwin, char *recordPtr,
			    TkSizeT internalOffset);
static void		RestoreLineStartEnd(ClientData clientData, Tk_Window tkwin, char *internalPtr,
			    char *oldInternalPtr);

static const Tk_ObjCustomOption lineOption = {
    "line",			/* name */
    SetLineStartEnd,		/* setProc */
    GetLineStartEnd,		/* getProc */
    RestoreLineStartEnd,	/* restoreProc */
    NULL,			/* freeProc */
    0
};

#endif /* SUPPORT_DEPRECATED_STARTLINE_ENDLINE */

/*
 * The following functions and custom option type are used to define the
 * "index" option type, and thereby handle the text widget '-startindex',
 * '-endindex' configuration options which are of that type.
 */

static int		SetTextStartEnd(ClientData clientData, Tcl_Interp *interp, Tk_Window tkwin,
			    Tcl_Obj **value, char *recordPtr, TkSizeT internalOffset, char *oldInternalPtr,
			    int flags);
static Tcl_Obj *	GetTextStartEnd(ClientData clientData, Tk_Window tkwin, char *recordPtr,
			    TkSizeT internalOffset);
static void		RestoreTextStartEnd(ClientData clientData, Tk_Window tkwin, char *internalPtr,
			    char *oldInternalPtr);
static void		FreeTextStartEnd(ClientData clientData, Tk_Window tkwin, char *internalPtr);

static const Tk_ObjCustomOption startEndMarkOption = {
    "index",			/* name */
    SetTextStartEnd,		/* setProc */
    GetTextStartEnd,		/* getProc */
    RestoreTextStartEnd,	/* restoreProc */
    FreeTextStartEnd,		/* freeProc */
    0
};

/*
 * Information used to parse text configuration options:
 */

static const Tk_OptionSpec optionSpecs[] = {
    {TK_OPTION_BOOLEAN, "-autoseparators", "autoSeparators",
	"AutoSeparators", DEF_TEXT_AUTO_SEPARATORS, TCL_INDEX_NONE, offsetof(TkText, autoSeparators),
	TK_OPTION_DONT_SET_DEFAULT, 0, 0},
    {TK_OPTION_BORDER, "-background", "background", "Background",
	DEF_TEXT_BG_COLOR, TCL_INDEX_NONE, offsetof(TkText, border), 0, DEF_TEXT_BG_MONO, TK_TEXT_LINE_REDRAW},
    {TK_OPTION_SYNONYM, "-bd", NULL, NULL,
	NULL, 0, TCL_INDEX_NONE, 0, "-borderwidth", TK_TEXT_LINE_GEOMETRY},
    {TK_OPTION_SYNONYM, "-bg", NULL, NULL,
	NULL, 0, TCL_INDEX_NONE, 0, "-background", TK_TEXT_LINE_REDRAW},
    {TK_OPTION_BOOLEAN, "-blockcursor", "blockCursor",
	"BlockCursor", DEF_TEXT_BLOCK_CURSOR, TCL_INDEX_NONE, offsetof(TkText, blockCursorType), 0, 0, 0},
    {TK_OPTION_PIXELS, "-borderwidth", "borderWidth", "BorderWidth",
	DEF_TEXT_BORDER_WIDTH, TCL_INDEX_NONE, offsetof(TkText, borderWidth), 0, 0, TK_TEXT_LINE_GEOMETRY},
    {TK_OPTION_CURSOR, "-cursor", "cursor", "Cursor",
	DEF_TEXT_CURSOR, TCL_INDEX_NONE, offsetof(TkText, cursor), TK_OPTION_NULL_OK, 0, 0},
    {TK_OPTION_CUSTOM, "-endindex", NULL, NULL,
	 NULL, TCL_INDEX_NONE, offsetof(TkText, newEndIndex), TK_OPTION_NULL_OK, &startEndMarkOption, TK_TEXT_INDEX_RANGE},
#if SUPPORT_DEPRECATED_STARTLINE_ENDLINE
    {TK_OPTION_CUSTOM, "-endline", NULL, NULL,
	 NULL, TCL_INDEX_NONE, offsetof(TkText, endLine), TK_OPTION_NULL_OK, &lineOption, TK_TEXT_LINE_RANGE},
#endif
    {TK_OPTION_STRING, "-eolchar", "eolChar", "EolChar",
	NULL, offsetof(TkText, eolCharPtr), TCL_INDEX_NONE, TK_OPTION_NULL_OK, 0, TK_TEXT_LINE_GEOMETRY},
    {TK_OPTION_COLOR, "-eolcolor", "eolColor", "EolColor",
	NULL, TCL_INDEX_NONE, offsetof(TkText, eolColor), TK_OPTION_NULL_OK, 0, TK_TEXT_LINE_REDRAW},
    {TK_OPTION_STRING, "-eotchar", "eotChar", "EotChar",
	NULL, offsetof(TkText, eotCharPtr), TCL_INDEX_NONE, TK_OPTION_NULL_OK, 0, TK_TEXT_LINE_GEOMETRY},
    {TK_OPTION_COLOR, "-eotcolor", "eotColor", "EotColor",
	NULL, TCL_INDEX_NONE, offsetof(TkText, eotColor), TK_OPTION_NULL_OK, 0, TK_TEXT_LINE_REDRAW},
    {TK_OPTION_BOOLEAN, "-exportselection", "exportSelection",
	"ExportSelection", DEF_TEXT_EXPORT_SELECTION, TCL_INDEX_NONE, offsetof(TkText, exportSelection), 0, 0, 0},
    {TK_OPTION_SYNONYM, "-fg", "foreground", NULL,
	NULL, 0, TCL_INDEX_NONE, 0, "-foreground", TK_TEXT_LINE_REDRAW},
    {TK_OPTION_FONT, "-font", "font", "Font",
	DEF_TEXT_FONT, TCL_INDEX_NONE, offsetof(TkText, tkfont), 0, 0, TK_TEXT_LINE_GEOMETRY},
    {TK_OPTION_COLOR, "-foreground", "foreground", "Foreground",
	DEF_TEXT_FG, TCL_INDEX_NONE, offsetof(TkText, fgColor), 0, 0, TK_TEXT_LINE_REDRAW},
    {TK_OPTION_PIXELS, "-height", "height", "Height",
	DEF_TEXT_HEIGHT, TCL_INDEX_NONE, offsetof(TkText, height), 0, 0, 0},
    {TK_OPTION_COLOR, "-highlightbackground", "highlightBackground", "HighlightBackground",
	DEF_TEXT_HIGHLIGHT_BG, TCL_INDEX_NONE, offsetof(TkText, highlightBgColorPtr), 0, 0, 0},
    {TK_OPTION_COLOR, "-highlightcolor", "highlightColor", "HighlightColor",
	DEF_TEXT_HIGHLIGHT, TCL_INDEX_NONE, offsetof(TkText, highlightColorPtr), 0, 0, 0},
    {TK_OPTION_PIXELS, "-highlightthickness", "highlightThickness", "HighlightThickness",
	DEF_TEXT_HIGHLIGHT_WIDTH, TCL_INDEX_NONE, offsetof(TkText, highlightWidth), 0, 0, TK_TEXT_LINE_GEOMETRY},
    {TK_OPTION_STRING, "-hyphenrules", NULL, NULL,
	NULL, offsetof(TkText, hyphenRulesPtr), TCL_INDEX_NONE, TK_OPTION_NULL_OK, 0, TK_TEXT_LINE_GEOMETRY},
    {TK_OPTION_COLOR, "-hyphencolor", "hyphenColor", "HyphenColor",
	DEF_TEXT_FG, TCL_INDEX_NONE, offsetof(TkText, hyphenColor), TK_OPTION_NULL_OK, 0, TK_TEXT_LINE_REDRAW},
    {TK_OPTION_BOOLEAN, "-hyphens", "hyphens", "Hyphens",
	"0", TCL_INDEX_NONE, offsetof(TkText, useHyphenSupport), 0, 0, TK_TEXT_LINE_GEOMETRY},
    {TK_OPTION_BORDER, "-inactiveselectbackground", "inactiveSelectBackground", "Foreground",
	DEF_TEXT_INACTIVE_SELECT_BG_COLOR, TCL_INDEX_NONE, offsetof(TkText, selAttrs.inactiveBorder),
	TK_OPTION_NULL_OK, DEF_TEXT_SELECT_MONO, 0},
    {TK_OPTION_COLOR, "-inactiveselectforeground", "inactiveSelectForeground", "Background",
    	DEF_TEXT_INACTIVE_SELECT_FG_COLOR, TCL_INDEX_NONE, offsetof(TkText, selAttrs.inactiveFgColor),
	TK_OPTION_NULL_OK, DEF_TEXT_SELECT_FG_MONO, 0},
    {TK_OPTION_BORDER, "-insertbackground", "insertBackground", "Foreground",
	DEF_TEXT_INSERT_BG, TCL_INDEX_NONE, offsetof(TkText, insertBorder), 0, 0, 0},
    {TK_OPTION_PIXELS, "-insertborderwidth", "insertBorderWidth",
	"BorderWidth", DEF_TEXT_INSERT_BD_COLOR, TCL_INDEX_NONE, offsetof(TkText, insertBorderWidth), 0,
	(ClientData) DEF_TEXT_INSERT_BD_MONO, 0},
    {TK_OPTION_COLOR, "-insertforeground", "insertForeground", "InsertForeground",
	DEF_TEXT_BG_COLOR, TCL_INDEX_NONE, offsetof(TkText, insertFgColor), 0, 0, 0},
    {TK_OPTION_INT, "-insertofftime", "insertOffTime", "OffTime",
	DEF_TEXT_INSERT_OFF_TIME, TCL_INDEX_NONE, offsetof(TkText, insertOffTime), 0, 0, 0},
    {TK_OPTION_INT, "-insertontime", "insertOnTime", "OnTime",
	DEF_TEXT_INSERT_ON_TIME, TCL_INDEX_NONE, offsetof(TkText, insertOnTime), 0, 0, 0},
    {TK_OPTION_STRING_TABLE,
	"-insertunfocussed", "insertUnfocussed", "InsertUnfocussed",
	DEF_TEXT_INSERT_UNFOCUSSED, TCL_INDEX_NONE, offsetof(TkText, insertUnfocussed),
	0, insertUnfocussedStrings, 0},
    {TK_OPTION_PIXELS, "-insertwidth", "insertWidth", "InsertWidth",
	DEF_TEXT_INSERT_WIDTH, TCL_INDEX_NONE, offsetof(TkText, insertWidth), 0, 0, 0},
    {TK_OPTION_STRING_TABLE, "-justify", "justify", "Justify",
	"left", TCL_INDEX_NONE, offsetof(TkText, justify), 0, justifyStrings, TK_TEXT_LINE_GEOMETRY},
    {TK_OPTION_STRING, "-lang", "lang", "Lang",
	 NULL, offsetof(TkText, langPtr), TCL_INDEX_NONE, TK_OPTION_NULL_OK, 0, TK_TEXT_LINE_GEOMETRY},
    {TK_OPTION_INT, "-maxundo", "maxUndo", "MaxUndo",
	DEF_TEXT_MAX_UNDO, TCL_INDEX_NONE, offsetof(TkText, maxUndoDepth), TK_OPTION_DONT_SET_DEFAULT, 0, 0},
    {TK_OPTION_INT, "-maxundosize", "maxUndoSize", "MaxUndoSize",
	DEF_TEXT_MAX_UNDO, TCL_INDEX_NONE, offsetof(TkText, maxUndoSize), TK_OPTION_DONT_SET_DEFAULT, 0, 0},
    {TK_OPTION_INT, "-maxredo", "maxRedo", "MaxRedo",
	"TCL_INDEX_NONE", TCL_INDEX_NONE, offsetof(TkText, maxRedoDepth), TK_OPTION_DONT_SET_DEFAULT, 0, 0},
    {TK_OPTION_PIXELS, "-padx", "padX", "Pad",
	DEF_TEXT_PADX, TCL_INDEX_NONE, offsetof(TkText, padX), 0, 0, TK_TEXT_LINE_GEOMETRY},
    {TK_OPTION_PIXELS, "-pady", "padY", "Pad",
	DEF_TEXT_PADY, TCL_INDEX_NONE, offsetof(TkText, padY), 0, 0, 0},
    {TK_OPTION_RELIEF, "-relief", "relief", "Relief",
	DEF_TEXT_RELIEF, TCL_INDEX_NONE, offsetof(TkText, relief), 0, 0, 0},
    {TK_OPTION_INT, "-responsiveness", "responsiveness", "Responsiveness",
	"50", TCL_INDEX_NONE, offsetof(TkText, responsiveness), 0, 0, 0},
    {TK_OPTION_BORDER, "-selectbackground", "selectBackground", "Foreground",
	DEF_TEXT_SELECT_COLOR, TCL_INDEX_NONE, offsetof(TkText, selAttrs.border),
	0, DEF_TEXT_SELECT_MONO, 0},
    {TK_OPTION_PIXELS, "-selectborderwidth", "selectBorderWidth", "BorderWidth",
	DEF_TEXT_SELECT_BD_COLOR, offsetof(TkText, selAttrs.borderWidthPtr),
	offsetof(TkText, selAttrs.borderWidth), TK_OPTION_NULL_OK, DEF_TEXT_SELECT_BD_MONO, 0},
    {TK_OPTION_COLOR, "-selectforeground", "selectForeground", "Background",
	DEF_TEXT_SELECT_FG_COLOR, TCL_INDEX_NONE, offsetof(TkText, selAttrs.fgColor),
	TK_OPTION_NULL_OK, DEF_TEXT_SELECT_FG_MONO, 0},
    {TK_OPTION_BOOLEAN, "-setgrid", "setGrid", "SetGrid",
	DEF_TEXT_SET_GRID, TCL_INDEX_NONE, offsetof(TkText, setGrid), 0, 0, 0},
    {TK_OPTION_BOOLEAN, "-showendofline", "showEndOfLine", "ShowEndOfLine",
	"0", TCL_INDEX_NONE, offsetof(TkText, showEndOfLine), 0, 0, TK_TEXT_LINE_GEOMETRY},
    {TK_OPTION_BOOLEAN, "-showendoftext", "showEndOfText", "ShowEndOfText",
	"0", TCL_INDEX_NONE, offsetof(TkText, showEndOfText), 0, 0, TK_TEXT_LINE_GEOMETRY},
    {TK_OPTION_BOOLEAN, "-showinsertforeground", "showInsertForeground", "ShowInsertForeground",
	"0", TCL_INDEX_NONE, offsetof(TkText, showInsertFgColor), 0, 0, 0},
    {TK_OPTION_STRING_TABLE, "-spacemode", "spaceMode", "SpaceMode",
	"none", TCL_INDEX_NONE, offsetof(TkText, spaceMode), 0, spaceModeStrings, TK_TEXT_LINE_GEOMETRY},
    {TK_OPTION_PIXELS, "-spacing1", "spacing1", "Spacing",
	DEF_TEXT_SPACING1, TCL_INDEX_NONE, offsetof(TkText, spacing1), 0, 0 , TK_TEXT_LINE_GEOMETRY},
    {TK_OPTION_PIXELS, "-spacing2", "spacing2", "Spacing",
	DEF_TEXT_SPACING2, TCL_INDEX_NONE, offsetof(TkText, spacing2), 0, 0 , TK_TEXT_LINE_GEOMETRY},
    {TK_OPTION_PIXELS, "-spacing3", "spacing3", "Spacing",
	DEF_TEXT_SPACING3, TCL_INDEX_NONE, offsetof(TkText, spacing3), 0, 0 , TK_TEXT_LINE_GEOMETRY},
    {TK_OPTION_CUSTOM, "-startindex", NULL, NULL,
	 NULL, TCL_INDEX_NONE, offsetof(TkText, newStartIndex), TK_OPTION_NULL_OK, &startEndMarkOption, TK_TEXT_INDEX_RANGE},
#if SUPPORT_DEPRECATED_STARTLINE_ENDLINE
    {TK_OPTION_CUSTOM, "-startline", NULL, NULL,
	 NULL, TCL_INDEX_NONE, offsetof(TkText, startLine), TK_OPTION_NULL_OK, &lineOption, TK_TEXT_LINE_RANGE},
#endif
    {TK_OPTION_STRING_TABLE, "-state", "state", "State",
	DEF_TEXT_STATE, TCL_INDEX_NONE, offsetof(TkText, state), 0, stateStrings, 0},
    {TK_OPTION_BOOLEAN, "-steadymarks", "steadyMarks", "SteadyMarks",
	"0", TCL_INDEX_NONE, offsetof(TkText, steadyMarks), TK_OPTION_DONT_SET_DEFAULT, 0, 0},
    {TK_OPTION_INT, "-synctime", "syncTime", "SyncTime",
	"150", TCL_INDEX_NONE, offsetof(TkText, syncTime), 0, 0, TK_TEXT_SYNCHRONIZE},
    {TK_OPTION_STRING, "-tabs", "tabs", "Tabs",
	DEF_TEXT_TABS, offsetof(TkText, tabOptionPtr), TCL_INDEX_NONE, TK_OPTION_NULL_OK, 0, TK_TEXT_LINE_GEOMETRY},
    {TK_OPTION_STRING_TABLE, "-tabstyle", "tabStyle", "TabStyle",
	DEF_TEXT_TABSTYLE, TCL_INDEX_NONE, offsetof(TkText, tabStyle), 0, tabStyleStrings, TK_TEXT_LINE_GEOMETRY},
    {TK_OPTION_STRING_TABLE, "-tagging", "tagging", "Tagging",
	"within", TCL_INDEX_NONE, offsetof(TkText, tagging), 0, taggingStrings, 0},
    {TK_OPTION_STRING, "-takefocus", "takeFocus", "TakeFocus",
	DEF_TEXT_TAKE_FOCUS, TCL_INDEX_NONE, offsetof(TkText, takeFocus), TK_OPTION_NULL_OK, 0, 0},
    {TK_OPTION_BOOLEAN, "-undo", "undo", "Undo",
	DEF_TEXT_UNDO, TCL_INDEX_NONE, offsetof(TkText, undo), TK_OPTION_DONT_SET_DEFAULT, 0 ,0},
    {TK_OPTION_BOOLEAN, "-undotagging", "undoTagging", "UndoTagging",
	"1", TCL_INDEX_NONE, offsetof(TkText, undoTagging), 0, 0 ,0},
    {TK_OPTION_BOOLEAN, "-useunibreak", "useUniBreak", "UseUniBreak",
	"0", TCL_INDEX_NONE, offsetof(TkText, useUniBreak), 0, 0, TK_TEXT_LINE_GEOMETRY},
    {TK_OPTION_INT, "-width", "width", "Width",
	DEF_TEXT_WIDTH, TCL_INDEX_NONE, offsetof(TkText, width), 0, 0, TK_TEXT_LINE_GEOMETRY},
    {TK_OPTION_STRING_TABLE, "-wrap", "wrap", "Wrap",
	DEF_TEXT_WRAP, TCL_INDEX_NONE, offsetof(TkText, wrapMode), 0, wrapStrings, TK_TEXT_LINE_GEOMETRY},
    {TK_OPTION_STRING, "-xscrollcommand", "xScrollCommand", "ScrollCommand",
	DEF_TEXT_XSCROLL_COMMAND, TCL_INDEX_NONE, offsetof(TkText, xScrollCmd), TK_OPTION_NULL_OK, 0, 0},
    {TK_OPTION_STRING, "-yscrollcommand", "yScrollCommand", "ScrollCommand",
	DEF_TEXT_YSCROLL_COMMAND, TCL_INDEX_NONE, offsetof(TkText, yScrollCmd), TK_OPTION_NULL_OK, 0, 0},
    {TK_OPTION_END, NULL, NULL, NULL, 0, 0, 0, 0, 0, 0}
};

/*
 * These three typedefs, the structure and the SearchPerform, SearchCore
 * functions below are used for line-based searches of the text widget, and,
 * in particular, to handle multi-line matching even though the text widget is
 * a single-line based data structure. They are completely abstracted away
 * from the Text widget internals, however, so could easily be re-used with
 * any line-based entity to provide multi-line matching.
 *
 * We have abstracted this code away from the text widget to try to keep Tk as
 * modular as possible.
 */

struct SearchSpec;	/* Forward declaration. */

typedef ClientData	SearchAddLineProc(int lineNum, struct SearchSpec *searchSpecPtr,
			    Tcl_Obj *theLine, int *lenPtr, int *extraLinesPtr);
typedef int		SearchMatchProc(int lineNum, struct SearchSpec *searchSpecPtr,
			    ClientData clientData, Tcl_Obj *theLine, int matchOffset, int matchLength);
typedef int		SearchLineIndexProc(Tcl_Interp *interp, Tcl_Obj *objPtr,
			    struct SearchSpec *searchSpecPtr, int *linePosPtr, int *offsetPosPtr);

typedef struct SearchSpec {
    TkText *textPtr;		/* Information about widget. */
    int exact;			/* Whether search is exact or regexp. */
    int noCase;		/* Case-insenstivive? */
    int noLineStop;		/* If not set, a regexp search will use the TCL_REG_NLSTOP flag. */
    int overlap;		/* If set, results from multiple searches (-all) are allowed to
    				 * overlap each other. */
    int strictLimits;		/* If set, matches must be completely inside the from,to range.
    				 * Otherwise the limits only apply to the start of each match. */
    int all;			/* Whether all or the first match should be reported. */
    int backwards;		/* Searching forwards or backwards. */
    int searchElide;		/* Search in hidden text as well. */
    int searchHyphens;		/* Search in soft hyhens as well. */
    int startLine;		/* First line to examine. */
    int startOffset;		/* Index in first line to start at. */
    int stopLine;		/* Last line to examine, or -1 when we search all available text. */
    int stopOffset;		/* Index to stop at, provided stopLine is not -1. */
    int numLines;		/* Total lines which are available. */
    Tcl_Obj *varPtr;		/* If non-NULL, store length(s) of match(es) in this variable. */
    Tcl_Obj *countPtr;		/* Keeps track of currently found lengths. */
    Tcl_Obj *resPtr;		/* Keeps track of currently found locations */
    SearchAddLineProc *addLineProc;
				/* Function to call when we need to add another line to the search
				 * string so far */
    SearchMatchProc *foundMatchProc;
				/* Function to call when we have found a match. */
    SearchLineIndexProc *lineIndexProc;
				/* Function to call when we have found a match. */
    ClientData clientData;	/* Information about structure being searched, in this case a text
    				 * widget. */
} SearchSpec;

/*
 * The text-widget-independent functions which actually perform the search,
 * handling both regexp and exact searches.
 */

static int	SearchCore(Tcl_Interp *interp, SearchSpec *searchSpecPtr, Tcl_Obj *patObj);
static int	SearchPerform(Tcl_Interp *interp, SearchSpec *searchSpecPtr, Tcl_Obj *patObj,
		    Tcl_Obj *fromPtr, Tcl_Obj *toPtr);

/*
 * We need a simple linked list for strings:
 */

typedef struct TkTextStringList {
    struct TkTextStringList *nextPtr;
    Tcl_Obj *strObjPtr;
} TkTextStringList;

/*
 * Boolean variable indicating whether or not special debugging code should be executed.
 */

int tkTextDebug = 0;

typedef const TkTextUndoAtom * (*InspectUndoStackProc)(TkTextUndoStack stack);

/*
 * Forward declarations for functions defined later in this file:
 */

static int		DeleteIndexRange(TkSharedText *sharedTextPtr, TkText *textPtr,
			    const TkTextIndex *indexPtr1, const TkTextIndex *indexPtr2, int flags,
			    int viewUpdate, int triggerWatchDelete, int triggerWatchInsert,
			    int userFlag, int final);
static int		CountIndices(const TkText *textPtr, const TkTextIndex *indexPtr1,
			    const TkTextIndex *indexPtr2, TkTextCountType type);
static void		DestroyText(TkText *textPtr);
static void		ClearText(TkText *textPtr, int clearTags);
static void		FireWidgetViewSyncEvent(ClientData clientData);
static void		FreeEmbeddedWindows(TkText *textPtr);
static void		InsertChars(TkText *textPtr, TkTextIndex *index1Ptr, TkTextIndex *index2Ptr,
			    char const *string, unsigned length, int viewUpdate,
			    TkTextTagSet *tagInfoPtr, TkTextTag *hyphenTagPtr, int parseHyphens);
static void		TextBlinkProc(ClientData clientData);
static void		TextCmdDeletedProc(ClientData clientData);
static int		CreateWidget(TkSharedText *sharedTextPtr, Tk_Window tkwin, Tcl_Interp *interp,
			    const TkText *parent, int objc, Tcl_Obj *const objv[]);
static void		TextEventProc(ClientData clientData, XEvent *eventPtr);
static void		ProcessConfigureNotify(TkText *textPtr, int updateLineGeometry);
static TkSizeT		TextFetchSelection(ClientData clientData, TkSizeT offset, char *buffer,
			    TkSizeT maxBytes);
static int		TextIndexSortProc(const void *first, const void *second);
static int		TextInsertCmd(TkText *textPtr, Tcl_Interp *interp,
			    int objc, Tcl_Obj *const objv[], const TkTextIndex *indexPtr,
			    int viewUpdate, int triggerWatchDelete, int triggerWatchInsert,
			    int userFlag, int parseHyphens);
static int		TextReplaceCmd(TkText *textPtr, Tcl_Interp *interp,
			    const TkTextIndex *indexFromPtr, const TkTextIndex *indexToPtr,
			    int objc, Tcl_Obj *const objv[], int viewUpdate, int triggerWatch,
			    int userFlag, int parseHyphens);
static int		TextSearchCmd(TkText *textPtr, Tcl_Interp *interp,
			    int objc, Tcl_Obj *const objv[]);
static int		TextEditCmd(TkText *textPtr, Tcl_Interp *interp,
			    int objc, Tcl_Obj *const objv[]);
static int		TextWidgetObjCmd(ClientData clientData,
			    Tcl_Interp *interp, int objc, Tcl_Obj *const objv[]);
static void		TextWorldChangedCallback(ClientData instanceData);
static void		TextWorldChanged(TkText *textPtr, int mask);
static void		UpdateLineMetrics(TkText *textPtr, unsigned lineNum, unsigned endLine);
static int		TextChecksumCmd(TkText *textPtr, Tcl_Interp *interp,
			    int objc, Tcl_Obj *const objv[]);
static int		TextDumpCmd(TkText *textPtr, Tcl_Interp *interp,
			    int objc, Tcl_Obj *const objv[]);
static int		TextInspectCmd(TkText *textPtr, Tcl_Interp *interp,
			    int objc, Tcl_Obj *const objv[]);
static int		DumpLine(Tcl_Interp *interp, TkText *textPtr,
			    int what, TkTextLine *linePtr, int start, int end,
			    int lineno, Tcl_Obj *command, TkTextTag **prevTagPtr);
static int		DumpSegment(TkText *textPtr, Tcl_Interp *interp, const char *key,
			    const char *value, Tcl_Obj *command, const TkTextIndex *index, int what);
static void		InspectUndoStack(const TkSharedText *sharedTextPtr,
			    InspectUndoStackProc firstAtomProc, InspectUndoStackProc nextAtomProc,
			    Tcl_Obj *objPtr);
static void		InspectRetainedUndoItems(const TkSharedText *sharedTextPtr, Tcl_Obj *objPtr);
static Tcl_Obj *	TextGetText(TkText *textPtr, const TkTextIndex *index1,
			    const TkTextIndex *index2, TkTextIndex *lastIndexPtr, Tcl_Obj *resultPtr,
			    unsigned maxBytes, int visibleOnly, int includeHyphens);
static void		GenerateEvent(TkSharedText *sharedTextPtr, const char *type);
static void		RunAfterSyncCmd(ClientData clientData);
static void		UpdateModifiedFlag(TkSharedText *sharedTextPtr, int flag);
static Tcl_Obj *	MakeEditInfo(Tcl_Interp *interp, TkText *textPtr, Tcl_Obj *arrayPtr);
static Tcl_Obj *	GetEditInfo(Tcl_Interp *interp, TkText *textPtr, Tcl_Obj *option);
static unsigned		TextSearchIndexInLine(const SearchSpec *searchSpecPtr, TkTextLine *linePtr,
			    int byteIndex);
static int		TextPeerCmd(TkText *textPtr, Tcl_Interp *interp,
			    int objc, Tcl_Obj *const objv[]);
static int		TextWatchCmd(TkText *textPtr, Tcl_Interp *interp,
			    int objc, Tcl_Obj *const objv[]);
static int		TriggerWatchEdit(TkText *textPtr, int userFlag, const char *operation,
			    const TkTextIndex *indexPtr1, const TkTextIndex *indexPtr2,
			    const char *info, int final);
static void		TriggerUndoStackEvent(TkSharedText *sharedTextPtr);
static void		PushRetainedUndoTokens(TkSharedText *sharedTextPtr);
static void		PushUndoSeparatorIfNeeded(TkSharedText *sharedTextPtr, int autoSeparators,
			    TkTextEditMode currentEditMode);
static int		IsEmpty(const TkSharedText *sharedTextPtr, const TkText *textPtr);
static int		IsClean(const TkSharedText *sharedTextPtr, const TkText *textPtr,
			    int discardSelection);
static TkTextUndoPerformProc TextUndoRedoCallback;
static TkTextUndoFreeProc TextUndoFreeCallback;
static TkTextUndoStackContentChangedProc TextUndoStackContentChangedCallback;

/*
 * Some definitions for controlling "dump", "inspect", and "checksum".
 */

enum {
    TK_DUMP_TEXT                    = SEG_GROUP_CHAR,
    TK_DUMP_CHARS                   = TK_DUMP_TEXT|SEG_GROUP_HYPHEN,
    TK_DUMP_MARK                    = SEG_GROUP_MARK,
    TK_DUMP_ELIDE                   = SEG_GROUP_BRANCH,
    TK_DUMP_TAG                     = SEG_GROUP_TAG,
    TK_DUMP_WIN                     = SEG_GROUP_WINDOW,
    TK_DUMP_IMG                     = SEG_GROUP_IMAGE,
    TK_DUMP_NODE                    = 1 << 18,
    TK_DUMP_DUMP_ALL                = TK_DUMP_TEXT|TK_DUMP_CHARS|TK_DUMP_MARK|TK_DUMP_TAG|
                                      TK_DUMP_WIN|TK_DUMP_IMG,

    TK_DUMP_DISPLAY                 = 1 << 19,
    TK_DUMP_DISPLAY_CHARS           = TK_DUMP_CHARS|TK_DUMP_DISPLAY,
    TK_DUMP_DISPLAY_TEXT            = TK_DUMP_TEXT|TK_DUMP_DISPLAY,
    TK_DUMP_CRC_DFLT                = TK_DUMP_TEXT|SEG_GROUP_WINDOW|SEG_GROUP_IMAGE,
    TK_DUMP_CRC_ALL                 = TK_DUMP_TEXT|TK_DUMP_CHARS|TK_DUMP_DISPLAY_TEXT|SEG_GROUP_WINDOW|
			              SEG_GROUP_IMAGE|TK_DUMP_MARK|TK_DUMP_TAG,

    TK_DUMP_NESTED                  = 1 << 20,
    TK_DUMP_TEXT_CONFIGS            = 1 << 21,
    TK_DUMP_TAG_CONFIGS             = 1 << 22,
    TK_DUMP_TAG_BINDINGS            = 1 << 23,
    TK_DUMP_INSERT_MARK             = 1 << 24,
    TK_DUMP_INCLUDE_SEL             = 1 << 25,
    TK_DUMP_DONT_RESOLVE_COLORS     = 1 << 26,
    TK_DUMP_DONT_RESOLVE_FONTS      = 1 << 27,
    TK_DUMP_INCLUDE_DATABASE_CONFIG = 1 << 28,
    TK_DUMP_INCLUDE_SYSTEM_CONFIG   = 1 << 29,
    TK_DUMP_INCLUDE_DEFAULT_CONFIG  = 1 << 30,
    TK_DUMP_INCLUDE_SYSTEM_COLORS   = 1U << 31,
    TK_DUMP_INSPECT_DFLT            = TK_DUMP_DUMP_ALL,
    TK_DUMP_INSPECT_COMPLETE        = TK_DUMP_INSPECT_DFLT|TK_DUMP_TAG_BINDINGS|TK_DUMP_TEXT_CONFIGS|
    			              TK_DUMP_TAG_CONFIGS|TK_DUMP_INCLUDE_SEL|TK_DUMP_INSERT_MARK|
				      TK_DUMP_INCLUDE_DATABASE_CONFIG|TK_DUMP_INCLUDE_SYSTEM_CONFIG|
				      TK_DUMP_INCLUDE_DEFAULT_CONFIG|TK_DUMP_ELIDE|
				      TK_DUMP_INCLUDE_SYSTEM_COLORS,
    TK_DUMP_INSPECT_ALL             = TK_DUMP_INSPECT_COMPLETE|TK_DUMP_DISPLAY_TEXT|
    			              TK_DUMP_DONT_RESOLVE_COLORS|TK_DUMP_DONT_RESOLVE_FONTS|
				      TK_DUMP_NESTED,
};

/*
 * Declarations of the three search procs required by the multi-line search routines.
 */

static SearchMatchProc		TextSearchFoundMatch;
static SearchAddLineProc	TextSearchAddNextLine;
static SearchLineIndexProc	TextSearchGetLineIndex;

/*
 * The structure below defines text class behavior by means of functions that
 * can be invoked from generic window code.
 */

static const Tk_ClassProcs textClass = {
    sizeof(Tk_ClassProcs),	/* size */
    TextWorldChangedCallback,	/* worldChangedProc */
    NULL,			/* createProc */
    NULL			/* modalProc */
};

#ifdef TK_CHECK_ALLOCS

/*
 * Some stuff for memory checks, and allocation statistic.
 */

unsigned tkTextCountNewShared = 0;
unsigned tkTextCountDestroyShared = 0;
unsigned tkTextCountNewPeer = 0;
unsigned tkTextCountDestroyPeer = 0;
unsigned tkTextCountNewPixelInfo = 0;
unsigned tkTextCountDestroyPixelInfo = 0;
unsigned tkTextCountNewSegment = 0;
unsigned tkTextCountDestroySegment = 0;
unsigned tkTextCountNewTag = 0;
unsigned tkTextCountDestroyTag = 0;
unsigned tkTextCountNewUndoToken = 0;
unsigned tkTextCountDestroyUndoToken = 0;
unsigned tkTextCountNewNode = 0;
unsigned tkTextCountDestroyNode = 0;
unsigned tkTextCountNewLine = 0;
unsigned tkTextCountDestroyLine = 0;
unsigned tkTextCountNewSection = 0;
unsigned tkTextCountDestroySection = 0;

extern unsigned tkIntSetCountDestroy;
extern unsigned tkIntSetCountNew;
extern unsigned tkBitCountNew;
extern unsigned tkBitCountDestroy;

typedef struct WatchShared {
    TkSharedText *sharedTextPtr;
    struct WatchShared *nextPtr;
} WatchShared;

static unsigned widgetNumber = 0;
static WatchShared *watchShared;

static void
AllocStatistic()
{
    const WatchShared *wShared;

    if (!tkBTreeDebug) {
	return;
    }

    for (wShared = watchShared; wShared; wShared = wShared->nextPtr) {
	const TkText *peer;

	for (peer = wShared->sharedTextPtr->peers; peer; peer = peer->next) {
	    fprintf(stderr, "Unreleased text widget %d\n", peer->widgetNumber);
	}
    }

    fprintf(stderr, "---------------------------------\n");
    fprintf(stderr, "ALLOCATION:        new    destroy\n");
    fprintf(stderr, "---------------------------------\n");
    fprintf(stderr, "Shared:       %8u - %8u\n", tkTextCountNewShared, tkTextCountDestroyShared);
    fprintf(stderr, "Peer:         %8u - %8u\n", tkTextCountNewPeer, tkTextCountDestroyPeer);
    fprintf(stderr, "Segment:      %8u - %8u\n", tkTextCountNewSegment, tkTextCountDestroySegment);
    fprintf(stderr, "Tag:          %8u - %8u\n", tkTextCountNewTag, tkTextCountDestroyTag);
    fprintf(stderr, "UndoToken:    %8u - %8u\n", tkTextCountNewUndoToken, tkTextCountDestroyUndoToken);
    fprintf(stderr, "Node:         %8u - %8u\n", tkTextCountNewNode, tkTextCountDestroyNode);
    fprintf(stderr, "Line:         %8u - %8u\n", tkTextCountNewLine, tkTextCountDestroyLine);
    fprintf(stderr, "Section:      %8u - %8u\n", tkTextCountNewSection, tkTextCountDestroySection);
    fprintf(stderr, "PixelInfo:    %8u - %8u\n", tkTextCountNewPixelInfo, tkTextCountDestroyPixelInfo);
    fprintf(stderr, "BitField:     %8u - %8u\n", tkBitCountNew, tkBitCountDestroy);
    fprintf(stderr, "IntSet:       %8u - %8u\n", tkIntSetCountNew, tkIntSetCountDestroy);
    fprintf(stderr, "--------------------------------\n");

    if (tkTextCountNewShared != tkTextCountDestroyShared
	    || tkTextCountNewPeer != tkTextCountDestroyPeer
	    || tkTextCountNewSegment != tkTextCountDestroySegment
	    || tkTextCountNewTag != tkTextCountDestroyTag
	    || tkTextCountNewUndoToken != tkTextCountDestroyUndoToken
	    || tkTextCountNewNode != tkTextCountDestroyNode
	    || tkTextCountNewLine != tkTextCountDestroyLine
	    || tkTextCountNewSection != tkTextCountDestroySection
	    || tkTextCountNewPixelInfo != tkTextCountDestroyPixelInfo
	    || tkBitCountNew != tkBitCountDestroy
	    || tkIntSetCountNew != tkIntSetCountDestroy)  {
	fprintf(stderr, "*** memory leak detected ***\n");
	fprintf(stderr, "----------------------------\n");
	/* TkBitCheckAllocs(); */
    }
}
#endif /* TK_CHECK_ALLOCS */

#if SUPPORT_DEPRECATED_STARTLINE_ENDLINE

/*
 * Some helpers.
 */

static void WarnAboutDeprecatedStartLineOption() {
    static int printWarning = 1;
    if (printWarning) {
	fprintf(stderr, "tk::text: Option \"-startline\" is deprecated, "
		"please use option \"-startindex\".\n");
	printWarning = 0;
    }
}
static void WarnAboutDeprecatedEndLineOption() {
    static int printWarning = 1;
    if (printWarning) {
	fprintf(stderr, "tk::text: Option \"-endline\" is deprecated, "
		"please use option \"-endindex\".\n");
	printWarning = 0;
    }
}

#endif /* SUPPORT_DEPRECATED_STARTLINE_ENDLINE */

/*
 * Helper for guarded release of objects.
 */

static void
Tcl_GuardedDecrRefCount(Tcl_Obj *objPtr)
{
#ifndef NDEBUG
    /*
     * Tcl does not provide any function for querying the reference count.
     * So we need a work-around. Why does Tcl not provide a guarded version
     * for such a dangerous function?
     */
    assert(objPtr);
    Tcl_IncrRefCount(objPtr);
    assert(Tcl_IsShared(objPtr));
    Tcl_DecrRefCount(objPtr);
#endif
    Tcl_DecrRefCount(objPtr);
}

/*
 *--------------------------------------------------------------
 *
 * GetByteLength --
 *
 *	This function should be defined by Tcl, but it isn't defined,
 *	so we are doing this.
 *
 * Results:
 *	The length of the string.
 *
 * Side effects:
 *	Calls Tcl_GetString(objPtr) if objPtr->bytes is not yet resolved.
 *
 *--------------------------------------------------------------
 */

static TkSizeT
GetByteLength(
    Tcl_Obj *objPtr)
{
    assert(objPtr);

    if (!objPtr->bytes) {
	Tcl_GetString(objPtr);
    }
    return objPtr->length;
}

/*
 *--------------------------------------------------------------
 *
 * Tk_TextObjCmd --
 *
 *	This function is invoked to process the "text" Tcl command. See the
 *	user documentation for details on what it does.
 *
 * Results:
 *	A standard Tcl result.
 *
 * Side effects:
 *	See the user documentation.
 *
 *--------------------------------------------------------------
 */

int
Tk_TextObjCmd(
    ClientData clientData,	/* Main window associated with interpreter. */
    Tcl_Interp *interp,		/* Current interpreter. */
    int objc,			/* Number of arguments. */
    Tcl_Obj *const objv[])	/* Argument objects. */
{
    Tk_Window tkwin = (Tk_Window)clientData;

    if (objc < 2) {
	Tcl_WrongNumArgs(interp, 1, objv, "pathName ?-option value ...?");
	return TCL_ERROR;
    }

    if (!tkwin) {
	tkwin = Tk_MainWindow(interp);
    }
    return CreateWidget(NULL, tkwin, interp, NULL, objc, objv);
}

/*
 *----------------------------------------------------------------------
 *
 * PushRetainedUndoTokens --
 *
 *	Push the retained undo tokens onto the stack.
 *
 * Results:
 *	None.
 *
 * Side effects:
 *	Same as TkTextPushUndoToken, additionaly 'undoTagList' and
 *	'undoMarkList' will be cleared.
 *
 *----------------------------------------------------------------------
 */

static void
PushRetainedUndoTokens(
    TkSharedText *sharedTextPtr)
{
    unsigned i;

    assert(sharedTextPtr);
    assert(sharedTextPtr->undoStack);

    for (i = 0; i < sharedTextPtr->undoTagListCount; ++i) {
	TkTextPushUndoTagTokens(sharedTextPtr, sharedTextPtr->undoTagList[i]);
    }

    for (i = 0; i < sharedTextPtr->undoMarkListCount; ++i) {
	TkTextPushUndoMarkTokens(sharedTextPtr, &sharedTextPtr->undoMarkList[i]);
    }

    sharedTextPtr->undoTagListCount = 0;
    sharedTextPtr->undoMarkListCount = 0;
}

/*
 *----------------------------------------------------------------------
 *
 * TkTextPushUndoToken --
 *
 *	This function is pushing the given undo/redo token. Don't use
 *	TkTextUndoPushItem, because some of the prepared undo tokens
 *	are retained.
 *
 * Results:
 *	None.
 *
 * Side effects:
 *	Same as TkTextUndoPushItem, furthermore all retained items
 *	will be pushed.
 *
 *----------------------------------------------------------------------
 */

void
TkTextPushUndoToken(
    TkSharedText *sharedTextPtr,
    void *token,
    unsigned byteSize)
{
    TkTextUndoAction action;

    assert(sharedTextPtr);
    assert(sharedTextPtr->undoStack);
    assert(token);

    action = ((TkTextUndoToken *) token)->undoType->action;

    if (action == TK_TEXT_UNDO_INSERT || action == TK_TEXT_UNDO_DELETE) {
	sharedTextPtr->insertDeleteUndoTokenCount += 1;
    }

    PushRetainedUndoTokens(sharedTextPtr);
    TkTextUndoPushItem(sharedTextPtr->undoStack, token, byteSize);
}

/*
 *----------------------------------------------------------------------
 *
 * TkTextPushRedoToken --
 *
 *	This function is pushing the given redo token. This function
 *	is useful only for the reconstruction of the undo stack.
 *
 * Results:
 *	None.
 *
 * Side effects:
 *	Same as TkTextUndoPushRedoItem.
 *
 *----------------------------------------------------------------------
 */

void
TkTextPushRedoToken(
    TkSharedText *sharedTextPtr,
    void *token,
    unsigned byteSize)
{
    assert(sharedTextPtr);
    assert(sharedTextPtr->undoStack);
    assert(token);

    TkTextUndoPushRedoItem(sharedTextPtr->undoStack, token, byteSize);
}

/*
 *--------------------------------------------------------------
 *
 * CreateWidget --
 *
 *	This function is invoked to process the "text" Tcl command, (when
 *	called by Tk_TextObjCmd) and the "$text peer create" text widget
 *	sub-command (called from TextPeerCmd).
 *
 *	See the user documentation for details on what it does.
 *
 * Results:
 *	A standard Tcl result, places the name of the widget created into the
 *	interp's result.
 *
 * Side effects:
 *	See the user documentation.
 *
 *--------------------------------------------------------------
 */
# define TK_TEXT_SET_MAX_BIT_SIZE (((512 + TK_BIT_NBITS - 1)/TK_BIT_NBITS)*TK_BIT_NBITS)

static int
CreateWidget(
    TkSharedText *sharedTextPtr,/* Shared widget info, or NULL. */
    Tk_Window tkwin,		/* Main window associated with interpreter. */
    Tcl_Interp *interp,		/* Current interpreter. */
    const TkText *parent,	/* If non-NULL then take default start, end
				 * from this parent. */
    int objc,			/* Number of arguments. */
    Tcl_Obj *const objv[])	/* Argument objects. */
{
    TkText *textPtr;
    Tk_OptionTable optionTable;
    TkTextIndex startIndex;
    Tk_Window newWin;

    /*
     * Create the window.
     */

    if (!(newWin = Tk_CreateWindowFromPath(interp, tkwin, Tcl_GetString(objv[1]), NULL))) {
	return TCL_ERROR;
    }

    if (!sharedTextPtr) {
	sharedTextPtr = (TkSharedText *)calloc(1, sizeof(TkSharedText));

	Tcl_InitHashTable(&sharedTextPtr->tagTable, TCL_STRING_KEYS);
	Tcl_InitHashTable(&sharedTextPtr->markTable, TCL_STRING_KEYS);
	Tcl_InitHashTable(&sharedTextPtr->windowTable, TCL_STRING_KEYS);
	Tcl_InitHashTable(&sharedTextPtr->imageTable, TCL_STRING_KEYS);
	sharedTextPtr->usedTags = TkBitResize(NULL, TK_TEXT_SET_MAX_BIT_SIZE);
	sharedTextPtr->elisionTags = TkBitResize(NULL, TK_TEXT_SET_MAX_BIT_SIZE);
	sharedTextPtr->selectionTags = TkBitResize(NULL, TK_TEXT_SET_MAX_BIT_SIZE);
	sharedTextPtr->dontUndoTags = TkBitResize(NULL, TK_TEXT_SET_MAX_BIT_SIZE);
	sharedTextPtr->affectDisplayTags = TkBitResize(NULL, TK_TEXT_SET_MAX_BIT_SIZE);
	sharedTextPtr->notAffectDisplayTags = TkBitResize(NULL, TK_TEXT_SET_MAX_BIT_SIZE);
	sharedTextPtr->affectDisplayNonSelTags = TkBitResize(NULL, TK_TEXT_SET_MAX_BIT_SIZE);
	sharedTextPtr->affectGeometryTags = TkBitResize(NULL, TK_TEXT_SET_MAX_BIT_SIZE);
	sharedTextPtr->affectGeometryNonSelTags = TkBitResize(NULL, TK_TEXT_SET_MAX_BIT_SIZE);
	sharedTextPtr->affectLineHeightTags = TkBitResize(NULL, TK_TEXT_SET_MAX_BIT_SIZE);
	sharedTextPtr->tagLookup = (TkTextTag **)malloc(TK_TEXT_SET_MAX_BIT_SIZE*sizeof(TkTextTag *));
	sharedTextPtr->emptyTagInfoPtr = TkTextTagSetResize(NULL, 0);
	sharedTextPtr->maxRedoDepth = -1;
	sharedTextPtr->autoSeparators = 1;
	sharedTextPtr->undoTagging = 1;
	sharedTextPtr->lastEditMode = TK_TEXT_EDIT_OTHER;
	sharedTextPtr->lastUndoTokenType = -1;
	sharedTextPtr->startMarker = TkTextMakeStartEndMark(NULL, &tkTextLeftMarkType);
	sharedTextPtr->endMarker = TkTextMakeStartEndMark(NULL, &tkTextRightMarkType);
	sharedTextPtr->protectionMark[0] = TkTextMakeMark(NULL, NULL);
	sharedTextPtr->protectionMark[1] = TkTextMakeMark(NULL, NULL);
	sharedTextPtr->protectionMark[0]->typePtr = &tkTextProtectionMarkType;
	sharedTextPtr->protectionMark[1]->typePtr = &tkTextProtectionMarkType;

	DEBUG(memset(sharedTextPtr->tagLookup, 0, TK_TEXT_SET_MAX_BIT_SIZE*sizeof(TkTextTag *)));

	sharedTextPtr->mainPeer = (TkText *)calloc(1, sizeof(TkText));
	sharedTextPtr->mainPeer->startMarker = sharedTextPtr->startMarker;
	sharedTextPtr->mainPeer->endMarker = sharedTextPtr->endMarker;
	sharedTextPtr->mainPeer->sharedTextPtr = sharedTextPtr;

#ifdef TK_CHECK_ALLOCS
	if (tkTextCountNewShared++ == 0) {
	    atexit(AllocStatistic);
	}
	/*
	 * Add this shared resource to global list.
	 */
	{
	    WatchShared *wShared = malloc(sizeof(WatchShared));
	    wShared->sharedTextPtr = sharedTextPtr;
	    wShared->nextPtr = watchShared;
	    watchShared = wShared;
	}
#endif

	/*
	 * The construction of the tree requires a valid setup of the shared resource.
	 */

	sharedTextPtr->tree = TkBTreeCreate(sharedTextPtr, 1);
    }

    DEBUG_ALLOC(tkTextCountNewPeer++);

    /*
     * Create the text widget and initialize everything to zero, then set the
     * necessary initial (non-NULL) values. It is important that the 'set' tag
     * and 'insert', 'current' mark pointers are all NULL to start.
     */

    textPtr = (TkText *)calloc(1, sizeof(TkText));
    textPtr->tkwin = newWin;
    textPtr->display = Tk_Display(newWin);
    textPtr->interp = interp;
    textPtr->widgetCmd = Tcl_CreateObjCommand(interp, Tk_PathName(textPtr->tkwin),
	    TextWidgetObjCmd, textPtr, TextCmdDeletedProc);
    DEBUG_ALLOC(textPtr->widgetNumber = ++widgetNumber);

    /*
     * Add the new widget to the shared list.
     */

    textPtr->sharedTextPtr = sharedTextPtr;
    sharedTextPtr->refCount += 1;
    textPtr->next = sharedTextPtr->peers;
    sharedTextPtr->peers = textPtr;

    /*
     * Clear the indices, do this after the shared widget is created.
     */

    TkTextIndexClear(&textPtr->topIndex, textPtr);
    TkTextIndexClear(&textPtr->selIndex, textPtr);

    /*
     * This refCount will be held until DestroyText is called. Note also that
     * the later call to 'TkTextCreateDInfo' will add more refCounts.
     */

    textPtr->refCount = 1;

    /*
     * Specify start and end lines in the B-tree. The default is the same as
     * the parent, but this can be adjusted to display more or less if the
     * start, end where given as configuration options.
     */

    if (parent) {
	(textPtr->startMarker = parent->startMarker)->refCount += 1;
	(textPtr->endMarker = parent->endMarker)->refCount += 1;
#if SUPPORT_DEPRECATED_STARTLINE_ENDLINE
	textPtr->startLine = parent->startLine;
	textPtr->endLine = parent->endLine;
#endif
    } else {
	(textPtr->startMarker = sharedTextPtr->startMarker)->refCount += 1;
	(textPtr->endMarker = sharedTextPtr->endMarker)->refCount += 1;
    }

    /*
     * Register with the B-tree. In some sense it would be best if we could do
     * this later (after configuration options), so that any changes to
     * start,end do not require a total recalculation.
     */

    TkBTreeAddClient(sharedTextPtr->tree, textPtr, textPtr->lineHeight);

    textPtr->state = TK_TEXT_STATE_NORMAL;
    textPtr->relief = TK_RELIEF_FLAT;
    textPtr->cursor = NULL;
    textPtr->charWidth = 1;
    textPtr->spaceWidth = 1;
    textPtr->lineHeight = -1;
    textPtr->prevWidth = Tk_Width(newWin);
    textPtr->prevHeight = Tk_Height(newWin);
    textPtr->useHyphenSupport = -1;
    textPtr->hyphenRules = TK_TEXT_HYPHEN_MASK;
    textPtr->prevSyncState = -1;
    textPtr->lastLineY = TK_TEXT_NEARBY_IS_UNDETERMINED;
    TkTextTagSetIncrRefCount(textPtr->curTagInfoPtr = sharedTextPtr->emptyTagInfoPtr);

    /*
     * This will add refCounts to textPtr.
     */

    TkTextCreateDInfo(textPtr);
    TkTextIndexSetupToStartOfText(&startIndex, textPtr, sharedTextPtr->tree);
    TkTextSetYView(textPtr, &startIndex, 0);
    textPtr->exportSelection = 1;
    textPtr->pickEvent.type = LeaveNotify;
    textPtr->steadyMarks = sharedTextPtr->steadyMarks;
    textPtr->undo = sharedTextPtr->undo;
    textPtr->maxUndoDepth = sharedTextPtr->maxUndoDepth;
    textPtr->maxRedoDepth = sharedTextPtr->maxRedoDepth;
    textPtr->maxUndoSize = sharedTextPtr->maxUndoSize;
    textPtr->autoSeparators = sharedTextPtr->autoSeparators;
    textPtr->undoTagging = sharedTextPtr->undoTagging;

    /*
     * Create the "sel" tag and the "current" and "insert" marks.
     * Note: it is important that textPtr->selTagPtr is NULL before this
     * initial call.
     */

    textPtr->selTagPtr = TkTextCreateTag(textPtr, "sel", NULL);
    textPtr->insertMarkPtr = TkrTextSetMark(textPtr, "insert", &startIndex);
    textPtr->currentMarkPtr = TkrTextSetMark(textPtr, "current", &startIndex);
    textPtr->currentMarkIndex = startIndex;

    sharedTextPtr->numPeers += 1;

    /*
     * Create the option table for this widget class. If it has already been
     * created, the cached pointer will be returned.
     */

    optionTable = Tk_CreateOptionTable(interp, optionSpecs);

    Tk_SetClass(textPtr->tkwin, "Text");
    Tk_SetClassProcs(textPtr->tkwin, &textClass, textPtr);
    textPtr->optionTable = optionTable;

    Tk_CreateEventHandler(textPtr->tkwin,
	    ExposureMask|StructureNotifyMask|FocusChangeMask, TextEventProc, textPtr);
    Tk_CreateEventHandler(textPtr->tkwin, KeyPressMask|KeyReleaseMask
	    |ButtonPressMask|ButtonReleaseMask|EnterWindowMask
	    |LeaveWindowMask|PointerMotionMask|VirtualEventMask,
	    TkTextBindProc, textPtr);
    Tk_CreateSelHandler(textPtr->tkwin, XA_PRIMARY, XA_STRING, TextFetchSelection, textPtr, XA_STRING);

    if (Tk_InitOptions(interp, textPtr, optionTable, textPtr->tkwin) != TCL_OK) {
	Tk_DestroyWindow(textPtr->tkwin);
	return TCL_ERROR;
    }
    textPtr->textConfigAttrs = textPtr->selAttrs;
    textPtr->selTagPtr->attrs = textPtr->selAttrs;

    if (TkConfigureText(interp, textPtr, objc - 2, objv + 2) != TCL_OK) {
	Tk_DestroyWindow(textPtr->tkwin);
	return TCL_ERROR;
    }

    Tcl_SetObjResult(interp, Tk_NewWindowObj(textPtr->tkwin));
    return TCL_OK;
}

/*
 *--------------------------------------------------------------
 *
 * UpdateLineMetrics --
 *
 *	This function updates the pixel height calculations of a range of
 *	lines in the widget.
 *
 * Results:
 *	None.
 *
 * Side effects:
 *	Line heights may be recalculated.
 *
 *--------------------------------------------------------------
 */

static void
UpdateLineMetrics(
    TkText *textPtr,		/* Information about widget. */
    unsigned startLine,		/* Start at this line. */
    unsigned endLine)		/* Go no further than this line. */
{
    if (!textPtr->sharedTextPtr->allowUpdateLineMetrics) {
	ProcessConfigureNotify(textPtr, 1);
    }
    TkTextUpdateLineMetrics(textPtr, startLine, endLine);
}

/*
 *--------------------------------------------------------------
 *
 * TkTextAttemptToModifyDisabledWidget --
 *
 *	The GUI tries to modify a disabled text widget, so an
 *	error will be thrown.
 *
 * Results:
 *	Returns TCL_ERROR.
 *
 * Side effects:
 *	None.
 *
 *--------------------------------------------------------------
 */

static void
ErrorNotAllowed(
    Tcl_Interp *interp,
    const char *text)
{
    Tcl_SetObjResult(interp, Tcl_NewStringObj(text, -1));
    Tcl_SetErrorCode(interp, "TK", "TEXT", "NOT_ALLOWED", NULL);
}

int
TkTextAttemptToModifyDisabledWidget(
    Tcl_Interp *dummy)
{
#if SUPPORT_DEPRECATED_MODS_OF_DISABLED_WIDGET
    static int showWarning = 1;
    if (showWarning) {
	fprintf(stderr, "tk::text: Attempt to modify a disabled widget is deprecated.\n");
	showWarning = 0;
    }
    return TCL_OK;
#else /* if !SUPPORT_DEPRECATED_MODS_OF_DISABLED_WIDGET */
    ErrorNotAllowed(interp, "attempt to modify disabled widget");
    return TCL_ERROR;
#endif
    (void)dummy;
}

/*
 *--------------------------------------------------------------
 *
 * TkTextAttemptToModifyDeadWidget --
 *
 *	The GUI tries to modify a dead text widget, so an
 *	error will be thrown.
 *
 * Results:
 *	Returns TCL_ERROR.
 *
 * Side effects:
 *	None.
 *
 *--------------------------------------------------------------
 */

int
TkTextAttemptToModifyDeadWidget(
    Tcl_Interp *dummy)
{
#if SUPPORT_DEPRECATED_MODS_OF_DISABLED_WIDGET
    static int showWarning = 1;
    if (showWarning) {
	fprintf(stderr, "tk::text: Attempt to modify a dead widget is deprecated.\n");
	showWarning = 0;
    }
    return TCL_OK;
#else /* if !SUPPORT_DEPRECATED_MODS_OF_DISABLED_WIDGET */
    ErrorNotAllowed(interp, "attempt to modify dead widget");
    return TCL_ERROR;
#endif
    (void)dummy;
}

/*
 *--------------------------------------------------------------
 *
 * TextWidgetObjCmd --
 *
 *	This function is invoked to process the Tcl command that corresponds
 *	to a text widget. See the user documentation for details on what it
 *	does.
 *
 * Results:
 *	A standard Tcl result.
 *
 * Side effects:
 *	See the user documentation.
 *
 *--------------------------------------------------------------
 */

static int
TestIfTriggerUserMod(
    TkSharedText *sharedTextPtr,
    Tcl_Obj *indexObjPtr)
{
    return sharedTextPtr->triggerWatchCmd && strcmp(Tcl_GetString(indexObjPtr), "insert") == 0;
}

static int
TestIfPerformingUndoRedo(
    Tcl_Interp *interp,
    const TkSharedText *sharedTextPtr,
    int *result)
{
    if (sharedTextPtr->undoStack && TkTextUndoIsPerformingUndoRedo(sharedTextPtr->undoStack)) {
	/*
	 * It's possible that this command command will be invoked inside the "watch" callback,
	 * but this is not allowed when performing undo/redo.
	 */

	ErrorNotAllowed(interp, "cannot modify inside undo/redo operation");
	if (result) {
	    *result = TCL_ERROR;
	}
	return 1;
    }
    return 0;
}

static int
TestIfDisabled(
    Tcl_Interp *interp,
    const TkText *textPtr,
    int *result)
{
    assert(result);

    if (textPtr->state != TK_TEXT_STATE_DISABLED) {
	return 0;
    }
    *result = TkTextAttemptToModifyDisabledWidget(interp);
    return 1;
}

static int
TestIfDead(
    Tcl_Interp *interp,
    const TkText *textPtr,
    int *result)
{
    assert(result);

    if (!TkTextIsDeadPeer(textPtr)) {
	return 0;
    }
    *result = TkTextAttemptToModifyDeadWidget(interp);
    return 1;
}

static Tcl_Obj *
AppendScript(
    const char *oldScript,
    const char *script)
{
    char buffer[1024];
    int lenOfNew = strlen(script);
    int lenOfOld = strlen(oldScript);
    size_t totalLen = lenOfOld + lenOfNew + 1;
    char *newScript = buffer;
    Tcl_Obj *newScriptObj;

    if (totalLen + 2 > sizeof(buffer)) {
	newScript = (char *)malloc(totalLen + 1);
    }

    memcpy(newScript, oldScript, lenOfOld);
    newScript[lenOfOld] = '\n';
    memcpy(newScript + lenOfOld + 1, script, lenOfNew + 1);
    newScriptObj = Tcl_NewStringObj(newScript, totalLen);
    if (newScript != buffer) { free(newScript); }
    return newScriptObj;
}

#if SUPPORT_DEPRECATED_STARTLINE_ENDLINE
static int
MatchOpt(
    const char *opt,
    const char *pattern,
    unsigned minMatchLen)
{
    if (strncmp(opt, pattern, minMatchLen) != 0) {
	return 0;
    }
    opt += minMatchLen;
    pattern += minMatchLen;
    while (1) {
	if (*opt == '\0') {
	    return 1;
	}
	if (*pattern == '\0') {
	    return 0;
	}
	if (*opt != *pattern) {
	    return 0;
	}
	opt += 1;
	pattern += 1;
    }
    return 0; /* never reached */
}
#endif /* SUPPORT_DEPRECATED_STARTLINE_ENDLINE */

static int
TextWidgetObjCmd(
    ClientData clientData,	/* Information about text widget. */
    Tcl_Interp *interp,		/* Current interpreter. */
    int objc,			/* Number of arguments. */
    Tcl_Obj *const objv[])	/* Argument objects. */
{
    TkText *textPtr = (TkText *)clientData;
    TkSharedText *sharedTextPtr;
    int result = TCL_OK;
    int commandIndex = -1;
    int oldUndoStackEvent;

    static const char *const optionStrings[] = {
	"tk_bindvar", "tk_textInsert", "tk_textReplace",
	"bbox", "brks", "checksum", "cget", "clear", "compare", "configure",
	"count", "debug", "delete", "dlineinfo", "dump", "edit", "get", "image",
	"index", "insert", "inspect", "isclean", "isdead", "isempty", "lineno",
	"load", "mark", "peer", "pendingsync", "replace", "scan", "search",
	"see", "sync", "tag", "watch", "window", "xview", "yview", NULL
    };
    enum options {
	TEXT_TK_BINDVAR, TEXT_TK_TEXTINSERT, TEXT_TK_TEXTREPLACE,
	TEXT_BBOX, TEXT_BRKS, TEXT_CHECKSUM, TEXT_CGET, TEXT_CLEAR, TEXT_COMPARE, TEXT_CONFIGURE,
	TEXT_COUNT, TEXT_DEBUG, TEXT_DELETE, TEXT_DLINEINFO, TEXT_DUMP, TEXT_EDIT, TEXT_GET, TEXT_IMAGE,
	TEXT_INDEX, TEXT_INSERT, TEXT_INSPECT, TEXT_ISCLEAN, TEXT_ISDEAD, TEXT_ISEMPTY, TEXT_LINENO,
	TEXT_LOAD, TEXT_MARK, TEXT_PEER, TEXT_PENDINGSYNC, TEXT_REPLACE, TEXT_SCAN, TEXT_SEARCH,
	TEXT_SEE, TEXT_SYNC, TEXT_TAG, TEXT_WATCH, TEXT_WINDOW, TEXT_XVIEW, TEXT_YVIEW
    };

    if (objc < 2) {
	Tcl_WrongNumArgs(interp, 1, objv, "option ?arg ...?");
	return TCL_ERROR;
    }

    if (Tcl_GetIndexFromObjStruct(interp, objv[1], optionStrings,
	    sizeof(char *), "option", 0, &commandIndex) != TCL_OK) {
	/*
	 * Hide the first three options, generating the error description with
	 * the side effects of Tcl_GetIndexFromObjStruct.
	 */

	(void) Tcl_GetIndexFromObjStruct(interp, objv[1], optionStrings + 3,
		sizeof(char *), "option", 0, &commandIndex);
	return TCL_ERROR;
    }

    textPtr->refCount += 1;
    sharedTextPtr = textPtr->sharedTextPtr;
    oldUndoStackEvent = sharedTextPtr->undoStackEvent;
    sharedTextPtr->undoStackEvent = 0;

    /*
     * Clear saved insert cursor position.
     */

    TkTextIndexClear(&textPtr->insertIndex, textPtr);

    /*
     * Check if we need to update the "current" mark segment.
     */

    if (sharedTextPtr->haveToSetCurrentMark) {
	TkTextUpdateCurrentMark(sharedTextPtr);
    }

    if (CATCH_ASSERTION_FAILED) {
	result = TCL_ERROR;
	goto done;
    }

    switch ((enum options) commandIndex) {
    case TEXT_TK_BINDVAR: {
	TkTextStringList *listPtr;

	/*
	 * Bind a variable to this widget, this variable will be released (Tcl_UnsetVar2)
	 * when the widget will be destroyed.
	 *
	 * I suggest to provide a general support for binding variables to widgets in a
	 * future Tk version.
	 */

	if (objc != 3) {
	    Tcl_WrongNumArgs(interp, 2, objv, "varname");
	    result = TCL_ERROR;
	    goto done;
	}

	listPtr = (TkTextStringList *)malloc(sizeof(TkTextStringList));
	Tcl_IncrRefCount(listPtr->strObjPtr = objv[2]);
	listPtr->nextPtr = textPtr->varBindingList;
	textPtr->varBindingList = listPtr;
	break;
    }
    case TEXT_BBOX: {
	int x, y, width, height, argc = 2;
	int extents = 0;
	TkTextIndex index;

	if (objc == 4) {
	    const char* option = Tcl_GetString(objv[2]);

	    if (strcmp(option, "-extents") == 0) {
		extents = 1;
		argc += 1;
	    } else if (*option == '-') {
		Tcl_SetObjResult(interp, Tcl_ObjPrintf("bad option \"%s\": must be -extents", option));
		result = TCL_ERROR;
		goto done;
	    }
	}
	if (objc - argc + 2 != 3) {
	    Tcl_WrongNumArgs(interp, 2, objv, "?-extents? index");
	    result = TCL_ERROR;
	    goto done;
	}
	if (!TkTextGetIndexFromObj(interp, textPtr, objv[argc], &index)) {
	    result = TCL_ERROR;
	    goto done;
	}
	if (TkTextIndexBbox(textPtr, &index, extents, &x, &y, &width, &height, NULL, NULL)) {
	    Tcl_Obj *listObj = Tcl_NewObj();

	    Tcl_ListObjAppendElement(interp, listObj, Tcl_NewIntObj(x));
	    Tcl_ListObjAppendElement(interp, listObj, Tcl_NewIntObj(y));
	    Tcl_ListObjAppendElement(interp, listObj, Tcl_NewIntObj(width));
	    Tcl_ListObjAppendElement(interp, listObj, Tcl_NewIntObj(height));

	    Tcl_SetObjResult(interp, listObj);
	}
	break;
    }
    case TEXT_BRKS: {
	Tcl_Obj *arrPtr;
	unsigned length, i;
	char const *lang = NULL;
	char buf[1];

	if (objc != 3 && objc != 4) {
	    Tcl_WrongNumArgs(interp, 2, objv, "index");
	    result = TCL_ERROR;
	    goto done;
	}
	if (objc == 4) {
	    if (!TkTextTestLangCode(interp, objv[3])) {
		result = TCL_ERROR;
		goto done;
	    }
	    if (!TkTextComputeBreakLocations(interp, "", 0, "en", buf)) {
#if 0 && TCL_UTF_MAX > 4
# ifdef __unix__
#  error "The use of external libraries with a proprietary pseudo UTF-8 encoding is safety-endagering and may result in invalid computationial results. This means: TCL_UTF_MAX > 4 cannot be supported here."
#endif
		ErrorNotAllowed(interp, "external library libunibreak/liblinebreak cannot "
			"be used with non-standard encodings");
#else
		ErrorNotAllowed(interp, "external library libunibreak/liblinebreak is not available");
#endif
		result = TCL_ERROR;
		goto done;
	    }
	    lang = Tcl_GetString(objv[3]);
	}
	if ((length = GetByteLength(objv[2])) < textPtr->brksBufferSize) {
	    textPtr->brksBufferSize = MAX(length, textPtr->brksBufferSize + 512);
	    textPtr->brksBuffer = (char *)realloc(textPtr->brksBuffer, textPtr->brksBufferSize);
	}
	TkTextComputeBreakLocations(interp, Tcl_GetString(objv[2]), length, lang, textPtr->brksBuffer);
	arrPtr = Tcl_NewObj();

	for (i = 0; i < length; ++i) {
	    int value;

	    switch (textPtr->brksBuffer[i]) {
	    case LINEBREAK_INSIDEACHAR: continue;
	    case LINEBREAK_MUSTBREAK:   value = 2; break;
	    case LINEBREAK_ALLOWBREAK:  value = 1; break;
	    default:                    value = 0; break;
	    }
	    Tcl_ListObjAppendElement(interp, arrPtr, Tcl_NewIntObj(value));
	}

	Tcl_SetObjResult(interp, arrPtr);
	break;
    }
    case TEXT_CHECKSUM:
	result = TextChecksumCmd(textPtr, interp, objc, objv);
    	break;
    case TEXT_CGET:
	if (objc != 3) {
	    Tcl_WrongNumArgs(interp, 2, objv, "option");
	    result = TCL_ERROR;
	    goto done;
	} else {
#if SUPPORT_DEPRECATED_STARTLINE_ENDLINE

	    Tcl_Obj *objPtr, *optionObj = NULL;
	    const char *opt = Tcl_GetString(objv[2]);

	    if (strcmp(opt, "-start") == 0) {
		optionObj = Tcl_NewStringObj(textPtr->startLine ? "-startline" : "-startindex", -1);
	    } else if (MatchOpt(opt, "-startline", 7)) {
		optionObj = Tcl_NewStringObj("-startline", -1);
	    } else if (strcmp(opt, "-end") == 0) {
		optionObj = Tcl_NewStringObj(textPtr->endLine ? "-endline" : "-endindex", -1);
	    } else if (MatchOpt(opt, "-endline", 5)) {
		optionObj = Tcl_NewStringObj("-endline", -1);
	    } else {
		Tcl_IncrRefCount(optionObj = objv[2]);
	    }

	    Tcl_IncrRefCount(optionObj);
	    objPtr = Tk_GetOptionValue(interp, (char *) textPtr,
		    textPtr->optionTable, optionObj, textPtr->tkwin);
	    Tcl_GuardedDecrRefCount(optionObj);

#else /* if !SUPPORT_DEPRECATED_STARTLINE_ENDLINE */

	    objPtr = Tk_GetOptionValue(interp, textPtr,
		    textPtr->optionTable, objv[2], textPtr->tkwin);

#endif /* SUPPORT_DEPRECATED_STARTLINE_ENDLINE */

	    if (!objPtr) {
		result = TCL_ERROR;
		goto done;
	    }
	    Tcl_SetObjResult(interp, objPtr);
	    result = TCL_OK;
	}
	break;
    case TEXT_CLEAR:
	if (TestIfPerformingUndoRedo(interp, sharedTextPtr, &result)) {
	    goto done;
	}
	ClearText(textPtr, 1);
	TkTextRelayoutWindow(textPtr, TK_TEXT_LINE_GEOMETRY);
	TK_BTREE_DEBUG(TkBTreeCheck(sharedTextPtr->tree));
	break;
    case TEXT_COMPARE: {
	int relation, value;
	TkTextIndex index1, index2;

	if (objc != 5) {
	    Tcl_WrongNumArgs(interp, 2, objv, "index1 op index2");
	    result = TCL_ERROR;
	    goto done;
	}
	if (!TkTextGetIndexFromObj(interp, textPtr, objv[2], &index1)
		|| !TkTextGetIndexFromObj(interp, textPtr, objv[4], &index2)) {
	    result = TCL_ERROR;
	    goto done;
	}
	relation = TkTextIndexCompare(&index1, &index2);
	value = TkTextTestRelation(interp, relation, Tcl_GetString(objv[3]));
	if (value == -1) {
	    result = TCL_ERROR;
	} else {
	    Tcl_SetObjResult(interp, Tcl_NewBooleanObj(value));
	}
	break;
    }
    case TEXT_CONFIGURE:
	if (objc <= 3) {
	    Tcl_Obj *objPtr = Tk_GetOptionInfo(interp, textPtr,
		    textPtr->optionTable, objc == 3 ? objv[2] : NULL, textPtr->tkwin);

	    if (!objPtr) {
		result = TCL_ERROR;
		goto done;
	    }
	    Tcl_SetObjResult(interp, objPtr);
	} else {
	    result = TkConfigureText(interp, textPtr, objc - 2, objv + 2);
	}
	break;
    case TEXT_COUNT: {
	TkTextIndex indexFrom, indexTo;
	Tcl_Obj *objPtr = NULL;
	int update = 0;
	int i, found = 0;

	if (objc < 4) {
	    Tcl_WrongNumArgs(interp, 2, objv, "?-option value ...? index1 index2");
	    result = TCL_ERROR;
	    goto done;
	}

	if (!TkTextGetIndexFromObj(interp, textPtr, objv[objc - 2], &indexFrom)
		|| !TkTextGetIndexFromObj(interp, textPtr, objv[objc - 1], &indexTo)) {
	    result = TCL_ERROR;
	    goto done;
	}

	for (i = 2; i < objc - 2; i++) {
	    int length;
	    int value = INT_MIN;
	    const char *option = Tcl_GetString(objv[i]);

	    length = GetByteLength(objv[i]);
	    if (length < 2 || option[0] != '-') {
		goto badOption;
	    }
	    switch (option[1]) {
	    case 'c':
		if (strncmp("-chars", option, length) == 0) {
		    value = CountIndices(textPtr, &indexFrom, &indexTo, COUNT_CHARS);
		}
		break;
	    case 'd':
	    	if (length > 8 && strncmp("-display", option, 8) == 0) {
		    switch (option[8]) {
		    case 'c':
			if (strcmp("chars", option + 8) == 0) {
			    value = CountIndices(textPtr, &indexFrom, &indexTo, COUNT_DISPLAY_CHARS);
			}
			break;
		    case 'h':
			if (strcmp("hyphens", option + 8) == 0) {
			    value = CountIndices(textPtr, &indexFrom, &indexTo, COUNT_DISPLAY_HYPHENS);
			}
			break;
		    case 'i':
			if (strcmp("indices", option + 8) == 0) {
			    value = CountIndices(textPtr, &indexFrom, &indexTo, COUNT_DISPLAY_INDICES);
			}
			break;
		    case 'l':
			if (strcmp("lines", option + 8) == 0) {
			    int compare = TkTextIndexCompare(&indexFrom, &indexTo);

			    if (compare == 0) {
				value = 0;
			    } else {
				const TkTextIndex *indexPtr1;
				const TkTextIndex *indexPtr2;

				if (compare < 0) {
				    indexPtr1 = &indexFrom;
				    indexPtr2 = &indexTo;
				} else {
				    indexPtr1 = &indexTo;
				    indexPtr2 = &indexFrom;
				}
				if (!sharedTextPtr->allowUpdateLineMetrics) {
				    ProcessConfigureNotify(textPtr, 1);
				}
				value = TkTextCountDisplayLines(textPtr, indexPtr1, indexPtr2);
				if (compare > 0) {
				    value = -value;
				}
			    }
			}
			break;
		    case 't':
			if (strcmp("text", option + 8) == 0) {
			    value = CountIndices(textPtr, &indexFrom, &indexTo, COUNT_DISPLAY_TEXT);
			}
			break;
		    }
		}
		break;
	    case 'h':
		if (strncmp("-hyphens", option, length) == 0) {
		    value = CountIndices(textPtr, &indexFrom, &indexTo, COUNT_HYPHENS);
		}
		break;
	    case 'i':
		if (strncmp("-indices", option, length) == 0) {
		    value = CountIndices(textPtr, &indexFrom, &indexTo, COUNT_INDICES);
		}
		break;
	    case 'l':
	    	if (strncmp("-lines", option, length) == 0) {
		    TkTextBTree tree = sharedTextPtr->tree;
		    value = TkBTreeLinesTo(tree, textPtr, TkTextIndexGetLine(&indexTo), NULL)
			    - TkBTreeLinesTo(tree, textPtr, TkTextIndexGetLine(&indexFrom), NULL);
		}
		break;
	    case 't':
		if (strncmp("-text", option, length) == 0) {
		    value = CountIndices(textPtr, &indexFrom, &indexTo, COUNT_TEXT);
		}
		break;
	    case 'u':
		if (strncmp("-update", option, length) == 0) {
		    update = 1;
		    continue;
		}
		break;
	    case 'x':
		if (strncmp("-xpixels", option, length) == 0) {
		    int x1, x2;
		    TkTextIndex index;

		    index = indexFrom;
		    TkTextFindDisplayIndex(textPtr, &index, 0, &x1);
		    index = indexTo;
		    TkTextFindDisplayIndex(textPtr, &index, 0, &x2);
		    value = x2 - x1;
		}
		break;
	    case 'y':
		if (strncmp("-ypixels", option, length) == 0) {
		    int from, to;

		    if (update) {
			from = TkTextIndexGetLineNumber(&indexFrom, textPtr);
			to = TkTextIndexGetLineNumber(&indexTo, textPtr);
			if (from != to) {
			    if (from > to) {
				int tmp = from; from = to; to = tmp;
			    }
			    UpdateLineMetrics(textPtr, from, to);
			}
		    }
		    from = TkTextIndexYPixels(textPtr, &indexFrom);
		    to = TkTextIndexYPixels(textPtr, &indexTo);
		    value = to - from;
		}
		break;
	    }
	    if (value == INT_MIN) {
		goto badOption;
	    }

	    found += 1;
	    if (found == 1) {
		Tcl_SetObjResult(interp, Tcl_NewIntObj(value));
	    } else {
		if (found == 2) {
		    /*
		     * Move the first item we put into the result into the
		     * first element of the list object.
		     */

		    objPtr = Tcl_NewObj();
		    Tcl_ListObjAppendElement(NULL, objPtr,
			    Tcl_GetObjResult(interp));
		}
		Tcl_ListObjAppendElement(NULL, objPtr, Tcl_NewIntObj(value));
	    }
	}

	if (found == 0) {
	    /*
	     * Use the default '-indices'.
	     */

	    int value = CountIndices(textPtr, &indexFrom, &indexTo, COUNT_INDICES);
	    Tcl_SetObjResult(interp, Tcl_NewIntObj(value));
	} else if (found > 1) {
	    Tcl_SetObjResult(interp, objPtr);
	}
	break;

    badOption:
	Tcl_SetObjResult(interp, Tcl_ObjPrintf(
		"bad option \"%s\": must be -chars, -displaychars, -displayhyphens, "
		"-displayindices, -displaylines, -displaytext, -hyphens, -indices, "
		"-lines, -text, -update, -xpixels, or -ypixels", Tcl_GetString(objv[i])));
	Tcl_SetErrorCode(interp, "TK", "TEXT", "INDEX_OPTION", NULL);
	result = TCL_ERROR;
	goto done;
    }
    case TEXT_DEBUG:
	if (objc > 3) {
	    Tcl_WrongNumArgs(interp, 2, objv, "boolean");
	    result = TCL_ERROR;
	    goto done;
	}
	if (objc == 2) {
	    Tcl_SetObjResult(interp, Tcl_NewBooleanObj(tkBTreeDebug));
	} else {
	    if (Tcl_GetBooleanFromObj(interp, objv[2], &tkBTreeDebug) != TCL_OK) {
		result = TCL_ERROR;
		goto done;
	    }
	    tkTextDebug = tkBTreeDebug;
	}
	break;
    case TEXT_DELETE: {
	int i, flags = 0;
	int ok = 1;

	for (i = 2; i < objc - 1; i++) {
	    const char *option = Tcl_GetString(objv[i]);
	    int length;

	    if (option[0] != '-') {
		break;
	    }
	    length = GetByteLength(objv[i]);
	    if (strncmp("-marks", option, length) == 0) {
		flags |= DELETE_MARKS;
	    } else if (strncmp("-inclusive", option, length) == 0) {
		flags |= DELETE_INCLUSIVE;
	    } else {
		Tcl_SetObjResult(interp, Tcl_ObjPrintf(
			"bad option \"%s\": must be -marks, or -inclusive", Tcl_GetString(objv[i])));
		Tcl_SetErrorCode(interp, "TK", "TEXT", "INDEX_OPTION", NULL);
		result = TCL_ERROR;
		goto done;
	    }
	}

	objv += i - 2;
	objc -= i - 2;

	if (objc < 3) {
	    Tcl_WrongNumArgs(interp, 2, objv, "?-marks? ?-inclusive? index1 ?index2 ...?");
	    result = TCL_ERROR;
	    goto done;
	}
	if (TestIfDisabled(interp, textPtr, &result)
		|| TestIfDead(interp, textPtr, &result)
		|| TestIfPerformingUndoRedo(interp, sharedTextPtr, &result)) {
	    goto done;
	}
	if (objc < 5) {
	    /*
	     * Simple case requires no predetermination of indices.
	     */

	    TkTextIndex index1, index2, *index2Ptr;
	    int triggerUserMod = TestIfTriggerUserMod(sharedTextPtr, objv[2]);
	    int triggerWatch = triggerUserMod || sharedTextPtr->triggerAlways;

	    if (triggerWatch) {
		TkTextSaveCursorIndex(textPtr);
	    }

	    /*
	     * Parse the starting and stopping indices.
	     */

	    if (!TkTextGetIndexFromObj(textPtr->interp, textPtr, objv[2], &index1)) {
		result = TCL_ERROR;
		goto done;
	    }
	    if (objc == 4) {
		if (!TkTextGetIndexFromObj(textPtr->interp, textPtr, objv[3], index2Ptr = &index2)) {
		    result = TCL_ERROR;
		    goto done;
		}
	    } else {
		index2Ptr = NULL;
	    }
	    ok = DeleteIndexRange(NULL, textPtr, &index1, index2Ptr, flags, 1,
		    triggerWatch, triggerWatch, triggerUserMod, 1);
	} else {
	    /*
	     * Multi-index pair case requires that we prevalidate the
	     * indices and sort from last to first so that deletes occur
	     * in the exact (unshifted) text. It also needs to handle
	     * partial and fully overlapping ranges. We have to do this
	     * with multiple passes.
	     */

	    TkTextIndex *indices, *ixStart, *ixEnd, *lastStart;
	    char *useIdx;
	    int lastUsed;

	    objc -= 2;
	    objv += 2;
	    indices = (TkTextIndex *)malloc((objc + 1)*sizeof(TkTextIndex));

	    /*
	     * First pass verifies that all indices are valid.
	     */

	    for (i = 0; i < objc; i++) {
		if (!TkTextGetIndexFromObj(interp, textPtr, objv[i], &indices[i])) {
		    result = TCL_ERROR;
		    free(indices);
		    goto done;
		}
	    }

	    /*
	     * Pad out the pairs evenly to make later code easier.
	     */

	    if (objc & 1) {
		indices[i] = indices[i - 1];
		TkTextIndexForwChars(textPtr, &indices[i], 1, &indices[i], COUNT_INDICES);
		objc += 1;
	    }
	    useIdx = (char *)malloc(objc);
	    memset(useIdx, 0, (unsigned) objc);

	    /*
	     * Do a decreasing order sort so that we delete the end ranges
	     * first to maintain index consistency.
	     */

	    qsort(indices, (unsigned) objc/2, 2*sizeof(TkTextIndex), TextIndexSortProc);
	    lastStart = NULL;
	    lastUsed = 0; /* otherwise GCC complains */

	    /*
	     * Second pass will handle bogus ranges (end < start) and
	     * overlapping ranges.
	     */

	    for (i = 0; i < objc; i += 2) {
		ixStart = &indices[i];
		ixEnd = &indices[i + 1];
		if (TkTextIndexCompare(ixEnd, ixStart) <= 0) {
		    continue;
		}
		if (lastStart) {
		    if (TkTextIndexCompare(ixStart, lastStart) == 0) {
			/*
			 * Start indices were equal, and the sort placed
			 * the longest range first, so skip this one.
			 */

			continue;
		    } else if (TkTextIndexCompare(lastStart, ixEnd) < 0) {
			/*
			 * The next pair has a start range before the end
			 * point of the last range. Constrain the delete
			 * range, but use the pointer values.
			 */

			*ixEnd = *lastStart;
			if (TkTextIndexCompare(ixEnd, ixStart) <= 0) {
			    continue;
			}
		    }
		}
		lastStart = ixStart;
		useIdx[i] = 1;
		lastUsed = i;
	    }

	    /*
	     * Final pass take the input from the previous and deletes the
	     * ranges which are flagged to be deleted.
	     */

	    for (i = 0; i < objc && ok; i += 2) {
		if (useIdx[i]) {
		    int triggerUserMod = TestIfTriggerUserMod(sharedTextPtr, objv[i]);
		    int triggerWatch = triggerUserMod || sharedTextPtr->triggerAlways;

		    if (triggerWatch) {
			TkTextSaveCursorIndex(textPtr);
		    }

		    /*
		     * We don't need to check the return value because all
		     * indices are preparsed above.
		     */

		    ok = DeleteIndexRange(NULL, textPtr, &indices[i], &indices[i + 1],
			    flags, 1, triggerWatch, triggerWatch, triggerUserMod, i == lastUsed);
		}
	    }
	    free(indices);
	    free(useIdx);
	}

	if (!ok) {
	    return TCL_OK; /* widget has been destroyed */
	}
	break;
    }
    case TEXT_DLINEINFO: {
	int x, y, width, height, base, argc = 2;
	int extents = 0;
	TkTextIndex index;

	if (objc == 4) {
	    const char* option = Tcl_GetString(objv[2]);

	    if (strcmp(option, "-extents") == 0) {
		extents = 1;
		argc += 1;
	    } else if (*option == '-') {
		Tcl_SetObjResult(interp, Tcl_ObjPrintf("bad option \"%s\": must be -extents", option));
		result = TCL_ERROR;
		goto done;
	    }
	}
	if (objc - argc + 2 != 3) {
	    Tcl_WrongNumArgs(interp, 2, objv, "?-extents? index");
	    result = TCL_ERROR;
	    goto done;
	}
	if (!TkTextGetIndexFromObj(interp, textPtr, objv[argc], &index)) {
	    result = TCL_ERROR;
	    goto done;
	}
	if (TkTextGetDLineInfo(textPtr, &index, extents, &x, &y, &width, &height, &base)) {
	    Tcl_Obj *listObj = Tcl_NewObj();

	    Tcl_ListObjAppendElement(interp, listObj, Tcl_NewIntObj(x));
	    Tcl_ListObjAppendElement(interp, listObj, Tcl_NewIntObj(y));
	    Tcl_ListObjAppendElement(interp, listObj, Tcl_NewIntObj(width));
	    Tcl_ListObjAppendElement(interp, listObj, Tcl_NewIntObj(height));
	    Tcl_ListObjAppendElement(interp, listObj, Tcl_NewIntObj(base));

	    Tcl_SetObjResult(interp, listObj);
	}
	break;
    }
    case TEXT_DUMP:
	result = TextDumpCmd(textPtr, interp, objc, objv);
	break;
    case TEXT_EDIT:
	result = TextEditCmd(textPtr, interp, objc, objv);
	break;
    case TEXT_GET: {
	Tcl_Obj *objPtr;
	int i, found;
	int includeHyphens;
	int visibleOnly;
	unsigned countOptions;
	const char *option;

	if (objc < 3) {
	    Tcl_WrongNumArgs(interp, 2, objv, "?-option? ?--? index1 ?index2 ...?");
	    result = TCL_ERROR;
	    goto done;
	}

	objPtr = NULL;
	found = 0;
	includeHyphens = 1;
	visibleOnly = 0;
	countOptions = 0;
	i = 2;

	while (objc > i + 1 && (option = Tcl_GetString(objv[i]))[0] == '-') {
	    int badOption = 0;

	    i += 1;

	    if (option[1] == '-') {
	    	if (option[2] == '\0') {
		    break;
		}
		badOption = 1;
	    } else if (++countOptions > 1) {
		i -= 1;
		break;
	    } else {
		switch (option[1]) {
		case 'c':
		    if (strcmp("-chars", option) != 0) {
			badOption = 1;
		    }
		    break;
		case 't':
		    if (strcmp("-text", option) != 0) {
			badOption = 1;
		    }
		    includeHyphens = 0;
		    break;
		case 'd':
		    if (strcmp("-displaychars", option) == 0) {
			visibleOnly = 1;
		    } else if (strcmp("-displaytext", option) == 0) {
			visibleOnly = 1;
			includeHyphens = 0;
		    } else {
			badOption = 1;
		    }
		    break;
		default:
		    badOption = 1;
		    break;
		}
	    }

	    if (badOption) {
		Tcl_SetObjResult(interp, Tcl_ObjPrintf("bad option \"%s\": "
			"must be -chars, -displaychars, -displaytext, or -text", option));
		Tcl_SetErrorCode(interp, "TK", "TEXT", "INDEX_OPTION", NULL);
		result = TCL_ERROR;
		goto done;
	    }
	}

	for (; i < objc; i += 2) {
	    TkTextIndex index1, index2;
	    Tcl_Obj *get;

	    if (!TkTextGetIndexFromObj(interp, textPtr, objv[i], &index1)) {
		if (objPtr) {
		    Tcl_GuardedDecrRefCount(objPtr);
		}
		result = TCL_ERROR;
		goto done;
	    }

	    if (i + 1 == objc) {
		TkTextIndexForwChars(textPtr, &index1, 1, &index2, COUNT_INDICES);
	    } else {
		if (!TkTextGetIndexFromObj(interp, textPtr, objv[i + 1], &index2)) {
		    if (objPtr) {
			Tcl_GuardedDecrRefCount(objPtr);
		    }
		    result = TCL_ERROR;
		    goto done;
		}
		if (TkTextIndexCompare(&index1, &index2) >= 0) {
		    goto done;
		}
	    }

	    /*
	     * We want to move the text we get from the window into the
	     * result, but since this could in principle be a megabyte or
	     * more, we want to do it efficiently!
	     */

	    get = TextGetText(textPtr, &index1, &index2, NULL, NULL, UINT_MAX,
		    visibleOnly, includeHyphens);

	    if (++found == 1) {
		Tcl_SetObjResult(interp, get);
	    } else {
		if (found == 2) {
		    /*
		     * Move the first item we put into the result into the
		     * first element of the list object.
		     */

		    objPtr = Tcl_NewObj();
		    Tcl_ListObjAppendElement(NULL, objPtr, Tcl_GetObjResult(interp));
		}
		Tcl_ListObjAppendElement(NULL, objPtr, get);
	    }
	}
	if (found > 1) {
	    Tcl_SetObjResult(interp, objPtr);
	}
	break;
    }
    case TEXT_IMAGE:
	result = TkTextImageCmd(textPtr, interp, objc, objv);
	break;
    case TEXT_INDEX: {
	TkTextIndex index;

	if (objc != 3) {
	    Tcl_WrongNumArgs(interp, 2, objv, "index");
	    result = TCL_ERROR;
	    goto done;
	}
	if (!TkTextGetIndexFromObj(interp, textPtr, objv[2], &index)) {
	    result = TCL_ERROR;
	    goto done;
	}
	Tcl_SetObjResult(interp, TkTextNewIndexObj(&index));
	break;
    }
    case TEXT_INSERT:
    case TEXT_TK_TEXTINSERT: {
	TkTextIndex index;
	int triggerUserMod, triggerWatch;

	if (objc < 4) {
	    const char *args = (commandIndex == TEXT_TK_TEXTINSERT) ?
		"?-hyphentags tags? index chars ?tagList chars tagList ...?" :
		"index chars ?tagList chars tagList ...?";
	    Tcl_WrongNumArgs(interp, 2, objv, args);
	    result = TCL_ERROR;
	    goto done;
	}
	if (!TkTextGetIndexFromObj(interp, textPtr, objv[2], &index)) {
	    result = TCL_ERROR;
	    goto done;
	}
	if (TestIfDisabled(interp, textPtr, &result)
		|| TestIfDead(interp, textPtr, &result)
		|| TestIfPerformingUndoRedo(interp, sharedTextPtr, &result)) {
	    goto done;
	}

	triggerUserMod = TestIfTriggerUserMod(sharedTextPtr, objv[2]);
	triggerWatch = triggerUserMod || sharedTextPtr->triggerAlways;

	if (triggerWatch) {
	    TkTextSaveCursorIndex(textPtr);
	}
	result = TextInsertCmd(textPtr, interp, objc - 3, objv + 3, &index, 1, triggerWatch,
		triggerWatch, triggerUserMod, commandIndex == TEXT_TK_TEXTINSERT);
	break;
    }
    case TEXT_INSPECT:
	result = TextInspectCmd(textPtr, interp, objc, objv);
	break;
    case TEXT_ISCLEAN: {
	int discardSelection = 0;
	const TkText *myTextPtr = textPtr;
	int i;

	for (i = 2; i < objc; ++i) {
	    char const * opt = Tcl_GetString(objv[i]);

	    if (strcmp(opt, "-overall") == 0) {
		myTextPtr = NULL;
	    } else if (strcmp(opt, "-discardselection") == 0) {
		discardSelection = 1;
	    } else {
		Tcl_SetObjResult(interp, Tcl_ObjPrintf("bad option \"%s\": must be -overall", opt));
		Tcl_SetErrorCode(interp, "TK", "TEXT", "BAD_OPTION", NULL);
		result = TCL_ERROR;
		goto done;
	    }
	}

	Tcl_SetObjResult(interp, Tcl_NewBooleanObj(IsClean(sharedTextPtr, myTextPtr, discardSelection)));
	break;
    }
    case TEXT_ISDEAD:
    	Tcl_SetObjResult(interp, Tcl_NewBooleanObj(TkTextIsDeadPeer(textPtr)));
	break;
    case TEXT_ISEMPTY: {
	int overall = 0;
	int i;

	for (i = 2; i < objc; ++i) {
	    char const * opt = Tcl_GetString(objv[i]);

	    if (strcmp(opt, "-overall") == 0) {
		overall = 1;
	    } else {
		Tcl_SetObjResult(interp, Tcl_ObjPrintf("bad option \"%s\": must be -overall", opt));
		Tcl_SetErrorCode(interp, "TK", "TEXT", "BAD_OPTION", NULL);
		result = TCL_ERROR;
		goto done;
	    }
	}

	Tcl_SetObjResult(interp, Tcl_NewBooleanObj(IsEmpty(sharedTextPtr, overall ? NULL : textPtr)));
	break;
    }
    case TEXT_LINENO: {
	TkTextIndex index;
	int lineno;

	if (objc != 3) {
	    Tcl_WrongNumArgs(interp, 2, objv, "index");
	    result = TCL_ERROR;
	    goto done;
	}
	if (!TkTextGetIndexFromObj(interp, textPtr, objv[2], &index)) {
	    result = TCL_ERROR;
	    goto done;
	}
	lineno = TkTextIsDeadPeer(textPtr) ? 0 : TkTextIndexGetLineNumber(&index, textPtr) + 1;
	Tcl_SetObjResult(interp, Tcl_NewIntObj(lineno));
	break;
    }
    case TEXT_LOAD: {
	Tcl_Obj *contentObjPtr;
	int validOptions = 0;

	if (objc != 3 && objc != 4) {
	    Tcl_WrongNumArgs(interp, 2, objv, "textcontent");
	    result = TCL_ERROR;
	    goto done;
	}
	if (objc == 4) {
	    const char *opt = Tcl_GetString(objv[2]);

	    if (strcmp(opt, "-validconfig") != 0) {
		Tcl_SetObjResult(interp,
			Tcl_ObjPrintf("bad option \"%s\": must be -validconfig", opt));
		Tcl_SetErrorCode(interp, "TK", "TEXT", "BAD_OPTION", NULL);
		result = TCL_ERROR;
		goto done;
	    }
	    validOptions = 1;
	    contentObjPtr = objv[3];
	} else {
	    contentObjPtr = objv[2];
	}
	if (TestIfPerformingUndoRedo(interp, sharedTextPtr, &result)) {
	    goto done;
	}
	ClearText(textPtr, 0);
	TkTextRelayoutWindow(textPtr, TK_TEXT_LINE_GEOMETRY);
	if ((result = TkBTreeLoad(textPtr, contentObjPtr, validOptions)) != TCL_OK) {
	    ClearText(textPtr, 0);
	}
	break;
    }
    case TEXT_MARK:
	result = TkTextMarkCmd(textPtr, interp, objc, objv);
	break;
    case TEXT_PEER:
	result = TextPeerCmd(textPtr, interp, objc, objv);
	break;
    case TEXT_PENDINGSYNC: {
        if (objc != 2) {
            Tcl_WrongNumArgs(interp, 2, objv, NULL);
            result = TCL_ERROR;
            goto done;
        }
	if (!sharedTextPtr->allowUpdateLineMetrics) {
	    ProcessConfigureNotify(textPtr, 1);
	}
	Tcl_SetObjResult(interp, Tcl_NewBooleanObj(TkTextPendingSync(textPtr)));
        break;
    }
    case TEXT_REPLACE:
    case TEXT_TK_TEXTREPLACE: {
	TkTextIndex indexFrom, indexTo, index;
	int triggerUserMod, triggerWatch;

	if (objc < 5) {
	    Tcl_WrongNumArgs(interp, 2, objv, "index1 index2 chars ?tagList chars tagList ...?");
	    result = TCL_ERROR;
	    goto done;
	}
	if (!TkTextGetIndexFromObj(interp, textPtr, objv[2], &indexFrom)
		|| !TkTextGetIndexFromObj(interp, textPtr, objv[3], &indexTo)) {
	    result = TCL_ERROR;
	    goto done;
	}
	if (TkTextIndexCompare(&indexFrom, &indexTo) > 0) {
	    Tcl_SetObjResult(interp, Tcl_ObjPrintf(
		    "index \"%s\" before \"%s\" in the text",
		    Tcl_GetString(objv[3]), Tcl_GetString(objv[2])));
	    Tcl_SetErrorCode(interp, "TK", "TEXT", "INDEX_ORDER", NULL);
	    result = TCL_ERROR;
	    goto done;
	}
	if (TestIfDisabled(interp, textPtr, &result) || TestIfDead(interp, textPtr, &result)) {
	    goto done;
	}

	triggerUserMod = TestIfTriggerUserMod(sharedTextPtr, objv[2]);
	triggerWatch = triggerUserMod || sharedTextPtr->triggerAlways;

	/*
	 * The 'replace' operation is quite complex to do correctly,
	 * because we want a number of criteria to hold:
	 *
	 * 1.  The insertion point shouldn't move, unless it is within the
	 *	   deleted range. In this case it should end up after the new
	 *	   text.
	 *
	 * 2.  The window should not change the text it shows - should not
	 *	   scroll vertically - unless the result of the replace is
	 *	   that the insertion position which used to be on-screen is
	 *	   now off-screen.
	 */

	TkTextIndexSave(&textPtr->topIndex);
	if (triggerWatch) {
	    TkTextSaveCursorIndex(textPtr);
	}

	TkTextMarkSegToIndex(textPtr, textPtr->insertMarkPtr, &index);

	if (TkTextIndexCompare(&indexFrom, &index) < 0 && TkTextIndexCompare(&index, &indexTo) <= 0) {
	    /*
	     * The insertion point is inside the range to be replaced, so
	     * we have to do some calculations to ensure it doesn't move
	     * unnecessarily.
	     */

	    int deleteInsertOffset, insertLength, j;

	    insertLength = 0;
	    for (j = 4; j < objc; j += 2) {
		insertLength += Tcl_GetCharLength(objv[j]);
	    }

	    /*
	     * Calculate 'deleteInsertOffset' as an offset we will apply
	     * to the insertion point after this operation.
	     */

	    deleteInsertOffset = CountIndices(textPtr, &indexFrom, &index, COUNT_CHARS);
	    if (deleteInsertOffset > insertLength) {
		deleteInsertOffset = insertLength;
	    }

	    result = TextReplaceCmd(textPtr, interp, &indexFrom, &indexTo, objc, objv, 0,
		    triggerWatch, triggerUserMod, commandIndex == TEXT_TK_TEXTREPLACE);
	    if (textPtr->flags & DESTROYED) {
		return result;
	    }

	    if (result == TCL_OK) {
		/*
		 * Move the insertion position to the correct place.
		 */

		TkTextIndexForwChars(textPtr, &indexFrom, deleteInsertOffset, &index, COUNT_INDICES);
		TkBTreeUnlinkSegment(sharedTextPtr, textPtr->insertMarkPtr);
		TkBTreeLinkSegment(sharedTextPtr, textPtr->insertMarkPtr, &index);
		textPtr->insertIndex = index;
	    }
	} else {
	    result = TextReplaceCmd(textPtr, interp, &indexFrom, &indexTo, objc, objv, 0,
		    triggerWatch, triggerUserMod, commandIndex == TEXT_TK_TEXTREPLACE);
	    if (textPtr->flags & DESTROYED) {
		return result;
	    }
	}
	if (result == TCL_OK) {
	    /*
	     * Now ensure the top-line is in the right place.
	     */

	    if (!TkTextIndexRebuild(&textPtr->topIndex)) {
		TkTextSetYView(textPtr, &textPtr->topIndex, TK_TEXT_NOPIXELADJUST);
	    }
	}
	break;
    }
    case TEXT_SCAN:
	result = TkTextScanCmd(textPtr, interp, objc, objv);
	break;
    case TEXT_SEARCH:
	result = TextSearchCmd(textPtr, interp, objc, objv);
	break;
    case TEXT_SEE:
	result = TkTextSeeCmd(textPtr, interp, objc, objv);
	break;
    case TEXT_SYNC: {
	int wrongNumberOfArgs = 0;

	if (objc == 3 || objc == 4) {
	    const char *option = Tcl_GetString(objv[2]);
	    if (*option != '-') {
		wrongNumberOfArgs = 1;
	    } else if (strncmp(option, "-command", objv[2]->length) != 0) {
		Tcl_AppendResult(interp, "wrong option \"", option,
			"\": should be \"-command\"", NULL);
		result = TCL_ERROR;
		goto done;
	    }
	} else if (objc != 2) {
	    wrongNumberOfArgs = 1;
	}
	if (wrongNumberOfArgs) {
	    Tcl_WrongNumArgs(interp, 2, objv, "?-command ?command??");
	    result = TCL_ERROR;
	    goto done;
	}
	if (!sharedTextPtr->allowUpdateLineMetrics) {
	    ProcessConfigureNotify(textPtr, 1);
	}
	if (objc == 3) {
	    if (textPtr->afterSyncCmd) {
		Tcl_SetObjResult(interp, textPtr->afterSyncCmd);
	    }
	} else if (objc == 4) {
	    Tcl_Obj *cmd = objv[3];
	    const char *script = Tcl_GetString(cmd);
	    int append = 0;

	    if (*script == '+') {
		script += 1;
		append = 1;
	    }

	    if (!textPtr->afterSyncCmd) {
		if (append) {
		    cmd = Tcl_NewStringObj(script, -1);
		}
		Tcl_IncrRefCount(textPtr->afterSyncCmd = cmd);
	    } else {
		if (!append && *script == '\0') {
		    if (textPtr->pendingAfterSync) {
			Tcl_CancelIdleCall(RunAfterSyncCmd, (ClientData) textPtr);
			textPtr->pendingAfterSync = 0;
		    }
		    cmd = NULL;
		} else {
		    if (append) {
			cmd = AppendScript(Tcl_GetString(textPtr->afterSyncCmd), script);
		    }
		    Tcl_IncrRefCount(cmd);
		}
		Tcl_GuardedDecrRefCount(textPtr->afterSyncCmd);
		textPtr->afterSyncCmd = cmd;
	    }
	    if (!textPtr->pendingAfterSync) {
		textPtr->pendingAfterSync = 1;
		if (!TkTextPendingSync(textPtr)) {
		    Tcl_DoWhenIdle(RunAfterSyncCmd, (ClientData) textPtr);
		}
	    }
	} else {
	    textPtr->sendSyncEvent = 1;

	    if (!TkTextPendingSync(textPtr)) {
		/*
		 * There is nothing to sync, so fire the <<WidgetViewSync>> event,
		 * because nobody else will do this when no update is pending.
		 */
		TkTextGenerateWidgetViewSyncEvent(textPtr, 0);
	    } else {
		UpdateLineMetrics(textPtr, 0, TkrBTreeNumLines(sharedTextPtr->tree, textPtr));
	    }
	}
	break;
    }
    case TEXT_TAG:
	result = TkTextTagCmd(textPtr, interp, objc, objv);
	break;
    case TEXT_WATCH: {
	Tcl_Obj *cmd = textPtr->watchCmd;

	result = TextWatchCmd(textPtr, interp, objc, objv);
	if (cmd) {
	    Tcl_SetObjResult(interp, cmd);
	    Tcl_GuardedDecrRefCount(cmd);
	}
    	break;
    }
    case TEXT_WINDOW:
	result = TkTextWindowCmd(textPtr, interp, objc, objv);
	break;
    case TEXT_XVIEW:
	result = TkrTextXviewCmd(textPtr, interp, objc, objv);
	break;
    case TEXT_YVIEW:
	result = TkTextYviewCmd(textPtr, interp, objc, objv);
	break;
    }

  done:
    if (--textPtr->refCount == 0) {
	int sharedIsReleased = textPtr->sharedIsReleased;

	assert(textPtr->flags & MEM_RELEASED);
	free(textPtr);
	DEBUG_ALLOC(tkTextCountDestroyPeer++);
	if (sharedIsReleased) {
	    return result;
	}
	textPtr = NULL;
    } else if (textPtr->watchCmd) {
	TkTextTriggerWatchCursor(textPtr);
    }
    if (sharedTextPtr->undoStackEvent) {
	TriggerUndoStackEvent(sharedTextPtr);
    }
    sharedTextPtr->undoStackEvent = oldUndoStackEvent;

    if (textPtr && textPtr->syncTime == 0) {
	UpdateLineMetrics(textPtr, 0, TkrBTreeNumLines(sharedTextPtr->tree, textPtr));
	TK_BTREE_DEBUG(TkBTreeCheck(sharedTextPtr->tree));
    }

    return result;
}

/*
 *--------------------------------------------------------------
 *
 * IsEmpty --
 *
 *	Test whether this widget is empty. The widget is empty
 *	if it contains exact two single newline characters.
 *
 * Results:
 *	Returns 1 if the widget is empty, and false otherwise.
 *
 * Side effects:
 *	None.
 *
 *--------------------------------------------------------------
 */

static int
DoesNotContainTextSegments(
    const TkTextSegment *segPtr1,
    const TkTextSegment *segPtr2)
{
    for ( ; segPtr1 != segPtr2; segPtr1 = segPtr1->nextPtr) {
	if (segPtr1->size > 0) {
	    return !segPtr1->nextPtr; /* ignore trailing newline */
	}
    }

    return 1;
}

static int
IsEmpty(
    const TkSharedText *sharedTextPtr,
    const TkText *textPtr)		/* Can be NULL. */
{
    TkTextSegment *startMarker;
    TkTextSegment *endMarker;

    assert(sharedTextPtr);

    if (TkrBTreeNumLines(sharedTextPtr->tree, textPtr) > 1) {
	return 0;
    }

    if (textPtr) {
	startMarker = textPtr->startMarker;
	endMarker = textPtr->endMarker;
    } else {
	startMarker = sharedTextPtr->startMarker;
	endMarker = sharedTextPtr->endMarker;
    }

    return DoesNotContainTextSegments(startMarker, endMarker);
}

/*
 *--------------------------------------------------------------
 *
 * IsClean --
 *
 *	Test whether this widget is clean. The widget is clean
 *	if it is empty, if no mark is set, and if the solely
 *	newline of this widget is untagged.
 *
 * Results:
 *	Returns true if the widget is clean, and false otherwise.
 *
 * Side effects:
 *	None.
 *
 *--------------------------------------------------------------
 */

static int
ContainsAnySegment(
    const TkTextSegment *segPtr1,
    const TkTextSegment *segPtr2)
{
    for ( ; segPtr1 != segPtr2; segPtr1 = segPtr1->nextPtr) {
	if (segPtr1->size > 0 || segPtr1->normalMarkFlag) {
	    return !!segPtr1->nextPtr; /* ignore trailing newline */
	}
    }

    return 0;
}

static int
IsClean(
    const TkSharedText *sharedTextPtr,
    const TkText *textPtr,		/* Can be NULL. */
    int discardSelection)
{
    const TkTextTagSet *tagInfoPtr;
    const TkTextSegment *startMarker;
    const TkTextSegment *endMarker;
    const TkTextLine *endLine;

    assert(sharedTextPtr);

    if (TkrBTreeNumLines(sharedTextPtr->tree, textPtr) > 1) {
	return 0;
    }

    if (textPtr) {
	startMarker = textPtr->startMarker;
	endMarker = textPtr->endMarker;
    } else {
	startMarker = sharedTextPtr->startMarker;
	endMarker = sharedTextPtr->endMarker;
    }

    if (ContainsAnySegment(startMarker, endMarker)) {
	return 0;
    }

    endLine = endMarker->sectionPtr->linePtr;

    if (!textPtr && ContainsAnySegment(endLine->segPtr, NULL)) {
	/* This widget contains any mark on very last line. */
	return 0;
    }

    tagInfoPtr = endLine->prevPtr->lastPtr->tagInfoPtr;

    return discardSelection ?
	    TkTextTagBitContainsSet(sharedTextPtr->selectionTags, tagInfoPtr) :
	    tagInfoPtr == sharedTextPtr->emptyTagInfoPtr;
}

/*
 *--------------------------------------------------------------
 *
 * TkTextTestRelation --
 *
 *	Given a relation (>0 for greater, =0 for equal, and <0 for
 *	less), this function computes whether the given operator
 *	satisfies this relation.
 *
 * Results:
 *	Returns 1 if the relation will be satsified, 0 if it will
 *	not be satisifed, and -1 if the operator is invalid.
 *
 * Side effects:
 *	None.
 *
 *--------------------------------------------------------------
 */

static int
BadComparisonOperator(
    Tcl_Interp *interp,
    char const *op)
{
    Tcl_SetObjResult(interp, Tcl_ObjPrintf(
	    "bad comparison operator \"%s\": must be <, <=, ==, >=, >, or !=", op));
    Tcl_SetErrorCode(interp, "TK", "VALUE", "COMPARISON", NULL);
    return -1;
}

int
TkTextTestRelation(
    Tcl_Interp *interp,		/* Current interpreter. */
    int relation,		/* Test this relation... */
    char const *op)		/* ...whether it will be satisifed by this operator. */
{
    int value;

    if (op[0] == '<') {
	value = (relation < 0);
	if (op[1] == '=' && op[2] == 0) {
	    value = (relation <= 0);
	} else if (op[1] != 0) {
	    return BadComparisonOperator(interp, op);
	}
    } else if (op[0] == '>') {
	value = (relation > 0);
	if (op[1] == '=' && op[2] == 0) {
	    value = (relation >= 0);
	} else if (op[1] != 0) {
	    return BadComparisonOperator(interp, op);
	}
    } else if (op[0] == '=' && op[1] == '=' && op[2] == 0) {
	value = (relation == 0);
    } else if (op[0] == '!' && op[1] == '=' && op[2] == 0) {
	value = (relation != 0);
    } else {
	return BadComparisonOperator(interp, op);
    }

    return value;
}

/*
 *--------------------------------------------------------------
 *
 * TextWatchCmd --
 *
 *	This function is invoked to process the "text watch" Tcl command. See
 *	the user documentation for details on what it does.
 *
 * Results:
 *	A standard Tcl result.
 *
 * Side effects:
 *	See the user documentation.
 *
 *--------------------------------------------------------------
 */

static int
TextWatchCmd(
    TkText *textPtr,		/* Information about text widget. */
    Tcl_Interp *interp,		/* Current interpreter. */
    int objc,			/* Number of arguments. */
    Tcl_Obj *const objv[])	/* Argument objects. */
{
    TkSharedText *sharedTextPtr;

    if (objc > 4) {
	/* NOTE: avoid trigraph "??-" in string. */
	Tcl_WrongNumArgs(interp, 4, objv, "\?\?-always? commandPrefix?");
	return TCL_ERROR;
    }

    sharedTextPtr = textPtr->sharedTextPtr;

    if (objc <= 2) {
	TkText *tPtr;

	if (textPtr->watchCmd) {
	    textPtr->triggerAlways = 0;
	    textPtr->watchCmd = NULL;
	}

	sharedTextPtr->triggerWatchCmd = 0; /* do not trigger recursively */
	sharedTextPtr->triggerAlways = 0;

	for (tPtr = sharedTextPtr->peers; tPtr; tPtr = tPtr->next) {
	    if (tPtr->watchCmd) {
		sharedTextPtr->triggerWatchCmd = 1;
		if (tPtr->triggerAlways) {
		    sharedTextPtr->triggerAlways = 1;
		}
	    }
	}
    } else {
	const char *script;
	Tcl_Obj *cmd;
	int argnum = 2;

	if (objc == 4) {
	    if (strcmp(Tcl_GetString(objv[2]), "-always") != 0) {
		Tcl_SetObjResult(interp, Tcl_ObjPrintf(
			"bad option \"%s\": must be -always", Tcl_GetString(objv[2])));
		Tcl_SetErrorCode(interp, "TK", "TEXT", "WATCH_OPTION", NULL);
		return TCL_ERROR;
	    }
	    textPtr->triggerAlways = 1;
	    textPtr->sharedTextPtr->triggerAlways = 1;
	    argnum = 3;
	}

	cmd = objv[argnum];
	script = Tcl_GetString(cmd);

	if (*script == '+') {
	    script += 1;
	    if (textPtr->watchCmd) {
		cmd = AppendScript(Tcl_GetString(textPtr->watchCmd), script);
	    } else {
		cmd = Tcl_NewStringObj(script, -1);
	    }
	} else if (argnum == 2) {
	    TkText *tPtr;

	    textPtr->triggerAlways = 0;
	    textPtr->sharedTextPtr->triggerAlways = 0;

	    for (tPtr = sharedTextPtr->peers; tPtr; tPtr = tPtr->next) {
		if (tPtr->triggerAlways) {
		    assert(tPtr->watchCmd);
		    sharedTextPtr->triggerWatchCmd = 1;
		}
	    }
	}

	textPtr->sharedTextPtr->triggerWatchCmd = 1;
	Tcl_IncrRefCount(textPtr->watchCmd = cmd);
    }

    return TCL_OK;
}

/*
 *--------------------------------------------------------------
 *
 * TextPeerCmd --
 *
 *	This function is invoked to process the "text peer" Tcl command. See
 *	the user documentation for details on what it does.
 *
 * Results:
 *	A standard Tcl result.
 *
 * Side effects:
 *	See the user documentation.
 *
 *--------------------------------------------------------------
 */

static int
TextPeerCmd(
    TkText *textPtr,		/* Information about text widget. */
    Tcl_Interp *interp,		/* Current interpreter. */
    int objc,			/* Number of arguments. */
    Tcl_Obj *const objv[])	/* Argument objects. */
{
    Tk_Window tkwin = textPtr->tkwin;
    int index;

    static const char *const peerOptionStrings[] = { "create", "names", NULL };
    enum peerOptions { PEER_CREATE, PEER_NAMES };

    if (objc < 3) {
	Tcl_WrongNumArgs(interp, 2, objv, "option ?arg ...?");
	return TCL_ERROR;
    }
    if (Tcl_GetIndexFromObjStruct(interp, objv[2], peerOptionStrings,
	    sizeof(char *), "peer option", 0, &index) != TCL_OK) {
	return TCL_ERROR;
    }

    switch ((enum peerOptions) index) {
    case PEER_CREATE:
	if (objc < 4) {
	    Tcl_WrongNumArgs(interp, 3, objv, "pathName ?-option value ...?");
	    return TCL_ERROR;
	}
	return CreateWidget(textPtr->sharedTextPtr, tkwin, interp, textPtr, objc - 2, objv + 2);
    case PEER_NAMES: {
	TkText *tPtr = textPtr->sharedTextPtr->peers;
	Tcl_Obj *peersObj;

	if (objc > 3) {
	    Tcl_WrongNumArgs(interp, 3, objv, NULL);
	    return TCL_ERROR;
	}
	peersObj = Tcl_NewObj();
	while (tPtr) {
	    if (tPtr != textPtr) {
		Tcl_ListObjAppendElement(NULL, peersObj, Tk_NewWindowObj(tPtr->tkwin));
	    }
	    tPtr = tPtr->next;
	}
	Tcl_SetObjResult(interp, peersObj);
    }
    }

    return TCL_OK;
}

/*
 *----------------------------------------------------------------------
 *
 * PushUndoSeparatorIfNeeded --
 *
 *	Push undo separator if needed.
 *
 * Results:
 *	None.
 *
 * Side effects:
 *	May push a separator onto undo stack.
 *
 *----------------------------------------------------------------------
 */

static void
PushUndoSeparatorIfNeeded(
    TkSharedText *sharedTextPtr,
    int autoSeparators,
    TkTextEditMode currentEditMode)
{
    assert(sharedTextPtr->undoStack);

    if (sharedTextPtr->pushSeparator
	    || (autoSeparators && sharedTextPtr->lastEditMode != currentEditMode)) {
	PushRetainedUndoTokens(sharedTextPtr);
	TkTextUndoPushSeparator(sharedTextPtr->undoStack, 1);
	sharedTextPtr->pushSeparator = 0;
	sharedTextPtr->lastUndoTokenType = -1;
    }
}

/*
 *----------------------------------------------------------------------
 *
 * TextReplaceCmd --
 *
 *	This function is invoked to process part of the "replace" widget
 *	command for text widgets.
 *
 * Results:
 *	A standard Tcl result.
 *
 * Side effects:
 *	See the user documentation.
 *
 *	If 'viewUpdate' is false, then textPtr->topIndex may no longer be a
 *	valid index after this function returns. The caller is responsible for
 *	ensuring a correct index is in place.
 *
 *----------------------------------------------------------------------
 */

static int
TextReplaceCmd(
    TkText *textPtr,		/* Information about text widget. */
    Tcl_Interp *interp,		/* Current interpreter. */
    const TkTextIndex *indexFromPtr,
				/* Index from which to replace. */
    const TkTextIndex *indexToPtr,
				/* Index to which to replace. */
    int objc,			/* Number of arguments. */
    Tcl_Obj *const objv[],	/* Argument objects. */
    int viewUpdate,		/* Update vertical view if set. */
    int triggerWatch,		/* Should we trigger the watch command? */
    int userFlag,		/* Trigger due to user modification? */
    int parseHyphens)		/* Should we parse hyphens (tk_textReplace)? */
{
    TkSharedText *sharedTextPtr = textPtr->sharedTextPtr;
    int origAutoSep = sharedTextPtr->autoSeparators;
    int result = TCL_OK;
    TkTextIndex indexTmp;
    int notDestroyed;

    assert(!TkTextIsDeadPeer(textPtr));

    textPtr->refCount += 1;

    /*
     * Perform the deletion and insertion, but ensure no undo-separator is
     * placed between the two operations. Since we are using the helper
     * functions 'DeleteIndexRange' and 'TextInsertCmd' we have to pretend
     * that the autoSeparators setting is off, so that we don't get an
     * undo-separator between the delete and insert.
     */

    if (sharedTextPtr->undoStack) {
	sharedTextPtr->autoSeparators = 0;
	PushUndoSeparatorIfNeeded(sharedTextPtr, origAutoSep, TK_TEXT_EDIT_REPLACE);
    }

    /* The line and segment storage may change when deleting. */
    indexTmp = *indexFromPtr;
    TkTextIndexSave(&indexTmp);

    notDestroyed = DeleteIndexRange(NULL, textPtr, indexFromPtr, indexToPtr,
	    0, viewUpdate, triggerWatch, 0, userFlag, 1);

    if (notDestroyed) {
	TkTextIndexRebuild(&indexTmp);
	result = TextInsertCmd(textPtr, interp, objc - 4, objv + 4, &indexTmp,
		viewUpdate, 0, triggerWatch, userFlag, parseHyphens);
    }

    if (sharedTextPtr->undoStack) {
	sharedTextPtr->lastEditMode = TK_TEXT_EDIT_REPLACE;
	sharedTextPtr->autoSeparators = origAutoSep;
    }

    TkTextDecrRefCountAndTestIfDestroyed(textPtr);
    return result;
}

/*
 *----------------------------------------------------------------------
 *
 * TextIndexSortProc --
 *
 *	This function is called by qsort when sorting an array of indices in
 *	*decreasing* order (last to first).
 *
 * Results:
 *	The return value is less than zero if the first argument should be before
 *	the second element, 0 if it's equivalent, and greater than zero if it should
 *	be after the second element.
 *
 * Side effects:
 *	None.
 *
 *----------------------------------------------------------------------
 */

static int
TextIndexSortProc(
    const void *first,		/* Elements to be compared. */
    const void *second)
{
    TkTextIndex *pair1 = (TkTextIndex *) first;
    TkTextIndex *pair2 = (TkTextIndex *) second;
    int cmp = TkTextIndexCompare(&pair1[1], &pair2[1]);

    if (cmp == 0) {
	/*
	 * If the first indices were equal, we want the second index of the
	 * pair also to be the greater. Use pointer magic to access the second
	 * index pair.
	 */

	cmp = TkTextIndexCompare(&pair1[0], &pair2[0]);
    }

    return -cmp;
}

/*
 *----------------------------------------------------------------------
 *
 * FreeEmbeddedWindows --
 *
 *	Free up any embedded windows which belong to this widget.
 *
 * Results:
 *	None.
 *
 * Side effects:
 *	All embedded windows of this widget will be freed.
 *
 *----------------------------------------------------------------------
 */

static void
FreeEmbeddedWindows(
    TkText *textPtr)	/* The concerned text widget. */
{
    Tcl_HashSearch search;
    Tcl_HashEntry *hPtr;
    TkSharedText *sharedTextPtr = textPtr->sharedTextPtr;

    for (hPtr = Tcl_FirstHashEntry(&sharedTextPtr->windowTable, &search);
	    hPtr;
	    hPtr = Tcl_NextHashEntry(&search)) {
	TkTextSegment *ewPtr = (TkTextSegment *)Tcl_GetHashValue(hPtr);
	TkTextEmbWindowClient *client = ewPtr->body.ew.clients;
	TkTextEmbWindowClient **prev = &ewPtr->body.ew.clients;

	while (client) {
	    TkTextEmbWindowClient *next = client->next;
	    if (client->textPtr == textPtr && client->hPtr == hPtr) {
		TkTextWinFreeClient(hPtr, client);
		*prev = next;
	    } else {
		prev = &client->next;
	    }
	    client = next;
	}
    }
}

/*
 *----------------------------------------------------------------------
 *
 * ClearText --
 *
 *	This function is invoked when we reset a text widget to it's intitial
 *	state, but without resetting options. We will free up many of the
 *	internal structure.
 *
 * Results:
 *	None.
 *
 * Side effects:
 *	Almost everything associated with the text content is cleared.
 *	Note that all the peers of the shared structure will be cleared.
 *
 *----------------------------------------------------------------------
 */

static void
ClearRetainedUndoTokens(
    TkSharedText *sharedTextPtr)
{
    unsigned i;

    assert(sharedTextPtr);

    for (i = 0; i < sharedTextPtr->undoTagListCount; ++i) {
	TkTextReleaseUndoTagToken(sharedTextPtr, sharedTextPtr->undoTagList[i]);
    }

    for (i = 0; i < sharedTextPtr->undoMarkListCount; ++i) {
	TkTextReleaseUndoMarkTokens(sharedTextPtr, &sharedTextPtr->undoMarkList[i]);
    }

    sharedTextPtr->undoTagListCount = 0;
    sharedTextPtr->undoMarkListCount = 0;
}

static void
ClearText(
    TkText *textPtr,		/* Clean up this text widget. */
    int clearTags)		/* Also clear all tags? */
{
    TkTextSegment *retainedMarks;
    TkTextIndex startIndex;
    TkText *tPtr;
    TkSharedText *sharedTextPtr = textPtr->sharedTextPtr;
    TkSizeT oldEpoch = TkBTreeEpoch(sharedTextPtr->tree);
    int steadyMarks = textPtr->sharedTextPtr->steadyMarks;
    int debug = tkBTreeDebug;

    tkBTreeDebug = 0; /* debugging is not wanted here */

    for (tPtr = sharedTextPtr->peers; tPtr; tPtr = tPtr->next) {
	/*
	 * Always clean up the widget-specific tags first. Common tags (i.e. most)
	 * will only be cleaned up when the shared structure is cleaned up.
	 *
	 * We also need to clean up widget-specific marks ('insert', 'current'),
	 * since otherwise marks will never disappear from the B-tree.
	 *
	 * Do not clear the after sync commands, otherwise the widget may hang.
	 */

	tPtr->refCount += 1;
	TkBTreeUnlinkSegment(sharedTextPtr, tPtr->insertMarkPtr);
	TkBTreeUnlinkSegment(sharedTextPtr, tPtr->currentMarkPtr);
	if (clearTags) {
	    TkTextFreeAllTags(tPtr);
	}
	FreeEmbeddedWindows(tPtr);
	TkTextFreeDInfo(tPtr);
	textPtr->dInfoPtr = NULL;
	textPtr->dontRepick = 0;
	tPtr->abortSelections = 1;
	textPtr->lastLineY = TK_TEXT_NEARBY_IS_UNDETERMINED;
	tPtr->refCount -= 1;
	tPtr->startLine = NULL;
	tPtr->endLine = NULL;

	if (tPtr->startMarker->refCount == 1) {
	    assert(textPtr->startMarker != textPtr->sharedTextPtr->startMarker);
	    TkBTreeUnlinkSegment(sharedTextPtr, tPtr->startMarker);
	    FREE_SEGMENT(tPtr->startMarker);
	    DEBUG_ALLOC(tkTextCountDestroySegment++);
	    (tPtr->startMarker = sharedTextPtr->startMarker)->refCount += 1;
	}
	if (tPtr->endMarker->refCount == 1) {
	    assert(textPtr->endMarker != textPtr->sharedTextPtr->endMarker);
	    TkBTreeUnlinkSegment(sharedTextPtr, tPtr->endMarker);
	    FREE_SEGMENT(tPtr->endMarker);
	    DEBUG_ALLOC(tkTextCountDestroySegment++);
	    (tPtr->endMarker = sharedTextPtr->endMarker)->refCount += 1;
	}
    }

    ClearRetainedUndoTokens(sharedTextPtr);
    TkBTreeUnlinkSegment(sharedTextPtr, sharedTextPtr->startMarker);
    TkBTreeUnlinkSegment(sharedTextPtr, sharedTextPtr->endMarker);
    sharedTextPtr->startMarker->nextPtr = sharedTextPtr->startMarker->prevPtr = NULL;
    sharedTextPtr->endMarker->nextPtr = sharedTextPtr->endMarker->prevPtr = NULL;
    TkBTreeDestroy(sharedTextPtr->tree);
    retainedMarks = TkTextFreeMarks(sharedTextPtr, 1);
    Tcl_DeleteHashTable(&sharedTextPtr->imageTable);
    Tcl_DeleteHashTable(&sharedTextPtr->windowTable);

    if (clearTags) {
	Tcl_DeleteHashTable(&sharedTextPtr->tagTable);
	if (sharedTextPtr->tagBindingTable) {
	    Tk_DeleteBindingTable(sharedTextPtr->tagBindingTable);
	}
	sharedTextPtr->numMotionEventBindings = 0;
	sharedTextPtr->numElisionTags = 0;
    }

    /*
     * Rebuild the internal structures.
     */

    Tcl_InitHashTable(&sharedTextPtr->windowTable, TCL_STRING_KEYS);
    Tcl_InitHashTable(&sharedTextPtr->imageTable, TCL_STRING_KEYS);
    TkTextUndoResetStack(sharedTextPtr->undoStack);
    TkBitClear(sharedTextPtr->elisionTags);
    TkBitClear(sharedTextPtr->selectionTags);
    TkBitClear(sharedTextPtr->dontUndoTags);
    TkBitClear(sharedTextPtr->affectDisplayTags);
    TkBitClear(sharedTextPtr->notAffectDisplayTags);
    TkBitClear(sharedTextPtr->affectDisplayNonSelTags);
    TkBitClear(sharedTextPtr->affectGeometryTags);
    TkBitClear(sharedTextPtr->affectGeometryNonSelTags);
    TkBitClear(sharedTextPtr->affectLineHeightTags);
    sharedTextPtr->isAltered = 0;
    sharedTextPtr->isModified = 0;
    sharedTextPtr->isIrreversible = 0;
    sharedTextPtr->userHasSetModifiedFlag = 0;
    sharedTextPtr->haveToSetCurrentMark = 0;
    sharedTextPtr->undoLevel = 0;
    sharedTextPtr->pushSeparator = 0;
    sharedTextPtr->imageCount = 0;
    sharedTextPtr->tree = TkBTreeCreate(sharedTextPtr, oldEpoch + 1);
    sharedTextPtr->insertDeleteUndoTokenCount = 0;

    if (clearTags) {
	sharedTextPtr->tagInfoSize = 0;
	sharedTextPtr->tagBindingTable = NULL;
	sharedTextPtr->numTags = 0;
	sharedTextPtr->numEnabledTags = sharedTextPtr->numPeers; /* because the "sel" tag will survive */
	Tcl_InitHashTable(&sharedTextPtr->tagTable, TCL_STRING_KEYS);
	TkBitClear(sharedTextPtr->usedTags);
	DEBUG(memset(sharedTextPtr->tagLookup, 0,
		TkBitSize(sharedTextPtr->usedTags)*sizeof(TkTextTag *)));
    }

    for (tPtr = sharedTextPtr->peers; tPtr; tPtr = tPtr->next) {
	TkTextCreateDInfo(tPtr);
	TkBTreeAddClient(sharedTextPtr->tree, tPtr, tPtr->lineHeight);
	TkTextIndexSetupToStartOfText(&startIndex, tPtr, sharedTextPtr->tree);
	TkTextSetYView(tPtr, &startIndex, 0);
	sharedTextPtr->tagLookup[tPtr->selTagPtr->index] = tPtr->selTagPtr;
	TkBitSet(sharedTextPtr->usedTags, tPtr->selTagPtr->index);
	tPtr->haveToSetCurrentMark = 0;
	TkBTreeLinkSegment(sharedTextPtr, tPtr->insertMarkPtr, &startIndex);
	TkBTreeLinkSegment(sharedTextPtr, tPtr->currentMarkPtr, &startIndex);
	tPtr->currentMarkIndex = startIndex;
    }

    sharedTextPtr->steadyMarks = 0;
    while (retainedMarks) {
	TkTextSegment *nextPtr = retainedMarks->nextPtr;
	TkTextIndexSetupToStartOfText(&startIndex, NULL, sharedTextPtr->tree);
	TkBTreeLinkSegment(sharedTextPtr, retainedMarks, &startIndex);
	retainedMarks = nextPtr;
    }
    sharedTextPtr->steadyMarks = steadyMarks;

    TkTextResetDInfo(textPtr);
    sharedTextPtr->lastEditMode = TK_TEXT_EDIT_OTHER;
    sharedTextPtr->lastUndoTokenType = -1;

    if (debug) {
	tkBTreeDebug = 1;
	TkBTreeCheck(sharedTextPtr->tree);
    }
}

/*
 *----------------------------------------------------------------------
 *
 * DestroyText --
 *
 *	This function is invoked when we receive a destroy event to clean up
 *	the internal structure of a text widget. We will free up most of the
 *	internal structure and delete the associated Tcl command. If there are
 *	no outstanding references to the widget, we also free up the textPtr
 *	itself.
 *
 *	The widget has already been flagged as deleted.
 *
 * Results:
 *	None.
 *
 * Side effects:
 *	Either everything or almost everything associated with the text is
 *	freed up.
 *
 *----------------------------------------------------------------------
 */

static void
DestroyText(
    TkText *textPtr)		/* Info about text widget. */
{
    TkSharedText *sharedTextPtr = textPtr->sharedTextPtr;
    TkTextStringList *listPtr;
    int debug = tkBTreeDebug;

    tkBTreeDebug = 0; /* debugging is not wanted here */

    /*
     * Firstly, remove pending idle commands, and free the array.
     */

    if (textPtr->pendingAfterSync) {
	Tcl_CancelIdleCall(RunAfterSyncCmd, (ClientData) textPtr);
	textPtr->pendingAfterSync = 0;
    }
    if (textPtr->pendingFireEvent) {
	Tcl_CancelIdleCall(FireWidgetViewSyncEvent, (ClientData) textPtr);
	textPtr->pendingFireEvent = 0;
    }
    if (textPtr->afterSyncCmd) {
	Tcl_GuardedDecrRefCount(textPtr->afterSyncCmd);
    }

    /*
     * Free up all the stuff that requires special handling. We have already
     * called let Tk_FreeConfigOptions to handle all the standard
     * option-related stuff (and so none of that exists when we are called).
     *
     * Special note: free up display-related information before deleting the
     * B-tree, since display-related stuff may refer to stuff in the B-tree.
     */

    TkTextFreeDInfo(textPtr);
    textPtr->dInfoPtr = NULL;
    textPtr->undo = 0;

    /*
     * Always clean up the widget-specific tags first. Common tags (i.e. most)
     * will only be cleaned up when the shared structure is cleaned up.
     *
     * Firstly unset all the variables bound to this widget.
     */

    listPtr = textPtr->varBindingList;
    while (listPtr) {
	TkTextStringList *nextPtr = listPtr->nextPtr;

	Tcl_UnsetVar2(textPtr->interp, Tcl_GetString(listPtr->strObjPtr), NULL, TCL_GLOBAL_ONLY);
	Tcl_GuardedDecrRefCount(listPtr->strObjPtr);
	free(listPtr);
	listPtr = nextPtr;
    }

    /*
     * Unset the watch command.
     */

    if (textPtr->watchCmd) {
	Tcl_GuardedDecrRefCount(textPtr->watchCmd);
    }
    TextWatchCmd(textPtr, NULL, 0, NULL);

    /*
     * We also need to clean up widget-specific marks ('insert', 'current'),
     * since otherwise marks will never disappear from the B-tree.
     */

    TkTextDeleteTag(textPtr, textPtr->selTagPtr, NULL);
    TkBTreeUnlinkSegment(sharedTextPtr, textPtr->insertMarkPtr);
    FREE_SEGMENT(textPtr->insertMarkPtr);
    DEBUG_ALLOC(tkTextCountDestroySegment++);
    TkBTreeUnlinkSegment(sharedTextPtr, textPtr->currentMarkPtr);
    FREE_SEGMENT(textPtr->currentMarkPtr);
    DEBUG_ALLOC(tkTextCountDestroySegment++);
    FreeEmbeddedWindows(textPtr);

    /*
     * Clean up the -start/-end markers, do this after cleanup of other segments (not before).
     */

    if (textPtr->startMarker->refCount == 1) {
	assert(textPtr->startMarker != sharedTextPtr->startMarker);
	TkBTreeUnlinkSegment(sharedTextPtr, textPtr->startMarker);
	FREE_SEGMENT(textPtr->startMarker);
	DEBUG_ALLOC(tkTextCountDestroySegment++);
    } else {
	DEBUG(textPtr->startMarker->refCount -= 1);
    }
    if (textPtr->endMarker->refCount == 1) {
	assert(textPtr->endMarker != sharedTextPtr->endMarker);
	TkBTreeUnlinkSegment(sharedTextPtr, textPtr->endMarker);
	FREE_SEGMENT(textPtr->endMarker);
	DEBUG_ALLOC(tkTextCountDestroySegment++);
    } else {
	DEBUG(textPtr->endMarker->refCount -= 1);
    }

    /*
     * Now we've cleaned up everything of relevance to us in the B-tree, so we
     * disassociate ourselves from it.
     *
     * When the refCount reaches zero, it's time to clean up the shared
     * portion of the text widget.
     */

    sharedTextPtr->refCount -= 1;

    if (sharedTextPtr->refCount > 0) {
	sharedTextPtr->numPeers -= 1;

	/*
	 * No need to call 'TkBTreeRemoveClient' first, since this will do
	 * everything in one go, more quickly.
	 */

	TkBTreeRemoveClient(sharedTextPtr->tree, textPtr);

	/*
	 * Remove ourselves from the peer list.
	 */

	if (sharedTextPtr->peers == textPtr) {
	    sharedTextPtr->peers = textPtr->next;
	} else {
	    TkText *nextPtr = sharedTextPtr->peers;
	    while (nextPtr) {
		if (nextPtr->next == textPtr) {
		    nextPtr->next = textPtr->next;
		    break;
		}
		nextPtr = nextPtr->next;
	    }
	}

	if (textPtr->refCount == 1) {
	    /* Don't forget to release the current tag info. */
	    TkTextTagSetDecrRefCount(textPtr->curTagInfoPtr);
	}
    } else {
	/* Prevent that this resource will be released too early. */
	textPtr->refCount += 1;

	ClearRetainedUndoTokens(sharedTextPtr);
	TkTextUndoDestroyStack(&sharedTextPtr->undoStack);
	free(sharedTextPtr->undoTagList);
	free(sharedTextPtr->undoMarkList);
	TkBTreeDestroy(sharedTextPtr->tree);
	assert(sharedTextPtr->startMarker->refCount == 1);
	FREE_SEGMENT(sharedTextPtr->startMarker);
	DEBUG_ALLOC(tkTextCountDestroySegment++);
	assert(sharedTextPtr->endMarker->refCount == 1);
	FREE_SEGMENT(sharedTextPtr->endMarker);
	DEBUG_ALLOC(tkTextCountDestroySegment++);
	FREE_SEGMENT(sharedTextPtr->protectionMark[0]);
	DEBUG_ALLOC(tkTextCountDestroySegment++);
	FREE_SEGMENT(sharedTextPtr->protectionMark[1]);
	DEBUG_ALLOC(tkTextCountDestroySegment++);
	TkTextFreeAllTags(textPtr);
	Tcl_DeleteHashTable(&sharedTextPtr->tagTable);
	TkTextFreeMarks(sharedTextPtr, 0);
	TkBitDestroy(&sharedTextPtr->usedTags);
	TkBitDestroy(&sharedTextPtr->elisionTags);
	TkBitDestroy(&sharedTextPtr->selectionTags);
	TkBitDestroy(&sharedTextPtr->dontUndoTags);
	TkBitDestroy(&sharedTextPtr->affectDisplayTags);
	TkBitDestroy(&sharedTextPtr->notAffectDisplayTags);
	TkBitDestroy(&sharedTextPtr->affectDisplayNonSelTags);
	TkBitDestroy(&sharedTextPtr->affectGeometryTags);
	TkBitDestroy(&sharedTextPtr->affectGeometryNonSelTags);
	TkBitDestroy(&sharedTextPtr->affectLineHeightTags);
	TkTextTagSetDestroy(&sharedTextPtr->emptyTagInfoPtr);
	Tcl_DeleteHashTable(&sharedTextPtr->windowTable);
	Tcl_DeleteHashTable(&sharedTextPtr->imageTable);
	TkTextDeleteBreakInfoTableEntries(&sharedTextPtr->breakInfoTable);
	Tcl_DeleteHashTable(&sharedTextPtr->breakInfoTable);
	free(sharedTextPtr->mainPeer);
	free(sharedTextPtr->tagLookup);

	if (sharedTextPtr->tagBindingTable) {
	    Tk_DeleteBindingTable(sharedTextPtr->tagBindingTable);
	}
	free(sharedTextPtr);
	DEBUG_ALLOC(tkTextCountDestroyShared++);

	textPtr->sharedIsReleased = 1;
	textPtr->refCount -= 1;

#ifdef TK_CHECK_ALLOCS
	/*
	 * Remove this shared resource from global list.
	 */
	{
	    WatchShared *thisPtr = watchShared;
	    WatchShared *prevPtr = NULL;

	    while (thisPtr->sharedTextPtr != sharedTextPtr) {
		prevPtr = thisPtr;
		thisPtr = thisPtr->nextPtr;
		assert(thisPtr);
	    }

	    if (prevPtr) {
		prevPtr->nextPtr = thisPtr->nextPtr;
	    } else {
		watchShared = thisPtr->nextPtr;
	    }

	    free(thisPtr);
	}
#endif
    }

    if (textPtr->tabArrayPtr) {
	free(textPtr->tabArrayPtr);
    }
    if (textPtr->insertBlinkHandler) {
	Tcl_DeleteTimerHandler(textPtr->insertBlinkHandler);
    }

    textPtr->tkwin = NULL;
    Tcl_DeleteCommandFromToken(textPtr->interp, textPtr->widgetCmd);
    assert(textPtr->flags & DESTROYED);
    DEBUG(textPtr->flags |= MEM_RELEASED);
    TkTextReleaseIfDestroyed(textPtr);
    tkBTreeDebug = debug;
}

/*
 *----------------------------------------------------------------------
 *
 * TkTextDecrRefCountAndTestIfDestroyed --
 *
 *	This function is decrementing the reference count of the text
 *	widget and destroys the widget if the reference count has been
 *	gone to zero.
 *
 * Results:
 *	Returns whether the widget has been destroyed.
 *
 * Side effects:
 *	Memory might be freed.
 *
 *----------------------------------------------------------------------
 */

int
TkTextDecrRefCountAndTestIfDestroyed(
    TkText *textPtr)
{
    if (--textPtr->refCount == 0) {
	assert(textPtr->flags & DESTROYED);
	assert(textPtr->flags & MEM_RELEASED);
	free(textPtr);
	DEBUG_ALLOC(tkTextCountDestroyPeer++);
	return 1;
    }
    return !!(textPtr->flags & DESTROYED);
}

/*
 *----------------------------------------------------------------------
 *
 * TkTextReleaseIfDestroyed --
 *
 *	This function is decrementing the reference count of the text
 *	widget if it has been destroyed. In this case also the memory
 *	will be released.
 *
 * Results:
 *	Returns whether the widget was already destroyed.
 *
 * Side effects:
 *	Memory might be freed.
 *
 *----------------------------------------------------------------------
 */

int
TkTextReleaseIfDestroyed(
    TkText *textPtr)
{
    if (!(textPtr->flags & DESTROYED)) {
	assert(textPtr->refCount > 0);
	return 0;
    }
    if (--textPtr->refCount == 0) {
	assert(textPtr->flags & MEM_RELEASED);
	free(textPtr);
	DEBUG_ALLOC(tkTextCountDestroyPeer++);
    }
    return 1;
}

/*
 *----------------------------------------------------------------------
 *
 * TkTextTestLangCode --
 *
 *	Test the given language code, whether it satsifies ISO 539-1,
 *	and set an error message if the code is invalid.
 *
 * Results:
 *	The return value is 'tue' if given language code will be accepted,
 *	otherwise 'false' will be returned.
 *
 * Side effects:
 *	An error message in the interpreter may be set.
 *
 *----------------------------------------------------------------------
 */

int
TkTextTestLangCode(
    Tcl_Interp *interp,
    Tcl_Obj *langCodePtr)
{
    char const *lang = Tcl_GetString(langCodePtr);

    if (UCHAR(lang[0]) >= 0x80
	    || UCHAR(lang[1]) >= 0x80
	    || !isalpha(UCHAR(lang[0]))
	    || !isalpha(UCHAR(lang[1]))
	    || !islower(UCHAR(lang[0]))
	    || !islower(UCHAR(lang[1]))
	    || lang[2] != '\0') {
	Tcl_SetObjResult(interp, Tcl_ObjPrintf("bad lang \"%s\": "
		"must have the form of an ISO 639-1 language code, or empty", lang));
	Tcl_SetErrorCode(interp, "TK", "VALUE", "LANG", NULL);
	return 0;
    }
    return 1;
}

/*
 *----------------------------------------------------------------------
 *
 * TkConfigureText --
 *
 *	This function is called to process an objv/objc list, plus the Tk
 *	option database, in order to configure (or reconfigure) a text widget.
 *
 * Results:
 *	The return value is a standard Tcl result. If TCL_ERROR is returned,
 *	then the interp's result contains an error message.
 *
 * Side effects:
 *	Configuration information, such as text string, colors, font, etc. get
 *	set for textPtr; old resources get freed, if there were any.
 *
 *----------------------------------------------------------------------
 */

static int
IsNumberOrEmpty(
    const char *str)
{
    for ( ; *str; ++str) {
	if (!isdigit(UCHAR(*str))) {
	    return 0;
	}
    }
    return 1;
}

int
TkConfigureText(
    Tcl_Interp *interp,		/* Used for error reporting. */
    TkText *textPtr,		/* Information about widget; may or may not
				 * already have values for some fields. */
    int objc,			/* Number of arguments. */
    Tcl_Obj *const objv[])	/* Argument objects. */
{
    Tk_SavedOptions savedOptions;
    TkTextIndex start, end, current;
    TkSizeT currentEpoch;
    TkSharedText *sharedTextPtr = textPtr->sharedTextPtr;
    TkTextBTree tree = sharedTextPtr->tree;
    int copyDownFlags = 0;
    int oldExport = (textPtr->exportSelection) && (!Tcl_IsSafe(textPtr->interp));
    int oldTextDebug = tkTextDebug;
    int didHyphenate = textPtr->hyphenate;
    int oldUndoTagging = textPtr->undoTagging;
    int oldHyphenRules = textPtr->hyphenRules;
    int mask = 0;

    tkTextDebug = 0; /* debugging is not useful here */

#if SUPPORT_DEPRECATED_STARTLINE_ENDLINE

    /*
     * We want also to support the "-start", and "-end" abbreviations. The thing that
     * Tcl supports abbreviated options is a real crux.
     */

    {
	Tcl_Obj **myObjv;
	Tcl_Obj *startLineObj = NULL;
	Tcl_Obj *endLineObj = NULL;
	Tcl_Obj *startIndexObj = NULL;
	Tcl_Obj *endIndexObj = NULL;
	int i, rc;

	myObjv = (Tcl_Obj **)malloc(objc * sizeof(Tcl_Obj *));

	for (i = 0; i < objc; ++i) {
	    Tcl_Obj *obj = objv[i];

	    if (!(i & 1)) {
		if (strcmp(Tcl_GetString(objv[i]), "-start") == 0) {
		    if (i + 1 < objc && IsNumberOrEmpty(Tcl_GetString(objv[i + 1]))) {
			if (!startLineObj) {
			    Tcl_IncrRefCount(startLineObj = Tcl_NewStringObj("-startline", -1));
			}
			obj = startLineObj;
			WarnAboutDeprecatedStartLineOption();
		    } else {
			if (!startIndexObj) {
			    Tcl_IncrRefCount(startIndexObj = Tcl_NewStringObj("-startindex", -1));
			}
			obj = startIndexObj;
		    }
		} else if (MatchOpt(Tcl_GetString(objv[i]), "-startline", 7)) {
		    if (!startLineObj) {
			Tcl_IncrRefCount(startLineObj = Tcl_NewStringObj("-startline", -1));
		    }
		    obj = startLineObj;
		    WarnAboutDeprecatedStartLineOption();
		} else if (MatchOpt(Tcl_GetString(objv[i]), "-startindex", 7)) {
		    if (!startIndexObj) {
			Tcl_IncrRefCount(startIndexObj = Tcl_NewStringObj("-startindex", -1));
		    }
		    obj = startIndexObj;
		} else if (strcmp(Tcl_GetString(objv[i]), "-end") == 0) {
		    if (i + 1 < objc && IsNumberOrEmpty(Tcl_GetString(objv[i + 1]))) {
			if (!endLineObj) {
			    Tcl_IncrRefCount(endLineObj = Tcl_NewStringObj("-endline", -1));
			}
			obj = endLineObj;
			WarnAboutDeprecatedEndLineOption();
		    } else {
			if (!endIndexObj) {
			    Tcl_IncrRefCount(endIndexObj = Tcl_NewStringObj("-endindex", -1));
			}
			obj = endIndexObj;
		    }
		} else if (MatchOpt(Tcl_GetString(objv[i]), "-endline", 5)) {
		    if (!endLineObj) {
			Tcl_IncrRefCount(endLineObj = Tcl_NewStringObj("-endline", -1));
		    }
		    obj = endLineObj;
		    WarnAboutDeprecatedEndLineOption();
		} else if (MatchOpt(Tcl_GetString(objv[i]), "-endindex", 5)) {
		    if (!endIndexObj) {
			Tcl_IncrRefCount(endIndexObj = Tcl_NewStringObj("-endindex", -1));
		    }
		    obj = endIndexObj;
		}
	    }
	    myObjv[i] = obj;
	}

	textPtr->selAttrs = textPtr->textConfigAttrs;
	rc = Tk_SetOptions(interp, (char *) textPtr, textPtr->optionTable,
		objc, myObjv, textPtr->tkwin, &savedOptions, &mask);

	if (rc != TCL_OK) {
	    if (startLineObj && startIndexObj) {
		Tcl_SetObjResult(interp, Tcl_NewStringObj(
		    "cannot use both, -startindex, and deprecated -startline", -1));
		rc = TCL_ERROR;
	    }
	    if (endLineObj && endIndexObj) {
		Tcl_SetObjResult(interp, Tcl_NewStringObj(
		    "cannot use both, -endindex, and deprecated -endline", -1));
		rc = TCL_ERROR;
	    }
	}

	if (startLineObj)  { Tcl_GuardedDecrRefCount(startLineObj); }
	if (endLineObj)    { Tcl_GuardedDecrRefCount(endLineObj); }
	if (startIndexObj) { Tcl_GuardedDecrRefCount(startIndexObj); }
	if (endIndexObj)   { Tcl_GuardedDecrRefCount(endIndexObj); }

	free(myObjv);

	if (rc != TCL_OK) {
	    goto error;
	}
    }

    if ((mask & TK_TEXT_INDEX_RANGE) == TK_TEXT_LINE_RANGE) {
	TkTextIndexClear2(&start, NULL, tree);
	TkTextIndexClear2(&end, NULL, tree);
	TkTextIndexSetToStartOfLine2(&start, textPtr->startLine ?
		textPtr->startLine : TkBTreeGetStartLine(textPtr));
	TkTextIndexSetToStartOfLine2(&end, textPtr->endLine ?
		textPtr->endLine : TkBTreeGetLastLine(textPtr));
	if (textPtr->endLine && textPtr->startLine != textPtr->endLine) {
	    TkTextIndexBackChars(textPtr, &end, 1, &end, COUNT_INDICES);
	}

	if (TkTextIndexCompare(&start, &end) > 0) {
	    Tcl_SetObjResult(interp, Tcl_NewStringObj(
		    "-startline must be less than or equal to -endline", -1));
	    Tcl_SetErrorCode(interp, "TK", "TEXT", "INDEX_ORDER", NULL);
	    goto error;
	}

	if (textPtr->endLine && textPtr->endLine != sharedTextPtr->endMarker->sectionPtr->linePtr) {
	    if (textPtr->endMarker->refCount > 1) {
		textPtr->endMarker->refCount -= 1;
		textPtr->endMarker = TkTextMakeStartEndMark(textPtr, &tkTextRightMarkType);
	    } else {
		TkBTreeUnlinkSegment(sharedTextPtr, textPtr->endMarker);
	    }
	    TkBTreeLinkSegment(sharedTextPtr, textPtr->endMarker, &end);
	} else if (textPtr->endMarker != sharedTextPtr->endMarker) {
	    if (--textPtr->endMarker->refCount == 0) {
		TkBTreeUnlinkSegment(sharedTextPtr, textPtr->endMarker);
		FREE_SEGMENT(textPtr->endMarker);
		DEBUG_ALLOC(tkTextCountDestroySegment++);
	    }
	    (textPtr->endMarker = sharedTextPtr->endMarker)->refCount += 1;
	}
	if (textPtr->startLine
		&& textPtr->startLine != sharedTextPtr->startMarker->sectionPtr->linePtr) {
	    if (textPtr->startMarker->refCount > 1) {
		textPtr->startMarker->refCount -= 1;
		textPtr->startMarker = TkTextMakeStartEndMark(textPtr, &tkTextLeftMarkType);
	    } else {
		TkBTreeUnlinkSegment(sharedTextPtr, textPtr->startMarker);
	    }
	    TkBTreeLinkSegment(sharedTextPtr, textPtr->startMarker, &start);
	} else if (textPtr->startMarker != sharedTextPtr->startMarker) {
	    if (--textPtr->startMarker->refCount == 0) {
		TkBTreeUnlinkSegment(sharedTextPtr, textPtr->startMarker);
		FREE_SEGMENT(textPtr->startMarker);
		DEBUG_ALLOC(tkTextCountDestroySegment++);
	    }
	    (textPtr->startMarker = sharedTextPtr->startMarker)->refCount += 1;
	}
    }

#else /* if !SUPPORT_DEPRECATED_STARTLINE_ENDLINE */

    textPtr->selAttrs = textPtr->textConfigAttrs;
    if (Tk_SetOptions(interp, (char *) textPtr, textPtr->optionTable,
	    objc, objv, textPtr->tkwin, &savedOptions, &mask) != TCL_OK) {
	textPtr->selAttrs = textPtr->selTagPtr->attrs;
	tkTextDebug = oldTextDebug;
	return TCL_ERROR;
    }

#endif /* SUPPORT_DEPRECATED_STARTLINE_ENDLINE */

    if (sharedTextPtr->steadyMarks != textPtr->steadyMarks) {
	if (!IsClean(sharedTextPtr, NULL, 1)) {
	    ErrorNotAllowed(interp, "setting this option is possible only if the widget "
		    "is overall clean");
	    goto error;
	}
    }

    /*
     * Copy up shared flags.
     */

    /*
     * Update default value for undoing tag operations.
     */

    if (oldUndoTagging != textPtr->undoTagging) {
	sharedTextPtr->undoTagging = textPtr->undoTagging;
	copyDownFlags = 1;
    }

    /* This flag cannot alter if we have peers. */
    sharedTextPtr->steadyMarks = textPtr->steadyMarks;

    if (sharedTextPtr->autoSeparators != textPtr->autoSeparators) {
	sharedTextPtr->autoSeparators = textPtr->autoSeparators;
	copyDownFlags = 1;
    }

    if (textPtr->undo != sharedTextPtr->undo) {
	if (TestIfPerformingUndoRedo(interp, sharedTextPtr, NULL)) {
	    goto error;
	}

	assert(sharedTextPtr->undo == !!sharedTextPtr->undoStack);
	sharedTextPtr->undo = textPtr->undo;
	copyDownFlags = 1;

	if (sharedTextPtr->undo) {
	    sharedTextPtr->undoStack = TkTextUndoCreateStack(
		    sharedTextPtr->maxUndoDepth,
		    sharedTextPtr->maxRedoDepth,
		    sharedTextPtr->maxUndoSize,
		    TextUndoRedoCallback,
		    TextUndoFreeCallback,
		    TextUndoStackContentChangedCallback);
	    TkTextUndoSetContext(sharedTextPtr->undoStack, sharedTextPtr);
	    sharedTextPtr->undoLevel = 0;
	    sharedTextPtr->pushSeparator = 0;
	    sharedTextPtr->isIrreversible = 0;
	    sharedTextPtr->isAltered = 0;
	} else {
	    sharedTextPtr->isIrreversible = TkTextUndoContentIsModified(sharedTextPtr->undoStack);
	    ClearRetainedUndoTokens(sharedTextPtr);
	    TkTextUndoDestroyStack(&sharedTextPtr->undoStack);
	}
    }

    /* normalize values */
    textPtr->maxUndoDepth = MAX(textPtr->maxUndoDepth, 0);
    textPtr->maxRedoDepth = MAX(-1, textPtr->maxRedoDepth);
    textPtr->maxUndoSize = MAX(textPtr->maxUndoSize, 0);

    if (sharedTextPtr->maxUndoDepth != textPtr->maxUndoDepth
	    || sharedTextPtr->maxRedoDepth != textPtr->maxRedoDepth
	    || sharedTextPtr->maxUndoSize != textPtr->maxUndoSize) {
	if (sharedTextPtr->undoStack) {
	    TkTextUndoSetMaxStackDepth(sharedTextPtr->undoStack,
		    textPtr->maxUndoDepth, textPtr->maxRedoDepth);
	    TkTextUndoSetMaxStackSize(sharedTextPtr->undoStack, textPtr->maxUndoSize, 0);
	}
	sharedTextPtr->maxUndoDepth = textPtr->maxUndoDepth;
	sharedTextPtr->maxRedoDepth = textPtr->maxRedoDepth;
	sharedTextPtr->maxUndoSize = textPtr->maxUndoSize;
	copyDownFlags = 1;
    }

    if (copyDownFlags) {
	TkText *tPtr;

	for (tPtr = sharedTextPtr->peers; tPtr; tPtr = tPtr->next) {
	    tPtr->autoSeparators = sharedTextPtr->autoSeparators;
	    tPtr->maxUndoDepth = sharedTextPtr->maxUndoDepth;
	    tPtr->maxRedoDepth = sharedTextPtr->maxRedoDepth;
	    tPtr->maxUndoSize = sharedTextPtr->maxUndoSize;
	    tPtr->undo = sharedTextPtr->undo;
	    tPtr->undoTagging = sharedTextPtr->undoTagging;
	}
    }

    /*
     * Check soft hyphen support.
     */

    textPtr->hyphenate = textPtr->useHyphenSupport
	    && textPtr->state != TK_TEXT_STATE_NORMAL
	    && (textPtr->wrapMode == TEXT_WRAPMODE_WORD || textPtr->wrapMode == TEXT_WRAPMODE_CODEPOINT);
    if (didHyphenate != textPtr->hyphenate) {
	mask |= TK_TEXT_LINE_GEOMETRY;
    }

    /*
     * Parse hyphen rules.
     */

    if (textPtr->hyphenRulesPtr) {
	if (TkTextParseHyphenRules(textPtr, textPtr->hyphenRulesPtr, &textPtr->hyphenRules) != TCL_OK) {
	    goto error;
	}
    } else {
	textPtr->hyphenRules = TK_TEXT_HYPHEN_MASK;
    }
    if (oldHyphenRules != textPtr->hyphenRules && textPtr->hyphenate) {
	mask |= TK_TEXT_LINE_GEOMETRY;
    }

    /*
     * Parse tab stops.
     */

    if (textPtr->tabArrayPtr) {
	free(textPtr->tabArrayPtr);
	textPtr->tabArrayPtr = NULL;
    }
    if (textPtr->tabOptionPtr) {
	textPtr->tabArrayPtr = TkTextGetTabs(interp, textPtr, textPtr->tabOptionPtr);
	if (!textPtr->tabArrayPtr) {
	    Tcl_AddErrorInfo(interp, "\n    (while processing -tabs option)");
	    goto error;
	}
    }

    /*
     * Check language support.
     */

    if (textPtr->langPtr) {
	if (!TkTextTestLangCode(interp, textPtr->langPtr)) {
	    goto error;
	}
	memcpy(textPtr->lang, Tcl_GetString(textPtr->langPtr), 3);
    } else {
	memset(textPtr->lang, 0, 3);
    }

    /*
     * A few other options also need special processing, such as parsing the
     * geometry and setting the background from a 3-D border.
     */

    Tk_SetBackgroundFromBorder(textPtr->tkwin, textPtr->border);

    /*
     * Now setup the -startindex/-setindex range. This step cannot be restored,
     * so this function must not return with an error code after this processing.
     */

    if (mask & TK_TEXT_INDEX_RANGE) {
	if (textPtr->newStartIndex) {
	    if (!TkTextGetIndexFromObj(interp, sharedTextPtr->mainPeer,
		    textPtr->newStartIndex, &start)) {
		goto error;
	    }
	} else {
	    TkTextIndexClear(&start, textPtr);
	    TkTextIndexSetSegment(&start, textPtr->startMarker);
	}
	if (textPtr->newEndIndex) {
	    if (!TkTextGetIndexFromObj(interp, sharedTextPtr->mainPeer, textPtr->newEndIndex, &end)) {
		goto error;
	    }
	} else {
	    TkTextIndexClear(&end, textPtr);
	    TkTextIndexSetSegment(&end, textPtr->endMarker);
	}
	if (TkTextIndexCompare(&start, &end) > 0) {
	    Tcl_SetObjResult(interp, Tcl_NewStringObj(
		    "-startindex must be less than or equal to -endindex", -1));
	    Tcl_SetErrorCode(interp, "TK", "TEXT", "INDEX_ORDER", NULL);
	    goto error;
	}

	start.textPtr = NULL;
	end.textPtr = NULL;

	if (textPtr->newEndIndex) {
	    if (TkTextIndexIsEndOfText(&end)) {
		if (--textPtr->endMarker->refCount == 0) {
		    assert(textPtr->endMarker != sharedTextPtr->endMarker);
		    TkBTreeUnlinkSegment(sharedTextPtr, textPtr->endMarker);
		    FREE_SEGMENT(textPtr->endMarker);
		    DEBUG_ALLOC(tkTextCountDestroySegment++);
		}
		(textPtr->endMarker = sharedTextPtr->endMarker)->refCount += 1;
	    } else {
		if (textPtr->endMarker->refCount > 1) {
		    textPtr->endMarker->refCount -= 1;
		    textPtr->endMarker = TkTextMakeStartEndMark(textPtr, &tkTextRightMarkType);
		} else {
		    assert(textPtr->endMarker != sharedTextPtr->endMarker);
		    TkBTreeUnlinkSegment(sharedTextPtr, textPtr->endMarker);
		}
		TkBTreeLinkSegment(sharedTextPtr, textPtr->endMarker, &end);
	    }
	    Tcl_GuardedDecrRefCount(textPtr->newEndIndex);
	    textPtr->newEndIndex = NULL;
	}

	if (textPtr->newStartIndex) {
	    if (TkTextIndexIsStartOfText(&start)) {
		if (--textPtr->startMarker->refCount == 0) {
		    assert(textPtr->startMarker != sharedTextPtr->startMarker);
		    TkBTreeUnlinkSegment(sharedTextPtr, textPtr->startMarker);
		    FREE_SEGMENT(textPtr->startMarker);
		    DEBUG_ALLOC(tkTextCountDestroySegment++);
		}
		(textPtr->startMarker = sharedTextPtr->startMarker)->refCount += 1;
	    } else {
		if (textPtr->startMarker->refCount > 1) {
		    textPtr->startMarker->refCount -= 1;
		    textPtr->startMarker = TkTextMakeStartEndMark(textPtr, &tkTextLeftMarkType);
		} else {
		    TkBTreeUnlinkSegment(sharedTextPtr, textPtr->startMarker);
		}
		TkBTreeLinkSegment(sharedTextPtr, textPtr->startMarker, &start);
	    }
	    Tcl_GuardedDecrRefCount(textPtr->newStartIndex);
	    textPtr->newStartIndex = NULL;
	}

	/*
	 * Line start and/or end have been adjusted. We need to validate the
	 * first displayed line and arrange for re-layout.
	 */

	TkBTreeClientRangeChanged(textPtr, MAX(0, textPtr->lineHeight));
	TkrTextMakeByteIndex(tree, NULL, TkTextIndexGetLineNumber(&textPtr->topIndex, NULL), 0, &current);

	if (TkTextIndexCompare(&current, &start) < 0 || TkTextIndexCompare(&end, &current) < 0) {
	    TkTextSearch search;
	    TkTextIndex first, last;
	    int selChanged = 0;

	    TkTextSetYView(textPtr, &start, 0);

	    /*
	     * We may need to adjust the selection. So we have to check
	     * whether the "sel" tag was applied to anything outside the
	     * current start,end.
	     */

	    TkrTextMakeByteIndex(tree, NULL, 0, 0, &first);
	    TkBTreeStartSearch(&first, &start, textPtr->selTagPtr, &search, SEARCH_NEXT_TAGON);
	    if (TkBTreeNextTag(&search)) {
		selChanged = 1;
	    } else {
		TkrTextMakeByteIndex(tree, NULL, TkrBTreeNumLines(tree, NULL), 0, &last);
		TkBTreeStartSearchBack(&end, &last, textPtr->selTagPtr,
			&search, SEARCH_EITHER_TAGON_TAGOFF);
		if (TkBTreePrevTag(&search)) {
		    selChanged = 1;
		}
	    }
	    if (selChanged) {
		/*
		 * Send an event that the selection has changed, and abort any
		 * partial-selections in progress.
		 */

		TkTextSelectionEvent(textPtr);
		textPtr->abortSelections = 1;
	    }
	}

	/* Indices are potentially obsolete after changing -start and/or
	 * -end, therefore increase the epoch.
	 * Also, clamp the insert and current (unshared) marks to the new
	 * -start/-end range limits of the widget. All other (shared)
	 * marks are unchanged.
         * The return value of TkTextMarkNameToIndex does not need to be
         * checked: "insert" and "current" marks always exist, and the
         * purpose of the code below precisely is to move them inside the
         * -start/-end range.
	 */

	currentEpoch = TkBTreeIncrEpoch(tree);
	start.textPtr = textPtr;
	end.textPtr = textPtr;

	TkTextMarkNameToIndex(textPtr, "current", &current);
	if (TkTextIndexCompare(&current, &start) < 0) {
	    textPtr->currentMarkPtr = TkrTextSetMark(textPtr, "current", &start);
	} else if (TkTextIndexCompare(&current, &end) > 0) {
	    textPtr->currentMarkPtr = TkrTextSetMark(textPtr, "current", &end);
	}
    } else {
	currentEpoch = TkBTreeEpoch(tree);
    }

    /*
     * Don't allow negative values for specific attributes.
     */

    textPtr->spacing1 = MAX(textPtr->spacing1, 0);
    textPtr->spacing2 = MAX(textPtr->spacing2, 0);
    textPtr->spacing3 = MAX(textPtr->spacing3, 0);
    textPtr->highlightWidth = MAX(textPtr->highlightWidth, 0);
    textPtr->borderWidth = MAX(textPtr->borderWidth, 0);
    textPtr->insertWidth = MAX(textPtr->insertWidth, 0);
    textPtr->syncTime = MAX(0, textPtr->syncTime);
    textPtr->selAttrs.borderWidth = MAX(textPtr->selAttrs.borderWidth, 0);

    /*
     * Make sure that configuration options are properly mirrored between the
     * widget record and the "sel" tags.
     */

    if (textPtr->selAttrs.border != textPtr->textConfigAttrs.border) {
	textPtr->selTagPtr->attrs.border = textPtr->selAttrs.border;
    }
    if (textPtr->selAttrs.inactiveBorder != textPtr->textConfigAttrs.inactiveBorder) {
	textPtr->selTagPtr->attrs.inactiveBorder = textPtr->selAttrs.inactiveBorder;
    }
    if (textPtr->selAttrs.fgColor != textPtr->textConfigAttrs.fgColor) {
	textPtr->selTagPtr->attrs.fgColor = textPtr->selAttrs.fgColor;
    }
    if (textPtr->selAttrs.inactiveFgColor != textPtr->textConfigAttrs.inactiveFgColor) {
	textPtr->selTagPtr->attrs.inactiveFgColor = textPtr->selAttrs.inactiveFgColor;
    }
    if (textPtr->selAttrs.borderWidthPtr != textPtr->textConfigAttrs.borderWidthPtr) {
	textPtr->selTagPtr->attrs.borderWidthPtr = textPtr->selAttrs.borderWidthPtr;
	textPtr->selTagPtr->attrs.borderWidth = textPtr->selAttrs.borderWidth;
    }
    textPtr->textConfigAttrs = textPtr->selAttrs;
    textPtr->selAttrs = textPtr->selTagPtr->attrs;
    TkTextUpdateTagDisplayFlags(textPtr->selTagPtr);
    TkTextRedrawTag(NULL, textPtr, NULL, NULL, textPtr->selTagPtr, 0);

    /*
     * Claim the selection if we've suddenly started exporting it and there
     * are tagged characters.
     */

    if (textPtr->exportSelection && (!oldExport) && (!Tcl_IsSafe(textPtr->interp))) {
	TkTextSearch search;
	TkTextIndex first, last;

	TkTextIndexSetupToStartOfText(&first, textPtr, tree);
	TkTextIndexSetupToEndOfText(&last, textPtr, tree);
	TkBTreeStartSearch(&first, &last, textPtr->selTagPtr, &search, SEARCH_NEXT_TAGON);
	if (TkBTreeNextTag(&search)) {
	    Tk_OwnSelection(textPtr->tkwin, XA_PRIMARY, TkTextLostSelection, textPtr);
	    textPtr->flags |= GOT_SELECTION;
	}
    }

    /*
     * Account for state changes that would reenable blinking cursor state.
     */

    if (textPtr->flags & HAVE_FOCUS) {
	Tcl_DeleteTimerHandler(textPtr->insertBlinkHandler);
	textPtr->insertBlinkHandler = NULL;
	TextBlinkProc(textPtr);
    }

    /*
     * Register the desired geometry for the window, and arrange for the
     * window to be redisplayed.
     */

    textPtr->width = MAX(textPtr->width, 1);
    textPtr->height = MAX(textPtr->height, 1);

    Tk_FreeSavedOptions(&savedOptions);
    TextWorldChanged(textPtr, mask);

    if (textPtr->syncTime == 0 && (mask & TK_TEXT_SYNCHRONIZE)) {
	UpdateLineMetrics(textPtr, 0, TkrBTreeNumLines(sharedTextPtr->tree, textPtr));
    }

    /*
     * At least handle the "watch" command, and set the insert cursor.
     */

    if (mask & TK_TEXT_INDEX_RANGE) {
	/*
	 * Setting the "insert" mark must be done at the end, because the "watch" command
	 * will be triggered. Be sure to use the actual range, mind the epoch.
	 */

	TkTextMarkNameToIndex(textPtr, "insert", &current);

	if (start.stateEpoch != currentEpoch) {
	    /*
	     * The "watch" command did change the content.
	     */
	    TkTextIndexSetupToStartOfText(&start, textPtr, tree);
	    TkTextIndexSetupToEndOfText(&end, textPtr, tree);
	}

	start.textPtr = textPtr;
	end.textPtr = textPtr;

	if (TkTextIndexCompare(&current, &start) < 0) {
	    textPtr->insertMarkPtr = TkrTextSetMark(textPtr, "insert", &start);
	} else if (TkTextIndexCompare(&current, &end) >= 0) {
	    textPtr->insertMarkPtr = TkrTextSetMark(textPtr, "insert", &end);
	}
    }

    tkTextDebug = oldTextDebug;
    TK_BTREE_DEBUG(TkBTreeCheck(sharedTextPtr->tree));

    return TCL_OK;

error:
    Tk_RestoreSavedOptions(&savedOptions);
    textPtr->selAttrs = textPtr->selTagPtr->attrs;
    tkTextDebug = oldTextDebug;
    return TCL_ERROR;
}

/*
 *---------------------------------------------------------------------------
 *
 * TkTextParseHyphenRules --
 *
 *	This function is parsing the object containing the hyphen rules.
 *
 * Results:
 *	A standard Tcl result.
 *
 * Side effects:
 *	None.
 *
 *---------------------------------------------------------------------------
 */

int
TkTextParseHyphenRules(
    TkText *textPtr,
    Tcl_Obj *objPtr,
    int *rulesPtr)
{
    int rules = 0;
    Tcl_Obj **argv;
    int argc, i;
    unsigned k;

    assert(rulesPtr);

    if (Tcl_ListObjGetElements(textPtr->interp, objPtr, &argc, &argv) != TCL_OK) {
	return TCL_ERROR;
    }
    for (i = 0; i < argc; ++i) {
	char const *rule = Tcl_GetString(argv[i]);
	int r = rules;

	for (k = 0; k < sizeof(hyphenRuleStrings)/sizeof(hyphenRuleStrings[0]); ++k) {
	    if (strcmp(rule, hyphenRuleStrings[k]) == 0) {
		rules |= (1 << k);
	    }
	}
	if (r == rules) {
	    Tcl_SetObjResult(textPtr->interp, Tcl_ObjPrintf("unknown hyphen rule \"%s\"", rule));
	    Tcl_SetErrorCode(textPtr->interp, "TK", "TEXT", "VALUE", NULL);
	    return TCL_ERROR;
	}
    }
    *rulesPtr = rules;
    return TCL_OK;
}

/*
 *---------------------------------------------------------------------------
 *
 * TextWorldChangedCallback --
 *
 *	This function is called when the world has changed in some way and the
 *	widget needs to recompute all its graphics contexts and determine its
 *	new geometry.
 *
 * Results:
 *	None.
 *
 * Side effects:
 *	Configures all tags in the Text with a empty objc/objv, for the side
 *	effect of causing all the items to recompute their geometry and to be
 *	redisplayed.
 *
 *---------------------------------------------------------------------------
 */

static void
TextWorldChangedCallback(
    ClientData instanceData)	/* Information about widget. */
{
    TextWorldChanged((TkText *) instanceData, TK_TEXT_LINE_GEOMETRY);
}

/*
 *---------------------------------------------------------------------------
 *
 * TextWorldChanged --
 *
 *	This function is called when the world has changed in some way and the
 *	widget needs to recompute all its graphics contexts and determine its
 *	new geometry.
 *
 * Results:
 *	None.
 *
 * Side effects:
 *	Configures all tags in the Text with a empty objc/objv, for the side
 *	effect of causing all the items to recompute their geometry and to be
 *	redisplayed.
 *
 *---------------------------------------------------------------------------
 */

static void
TextWorldChanged(
    TkText *textPtr,		/* Information about widget. */
    int mask)			/* OR'd collection of bits showing what has changed. */
{
    Tk_FontMetrics fm;
    int border;
    int oldLineHeight = textPtr->lineHeight;

    Tk_GetFontMetrics(textPtr->tkfont, &fm);
    textPtr->lineHeight = MAX(1, fm.linespace);
    textPtr->charWidth = MAX(1, Tk_TextWidth(textPtr->tkfont, "0", 1));
    textPtr->spaceWidth = MAX(1, Tk_TextWidth(textPtr->tkfont, " ", 1));

    if (oldLineHeight != textPtr->lineHeight) {
	TkTextFontHeightChanged(textPtr);
    }

    border = textPtr->borderWidth + textPtr->highlightWidth;
    Tk_GeometryRequest(textPtr->tkwin,
	    textPtr->width*textPtr->charWidth + 2*textPtr->padX + 2*border,
	    textPtr->height*(fm.linespace + textPtr->spacing1 + textPtr->spacing3)
		    + 2*textPtr->padY + 2*border);

    Tk_SetInternalBorderEx(textPtr->tkwin,
	    border + textPtr->padX, border + textPtr->padX,
	    border + textPtr->padY, border + textPtr->padY);
    if (textPtr->setGrid) {
	Tk_SetGrid(textPtr->tkwin, textPtr->width, textPtr->height,
		textPtr->charWidth, textPtr->lineHeight);
    } else {
	Tk_UnsetGrid(textPtr->tkwin);
    }

    TkTextRelayoutWindow(textPtr, mask);
    TK_BTREE_DEBUG(TkBTreeCheck(textPtr->sharedTextPtr->tree));
}

/*
 *--------------------------------------------------------------
 *
 * TextEventProc --
 *
 *	This function is invoked by the Tk dispatcher on structure changes to
 *	a text. For texts with 3D borders, this function is also invoked for
 *	exposures.
 *
 * Results:
 *	None.
 *
 * Side effects:
 *	When the window gets deleted, internal structures get cleaned up.
 *	When it gets exposed, it is redisplayed.
 *
 *--------------------------------------------------------------
 */

static void
ProcessConfigureNotify(
    TkText *textPtr,
    int updateLineGeometry)
{
    int mask = updateLineGeometry ? TK_TEXT_LINE_GEOMETRY : 0;

    /*
     * Do not allow line height computations before we accept the first
     * ConfigureNotify event. The problem is the very poor performance
     * in CalculateDisplayLineHeight() with very small widget width.
     */

    if (!textPtr->sharedTextPtr->allowUpdateLineMetrics) {
	textPtr->sharedTextPtr->allowUpdateLineMetrics = 1;
	updateLineGeometry = 1;
	TkTextEventuallyRepick(textPtr);
    }

    if (textPtr->prevHeight != Tk_Height(textPtr->tkwin)
	    || textPtr->prevWidth != Tk_Width(textPtr->tkwin)) {
	mask |= TK_TEXT_LINE_REDRAW_BOTTOM_LINE;
    }
    TkTextRelayoutWindow(textPtr, mask);
    TK_BTREE_DEBUG(TkBTreeCheck(textPtr->sharedTextPtr->tree));

    textPtr->prevWidth = Tk_Width(textPtr->tkwin);
    textPtr->prevHeight = Tk_Height(textPtr->tkwin);
}

static void
ProcessDestroyNotify(
    TkText *textPtr)
{
    if (textPtr->setGrid) {
	Tk_UnsetGrid(textPtr->tkwin);
	textPtr->setGrid = 0;
    }
    if (!(textPtr->flags & OPTIONS_FREED)) {
	/* Restore the original attributes. */
	textPtr->selAttrs = textPtr->textConfigAttrs;
	Tk_FreeConfigOptions((char *) textPtr, textPtr->optionTable, textPtr->tkwin);
	textPtr->flags |= OPTIONS_FREED;
    }
    textPtr->flags |= DESTROYED;

    /*
     * Call 'DestroyTest' to handle the deletion for us. The actual
     * textPtr may still exist after this, if there are some outstanding
     * references. But we have flagged it as DESTROYED just above, so
     * nothing will try to make use of it very extensively.
     */

    DestroyText(textPtr);
}

static void
ProcessFocusInOut(
    TkText *textPtr,
    XEvent *eventPtr)
{
    TkTextIndex index, index2;

    if (eventPtr->xfocus.detail == NotifyInferior
	    || eventPtr->xfocus.detail == NotifyAncestor
	    || eventPtr->xfocus.detail == NotifyNonlinear) {
	if (eventPtr->type == FocusIn) {
	    textPtr->flags |= HAVE_FOCUS | INSERT_ON;
	} else {
	    textPtr->flags &= ~(HAVE_FOCUS | INSERT_ON);
	}
	if (textPtr->state == TK_TEXT_STATE_NORMAL) {
	    if (eventPtr->type == FocusOut) {
		if (textPtr->insertBlinkHandler) {
		    Tcl_DeleteTimerHandler(textPtr->insertBlinkHandler);
		    textPtr->insertBlinkHandler = NULL;
		}
	    } else if (textPtr->insertOffTime && !textPtr->insertBlinkHandler) {
		textPtr->insertBlinkHandler =
			Tcl_CreateTimerHandler(textPtr->insertOnTime, TextBlinkProc, textPtr);
	    }
	    TkTextMarkSegToIndex(textPtr, textPtr->insertMarkPtr, &index);
	    TkTextIndexForwChars(textPtr, &index, 1, &index2, COUNT_INDICES);
	    TkrTextChanged(NULL, textPtr, &index, &index2);
	}
	if (textPtr->selAttrs.inactiveBorder != textPtr->selAttrs.border
		|| textPtr->selAttrs.inactiveFgColor != textPtr->selAttrs.fgColor) {
	    TkTextRedrawTag(NULL, textPtr, NULL, NULL, textPtr->selTagPtr, 0);
	}
	if (textPtr->highlightWidth > 0) {
	    TkTextRedrawRegion(textPtr, 0, 0, textPtr->highlightWidth, textPtr->highlightWidth);
	}
    }
}

static void
TextEventProc(
    ClientData clientData,	/* Information about window. */
    XEvent *eventPtr)		/* Information about event. */
{
    TkText *textPtr = (TkText *)clientData;

    switch (eventPtr->type) {
    case ConfigureNotify:
	if (textPtr->prevWidth != Tk_Width(textPtr->tkwin)
		|| textPtr->prevHeight != Tk_Height(textPtr->tkwin)) {
	    /*
	     * We don't need display computations until the widget is mapped
	     * or as long as the width seems to be unrealistic (not yet expanded
	     * by the geometry manager), see ProcessConfigureNotify() for more
	     * information.
	     */

	    if (Tk_IsMapped(textPtr->tkwin)
		    || (Tk_Width(textPtr->tkwin) >
			MAX(1, 2*(textPtr->highlightWidth + textPtr->borderWidth + textPtr->padX)))) {
		ProcessConfigureNotify(textPtr, textPtr->prevWidth != Tk_Width(textPtr->tkwin));
	    }
	}
	break;
    case DestroyNotify:
	ProcessDestroyNotify(textPtr);
	break;
    default:
	if (!textPtr->sharedTextPtr->allowUpdateLineMetrics) {
	    /*
	     * I don't know whether this can happen, but we want to be sure,
	     * probably we have rejected all ConfigureNotify events before
	     * first Expose arrives.
	     */
	    ProcessConfigureNotify(textPtr, 1);
	}
	switch (eventPtr->type) {
	case Expose:
	    TkTextRedrawRegion(textPtr, eventPtr->xexpose.x, eventPtr->xexpose.y,
		    eventPtr->xexpose.width, eventPtr->xexpose.height);
	    break;
	case FocusIn:
	case FocusOut:
	    ProcessFocusInOut(textPtr, eventPtr);
	    break;
	}
    }
}

/*
 *----------------------------------------------------------------------
 *
 * TextCmdDeletedProc --
 *
 *	This function is invoked when a widget command is deleted. If the
 *	widget isn't already in the process of being destroyed, this command
 *	destroys it.
 *
 * Results:
 *	None.
 *
 * Side effects:
 *	The widget is destroyed.
 *
 *----------------------------------------------------------------------
 */

static void
TextCmdDeletedProc(
    ClientData clientData)	/* Pointer to widget record for widget. */
{
    TkText *textPtr = (TkText *)clientData;
    Tk_Window tkwin = textPtr->tkwin;

    /*
     * This function could be invoked either because the window was destroyed
     * and the command was then deleted (in which this flag is already set) or
     * because the command was deleted, and then this function destroys the
     * widget.
     */

    if (!(textPtr->flags & DESTROYED)) {
	if (textPtr->setGrid) {
	    Tk_UnsetGrid(textPtr->tkwin);
	    textPtr->setGrid = 0;
	}
	textPtr->flags |= DESTROYED;
	Tk_DestroyWindow(tkwin);
    }
}

/*
 *----------------------------------------------------------------------
 *
 * InsertChars --
 *
 *	This function implements most of the functionality of the "insert"
 *	widget command.
 *
 * Results:
 *	The length of the inserted string.
 *
 * Side effects:
 *	The characters in "stringPtr" get added to the text just before the
 *	character indicated by "indexPtr".
 *
 *	If 'viewUpdate' is 1, we may adjust the window contents'
 *	y-position, and scrollbar setting.
 *
 *----------------------------------------------------------------------
 */

static void
InitPosition(
    TkSharedText *sharedTextPtr,	/* Shared portion of peer widgets. */
    TkTextPosition *positions)		/* Initialise this position array. */
{
    unsigned i;

    for (i = 0; i < sharedTextPtr->numPeers; ++i, ++positions) {
	positions->lineIndex = -1;
	positions->byteIndex = 0;
    }
}

static void
FindNewTopPosition(
    TkSharedText *sharedTextPtr,	/* Shared portion of peer widgets. */
    TkTextPosition *positions,		/* Fill this position array. */
    const TkTextIndex *index1Ptr,	/* Start position of this insert/delete. */
    const TkTextIndex *index2Ptr,	/* End position of this delete, is NULL in case of insert. */
    unsigned lengthOfInsertion)		/* Length of inserted string, is zero in case of delete. */
{
    TkTextBTree tree = sharedTextPtr->tree;
    TkText *tPtr;

    for (tPtr = sharedTextPtr->peers; tPtr; tPtr = tPtr->next, ++positions) {
	int lineIndex = -1;
	int byteIndex = 0;

	if (index2Ptr == NULL) {
	    if (TkTextIndexGetLine(index1Ptr) == TkTextIndexGetLine(&tPtr->topIndex)) {
		lineIndex = TkBTreeLinesTo(tree, NULL, TkTextIndexGetLine(index1Ptr), NULL);
		byteIndex = TkTextIndexGetByteIndex(&tPtr->topIndex);
		if (byteIndex > TkTextIndexGetByteIndex(index1Ptr)) {
		    byteIndex += lengthOfInsertion;
		}
	    }
	} else if (TkTextIndexCompare(index2Ptr, &tPtr->topIndex) >= 0) {
	    if (TkTextIndexCompare(index1Ptr, &tPtr->topIndex) <= 0) {
		/*
		 * Deletion range straddles topIndex: use the beginning of the
		 * range as the new topIndex.
		 */

		lineIndex = TkBTreeLinesTo(tree, NULL, TkTextIndexGetLine(index1Ptr), NULL);
		byteIndex = TkTextIndexGetByteIndex(index1Ptr);
	    } else if (TkTextIndexGetLine(index1Ptr) == TkTextIndexGetLine(&tPtr->topIndex)) {
		/*
		 * Deletion range starts on top line but after topIndex. Use
		 * the current topIndex as the new one.
		 */

		lineIndex = TkBTreeLinesTo(tree, NULL, TkTextIndexGetLine(index1Ptr), NULL);
		byteIndex = TkTextIndexGetByteIndex(&tPtr->topIndex);
            } else {
                /*
                 * Deletion range starts after the top line. This peers's view
                 * will not need to be reset. Nothing to do.
                 */
	    }
	} else if (TkTextIndexGetLine(index2Ptr) == TkTextIndexGetLine(&tPtr->topIndex)) {
	    /*
	     * Deletion range ends on top line but before topIndex. Figure out
	     * what will be the new character index for the character
	     * currently pointed to by topIndex.
	     */

	    lineIndex = TkBTreeLinesTo(tree, NULL, TkTextIndexGetLine(index2Ptr), NULL);
	    byteIndex = TkTextIndexGetByteIndex(&tPtr->topIndex) - TkTextIndexGetByteIndex(index2Ptr);
	    if (TkTextIndexGetLine(index1Ptr) == TkTextIndexGetLine(index2Ptr)) {
		byteIndex += TkTextIndexGetByteIndex(index1Ptr);
	    }
        } else {
            /*
             * Deletion range ends before the top line. This peers's view
             * will not need to be reset. Nothing to do.
             */
	}

	if (lineIndex != -1) {
	    if (lineIndex == positions->lineIndex) {
		positions->byteIndex = MAX(positions->byteIndex, byteIndex);
	    } else {
		positions->lineIndex = MAX(positions->lineIndex, lineIndex);
		positions->byteIndex = byteIndex;
	    }
	}
    }
}

static void
SetNewTopPosition(
    TkSharedText *sharedTextPtr,	/* Shared portion of peer widgets. */
    TkText *textPtr,			/* Current peer widget, can be NULL. */
    const TkTextPosition *positions,	/* New top positions. */
    int viewUpdate)			/* Update the view of current widget if set. */
{
    TkText *tPtr;

    for (tPtr = sharedTextPtr->peers; tPtr; tPtr = tPtr->next, ++positions) {
	if (positions->lineIndex != -1) {
	    TkTextIndex index;

	    if (tPtr == textPtr && !viewUpdate) {
		continue;
	    }

	    TkrTextMakeByteIndex(sharedTextPtr->tree, NULL, positions->lineIndex, 0, &index);
	    TkrTextIndexForwBytes(tPtr, &index, positions->byteIndex, &index);

	    if (tPtr == textPtr) {
		/*
		 * Line cannot be before -startindex of textPtr because this line
		 * corresponds to an index which is necessarily between "begin"
		 * and "end" relative to textPtr. Therefore no need to clamp line
		 * to the -start/-end range.
		 */
	    } else {
		TkTextIndex start;

                /*
                 * Line may be before -startindex of tPtr and must be clamped to -startindex
		 * before providing it to TkTextSetYView otherwise lines before -startindex
                 * would be displayed. There is no need to worry about -endline however,
                 * because the view will only be reset if the deletion involves the TOP
		 * line of the screen.
                 */

		TkTextIndexClear2(&start, tPtr, sharedTextPtr->tree);
		TkTextIndexSetSegment(&start, tPtr->startMarker);
		if (TkTextIndexCompare(&index, &start) < 0) {
		    index = start;
		}
	    }

	    TkTextSetYView(tPtr, &index, 0);
	}
    }
}

static void
ParseHyphens(
    const char *string,
    const char *end,
    char *buffer)
{
#if 0 && TCL_UTF_MAX > 4
# error "The text widget is designed for UTF-8, this applies also to the legacy code. Undocumented pseudo UTF-8 strings cannot be processed with this function, because it relies on the UTF-8 specification."
#endif

    assert(TK_TEXT_HYPHEN_MASK < 256); /* otherwise does not fit into char */

    /*
     * Preparing a string for hyphenation support. Note that 0xff is not allowed in
     * UTF-8 strings, so we can use this value for special purposes.
     */

    while (string != end) {
	if (*string == '\\') {
	    switch (*++string) {
	    case '\0':
		*buffer++ = '\\';
		break;
	    case '-':
		*buffer++ = 0xff;
		*buffer++ = '-';
		string += 1;
		break;
	    case '+':
	    	*buffer++ = 0xff;
		*buffer++ = '+';
		string += 1;
		break;
	    case ':':
		switch (string[1]) {
		case 'c':
		    if (strncmp(string, ":ck:", 4) == 0) {
			*buffer++ = 0xff;
			*buffer++ = (char) (1 << TK_TEXT_HYPHEN_CK);
			string += 4;
			break;
		    }
		    *buffer++ = *string++;
		    break;
		case 'd':
		    if (strncmp(string, ":dd:", 4) == 0) {
			*buffer++ = 0xff;
			*buffer++ = (char) (1 << TK_TEXT_HYPHEN_DOUBLE_DIGRAPH);
			string += 4;
			break;
		    }
		    if (strncmp(string, ":dv:", 4) == 0) {
			*buffer++ = 0xff;
			*buffer++ = (char) (1 << TK_TEXT_HYPHEN_DOUBLE_VOWEL);
			string += 4;
			break;
		    }
		    if (strncmp(string, ":doubledigraph:", 15) == 0) {
			*buffer++ = 0xff;
			*buffer++ = (char) (1 << TK_TEXT_HYPHEN_DOUBLE_DIGRAPH);
			string += 15;
			break;
		    }
		    if (strncmp(string, ":doublevowel:", 13) == 0) {
			*buffer++ = 0xff;
			*buffer++ = (char) (1 << TK_TEXT_HYPHEN_DOUBLE_VOWEL);
			string += 13;
			break;
		    }
		    *buffer++ = *string++;
		    break;
		case 'g':
		    if (strncmp(string, ":ge:", 4) == 0) {
			*buffer++ = 0xff;
			*buffer++ = (char) (1 << TK_TEXT_HYPHEN_GEMINATION);
			string += 4;
			break;
		    }
		    if (strncmp(string, ":gemination:", 12) == 0) {
			*buffer++ = 0xff;
			*buffer++ = (char) (1 << TK_TEXT_HYPHEN_GEMINATION);
			string += 12;
			break;
		    }
		    *buffer++ = *string++;
		    break;
		case 'r':
		    if (strncmp(string, ":rh:", 4) == 0) {
			*buffer++ = 0xff;
			*buffer++ = (char) (1 << TK_TEXT_HYPHEN_REPEAT);
			string += 4;
			break;
		    }
		    if (strncmp(string, ":repeathyphen:", 14) == 0) {
			*buffer++ = 0xff;
			*buffer++ = (char) (1 << TK_TEXT_HYPHEN_REPEAT);
			string += 14;
			break;
		    }
		    *buffer++ = *string++;
		    break;
		case 't':
		    if (strncmp(string, ":tr:", 4) == 0) {
			*buffer++ = 0xff;
			*buffer++ = (char) (1 << TK_TEXT_HYPHEN_TREMA);
			string += 4;
			break;
		    }
		    if (strncmp(string, ":tc:", 4) == 0) {
			*buffer++ = 0xff;
			*buffer++ = (char) (1 << TK_TEXT_HYPHEN_TRIPLE_CONSONANT);
			string += 4;
			break;
		    }
		    if (strncmp(string, ":trema:", 7) == 0) {
			*buffer++ = 0xff;
			*buffer++ = (char) (1 << TK_TEXT_HYPHEN_TREMA);
			string += 7;
			break;
		    }
		    if (strncmp(string, ":tripleconsonant:", 17) == 0) {
			*buffer++ = 0xff;
			*buffer++ = (char) (1 << TK_TEXT_HYPHEN_TRIPLE_CONSONANT);
			string += 17;
			break;
		    }
		    *buffer++ = *string++;
		    break;
	    default:
		*buffer++ = *string++;
		break;
	    }
	    }
	} else {
	    *buffer++ = *string++;
	}
    }
    *buffer = '\0';
}

static void
InsertChars(
    TkText *textPtr,		/* Overall information about text widget. */
    TkTextIndex *index1Ptr,	/* Where to insert new characters. May be modified if the index
    				 * is not valid for insertion (e.g. if at "end"). */
    TkTextIndex *index2Ptr,	/* Out: Index at the end of the inserted text. */
    char const *string,		/* Null-terminated string containing new information to add to text. */
    unsigned length,		/* Length of string content. */
    int viewUpdate,		/* Update the view if set. */
    TkTextTagSet *tagInfoPtr,	/* Add these tags to the inserted text, can be NULL. */
    TkTextTag *hyphenTagPtr,	/* Associate this tag with soft hyphens, can be NULL. */
    int parseHyphens)		/* Should we parse hyphens (tk_textInsert)? */
{
    TkSharedText *sharedTextPtr;
    TkText *tPtr;
    TkTextPosition *textPosition;
    TkTextPosition textPosBuf[PIXEL_CLIENTS];
    TkTextUndoInfo undoInfo;
    TkTextUndoInfo *undoInfoPtr;
    TkTextIndex startIndex;
    const char *text = string;
    char textBuf[4096];

    assert(textPtr);
    assert(length > 0);
    assert(!TkTextIsDeadPeer(textPtr));

    sharedTextPtr = textPtr->sharedTextPtr;

    /*
     * Don't allow insertions on the last (dummy) line of the text. This is
     * the only place in this function where the index1Ptr is modified.
     */

    if (TkTextIndexGetLine(index1Ptr) == TkBTreeGetLastLine(textPtr)) {
	TkTextIndexBackChars(textPtr, index1Ptr, 1, index1Ptr, COUNT_INDICES);
    }

    /*
     * Notify the display module that lines are about to change, then do the
     * insertion. If the insertion occurs on the top line of the widget
     * (textPtr->topIndex), then we have to recompute topIndex after the
     * insertion, since the insertion could invalidate it.
     */

    if (sharedTextPtr->numPeers > sizeof(textPosBuf)/sizeof(textPosBuf[0])) {
	textPosition = (TkTextPosition *)malloc(sizeof(TkTextPosition)*sharedTextPtr->numPeers);
    } else {
	textPosition = textPosBuf;
    }
    InitPosition(sharedTextPtr, textPosition);
    FindNewTopPosition(sharedTextPtr, textPosition, index1Ptr, NULL, length);

    TkrTextChanged(sharedTextPtr, NULL, index1Ptr, index1Ptr);
    undoInfoPtr = TkTextUndoStackIsFull(sharedTextPtr->undoStack) ? NULL : &undoInfo;
    startIndex = *index1Ptr;
    TkTextIndexToByteIndex(&startIndex); /* we need the byte position after insertion */

    if (parseHyphens) {
	text = (length >= sizeof(textBuf)) ? (char *)malloc(length + 1) : textBuf;
	ParseHyphens(string, string + length, (char *) text);
    }

    TkBTreeInsertChars(sharedTextPtr->tree, index1Ptr, text, tagInfoPtr, hyphenTagPtr, undoInfoPtr);

    /*
     * Push the insertion on the undo stack, and update the modified status of the widget.
     * Try to join with previously pushed undo token, if possible.
     */

    if (undoInfoPtr) {
	const TkTextUndoSubAtom *subAtom;
	int triggerStackEvent = 0;
	int pushToken;

	assert(undoInfo.byteSize == 0);

	PushUndoSeparatorIfNeeded(sharedTextPtr, sharedTextPtr->autoSeparators, TK_TEXT_EDIT_INSERT);

	pushToken = sharedTextPtr->lastUndoTokenType != TK_TEXT_UNDO_INSERT
		|| !((subAtom = TkTextUndoGetLastUndoSubAtom(sharedTextPtr->undoStack))
			&& (triggerStackEvent = TkBTreeJoinUndoInsert(
				(TkTextUndoToken *)subAtom->item, subAtom->size, undoInfo.token, undoInfo.byteSize)));

	assert(undoInfo.token->undoType->rangeProc);
	sharedTextPtr->prevUndoStartIndex = ((TkTextUndoTokenRange *) undoInfo.token)->startIndex;
	sharedTextPtr->prevUndoEndIndex = ((TkTextUndoTokenRange *) undoInfo.token)->endIndex;
	sharedTextPtr->lastUndoTokenType = TK_TEXT_UNDO_INSERT;
	sharedTextPtr->lastEditMode = TK_TEXT_EDIT_INSERT;

	if (pushToken) {
	    TkTextPushUndoToken(sharedTextPtr, undoInfo.token, undoInfo.byteSize);
	} else {
	    assert(!undoInfo.token->undoType->destroyProc);
	    free(undoInfo.token);
	    DEBUG_ALLOC(tkTextCountDestroyUndoToken++);
	}
	if (triggerStackEvent) {
	    sharedTextPtr->undoStackEvent = 1; /* TkBTreeJoinUndoInsert didn't trigger */
	}
    }

    *index2Ptr = *index1Ptr;
    *index1Ptr = startIndex;
    UpdateModifiedFlag(sharedTextPtr, 1);
    TkTextUpdateAlteredFlag(sharedTextPtr);
    SetNewTopPosition(sharedTextPtr, textPtr, textPosition, viewUpdate);

    if (textPosition != textPosBuf) {
	free(textPosition);
    }

    /*
     * Invalidate any selection retrievals in progress, and send an event
     * that the selection changed if that is the case.
     */

    for (tPtr = sharedTextPtr->peers; tPtr; tPtr = tPtr->next) {
        if (TkBTreeCharTagged(index1Ptr, tPtr->selTagPtr)) {
            TkTextSelectionEvent(tPtr);
        }
	tPtr->abortSelections = 1;
    }

    if (parseHyphens && text != textBuf) {
	free((char *) text);
    }
}

/*
 *----------------------------------------------------------------------
 *
 * TextUndoRedoCallback --
 *
 *	This function is registered with the generic undo/redo code to handle
 *	'insert' and 'delete' actions on all text widgets. We cannot perform
 *	those actions on any particular text widget, because that text widget
 *	might have been deleted by the time we get here.
 *
 * Results:
 *	None.
 *
 * Side effects:
 *	Will change anything, depending on the undo token.
 *
 *----------------------------------------------------------------------
 */

static void
TriggerWatchUndoRedo(
    TkSharedText *sharedTextPtr,
    TkTextUndoToken *token,
    int isRedo,
    int isFinal,
    TkText **peers,
    int numPeers)
{
    TkTextIndex index1, index2;
    Tcl_Obj *cmdPtr;
    char buf[100];
    int i;

    assert(sharedTextPtr->triggerWatchCmd);
    assert(token->undoType->rangeProc);
    assert(token->undoType->commandProc);

    sharedTextPtr->triggerWatchCmd = 0; /* do not trigger recursively */
    token->undoType->rangeProc(sharedTextPtr, token, &index1, &index2);
    Tcl_IncrRefCount(cmdPtr = token->undoType->commandProc(sharedTextPtr, token));
    snprintf(buf, sizeof(buf), "%s", isFinal ? "yes" : "no");

    for (i = 0; i < numPeers; ++i) {
	TkText *tPtr = peers[i];

	if (tPtr->watchCmd && !(tPtr->flags & DESTROYED)) {
	    char idx[2][TK_POS_CHARS];
	    const char *info = isRedo ? "redo" : "undo";

	    TkrTextPrintIndex(tPtr, &index1, idx[0]);
	    TkrTextPrintIndex(tPtr, &index2, idx[1]);
	    TkTextTriggerWatchCmd(tPtr, info, idx[0], idx[1], Tcl_GetString(cmdPtr), buf, NULL, 0);
	}
    }

    Tcl_GuardedDecrRefCount(cmdPtr);
    sharedTextPtr->triggerWatchCmd = 1;
}

void
TextUndoRedoCallback(
    TkTextUndoStack stack,
    const TkTextUndoAtom *atom)
{
    TkSharedText *sharedTextPtr = (TkSharedText *) TkTextUndoGetContext(stack);
    TkTextUndoInfo undoInfo;
    TkTextUndoInfo redoInfo;
    TkTextUndoInfo *redoInfoPtr;
    TkTextPosition *textPosition = NULL;
    TkTextPosition textPosBuf[PIXEL_CLIENTS];
    int eventuallyRepick = 0;
    TkText *peerArr[20];
    TkText **peers = peerArr;
    TkText *tPtr;
    int i, k, countPeers = 0;

    assert(stack);

    if (sharedTextPtr->triggerWatchCmd) {
	if (sharedTextPtr->numPeers > sizeof(peerArr) / sizeof(peerArr[0])) {
	    peers = (TkText **)malloc(sharedTextPtr->numPeers * sizeof(peerArr[0]));
	}
	for (tPtr = sharedTextPtr->peers; tPtr; tPtr = tPtr->next) {
	    if (tPtr->watchCmd) {
		TkTextSaveCursorIndex(tPtr);
		peers[countPeers++] = tPtr;
		tPtr->refCount += 1;
	    }
	}
    }

    memset(&undoInfo, 0, sizeof(undoInfo));
    redoInfoPtr = TkTextUndoStackIsFull(stack) ? NULL : &redoInfo;

    for (i = atom->arraySize - 1; i >= 0; --i) {
	TkTextIndex index1, index2;
	const TkTextUndoSubAtom *subAtom = atom->array + i;
	TkTextUndoToken *token = (TkTextUndoToken *)subAtom->item;
	int isDelete = token->undoType->action == TK_TEXT_UNDO_INSERT
		|| token->undoType->action == TK_TEXT_REDO_DELETE;
	int isInsert = token->undoType->action == TK_TEXT_UNDO_DELETE
		|| token->undoType->action == TK_TEXT_REDO_INSERT;

	if (isInsert || isDelete) {
	    const TkTextUndoTokenRange *range = (const TkTextUndoTokenRange *) token;

	    if (isDelete && sharedTextPtr->triggerWatchCmd) {
		TriggerWatchUndoRedo(sharedTextPtr, token, subAtom->redo, i == 0, peers, countPeers);
	    }
	    if (!textPosition) {
		if (sharedTextPtr->numPeers > sizeof(textPosBuf)/sizeof(textPosBuf[0])) {
		    textPosition = (TkTextPosition *)malloc(sizeof(textPosition[0])*sharedTextPtr->numPeers);
		} else {
		    textPosition = textPosBuf;
		}
		InitPosition(sharedTextPtr, textPosition);
	    }
	    if (isInsert) {
		TkBTreeUndoIndexToIndex(sharedTextPtr, &range->startIndex, &index1);
		TkrTextChanged(sharedTextPtr, NULL, &index1, &index1);
		FindNewTopPosition(sharedTextPtr, textPosition, &index1, NULL, subAtom->size);
	    } else {
		token->undoType->rangeProc(sharedTextPtr, token, &index1, &index2);
		TkrTextChanged(sharedTextPtr, NULL, &index1, &index2);
		FindNewTopPosition(sharedTextPtr, textPosition, &index1, &index2, 0);
	    }
	    for (tPtr = sharedTextPtr->peers; tPtr; tPtr = tPtr->next) {
		if (!tPtr->abortSelections) {
		    if (isInsert) {
			tPtr->abortSelections = 1;
		    } else {
			if (range->startIndex.lineIndex < range->endIndex.lineIndex
				&& TkBTreeTag(sharedTextPtr, NULL, &index1, &index2,
					tPtr->selTagPtr, 0, NULL, TkTextRedrawTag)) {
			    TkTextSelectionEvent(tPtr);
			    tPtr->abortSelections = 1;
			}
		    }
		}
	    }
	}

	/*
	 * Now perform the undo/redo action.
	 */

	if (redoInfoPtr) {
	    memset(redoInfoPtr, 0, sizeof(redoInfo));
	}
	undoInfo.token = token;
	undoInfo.byteSize = atom->size;
	token->undoType->undoProc(sharedTextPtr, &undoInfo, redoInfoPtr, atom->redo);

	if (token->undoType->action == TK_TEXT_UNDO_TAG) {
	    eventuallyRepick = 1;
	}
	if (redoInfoPtr) {
	    if (redoInfo.token == token) {
		/*
		 * We are re-using a token, this is possible because the current undo token
		 * will expire after this action.
		 */
		if (!subAtom->redo) {
		    if (token->undoType->action == TK_TEXT_UNDO_INSERT
			    || token->undoType->action == TK_TEXT_UNDO_DELETE) {
			assert(sharedTextPtr->insertDeleteUndoTokenCount > 0);
			sharedTextPtr->insertDeleteUndoTokenCount -= 1;
		    }
		}
		if (token->undoType->destroyProc) {
		    /* We need a balanced call of perform/destroy. */
		    token->undoType->destroyProc(sharedTextPtr, (TkTextUndoToken *)subAtom->item, 1);
		}
		/*
		 * Do not free this item.
		 */
		((TkTextUndoSubAtom *) subAtom)->item = NULL;
	    }
	    TkTextPushUndoToken(sharedTextPtr, redoInfo.token, redoInfo.byteSize);
	}
	if (!isDelete && sharedTextPtr->triggerWatchCmd) {
	    TriggerWatchUndoRedo(sharedTextPtr, token, subAtom->redo, i == 0, peers, countPeers);
	}
    }

    if (eventuallyRepick) {
	for (k = 0; k < countPeers; ++k) {
	    tPtr = peers[k];

	    if (!(tPtr->flags & DESTROYED)) {
		TkTextEventuallyRepick(tPtr);
	    }
	}
    }

    sharedTextPtr->lastEditMode = TK_TEXT_EDIT_OTHER;
    sharedTextPtr->lastUndoTokenType = -1;
    UpdateModifiedFlag(sharedTextPtr, 0);
    TkTextUpdateAlteredFlag(sharedTextPtr);

    if (textPosition) {
	SetNewTopPosition(sharedTextPtr, NULL, textPosition, 1);
	if (textPosition != textPosBuf) {
	    free(textPosition);
	}
    }

    if (sharedTextPtr->triggerWatchCmd) {
	for (i = 0; i < countPeers; ++i) {
	    tPtr = peers[i];

	    if (!(tPtr->flags & DESTROYED)) {
		TkTextIndexClear(&tPtr->insertIndex, tPtr);
		TkTextTriggerWatchCursor(tPtr);
	    }
	    TkTextDecrRefCountAndTestIfDestroyed(tPtr);
	}
    }

    /*
     * Freeing the peer array has to be done even if sharedTextPtr->triggerWatchCmd
     * is false, possibly the user has cleared the watch command inside the trigger
     * callback.
     */

    if (peers != peerArr) {
	free(peers);
    }
}

/*
 *----------------------------------------------------------------------
 *
 * TextUndoStackContentChangedCallback --
 *
 *	This function is registered with the generic undo/redo code to handle
 *	undo/redo stack changes.
 *
 * Results:
 *	None.
 *
 * Side effects:
 *	None.
 *
 *----------------------------------------------------------------------
 */

static void
TextUndoStackContentChangedCallback(
    const TkTextUndoStack stack)
{
    ((TkSharedText *) TkTextUndoGetContext(stack))->undoStackEvent = 1;
}

/*
 *----------------------------------------------------------------------
 *
 * TriggerUndoStackEvent --
 *
 *	This function is triggering the <<UndoStack>> event for all peers.
 *
 * Results:
 *	None.
 *
 * Side effects:
 *	May force the text window (and all peers) into existence.
 *
 *----------------------------------------------------------------------
 */

static void
TriggerUndoStackEvent(
    TkSharedText *sharedTextPtr)
{
    TkText *textPtr;

    assert(sharedTextPtr->undoStackEvent);
    sharedTextPtr->undoStackEvent = 0;

    for (textPtr = sharedTextPtr->peers; textPtr; textPtr = textPtr->next) {
	if (!(textPtr->flags & DESTROYED)) {
	    Tk_MakeWindowExist(textPtr->tkwin);
	    Tk_SendVirtualEvent(textPtr->tkwin, "UndoStack", NULL);
	}
    }
}

/*
 *----------------------------------------------------------------------
 *
 * TextUndoFreeCallback --
 *
 *	This function is registered with the generic undo/redo code to handle
 *	the freeing operation of undo/redo items.
 *
 * Results:
 *	None.
 *
 * Side effects:
 *	Some memory will be freed.
 *
 *----------------------------------------------------------------------
 */

static void
TextUndoFreeCallback(
    const TkTextUndoStack stack,
    const TkTextUndoSubAtom *subAtom)	/* Destroy this token. */
{
    TkTextUndoToken *token = (TkTextUndoToken *) subAtom->item;

    /*
     * Consider that the token is possibly null.
     */

    if (token) {
	TkTextUndoAction action = token->undoType->action;

	if (action == TK_TEXT_UNDO_INSERT || action == TK_TEXT_UNDO_DELETE) {
	    TkSharedText *sharedTextPtr = (TkSharedText *) TkTextUndoGetContext(stack);
	    assert(sharedTextPtr->insertDeleteUndoTokenCount > 0);
	    sharedTextPtr->insertDeleteUndoTokenCount -= 1;
	}
	if (token->undoType->destroyProc) {
	    token->undoType->destroyProc((TkSharedText *)TkTextUndoGetContext(stack), (TkTextUndoToken *)subAtom->item, 0);
	}
	free(subAtom->item);
	DEBUG_ALLOC(tkTextCountDestroyUndoToken++);
    }
}

/*
 *----------------------------------------------------------------------
 *
 * CountIndices --
 *
 *	This function implements most of the functionality of the "count"
 *	widget command.
 *
 *	Note that 'textPtr' is only used if we need to check for elided
 *	attributes, i.e. if type is COUNT_DISPLAY_INDICES or
 *	COUNT_DISPLAY_CHARS
 *
 * Results:
 *	Returns the number of characters in the range.
 *
 * Side effects:
 *	None.
 *
 *----------------------------------------------------------------------
 */

static int
CountIndices(
    const TkText *textPtr,	/* Overall information about text widget. */
    const TkTextIndex *indexPtr1,
				/* Index describing location of first character to delete. */
    const TkTextIndex *indexPtr2,
				/* Index describing location of last character to delete. NULL means
				 * just delete the one character given by indexPtr1. */
    TkTextCountType type)	/* The kind of indices to count. */
{
    /*
     * Order the starting and stopping indices.
     */

    int compare = TkTextIndexCompare(indexPtr1, indexPtr2);

    if (compare == 0) {
	return 0;
    }
    if (compare > 0) {
	return -((int) TkTextIndexCount(textPtr, indexPtr2, indexPtr1, type));
    }
    return TkTextIndexCount(textPtr, indexPtr1, indexPtr2, type);
}

/*
 *----------------------------------------------------------------------
 *
 * TkTextGetUndeletableNewline --
 *
 *	Return pointer to undeletable newline. The search will start at
 *	start of deletion. See comments in function about the properties
 *	of an undeletable newline.
 *
 *	Note that this functions expects that the deletions end on very
 *	last line in B-Tree, otherwise the newline is always deletable.
 *
 * Results:
 *	Returns the undeletable newline, or NULL.
 *
 * Side effects:
 *	None.
 *
 *----------------------------------------------------------------------
 */

const TkTextSegment *
TkTextGetUndeletableNewline(
    const TkTextLine *lastLinePtr)	/* last line of deletion, must be last line of B-Tree */
{
    assert(lastLinePtr);
    assert(!lastLinePtr->nextPtr);

#if 0 /* THIS IS OLD IMPLEMENTATION */
    const TkTextSegment *segPtr = TkTextIndexGetContentSegment(&index1, NULL);

    /*
     * Advance to next character.
     */

    while (segPtr->size == 0) {
	segPtr = segPtr->nextPtr;
	assert(segPtr);
    }

    /*
     * Assume the following text content:
     *
     *    {"1" "\n"} {"\n"} {"2" "\n"} {"\n"}
     *      A   B      C      D   E      F
     *
     * Segment E is the last newline (F belongs to addtional empty line).
     * We have two cases where the last newline has to be preserved.
     *
     * 1. Deletion is starting in first line, then we have to preserve the
     *    last newline, return segment E.
     *
     * 2. Deletion is not starting at the first character in this line, then
     *    we have to preserve the last newline, return segment E.
     *
     * In all other cases return NULL.
     */

    if (segPtr->sectionPtr->linePtr->prevPtr && SegIsAtStartOfLine(segPtr)) {
	return NULL;
    }
#endif

    /*
     * The old implementation is erroneous, and has been changed:
     *
     * 1. Test the following script with old implementation:
     *	    text .t
     *      .t insert end "1\n2"
     *      .t delete 2.0 end
     *      .t insert end "2"
     *    The result of [.t get begin end] -> "12\n" is unexpected, the expected result is "1\n2\n".
     *
     * 2. The mathematical consistency now will be preserved:
     *      - The newly created text widget is clean and contains "\e"
     *        (\e is the always existing final newline in last line).
     *      - After insertion of "1\n2" at 'begin' we have "1\n2\e".
     *      - After [.t delete 2.0 end] the deletion starts with inserted character "2",
     *        and not with the inserted newline. Thus from mathematical point of view
     *        the result must be "1\n\e" (this means: the always existing final newline
     *        will never be deleted).
     *      - After [.t insert end "2"] the string "2" has been inserted at end, this means
     *        before "\e", so the new result is "1\n2\e".
     *
     * 3. It's a clean concept if the artificial newline is undeletable, the old concept is
     *    hard to understand for a user, and error-prone.
     */

    assert(lastLinePtr->prevPtr);
    return lastLinePtr->prevPtr->lastPtr; /* return final newline \e */
}

/*
 *----------------------------------------------------------------------
 *
 * DeleteIndexRange --
 *
 *	This function implements most of the functionality of the "delete"
 *	widget command.
 *
 * Results:
 *	Returns whether the widget hasn't been destroyed.
 *
 * Side effects:
 *	Characters and other entities (windows, images) get deleted from the
 *	text.
 *
 *	If 'viewUpdate' is 1, we may adjust the window contents'
 *	y-position, and scrollbar setting.
 *
 *	If 'viewUpdate' is 1, true we can guarantee that textPtr->topIndex
 *	points to a valid TkTextLine after this function returns. However, if
 *	'viewUpdate' is false, then there is no such guarantee (since
 *	topIndex.linePtr can be garbage). The caller is expected to take
 *	actions to ensure the topIndex is validated before laying out the
 *	window again.
 *
 *----------------------------------------------------------------------
 */

static int
DeleteOnLastLine(
    TkSharedText *sharedTextPtr,
    const TkTextLine *lastLinePtr,
    int flags) /* deletion flags */
{
	(void)sharedTextPtr;
    assert(lastLinePtr);
    assert(!lastLinePtr->nextPtr);

    if (flags & DELETE_MARKS) {
	const TkTextSegment *segPtr = lastLinePtr->segPtr;

	while (segPtr->size == 0) {
	    if ((flags & DELETE_MARKS) && TkTextIsNormalMark(segPtr)) {
		return 1;
	    }
	    segPtr = segPtr->nextPtr;
	}
    }

    return 0;
}

static int
DeleteEndMarker(
    const TkTextIndex *indexPtr,
    int flags)
{
    const TkTextSegment *segPtr;

    return (flags & DELETE_MARKS)
	    && (segPtr = TkTextIndexGetSegment(indexPtr))
	    && TkTextIsNormalMark(segPtr);
}

static int
DeleteIndexRange(
    TkSharedText *sharedTextPtr,/* Shared portion of peer widgets. */
    TkText *textPtr,		/* Overall information about text widget. */
    const TkTextIndex *indexPtr1,
				/* Index describing location of first character (or other entity)
				 * to delete. */
    const TkTextIndex *indexPtr2,
				/* Index describing location of last character (or other entity)
				 * to delete. NULL means just delete the one character given by
				 * indexPtr1. */
    int flags,			/* Flags controlling the deletion. */
    int viewUpdate,		/* Update vertical view if set. */
    int triggerWatchDelete,	/* Should we trigger the watch command for deletion? */
    int triggerWatchInsert,	/* Should we trigger the watch command for insertion? */
    int userFlag,		/* Trigger user modification? */
    int final)			/* This is the final call in a sequence of ranges. */
{
    TkTextIndex index1, index2, index3;
    TkTextPosition *textPosition;
    TkTextPosition textPosBuf[PIXEL_CLIENTS];
    TkTextUndoInfo undoInfo;
    TkTextUndoInfo *undoInfoPtr;
    TkTextLine *lastLinePtr;

    if (!sharedTextPtr) {
	sharedTextPtr = textPtr->sharedTextPtr;
    }

    if (triggerWatchInsert) {
	TkTextIndexToByteIndex((TkTextIndex *) indexPtr1); /* mutable due to concept */
    }

    if (TkTextIndexIsEndOfText(indexPtr1)) {
	return 1; /* nothing to delete */
    }

    /*
     * Prepare the starting and stopping indices.
     */

    if (indexPtr2) {
	if (TkTextIndexCompare(indexPtr1, indexPtr2) >= 0) {
	    return 1; /* there is nothing to delete */
	}
	index1 = *indexPtr1;
	index2 = *indexPtr2;
    } else if (!TkTextIndexForwChars(textPtr, indexPtr1, 1, &index2, COUNT_INDICES)) {
	return 1;
    } else {
	index1 = *indexPtr1;
    }

    index3 = index2;

    if (!TkTextIndexGetLine(&index2)->nextPtr
	    && !DeleteEndMarker(&index2, flags)
	    && TkTextGetUndeletableNewline(lastLinePtr = TkTextIndexGetLine(&index2))
	    && !DeleteOnLastLine(sharedTextPtr, lastLinePtr, flags)) {
	/*
	 * This is a very special case. If the last newline is undeletable, we do not
	 * have a deletable marker at end of range, and there is no deletable mark on
	 * last line, then decrement the end of range.
	 */

	TkrTextIndexBackBytes(textPtr, &index2, 1, &index2);

	if (TkTextIndexIsEqual(&index1, &index2)) {
	    if (lastLinePtr->prevPtr) {
		if (lastLinePtr->prevPtr->lastPtr->tagInfoPtr != sharedTextPtr->emptyTagInfoPtr) {
		    /* we have to delete tags on previous newline, that's all */
		    TkTextClearSelection(sharedTextPtr, &index1, &index3);
		    TkTextClearTags(sharedTextPtr, textPtr, &index1, &index3, 0);
		} else {
		    assert(TkTextTagSetIsEmpty(lastLinePtr->prevPtr->lastPtr->tagInfoPtr));
		}
	    }
	    return 1; /* nothing to do */
	}

	if (lastLinePtr->prevPtr->lastPtr->tagInfoPtr != sharedTextPtr->emptyTagInfoPtr) {
	    if (!TkTextTagBitContainsSet(sharedTextPtr->selectionTags,
		    lastLinePtr->prevPtr->lastPtr->tagInfoPtr)) {
		/*
		 * Last newline is tagged with any non-selection tag, so we have to
		 * re-include this character.
		 */
		flags |= DELETE_LASTLINE;
		index2 = index3;
	    }
	}
    }

    /*
     * Call the "watch" command for deletion. Take into account that the
     * receiver might change the text content inside the callback, although
     * he shouldn't do this.
     */

    if (triggerWatchDelete) {
	Tcl_Obj *delObj = TextGetText(textPtr, &index1, &index2, NULL, NULL, UINT_MAX, 0, 1);
	char const *deleted = Tcl_GetString(delObj);
	int unchanged;
	int rc;

	TkTextIndexSave(&index1);
	TkTextIndexSave(&index2);
	Tcl_IncrRefCount(delObj);
	rc = TriggerWatchEdit(textPtr, userFlag, "delete", &index1, &index2, deleted, final);
	Tcl_GuardedDecrRefCount(delObj);
	unchanged = TkTextIndexRebuild(&index1) && TkTextIndexRebuild(&index2);

	if (!rc) { return 0; } /* the receiver has destroyed this widget */

	if (!unchanged && TkTextIndexCompare(&index1, &index2) >= 0) {
	    /* This can only happen if the receiver of the trigger command did any modification. */
	    return 1;
	}
    }

    TkTextClearSelection(sharedTextPtr, &index1, &index3);

    /*
     * Tell the display what's about to happen, so it can discard obsolete
     * display information, then do the deletion. Also, if the deletion
     * involves the top line on the screen, then we have to reset the view
     * (the deletion will invalidate textPtr->topIndex). Compute what the new
     * first character will be, then do the deletion, then reset the view.
     */

    TkrTextChanged(sharedTextPtr, NULL, &index1, &index2);

    if (sharedTextPtr->numPeers > sizeof(textPosBuf)/sizeof(textPosBuf[0])) {
	textPosition = (TkTextPosition *)malloc(sizeof(textPosition[0])*sharedTextPtr->numPeers);
    } else {
	textPosition = textPosBuf;
    }
    InitPosition(sharedTextPtr, textPosition);
    FindNewTopPosition(sharedTextPtr, textPosition, &index1, &index2, 0);

    undoInfoPtr = TkTextUndoStackIsFull(sharedTextPtr->undoStack) ? NULL : &undoInfo;
    TkBTreeDeleteIndexRange(sharedTextPtr, &index1, &index2, flags, undoInfoPtr);

    /*
     * Push the deletion onto the undo stack, and update the modified status of the widget.
     * Try to join with previously pushed undo token, if possible.
     */

    if (undoInfoPtr) {
	const TkTextUndoSubAtom *subAtom;

	PushUndoSeparatorIfNeeded(sharedTextPtr, sharedTextPtr->autoSeparators, TK_TEXT_EDIT_DELETE);

	if (TkTextUndoGetMaxSize(sharedTextPtr->undoStack) == 0
		|| TkTextUndoGetCurrentSize(sharedTextPtr->undoStack) + undoInfo.byteSize
			<= TkTextUndoGetMaxSize(sharedTextPtr->undoStack)) {
	    if (sharedTextPtr->lastUndoTokenType != TK_TEXT_UNDO_DELETE
		    || !((subAtom = TkTextUndoGetLastUndoSubAtom((TkTextUndoStack)sharedTextPtr->undoStack))
			    && TkBTreeJoinUndoDelete((TkTextUndoToken *)subAtom->item, subAtom->size,
				    undoInfo.token, undoInfo.byteSize))) {
		TkTextPushUndoToken(sharedTextPtr, undoInfo.token, undoInfo.byteSize);
	    }
	    sharedTextPtr->lastUndoTokenType = TK_TEXT_UNDO_DELETE;
	    sharedTextPtr->prevUndoStartIndex =
		    ((TkTextUndoTokenRange *) undoInfo.token)->startIndex;
	    sharedTextPtr->prevUndoEndIndex = ((TkTextUndoTokenRange *) undoInfo.token)->endIndex;
	    /* stack has changed anyway, but TkBTreeJoinUndoDelete didn't trigger */
	    sharedTextPtr->undoStackEvent = 1;
	} else {
	    assert(undoInfo.token->undoType->destroyProc);
	    undoInfo.token->undoType->destroyProc(sharedTextPtr, undoInfo.token, 0);
	    free(undoInfo.token);
	    DEBUG_ALLOC(tkTextCountDestroyUndoToken++);
	}

	sharedTextPtr->lastEditMode = TK_TEXT_EDIT_DELETE;
    }

    UpdateModifiedFlag(sharedTextPtr, 1);
    TkTextUpdateAlteredFlag(sharedTextPtr);
    SetNewTopPosition(sharedTextPtr, textPtr, textPosition, viewUpdate);

    if (textPosition != textPosBuf) {
	free(textPosition);
    }

    /*
     * Lastly, trigger the "watch" command for insertion. This must be the last action,
     * probably the receiver is calling some widget commands inside the callback.
     */

    if (triggerWatchInsert) {
	if (!TriggerWatchEdit(textPtr, userFlag, "insert", indexPtr1, indexPtr1, NULL, final)) {
	    return 0; /* widget has been destroyed */
	}
    }

    return 1;
}

/*
 *----------------------------------------------------------------------
 *
 * TextFetchSelection --
 *
 *	This function is called back by Tk when the selection is requested by
 *	someone. It returns part or all of the selection in a buffer provided
 *	by the caller.
 *
 * Results:
 *	The return value is the number of non-NULL bytes stored at buffer.
 *	Buffer is filled (or partially filled) with a NULL-terminated string
 *	containing part or all of the selection, as given by offset and
 *	maxBytes.
 *
 * Side effects:
 *	None.
 *
 *----------------------------------------------------------------------
 */

static TkSizeT
TextFetchSelection(
    ClientData clientData,	/* Information about text widget. */
    TkSizeT offset,			/* Offset within selection of first character to be returned. */
    char *buffer,		/* Location in which to place selection. */
    TkSizeT maxBytes)		/* Maximum number of bytes to place at buffer, not including
    				 * terminating NULL character. */
{
    TkText *textPtr = (TkText *)clientData;
    TkTextSearch *searchPtr;
    Tcl_Obj *selTextPtr;
    int numBytes;

    if ((!textPtr->exportSelection) || Tcl_IsSafe(textPtr->interp)) {
	return TCL_INDEX_NONE;
    }

    /*
     * Find the beginning of the next range of selected text. Note: if the
     * selection is being retrieved in multiple pieces (offset != 0) and some
     * modification has been made to the text that affects the selection then
     * reject the selection request (make 'em start over again).
     */

    if (offset == 0) {
	TkTextIndexSetupToStartOfText(&textPtr->selIndex, textPtr, textPtr->sharedTextPtr->tree);
	textPtr->abortSelections = 0;
    } else if (textPtr->abortSelections) {
	return 0;
    }

    searchPtr = &textPtr->selSearch;

    if (offset == 0 || !TkBTreeCharTagged(&textPtr->selIndex, textPtr->selTagPtr)) {
	TkTextIndex eof;

	TkTextIndexSetupToEndOfText(&eof, textPtr, textPtr->sharedTextPtr->tree);
	TkBTreeStartSearch(&textPtr->selIndex, &eof, textPtr->selTagPtr, searchPtr, SEARCH_NEXT_TAGON);
	if (!TkBTreeNextTag(searchPtr)) {
	    return offset == 0 ? TCL_INDEX_NONE : 0;
	}
	textPtr->selIndex = searchPtr->curIndex;

	/*
	 * Find the end of the current range of selected text.
	 */

	if (!TkBTreeNextTag(searchPtr)) {
	    assert(!"TextFetchSelection couldn't find end of range");
	}
    } else {
	/* we are still inside tagged range */
    }

    /*
     * Iterate through the the selected ranges and collect the text content.
     *
     * NOTE:
     * The crux with TextFetchSelection is the old interface of this callback function,
     * it does not fit with the object design (Tcl_Obj), otherwise it would expect an
     * object as the result. Thus the actual "natural" implementation is a bit
     * ineffecient, because we are collecting the data with an object (we are using the
     * "get" mechanism), and afterwards the content of this object will be copied into
     * the buffer, and the object will be destroyed. Hopefully some day function
     * TextFetchSelection will be changed to new object design.
     */

    Tcl_IncrRefCount(selTextPtr = Tcl_NewObj());

    while (1) {
	TextGetText(textPtr, &textPtr->selIndex, &searchPtr->curIndex, &textPtr->selIndex,
		selTextPtr, maxBytes - GetByteLength(selTextPtr), 1, 0);

	if (GetByteLength(selTextPtr) == maxBytes) {
	    break;
	}

	/*
	 * Find the beginning of the next range of selected text.
	 */

	if (!TkBTreeNextTag(searchPtr)) {
	    break;
	}

	textPtr->selIndex = searchPtr->curIndex;

	/*
	 * Find the end of the current range of selected text.
	 */

	if (!TkBTreeNextTag(searchPtr)) {
	    assert(!"TextFetchSelection couldn't find end of range");
	}
    }

    numBytes = GetByteLength(selTextPtr);
    memcpy(buffer, Tcl_GetString(selTextPtr), numBytes);
    Tcl_GuardedDecrRefCount(selTextPtr);
    return numBytes;
}

/*
 *----------------------------------------------------------------------
 *
 * TkTextSelectionEvent --
 *
 *	When anything relevant to the "sel" tag has been changed, call this
 *	function to generate a <<Selection>> event.
 *
 * Results:
 *	None.
 *
 * Side effects:
 *	If <<Selection>> bindings are present, they will trigger.
 *
 *----------------------------------------------------------------------
 */

void
TkTextSelectionEvent(
    TkText *textPtr)
{
    /*
     * Send an event that the selection changed. This is equivalent to:
     *     event generate $textWidget <<Selection>>
     */

    Tk_SendVirtualEvent(textPtr->tkwin, "Selection", NULL);
}

/*
 *----------------------------------------------------------------------
 *
 * TkTextLostSelection --
 *
 *	This function is called back by Tk when the selection is grabbed away
 *	from a text widget. On Windows and Mac systems, we want to remember
 *	the selection for the next time the focus enters the window. On Unix,
 *	just remove the "sel" tag from everything in the widget.
 *
 * Results:
 *	None.
 *
 * Side effects:
 *	The "sel" tag is cleared from the window.
 *
 *----------------------------------------------------------------------
 */

void
TkTextLostSelection(
    ClientData clientData)	/* Information about text widget. */
{
    TkText *textPtr = (TkText *)clientData;

    if (Tk_AlwaysShowSelection(textPtr->tkwin)) {
	TkTextIndex start, end;

	if ((!textPtr->exportSelection) || Tcl_IsSafe(textPtr->interp)) {
	    return;
	}

	/*
	 * On Windows and Mac systems, we want to remember the selection for
	 * the next time the focus enters the window. On Unix, just remove the
	 * "sel" tag from everything in the widget.
	 */

	TkTextIndexSetupToStartOfText(&start, textPtr, textPtr->sharedTextPtr->tree);
	TkTextIndexSetupToEndOfText(&end, textPtr, textPtr->sharedTextPtr->tree);
	TkBTreeTag(textPtr->sharedTextPtr, textPtr, &start, &end, textPtr->selTagPtr,
		0, NULL, TkTextRedrawTag);
    }

    /*
     * Send an event that the selection changed. This is equivalent to:
     *	   event generate $textWidget <<Selection>>
     */

    TkTextSelectionEvent(textPtr);

    textPtr->flags &= ~GOT_SELECTION;
}

/*
 *----------------------------------------------------------------------
 *
 * TextBlinkProc --
 *
 *	This function is called as a timer handler to blink the insertion
 *	cursor off and on.
 *
 * Results:
 *	None.
 *
 * Side effects:
 *	The cursor gets turned on or off, redisplay gets invoked, and this
 *	function reschedules itself.
 *
 *----------------------------------------------------------------------
 */

static void
TextBlinkProc(
    ClientData clientData)	/* Pointer to record describing text. */
{
    TkText *textPtr = (TkText *)clientData;
    unsigned oldFlags = textPtr->flags;

    if (textPtr->state == TK_TEXT_STATE_DISABLED
	    || !(textPtr->flags & HAVE_FOCUS)
	    || textPtr->insertOffTime == 0) {
	if (!(textPtr->flags & HAVE_FOCUS) && textPtr->insertUnfocussed != TK_TEXT_INSERT_NOFOCUS_NONE) {
	    /*
	     * The widget doesn't have the focus yet it is configured to
	     * display the cursor when it doesn't have the focus. Act now!
	     */

	    textPtr->flags |= INSERT_ON;
	} else if (textPtr->insertOffTime == 0) {
	    /*
	     * The widget was configured to have zero offtime while the
	     * insertion point was not displayed. We have to display it once.
	     */

	    textPtr->flags |= INSERT_ON;
	}
    } else {
	if (textPtr->flags & INSERT_ON) {
	    textPtr->flags &= ~INSERT_ON;
	    textPtr->insertBlinkHandler = Tcl_CreateTimerHandler(
		    textPtr->insertOffTime, TextBlinkProc, textPtr);
	} else {
	    textPtr->flags |= INSERT_ON;
	    textPtr->insertBlinkHandler = Tcl_CreateTimerHandler(
		    textPtr->insertOnTime, TextBlinkProc, textPtr);
	}
    }

    if (oldFlags != textPtr->flags) {
	int x, y, w, h;

	if (TkTextGetCursorBbox(textPtr, &x, &y, &w, &h)) {
	    int inset = textPtr->borderWidth + textPtr->highlightWidth;
	    TkTextRedrawRegion(textPtr, x + inset, y + inset, w, h);
	}
    }
}

/*
 *----------------------------------------------------------------------
 *
 * TextInsertCmd --
 *
 *	This function is invoked to process the "insert" and "replace" widget
 *	commands for text widgets.
 *
 * Results:
 *	A standard Tcl result.
 *
 * Side effects:
 *	See the user documentation.
 *
 *	If 'viewUpdate' is true, we may adjust the window contents'
 *	y-position, and scrollbar setting.
 *
 *----------------------------------------------------------------------
 */

static int
TextInsertCmd(
    TkText *textPtr,		/* Information about text widget. */
    Tcl_Interp *interp,		/* Current interpreter. */
    int objc,			/* Number of arguments. */
    Tcl_Obj *const objv[],	/* Argument objects. */
    const TkTextIndex *indexPtr,/* Index at which to insert. */
    int viewUpdate,		/* Update the view if set. */
    int triggerWatchDelete,	/* Should we trigger the watch command for deletion? */
    int triggerWatchInsert,	/* Should we trigger the watch command for insertion? */
    int userFlag,		/* Trigger user modification? */
    int parseHyphens)		/* Should we parse hyphens? (tk_textInsert) */
{
    TkTextIndex index1, index2;
    TkSharedText *sharedTextPtr;
    TkTextTag *hyphenTagPtr = NULL;
    int rc = TCL_OK;
    int j;

    assert(textPtr);
    assert(!TkTextIsDeadPeer(textPtr));

    sharedTextPtr = textPtr->sharedTextPtr;

    if (parseHyphens && objc > 1 && *Tcl_GetString(objv[0]) == '-') {
	int argc;
	Tcl_Obj **argv;

	if (strcmp(Tcl_GetString(objv[0]), "-hyphentags") != 0) {
	    Tcl_SetObjResult(interp, Tcl_ObjPrintf(
		    "bad option \"%s\": must be -hyphentags", Tcl_GetString(objv[0])));
	    Tcl_SetErrorCode(interp, "TK", "TEXT", "INDEX_OPTION", NULL);
	    return TCL_ERROR;
	}
	if (Tcl_ListObjGetElements(interp, objv[1], &argc, &argv) != TCL_OK) {
	    return TCL_ERROR;
	}
	for (j = 0; j < argc; ++j) {
	    TkTextTag *tagPtr = TkTextCreateTag(textPtr, Tcl_GetString(argv[j]), NULL);
	    tagPtr->nextPtr = hyphenTagPtr;
	    hyphenTagPtr = tagPtr;
	}
	objc -= 2;
	objv += 2;
    }

    for (j = 0; j < objc && GetByteLength(objv[j]) == 0; j += 2) {
	/* empty loop body */
    }
    index1 = *indexPtr;

    while (j < objc) {
	Tcl_Obj *stringPtr = objv[j];
	Tcl_Obj *tagPtr = (j + 1 < objc) ? objv[j + 1] : NULL;
	char const *string = Tcl_GetString(stringPtr);
	unsigned length = GetByteLength(stringPtr);
	int k = j + 2;
	int final;

	while (k < objc && GetByteLength(objv[k]) == 0) {
	    k += 2;
	}
	final = objc <= k;

	if (length > 0) {
	    int numTags = 0;
	    Tcl_Obj **tagNamePtrs = NULL;
	    TkTextTagSet *tagInfoPtr = NULL;

	    /*
	     * Call the "watch" command for deletion. Take into account that the
	     * receiver might change the text content, although he shouldn't do this.
	     */

	    if (triggerWatchDelete) {
		TkTextIndexSave(&index1);
		if (!TriggerWatchEdit(textPtr, userFlag, "delete", &index1, &index1, NULL, final)) {
		    return rc;
		}
		TkTextIndexRebuild(&index1);
	    }

	    if (tagPtr) {
		int i;

		if (Tcl_ListObjGetElements(interp, tagPtr, &numTags, &tagNamePtrs) != TCL_OK) {
		    rc = TCL_ERROR;
		} else if (numTags > 0) {
		    TkTextTag *tTagPtr;

		    tagInfoPtr = TkTextTagSetResize(NULL, sharedTextPtr->tagInfoSize);

		    for (i = 0; i < numTags; ++i) {
			tTagPtr = TkTextCreateTag(textPtr, Tcl_GetString(tagNamePtrs[i]), NULL);
			if (tTagPtr->index >= TkTextTagSetSize(tagInfoPtr)) {
			    tagInfoPtr = TkTextTagSetResize(tagInfoPtr, sharedTextPtr->tagInfoSize);
			}
			tagInfoPtr = TkTextTagSetAddToThis(tagInfoPtr, tTagPtr->index);
		    }
		}
	    }

	    InsertChars(textPtr, &index1, &index2, string, length,
		    viewUpdate, tagInfoPtr, hyphenTagPtr, parseHyphens);
	    if (tagInfoPtr) {
		TkTextTagSetDecrRefCount(tagInfoPtr);
	    }

	    /*
	     * Lastly, trigger the "watch" command for insertion. This must be the last action,
	     * probably the receiver is calling some widget commands inside the callback.
	     */

	    if (triggerWatchInsert) {
		if (!TriggerWatchEdit(textPtr, userFlag, "insert", &index1, &index2, string, final)) {
		    return rc;
		}
	    }

	    if (rc != TCL_OK) {
		return rc;
	    }
	    index1 = index2;
	}

	j = k;
    }

    return rc;
}

/*
 *----------------------------------------------------------------------
 *
 * TextSearchCmd --
 *
 *	This function is invoked to process the "search" widget command for
 *	text widgets. See the user documentation for details on what it does.
 *
 * Results:
 *	A standard Tcl result.
 *
 * Side effects:
 *	See the user documentation.
 *
 *----------------------------------------------------------------------
 */

static int
TextSearchCmd(
    TkText *textPtr,		/* Information about text widget. */
    Tcl_Interp *interp,		/* Current interpreter. */
    int objc,			/* Number of arguments. */
    Tcl_Obj *const objv[])	/* Argument objects. */
{
    int i, argsLeft, code;
    SearchSpec searchSpec;

    static const char *const switchStrings[] = {
	"-hidden",
	"--", "-all", "-backwards", "-count", "-discardhyphens", "-elide",
	"-exact", "-forwards", "-nocase", "-nolinestop", "-overlap", "-regexp",
	"-strictlimits", NULL
    };
    enum SearchSwitches {
	TK_TEXT_SEARCH_HIDDEN, TK_TEXT_SEARCH_END, TK_TEXT_SEARCH_ALL, TK_TEXT_SEARCH_BACK,
	TK_TEXT_SEARCH_COUNT, TK_TEXT_SEARCH_DISCARDHYPHENS, TK_TEXT_SEARCH_ELIDE, TK_TEXT_SEARCH_EXACT,
	TK_TEXT_SEARCH_FWD, TK_TEXT_SEARCH_NOCASE, TK_TEXT_SEARCH_NOLINESTOP, TK_TEXT_SEARCH_OVERLAP,
	TK_TEXT_SEARCH_REGEXP, TK_TEXT_SEARCH_STRICTLIMITS
    };

    /*
     * Set up the search specification, including the last 4 fields which are
     * text widget specific.
     */

    searchSpec.textPtr = textPtr;
    searchSpec.exact = 1;
    searchSpec.noCase = 0;
    searchSpec.all = 0;
    searchSpec.backwards = 0;
    searchSpec.varPtr = NULL;
    searchSpec.countPtr = NULL;
    searchSpec.resPtr = NULL;
    searchSpec.searchElide = 0;
    searchSpec.searchHyphens = 1;
    searchSpec.noLineStop = 0;
    searchSpec.overlap = 0;
    searchSpec.strictLimits = 0;
    searchSpec.numLines = TkrBTreeNumLines(textPtr->sharedTextPtr->tree, textPtr);
    searchSpec.clientData = textPtr;
    searchSpec.addLineProc = &TextSearchAddNextLine;
    searchSpec.foundMatchProc = &TextSearchFoundMatch;
    searchSpec.lineIndexProc = &TextSearchGetLineIndex;

    /*
     * Parse switches and other arguments.
     */

    for (i = 2; i < objc; ++i) {
	int index;

	if (Tcl_GetString(objv[i])[0] != '-') {
	    break;
	}

	if (Tcl_GetIndexFromObjStruct(NULL, objv[i], switchStrings,
		sizeof(char *), "switch", 0, &index) != TCL_OK) {
	    /*
	     * Hide the -hidden option, generating the error description with
	     * the side effects of T_GIFO.
	     */

	    (void) Tcl_GetIndexFromObjStruct(interp, objv[i], switchStrings + 1,
		    sizeof(char *), "switch", 0, &index);
	    return TCL_ERROR;
	}

	switch ((enum SearchSwitches) index) {
	case TK_TEXT_SEARCH_END:
	    i += 1;
	    goto endOfSwitchProcessing;
	case TK_TEXT_SEARCH_ALL:
	    searchSpec.all = 1;
	    break;
	case TK_TEXT_SEARCH_BACK:
	    searchSpec.backwards = 1;
	    break;
	case TK_TEXT_SEARCH_COUNT:
	    if (i >= objc - 1) {
		Tcl_SetObjResult(interp, Tcl_NewStringObj("no value given for \"-count\" option", -1));
		Tcl_SetErrorCode(interp, "TK", "TEXT", "VALUE", NULL);
		return TCL_ERROR;
	    }
	    i += 1;

	    /*
	     * Assumption objv[i] isn't going to disappear on us during this
	     * function, which is fair.
	     */

	    searchSpec.varPtr = objv[i];
	    break;
	case TK_TEXT_SEARCH_DISCARDHYPHENS:
	    searchSpec.searchHyphens = 0;
	    break;
	case TK_TEXT_SEARCH_ELIDE:
	case TK_TEXT_SEARCH_HIDDEN:
	    searchSpec.searchElide = 1;
	    break;
	case TK_TEXT_SEARCH_EXACT:
	    searchSpec.exact = 1;
	    break;
	case TK_TEXT_SEARCH_FWD:
	    searchSpec.backwards = 0;
	    break;
	case TK_TEXT_SEARCH_NOCASE:
	    searchSpec.noCase = 1;
	    break;
	case TK_TEXT_SEARCH_NOLINESTOP:
	    searchSpec.noLineStop = 1;
	    break;
	case TK_TEXT_SEARCH_OVERLAP:
	    searchSpec.overlap = 1;
	    break;
	case TK_TEXT_SEARCH_STRICTLIMITS:
	    searchSpec.strictLimits = 1;
	    break;
	case TK_TEXT_SEARCH_REGEXP:
	    searchSpec.exact = 0;
	    break;
	default:
	    assert(!"unexpected switch fallthrough");
	}
    }
  endOfSwitchProcessing:

    argsLeft = objc - (i + 2);
    if (argsLeft != 0 && argsLeft != 1) {
	Tcl_WrongNumArgs(interp, 2, objv, "?switches? pattern index ?stopIndex?");
	return TCL_ERROR;
    }

    if (searchSpec.noLineStop && searchSpec.exact) {
	Tcl_SetObjResult(interp, Tcl_NewStringObj(
		"the \"-nolinestop\" option requires the \"-regexp\" option to be present", -1));
	Tcl_SetErrorCode(interp, "TK", "TEXT", "SEARCH_USAGE", NULL);
	return TCL_ERROR;
    }

    if (searchSpec.overlap && !searchSpec.all) {
	Tcl_SetObjResult(interp, Tcl_NewStringObj(
		"the \"-overlap\" option requires the \"-all\" option to be present", -1));
	Tcl_SetErrorCode(interp, "TK", "TEXT", "SEARCH_USAGE", NULL);
	return TCL_ERROR;
    }

    /*
     * Scan through all of the lines of the text circularly, starting at the
     * given index. 'objv[i]' is the pattern which may be an exact string or a
     * regexp pattern depending on the flags set above.
     */

    code = SearchPerform(interp, &searchSpec, objv[i], objv[i + 1], argsLeft == 1 ? objv[i + 2] : NULL);
    if (code != TCL_OK) {
	goto cleanup;
    }

    /*
     * Set the '-count' variable, if given.
     */

    if (searchSpec.varPtr && searchSpec.countPtr) {
	Tcl_IncrRefCount(searchSpec.countPtr);
	if (!Tcl_ObjSetVar2(interp, searchSpec.varPtr, NULL, searchSpec.countPtr, TCL_LEAVE_ERR_MSG)) {
	    code = TCL_ERROR;
	    goto cleanup;
	}
    }

    /*
     * Set the result.
     */

    if (searchSpec.resPtr) {
	Tcl_SetObjResult(interp, searchSpec.resPtr);
    }

  cleanup:
    if (searchSpec.countPtr) {
	Tcl_GuardedDecrRefCount(searchSpec.countPtr);
    }
    if (searchSpec.resPtr) {
	Tcl_GuardedDecrRefCount(searchSpec.resPtr);
    }
    return code;
}

/*
 *----------------------------------------------------------------------
 *
 * TextSearchGetLineIndex --
 *
 *	Extract a row, text offset index position from an objPtr.
 *
 *	This means we ignore any embedded windows/images and elidden text
 *	(unless we are searching that).
 *
 * Results:
 *	Standard Tcl error code (with a message in the interpreter on error
 *	conditions).
 *
 *	The offset placed in offsetPosPtr is a utf-8 char* byte index for
 *	exact searches, and a Unicode character index for regexp searches.
 *
 *	The line number should start at zero (searches which wrap around
 *	assume the first line is numbered 0).
 *
 * Side effects:
 *	None.
 *
 *----------------------------------------------------------------------
 */

static int
TextSearchGetLineIndex(
    Tcl_Interp *interp,		/* For error messages. */
    Tcl_Obj *objPtr,		/* Contains a textual index like "1.2" */
    SearchSpec *searchSpecPtr,	/* Contains other search parameters. */
    int *linePosPtr,		/* For returning the line number. */
    int *offsetPosPtr)		/* For returning the text offset in the line. */
{
    TkTextIndex index;
    int line, byteIndex;
    TkText *textPtr = (TkText *)searchSpecPtr->clientData;
    TkTextLine *linePtr;

    if (!TkTextGetIndexFromObj(interp, textPtr, objPtr, &index)) {
	return TCL_ERROR;
    }

    assert(textPtr);
    line = TkBTreeLinesTo(textPtr->sharedTextPtr->tree, textPtr, TkTextIndexGetLine(&index), NULL);
    if (line >= searchSpecPtr->numLines) {
	line = searchSpecPtr->numLines - 1;
	linePtr = TkBTreeFindLine(textPtr->sharedTextPtr->tree, textPtr, line);
	assert(linePtr); /* this may only fail with dead peers */
	if (textPtr->endMarker == textPtr->sharedTextPtr->endMarker
		|| textPtr->endMarker->sectionPtr->linePtr != TkTextIndexGetLine(&index)) {
	    byteIndex = linePtr->size;
	} else {
	    byteIndex = TkTextSegToIndex(textPtr->endMarker);
	}
    } else {
	linePtr = TkTextIndexGetLine(&index);
	byteIndex = TkTextIndexGetByteIndex(&index);
    }

    *offsetPosPtr = TextSearchIndexInLine(searchSpecPtr, linePtr, byteIndex);
    *linePosPtr = line;

    return TCL_OK;
}

/*
 *----------------------------------------------------------------------
 *
 * TextSearchIndexInLine --
 *
 *	Find textual index of 'byteIndex' in the searchable characters of
 *	'linePtr'.
 *
 *	This means we ignore any embedded windows/images and elidden text
 *	(unless we are searching that).
 *
 * Results:
 *	The returned index is a utf-8 char* byte index for exact searches, and
 *	a Unicode character index for regexp searches.
 *
 * Side effects:
 *	None.
 *
 *----------------------------------------------------------------------
 */

static unsigned
CountCharsInSeg(
    const TkTextSegment *segPtr)
{
    assert(segPtr->typePtr == &tkTextCharType);
    return Tcl_NumUtfChars(segPtr->body.chars, segPtr->size);
}

static unsigned
TextSearchIndexInLine(
    const SearchSpec *searchSpecPtr,
				/* Search parameters. */
    TkTextLine *linePtr,	/* The line we're looking at. */
    int byteIndex)		/* Index into the line. */
{
    TkTextSegment *segPtr;
    int leftToScan;
    unsigned index = 0;
    TkText *textPtr = (TkText *)searchSpecPtr->clientData;
    TkTextLine *startLinePtr = textPtr->startMarker->sectionPtr->linePtr;
    int isCharSeg;

    index = 0;
    segPtr = (startLinePtr == linePtr) ? textPtr->startMarker : linePtr->segPtr;

    /*
     * TODO: Use new elide structure, but this requires a redesign of the whole
     * search algorithm.
     */

    for (leftToScan = byteIndex; leftToScan > 0; segPtr = segPtr->nextPtr) {
	if ((isCharSeg = segPtr->typePtr == &tkTextCharType)
		|| (searchSpecPtr->searchHyphens && segPtr->typePtr == &tkTextHyphenType)) {
	    if (searchSpecPtr->searchElide || !TkTextSegmentIsElided(textPtr, segPtr)) {
		if (leftToScan < segPtr->size) {
		    if (searchSpecPtr->exact) {
			index += leftToScan;
		    } else {
			index += isCharSeg ? Tcl_NumUtfChars(segPtr->body.chars, leftToScan) : 1;
		    }
		} else if (searchSpecPtr->exact) {
		    index += isCharSeg ? segPtr->size : 2;
		} else {
		    index += isCharSeg ? CountCharsInSeg(segPtr) : 1;
		}
	    }
	}
	leftToScan -= segPtr->size;
    }

    return index;
}

/*
 *----------------------------------------------------------------------
 *
 * TextSearchAddNextLine --
 *
 *	Adds a line from the text widget to the object 'theLine'.
 *
 * Results:
 *	A pointer to the TkTextLine corresponding to the given line, or NULL
 *	if there was no available line.
 *
 *	Also 'lenPtr' (if non-NULL) is filled in with the total length of
 *	'theLine' (not just what we added to it, but the length including what
 *	was already in there). This is in bytes for an exact search and in
 *	chars for a regexp search.
 *
 *	Also 'extraLinesPtr' (if non-NULL) will have its value incremented by
 *	1 for each additional logical line we have added because a newline is
 *	elided (this will only ever happen if we have chosen not to search
 *	elided text, of course).
 *
 * Side effects:
 *	Memory may be allocated or re-allocated for theLine's string
 *	representation.
 *
 *----------------------------------------------------------------------
 */

static ClientData
TextSearchAddNextLine(
    int lineNum,		/* Line we must add. */
    SearchSpec *searchSpecPtr,	/* Search parameters. */
    Tcl_Obj *theLine,		/* Object to append to. */
    int *lenPtr,		/* For returning the total length. */
    int *extraLinesPtr)		/* If non-NULL, will have its value
				 * incremented by the number of additional
				 * logical lines which are merged into this
				 * one by newlines being elided. */
{
    TkTextLine *linePtr, *thisLinePtr;
    TkTextSegment *segPtr, *lastPtr;
    TkText *textPtr = (TkText *)searchSpecPtr->clientData;
    TkTextLine *startLinePtr = textPtr->startMarker->sectionPtr->linePtr;
    TkTextLine *endLinePtr = textPtr->endMarker->sectionPtr->linePtr;
    int nothingYet = 1;

    /*
     * Extract the text from the line.
     */

    if (!(linePtr = TkBTreeFindLine(textPtr->sharedTextPtr->tree, textPtr, lineNum))) {
	return NULL;
    }
    thisLinePtr = linePtr;

    while (thisLinePtr) {
	int elideWraps = 0;

	segPtr = (startLinePtr == thisLinePtr) ? textPtr->startMarker : thisLinePtr->segPtr;
	lastPtr = (endLinePtr == thisLinePtr) ? textPtr->endMarker : NULL;

	/*
	 * TODO: Use new elide structure, but this requires a redesign of the whole
	 * search algorithm.
	 */

	for ( ; segPtr != lastPtr; segPtr = segPtr->nextPtr) {
	    if (segPtr->typePtr == &tkTextCharType
		    || (searchSpecPtr->searchHyphens && segPtr->typePtr == &tkTextHyphenType)) {
		if (!searchSpecPtr->searchElide && TkTextSegmentIsElided(textPtr, segPtr)) {
		    /*
		     * If we reach the end of the logical line, and if we have at
		     * least one character in the string, then we continue
		     * wrapping to the next logical line. If there are no
		     * characters yet, then the entire line of characters is
		     * elided and there's no need to complicate matters by
		     * wrapping - we'll look at the next line in due course.
		     */

		    if (!segPtr->nextPtr && !nothingYet) {
			elideWraps = 1;
		    }
		} else if (segPtr->typePtr == &tkTextCharType) {
		    Tcl_AppendToObj(theLine, segPtr->body.chars, segPtr->size);
		    nothingYet = 0;
		} else {
		    Tcl_AppendToObj(theLine, "\xc2\xad", 2); /* U+00AD */
		    nothingYet = 0;
		}
	    }
	}
	if (!elideWraps) {
	    break;
	}
	lineNum += 1;
	if (lineNum >= searchSpecPtr->numLines) {
	    break;
	}
	thisLinePtr = TkBTreeNextLine(textPtr, thisLinePtr);
	if (thisLinePtr && extraLinesPtr) {
	    /*
	     * Tell our caller we have an extra line merged in.
	     */

	    *extraLinesPtr = *extraLinesPtr + 1;
	}
    }

    /*
     * If we're ignoring case, convert the line to lower case. There is no
     * need to do this for regexp searches, since they handle a flag for this
     * purpose.
     */

    if (searchSpecPtr->exact && searchSpecPtr->noCase) {
	Tcl_SetObjLength(theLine, Tcl_UtfToLower(Tcl_GetString(theLine)));
    }

    if (lenPtr) {
	*lenPtr = searchSpecPtr->exact ? GetByteLength(theLine) : Tcl_GetCharLength(theLine);
    }
    return linePtr;
}

/*
 *----------------------------------------------------------------------
 *
 * TextSearchFoundMatch --
 *
 *	Stores information from a successful search.
 *
 * Results:
 *	'true' if the information was stored, 'false' if the position at
 *	which the match was found actually falls outside the allowable
 *	search region (and therefore the search is actually complete).
 *
 * Side effects:
 *	Memory may be allocated in the 'countPtr' and 'resPtr' fields of
 *	'searchSpecPtr'. Each of those objects will have refCount zero and
 *	must eventually be freed or stored elsewhere as appropriate.
 *
 *----------------------------------------------------------------------
 */

static int
TextSearchFoundMatch(
    int lineNum,		/* Line on which match was found. */
    SearchSpec *searchSpecPtr,	/* Search parameters. */
    ClientData clientData,	/* Token returned by the 'addNextLineProc', TextSearchAddNextLine.
    				 * May be NULL, in which we case we must generate it (from lineNum). */
    Tcl_Obj *theLine,		/* Text from current line, only accessed for exact searches, and
    				 * is allowed to be NULL for regexp searches. */
    int matchOffset,		/* Offset of found item in utf-8 bytes for exact search, Unicode
    				 * chars for regexp. */
    int matchLength)		/* Length also in bytes/chars as per search type. */
{
    int numChars;
    int leftToScan;
    TkTextIndex foundIndex;
    TkTextSegment *segPtr;
    TkTextLine *linePtr, *startLinePtr;
    TkText *textPtr = (TkText *)searchSpecPtr->clientData;
    int byteIndex;

    if (lineNum == searchSpecPtr->stopLine) {
	/*
	 * If the current index is on the wrong side of the stopIndex, then
	 * the item we just found is actually outside the acceptable range,
	 * and the search is over.
	 */

	if (searchSpecPtr->backwards ^ (matchOffset >= searchSpecPtr->stopOffset)) {
	    return 0;
	}
    }

    /*
     * Calculate the character count, which may need augmenting if there are
     * embedded windows or elidden text.
     */

    if (searchSpecPtr->exact) {
	numChars = Tcl_NumUtfChars(Tcl_GetString(theLine) + matchOffset, matchLength);
    } else {
	numChars = matchLength;
    }

    /*
     * If we're using strict limits checking, ensure that the match with its
     * full length fits inside the given range.
     */

    if (searchSpecPtr->strictLimits && lineNum == searchSpecPtr->stopLine) {
	if (searchSpecPtr->backwards ^ (matchOffset + numChars > searchSpecPtr->stopOffset)) {
	    return 0;
	}
    }

    /*
     * The index information returned by the regular expression parser only
     * considers textual information: it doesn't account for embedded windows,
     * elided text (when we are not searching elided text) or any other
     * non-textual info. Scan through the line's segments again to adjust both
     * matchChar and matchCount.
     *
     * We will walk through the segments of this line until we have either
     * reached the end of the match or we have reached the end of the line.
     */

    linePtr = (TkTextLine *)clientData;
    if (!linePtr) {
	linePtr = TkBTreeFindLine(textPtr->sharedTextPtr->tree, textPtr, lineNum);
    }
    startLinePtr = textPtr->startMarker->sectionPtr->linePtr;

    /*
     * Find the starting point.
     */

    leftToScan = matchOffset;
    while (1) {
	/*
	 * Note that we allow leftToScan to be zero because we want to skip
	 * over any preceding non-textual items.
	 */

	segPtr = (linePtr == startLinePtr) ? textPtr->startMarker : linePtr->segPtr;
	byteIndex = TkTextSegToIndex(segPtr);

	/*
	 * TODO: Use new elide structure, but this requires a redesign of the whole
	 * search algorithm.
	 */

	for ( ; leftToScan >= 0 && segPtr; segPtr = segPtr->nextPtr) {
	    if (segPtr->typePtr == &tkTextCharType) {
		int size = searchSpecPtr->exact ? segPtr->size : (int) CountCharsInSeg(segPtr);

		if (!searchSpecPtr->searchElide && TkTextSegmentIsElided(textPtr, segPtr)) {
		    matchOffset += size;
		} else {
		    leftToScan -= size;
		}
	    } else if (searchSpecPtr->searchHyphens && segPtr->typePtr == &tkTextHyphenType) {
		int size = searchSpecPtr->exact ? 2 : 1;

		if (!searchSpecPtr->searchElide && TkTextSegmentIsElided(textPtr, segPtr)) {
		    matchOffset += size;
		} else {
		    leftToScan -= size;
		}
	    } else {
		assert(segPtr->size <= 1);
		matchOffset += segPtr->size;
	    }
	    byteIndex += segPtr->size;
	}

	assert(!segPtr || leftToScan < 0 || TkBTreeNextLine(textPtr, linePtr));

	if (segPtr || leftToScan < 0) {
	    break;
	}

	/*
	 * This will only happen if we are eliding newlines.
	 *
	 * We've wrapped to the beginning of the next logical line, which
	 * has been merged with the previous one whose newline was elided.
	 */

	linePtr = linePtr->nextPtr;
	lineNum += 1;
	matchOffset = 0;
    }

    /*
     * Calculate and store the found index in the result.
     */

    if (searchSpecPtr->exact) {
	TkrTextMakeByteIndex(textPtr->sharedTextPtr->tree, textPtr, lineNum, matchOffset, &foundIndex);
    } else {
	TkTextMakeCharIndex(textPtr->sharedTextPtr->tree, textPtr, lineNum, matchOffset, &foundIndex);
    }

    if (searchSpecPtr->all) {
	if (!searchSpecPtr->resPtr) {
	    Tcl_IncrRefCount(searchSpecPtr->resPtr = Tcl_NewObj());
	}
	Tcl_ListObjAppendElement(NULL, searchSpecPtr->resPtr, TkTextNewIndexObj(&foundIndex));
    } else {
	Tcl_IncrRefCount(searchSpecPtr->resPtr = TkTextNewIndexObj(&foundIndex));
    }

    /*
     * Find the end point. Here 'leftToScan' could be negative already as a
     * result of the above loop if the segment we reached spanned the start of
     * the string. When we add matchLength it will become non-negative.
     */

    /*
     * TODO: Use new elide structure, but this requires a redesign of the whole
     * search algorithm.
     */

    for (leftToScan += matchLength; leftToScan > 0; segPtr = segPtr->nextPtr) {
	int isCharSeg;

	if (!segPtr) {
	    /*
	     * We are on the next line - this of course should only ever
	     * happen with searches which have matched across multiple lines.
	     */

	    assert(TkBTreeNextLine(textPtr, linePtr));
	    linePtr = linePtr->nextPtr;
	    segPtr = linePtr->segPtr;
	    byteIndex = 0;
	}

	isCharSeg = (segPtr->typePtr == &tkTextCharType);

	if (!isCharSeg && (!searchSpecPtr->searchHyphens || segPtr->typePtr != &tkTextHyphenType)) {
	    /*
	     * Anything we didn't count in the search needs adding.
	     */

	    assert(segPtr->size <= 1);
	    numChars += segPtr->size;
	} else if (!searchSpecPtr->searchElide && TkTextSegmentIsElided(textPtr, segPtr)) {
	    numChars += isCharSeg ? CountCharsInSeg(segPtr) : 1;
	} else if (searchSpecPtr->exact) {
	    leftToScan -= isCharSeg ? segPtr->size : 2;
	} else {
	    leftToScan -= isCharSeg ? CountCharsInSeg(segPtr) : 1;
	}
    }

    /*
     * Now store the count result, if it is wanted.
     */

    if (searchSpecPtr->varPtr) {
	Tcl_Obj *tmpPtr = Tcl_NewIntObj(numChars);
	if (searchSpecPtr->all) {
	    if (!searchSpecPtr->countPtr) {
		searchSpecPtr->countPtr = Tcl_NewObj();
	    }
	    Tcl_ListObjAppendElement(NULL, searchSpecPtr->countPtr, tmpPtr);
	} else {
	    searchSpecPtr->countPtr = tmpPtr;
	}
    }

    return 1;
}

/*
 *----------------------------------------------------------------------
 *
 * TkTextGetTabs --
 *
 *	Parses a string description of a set of tab stops.
 *
 * Results:
 *	The return value is a pointer to a malloc'ed structure holding parsed
 *	information about the tab stops. If an error occurred then the return
 *	value is NULL and an error message is left in the interp's result.
 *
 * Side effects:
 *	Memory is allocated for the structure that is returned. It is up to
 *	the caller to free this structure when it is no longer needed.
 *
 *----------------------------------------------------------------------
 */

TkTextTabArray *
TkTextGetTabs(
    Tcl_Interp *interp,		/* Used for error reporting. */
    TkText *textPtr,		/* Information about the text widget. */
    Tcl_Obj *stringPtr)		/* Description of the tab stops. See the text
				 * manual entry for details. */
{
    int objc, i, count;
    Tcl_Obj **objv;
    TkTextTabArray *tabArrayPtr;
    TkTextTab *tabPtr;
    double prevStop, lastStop;
    /*
     * Map these strings to TkTextTabAlign values.
     */
    static const char *const tabOptionStrings[] = {
	"left", "right", "center", "numeric", NULL
    };

    if (Tcl_ListObjGetElements(interp, stringPtr, &objc, &objv) != TCL_OK) {
	return NULL;
    }

    /*
     * First find out how many entries we need to allocate in the tab array.
     */

    count = 0;
    for (i = 0; i < objc; i++) {
	char c = Tcl_GetString(objv[i])[0];

	if (c != 'l' && c != 'r' && c != 'c' && c != 'n') {
	    count += 1;
	}
    }

    /*
     * Parse the elements of the list one at a time to fill in the array.
     */

    tabArrayPtr = (TkTextTabArray *)malloc(sizeof(TkTextTabArray) + (count - 1)*sizeof(TkTextTab));
    tabArrayPtr->numTabs = 0;
    prevStop = 0.0;
    lastStop = 0.0;
    for (i = 0, tabPtr = &tabArrayPtr->tabs[0]; i < objc; i++, tabPtr++) {
	int index;

	/*
	 * This will round fractional pixels above 0.5 upwards, and otherwise
	 * downwards, to find the right integer pixel position.
	 */

	if (Tk_GetPixelsFromObj(interp, textPtr->tkwin, objv[i], &tabPtr->location) != TCL_OK) {
	    goto error;
	}

	if (tabPtr->location <= 0) {
	    Tcl_SetObjResult(interp, Tcl_ObjPrintf(
		    "tab stop \"%s\" is not at a positive distance", Tcl_GetString(objv[i])));
	    Tcl_SetErrorCode(interp, "TK", "VALUE", "TAB_STOP", NULL);
	    goto error;
	}

	prevStop = lastStop;
	if (Tk_GetDoublePixelsFromObj(interp, textPtr->tkwin, objv[i], &lastStop) != TCL_OK) {
	    goto error;
	}

	if (i > 0 && tabPtr->location <= (tabPtr - 1)->location) {
	    /*
	     * This tab is actually to the left of the previous one, which is
	     * illegal.
	     */

#ifdef _TK_ALLOW_DECREASING_TABS
	    /*
	     * Force the tab to be a typical character width to the right of
	     * the previous one, and update the 'lastStop' with the changed
	     * position.
	     */

	    tabPtr->location = (tabPtr - 1)->location;
	    tabPtr->location += (textPtr->charWidth > 0 ? textPtr->charWidth : 8);
	    lastStop = tabPtr->location;
#else
	    Tcl_SetObjResult(interp, Tcl_ObjPrintf(
		    "tabs must be monotonically increasing, but \"%s\" is "
		    "smaller than or equal to the previous tab",
		    Tcl_GetString(objv[i])));
	    Tcl_SetErrorCode(interp, "TK", "VALUE", "TAB_STOP", NULL);
	    goto error;
#endif /* _TK_ALLOW_DECREASING_TABS */
	}

	tabArrayPtr->numTabs += 1;

	/*
	 * See if there is an explicit alignment in the next list element.
	 * Otherwise just use "left".
	 */

	tabPtr->alignment = LEFT;
	if (i + 1 == objc) {
	    continue;
	}

	/*
	 * There may be a more efficient way of getting this.
	 */

	{ /* local scope */
#if 0 && TCL_UTF_MAX > 4
	    /*
	     * HACK: Support of pseudo UTF-8 strings. Needed because of this
	     * bad hack with TCL_UTF_MAX > 4, the whole thing is amateurish.
	     * (See function GetLineBreakFunc() about the very severe problems
	     * with TCL_UTF_MAX > 4).
	     */

	    int ch;
	    TkUtfToUniChar(Tcl_GetString(objv[i + 1]), &ch);
#else
	    /*
	     * Proper implementation for UTF-8 strings:
	     */

	    Tcl_UniChar ch;
	    Tcl_UtfToUniChar(Tcl_GetString(objv[i + 1]), &ch);
#endif
	    if (!Tcl_UniCharIsAlpha(ch)) {
		continue;
	    }
	}
	i += 1;

	if (Tcl_GetIndexFromObjStruct(interp, objv[i], tabOptionStrings,
		sizeof(char *), "tab alignment", 0, &index) != TCL_OK) {
	    goto error;
	}
	tabPtr->alignment = (TkTextTabAlign) index;
    }

    /*
     * For when we need to interpolate tab stops, store these two so we know
     * the tab stop size to very high precision. With the above checks, we can
     * guarantee that tabIncrement is strictly positive here.
     */

    tabArrayPtr->lastTab = lastStop;
    tabArrayPtr->tabIncrement = lastStop - prevStop;

    return tabArrayPtr;

  error:
    free(tabArrayPtr);
    return NULL;
}

/*
 *----------------------------------------------------------------------
 *
 * TextDumpCmd --
 *
 *	Return information about the text, tags, marks, and embedded windows
 *	and images in a text widget. See the man page for the description of
 *	the text dump operation for all the details.
 *
 * Results:
 *	A standard Tcl result.
 *
 * Side effects:
 *	Memory is allocated for the result, if needed (standard Tcl result
 *	side effects).
 *
 *----------------------------------------------------------------------
 */

static void
AppendOption(
    char *result,
    const char *str,
    const char *delim)
{
    unsigned len = strlen(result);

    if (delim && len > 0 && result[len - 1] != ' ' && result[len - 1] != '?') {
	strcpy(result + len, delim);
	len += strlen(delim);
    }
    strcpy(result + len, str);
}

static int
GetDumpFlags(
    TkText *textPtr,		/* Information about text widget. */
    Tcl_Interp *interp,		/* Current interpreter. */
    int objc,			/* Number of arguments. */
    Tcl_Obj *const objv[],	/* Argument objects. */
    unsigned allowed,		/* Which options are allowed? */
    unsigned dflt,		/* Default options (-all) */
    unsigned complete,		/* Complete options (-complete) */
    unsigned *what,		/* Store flags here. */
    int *lastArg,		/* Store index of last used argument, can be NULL. */
    TkTextIndex *index1,	/* Store first index here. */
    TkTextIndex *index2,	/* Store second index here. */
    Tcl_Obj **command)		/* Store command here, can be NULL. */
{
    static const char *const optStrings[] = {
	"-all", "-bindings", "-chars", "-command", "-complete", "-configurations",
	"-displaychars", "-displaytext", "-dontresolvecolors",
	"-dontresolvefonts", "-elide", "-image", "-includedbconfig",
	"-includedefaultconfig", "-includeselection", "-includesyscolors",
	"-includesysconfig", "-insertmark", "-mark", "-nested", "-node",
	"-setup", "-tag", "-text", "-window",
	NULL
    };
    enum opts {
	DUMP_ALL, DUMP_TAG_BINDINGS, DUMP_CHARS, DUMP_CMD, DUMP_COMPLETE, DUMP_TAG_CONFIGS,
	DUMP_DISPLAY_CHARS, DUMP_DISPLAY_TEXT, DUMP_DONT_RESOLVE_COLORS,
	DUMP_DONT_RESOLVE_FONTS, DUMP_ELIDE, DUMP_IMG, DUMP_INCLUDE_DATABASE_CONFIG,
	DUMP_INCLUDE_DEFAULT_CONFIG, DUMP_INCLUDE_SEL, DUMP_INCLUDE_SYSTEM_COLORS,
	DUMP_INCLUDE_SYSTEM_CONFIG, DUMP_INSERT_MARK, DUMP_MARK, DUMP_NESTED, DUMP_NODE,
	DUMP_TEXT_CONFIGS, DUMP_TAG, DUMP_TEXT, DUMP_WIN
    };
    static const unsigned dumpFlags[] = {
	0, TK_DUMP_TAG_BINDINGS, TK_DUMP_CHARS, 0, TK_DUMP_INSPECT_COMPLETE, TK_DUMP_TAG_CONFIGS,
	TK_DUMP_DISPLAY_CHARS, TK_DUMP_DISPLAY_TEXT, TK_DUMP_DONT_RESOLVE_COLORS,
	TK_DUMP_DONT_RESOLVE_FONTS, TK_DUMP_ELIDE, TK_DUMP_IMG, TK_DUMP_INCLUDE_DATABASE_CONFIG,
	TK_DUMP_INCLUDE_DEFAULT_CONFIG, TK_DUMP_INCLUDE_SEL, TK_DUMP_INCLUDE_SYSTEM_COLORS,
	TK_DUMP_INCLUDE_SYSTEM_CONFIG, TK_DUMP_INSERT_MARK, TK_DUMP_MARK, TK_DUMP_NESTED, TK_DUMP_NODE,
	TK_DUMP_TEXT_CONFIGS, TK_DUMP_TAG, TK_DUMP_TEXT, TK_DUMP_WIN
    };

    int arg;
    size_t i;
    unsigned flags = 0;
    const char *myOptStrings[sizeof(optStrings)/sizeof(optStrings[0])];
    int myOptIndices[sizeof(optStrings)/sizeof(optStrings[0])];
    int myOptCount;

    assert(what);
    assert(!index1 == !index2);
    assert(DUMP_ALL == 0); /* otherwise next loop is wrong */
    assert(!complete || (complete & dflt) == dflt);

    /* We know that option -all is allowed in any case. */
    myOptStrings[0] = optStrings[DUMP_ALL];
    myOptIndices[0] = DUMP_ALL;
    myOptCount = 1;

    for (i = 1; i < sizeof(optStrings)/sizeof(optStrings[0]) - 1; ++i) {
	if (i == DUMP_CMD ? !!command : (allowed & dumpFlags[i]) == dumpFlags[i]) {
	    myOptStrings[myOptCount] = optStrings[i];
	    myOptIndices[myOptCount] = i;
	    myOptCount += 1;
	}
    }
    myOptStrings[myOptCount] = NULL;

    if (lastArg) {
	*lastArg = 0;
    }
    *what = 0;

    for (arg = 2; arg < objc && Tcl_GetString(objv[arg])[0] == '-'; ++arg) {
	int index;

	if (Tcl_GetString(objv[arg])[1] == '-'
		&& Tcl_GetString(objv[arg])[2] == '\0'
		&& (arg < objc - 1 || Tcl_GetString(objv[arg + 1])[0] != '-')) {
	    continue;
	}

	if (Tcl_GetIndexFromObjStruct(interp, objv[arg], myOptStrings,
		sizeof(char *), "option", TCL_INDEX_TEMP_TABLE, &index) != TCL_OK) {
	    return TCL_ERROR;
	}

	switch ((enum opts) myOptIndices[index]) {
#define CASE(Flag) case DUMP_##Flag: *what |= TK_DUMP_##Flag; flags |= TK_DUMP_##Flag; break;
	CASE(CHARS);
	CASE(TEXT);
	CASE(DISPLAY_CHARS);
	CASE(DISPLAY_TEXT);
	CASE(TAG);
	CASE(MARK);
	CASE(ELIDE);
	CASE(NESTED);
	CASE(NODE);
	CASE(INCLUDE_SEL);
	CASE(INSERT_MARK);
	CASE(TEXT_CONFIGS);
	CASE(TAG_BINDINGS);
	CASE(TAG_CONFIGS);
	CASE(DONT_RESOLVE_COLORS);
	CASE(DONT_RESOLVE_FONTS);
	CASE(INCLUDE_DEFAULT_CONFIG);
	CASE(INCLUDE_DATABASE_CONFIG);
	CASE(INCLUDE_SYSTEM_CONFIG);
	CASE(INCLUDE_SYSTEM_COLORS);
	CASE(IMG);
	CASE(WIN);
#undef CASE
	case DUMP_ALL:
	    *what = dflt;
	    break;
	case DUMP_COMPLETE:
	    if (!complete)
		goto wrongArgs;
	    *what = complete;
	    break;
	case DUMP_CMD:
	    arg += 1;
	    if (!command || arg >= objc) {
		goto wrongArgs;
	    }
	    *command = objv[arg];
	    break;
	}
	if (~allowed & flags) {
	    goto wrongArgs;
	}
    }
    if (!(*what & dflt)) {
	*what |= dflt;
    }
    if (!index1) {
	if (arg < objc) {
	    goto wrongArgs;
	}
	return TCL_OK;
    }
    if (arg >= objc || arg + 2 < objc) {
	goto wrongArgs;
    }
    if (!TkTextGetIndexFromObj(interp, textPtr, objv[arg], index1)) {
	return TCL_ERROR;
    }
    arg += 1;
    if (lastArg) {
	*lastArg = arg;
    }
    if (objc == arg) {
	TkTextIndexForwChars(textPtr, index1, 1, index2, COUNT_INDICES);
    } else if (!TkTextGetIndexFromObj(interp, textPtr, objv[arg], index2)) {
	return TCL_ERROR;
    }
    return TCL_OK;

wrongArgs:
    {
	char result[500];

	result[0] = 0;
	AppendOption(result, "?", NULL);

	for (i = 0; myOptStrings[i]; ++i) {
	    if (myOptIndices[i] != DUMP_CMD) {
		AppendOption(result, myOptStrings[i], " ");
	    }
	}
	AppendOption(result, "? ?", NULL);
	if (command) { AppendOption(result, "-command script", NULL); }
	AppendOption(result, "?", NULL);
	if (index1)  { AppendOption(result, " index ?index2?", NULL); }

	Tcl_SetObjResult(interp, Tcl_ObjPrintf("Usage: %s %s %s",
		Tcl_GetString(objv[0]), Tcl_GetString(objv[1]), result));
	Tcl_SetErrorCode(interp, "TCL", "WRONGARGS", NULL);
    }
    return TCL_ERROR;
}

static int
TextDumpCmd(
    TkText *textPtr,		/* Information about text widget. */
    Tcl_Interp *interp,		/* Current interpreter. */
    int objc,			/* Number of arguments. */
    Tcl_Obj *const objv[])	/* Argument objects. Someone else has already parsed this command
    				 * enough to know that objv[1] is "dump". */
{
    TkTextIndex index1, index2;
    TkTextBTree tree;
    TkTextTag *tagPtr, *tPtr;
    int lineno;			/* Current line number. */
    unsigned what;		/* bitfield to select segment types. */
    int lastArg;		/* Index of last argument. */
    TkTextLine *linePtr;
    TkTextIndex prevByteIndex;
    Tcl_Obj *command = NULL;	/* Script callback to apply to segments. */
    TkTextTag *prevTagPtr = NULL;
    int result;

    assert(textPtr);

    result = GetDumpFlags(textPtr, interp, objc, objv, TK_DUMP_DUMP_ALL|TK_DUMP_NODE, TK_DUMP_DUMP_ALL,
	    0, &what, &lastArg, &index1, &index2, &command);
    if (result != TCL_OK) {
	return result;
    }
    if (TkTextIndexCompare(&index1, &index2) >= 0) {
	return TCL_OK;
    }
    tree = textPtr->sharedTextPtr->tree;
    textPtr->sharedTextPtr->inspectEpoch += 1;
    lineno = TkBTreeLinesTo(tree, textPtr, TkTextIndexGetLine(&index1), NULL);
    prevByteIndex = index1;
    if (TkrTextIndexBackBytes(textPtr, &index1, 1, &prevByteIndex) == 0) {
	unsigned epoch = textPtr->sharedTextPtr->inspectEpoch + 1;
	tagPtr = TkBTreeGetTags(&prevByteIndex, TK_TEXT_SORT_NONE, NULL);
	for (tPtr = tagPtr; tPtr; tPtr = tPtr->nextPtr) { tPtr->epoch = epoch; }
    } else {
	tagPtr = NULL;
    }
    if (TkTextIndexGetLine(&index1) == TkTextIndexGetLine(&index2)) {
	/* we are at the end, so we can ignore the return code of DumpLine */
	DumpLine(interp, textPtr, what, TkTextIndexGetLine(&index1),
		TkTextIndexGetByteIndex(&index1), TkTextIndexGetByteIndex(&index2),
		lineno, command, &prevTagPtr);
    } else {
	int lineend = TkBTreeLinesTo(tree, textPtr, TkTextIndexGetLine(&index2), NULL);
	int endByteIndex = TkTextIndexGetByteIndex(&index2);

	if (!DumpLine(interp, textPtr, what, TkTextIndexGetLine(&index1),
		TkTextIndexGetByteIndex(&index1), INT_MAX, lineno, command, &prevTagPtr)) {
	    if (textPtr->flags & DESTROYED) {
		return TCL_OK;
	    }
	    if (!(linePtr = TkBTreeFindLine(textPtr->sharedTextPtr->tree, textPtr, lineno))) {
		goto textChanged;
	    }
	} else {
	    linePtr = TkTextIndexGetLine(&index1);
	}
	while ((linePtr = TkBTreeNextLine(textPtr, linePtr))) {
	    if (++lineno == lineend) {
		break;
	    }
	    if (!DumpLine(interp, textPtr, what, linePtr, 0, INT_MAX, lineno, command, &prevTagPtr)) {
		if (textPtr->flags & DESTROYED) {
		    return TCL_OK;
		}
		if (!(linePtr = TkBTreeFindLine(textPtr->sharedTextPtr->tree, textPtr, lineno))) {
		    goto textChanged;
		}
	    }
	}
	if (linePtr) {
	    /* we are at the end, so we can ignore the return code of DumpLine */
	    DumpLine(interp, textPtr, what, linePtr, 0, endByteIndex, lineno, command, &prevTagPtr);
	}
    }

  textChanged:

    /*
     * Special case to get the leftovers hiding at the end mark.
     */

    if (!(textPtr->flags & DESTROYED)) {
	if (lastArg < objc
		&& strncmp(Tcl_GetString(objv[lastArg]), "end", GetByteLength(objv[lastArg])) == 0) {
	    /*
	     * Re-get the end index, in case it has changed.
	     */

	    if (!TkTextGetIndexFromObj(interp, textPtr, objv[lastArg], &index2)) {
		return TCL_ERROR;
	    }
	    if (!DumpLine(interp, textPtr, what & ~TK_DUMP_TEXT, TkTextIndexGetLine(&index2), 0, 1,
		    lineno, command, &prevTagPtr)) {
		prevTagPtr = NULL; /* the tags are no longer valid */
	    }
	}

	if (prevTagPtr && TkTextIndexIsEndOfText(&index2)) {
	    /*
	     * Finally print "tagoff" information, if at end of text.
	     */

	    for ( ; prevTagPtr; prevTagPtr = prevTagPtr->succPtr) {
		if (!DumpSegment(textPtr, interp, "tagoff", prevTagPtr->name, command, &index2, what)) {
		    break;
		}
	    }
	}
    }

    return TCL_OK;
}

/*
 *----------------------------------------------------------------------
 *
 * DumpLine
 *
 *	Return information about a given text line from character position
 *	"start" up to, but not including, "end".
 *
 * Results:
 *	Returns false if the command callback made any changes to the text widget
 *	which will have invalidated internal structures such as TkTextSegment,
 *	TkTextIndex, pointers. Our caller can then take action to recompute
 *	such entities, or he aborts with an error. Returns true otherwise.
 *
 * Side effects:
 *	None, but see DumpSegment which can have arbitrary side-effects
 *
 *----------------------------------------------------------------------
 */

static int
DumpLine(
    Tcl_Interp *interp,
    TkText *textPtr,
    int what,			/* Bit flags to select segment types. */
    TkTextLine *linePtr,	/* The current line. */
    int startByte, int endByte,	/* Byte range to dump. */
    int lineno,			/* Line number for indices dump. */
    Tcl_Obj *command,		/* Script to apply to the segment. */
    TkTextTag **prevTagPtr)	/* Tag information from previous segment. */
{
    TkSharedText *sharedTextPtr;
    TkTextSegment *sPtr;
    TkTextSegment *segPtr;
    TkTextSegment *endPtr;
    TkTextSegment *newSegPtr;
    TkTextIndex index;
    int offset = 0;
    int currentSize = 0;
    int bufSize = 0;
    int textChanged = 0;
    char *buffer = NULL;
    int eol;

    sharedTextPtr = textPtr->sharedTextPtr;

    if (!*prevTagPtr && (startByte > 0 || linePtr != TkBTreeGetStartLine(textPtr))) {
	/*
	 * If this is the first line to dump, and we are not at start of line,
	 * then we need the preceding tag information.
	 */

	TkTextTag *tagPtr, *tPtr;
	unsigned epoch = sharedTextPtr->inspectEpoch;

	TkTextIndexClear(&index, textPtr);
	TkTextIndexSetByteIndex2(&index, linePtr, startByte);
	TkBTreeMoveBackward(&index, 1);
	segPtr = TkTextIndexGetContentSegment(&index, NULL);
	assert(segPtr);
	tagPtr = TkBTreeGetSegmentTags(textPtr->sharedTextPtr, segPtr, textPtr, TK_TEXT_SORT_NONE, NULL);
	for (tPtr = tagPtr; tPtr; tPtr = tPtr->nextPtr) {
	    tPtr->flag = epoch; /* mark as open */
	}
    }

    /*
     * Must loop through line looking at its segments: character, hyphen, mark, image, window.
     */

    segPtr = linePtr->segPtr;
    endPtr = textPtr->endMarker;
    eol = !segPtr->nextPtr;

    if ((what & TK_DUMP_NODE)
	    && startByte == 0
	    && (!linePtr->prevPtr || linePtr->prevPtr->parentPtr != linePtr->parentPtr)) {
	char buf[20];
	unsigned depth, number;

	TkTextIndexClear(&index, textPtr);
	TkTextIndexSetToStartOfLine2(&index, linePtr);
	number = TkBTreeChildNumber(sharedTextPtr->tree, linePtr, &depth);
	snprintf(buf, sizeof(buf), "%d:%d", number, depth);

	if (!DumpSegment(textPtr, interp, "node", buf, command, &index, what)) {
	    goto textChanged;
	}
    }

    while (segPtr && offset < endByte) {
	currentSize = segPtr->size;

	if (offset + MAX(1, currentSize) > startByte) {
	    if ((what & TK_DUMP_TAG) && segPtr->tagInfoPtr) {
		TkTextTag *tagPtr = TkBTreeGetSegmentTags(sharedTextPtr, segPtr, textPtr,
			TK_TEXT_SORT_ASCENDING, NULL);
		unsigned epoch = sharedTextPtr->inspectEpoch;
		unsigned nextEpoch = epoch + 1;
		TkTextTag *tPtr;

		for (tPtr = tagPtr; tPtr; tPtr = tPtr->nextPtr) {
		    if (tPtr->flag == epoch) {
			tPtr->flag = nextEpoch; /* mark as still open */
		    }
		}

		if (*prevTagPtr) {
		    /*
		     * Print "tagoff" information.
		     */

		    for (tPtr = *prevTagPtr; tPtr; tPtr = tPtr->succPtr) {
			if (tPtr->flag == epoch) { /* should be closed? */
			    TkrTextMakeByteIndex(sharedTextPtr->tree, textPtr, lineno, offset, &index);
			    if (!DumpSegment(textPtr, interp, "tagoff",
				    tPtr->name, command, &index, what)) {
				goto textChanged;
			    }
			    tPtr->flag = 0; /* mark as closed */
			}
		    }
		}

		/*
		 * Print "tagon" information.
		 */

		sharedTextPtr->inspectEpoch = ++epoch;

		for (tPtr = tagPtr; tPtr; tPtr = tPtr->nextPtr) {
		    if (tPtr->flag != epoch) {
			TkrTextMakeByteIndex(sharedTextPtr->tree, textPtr, lineno, offset, &index);
			if (!DumpSegment(textPtr, interp, "tagon", tPtr->name, command, &index, what)) {
			    goto textChanged;
			}
			tPtr->flag = epoch; /* mark as open */
		    }
		    tPtr->succPtr = tPtr->nextPtr;
		}

		*prevTagPtr = tagPtr;
	    }

	    if (what & segPtr->typePtr->group) {
		assert(segPtr->typePtr->group != SEG_GROUP_BRANCH);

		if (segPtr->typePtr->group == SEG_GROUP_CHAR) {
		    int last = currentSize;	/* Index of last char in seg. */
		    int first = 0;		/* Index of first char in seg. */

		    if (offset + currentSize > endByte) {
			last = endByte - offset;
		    }
		    if (startByte > offset) {
			first = startByte - offset;
		    }
		    if (last != currentSize) {
			/*
			 * To avoid modifying the string in place we copy over just
			 * the segment that we want. Since DumpSegment can modify the
			 * text, we could not confidently revert the modification here.
			 */

			int length = last - first;

			if (length >= bufSize) {
			    bufSize = MAX(length + 1, 2*length);
			    buffer = (char *)realloc(buffer, bufSize);
			}

			memcpy(buffer, segPtr->body.chars + first, length);
			buffer[length] = '\0';

			TkrTextMakeByteIndex(sharedTextPtr->tree, textPtr, lineno,
				offset + first, &index);
			if (!DumpSegment(textPtr, interp, "text", buffer, command, &index, what)) {
			    goto textChanged;
			}
		    } else {
			TkrTextMakeByteIndex(sharedTextPtr->tree, textPtr, lineno,
				offset + first, &index);
			if (!DumpSegment(textPtr, interp, "text",
				segPtr->body.chars + first, command, &index, what)) {
			    goto textChanged;
			}
		    }
		} else if (segPtr == endPtr) {
		    if (linePtr == TkBTreeGetLastLine(textPtr)) {
			break; /* finished */
		    }
		    /* print final newline in next iteration */
		    currentSize = linePtr->size - offset - 1;
		    startByte = offset + currentSize + linePtr->lastPtr->size - 1;
		    segPtr = linePtr->lastPtr->prevPtr;
		} else {
		    char const *value = NULL;

		    switch ((int) segPtr->typePtr->group) {
		    case SEG_GROUP_MARK:
			value = TkTextMarkName(sharedTextPtr, textPtr, segPtr);
			break;
		    case SEG_GROUP_IMAGE: {
			TkTextEmbImage *eiPtr = &segPtr->body.ei;
			value = eiPtr->name ? eiPtr->name : "";
			break;
		    }
		    case SEG_GROUP_WINDOW: {
			TkTextEmbWindow *ewPtr = &segPtr->body.ew;
			value = ewPtr->tkwin ? Tk_PathName(ewPtr->tkwin) : "";
			break;
		    }
		    case SEG_GROUP_HYPHEN:
			value = "";
			break;
		    }
		    if (value) {
			TkrTextMakeByteIndex(sharedTextPtr->tree, textPtr, lineno, offset, &index);
			if (!DumpSegment(textPtr, interp, segPtr->typePtr->name, value, command,
				&index, what)) {
			    goto textChanged;
			}
		    }
		}
	    }
	}

	offset += currentSize;
	segPtr = segPtr->nextPtr;
	continue;

  textChanged:

	/*
	 * Our indices, segments, and tag chains are no longer valid. It's a bad
	 * idea to do changes while the dump is running, it's impossible to
	 * synchronize in any case, but we will try the best.
	 */

	*prevTagPtr = NULL;
	textChanged = 1;

	if (eol || (textPtr->flags & DESTROYED)) {
	    break;
	}

	offset += currentSize;
	if (!(linePtr = TkBTreeFindLine(textPtr->sharedTextPtr->tree, textPtr, lineno))) {
	    break;
	}
	TkTextIndexClear(&index, textPtr);
	TkTextIndexSetByteIndex2(&index, linePtr, MIN(offset, linePtr->size - 1));

	sPtr = newSegPtr = TkTextIndexGetFirstSegment(&index, NULL);
	while (sPtr && sPtr != segPtr) {
	    sPtr = sPtr->nextPtr;
	}
	if (sPtr != segPtr) {
	    segPtr = newSegPtr;
	} else if (offset >= segPtr->size) {
	    segPtr = segPtr->nextPtr;
	}
    }

    free(buffer);
    return !textChanged;
}

/*
 *----------------------------------------------------------------------
 *
 * TextChecksumCmd --
 *
 *	Return the checksum over the whole content.
 *	About the format see documentation.
 *
 * Results:
 *	A standard Tcl result.
 *
 * Side effects:
 *	Memory is allocated for the result, if needed (standard Tcl result
 *	side effects).
 *
 *----------------------------------------------------------------------
 */

static uint32_t
ComputeChecksum(
    uint32_t crc,
    const char *buf,
    unsigned len)
{
    static const uint32_t crcTable[256] = {
      0x00000000, 0x77073096, 0xee0e612c, 0x990951ba, 0x076dc419, 0x706af48f, 0xe963a535, 0x9e6495a3,
      0x0edb8832, 0x79dcb8a4, 0xe0d5e91e, 0x97d2d988, 0x09b64c2b, 0x7eb17cbd, 0xe7b82d07, 0x90bf1d91,
      0x1db71064, 0x6ab020f2, 0xf3b97148, 0x84be41de, 0x1adad47d, 0x6ddde4eb, 0xf4d4b551, 0x83d385c7,
      0x136c9856, 0x646ba8c0, 0xfd62f97a, 0x8a65c9ec, 0x14015c4f, 0x63066cd9, 0xfa0f3d63, 0x8d080df5,
      0x3b6e20c8, 0x4c69105e, 0xd56041e4, 0xa2677172, 0x3c03e4d1, 0x4b04d447, 0xd20d85fd, 0xa50ab56b,
      0x35b5a8fa, 0x42b2986c, 0xdbbbc9d6, 0xacbcf940, 0x32d86ce3, 0x45df5c75, 0xdcd60dcf, 0xabd13d59,
      0x26d930ac, 0x51de003a, 0xc8d75180, 0xbfd06116, 0x21b4f4b5, 0x56b3c423, 0xcfba9599, 0xb8bda50f,
      0x2802b89e, 0x5f058808, 0xc60cd9b2, 0xb10be924, 0x2f6f7c87, 0x58684c11, 0xc1611dab, 0xb6662d3d,
      0x76dc4190, 0x01db7106, 0x98d220bc, 0xefd5102a, 0x71b18589, 0x06b6b51f, 0x9fbfe4a5, 0xe8b8d433,
      0x7807c9a2, 0x0f00f934, 0x9609a88e, 0xe10e9818, 0x7f6a0dbb, 0x086d3d2d, 0x91646c97, 0xe6635c01,
      0x6b6b51f4, 0x1c6c6162, 0x856530d8, 0xf262004e, 0x6c0695ed, 0x1b01a57b, 0x8208f4c1, 0xf50fc457,
      0x65b0d9c6, 0x12b7e950, 0x8bbeb8ea, 0xfcb9887c, 0x62dd1ddf, 0x15da2d49, 0x8cd37cf3, 0xfbd44c65,
      0x4db26158, 0x3ab551ce, 0xa3bc0074, 0xd4bb30e2, 0x4adfa541, 0x3dd895d7, 0xa4d1c46d, 0xd3d6f4fb,
      0x4369e96a, 0x346ed9fc, 0xad678846, 0xda60b8d0, 0x44042d73, 0x33031de5, 0xaa0a4c5f, 0xdd0d7cc9,
      0x5005713c, 0x270241aa, 0xbe0b1010, 0xc90c2086, 0x5768b525, 0x206f85b3, 0xb966d409, 0xce61e49f,
      0x5edef90e, 0x29d9c998, 0xb0d09822, 0xc7d7a8b4, 0x59b33d17, 0x2eb40d81, 0xb7bd5c3b, 0xc0ba6cad,
      0xedb88320, 0x9abfb3b6, 0x03b6e20c, 0x74b1d29a, 0xead54739, 0x9dd277af, 0x04db2615, 0x73dc1683,
      0xe3630b12, 0x94643b84, 0x0d6d6a3e, 0x7a6a5aa8, 0xe40ecf0b, 0x9309ff9d, 0x0a00ae27, 0x7d079eb1,
      0xf00f9344, 0x8708a3d2, 0x1e01f268, 0x6906c2fe, 0xf762575d, 0x806567cb, 0x196c3671, 0x6e6b06e7,
      0xfed41b76, 0x89d32be0, 0x10da7a5a, 0x67dd4acc, 0xf9b9df6f, 0x8ebeeff9, 0x17b7be43, 0x60b08ed5,
      0xd6d6a3e8, 0xa1d1937e, 0x38d8c2c4, 0x4fdff252, 0xd1bb67f1, 0xa6bc5767, 0x3fb506dd, 0x48b2364b,
      0xd80d2bda, 0xaf0a1b4c, 0x36034af6, 0x41047a60, 0xdf60efc3, 0xa867df55, 0x316e8eef, 0x4669be79,
      0xcb61b38c, 0xbc66831a, 0x256fd2a0, 0x5268e236, 0xcc0c7795, 0xbb0b4703, 0x220216b9, 0x5505262f,
      0xc5ba3bbe, 0xb2bd0b28, 0x2bb45a92, 0x5cb36a04, 0xc2d7ffa7, 0xb5d0cf31, 0x2cd99e8b, 0x5bdeae1d,
      0x9b64c2b0, 0xec63f226, 0x756aa39c, 0x026d930a, 0x9c0906a9, 0xeb0e363f, 0x72076785, 0x05005713,
      0x95bf4a82, 0xe2b87a14, 0x7bb12bae, 0x0cb61b38, 0x92d28e9b, 0xe5d5be0d, 0x7cdcefb7, 0x0bdbdf21,
      0x86d3d2d4, 0xf1d4e242, 0x68ddb3f8, 0x1fda836e, 0x81be16cd, 0xf6b9265b, 0x6fb077e1, 0x18b74777,
      0x88085ae6, 0xff0f6a70, 0x66063bca, 0x11010b5c, 0x8f659eff, 0xf862ae69, 0x616bffd3, 0x166ccf45,
      0xa00ae278, 0xd70dd2ee, 0x4e048354, 0x3903b3c2, 0xa7672661, 0xd06016f7, 0x4969474d, 0x3e6e77db,
      0xaed16a4a, 0xd9d65adc, 0x40df0b66, 0x37d83bf0, 0xa9bcae53, 0xdebb9ec5, 0x47b2cf7f, 0x30b5ffe9,
      0xbdbdf21c, 0xcabac28a, 0x53b39330, 0x24b4a3a6, 0xbad03605, 0xcdd70693, 0x54de5729, 0x23d967bf,
      0xb3667a2e, 0xc4614ab8, 0x5d681b02, 0x2a6f2b94, 0xb40bbe37, 0xc30c8ea1, 0x5a05df1b, 0x2d02ef8d
    };

    assert(buf);

    /* basic algorithm stolen from zlib/crc32.c (public domain) */

#define DO1(buf) crc = crcTable[((int)crc ^ (*buf++)) & 0xff] ^ (crc >> 8);
#define DO2(buf) DO1(buf); DO1(buf);
#define DO4(buf) DO2(buf); DO2(buf);
#define DO8(buf) DO4(buf); DO4(buf);

    crc = crc ^ 0xffffffff;

    if (len == 0) {
	while (*buf) {
	    DO1(buf);
	}
    } else {
	while (len >= 8) {
	    DO8(buf);
	    len -= 8;
	}
	while (len--) {
	    DO1(buf);
	}
    }
    return crc ^ 0xffffffff;
}

static int
TextChecksumCmd(
    TkText *textPtr,		/* Information about text widget. */
    Tcl_Interp *interp,		/* Current interpreter. */
    int objc,			/* Number of arguments. */
    Tcl_Obj *const objv[])	/* Argument objects. Someone else has already parsed this command
    				 * enough to know that objv[1] is "checksum". */
{
    const TkSharedText *sharedTextPtr;
    const TkTextSegment *segPtr;
    const TkTextSegment *endPtr;
    const TkTextLine *linePtr;
    TkTextTag **tagArrPtr = NULL; /* avoid compiler warning */
    unsigned what;
    unsigned crc;
    int result;

    assert(textPtr);

    result = GetDumpFlags(textPtr, interp, objc, objv, TK_DUMP_CRC_ALL, TK_DUMP_CRC_DFLT, 0,
	    &what, NULL, NULL, NULL, NULL);

    if (result != TCL_OK) {
	return result;
    }

    sharedTextPtr = textPtr->sharedTextPtr;
    segPtr = sharedTextPtr->startMarker;
    endPtr = sharedTextPtr->endMarker;
    linePtr = segPtr->sectionPtr->linePtr;
    if (endPtr->sectionPtr->linePtr != linePtr) {
	endPtr = NULL;
    }
    crc = 0;

    if ((what & SEG_GROUP_TAG)) {
	tagArrPtr = (TkTextTag **)malloc(sizeof(tagArrPtr[0])*sharedTextPtr->numTags);
    }

    /*
     * Note that 0xff cannot occur in UTF-8 strings, so we can use this value as a separator.
     */

    while (segPtr != endPtr) {
	if (segPtr->tagInfoPtr
		&& (what & SEG_GROUP_TAG)
		&& segPtr->tagInfoPtr != sharedTextPtr->emptyTagInfoPtr) {
	    unsigned i = TkTextTagSetFindFirst(segPtr->tagInfoPtr);
	    unsigned n = 0;

	    for ( ; i != TK_TEXT_TAG_SET_NPOS; i = TkTextTagSetFindNext(segPtr->tagInfoPtr, i)) {
		assert(sharedTextPtr->tagLookup[i]);
		tagArrPtr[n++] = sharedTextPtr->tagLookup[i];
	    }

	    TkTextSortTags(n, tagArrPtr);

	    for (i = 0; i < n; ++i) {
		crc = ComputeChecksum(crc, "\xff\x00", 2);
		crc = ComputeChecksum(crc, tagArrPtr[i]->name, 0);
	    }
	}
	switch ((int) segPtr->typePtr->group) {
	case SEG_GROUP_CHAR:
	    if (what & SEG_GROUP_CHAR) {
		crc = ComputeChecksum(crc, "\xff\x01", 2);
		crc = ComputeChecksum(crc, segPtr->body.chars, segPtr->size);
	    }
	    break;
	case SEG_GROUP_HYPHEN:
	    if (what & SEG_GROUP_HYPHEN) {
		crc = ComputeChecksum(crc, "\xff\x02", 2);
	    }
	    break;
	case SEG_GROUP_WINDOW:
	    if ((what & SEG_GROUP_WINDOW)) {
		crc = ComputeChecksum(crc, "\xff\x03", 2);
		crc = ComputeChecksum(crc, Tk_PathName(segPtr->body.ew.tkwin), 0);
	    }
	    break;
	case SEG_GROUP_IMAGE:
	    if ((what & SEG_GROUP_IMAGE) && segPtr->body.ei.name) {
		crc = ComputeChecksum(crc, "\xff\x04", 2);
		crc = ComputeChecksum(crc, segPtr->body.ei.name, 0);
	    }
	    break;
	case SEG_GROUP_MARK:
	    if ((what & SEG_GROUP_MARK) && TkTextIsNormalMark(segPtr)) {
		const char *name;
		const char *signature;

		name = TkTextMarkName(sharedTextPtr, NULL, segPtr);
		signature = (segPtr->typePtr == &tkTextRightMarkType) ? "\xff\x05" : "\xff\x06";
		crc = ComputeChecksum(crc, signature, 2);
		crc = ComputeChecksum(crc, name, 0);
	    }
	    break;
	case SEG_GROUP_BRANCH:
	    if (segPtr->typePtr == &tkTextBranchType && (what & TK_DUMP_DISPLAY)) {
		segPtr = segPtr->body.branch.nextPtr;
	    }
	    break;
	}
	if (!(segPtr = segPtr->nextPtr)) {
	    linePtr = linePtr->nextPtr;
	    segPtr = linePtr->segPtr;
	}
    }

    if ((what & SEG_GROUP_TAG)) {
	free(tagArrPtr);
    }
    Tcl_SetObjResult(interp, Tcl_NewWideIntObj(crc));
    return TCL_OK;
}

/*
 *----------------------------------------------------------------------
 *
 * DumpSegment
 *
 *	Either append information about the current segment to the result, or
 *	make a script callback with that information as arguments.
 *
 * Results:
 *	Returns 'false' if the command callback made any changes to the text widget
 *	which will have invalidated internal structures such as TkTextSegment,
 *	TkTextIndex, pointers. Our caller can then take action to recompute
 *	such entities, or he aborts with an error. Returns 'true' otherwise.
 *
 * Side effects:
 *	Either evals the callback or appends elements to the result string.
 *	The callback can have arbitrary side-effects.
 *
 *----------------------------------------------------------------------
 */

static int
DumpSegment(
    TkText *textPtr,
    Tcl_Interp *interp,
    const char *key,		/* Segment type key. */
    const char *value,		/* Segment value. */
    Tcl_Obj *command,		/* Script callback. */
    const TkTextIndex *index,	/* index with line/byte position info. */
    int what)			/* Look for TK_DUMP_INDEX bit. */
{
    char buffer[TK_POS_CHARS];
    Tcl_Obj *values[3], *tuple;
    (void)what;

    TkrTextPrintIndex(textPtr, index, buffer);
    values[0] = Tcl_NewStringObj(key, -1);
    values[1] = Tcl_NewStringObj(value, -1);
    values[2] = Tcl_NewStringObj(buffer, -1);
    Tcl_IncrRefCount(tuple = Tcl_NewListObj(3, values));
    if (!command) {
	Tcl_ListObjAppendList(NULL, Tcl_GetObjResult(interp), tuple);
	Tcl_GuardedDecrRefCount(tuple);
	return 1;
    } else {
	TkSizeT oldStateEpoch = TkBTreeEpoch(textPtr->sharedTextPtr->tree);
	Tcl_DString buf;
	int code;

	Tcl_DStringInit(&buf);
	Tcl_DStringAppend(&buf, Tcl_GetString(command), -1);
	Tcl_DStringAppend(&buf, " ", -1);
	Tcl_DStringAppend(&buf, Tcl_GetString(tuple), -1);
	code = Tcl_EvalEx(interp, Tcl_DStringValue(&buf), -1, 0);
	Tcl_DStringFree(&buf);
	if (code != TCL_OK) {
	    Tcl_AddErrorInfo(interp, "\n    (segment dumping command executed by text)");
	    Tcl_BackgroundException(interp, code);
	}
	Tcl_GuardedDecrRefCount(tuple);
	return !(textPtr->flags & DESTROYED)
		&& TkBTreeEpoch(textPtr->sharedTextPtr->tree) == oldStateEpoch;
    }
}

/*
 *----------------------------------------------------------------------
 *
 * TkTextInspectOptions --
 *
 *	Build information from option table for "inspect".
 *
 * Results:
 *	None.
 *
 * Side effects:
 *	Memory is allocated for the result, if needed (standard Tcl result
 *	side effects).
 *
 *----------------------------------------------------------------------
 */

static int
MatchColors(
    const char *name,
    int len,
    const char *hexColor,
    const char *colorName)
{
    assert(strlen(hexColor) == 13);
    assert(strlen(colorName) == 5);

    switch (len) {
    case 5:  return strncasecmp(name, colorName, 5) == 0;
    case 7:  return strncasecmp(name, hexColor,  7) == 0;
    case 13: return strncasecmp(name, hexColor, 13) == 0;
    }

    return 0;
}

static int
TestIfEqual(
    const char *opt1,
    int opt1Len,
    const char *opt2,
    int opt2Len)
{
    int i;

    if (MatchColors(opt1, opt1Len, "#ffffffffffff", "white")) {
	return MatchColors(opt2, opt2Len, "#ffffffffffff", "white");
    }
    if (MatchColors(opt1, opt1Len, "#000000000000", "black")) {
	return MatchColors(opt2, opt2Len, "#000000000000", "black");
    }
    if (opt1Len != opt2Len) {
	return 0;
    }
    for (i = 0; i < opt1Len; ++i) {
	if (opt1[i] != opt2[i]) {
	    return 0;
	}
    }
    return 1;
}

static int
IsPossibleColorOption(
    const char *s)
{
    unsigned len = strlen(s);

    assert(s[0] == '-');

    return (len >= 6 && strcmp(s + len - 5, "color") == 0)
	    || (len >= 7 && strcmp(s + len - 6, "ground") == 0);
}

void
TkTextInspectOptions(
    TkText *textPtr,
    const void *recordPtr,
    Tk_OptionTable optionTable,
    Tcl_DString *result,	/* should be already initialized */
    int flags)
{
    Tcl_Obj *objPtr;
    Tcl_Interp *interp = textPtr->interp;

    Tcl_DStringSetLength(result, 0);

    if ((objPtr = Tk_GetOptionInfo(interp, (char *) recordPtr, optionTable, NULL, textPtr->tkwin))) {
	Tcl_Obj **objv;
	int objc = 0;
	int i;

	Tcl_ListObjGetElements(interp, objPtr, &objc, &objv);


	for (i = 0; i < objc; ++i) {
	    Tcl_Obj **argv;
	    int argc = 0;

	    Tcl_ListObjGetElements(interp, objv[i], &argc, &argv);

	    if (argc >= 5) { /* only if this option has a non-default value */
		Tcl_Obj *valObj = argv[4];
		Tcl_Obj *myValObj;
		Tcl_Obj *nameObj;
		int myFlags = flags;

		if (GetByteLength(valObj) == 0) {
		    continue;
		}

		if (!(myFlags & INSPECT_INCLUDE_DATABASE_CONFIG)
			|| myFlags & (INSPECT_INCLUDE_SYSTEM_CONFIG|INSPECT_INCLUDE_DEFAULT_CONFIG)) {
		    const char *name = Tcl_GetString(argv[1]);
		    const char *cls = Tcl_GetString(argv[2]);
		    Tk_Uid dfltUid = Tk_GetOption(textPtr->tkwin, name, cls);

		    if (dfltUid) {
			const char *value = Tcl_GetString(valObj);
			int valueLen = GetByteLength(valObj);

			if (TestIfEqual(dfltUid, strlen(dfltUid), value, valueLen)) {
			    if (!(myFlags & INSPECT_INCLUDE_DATABASE_CONFIG)) {
				continue;
			    }
			    myFlags |= INSPECT_INCLUDE_SYSTEM_CONFIG|INSPECT_INCLUDE_DEFAULT_CONFIG;
			}
		    }
		}

		if (!(myFlags & INSPECT_INCLUDE_SYSTEM_CONFIG)
			|| myFlags & INSPECT_INCLUDE_DEFAULT_CONFIG) {
		    const char *name = Tcl_GetString(argv[1]);
		    const char *cls = Tcl_GetString(argv[2]);
		    Tcl_Obj *dfltObj;

		    dfltObj = TkpGetSystemDefault(textPtr->tkwin, name, cls);

		    if (dfltObj) {
			const char *dflt = Tcl_GetString(dfltObj);
			const char *value = Tcl_GetString(valObj);
			int dfltLen = GetByteLength(dfltObj);
			int valueLen = GetByteLength(valObj);

			if (TestIfEqual(dflt, dfltLen, value, valueLen)) {
			    if (!(myFlags & INSPECT_INCLUDE_SYSTEM_CONFIG)) {
				continue;
			    }
			    myFlags |= INSPECT_INCLUDE_DEFAULT_CONFIG;
			}
		    }
		}

		if (!(myFlags & INSPECT_INCLUDE_DEFAULT_CONFIG)) {
		    const char *dflt = Tcl_GetString(argv[3]);
		    const char *value = Tcl_GetString(valObj);
		    int dfltLen = GetByteLength(argv[3]);
		    int valueLen = GetByteLength(valObj);

		    if (TestIfEqual(dflt, dfltLen, value, valueLen)) {
			continue;
		    }
		}

		myValObj = valObj;
		nameObj = argv[0];
		if (Tcl_DStringLength(result) > 0) {
		    Tcl_DStringAppend(result, " ", 1);
		}
		Tcl_DStringAppend(result, Tcl_GetString(nameObj), GetByteLength(nameObj));
		Tcl_DStringAppend(result, " ", 1);

		if (!(flags & INSPECT_DONT_RESOLVE_FONTS)
			&& strcmp(Tcl_GetString(nameObj), "-font") == 0) {
		    const char *s = Tcl_GetString(valObj);
		    unsigned len = GetByteLength(valObj);

		    /*
		     * Don't resolve font names like TkFixedFont, TkTextFont, etc.
		     */

		    if (len < 7
			    || strncmp(s, "Tk", 2) != 0
			    || strncmp(s + len - 4, "Font", 4) != 0) {
			Tk_Font tkfont = Tk_AllocFontFromObj(interp, textPtr->tkwin, valObj);

			if (tkfont) {
			    Tcl_IncrRefCount(myValObj = Tk_FontGetDescription(tkfont));
			    Tk_FreeFont(tkfont);
			}
		    }
		} else if ((flags & (INSPECT_DONT_RESOLVE_COLORS|INSPECT_INCLUDE_SYSTEM_COLORS)) !=
			    (INSPECT_DONT_RESOLVE_COLORS|INSPECT_INCLUDE_SYSTEM_COLORS)
			&& IsPossibleColorOption(Tcl_GetString(nameObj))) {
		    const char *colorName = Tcl_GetString(valObj);

		    if (strncasecmp(colorName, "system", 6) == 0) {
			XColor *col;

			if (!(flags & INSPECT_INCLUDE_SYSTEM_COLORS)) {
			    continue;
			}

			/*
			 * The color lookup expects a lowercase "system", but the defaults
			 * are providing the uppercase form "System", so we need to build
			 * a lowercase form.
			 */

			col = Tk_GetColor(interp, textPtr->tkwin, colorName);

			if (col) {
			    myValObj = Tcl_ObjPrintf("#%02x%02x%02x", col->red, col->green, col->blue);
			    Tcl_IncrRefCount(myValObj);
			    Tk_FreeColor(col);
			} else {
			    /*
			     * This should not happen. We will clear the error result, and
			     * print a warning.
			     */
			    Tcl_SetObjResult(interp, Tcl_NewObj());
			    Tcl_SetObjErrorCode(interp, Tcl_NewObj());
			    fprintf(stderr, "tk::text: couldn't resolve system color '%s'\n", colorName);
			}
		    }
		}

		Tcl_DStringAppendElement(result, Tcl_GetString(myValObj));

		if (myValObj != valObj) {
		    Tcl_GuardedDecrRefCount(myValObj);
		}
	    }
	}

    }
}

/*
 *----------------------------------------------------------------------
 *
 * TextInspectCmd --
 *
 *	Return information about text and the associated tags.
 *	About the format see documentation.
 *
 * Results:
 *	A standard Tcl result.
 *
 * Side effects:
 *	Memory is allocated for the result, if needed (standard Tcl result
 *	side effects).
 *
 *----------------------------------------------------------------------
 */

static void
GetBindings(
    TkText *textPtr,
    const char *name,
    Tk_BindingTable bindingTable,
    Tcl_DString *str)
{
    Tcl_Interp *interp = textPtr->interp;
    Tcl_DString str2;
    Tcl_Obj **argv;
    int argc, i;

    Tk_GetAllBindings(interp, bindingTable, (ClientData) name);
    Tcl_ListObjGetElements(interp, Tcl_GetObjResult(interp), &argc, &argv);
    Tcl_DStringInit(&str2);

    for (i = 0; i < argc; ++i) {
	const char *event = Tcl_GetString(argv[i]);
	const char *binding = Tk_GetBinding(interp, bindingTable, (ClientData) name, event);
	char *p;

	Tcl_ListObjGetElements(interp, Tcl_GetObjResult(interp), &argc, &argv);

	Tcl_DStringStartSublist(str);
	Tcl_DStringAppendElement(str, "bind");
	Tcl_DStringAppendElement(str, name);
	Tcl_DStringAppendElement(str, event);

	Tcl_DStringSetLength(&str2, 0);
	p = (char *)strchr(binding, '\n');
	while (p) {
	    Tcl_DStringAppend(&str2, binding, p - binding);
	    Tcl_DStringAppend(&str2, "; ", 2);
	    binding = p + 1;
	    p = (char *)strchr(binding, '\n');
	}
	Tcl_DStringAppend(&str2, binding, -1);

	Tcl_DStringAppendElement(str, Tcl_DStringValue(&str2));
	Tcl_DStringEndSublist(str);
    }

    Tcl_DStringFree(&str2);
    Tcl_ResetResult(interp);
}

static int
TextInspectCmd(
    TkText *textPtr,		/* Information about text widget. */
    Tcl_Interp *interp,		/* Current interpreter. */
    int objc,			/* Number of arguments. */
    Tcl_Obj *const objv[])	/* Argument objects. */
{
    TkSharedText *sharedTextPtr;
    TkTextTag *prevTagPtr;
    TkTextSegment *nextPtr;
    TkTextSegment *prevPtr;
    Tcl_DString buf[2];
    Tcl_DString *str = &buf[0];
    Tcl_DString *opts = &buf[1];
    TkTextTag **tagArray;
    TkTextTag *tagPtr;
    TkTextTag *tPtr;
    unsigned tagArrSize;
    unsigned epoch;
    unsigned what;
    int closeSubList;
    int result;
    int flags;

    result = GetDumpFlags(textPtr, interp, objc, objv, TK_DUMP_INSPECT_ALL, TK_DUMP_INSPECT_DFLT,
	    TK_DUMP_INSPECT_COMPLETE, &what, NULL, NULL, NULL, NULL);
    if (result != TCL_OK) {
	return result;
    }

    Tcl_DStringInit(str);
    Tcl_DStringInit(opts);
    sharedTextPtr = textPtr->sharedTextPtr;
    epoch = sharedTextPtr->inspectEpoch;
    tagPtr = textPtr->selTagPtr; /* any non-null value */
    nextPtr = textPtr->startMarker;
    closeSubList = 0;
    prevTagPtr = NULL;
    prevPtr = NULL;
    tagArrSize = 128;
    tagArray = (TkTextTag **)malloc(tagArrSize * sizeof(tagArray[0]));
    flags = 0;

    if (what & TK_DUMP_DONT_RESOLVE_FONTS)      { flags |= INSPECT_DONT_RESOLVE_FONTS; }
    if (what & TK_DUMP_DONT_RESOLVE_COLORS)     { flags |= INSPECT_DONT_RESOLVE_COLORS; }
    if (what & TK_DUMP_INCLUDE_DATABASE_CONFIG) { flags |= INSPECT_INCLUDE_DATABASE_CONFIG; }
    if (what & TK_DUMP_INCLUDE_SYSTEM_CONFIG)   { flags |= INSPECT_INCLUDE_SYSTEM_CONFIG; }
    if (what & TK_DUMP_INCLUDE_DEFAULT_CONFIG)  { flags |= INSPECT_INCLUDE_DEFAULT_CONFIG; }
    if (what & TK_DUMP_INCLUDE_SYSTEM_COLORS)   { flags |= INSPECT_INCLUDE_SYSTEM_COLORS; }

    assert(textPtr->selTagPtr->textPtr == textPtr);

    if (!(what & TK_DUMP_INCLUDE_SEL)) {
	/* this little trick is discarding the "sel" tag */
	textPtr->selTagPtr->textPtr = (TkText *) textPtr->selTagPtr;
    }

    if (what & TK_DUMP_TEXT_CONFIGS) {
	assert(textPtr->optionTable);
	TkTextInspectOptions(textPtr, textPtr, textPtr->optionTable, opts, flags);
	Tcl_DStringStartSublist(str);
	Tcl_DStringAppendElement(str, "setup");
	Tcl_DStringAppendElement(str, Tk_PathName(textPtr->tkwin));
	Tcl_DStringAppendElement(str, Tcl_DStringValue(opts));
	Tcl_DStringEndSublist(str);
    }

    if (what & TK_DUMP_TAG_CONFIGS) {
	TkTextTag **tags = textPtr->sharedTextPtr->tagLookup;
	unsigned n = textPtr->sharedTextPtr->numTags;
	unsigned i;

	for (i = 0; i < n; ++i) {
	    tagPtr = tags[i];

	    if (tagPtr && ((what & TK_DUMP_INCLUDE_SEL) || !tagPtr->isSelTag)) {
		assert(tagPtr->optionTable);
		TkTextInspectOptions(textPtr, tagPtr, tagPtr->optionTable, opts, flags);
		Tcl_DStringStartSublist(str);
		Tcl_DStringAppendElement(str, "configure");
		Tcl_DStringAppendElement(str, tagPtr->name);
		if (Tcl_DStringLength(opts) > 2) {
		    Tcl_DStringAppendElement(str, Tcl_DStringValue(opts));
		}
		Tcl_DStringEndSublist(str);
	    }
	}
    }

    if (what & TK_DUMP_TAG_BINDINGS) {
	TkTextTag **tags = textPtr->sharedTextPtr->tagLookup;
	unsigned n = textPtr->sharedTextPtr->numTags;
	unsigned i;

	for (i = 0; i < n; ++i) {
	    tagPtr = tags[i];

	    if (tagPtr
		    && sharedTextPtr->tagBindingTable
		    && ((what & TK_DUMP_INCLUDE_SEL) || !tagPtr->isSelTag)) {
		GetBindings(textPtr, tagPtr->name, sharedTextPtr->tagBindingTable, str);
	    }
	}
    }

    do {
	TkTextSegment *segPtr = nextPtr;
	unsigned group = segPtr->typePtr->group;
	const char *value = NULL;
	const char *type = NULL;
	int printTags = 0;

	nextPtr = segPtr->nextPtr;

	switch (group) {
	case SEG_GROUP_BRANCH:
	    if (segPtr->typePtr == &tkTextBranchType && (what & TK_DUMP_DISPLAY)) {
		segPtr = segPtr->body.branch.nextPtr;
		nextPtr = segPtr->nextPtr;
	    }
	    if (!(what & SEG_GROUP_BRANCH)) {
		continue;
	    }
	    type = "elide";
	    value = (segPtr->typePtr == &tkTextBranchType) ? "on" : "off";
	    break;
	case SEG_GROUP_IMAGE:
	    if (!(what & SEG_GROUP_IMAGE) || !segPtr->body.ei.name) {
		continue;
	    }
	    type = "image";
	    assert(segPtr->body.ei.optionTable);
	    TkTextInspectOptions(textPtr, &segPtr->body.ei, segPtr->body.ei.optionTable, opts, 0);
	    value = Tcl_DStringValue(opts);
	    printTags = !!(what & TK_DUMP_TAG);
	    break;
	case SEG_GROUP_WINDOW:
	    if (!(what & SEG_GROUP_WINDOW)) {
		continue;
	    }
	    type = "window";
	    assert(segPtr->body.ew.optionTable);
	    TkTextInspectOptions(textPtr, &segPtr->body.ew, segPtr->body.ew.optionTable, opts, 0);
	    value = Tcl_DStringValue(opts);
	    printTags = !!(what & TK_DUMP_TAG);
	    break;
	case SEG_GROUP_MARK:
	    if (segPtr == textPtr->endMarker) {
		if (prevPtr != segPtr
		    	&& (what & SEG_GROUP_CHAR)
			&& segPtr->sectionPtr->linePtr != TkBTreeGetLastLine(textPtr)) {
		    /* print newline before finishing */
		    type = "break";
		    printTags = !!(what & TK_DUMP_TAG);
		    tagPtr = TkBTreeGetSegmentTags(sharedTextPtr, segPtr->sectionPtr->linePtr->lastPtr,
			    textPtr, TK_TEXT_SORT_ASCENDING, NULL);
		    nextPtr = segPtr; /* repeat this mark */
		} else {
		    nextPtr = NULL; /* finished */
		}
	    } else if (!(what & SEG_GROUP_MARK)) {
		continue;
	    } else if (!TkTextIsNormalMark(segPtr)
		    && (!(what & TK_DUMP_INSERT_MARK) || segPtr != textPtr->insertMarkPtr)) {
		continue;
	    } else {
		type = (segPtr->typePtr == &tkTextLeftMarkType ? "left" : "right");
		value = TkTextMarkName(sharedTextPtr, textPtr, segPtr);
	    }
	    break;
	case SEG_GROUP_HYPHEN:
	    if (!(what & SEG_GROUP_HYPHEN)) {
		continue;
	    }
	    printTags = !!(what & TK_DUMP_TAG);
	    type = "hyphen";
	    break;
	case SEG_GROUP_CHAR:
	    if (what & SEG_GROUP_CHAR) {
		printTags = !!(what & TK_DUMP_TAG);
		if (prevPtr == segPtr || *segPtr->body.chars == '\n') {
		    type = "break";
		    nextPtr = segPtr->sectionPtr->linePtr->nextPtr->segPtr;
		    if (prevPtr == segPtr) {
			tagPtr = prevTagPtr;
			segPtr->body.chars[segPtr->size - 1] = '\n';
		    } else if (type && printTags) {
			tagPtr = TkBTreeGetSegmentTags(sharedTextPtr, segPtr, textPtr,
				TK_TEXT_SORT_ASCENDING, NULL);
		    }
		} else {
		    type = "text";
		    if (segPtr->size > 1 && segPtr->body.chars[segPtr->size - 1] == '\n') {
			nextPtr = segPtr; /* repeat this char segment */
			segPtr->body.chars[segPtr->size - 1] = '\0';
		    }
		    value = segPtr->body.chars;
		    if (printTags) {
			tagPtr = TkBTreeGetSegmentTags(sharedTextPtr, segPtr, textPtr,
				TK_TEXT_SORT_ASCENDING, NULL);
		    }
		}
	    } else if (!nextPtr) {
		nextPtr = segPtr->sectionPtr->linePtr->nextPtr->segPtr;
	    }
	    break;
	default:
	    continue;
	}

	if (closeSubList) {
	    if (what & TK_DUMP_NESTED) {
		unsigned nextEpoch = epoch + 1;
		unsigned numTags = 0;
		unsigned i;

		for (tPtr = tagPtr; tPtr; tPtr = tPtr->nextPtr) {
		    if (tPtr->flag == epoch) {
			tPtr->flag = nextEpoch; /* mark as still open */
		    }
		}

		for ( ; prevTagPtr; prevTagPtr = prevTagPtr->succPtr) {
		    if (prevTagPtr->flag == epoch) { /* should be closed? */
			if (numTags == tagArrSize) {
			    tagArrSize *= 2;
			    tagArray = (TkTextTag **)realloc(tagArray, tagArrSize * sizeof(tagArray[0]));
			}
			tagArray[numTags++] = prevTagPtr;
			prevTagPtr->flag = 0; /* mark as closed */
		    }
		}

		Tcl_DStringStartSublist(str);
		for (i = 0; i < numTags; ++i) {
		    Tcl_DStringAppendElement(str, tagArray[i]->name);
		}
		Tcl_DStringEndSublist(str);
	    }

	    prevTagPtr = NULL;
	    closeSubList = 0;
	    Tcl_DStringEndSublist(str);
	}

	if (type) {
	    Tcl_DStringStartSublist(str);
	    Tcl_DStringAppendElement(str, type);
	    if (value) {
		Tcl_DStringAppendElement(str, value);
	    }
	    closeSubList = 1;

	    if (printTags) {
		unsigned numTags = 0;
		unsigned i;

		prevTagPtr = tagPtr;

		if (what & TK_DUMP_NESTED) {
		    epoch += 1;

		    for (tPtr = tagPtr; tPtr; tPtr = tPtr->nextPtr) {
			if (tPtr->flag != epoch) { /* should be opened? */
			    if (numTags == tagArrSize) {
				tagArrSize *= 2;
				tagArray = (TkTextTag **)realloc(tagArray, tagArrSize * sizeof(tagArray[0]));
			    }
			    tagArray[numTags++] = tPtr;
			    tPtr->flag = epoch; /* mark as open */
			}
			tPtr->succPtr = tPtr->nextPtr;
		    }
		} else {
		    for (tPtr = tagPtr; tPtr; tPtr = tPtr->nextPtr) {
			if (numTags == tagArrSize) {
			    tagArrSize *= 2;
			    tagArray = (TkTextTag **)realloc(tagArray, tagArrSize * sizeof(tagArray[0]));
			}
			tagArray[numTags++] = tPtr;
		    }
		}

		Tcl_DStringStartSublist(str);
		for (i = 0; i < numTags; ++i) {
		    Tcl_DStringAppendElement(str, tagArray[i]->name);
		}
		Tcl_DStringEndSublist(str);
	    }
	}

	prevPtr = segPtr;
    } while (nextPtr);

    Tcl_SetObjResult(interp, Tcl_NewStringObj(Tcl_DStringValue(str), Tcl_DStringLength(str)));
    Tcl_DStringFree(str);
    Tcl_DStringFree(opts);
    free(tagArray);

    textPtr->selTagPtr->textPtr = textPtr; /* restore */
    sharedTextPtr->inspectEpoch = epoch;
    return TCL_OK;
}

/*
 *----------------------------------------------------------------------
 *
 * InspectRetainedUndoItems --
 *
 *	Return information about content of retained undo items, these
 *	items are not yet pushed onto undo stack.
 *
 * Results:
 *	None.
 *
 * Side effects:
 *	Memory is allocated for the result.
 *
 *----------------------------------------------------------------------
 */

static void
InspectRetainedUndoItems(
    const TkSharedText *sharedTextPtr,
    Tcl_Obj *objPtr)
{
    if (sharedTextPtr->undoTagListCount > 0 || sharedTextPtr->undoMarkListCount > 0) {
	Tcl_Obj *resultPtr = Tcl_NewObj();
	unsigned i;
	int len;

	for (i = 0; i < sharedTextPtr->undoTagListCount; ++i) {
	    TkTextInspectUndoTagItem(sharedTextPtr, sharedTextPtr->undoTagList[i], resultPtr);
	}

	for (i = 0; i < sharedTextPtr->undoMarkListCount; ++i) {
	    TkTextInspectUndoMarkItem(sharedTextPtr, &sharedTextPtr->undoMarkList[i], resultPtr);
	}

	Tcl_ListObjLength(NULL, resultPtr, &len);
	if (len == 0) {
	    Tcl_DecrRefCount(resultPtr);
	} else {
	    Tcl_ListObjAppendElement(NULL, objPtr, resultPtr);
	}
    }
}

/*
 *----------------------------------------------------------------------
 *
 * InspectUndoStack --
 *
 *	Return information about content of undo/redo stack.
 *
 * Results:
 *	A Tcl object.
 *
 * Side effects:
 *	Memory is allocated for the result.
 *
 *----------------------------------------------------------------------
 */

static void
InspectUndoStack(
    const TkSharedText *sharedTextPtr,
    InspectUndoStackProc firstAtomProc,
    InspectUndoStackProc nextAtomProc,
    Tcl_Obj *objPtr)
{
    TkTextUndoStack undoStack;
    const TkTextUndoAtom *atom;
    Tcl_Obj *atomPtr;
    unsigned i;

    assert(sharedTextPtr->undoStack);

    undoStack = sharedTextPtr->undoStack;

    for (atom = firstAtomProc(undoStack); atom; atom = nextAtomProc(undoStack)) {
	atomPtr = Tcl_NewObj();

	for (i = 0; i < atom->arraySize; ++i) {
	    const TkTextUndoToken *token = (const TkTextUndoToken *) atom->array[i].item;
	    Tcl_Obj *subAtomPtr = token->undoType->inspectProc(sharedTextPtr, token);
	    Tcl_ListObjAppendElement(NULL, atomPtr, subAtomPtr);
	}

	Tcl_ListObjAppendElement(NULL, objPtr, atomPtr);
    }
}

/*
 *----------------------------------------------------------------------
 *
 * TextEditCmd --
 *
 *	Handle the subcommands to "$text edit ...". See documentation for
 *	details.
 *
 * Results:
 *	None
 *
 * Side effects:
 *	None.
 *
 *----------------------------------------------------------------------
 */

static Tcl_Obj *
GetCommand(
    const TkSharedText *sharedTextPtr,
    const TkTextUndoToken *token)
{
    assert(token);
    assert(token->undoType->commandProc);

    return token->undoType->commandProc(sharedTextPtr, token);
}

static int
TextEditCmd(
    TkText *textPtr,		/* Information about text widget. */
    Tcl_Interp *interp,		/* Current interpreter. */
    int objc,			/* Number of arguments. */
    Tcl_Obj *const objv[])	/* Argument objects. */
{
    int index;
    int setModified;
    int oldModified;
    TkSharedText *sharedTextPtr;
    static const char *const editOptionStrings[] = {
	"altered",
#if SUPPORT_DEPRECATED_CANUNDO_REDO
	"canredo", "canundo",
#endif /* SUPPORT_DEPRECATED_CANUNDO_REDO */
	"info", "inspect", "irreversible", "modified", "recover", "redo", "reset",
	"separator", "undo", NULL
    };
    enum editOptions {
	EDIT_ALTERED,
#if SUPPORT_DEPRECATED_CANUNDO_REDO
	EDIT_CANREDO, EDIT_CANUNDO,
#endif /* SUPPORT_DEPRECATED_CANUNDO_REDO */
	EDIT_INFO, EDIT_INSPECT, EDIT_IRREVERSIBLE, EDIT_MODIFIED, EDIT_RECOVER, EDIT_REDO, EDIT_RESET,
	EDIT_SEPARATOR, EDIT_UNDO
    };

    sharedTextPtr = textPtr->sharedTextPtr;

    if (objc < 3) {
	Tcl_WrongNumArgs(interp, 2, objv, "option ?arg ...?");
	return TCL_ERROR;
    }
    if (Tcl_GetIndexFromObjStruct(interp, objv[2], editOptionStrings,
	    sizeof(char *), "edit option", 0, &index) != TCL_OK) {
	return TCL_ERROR;
    }

    switch ((enum editOptions) index) {
    case EDIT_ALTERED:
	if (objc != 3) {
	    Tcl_WrongNumArgs(interp, 3, objv, "?boolean?");
	    return TCL_ERROR;
	}
	Tcl_SetObjResult(interp, Tcl_NewBooleanObj(sharedTextPtr->isAltered));
	return TCL_OK;
	break;
#if SUPPORT_DEPRECATED_CANUNDO_REDO
    case EDIT_CANREDO: {
	static int warnDeprecated = 1;
	int canRedo = 0;

	if (warnDeprecated) {
	    warnDeprecated = 0;
	    fprintf(stderr, "tk::text: Command \"edit canredo\" is deprecated, "
		    "please use \"edit info\".\n");
	}
	if (objc != 3) {
	    Tcl_WrongNumArgs(interp, 3, objv, NULL);
	     return TCL_ERROR;
	}
	if (textPtr->sharedTextPtr->undoStack) {
	    canRedo = TkTextUndoGetCurrentRedoStackDepth(textPtr->sharedTextPtr->undoStack) > 0;
	}
	Tcl_SetObjResult(interp, Tcl_NewBooleanObj(canRedo));
	break;
    }
    case EDIT_CANUNDO: {
	static int warnDeprecated = 1;
	int canUndo = 0;

	if (warnDeprecated) {
	    warnDeprecated = 0;
	    fprintf(stderr, "tk::text: Command \"edit canundo\" is deprecated, "
		    "please use \"edit info\".\n");
	}
	if (objc != 3) {
	    Tcl_WrongNumArgs(interp, 3, objv, NULL);
	     return TCL_ERROR;
	}
	if (textPtr->sharedTextPtr->undo) {
	    canUndo = TkTextUndoGetCurrentUndoStackDepth(textPtr->sharedTextPtr->undoStack) > 0;
	}
	Tcl_SetObjResult(interp, Tcl_NewBooleanObj(canUndo));
	break;
    }
#endif /* SUPPORT_DEPRECATED_CANUNDO_REDO */
    case EDIT_INFO:
	if (objc != 3 && objc != 4 && (objc != 5 || strcmp(Tcl_GetString(objv[3]), "--") != 0)) {
	    /* NOTE: avoid trigraph */
	    Tcl_WrongNumArgs(interp, 3, objv, "\?\?--\? array? | ?-option?");
	    return TCL_ERROR;
	} else if (objc == 4 && *Tcl_GetString(objv[3]) == '-') {
	    Tcl_Obj* infoObj = GetEditInfo(interp, textPtr, objv[3]);
	    if (!infoObj) {
		return TCL_ERROR;
	    }
	    Tcl_SetObjResult(textPtr->interp, infoObj);
	} else {
	    Tcl_Obj* arrObj = (objc == 5 ? objv[4] : (objc == 4 ? objv[3] : NULL));
	    Tcl_SetObjResult(textPtr->interp, MakeEditInfo(interp, textPtr, arrObj));
	}
    	break;
    case EDIT_INSPECT:
	if (objc != 3 && objc != 4) {
	    Tcl_WrongNumArgs(interp, 3, objv, "?stack?");
	    return TCL_ERROR;
	} else {
	    char const *stack = (objc == 4) ? Tcl_GetString(objv[3]) : NULL;

	    if (stack && strcmp(stack, "undo") != 0 && strcmp(stack, "redo") != 0) {
		Tcl_SetObjResult(interp, Tcl_ObjPrintf(
			"bad stack argument \"%s\": must be \"undo\" or \"redo\"", stack));
		Tcl_SetErrorCode(interp, "TK", "TEXT", "STACK_VALUE", NULL);
		return TCL_ERROR;
	    }
	    if (sharedTextPtr->undoStack) {
		Tcl_Obj *undoResultPtr = NULL;
		Tcl_Obj *redoResultPtr = NULL;

		if (!stack || stack[0] == 'u') {
		    undoResultPtr = Tcl_NewObj();
		    InspectRetainedUndoItems(sharedTextPtr, undoResultPtr);
		    InspectUndoStack(sharedTextPtr, TkTextUndoFirstUndoAtom,
			    TkTextUndoNextUndoAtom, undoResultPtr);
		}
		if (!stack || stack[0] == 'r') {
		    redoResultPtr = Tcl_NewObj();
		    InspectUndoStack(sharedTextPtr, TkTextUndoFirstRedoAtom,
			    TkTextUndoNextRedoAtom, redoResultPtr);
		}
		if (!stack) {
		    Tcl_Obj *objPtr = Tcl_NewObj();
		    Tcl_ListObjAppendElement(NULL, objPtr, undoResultPtr);
		    Tcl_ListObjAppendElement(NULL, objPtr, redoResultPtr);
		    Tcl_SetObjResult(interp, objPtr);
		} else if (stack[0] == 'u') {
		    Tcl_SetObjResult(interp, undoResultPtr);
		} else {
		    Tcl_SetObjResult(interp, redoResultPtr);
		}
	    }
	}
	break;
    case EDIT_IRREVERSIBLE:
	if (objc != 3) {
	    Tcl_WrongNumArgs(interp, 3, objv, "?boolean?");
	    return TCL_ERROR;
	}
	Tcl_SetObjResult(interp, Tcl_NewBooleanObj(sharedTextPtr->isIrreversible));
	break;
    case EDIT_MODIFIED:
	if (objc == 3) {
	    Tcl_SetObjResult(interp, Tcl_NewBooleanObj(sharedTextPtr->isModified));
	    return TCL_OK;
	} else if (objc != 4) {
	    Tcl_WrongNumArgs(interp, 3, objv, "?boolean?");
	    return TCL_ERROR;
	} else if (Tcl_GetBooleanFromObj(interp, objv[3], &setModified) != TCL_OK) {
	    return TCL_ERROR;
	}

	/*
	 * Set or reset the modified status, and trigger a <<Modified>> event.
	 */

	oldModified = sharedTextPtr->isModified;
	sharedTextPtr->isModified = setModified;

	/*
	 * Setting the flag to 'false' is clearing the user's decision.
	 */

	sharedTextPtr->userHasSetModifiedFlag = setModified;
	if (sharedTextPtr->undoStack) {
	    sharedTextPtr->undoLevel = TkTextUndoGetCurrentUndoStackDepth(sharedTextPtr->undoStack);
	}

	/*
	 * Only issue the <<Modified>> event if the flag actually changed.
	 * However, degree of modified-ness doesn't matter. [Bug 1799782]
	 */

	assert(setModified == 1 || setModified == 0);

	if (oldModified != setModified) {
	    GenerateEvent(textPtr->sharedTextPtr, "Modified");
	}
	break;
    case EDIT_RECOVER:
	if (objc != 3) {
	    Tcl_WrongNumArgs(interp, 3, objv, NULL);
	    return TCL_ERROR;
	}
	if (sharedTextPtr->undoStack) {
	    int redoDepth;

	    if (TkTextUndoIsPerformingUndoRedo(sharedTextPtr->undoStack)) {
		ErrorNotAllowed(interp, "cannot recover inside undo/redo operation");
		return TCL_ERROR;
	    }

	    redoDepth = TkTextUndoGetMaxRedoDepth(sharedTextPtr->undoStack);
	    PushRetainedUndoTokens(sharedTextPtr);
	    TkTextUndoSetMaxStackDepth(sharedTextPtr->undoStack, textPtr->maxUndoDepth, 0);

	    while (TkTextUndoGetCurrentUndoStackDepth(sharedTextPtr->undoStack) > 0) {
		TkTextUndoDoUndo(sharedTextPtr->undoStack);
	    }

	    TkTextUndoSetMaxStackDepth(sharedTextPtr->undoStack, textPtr->maxUndoDepth, redoDepth);
	}
    	break;
    case EDIT_REDO: {
	int result;

	if (objc != 3) {
	    Tcl_WrongNumArgs(interp, 3, objv, NULL);
	    return TCL_ERROR;
	}

	if (TestIfDisabled(interp, textPtr, &result))
	    return result;

	if (sharedTextPtr->undoStack) {
	    /*
	     * It's possible that this command command will be invoked inside the "watch" callback,
	     * but this is not allowed when performing undo/redo.
	     */

	    if (TestIfPerformingUndoRedo(interp, sharedTextPtr, NULL))
		return TCL_ERROR;

	    PushRetainedUndoTokens(sharedTextPtr);

	    if (TkTextUndoGetCurrentRedoStackDepth(sharedTextPtr->undoStack) == 0) {
		Tcl_SetObjResult(interp, Tcl_NewStringObj("nothing to redo", -1));
		Tcl_SetErrorCode(interp, "TK", "TEXT", "NO_REDO", NULL);
		return TCL_ERROR;
	    }

	    TkTextUndoDoRedo(sharedTextPtr->undoStack);
	}
	break;
    }
    case EDIT_RESET:
	if (objc == 3) {
	    if (sharedTextPtr->undoStack) {
		/*
		 * It's possible that this command command will be invoked inside the "watch" callback,
		 * but this is not allowed when performing undo/redo.
		 */
		if (TestIfPerformingUndoRedo(interp, sharedTextPtr, NULL))
		    return TCL_ERROR;

		TkTextUndoClearStack(sharedTextPtr->undoStack);
		sharedTextPtr->undoLevel = 0;
		sharedTextPtr->pushSeparator = 0;
		sharedTextPtr->isAltered = 0;
		sharedTextPtr->isIrreversible = 0;
		TkTextUpdateAlteredFlag(sharedTextPtr);
	    }
	    return TCL_OK;
	} else if (objc != 4) {
	    Tcl_WrongNumArgs(interp, 3, objv, "?stack?");
	    return TCL_ERROR;
	} else {
	    char const *stack = Tcl_GetString(objv[3]);

	    if (strcmp(stack, "undo") != 0 && strcmp(stack, "redo") != 0) {
		Tcl_SetObjResult(interp, Tcl_ObjPrintf(
			"bad stack argument \"%s\": must be \"undo\" or \"redo\"", stack));
		Tcl_SetErrorCode(interp, "TK", "TEXT", "STACK_VALUE", NULL);
		return TCL_ERROR;
	    }
	    if (sharedTextPtr->undoStack) {
		if (TestIfPerformingUndoRedo(interp, sharedTextPtr, NULL))
		    return TCL_ERROR;

		if (stack[0] == 'u') {
		    TkTextUndoClearUndoStack(sharedTextPtr->undoStack);
		    sharedTextPtr->undoLevel = 0;
		    sharedTextPtr->pushSeparator = 0;
		    sharedTextPtr->isAltered = 0;
		    sharedTextPtr->isIrreversible = 0;
		    TkTextUpdateAlteredFlag(sharedTextPtr);
		} else {
		    TkTextUndoClearRedoStack(sharedTextPtr->undoStack);
		}
	    }
	    return TCL_ERROR;
	}
	break;
    case EDIT_SEPARATOR: {
	int immediately = 0;

	if (objc == 4) {
	    if (strcmp(Tcl_GetString(objv[3]), "-immediately")) {
		Tcl_SetObjResult(interp, Tcl_ObjPrintf(
			"bad option \"%s\": must be -immediately", Tcl_GetString(objv[3])));
		Tcl_SetErrorCode(interp, "TK", "TEXT", "INDEX_OPTION", NULL);
		return TCL_ERROR;
	    }
	    immediately = 1;
	} else if (objc != 3) {
	    Tcl_WrongNumArgs(interp, 3, objv, NULL);
	    return TCL_ERROR;
	}
	if (sharedTextPtr->undoStack) {
	    sharedTextPtr->pushSeparator = 1;
	    if (immediately) {
		/* last two args are meaningless here */
		PushUndoSeparatorIfNeeded(sharedTextPtr, sharedTextPtr->autoSeparators,
			TK_TEXT_EDIT_OTHER);
	    }
	}
	break;
    }
    case EDIT_UNDO: {
	int result;

	if (objc != 3) {
	    Tcl_WrongNumArgs(interp, 3, objv, NULL);
	    return TCL_ERROR;
	}

	if (TestIfDisabled(interp, textPtr, &result))
	    return result;

	if (sharedTextPtr->undoStack) {
	    /*
	     * It's possible that this command command will be invoked inside the "watch" callback,
	     * but this is not allowed when performing undo/redo.
	     */

	    if (TestIfPerformingUndoRedo(interp, sharedTextPtr, &result))
		return result;

	    PushRetainedUndoTokens(sharedTextPtr);

	    if (TkTextUndoGetCurrentUndoStackDepth(sharedTextPtr->undoStack) == 0) {
		Tcl_SetObjResult(interp, Tcl_NewStringObj("nothing to undo", -1));
		Tcl_SetErrorCode(interp, "TK", "TEXT", "NO_UNDO", NULL);
		return TCL_ERROR;
	    }

	    TkTextUndoDoUndo(sharedTextPtr->undoStack);
	}
	break;
    }
    }
    return TCL_OK;
}

/*
 *----------------------------------------------------------------------
 *
 * GetEditInfo --
 *
 *	Returns the value containing the "edit info -option" information.
 *
 * Results:
 *	Tcl_Obj containing the required information.
 *
 * Side effects:
 *	Some memory will be allocated.
 *
 *----------------------------------------------------------------------
 */
enum {
    INFO_BYTESIZE, INFO_GENERATEDMARKS, INFO_IMAGES, INFO_LINES, INFO_LINESPERNODE, INFO_MARKS,
    INFO_REDOBYTESIZE, INFO_REDOCOMMANDS, INFO_REDODEPTH, INFO_REDOSTACKSIZE, INFO_TAGS,
    INFO_TOTALBYTESIZE, INFO_TOTALLINES, INFO_UNDOBYTESIZE, INFO_UNDOCOMMANDS, INFO_UNDODEPTH,
    INFO_UNDOSTACKSIZE, INFO_USEDTAGS, INFO_VISIBLEIMAGES, INFO_VISIBLEWINDOWS, INFO_WINDOWS,
    INFO_LAST /* must be last item */
};
static const char *const editInfoStrings[] = {
    "-bytesize", "-generatedmarks", "-images", "-lines", "-linespernode", "-marks",
    "-redobytesize", "-redocommands", "-redodepth", "-redostacksize", "-tags",
    "-totalbytesize", "-totallines", "-undobytesize", "-undocommands", "-undodepth",
    "-undostacksize", "-usedtags", "-visibleimages", "-visiblewindows", "-windows", NULL
};

static void
MakeStackInfoValue(
    Tcl_Interp *interp,
    TkSharedText *sharedTextPtr,
    Tcl_Obj* resultPtr)
{
    TkTextUndoStack st = sharedTextPtr->undoStack;
    const TkTextUndoAtom *atom;
    int i;

    for (i = sharedTextPtr->undoTagListCount - 1; i >= 0; --i) {
	const TkTextTag *tagPtr = sharedTextPtr->undoTagList[i];

	if (tagPtr->recentTagAddRemoveToken && !tagPtr->recentTagAddRemoveTokenIsNull) {
	    Tcl_ListObjAppendElement(interp, resultPtr,
		    GetCommand(sharedTextPtr, tagPtr->recentTagAddRemoveToken));
	}
	if (tagPtr->recentChangePriorityToken && tagPtr->savedPriority != tagPtr->priority) {
	    Tcl_ListObjAppendElement(interp, resultPtr,
		    GetCommand(sharedTextPtr, tagPtr->recentChangePriorityToken));
	}
    }

    for (i = sharedTextPtr->undoMarkListCount - 1; i >= 0; --i) {
	const TkTextMarkChange *changePtr = &sharedTextPtr->undoMarkList[i];

	if (changePtr->setMark) {
	    Tcl_ListObjAppendElement(interp, resultPtr,
		    GetCommand(sharedTextPtr, changePtr->setMark));
	}
	if (changePtr->moveMark) {
	    Tcl_ListObjAppendElement(interp, resultPtr,
		    GetCommand(sharedTextPtr, changePtr->moveMark));
	}
	if (changePtr->toggleGravity) {
	    Tcl_ListObjAppendElement(interp, resultPtr,
		    GetCommand(sharedTextPtr, changePtr->toggleGravity));
	}
    }

    atom = TkTextUndoIsPerformingUndo(st) ?
	    TkTextUndoCurrentRedoAtom(st) : TkTextUndoCurrentUndoAtom(st);

    if (atom) {
	for (i = atom->arraySize - 1; i >= 0; --i) {
	    const TkTextUndoSubAtom *subAtom = atom->array + i;
	    TkTextUndoToken *token = (TkTextUndoToken *)subAtom->item;

	    Tcl_ListObjAppendElement(interp, resultPtr, GetCommand(sharedTextPtr, token));
	}
    }
}

static Tcl_Obj *
MakeEditInfoValue(
    Tcl_Interp *interp,
    TkText *textPtr,
    int optionIndex)
{
    TkSharedText *sharedTextPtr = textPtr->sharedTextPtr;
    TkTextUndoStack st = sharedTextPtr->undoStack;

    assert(optionIndex >= 0);
    assert(optionIndex < INFO_LAST);

    switch (optionIndex) {
    case INFO_UNDOSTACKSIZE:
	return Tcl_NewIntObj(st ? TkTextUndoCountUndoItems(st) : 0);
    case INFO_REDOSTACKSIZE:
	return Tcl_NewIntObj(st ? TkTextUndoCountRedoItems(st) : 0);
    case INFO_UNDODEPTH:
	return Tcl_NewIntObj(st ? TkTextUndoGetCurrentUndoStackDepth(st) : 0);
    case INFO_REDODEPTH:
	return Tcl_NewIntObj(st ? TkTextUndoGetCurrentRedoStackDepth(st) : 0);
    case INFO_UNDOBYTESIZE:
	return Tcl_NewIntObj(st ? TkTextUndoGetCurrentUndoSize(st) : 0);
    case INFO_REDOBYTESIZE:
	return Tcl_NewIntObj(st ? TkTextUndoGetCurrentRedoSize(st) : 0);
    case INFO_BYTESIZE:
	return Tcl_NewIntObj(TkBTreeSize(sharedTextPtr->tree, textPtr));
    case INFO_TOTALBYTESIZE:
	return Tcl_NewIntObj(TkBTreeSize(sharedTextPtr->tree, NULL));
    case INFO_LINES:
	return Tcl_NewIntObj(TkrBTreeNumLines(sharedTextPtr->tree, textPtr));
    case INFO_TOTALLINES:
	return Tcl_NewIntObj(TkrBTreeNumLines(sharedTextPtr->tree, NULL));
    case INFO_IMAGES:
	return Tcl_NewIntObj(sharedTextPtr->numImages);
    case INFO_WINDOWS:
	return Tcl_NewIntObj(sharedTextPtr->numWindows);
    case INFO_VISIBLEIMAGES:
	return Tcl_NewIntObj(TkTextCountVisibleImages(textPtr));
    case INFO_VISIBLEWINDOWS:
	return Tcl_NewIntObj(TkTextCountVisibleWindows(textPtr));
    case INFO_TAGS:
	return Tcl_NewIntObj(sharedTextPtr->numTags);
    case INFO_USEDTAGS:
	return Tcl_NewIntObj(TkTextTagSetCount(TkBTreeRootTagInfo(sharedTextPtr->tree)));
    case INFO_MARKS:
	return Tcl_NewIntObj(sharedTextPtr->numMarks);
    case INFO_GENERATEDMARKS:
	return Tcl_NewIntObj(sharedTextPtr->numPrivateMarks);
    case INFO_LINESPERNODE:
	return Tcl_NewIntObj(TkBTreeLinesPerNode(sharedTextPtr->tree));
    case INFO_UNDOCOMMANDS: {
	Tcl_Obj* obj = Tcl_NewObj();
	if (st && !TkTextUndoIsPerformingUndo(st)) {
	    MakeStackInfoValue(interp, sharedTextPtr, obj);
	}
	return obj;
    }
    case INFO_REDOCOMMANDS: {
	Tcl_Obj* obj = Tcl_NewObj();
	if (st && TkTextUndoIsPerformingUndo(st)) {
	    MakeStackInfoValue(interp, sharedTextPtr, obj);
	}
	return obj;
    }
    }

    return NULL; /* never reached */
}

static Tcl_Obj *
GetEditInfo(
    Tcl_Interp *interp,		/* Current interpreter. */
    TkText *textPtr,		/* Information about text widget. */
    Tcl_Obj *option)		/* Name of resource. */
{
    int optionIndex;

    if (Tcl_GetIndexFromObjStruct(interp, option, editInfoStrings,
	    sizeof(char *), "option", 0, &optionIndex) != TCL_OK) {
	return NULL;
    }

    return MakeEditInfoValue(interp, textPtr, optionIndex);
}

/*
 *----------------------------------------------------------------------
 *
 * MakeEditInfo --
 *
 *	Returns the array containing the "edit info" information.
 *
 * Results:
 *	Tcl_Obj of list type containing the required information.
 *
 * Side effects:
 *	Some memory will be allocated.
 *
 *----------------------------------------------------------------------
 */

static Tcl_Obj *
MakeEditInfo(
    Tcl_Interp *interp,		/* Current interpreter. */
    TkText *textPtr,		/* Information about text widget. */
    Tcl_Obj *arrayPtr)		/* Name of array, may be NULL. */
{
    Tcl_Obj *var = arrayPtr ? arrayPtr : Tcl_NewStringObj("", 0);
    int i;

    Tcl_UnsetVar(interp, Tcl_GetString(var), 0);
    for (i = 0; i < INFO_LAST; ++i) {
	Tcl_ObjSetVar2(interp, var, Tcl_NewStringObj(editInfoStrings[i] + 1, -1),
		MakeEditInfoValue(interp, textPtr, i), 0);
    }
    return var;
}

/*
 *----------------------------------------------------------------------
 *
 * TextGetText --
 *
 *	Returns the text from indexPtr1 to indexPtr2, placing that text in a
 *	string object which is returned with a refCount of zero.
 *
 *	Since the amount of text may potentially be several megabytes (e.g.
 *	in text editors built on the text widget), efficiency is very
 *	important. We may want to investigate the efficiency of the
 *	Tcl_AppendToObj more carefully (e.g. if we know we are going to be
 *	appending several thousand lines, we could attempt to pre-allocate a
 *	larger space).
 *
 * Results:
 *	Tcl_Obj of string type containing the specified text. If the
 *	visibleOnly flag is set to true, then only those characters which are not
 *	elided will be returned. Otherwise (flag is false) all characters in the
 *	given range are returned.
 *
 * Side effects:
 *	Memory will be allocated for the new object. Remember to free it if it
 *	isn't going to be stored appropriately.
 *
 *----------------------------------------------------------------------
 */

static Tcl_Obj *
TextGetText(
    TkText *textPtr,		/* Information about text widget. */
    const TkTextIndex *indexPtr1,
				/* Get text from this index... */
    const TkTextIndex *indexPtr2,
				/* ...to this index. */
    TkTextIndex *lastIndexPtr,	/* Position before last character of the result, can be NULL. */
    Tcl_Obj *resultPtr,		/* Append text to this object, can be NULL. */
    unsigned maxBytes,		/* Maximal number of bytes. */
    int visibleOnly,		/* If true, then only return non-elided characters. */
    int includeHyphens)	/* If true, then also include soft hyphens. */
{
    TkTextSegment *segPtr, *lastPtr;
    TkTextIndex index;
    int offset1, offset2;

    assert(textPtr);
    assert(TkTextIndexCompare(indexPtr1, indexPtr2) <= 0);

    if (!resultPtr) {
	resultPtr = Tcl_NewObj();
    }

    segPtr = TkTextIndexGetContentSegment(indexPtr1, &offset1);
    if (lastIndexPtr) {
	*lastIndexPtr = *indexPtr2;
    }

    if (visibleOnly && TkTextSegmentIsElided(textPtr, segPtr)) {
	index = *indexPtr1;
	if (!TkTextSkipElidedRegion(&index) || TkTextIndexCompare(&index, indexPtr2) >= 0) {
	    return resultPtr; /* end of text reached */
	}
	segPtr = TkTextIndexGetContentSegment(&index, &offset1);
    }

    lastPtr = TkTextIndexGetContentSegment(indexPtr2, &offset2);

    if (segPtr == lastPtr) {
	if (segPtr->typePtr == &tkTextCharType) {
	    Tcl_AppendToObj(resultPtr, segPtr->body.chars + offset1,
		    MIN(maxBytes, (unsigned) (offset2 - offset1)));
	}
    } else {
	TkTextLine *linePtr = segPtr->sectionPtr->linePtr;

	TkTextIndexClear(&index, textPtr);

	if (segPtr->typePtr == &tkTextCharType) {
	    unsigned nbytes = MIN(maxBytes, (unsigned) segPtr->size - offset1);
	    Tcl_AppendToObj(resultPtr, segPtr->body.chars + offset1, nbytes);
	    if ((maxBytes -= nbytes) == 0) {
		return resultPtr;
	    }
	} else if (segPtr->typePtr == &tkTextHyphenType) {
	    if (includeHyphens) {
		if (maxBytes < 2) {
		    return resultPtr;
		}
		Tcl_AppendToObj(resultPtr, "\xc2\xad", 2); /* U+00AD */
		if ((maxBytes -= 2u) == 0) {
		    return resultPtr;
		}
	    }
	} else if (segPtr->typePtr == &tkTextBranchType) {
	    if (visibleOnly) {
		TkTextIndexSetSegment(&index, segPtr = segPtr->body.branch.nextPtr);
		if (TkTextIndexRestrictToEndRange(&index) >= 0) {
		    return resultPtr; /* end of text reached */
		}
		linePtr = segPtr->sectionPtr->linePtr;
	    }
	}
	if (!(segPtr = segPtr->nextPtr)) {
	    assert(linePtr->nextPtr);
	    linePtr = linePtr->nextPtr;
	    segPtr = linePtr->segPtr;
	}
	while (segPtr != lastPtr) {
	    if (segPtr->typePtr == &tkTextCharType) {
		unsigned nbytes = MIN(maxBytes, (unsigned) segPtr->size);
		Tcl_AppendToObj(resultPtr, segPtr->body.chars, nbytes);
		if ((maxBytes -= nbytes) == 0) {
		    if (lastIndexPtr) {
			TkTextIndexSetSegment(lastIndexPtr, segPtr);
			TkTextIndexAddToByteIndex(lastIndexPtr, nbytes);
		    }
		    return resultPtr; /* end of text reached */
		}
	    } else if (segPtr->typePtr == &tkTextHyphenType) {
		if (includeHyphens) {
		    if (maxBytes < 2) {
			return resultPtr;
		    }
		    Tcl_AppendToObj(resultPtr, "\xc2\xad", 2); /* U+00AD */
		    if ((maxBytes -= 2) == 0) {
			return resultPtr;
		    }
		}
	    } else if (segPtr->typePtr == &tkTextBranchType) {
		if (visibleOnly) {
		    TkTextIndexSetSegment(&index, segPtr = segPtr->body.branch.nextPtr);
		    if (TkTextIndexRestrictToEndRange(&index) >= 0) {
			return resultPtr; /* end of text reached */
		    }
		    linePtr = segPtr->sectionPtr->linePtr;
		}
	    }
	    if (!(segPtr = segPtr->nextPtr)) {
		assert(linePtr->nextPtr);
		linePtr = linePtr->nextPtr;
		segPtr = linePtr->segPtr;
	    }
	}
	if (offset2 > 0) {
	    Tcl_AppendToObj(resultPtr, segPtr->body.chars, MIN(maxBytes, (unsigned) offset2));
	}
    }

    return resultPtr;
}

/*
 *----------------------------------------------------------------------
 *
 * TriggerWatchEdit --
 *
 *	Trigger the watch command for delete/insert operations, see the
 *	documentation for details on what it does.
 *
 * Results:
 *	Returns 'false' if the referenced widget has been destroyed, otherwise
 *	'true' will be returned.
 *
 * Side effects:
 *	It might happen that the receiver of the "watch" command is destroying the widget.
 *
 *----------------------------------------------------------------------
 */

static void
AppendTags(
    Tcl_DString *buf,
    TkTextTag *tagPtr)
{
    Tcl_DStringStartSublist(buf);
    for ( ; tagPtr; tagPtr = tagPtr->nextPtr) {
	Tcl_DStringAppendElement(buf, tagPtr->name);
    }
    Tcl_DStringEndSublist(buf);
}

static int
TriggerWatchEdit(
    TkText *textPtr,			/* Information about text widget. */
    int userFlag,			/* Trigger due to user modification? */
    const char *operation,		/* The triggering operation. */
    const TkTextIndex *indexPtr1,	/* Start index for deletion / insert. */
    const TkTextIndex *indexPtr2,	/* End index after insert / before deletion. */
    const char *string,			/* Deleted/inserted chars. */
    int final)				/* Flag indicating whether this is a final part. */
{
    TkSharedText *sharedTextPtr;
    TkText *peerArr[20];
    TkText **peers = peerArr;
    TkText *tPtr;
    unsigned i, n = 0;
    unsigned numPeers;
    int rc = 1;

    assert(textPtr->sharedTextPtr->triggerWatchCmd);
    assert(!indexPtr1 == !indexPtr2);
    assert(strcmp(operation, "insert") == 0 || strcmp(operation, "delete") == 0);

    sharedTextPtr = textPtr->sharedTextPtr;
    sharedTextPtr->triggerWatchCmd = 0; /* do not trigger recursively */
    numPeers = sharedTextPtr->numPeers;

    if (sharedTextPtr->numPeers > sizeof(peerArr) / sizeof(peerArr[0])) {
	peers = (TkText **)malloc(sharedTextPtr->numPeers * sizeof(peerArr[0]));
    }

    /*
     * Firstly save all peers, we have to take into account that the list of
     * peers is changing when executing the "watch" command.
     */

    peers[n++] = textPtr;
    for (tPtr = sharedTextPtr->peers; tPtr; tPtr = tPtr->next) {
	if (tPtr != textPtr) {
	    peers[n++] = tPtr;
	}
	tPtr->refCount += 1;
    }

    for (i = 0; i < sharedTextPtr->numPeers; ++i) {
	tPtr = peers[i];

	if (tPtr->watchCmd && (userFlag || tPtr->triggerAlways) && !(tPtr->flags & DESTROYED)) {
	    TkTextIndex index[4];

	    if (indexPtr1) {
		TkTextSegment *startMarker;
		TkTextSegment *endMarker;
		int cmp;

		index[0] = *indexPtr1;
		index[1] = *indexPtr2;

		startMarker = tPtr->startMarker;
		endMarker = tPtr->endMarker;

		if (startMarker != sharedTextPtr->startMarker) {
		    TkTextIndex start;
		    TkTextIndexClear(&start, tPtr);
		    TkTextIndexSetSegment(&start, startMarker);
		    if (TkTextIndexCompare(&start, &index[0]) > 0) {
			index[0] = start;
		    }
		}
		if (endMarker != sharedTextPtr->endMarker) {
		    TkTextIndex end;
		    TkTextIndexClear(&end, tPtr);
		    TkTextIndexSetSegment(&end, endMarker);
		    if (TkTextIndexCompare(&end, &index[1]) < 0) {
			index[1] = end;
		    }
		}

		if ((cmp = TkTextIndexCompare(&index[0], &index[1])) <= 0) {
		    TkTextTag *tagPtr;
		    TkTextIndex myIndex;
		    Tcl_DString buf;
		    char idx[2][TK_POS_CHARS];
		    char const *arg;

		    TkrTextPrintIndex(tPtr, &index[0], idx[0]);
		    TkrTextPrintIndex(tPtr, &index[1], idx[1]);

		    Tcl_DStringInit(&buf);
		    Tcl_DStringAppendElement(&buf, string);

		    tagPtr = NULL;
		    if (TkTextIndexBackChars(tPtr, &index[0], 1, &myIndex, COUNT_CHARS)) {
			tagPtr = TkBTreeGetTags(&myIndex, TK_TEXT_SORT_ASCENDING, NULL);
		    }
		    AppendTags(&buf, tagPtr);
		    AppendTags(&buf, TkBTreeGetTags(&index[1], TK_TEXT_SORT_ASCENDING, NULL));
		    AppendTags(&buf, cmp == 0 ? NULL :
			    TkBTreeGetTags(&index[0], TK_TEXT_SORT_ASCENDING, NULL));
		    if (*operation == 'd') {
			tagPtr = NULL;
			if (cmp && TkTextIndexBackChars(tPtr, &index[1], 1, &myIndex, COUNT_CHARS)) {
			    tagPtr = TkBTreeGetTags(&myIndex, TK_TEXT_SORT_ASCENDING, NULL);
			}
			AppendTags(&buf, tagPtr);
		    }
		    Tcl_DStringAppendElement(&buf, final ? "yes" : "no");
		    arg = Tcl_DStringValue(&buf);

		    if (!TkTextTriggerWatchCmd(tPtr, operation, idx[0], idx[1],
				arg, NULL, NULL, userFlag)
			    && tPtr == textPtr) {
			rc = 0; /* this widget has been destroyed */
		    }

		    Tcl_DStringFree(&buf);
		}
	    } else {
		if (!TkTextTriggerWatchCmd(textPtr, operation, NULL, NULL, NULL, NULL, NULL, userFlag)
			&& tPtr == textPtr) {
		    rc = 0; /* this widget has been destroyed */
		}
	    }
	}

	if (TkTextDecrRefCountAndTestIfDestroyed(tPtr)) {
	    numPeers -= 1;
	}
    }

    if (peers != peerArr) {
	free(peers);
    }
    if (numPeers > 0) { /* otherwise sharedTextPtr is not valid anymore */
	sharedTextPtr->triggerWatchCmd = 1;
    }

    return rc;
}

/*
 *--------------------------------------------------------------
 *
 * TkTextPerformWatchCmd --
 *
 *	This function is performs triggering of the watch
 *	command for all peers.
 *
 * Results:
 *	None.
 *
 * Side effects:
 *	See function TkTextTriggerWatchCmd.
 *
 *--------------------------------------------------------------
 */

void
TkTextPerformWatchCmd(
    TkSharedText *sharedTextPtr,
    TkText *textPtr,			/* Firstly trigger watch command of this peer, can be NULL. */
    const char *operation,		/* The trigger operation. */
    TkTextWatchGetIndexProc index1Proc,	/* Function pointer for fst index, can be NULL. */
    ClientData index1ProcData,		/* Client data for index1Proc. */
    TkTextWatchGetIndexProc index2Proc,	/* Function pointer for snd index, can be NULL. */
    ClientData index2ProcData,		/* Client data for index2Proc. */
    const char *arg1,			/* 3rd argument for watch command, can be NULL. */
    const char *arg2,			/* 3rd argument for watch command, can be NULL. */
    const char *arg3,			/* 3rd argument for watch command, can be NULL. */
    int userFlag)			/* 4rd argument for watch command. */
{
    TkText *peerArr[20];
    TkText **peers = peerArr;
    TkText *tPtr;
    unsigned numPeers = 0;
    unsigned i;
    (void)userFlag;

    assert(sharedTextPtr);
    assert(sharedTextPtr->triggerWatchCmd);
    assert(operation);
    assert(!index2Proc || index1Proc);

    sharedTextPtr->triggerWatchCmd = 0; /* do not trigger recursively */

    if (sharedTextPtr->numPeers > sizeof(peerArr) / sizeof(peerArr[0])) {
	peers = (TkText **)malloc(sharedTextPtr->numPeers * sizeof(peerArr[0]));
    }
    if (textPtr) {
	peers[numPeers++] = textPtr;
	textPtr->refCount += 1;
    }
    for (tPtr = sharedTextPtr->peers; tPtr; tPtr = tPtr->next) {
	if (tPtr != textPtr && tPtr->watchCmd) {
	    peers[numPeers++] = tPtr;
	    tPtr->refCount += 1;
	}
    }
    for (i = 0; i < numPeers; ++i) {
	tPtr = peers[i];

	if (!(tPtr->flags & DESTROYED)) {
	    char idx[2][TK_POS_CHARS];
	    TkTextIndex index[2];

	    if (index1Proc) {
		index1Proc(tPtr, &index[0], index1ProcData);
		TkrTextPrintIndex(tPtr, &index[0], idx[0]);

		if (index2Proc) {
		    index2Proc(tPtr, &index[1], index2ProcData);
		    TkrTextPrintIndex(tPtr, &index[1], idx[1]);
		} else {
		    memcpy(idx[1], idx[0], TK_POS_CHARS);
		}
	    }

	    TkTextTriggerWatchCmd(tPtr, operation, idx[0], idx[1], arg1, arg2, arg3, 0);
	}
    }

    sharedTextPtr->triggerWatchCmd = 1;

    for (i = 0; i < numPeers; ++i) {
	TkTextDecrRefCountAndTestIfDestroyed(peers[i]);
    }
    if (peers != peerArr) {
	free(peers);
    }
}

/*
 *----------------------------------------------------------------------
 *
 * TkTextTriggerWatchCmd --
 *
 *	Trigger the watch command, see the documentation for details on
 *	what it does.
 *
 * Results:
 *	Returns 'false' if this peer has been destroyed, otherwise 'true'
 *	will be returned.
 *
 * Side effects:
 *	It might happen that the receiver of the "watch" command is destroying the widget.
 *
 *----------------------------------------------------------------------
 */

int
TkTextTriggerWatchCmd(
    TkText *textPtr,		/* Information about text widget. */
    const char *operation,	/* The trigger operation. */
    const char *index1,		/* 1st argument for watch command, can be NULL. */
    const char *index2,		/* 2nd argument for watch command, can be NULL. */
    const char *arg1,		/* 3rd argument for watch command, can be NULL. */
    const char *arg2,		/* 3rd argument for watch command, can be NULL. */
    const char *arg3,		/* 3rd argument for watch command, can be NULL. */
    int userFlag)		/* 4rd argument for watch command. */
{
    Tcl_DString cmd;

    assert(textPtr);
    assert(textPtr->watchCmd);
    assert(operation);

    Tcl_DStringInit(&cmd);
    Tcl_DStringAppend(&cmd, Tcl_GetString(textPtr->watchCmd), -1);
    Tcl_DStringAppendElement(&cmd, Tk_PathName(textPtr->tkwin));
    Tcl_DStringAppendElement(&cmd, operation);
    Tcl_DStringAppendElement(&cmd, index1 ? index1 : "");
    Tcl_DStringAppendElement(&cmd, index2 ? index2 : "");
    Tcl_DStringStartSublist(&cmd);
    if (arg1) { Tcl_DStringAppendElement(&cmd, arg1); }
    if (arg2) { Tcl_DStringAppendElement(&cmd, arg2); }
    if (arg3) { Tcl_DStringAppendElement(&cmd, arg3); }
    Tcl_DStringEndSublist(&cmd);
    Tcl_DStringAppendElement(&cmd, userFlag ? "yes" : "no");

    textPtr->refCount += 1;

    Tcl_Preserve((ClientData) textPtr->interp);
    if (Tcl_EvalEx(textPtr->interp, Tcl_DStringValue(&cmd), Tcl_DStringLength(&cmd), 0) != TCL_OK) {
	Tcl_AddErrorInfo(textPtr->interp, "\n    (triggering the \"watch\" command failed)");
	Tcl_BackgroundException(textPtr->interp, TCL_ERROR);
    }
    Tcl_Release((ClientData) textPtr->interp);

    Tcl_DStringFree(&cmd);
    return !TkTextDecrRefCountAndTestIfDestroyed(textPtr);
}

/*
 *----------------------------------------------------------------------
 *
 * GenerateEvent --
 *
 *	Send an event about a new state. This is equivalent to:
 *	   event generate $textWidget <<TYPE>>
 *	for all peers of this text widget.
 *
 * Results:
 *	None
 *
 * Side effects:
 *	May force the text window into existence.
 *
 *----------------------------------------------------------------------
 */

static void
GenerateEvent(
    TkSharedText *sharedTextPtr,
    const char *type)
{
    TkText *textPtr;

    for (textPtr = sharedTextPtr->peers; textPtr; textPtr = textPtr->next) {
	Tk_MakeWindowExist(textPtr->tkwin);
	Tk_SendVirtualEvent(textPtr->tkwin, type, NULL);
    }
}

/*
 *----------------------------------------------------------------------
 *
 * UpdateModifiedFlag --
 *
 *	Updates the modified flag of the text widget.
 *
 * Results:
 *	None
 *
 * Side effects:
 *	None.
 *
 *----------------------------------------------------------------------
 */

static void
UpdateModifiedFlag(
    TkSharedText *sharedTextPtr,
    int flag)
{
    int oldModifiedFlag = sharedTextPtr->isModified;

    if (flag) {
	sharedTextPtr->isModified = 1;
    } else if (sharedTextPtr->undoStack && !sharedTextPtr->userHasSetModifiedFlag) {
	if (sharedTextPtr->insertDeleteUndoTokenCount > 0) {
	    sharedTextPtr->isModified = 1;
	} else {
	    unsigned undoDepth = TkTextUndoGetCurrentUndoStackDepth(sharedTextPtr->undoStack);
	    sharedTextPtr->isModified = (undoDepth > 0 && undoDepth == sharedTextPtr->undoLevel);
	}
    }

    if (oldModifiedFlag != sharedTextPtr->isModified) {
	sharedTextPtr->userHasSetModifiedFlag = 0;
	GenerateEvent(sharedTextPtr, "Modified");
    }
}

/*
 *----------------------------------------------------------------------
 *
 * TkTextUpdateAlteredFlag --
 *
 *	Updates the "altered" flag of the text widget.
 *
 * Results:
 *	None
 *
 * Side effects:
 *	None.
 *
 *----------------------------------------------------------------------
 */

void
TkTextUpdateAlteredFlag(
    TkSharedText *sharedTextPtr)/* Information about text widget. */
{
    int oldIsAlteredFlag = sharedTextPtr->isAltered;
    int oldIsIrreversibleFlag = sharedTextPtr->isIrreversible;

    if (sharedTextPtr->undoStack) {
	if (TkTextUndoContentIsIrreversible(sharedTextPtr->undoStack)) {
	    sharedTextPtr->isIrreversible = 1;
	}
	if (!sharedTextPtr->isIrreversible) {
	    sharedTextPtr->isAltered = sharedTextPtr->undoTagListCount > 0
		    || sharedTextPtr->undoMarkListCount > 0
		    || TkTextUndoGetCurrentUndoStackDepth(sharedTextPtr->undoStack) > 0;
	}
    } else {
	sharedTextPtr->isIrreversible = 1;
    }
    if (sharedTextPtr->isIrreversible) {
	sharedTextPtr->isAltered = 1;
    }
    if (oldIsAlteredFlag != sharedTextPtr->isAltered) {
	GenerateEvent(sharedTextPtr, "Altered");
    }
    if (oldIsIrreversibleFlag != sharedTextPtr->isIrreversible) {
	GenerateEvent(sharedTextPtr, "Irreversible");
    }
}

/*
 *----------------------------------------------------------------------
 *
 * TkTextRunAfterSyncCmd --
 *
 *	This function executes the command scheduled by
 *	[.text sync -command $cmd], if any.
 *
 * Results:
 *	None.
 *
 * Side effects:
 *	Anything may happen, depending on $cmd contents.
 *
 *----------------------------------------------------------------------
 */

void
TkTextRunAfterSyncCmd(
    TkText *textPtr)	/* Information about text widget. */
{
    int code;
    int error = 0;
    Tcl_Obj *afterSyncCmd;

    assert(!TkTextPendingSync(textPtr));

    textPtr->pendingAfterSync = 0;
    afterSyncCmd = textPtr->afterSyncCmd;

    if (!afterSyncCmd) {
	return;
    }

    /*
     * We have to expect nested calls, futhermore the receiver might destroy the widget.
     */

    textPtr->afterSyncCmd = NULL;
    textPtr->refCount += 1;

    Tcl_Preserve((ClientData) textPtr->interp);
    if (!(textPtr->flags & DESTROYED)) {
	code = Tcl_EvalObjEx(textPtr->interp, afterSyncCmd, TCL_EVAL_GLOBAL);
	if (code == TCL_ERROR && !error) {
	    Tcl_AddErrorInfo(textPtr->interp, "\n    (text sync)");
	    Tcl_BackgroundException(textPtr->interp, TCL_ERROR);
	    error = 1;
	}
    }
    Tcl_GuardedDecrRefCount(afterSyncCmd);
    Tcl_Release((ClientData) textPtr->interp);
    TkTextDecrRefCountAndTestIfDestroyed(textPtr);
}

/*
 *----------------------------------------------------------------------
 *
 * RunAfterSyncCmd --
 *
 *	This function is called by the event loop and executes the command
 *      scheduled by [.text sync -command $cmd].
 *
 * Results:
 *	None.
 *
 * Side effects:
 *	Anything may happen, depending on $cmd contents.
 *
 *----------------------------------------------------------------------
 */

static void
RunAfterSyncCmd(
    ClientData clientData)	/* Information about text widget. */
{
    TkText *textPtr = (TkText *) clientData;

    if (!(textPtr->flags & DESTROYED)) {
	if (TkTextPendingSync(textPtr)) {
	    /* Too late here, the widget is not in sync, so we have to wait. */
	} else {
	    TkTextRunAfterSyncCmd(textPtr);
	}
    }
}

/*
 *----------------------------------------------------------------------
 *
 * TkTextGenerateWidgetViewSyncEvent --
 *
 *      Send the <<WidgetViewSync>> event related to the text widget
 *      line metrics asynchronous update.
 *      This is equivalent to:
 *         event generate $textWidget <<WidgetViewSync>> -detail $s
 *      where $s is the sync status: true (when the widget view is in
 *      sync with its internal data) or false (when it is not).
 *
 *	Note that this has to be done in the idle loop, otherwise vwait
 *	will not return.
 *
 * Results:
 *      None.
 *
 * Side effects:
 *      If corresponding bindings are present, they will trigger.
 *
 *----------------------------------------------------------------------
 */

static void
FireWidgetViewSyncEvent(
    ClientData clientData)	/* Information about text widget. */
{
    TkText *textPtr = (TkText *) clientData;
    Tcl_Interp *interp;
    int syncState;

    textPtr->pendingFireEvent = 0;

    if (textPtr->flags & DESTROYED) {
	return;
    }

    syncState = !TkTextPendingSync(textPtr);

    if (textPtr->sendSyncEvent && syncState) {
	/*
	 * The user is waiting for sync state 'true', so we must send it.
	 */

	textPtr->prevSyncState = 0;
    }

    if (textPtr->prevSyncState == syncState) {
	/*
	 * Do not send "WidgetViewSync" with same sync state as before
	 * (except if we must send it because the user is waiting for it).
	 */

	return;
    }

    if ((textPtr->sendSyncEvent || textPtr->pendingAfterSync) && !syncState) {
	/*
	 * Do not send "WidgetViewSync" with sync state "false" as long as
	 * we have a pending sync command.
	 */

	return;
    }

    if (syncState) {
	textPtr->sendSyncEvent = 0;
    }
    textPtr->prevSyncState = syncState;

    interp = textPtr->interp;
    Tcl_Preserve((ClientData) interp);
    /*
     * OSX 10.14 needs to be told to display the window when the Text Widget
     * is in sync.  (That is, to run DisplayText inside of the drawRect
     * method.)  Otherwise the screen might not get updated until an event
     * like a mouse click is received.  But that extra drawing corrupts the
     * data that the test suite is trying to collect.
     */

    if (!tkTextDebug) {
	FORCE_DISPLAY(textPtr->tkwin);
    }

    Tk_SendVirtualEvent(textPtr->tkwin, "WidgetViewSync", Tcl_NewBooleanObj(syncState));
    Tcl_Release((ClientData) interp);
}

void
TkTextGenerateWidgetViewSyncEvent(
    TkText *textPtr,		/* Information about text widget. */
    int sendImmediately)
{
    if (!textPtr->pendingFireEvent) {
	textPtr->pendingFireEvent = 1;
	if (sendImmediately) {
	    FireWidgetViewSyncEvent((ClientData) textPtr);
	} else {
	    Tcl_DoWhenIdle(FireWidgetViewSyncEvent, (ClientData) textPtr);
	}
    }
}

/*
 *---------------------------------------------------------------------------
 *
 * TkrTextPrintIndex --
 *
 *	This function generates a string description of an index, suitable for
 *	reading in again later.
 *
 * Results:
 *	The characters pointed to by string are modified. Returns the number
 *	of characters in the string.
 *
 * Side effects:
 *	None.
 *
 *---------------------------------------------------------------------------
 */

/*
 * NOTE: this function has external linkage (declared in a common header file)
 * and cannot be inlined.
 */

TkSizeT
TkrTextPrintIndex(
    const TkText *textPtr,
    const TkTextIndex *indexPtr,/* Pointer to index. */
    char *string)		/* Place to store the position. Must have at least TK_POS_CHARS
    				 * characters. */
{
    assert(textPtr);
    return TkTextIndexPrint(textPtr->sharedTextPtr, textPtr, indexPtr, string);
}

/*
 *----------------------------------------------------------------------
 *
 * SearchPerform --
 *
 *	Overall control of search process. Is given a pattern, a starting
 *	index and an ending index, and attempts to perform a search. This
 *	function is actually completely independent of Tk, and could in the
 *	future be split off.
 *
 * Results:
 *	Standard Tcl result code. In particular, if fromPtr or toPtr are not
 *	considered valid by the 'lineIndexProc', an error will be thrown and
 *	no search performed.
 *
 * Side effects:
 *	See 'SearchCore'.
 *
 *----------------------------------------------------------------------
 */

static int
SearchPerform(
    Tcl_Interp *interp,		/* For error messages. */
    SearchSpec *searchSpecPtr,	/* Search parameters. */
    Tcl_Obj *patObj,		/* Contains an exact string or a regexp
				 * pattern. Must have a refCount > 0. */
    Tcl_Obj *fromPtr,		/* Contains information describing the first index. */
    Tcl_Obj *toPtr)		/* NULL or information describing the last index. */
{
    TkText *textPtr = (TkText *)searchSpecPtr->clientData;

    if (TkTextIsDeadPeer(textPtr)) {
	return TCL_OK;
    }

    /*
     * Find the starting line and starting offset (measured in Unicode chars
     * for regexp search, utf-8 bytes for exact search).
     */

    if (searchSpecPtr->lineIndexProc(interp, fromPtr, searchSpecPtr,
	    &searchSpecPtr->startLine, &searchSpecPtr->startOffset) != TCL_OK) {
	return TCL_ERROR;
    }

    /*
     * Find the optional end location, similarly.
     */

    if (toPtr) {
	TkTextIndex indexTo, indexFrom;

	if (!TkTextGetIndexFromObj(interp, textPtr, toPtr, &indexTo)
		|| !TkTextGetIndexFromObj(interp, textPtr, fromPtr, &indexFrom)) {
	    return TCL_ERROR;
	}

	/*
	 * Check for any empty search range here. It might be better in the
	 * future to embed that in SearchCore (whose default behaviour is to
	 * wrap when given a negative search range).
	 */

	if (TkTextIndexCompare(&indexFrom, &indexTo) == (searchSpecPtr->backwards ? -1 : 1)) {
	    return TCL_OK;
	}

	if (searchSpecPtr->lineIndexProc(interp, toPtr, searchSpecPtr,
		&searchSpecPtr->stopLine, &searchSpecPtr->stopOffset) != TCL_OK) {
	    return TCL_ERROR;
	}
    } else {
	searchSpecPtr->stopLine = -1;
    }

    /*
     * Scan through all of the lines of the text circularly, starting at the
     * given index. 'patObj' is the pattern which may be an exact string or a
     * regexp pattern depending on the flags in searchSpecPtr.
     */

    return SearchCore(interp, searchSpecPtr, patObj);
}

/*
 *----------------------------------------------------------------------
 *
 * SearchCore --
 *
 *	The core of the search function. This function is actually completely
 *	independent of Tk, and could in the future be split off.
 *
 *	The function assumes regexp-based searches operate on Unicode strings,
 *	and exact searches on utf-8 strings. Therefore the 'foundMatchProc'
 *	and 'addLineProc' need to be aware of this distinction.
 *
 * Results:
 *	Standard Tcl result code.
 *
 * Side effects:
 *	Only those of the 'searchSpecPtr->foundMatchProc' which is called
 *	whenever a match is found.
 *
 *	Note that the way matching across multiple lines is implemented, we
 *	start afresh with each line we have available, even though we may
 *	already have examined the contents of that line (and further ones) if
 *	we were attempting a multi-line match using the previous line. This
 *	means there may be ways to speed this up a lot by not throwing away
 *	all the multi-line information one has accumulated. Profiling should
 *	be done to see where the bottlenecks lie before attempting this,
 *	however. We would also need to be very careful such optimisation keep
 *	within the specified search bounds.
 *
 *----------------------------------------------------------------------
 */

static int
SearchCore(
    Tcl_Interp *interp,		/* For error messages. */
    SearchSpec *searchSpecPtr,	/* Search parameters. */
    Tcl_Obj *patObj)		/* Contains an exact string or a regexp
				 * pattern. Must have a refCount > 0. */
{
    /*
     * For exact searches these are utf-8 char* offsets, for regexp searches
     * they are Unicode char offsets.
     */

    int firstOffset, lastOffset, matchOffset, matchLength;
    int passes;
    int lineNum = searchSpecPtr->startLine;
    int code = TCL_OK;
    Tcl_Obj *theLine;
    int alreadySearchOffset = -1;

    const char *pattern = NULL;	/* For exact searches only. */
    int firstNewLine = -1; 	/* For exact searches only. */
    Tcl_RegExp regexp = NULL;	/* For regexp searches only. */

    /*
     * These items are for backward regexp searches only. They are for two
     * purposes: to allow us to report backwards matches in the correct order,
     * even though the implementation uses repeated forward searches; and to
     * provide for overlap checking between backwards matches on different
     * text lines.
     */

#define LOTS_OF_MATCHES 20
    int matchNum = LOTS_OF_MATCHES;
    int32_t smArray[2 * LOTS_OF_MATCHES];
    int32_t *storeMatch = smArray;
    int32_t *storeLength = smArray + LOTS_OF_MATCHES;
    int lastBackwardsLineMatch = -1;
    int lastBackwardsMatchOffset = -1;

    if (searchSpecPtr->exact) {
	/*
	 * Convert the pattern to lower-case if we're supposed to ignore case.
	 */

	if (searchSpecPtr->noCase) {
	    patObj = Tcl_DuplicateObj(patObj);

	    /*
	     * This can change the length of the string behind the object's
	     * back, so ensure it is correctly synchronised.
	     */

	    Tcl_SetObjLength(patObj, Tcl_UtfToLower(Tcl_GetString(patObj)));
	}
    } else {
	/*
	 * Compile the regular expression. We want '^$' to match after and
	 * before \n respectively, so use the TCL_REG_NLANCH flag.
	 */

	regexp = Tcl_GetRegExpFromObj(interp, patObj,
		(searchSpecPtr->noCase ? TCL_REG_NOCASE : 0)
		| (searchSpecPtr->noLineStop ? 0 : TCL_REG_NLSTOP)
		| TCL_REG_ADVANCED | TCL_REG_CANMATCH | TCL_REG_NLANCH);
	if (!regexp) {
	    return TCL_ERROR;
	}
    }

    /*
     * For exact strings, we want to know where the first newline is, and we
     * will also use this as a flag to test whether it is even possible to
     * match the pattern on a single line. If not we will have to search
     * across multiple lines.
     */

    if (searchSpecPtr->exact) {
	const char *nl;

	/*
	 * We only need to set the matchLength once for exact searches, and we
	 * do it here. It is also used below as the actual pattern length, so
	 * it has dual purpose.
	 */

	pattern = Tcl_GetString(patObj);
	matchLength = GetByteLength(patObj);
	nl = strchr(pattern, '\n');

	/*
	 * If there is no newline, or it is the very end of the string, then
	 * we don't need any special treatment, since single-line matching
	 * will work fine.
	 */

	if (nl && nl[1] != '\0') {
	    firstNewLine = (nl - pattern);
	}
    } else {
	matchLength = 0;	/* Only needed to prevent compiler warnings. */
    }

    /*
     * Keep a reference here, so that we can be sure the object doesn't
     * disappear behind our backs and invalidate its contents which we are
     * using.
     */

    Tcl_IncrRefCount(patObj);

    /*
     * For building up the current line being checked.
     */

    theLine = Tcl_NewObj();
    Tcl_IncrRefCount(theLine);

    for (passes = 0; passes < 2; ) {
	ClientData lineInfo;
	int linesSearched = 1;
	int extraLinesSearched = 0;

	if (lineNum >= searchSpecPtr->numLines) {
	    /*
	     * Don't search the dummy last line of the text.
	     */

	    goto nextLine;
	}

	/*
	 * Extract the text from the line, storing its length in 'lastOffset'
	 * (in bytes if exact, chars if regexp), since obviously the length is
	 * the maximum offset at which it is possible to find something on
	 * this line, which is what 'lastOffset' represents.
	 */

	lineInfo = searchSpecPtr->addLineProc(lineNum, searchSpecPtr, theLine,
		&lastOffset, &linesSearched);

	if (!lineInfo) {
	    /*
	     * This should not happen, since 'lineNum' should be valid in the
	     * call above. However, let's try to be flexible and not cause a
	     * crash below.
	     */

	    goto nextLine;
	}

	if (lineNum == searchSpecPtr->stopLine && searchSpecPtr->backwards) {
	    firstOffset = searchSpecPtr->stopOffset;
	} else {
	    firstOffset = 0;
	}

	if (alreadySearchOffset >= 0) {
	    if (searchSpecPtr->backwards) {
		if (alreadySearchOffset < lastOffset) {
		    lastOffset = alreadySearchOffset;
		}
	    } else {
		if (alreadySearchOffset > firstOffset) {
		    firstOffset = alreadySearchOffset;
		}
	    }
	    alreadySearchOffset = -1;
	}

	if (lineNum == searchSpecPtr->startLine) {
	    /*
	     * The starting line is tricky: the first time we see it we check
	     * one part of the line, and the second pass through we check the
	     * other part of the line.
	     */

	    passes += 1;
	    if ((passes == 1) ^ searchSpecPtr->backwards) {
		/*
		 * Forward search and first pass, or backward search and
		 * second pass.
		 *
		 * Only use the last part of the line.
		 */

		if (searchSpecPtr->startOffset > firstOffset) {
		    firstOffset = searchSpecPtr->startOffset;
		}
		if (firstOffset >= lastOffset && (lastOffset != 0 || searchSpecPtr->exact)) {
		    goto nextLine;
		}
	    } else {
		/*
		 * Use only the first part of the line.
		 */

		if (searchSpecPtr->startOffset < lastOffset) {
		    lastOffset = searchSpecPtr->startOffset;
		}
	    }
	}

	/*
	 * Check for matches within the current line 'lineNum'. If so, and if
	 * we're searching backwards or for all matches, repeat the search
	 * until we find the last match in the line. The 'lastOffset' is one
	 * beyond the last position in the line at which a match is allowed to
	 * begin.
	 */

	matchOffset = -1;

	if (searchSpecPtr->exact) {
	    int maxExtraLines = 0;
	    const char *startOfLine = Tcl_GetString(theLine);

	    assert(pattern);
	    do {
		const char *p;
		int lastFullLine = lastOffset;

		if (firstNewLine == -1) {
		    if (searchSpecPtr->strictLimits && (firstOffset + matchLength > lastOffset)) {
			/*
			 * Not enough characters to match.
			 */

			break;
		    }

		    /*
		     * Single line matching. We want to scan forwards or
		     * backwards as appropriate.
		     */

		    if (searchSpecPtr->backwards) {
			/*
			 * Search back either from the previous match or from
			 * 'startOfLine + lastOffset - 1' until we find a
			 * match.
			 */

			const char c = matchLength ? pattern[0] : '\0';

			p = startOfLine;
			if (alreadySearchOffset >= 0) {
			    p += alreadySearchOffset;
			    alreadySearchOffset = -1;
			} else {
			    p += lastOffset - 1;
			}
			while (p >= startOfLine + firstOffset) {
			    if (matchLength == 0 || (p[0] == c && !strncmp(
				     p, pattern, (size_t) matchLength))) {
				goto backwardsMatch;
			    }
			    p -= 1;
			}
			break;
		    } else {
			p = strstr(startOfLine + firstOffset, pattern);
		    }
		    if (!p) {
			/*
			 * Single line match failed.
			 */

			break;
		    }
		} else if (firstNewLine >= lastOffset - firstOffset) {
		    /*
		     * Multi-line match, but not enough characters to match.
		     */

		    break;
		} else {
		    /*
		     * Multi-line match has only one possible match position,
		     * because we know where the '\n' is.
		     */

		    p = startOfLine + lastOffset - firstNewLine - 1;
		    if (strncmp(p, pattern, firstNewLine + 1) != 0) {
			/*
			 * No match.
			 */

			break;
		    } else {
			int extraLines = 1;

			/*
			 * If we find a match that overlaps more than one
			 * line, we will use this value to determine the first
			 * allowed starting offset for the following search
			 * (to avoid overlapping results).
			 */

			int lastTotal = lastOffset;
			int skipFirst = lastOffset - firstNewLine - 1;

			/*
			 * We may be able to match if given more text. The
			 * following 'while' block handles multi-line exact
			 * searches.
			 */

			while (1) {
			    lastFullLine = lastTotal;

			    if (lineNum + extraLines >= searchSpecPtr->numLines) {
				p = NULL;
				break;
			    }

			    /*
			     * Only add the line if we haven't already done so
			     * already.
			     */

			    if (extraLines > maxExtraLines) {
				if (!searchSpecPtr->addLineProc(lineNum + extraLines, searchSpecPtr,
					theLine, &lastTotal, &extraLines)) {
				    p = NULL;
				    if (!searchSpecPtr->backwards) {
					extraLinesSearched = extraLines;
				    }
				    break;
				}
				maxExtraLines = extraLines;
			    }

			    startOfLine = Tcl_GetString(theLine);
			    p = startOfLine + skipFirst;

			    /*
			     * Use the fact that 'matchLength = patLength' for
			     * exact searches.
			     */

			    if (lastTotal - skipFirst >= matchLength) {
				/*
				 * We now have enough text to match, so we
				 * make a final test and break whatever the
				 * result.
				 */

				if (strncmp(p, pattern, matchLength) != 0) {
				    p = NULL;
				}
				break;
			    } else {
				/*
				 * Not enough text yet, but check the prefix.
				 */

				if (strncmp(p, pattern, lastTotal - skipFirst) != 0) {
				    p = NULL;
				    break;
				}

				/*
				 * The prefix matches, so keep looking.
				 */
			    }
			    extraLines += 1;
			}
			/*
			 * If we reach here, with p != NULL, we've found a
			 * multi-line match, else we started a multi-match but
			 * didn't finish it off, so we go to the next line.
			 */

			if (!p) {
			    break;
			}

			/*
			 * We've found a multi-line match.
			 */

			if (extraLines > 0) {
			    extraLinesSearched = extraLines - 1;
			}
		    }
		}

	    backwardsMatch:
		if (p - startOfLine >= lastOffset) {
		    break;
		}

		/*
		 * Remember the match.
		 */

		matchOffset = p - startOfLine;

		if (searchSpecPtr->all &&
			!searchSpecPtr->foundMatchProc(lineNum, searchSpecPtr,
			lineInfo, theLine, matchOffset, matchLength)) {
		    /*
		     * We reached the end of the search.
		     */

		    goto searchDone;
		}

		if (!searchSpecPtr->overlap) {
		    if (searchSpecPtr->backwards) {
			alreadySearchOffset = p - startOfLine;
			if (firstNewLine != -1) {
			    break;
			} else {
			    alreadySearchOffset -= (matchLength ? matchLength : 1);
                            if (alreadySearchOffset < 0) {
                                break;
                            }
			}
		    } else {
                        firstOffset = matchLength ? p - startOfLine + matchLength
                                                  : p - startOfLine + 1;
			if (firstOffset >= lastOffset) {
			    /*
			     * Now, we have to be careful not to find
			     * overlapping matches either on the same or
			     * following lines. Assume that if we did find
			     * something, it goes until the last extra line we
			     * added.
			     *
			     * We can break out of the loop, since we know no
			     * more will be found.
			     */

			    if (!searchSpecPtr->backwards) {
				alreadySearchOffset = firstOffset - lastFullLine;
				break;
			    }
			}
		    }
		} else {
		    if (searchSpecPtr->backwards) {
			alreadySearchOffset = p - startOfLine - 1;
			if (alreadySearchOffset < 0) {
			    break;
			}
		    } else {
			int len;
			const char *s = startOfLine + matchOffset;

#if 0 && TCL_UTF_MAX > 4
			/*
			 * HACK: Support of pseudo UTF-8 strings. Needed because of this
			 * bad hack with TCL_UTF_MAX > 4, the whole thing is amateurish.
			 * (See function GetLineBreakFunc() about the very severe problems
			 * with TCL_UTF_MAX > 4).
			 */

			int ch;
			len = TkUtfToUniChar(s, &ch);
#else
			/*
			 * Proper implementation for UTF-8 strings:
			 */

			Tcl_UniChar ch;
			len = Tcl_UtfToUniChar(s, &ch);
#endif
			firstOffset = (p - startOfLine) + len;
		    }
		}
	    } while (searchSpecPtr->all);
	} else {
	    int maxExtraLines = 0;
	    int matches = 0;
	    int lastNonOverlap = -1;

	    do {
		Tcl_RegExpInfo info;
		int match;
		int lastFullLine = lastOffset;

		match = Tcl_RegExpExecObj(interp, regexp, theLine,
			firstOffset, 1, firstOffset > 0 ? TCL_REG_NOTBOL : 0);
		if (match < 0) {
		    code = TCL_ERROR;
		    goto searchDone;
		}
		Tcl_RegExpGetInfo(regexp, &info);

		/*
		 * If we don't have a match, or if we do, but it extends to
		 * the end of the line, we must try to add more lines to get a
		 * full greedy match.
		 */

		if (!match
			|| (info.extendStart == info.matches[0].start
			    && info.matches[0].end == (TkSizeT)(lastOffset - firstOffset))) {
		    int extraLines = 0;
		    int prevFullLine;

		    /*
		     * If we find a match that overlaps more than one line, we
		     * will use this value to determine the first allowed
		     * starting offset for the following search (to avoid
		     * overlapping results).
		     */

		    int lastTotal = lastOffset;

		    if (lastBackwardsLineMatch != -1 && lastBackwardsLineMatch == lineNum + 1) {
			lastNonOverlap = lastTotal;
		    }

		    if (info.extendStart == TCL_INDEX_NONE) {
			/*
			 * No multi-line match is possible.
			 */

			break;
		    }

		    /*
		     * We may be able to match if given more text. The
		     * following 'while' block handles multi-line regexp
		     * searches.
		     */

		    while (1) {
			prevFullLine = lastTotal;

			/*
			 * Move firstOffset to first possible start.
			 */

			if (!match) {
			    firstOffset += info.extendStart;
			}
			if (firstOffset >= lastOffset) {
			    /*
			     * We're being told that the only possible new
			     * match is starting after the end of the line.
			     * But, that is the next line which we will handle
			     * when we look at that line.
			     */

			    if (!match && !searchSpecPtr->backwards && firstOffset == 0) {
				extraLinesSearched = extraLines;
			    }
			    break;
			}

			if (lineNum + extraLines >= searchSpecPtr->numLines) {
			    break;
			}

			/*
			 * Add next line, provided we haven't already done so.
			 */

			if (extraLines > maxExtraLines) {
			    if (!searchSpecPtr->addLineProc(lineNum + extraLines, searchSpecPtr,
				    theLine, &lastTotal, &extraLines)) {
				/*
				 * There are no more acceptable lines, so we
				 * can say we have searched all of these.
				 */

				if (!match && !searchSpecPtr->backwards) {
				    extraLinesSearched = extraLines;
				}
				break;
			    }

			    maxExtraLines = extraLines;
			    if (lastBackwardsLineMatch != -1
				    && lastBackwardsLineMatch == lineNum + extraLines + 1) {
				lastNonOverlap = lastTotal;
			    }
			}

			match = Tcl_RegExpExecObj(interp, regexp, theLine,
				firstOffset, 1, firstOffset > 0 ? TCL_REG_NOTBOL : 0);
			if (match < 0) {
			    code = TCL_ERROR;
			    goto searchDone;
			}
			Tcl_RegExpGetInfo(regexp, &info);

			/*
			 * Unfortunately there are bugs in Tcl's regexp
			 * library, which tells us that info.extendStart is
			 * zero when it should not be (should be -1), which
			 * makes our task a bit more complicated here. We
			 * check if there was a match, and the end of the
			 * match leaves an entire extra line unmatched, then
			 * we stop searching. Clearly it still might sometimes
			 * be possible to add more text and match again, but
			 * Tcl's regexp library doesn't tell us that.
			 *
			 * This means we often add and search one more line
			 * than might be necessary if Tcl were able to give us
			 * a correct value of info.extendStart under all
			 * circumstances.
			 */

			if ((match  && info.matches[0].end != (TkSizeT)(lastTotal - firstOffset)
				    && (info.matches[0].end + 1) < (TkSizeT)(prevFullLine - firstOffset + 1))
				|| info.extendStart == TCL_INDEX_NONE) {
			    break;
			}

			/*
			 * If there is a match, but that match starts after
			 * the end of the first line, then we'll handle that
			 * next time around, when we're actually looking at
			 * that line.
			 */

			if (match && info.matches[0].start + 1 >= (TkSizeT)(lastOffset + 1)) {
			    break;
			}
			if (match && (info.matches[0].end + 1) >= (TkSizeT)(prevFullLine - firstOffset + 1)) {
			    if (extraLines > 0) {
				extraLinesSearched = extraLines - 1;
			    }
			    lastFullLine = prevFullLine;
			}

			/*
			 * The prefix matches, so keep looking.
			 */

			extraLines += 1;
		    }

		    /*
		     * If we reach here with 'match == 1', we've found a
		     * multi-line match, which we will record in the code
		     * which follows directly else we started a multi-line
		     * match but didn't finish it off, so we go to the next
		     * line.
		     */

		    if (!match) {
			/*
			 * Here is where we could perform an optimisation,
			 * since we have already retrieved the contents of the
			 * next line (perhaps many more), so we shouldn't
			 * really throw it all away and start again. This
			 * could be particularly important for complex regexp
			 * searches.
			 *
			 * This 'break' will take us to just before the
			 * 'nextLine:' below.
			 */

			break;
		    }

		    if (lastBackwardsLineMatch != -1) {
			if (lineNum + linesSearched + extraLinesSearched == lastBackwardsLineMatch) {
			    /*
			     * Possible overlap or inclusion.
			     */

			    int thisOffset = firstOffset + info.matches[0].end - info.matches[0].start;

			    if (lastNonOverlap != -1) {
				/*
				 * Possible overlap or enclosure.
				 */

				if (thisOffset - lastNonOverlap >=
					lastBackwardsMatchOffset + matchLength) {
				    /*
				     * Totally encloses previous match, so
				     * forget the previous match.
				     */

				    lastBackwardsLineMatch = -1;
				} else if (thisOffset - lastNonOverlap > lastBackwardsMatchOffset) {
				    /*
				     * Overlap. Previous match is ok, and the
				     * current match is only ok if we are
				     * searching with -overlap.
				     */

				    if (searchSpecPtr->overlap) {
					goto recordBackwardsMatch;
				    } else {
					match = 0;
					break;
				    }
				} else {
				    /*
				     * No overlap, although the same line was
				     * reached.
				     */

				    goto recordBackwardsMatch;
				}
			    } else {
				/*
				 * No overlap.
				 */

				goto recordBackwardsMatch;
			    }
			} else if (lineNum + linesSearched + extraLinesSearched
				< lastBackwardsLineMatch) {
			    /*
			     * No overlap.
			     */

			    goto recordBackwardsMatch;
			} else {
			    /*
			     * Totally enclosed.
			     */

			    lastBackwardsLineMatch = -1;
			}
		    }

		} else {
		    /*
		     * Matched in a single line.
		     */

		    if (lastBackwardsLineMatch != -1) {
		    recordBackwardsMatch:
			searchSpecPtr->foundMatchProc(lastBackwardsLineMatch,
				searchSpecPtr, NULL, NULL, lastBackwardsMatchOffset, matchLength);
			lastBackwardsLineMatch = -1;
			if (!searchSpecPtr->all) {
			    goto searchDone;
			}
		    }
		}

		firstOffset += info.matches[0].start;
		if (firstOffset >= lastOffset) {
		    break;
		}

		/*
		 * Update our local variables with the match, if we haven't
		 * yet found anything, or if we're doing '-all' or
		 * '-backwards' _and_ this match isn't fully enclosed in the
		 * previous match.
		 */

		if (matchOffset == -1 ||
			((searchSpecPtr->all || searchSpecPtr->backwards)
			    && (firstOffset < matchOffset
				|| (info.matches[0].end - info.matches[0].start + 1)
				    > (TkSizeT)(matchOffset + matchLength - firstOffset + 1)))) {

		    matchOffset = firstOffset;
		    matchLength = info.matches[0].end - info.matches[0].start;

		    if (searchSpecPtr->backwards) {
			/*
			 * To get backwards searches in the correct order, we
			 * must store them away here.
			 */

			if (matches == matchNum) {
			    /*
			     * We've run out of space in our normal store, so
			     * we must allocate space for these backwards
			     * matches on the heap.
			     */

			    int matchNumSize = matchNum * sizeof(int32_t);
			    int32_t *newArray = (int32_t *)malloc(4*matchNumSize);
			    memcpy(newArray, storeMatch, matchNumSize);
			    memcpy(newArray + 2*matchNum, storeLength, matchNumSize);
			    if (storeMatch != smArray) {
				free((char *) storeMatch);
			    }
			    matchNum *= 2;
			    storeMatch = newArray;
			    storeLength = newArray + matchNum;
			}
			storeMatch[matches] = matchOffset;
			storeLength[matches] = matchLength;
			matches += 1;
		    } else {
			/*
			 * Now actually record the match, but only if we are
			 * doing an '-all' search.
			 */

			if (searchSpecPtr->all &&
				!searchSpecPtr->foundMatchProc(lineNum,
				    searchSpecPtr, lineInfo, theLine, matchOffset, matchLength)) {
			    /*
			     * We reached the end of the search.
			     */

			    goto searchDone;
			}
		    }

		    /*
		     * For forward matches, unless we allow overlaps, we move
		     * this on by the length of the current match so that we
		     * explicitly disallow overlapping matches.
		     */

		    if (matchLength > 0 && !searchSpecPtr->overlap && !searchSpecPtr->backwards) {
			firstOffset += matchLength;
			if (firstOffset >= lastOffset) {
			    /*
			     * Now, we have to be careful not to find
			     * overlapping matches either on the same or
			     * following lines. Assume that if we did find
			     * something, it goes until the last extra line we
			     * added.
			     *
			     * We can break out of the loop, since we know no
			     * more will be found.
			     */

			    alreadySearchOffset = firstOffset - lastFullLine;
			    break;
			}

			/*
			 * We'll add this on again just below.
			 */

			firstOffset -= 1;
		    }
		}

		/*
		 * Move the starting point on, in case we are doing repeated
		 * or backwards searches (for the latter, we actually do
		 * repeated forward searches).
		 */

		firstOffset += 1;
	    } while (searchSpecPtr->backwards || searchSpecPtr->all);

	    if (matches > 0) {
		/*
		 * Now we have all the matches in our array, but not stored
		 * with 'foundMatchProc' yet.
		 */

		matches -= 1;
		matchOffset = storeMatch[matches];
		matchLength = storeLength[matches];
		while (--matches >= 0) {
		    if (lineNum == searchSpecPtr->stopLine) {
			/*
			 * It appears as if a condition like:
			 *
			 * if (storeMatch[matches]<searchSpecPtr->stopOffset)
			 *	break;
			 *
			 * might be needed here, but no test case has been
			 * found which would exercise such a problem.
			 */
		    }
		    if (storeMatch[matches] + storeLength[matches] >= matchOffset + matchLength) {
			/*
			 * The new match totally encloses the previous one, so
			 * we overwrite the previous one.
			 */

			matchOffset = storeMatch[matches];
			matchLength = storeLength[matches];
			continue;
		    }
		    if (!searchSpecPtr->overlap) {
			if (storeMatch[matches] + storeLength[matches] > matchOffset) {
			    continue;
			}
		    }
		    searchSpecPtr->foundMatchProc(lineNum, searchSpecPtr,
			    lineInfo, theLine, matchOffset, matchLength);
		    if (!searchSpecPtr->all) {
			goto searchDone;
		    }
		    matchOffset = storeMatch[matches];
		    matchLength = storeLength[matches];
		}
		if (searchSpecPtr->all && matches > 0) {
		    /*
		     * We only need to do this for the '-all' case, because
		     * just below we will call the foundMatchProc for the
		     * non-all case.
		     */

		    searchSpecPtr->foundMatchProc(lineNum, searchSpecPtr,
			    lineInfo, theLine, matchOffset, matchLength);
		} else {
		    lastBackwardsLineMatch = lineNum;
		    lastBackwardsMatchOffset = matchOffset;
		}
	    }
	}

	/*
	 * If the 'all' flag is set, we will already have stored all matches,
	 * so we just proceed to the next line.
	 *
	 * If not, and there is a match we need to store that information and
	 * we are done.
	 */

	if (lastBackwardsLineMatch == -1 && matchOffset >= 0 && !searchSpecPtr->all) {
	    searchSpecPtr->foundMatchProc(lineNum, searchSpecPtr, lineInfo,
		    theLine, matchOffset, matchLength);
	    goto searchDone;
	}

	/*
	 * Go to the next (or previous) line;
	 */

    nextLine:
	linesSearched += extraLinesSearched;

	while (linesSearched-- > 0) {
	    /*
	     * If we have just completed the 'stopLine', we are done.
	     */

	    if (lineNum == searchSpecPtr->stopLine) {
		goto searchDone;
	    }

	    if (searchSpecPtr->backwards) {
		lineNum -= 1;

		if (lastBackwardsLineMatch != -1
			&& (lineNum < 0 || lineNum + 2 < lastBackwardsLineMatch)) {
		    searchSpecPtr->foundMatchProc(lastBackwardsLineMatch,
			    searchSpecPtr, NULL, NULL, lastBackwardsMatchOffset, matchLength);
		    lastBackwardsLineMatch = -1;
		    if (!searchSpecPtr->all) {
			goto searchDone;
		    }
		}

		if (lineNum < 0) {
		    lineNum = searchSpecPtr->numLines - 1;
		}
		if (!searchSpecPtr->exact) {
		    /*
		     * The 'exact' search loops above are designed to give us
		     * an accurate picture of the number of lines which we can
		     * skip here. For 'regexp' searches, on the other hand,
		     * which can match potentially variable lengths, we cannot
		     * skip multiple lines when searching backwards. Therefore
		     * we only allow one line to be skipped here.
		     */

		    break;
		}
	    } else {
		lineNum += 1;
		if (lineNum >= searchSpecPtr->numLines) {
		    lineNum = 0;
		}
	    }
	    if (lineNum == searchSpecPtr->startLine && linesSearched > 0) {
		/*
		 * We've just searched all the way round and have gone right
		 * through the start line without finding anything in the last
		 * attempt.
		 */

		break;
	    }
	}

	Tcl_SetObjLength(theLine, 0);
    }
  searchDone:

    if (lastBackwardsLineMatch != -1) {
	searchSpecPtr->foundMatchProc(lastBackwardsLineMatch, searchSpecPtr,
		NULL, NULL, lastBackwardsMatchOffset, matchLength);
    }

    /*
     * Free up the cached line and pattern.
     */

    Tcl_GuardedDecrRefCount(theLine);
    Tcl_GuardedDecrRefCount(patObj);

    /*
     * Free up any extra space we allocated.
     */

    if (storeMatch != smArray) {
	free((char *) storeMatch);
    }

    return code;
}

/*
 *----------------------------------------------------------------------
 *
 * GetTextStartEnd -
 *
 *	Converts an internal TkTextSegment ptr into a Tcl string obj containing
 *	the representation of the index. (Handler for the 'startEndMark' configuration
 *	option type.)
 *
 * Results:
 *	Tcl_Obj containing the string representation of the index position.
 *
 * Side effects:
 *	Creates a new Tcl_Obj.
 *
 *----------------------------------------------------------------------
 */

static Tcl_Obj *
GetTextStartEnd(
    ClientData dummy,
    Tk_Window tkwin,
    char *recordPtr,		/* Pointer to widget record. */
    TkSizeT internalOffset)		/* Offset within *recordPtr containing the start object. */
{
    TkTextIndex index;
    char buf[TK_POS_CHARS] = { '\0' };
    const TkText *textPtr = (const TkText *) recordPtr;
    const TkSharedText *sharedTextPtr = textPtr->sharedTextPtr;
    Tcl_Obj **objPtr = (Tcl_Obj **) (recordPtr + internalOffset);
    const TkTextSegment *sharedMarker;
    TkTextSegment *marker;
    (void)dummy;
    (void)tkwin;

    if (objPtr == &textPtr->newStartIndex) {
	marker = textPtr->startMarker;
	sharedMarker = sharedTextPtr->startMarker;
    } else {
	marker = textPtr->endMarker;
	sharedMarker = sharedTextPtr->endMarker;
    }
    if (marker != sharedMarker) {
	TkTextIndexClear2(&index, NULL, sharedTextPtr->tree);
	TkTextIndexSetSegment(&index, marker);
	TkTextIndexPrint(sharedTextPtr, NULL, &index, buf);
    }
    return Tcl_NewStringObj(buf, -1);
}

/*
 *----------------------------------------------------------------------
 *
 * SetTextStartEnd --
 *
 *	Converts a Tcl_Obj representing a widget's (start or end) index into a
 *	TkTextSegment* value. (Handler for the 'startEndMark' configuration option type.)
 *
 * Results:
 *	Standard Tcl result.
 *
 * Side effects:
 *	May store the TkTextSegment* value into the internal representation
 *	pointer. May change the pointer to the Tcl_Obj to NULL to indicate
 *	that the specified string was empty and that is acceptable.
 *
 *----------------------------------------------------------------------
 */

static int
ObjectIsEmpty(
    Tcl_Obj *objPtr)		/* Object to test. May be NULL. */
{
    return objPtr ? GetByteLength(objPtr) == 0 : 1;
}

static int
SetTextStartEnd(
    ClientData dummy,
    Tcl_Interp *interp,		/* Current interp; may be used for errors. */
    Tk_Window tkwin,		/* Window for which option is being set. */
    Tcl_Obj **value,		/* Pointer to the pointer to the value object.
				 * We use a pointer to the pointer because we
				 * may need to return a value (NULL). */
    char *recordPtr,		/* Pointer to storage for the widget record. */
    TkSizeT internalOffset,		/* Offset within *recordPtr at which the
				 * internal value is to be stored. */
    char *oldInternalPtr,	/* Pointer to storage for the old value. */
    int flags)			/* Flags for the option, set Tk_SetOptions. */
{
    Tcl_Obj **objPtr = (Tcl_Obj **) (recordPtr + internalOffset);
    Tcl_Obj **oldObjPtr = (Tcl_Obj **) oldInternalPtr;
    const TkText *textPtr = (const TkText *) recordPtr;
    (void)dummy;
    (void)interp;
    (void)tkwin;

    assert(!*objPtr);
    *oldObjPtr = NULL;

    if ((flags & TK_OPTION_NULL_OK) && ObjectIsEmpty(*value)) {
	*value = NULL;
	*objPtr = Tcl_NewStringObj((objPtr == &textPtr->newStartIndex) ? "begin" : "end", -1);
    } else {
	*objPtr = *value;
    }
    Tcl_IncrRefCount(*objPtr);
    return TCL_OK;
}

/*
 *----------------------------------------------------------------------
 *
 * RestoreTextStartEnd --
 *
 *	Restore an index option value from a saved value. (Handler for the
 *	'index' configuration option type.)
 *
 * Results:
 *	None.
 *
 * Side effects:
 *	Restores the old value.
 *
 *----------------------------------------------------------------------
 */

static void
RestoreTextStartEnd(
    ClientData dummy,
    Tk_Window tkwin,
    char *internalPtr,		/* Pointer to storage for value. */
    char *oldInternalPtr)	/* Pointer to old value. */
{
    Tcl_Obj **newValue = (Tcl_Obj **) internalPtr;
    Tcl_Obj **oldValue = (Tcl_Obj **) oldInternalPtr;
    (void)dummy;
    (void)tkwin;

    if (*oldValue) {
	Tcl_IncrRefCount(*oldValue);
    }
    *newValue = *oldValue;
}

/*
 *----------------------------------------------------------------------
 *
 * FreeTextStartEnd --
 *
 *	Free an index option value from a saved value. (Handler for the
 *	'index' configuration option type.)
 *
 * Results:
 *	None.
 *
 * Side effects:
 *	Releases some memory.
 *
 *----------------------------------------------------------------------
 */

static void
FreeTextStartEnd(
    ClientData dummy,
    Tk_Window tkwin,
    char *internalPtr)
{
    Tcl_Obj *objPtr = *(Tcl_Obj **) internalPtr;
    (void)dummy;
    (void)tkwin;

    if (objPtr) {
	Tcl_GuardedDecrRefCount(objPtr);
    }
}

#if SUPPORT_DEPRECATED_STARTLINE_ENDLINE
/*
 *----------------------------------------------------------------------
 *
 * GetLineStartEnd -
 *
 *	Converts an internal TkTextLine ptr into a Tcl string obj containing
 *	the line number. (Handler for the 'line' configuration option type.)
 *
 * Results:
 *	Tcl_Obj containing the string representation of the line value.
 *
 * Side effects:
 *	Creates a new Tcl_Obj.
 *
 *----------------------------------------------------------------------
 */

static Tcl_Obj *
GetLineStartEnd(
    ClientData dummy,
    Tk_Window tkwin,
    char *recordPtr,		/* Pointer to widget record. */
    TkSizeT internalOffset)		/* Offset within *recordPtr containing the line value. */
{
    TkText *textPtr;
    TkTextLine *linePtr = *(TkTextLine **)(recordPtr + internalOffset);
    (void)dummy;
    (void)tkwin;

    if (!linePtr) {
	return Tcl_NewObj();
    }
    textPtr = (TkText *) recordPtr;
    return Tcl_NewIntObj(1 + TkBTreeLinesTo(textPtr->sharedTextPtr->tree, NULL, linePtr, NULL));
}

/*
 *----------------------------------------------------------------------
 *
 * SetLineStartEnd --
 *
 *	Converts a Tcl_Obj representing a widget's (start or end) line into a
 *	TkTextLine* value. (Handler for the 'line' configuration option type.)
 *
 * Results:
 *	Standard Tcl result.
 *
 * Side effects:
 *	May store the TkTextLine* value into the internal representation
 *	pointer. May change the pointer to the Tcl_Obj to NULL to indicate
 *	that the specified string was empty and that is acceptable.
 *
 *----------------------------------------------------------------------
 */

static int
SetLineStartEnd(
    ClientData dummy,
    Tcl_Interp *interp,		/* Current interp; may be used for errors. */
    Tk_Window tkwin,		/* Window for which option is being set. */
    Tcl_Obj **value,		/* Pointer to the pointer to the value object.
				 * We use a pointer to the pointer because we
				 * may need to return a value (NULL). */
    char *recordPtr,		/* Pointer to storage for the widget record. */
    TkSizeT internalOffset,		/* Offset within *recordPtr at which the
				 * internal value is to be stored. */
    char *oldInternalPtr,	/* Pointer to storage for the old value. */
    int flags)			/* Flags for the option, set Tk_SetOptions. */
{
    TkTextLine *linePtr = NULL;
    char *internalPtr;
    TkText *textPtr = (TkText *) recordPtr;
    (void)dummy;
    (void)tkwin;

    internalPtr = internalOffset >= 0 ? recordPtr + internalOffset : NULL;

    if ((flags & TK_OPTION_NULL_OK) && ObjectIsEmpty(*value)) {
	*value = NULL;
    } else {
	int line;

	if (Tcl_GetIntFromObj(interp, *value, &line) != TCL_OK) {
	    return TCL_ERROR;
	}
	linePtr = TkBTreeFindLine(textPtr->sharedTextPtr->tree, NULL, line - 1);
    }

    if (internalPtr) {
	*((TkTextLine **) oldInternalPtr) = *((TkTextLine **) internalPtr);
	*((TkTextLine **) internalPtr) = linePtr;
    }
    return TCL_OK;
}

/*
 *----------------------------------------------------------------------
 *
 * RestoreLineStartEnd --
 *
 *	Restore a line option value from a saved value. (Handler for the
 *	'line' configuration option type.)
 *
 * Results:
 *	None.
 *
 * Side effects:
 *	Restores the old value.
 *
 *----------------------------------------------------------------------
 */

static void
RestoreLineStartEnd(
    ClientData dummy,
    Tk_Window tkwin,
    char *internalPtr,		/* Pointer to storage for value. */
    char *oldInternalPtr)	/* Pointer to old value. */
{
    (void)dummy;
    (void)tkwin;

    *(TkTextLine **) internalPtr = *(TkTextLine **) oldInternalPtr;
}

#endif /* SUPPORT_DEPRECATED_STARTLINE_ENDLINE */

/*
 *----------------------------------------------------------------------
 *
 * TkrTesttextCmd --
 *
 *	This function implements the "testtext" command. It provides a set of
 *	functions for testing text widgets and the associated functions in
 *	tkText*.c.
 *
 * Results:
 *	A standard Tcl result.
 *
 * Side effects:
 *	Depends on option; see below.
 *
 *----------------------------------------------------------------------
 */

#if TK_MAJOR_VERSION > 8 || (TK_MAJOR_VERSION == 8 && TK_MINOR_VERSION > 5)

int
TkrTesttextCmd(
    ClientData dummy,	/* Main window for application. */
    Tcl_Interp *interp,		/* Current interpreter. */
    int objc,			/* Number of arguments. */
    Tcl_Obj *const objv[])	/* Argument strings. */
{
    TkText *textPtr;
    size_t len;
    int lineIndex, byteIndex, byteOffset;
    TkTextIndex index, insIndex;
    char buf[TK_POS_CHARS];
    Tcl_CmdInfo info;
    Tcl_Obj *watchCmd;
    (void)dummy;

    if (objc < 3) {
	return TCL_ERROR;
    }

    if (Tcl_GetCommandInfo(interp, Tcl_GetString(objv[1]), &info) == 0) {
	return TCL_ERROR;
    }
    textPtr = (TkText *)info.objClientData;
    len = strlen(Tcl_GetString(objv[2]));
    if (strncmp(Tcl_GetString(objv[2]), "byteindex", len) == 0) {
	if (objc != 5) {
	    return TCL_ERROR;
	}
	lineIndex = atoi(Tcl_GetString(objv[3])) - 1;
	byteIndex = atoi(Tcl_GetString(objv[4]));

	TkrTextMakeByteIndex(textPtr->sharedTextPtr->tree, textPtr, lineIndex, byteIndex, &index);
    } else if (strncmp(Tcl_GetString(objv[2]), "forwbytes", len) == 0) {
	if (objc != 5) {
	    return TCL_ERROR;
	}
	if (!TkTextGetIndexFromObj(interp, textPtr, objv[3], &index)) {
	    return TCL_ERROR;
	}
	byteOffset = atoi(Tcl_GetString(objv[4]));
	TkrTextIndexForwBytes(textPtr, &index, byteOffset, &index);
    } else if (strncmp(Tcl_GetString(objv[2]), "backbytes", len) == 0) {
	if (objc != 5) {
	    return TCL_ERROR;
	}
	if (!TkTextGetIndexFromObj(interp, textPtr, objv[3], &index)) {
	    return TCL_ERROR;
	}
	byteOffset = atoi(Tcl_GetString(objv[4]));
	TkrTextIndexBackBytes(textPtr, &index, byteOffset, &index);
    } else {
	return TCL_ERROR;
    }

    /*
     * Avoid triggering of the "watch" command.
     */

    watchCmd = textPtr->watchCmd;
    textPtr->watchCmd = NULL;
    insIndex = index; /* because TkrTextSetMark may modify position */
    TkrTextSetMark(textPtr, "insert", &insIndex);
    textPtr->watchCmd = watchCmd;

    TkrTextPrintIndex(textPtr, &index, buf);
    Tcl_SetObjResult(interp, Tcl_ObjPrintf("%s %d", buf, TkTextIndexGetByteIndex(&index)));
    return TCL_OK;
}

#else /* backport to Tk 8.5 */

int
TkrTesttextCmd(
    ClientData clientData,	/* Main window for application. */
    Tcl_Interp *interp,		/* Current interpreter. */
    int argc,			/* Number of arguments. */
    const char **argv)		/* Argument strings. */
{
    TkText *textPtr;
    size_t len;
    int lineIndex, byteIndex, byteOffset;
    TkTextIndex index;
    char buf[64];
    unsigned offs;
    Tcl_CmdInfo info;

    if (argc < 3) {
	return TCL_ERROR;
    }

    if (Tcl_GetCommandInfo(interp, argv[1], &info) == 0) {
	return TCL_ERROR;
    }
    if (info.isNativeObjectProc) {
	textPtr = (TkText *) info.objClientData;
    } else {
	textPtr = (TkText *) info.clientData;
    }
    len = strlen(argv[2]);
    if (strncmp(argv[2], "byteindex", len) == 0) {
	if (argc != 5) {
	    return TCL_ERROR;
	}
	lineIndex = atoi(argv[3]) - 1;
	byteIndex = atoi(argv[4]);

	TkrTextMakeByteIndex(textPtr->sharedTextPtr->tree, textPtr, lineIndex, byteIndex, &index);
    } else if (strncmp(argv[2], "forwbytes", len) == 0) {
	if (argc != 5) {
	    return TCL_ERROR;
	}
	if (TkrTextGetIndex(interp, textPtr, argv[3], &index) != TCL_OK) {
	    return TCL_ERROR;
	}
	byteOffset = atoi(argv[4]);
	TkrTextIndexForwBytes(textPtr, &index, byteOffset, &index);
    } else if (strncmp(argv[2], "backbytes", len) == 0) {
	if (argc != 5) {
	    return TCL_ERROR;
	}
	if (TkrTextGetIndex(interp, textPtr, argv[3], &index) != TCL_OK) {
	    return TCL_ERROR;
	}
	byteOffset = atoi(argv[4]);
	TkrTextIndexBackBytes(textPtr, &index, byteOffset, &index);
    } else {
	return TCL_ERROR;
    }

    TkrTextSetMark(textPtr, "insert", &index);
    TkrTextPrintIndex(textPtr, &index, buf);
    offs = strlen(buf);
    snprintf(buf + offs, sizeof(buf) - offs, " %d", TkTextIndexGetByteIndex(&index));
    Tcl_AppendResult(interp, buf, NULL);

    return TCL_OK;
}

#endif /* TK_MAJOR_VERSION > 8 || (TK_MAJOR_VERSION == 8 && TK_MINOR_VERSION > 5) */

#ifndef NDEBUG
/*
 *----------------------------------------------------------------------
 *
 * TkpTextInspect --
 *
 *	This function is for debugging only, printing the text content
 *	on stdout.
 *
 * Results:
 *	None.
 *
 * Side effects:
 *	None.
 *
 *----------------------------------------------------------------------
 */

void
TkpTextInspect(
    TkText *textPtr)
{
    Tcl_Obj *resultPtr;
    Tcl_Obj *objv[8];
    Tcl_Obj **argv;
    int argc, i;

    Tcl_IncrRefCount(resultPtr = Tcl_GetObjResult(textPtr->interp));
    Tcl_ResetResult(textPtr->interp);
    Tcl_IncrRefCount(objv[0] = Tcl_NewStringObj(Tk_PathName(textPtr->tkwin), -1));
    Tcl_IncrRefCount(objv[1] = Tcl_NewStringObj("inspect", -1));
    Tcl_IncrRefCount(objv[2] = Tcl_NewStringObj("-elide", -1));
    Tcl_IncrRefCount(objv[3] = Tcl_NewStringObj("-chars", -1));
    Tcl_IncrRefCount(objv[4] = Tcl_NewStringObj("-image", -1));
    Tcl_IncrRefCount(objv[5] = Tcl_NewStringObj("-window", -1));
    Tcl_IncrRefCount(objv[6] = Tcl_NewStringObj("-mark", -1));
    Tcl_IncrRefCount(objv[7] = Tcl_NewStringObj("-tag", -1));
    TextInspectCmd(textPtr, textPtr->interp, sizeof(objv)/sizeof(objv[0]), objv);
    for (i = 0; i < (int) (sizeof(objv)/sizeof(objv[0])); ++i) {
	Tcl_GuardedDecrRefCount(objv[i]);
    }
    Tcl_ListObjGetElements(textPtr->interp, Tcl_GetObjResult(textPtr->interp), &argc, &argv);
    for (i = 0; i < argc; ++i) {
	fprintf(stdout, "%s\n", Tcl_GetString(argv[i]));
    }
    Tcl_SetObjResult(textPtr->interp, resultPtr);
    Tcl_GuardedDecrRefCount(resultPtr);
}

#endif /* NDEBUG */

/*
 *----------------------------------------------------------------------
 *
 * TkpTextDump --
 *
 *	This function is for debugging only, printing the text content
 *	on stdout.
 *
 * Results:
 *	None.
 *
 * Side effects:
 *	None.
 *
 *----------------------------------------------------------------------
 */
#ifndef NDEBUG

void
TkpTextDump(
    TkText *textPtr)
{
    Tcl_Obj *resultPtr;
    Tcl_Obj *objv[4];
    Tcl_Obj **argv;
    int argc, i;

    Tcl_IncrRefCount(resultPtr = Tcl_GetObjResult(textPtr->interp));
    Tcl_ResetResult(textPtr->interp);

    Tcl_IncrRefCount(objv[0] = Tcl_NewStringObj(Tk_PathName(textPtr->tkwin), -1));
    Tcl_IncrRefCount(objv[1] = Tcl_NewStringObj("dump", -1));
    Tcl_IncrRefCount(objv[2] = Tcl_NewStringObj("begin", -1));
    Tcl_IncrRefCount(objv[3] = Tcl_NewStringObj("end", -1));
    TextDumpCmd(textPtr, textPtr->interp, sizeof(objv)/sizeof(objv[0]), objv);
    for (i = 0; i < (int) (sizeof(objv)/sizeof(objv[0])); ++i) {
	Tcl_GuardedDecrRefCount(objv[i]);
    }

    Tcl_ListObjGetElements(textPtr->interp, Tcl_GetObjResult(textPtr->interp), &argc, &argv);
    for (i = 0; i < argc; i += 3) {
	char const *type = Tcl_GetString(argv[i]);
	char const *text = Tcl_GetString(argv[i + 1]);
	char const *indx = Tcl_GetString(argv[i + 2]);

	fprintf(stdout, "%s ", indx);
	fprintf(stdout, "%s ", type);

	if (strcmp(type, "text") == 0) {
	    int len = strlen(text), j;

	    fprintf(stdout, "\"");
	    for (j = 0; j < len; ++j) {
		char c = text[j];

		switch (c) {
		case '\t': fprintf(stdout, "\\t"); break;
		case '\n': fprintf(stdout, "\\n"); break;
		case '\v': fprintf(stdout, "\\v"); break;
		case '\f': fprintf(stdout, "\\f"); break;
		case '\r': fprintf(stdout, "\\r"); break;

		default:
		    if (UCHAR(c) < 0x80 && isprint(c)) {
			fprintf(stdout, "%c", c);
		    } else {
			fprintf(stdout, "\\x%02u", (unsigned) UCHAR(c));
		    }
		    break;
		}
	    }
	    fprintf(stdout, "\"\n");
	} else if (strcmp(type, "mark") == 0) {
	    Tcl_HashEntry *hPtr = Tcl_FindHashEntry(&textPtr->sharedTextPtr->markTable, text);
	    const TkTextSegment *markPtr = NULL;

	    if (hPtr) {
		markPtr = Tcl_GetHashValue(hPtr);
	    } else {
		if (strcmp(text, "insert") == 0)  { markPtr = textPtr->insertMarkPtr; }
		if (strcmp(text, "current") == 0) { markPtr = textPtr->currentMarkPtr; }
	    }
	    if (markPtr) {
		fprintf(stdout, "%s (%s)\n", text,
			markPtr->typePtr == &tkTextLeftMarkType ? "left" : "right");
	    }
	} else {
	    fprintf(stdout, "%s\n", text);
	}
    }

    Tcl_SetObjResult(textPtr->interp, resultPtr);
    Tcl_GuardedDecrRefCount(resultPtr);
}

#endif /* NDEBUG */


#ifdef TK_C99_INLINE_SUPPORT
/* Additionally we need stand-alone object code. */
extern TkSharedText *	TkBTreeGetShared(TkTextBTree tree);
extern int		TkBTreeGetNumberOfDisplayLines(const TkTextPixelInfo *pixelInfo);
extern TkTextPixelInfo *TkBTreeLinePixelInfo(const TkText *textPtr, TkTextLine *linePtr);
extern TkSizeT		TkBTreeEpoch(TkTextBTree tree);
extern TkSizeT		TkBTreeIncrEpoch(TkTextBTree tree);
extern struct Node	*TkBTreeGetRoot(TkTextBTree tree);
extern TkTextLine *	TkBTreePrevLogicalLine(const TkSharedText *sharedTextPtr,
			    const TkText *textPtr, TkTextLine *linePtr);
extern TkTextTag *	TkBTreeGetTags(const TkTextIndex *indexPtr, TkTextSortMethod sortMeth,
			    int *flags);
extern TkTextLine *	TkBTreeGetStartLine(const TkText *textPtr);
extern TkTextLine *	TkBTreeGetLastLine(const TkText *textPtr);
extern TkTextLine *	TkBTreeNextLine(const TkText *textPtr, TkTextLine *linePtr);
extern TkTextLine *	TkBTreePrevLine(const TkText *textPtr, TkTextLine *linePtr);
extern unsigned		TkBTreeCountLines(const TkTextBTree tree, const TkTextLine *linePtr1,
			    const TkTextLine *linePtr2);
extern int		TkTextGetIndexFromObj(Tcl_Interp *interp, TkText *textPtr, Tcl_Obj *objPtr,
			    TkTextIndex *indexPtr);
extern int		TkTextIsDeadPeer(const TkText *textPtr);
extern int		TkTextIsMark(const TkTextSegment *segPtr);
extern int		TkTextIsStartEndMarker(const TkTextSegment *segPtr);
extern int		TkTextIsSpecialMark(const TkTextSegment *segPtr);
extern int		TkTextIsPrivateMark(const TkTextSegment *segPtr);
extern int		TkTextIsSpecialOrPrivateMark(const TkTextSegment *segPtr);
extern int		TkTextIsNormalOrSpecialMark(const TkTextSegment *segPtr);
extern int		TkTextIsNormalMark(const TkTextSegment *segPtr);
extern int		TkTextIsStableMark(const TkTextSegment *segPtr);
extern const TkTextDispChunk *TkTextGetFirstChunkOfNextDispLine(const TkTextDispChunk *chunkPtr);
extern const TkTextDispChunk *TkTextGetLastChunkOfPrevDispLine(const TkTextDispChunk *chunkPtr);
extern void		TkTextIndexSetEpoch(TkTextIndex *indexPtr, TkSizeT epoch);
extern void		TkTextIndexSetPeer(TkTextIndex *indexPtr, TkText *textPtr);
extern void		TkTextIndexSetToLastChar2(TkTextIndex *indexPtr, TkTextLine *linePtr);
extern void		TkTextIndexInvalidate(TkTextIndex *indexPtr);
extern void		TkTextIndexMakePersistent(TkTextIndex *indexPtr);
extern TkTextLine *	TkTextIndexGetLine(const TkTextIndex *indexPtr);
extern TkTextSegment *	TkTextIndexGetSegment(const TkTextIndex *indexPtr);
extern TkSharedText *	TkTextIndexGetShared(const TkTextIndex *indexPtr);
extern int		TkTextIndexSameLines(const TkTextIndex *indexPtr1, const TkTextIndex *indexPtr2);
extern void		TkTextIndexSave(TkTextIndex *indexPtr);
# if TK_MAJOR_VERSION == 8 && TK_MINOR_VERSION < 7 && TCL_UTF_MAX <= 4
extern int		TkUtfToUniChar(const char *src, int *chPtr);
# endif
#endif /* TK_C99_INLINE_SUPPORT */


/*
 * Local Variables:
 * mode: c
 * c-basic-offset: 4
 * fill-column: 105
 * End:
 * vi:set ts=8 sw=4:
 */<|MERGE_RESOLUTION|>--- conflicted
+++ resolved
@@ -6,16 +6,10 @@
  *	command interfaces to text widgets. The B-tree representation of text
  *	and its actual display are implemented elsewhere.
  *
-<<<<<<< HEAD
- * Copyright (c) 1992-1994 The Regents of the University of California.
- * Copyright (c) 1994-1996 Sun Microsystems, Inc.
- * Copyright (c) 1999 by Scriptics Corporation.
- * Copyright (c) 2015-2018 Gregor Cramer
-=======
  * Copyright © 1992-1994 The Regents of the University of California.
  * Copyright © 1994-1996 Sun Microsystems, Inc.
  * Copyright © 1999 Scriptics Corporation.
->>>>>>> 1f02a185
+ * Copyright © 2015-2018 Gregor Cramer
  *
  * See the file "license.terms" for information on usage and redistribution of
  * this file, and for a DISCLAIMER OF ALL WARRANTIES.
