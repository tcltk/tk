/*
 * tkText.c --
 *
 *	This module provides a big chunk of the implementation of multi-line
 *	editable text widgets for Tk. Among other things, it provides the Tcl
 *	command interfaces to text widgets. The B-tree representation of text
 *	and its actual display are implemented elsewhere.
 *
 * Copyright (c) 1992-1994 The Regents of the University of California.
 * Copyright (c) 1994-1996 Sun Microsystems, Inc.
 * Copyright (c) 1999 by Scriptics Corporation.
 * Copyright (c) 2015-2018 Gregor Cramer
 *
 * See the file "license.terms" for information on usage and redistribution of
 * this file, and for a DISCLAIMER OF ALL WARRANTIES.
 */

#include "tkInt.h"
#include "tkText.h"
#include "tkTextUndo.h"
#include "tkTextTagSet.h"
#include "tkBitField.h"
#if TCL_MAJOR_VERSION > 8 || (TCL_MAJOR_VERSION == 8 && TCL_MINOR_VERSION >= 7)
#include "tkFont.h"
#endif
#include "tkAlloc.h"
#include <stdlib.h>
#include <assert.h>
#include "default.h"

/* needed for strncasecmp */
#if defined(_WIN32) && !defined(__GNUC__)
# define strncasecmp _strnicmp
#else
# include <strings.h>
#endif

#ifndef TK_C99_INLINE_SUPPORT
# define _TK_NEED_IMPLEMENTATION
# include "tkTextPriv.h"
#endif

#if defined(_MSC_VER ) && _MSC_VER < 1500
/* suppress wrong warnings to support ancient compilers */
# pragma warning (disable : 4305)
#endif

#ifndef MAX
# define MAX(a,b) ((a) < (b) ? b : a)
#endif
#ifndef MIN
# define MIN(a,b) ((a) < (b) ? a : b)
#endif

#ifdef NDEBUG
# define DEBUG(expr)
#else
# define DEBUG(expr) expr
#endif

/*
 * Support of tk8.6/8.5.
 */
#ifndef DEF_TEXT_INACTIVE_SELECT_FG_COLOR
# if defined(MAC_OSX_TK)
#  define DEF_TEXT_INACTIVE_SELECT_FG_COLOR "systemDialogActiveText"
# elif defined(_WIN32)
#  define DEF_TEXT_INACTIVE_SELECT_FG_COLOR NULL
# else /* X11 */
#  define DEF_TEXT_INACTIVE_SELECT_FG_COLOR BLACK
# endif
# define DEF_TEXT_INACTIVE_SELECT_BG_COLOR DEF_TEXT_INACTIVE_SELECT_COLOR
#endif

#if defined(MAC_OSX_TK)
# define FORCE_DISPLAY(winPtr) TkpDisplayWindow(winPtr)
#else
# define FORCE_DISPLAY(winPtr)
#endif

/*
 * For compatibility with Tk 4.0 through 8.4.x, we allow tabs to be
 * mis-specified with non-increasing values. These are converted into tabs
 * which are the equivalent of at least a character width apart.
 */

#if TK_MAJOR_VERSION < 9
# define _TK_ALLOW_DECREASING_TABS
#endif

/*
 * Used to avoid having to allocate and deallocate arrays on the fly for
 * commonly used functions. Must be > 0.
 */

#define PIXEL_CLIENTS 8

/*
 * The 'TkTextState' enum in tkText.h is used to define a type for the -state
 * option of the Text widget. These values are used as indices into the string
 * table below.
 */

static const char *const stateStrings[] = {
    "disabled", "normal", "readonly", NULL
};

/*
 * The 'TkTextTagging' enum in tkText.h is used to define a type for the -tagging
 * option of the Text widget. These values are used as indices into the string table below.
 */

static const char *const taggingStrings[] = {
    "within", "gravity", "none", NULL
};

/*
 * The 'TkTextJustify' enum in tkText.h is used to define a type for the -justify option of
 * the Text widget. These values are used as indices into the string table below.
 */

static const char *const justifyStrings[] = {
    "left", "right", "full", "center", NULL
};

/*
 * The 'TkWrapMode' enum in tkText.h is used to define a type for the -wrap
 * option of the Text widget. These values are used as indices into the string
 * table below.
 */

static const char *const wrapStrings[] = {
    "char", "none", "word", "codepoint", NULL
};

/*
 * The 'TkSpacing' enum in tkText.h is used to define a type for the -spacing
 * option of the Text widget. These values are used as indices into the string
 * table below.
 */

static const char *const spaceModeStrings[] = {
    "none", "exact", "trim", NULL
};

/*
 * The 'TkTextTabStyle' enum in tkText.h is used to define a type for the
 * -tabstyle option of the Text widget. These values are used as indices into
 * the string table below.
 */

static const char *const tabStyleStrings[] = {
    "tabular", "wordprocessor", NULL
};

/*
 * The 'TkTextInsertUnfocussed' enum in tkText.h is used to define a type for
 * the -insertunfocussed option of the Text widget. These values are used as
 * indice into the string table below.
 */

static const char *const insertUnfocussedStrings[] = {
    "hollow", "none", "solid", NULL
};

/*
 * The 'TkTextHyphenRule' enum in tkText.h is used to define a type for the
 * -hyphenrules option of the Text widget. These values are used for applying
 * hyphen rules to soft hyphens.
 *
 * NOTE: Don't forget to update function ParseHyphens() if this array will be
 * modified.
 */

static const char *const hyphenRuleStrings[] = {
    "ck", "doubledigraph", "doublevowel", "gemination", "repeathyphen", "trema",
    "tripleconsonant" /* don't append a trailing NULL */
};

#if SUPPORT_DEPRECATED_STARTLINE_ENDLINE

/*
 * The following functions and custom option type are used to define the
 * "line" option type, and thereby handle the text widget '-startline',
 * '-endline' configuration options which are of that type.
 *
 * We do not need a 'freeProc' because all changes to these two options are
 * handled through the TK_TEXT_LINE_RANGE flag in the optionSpecs list, and
 * the internal storage is just a pointer, which therefore doesn't need
 * freeing.
 */

<<<<<<< HEAD
static int		SetLineStartEnd(ClientData clientData, Tcl_Interp *interp, Tk_Window tkwin,
			    Tcl_Obj **value, char *recordPtr, int internalOffset, char *oldInternalPtr,
			    int flags);
static Tcl_Obj *	GetLineStartEnd(ClientData clientData, Tk_Window tkwin, char *recordPtr,
			    int internalOffset);
static void		RestoreLineStartEnd(ClientData clientData, Tk_Window tkwin, char *internalPtr,
=======
static int		SetLineStartEnd(ClientData clientData,
			    Tcl_Interp *interp, Tk_Window tkwin,
			    Tcl_Obj **value, char *recordPtr,
			    TkSizeT internalOffset, char *oldInternalPtr,
			    int flags);
static Tcl_Obj *	GetLineStartEnd(ClientData clientData,
			    Tk_Window tkwin, char *recordPtr,
			    TkSizeT internalOffset);
static void		RestoreLineStartEnd(ClientData clientData,
			    Tk_Window tkwin, char *internalPtr,
>>>>>>> 51e8e55c
			    char *oldInternalPtr);

static const Tk_ObjCustomOption lineOption = {
    "line",			/* name */
    SetLineStartEnd,		/* setProc */
    GetLineStartEnd,		/* getProc */
    RestoreLineStartEnd,	/* restoreProc */
    NULL,			/* freeProc */
    0
};

#endif /* SUPPORT_DEPRECATED_STARTLINE_ENDLINE */

/*
 * The following functions and custom option type are used to define the
 * "index" option type, and thereby handle the text widget '-startindex',
 * '-endindex' configuration options which are of that type.
 */

static int		SetTextStartEnd(ClientData clientData, Tcl_Interp *interp, Tk_Window tkwin,
			    Tcl_Obj **value, char *recordPtr, int internalOffset, char *oldInternalPtr,
			    int flags);
static Tcl_Obj *	GetTextStartEnd(ClientData clientData, Tk_Window tkwin, char *recordPtr,
			    int internalOffset);
static void		RestoreTextStartEnd(ClientData clientData, Tk_Window tkwin, char *internalPtr,
			    char *oldInternalPtr);
static void		FreeTextStartEnd(ClientData clientData, Tk_Window tkwin, char *internalPtr);

static const Tk_ObjCustomOption startEndMarkOption = {
    "index",			/* name */
    SetTextStartEnd,		/* setProc */
    GetTextStartEnd,		/* getProc */
    RestoreTextStartEnd,	/* restoreProc */
    FreeTextStartEnd,		/* freeProc */
    0
};

/*
 * Information used to parse text configuration options:
 */

static const Tk_OptionSpec optionSpecs[] = {
    {TK_OPTION_BOOLEAN, "-autoseparators", "autoSeparators",
	"AutoSeparators", DEF_TEXT_AUTO_SEPARATORS, TCL_INDEX_NONE, offsetof(TkText, autoSeparators),
	TK_OPTION_DONT_SET_DEFAULT, 0, 0},
    {TK_OPTION_BORDER, "-background", "background", "Background",
	DEF_TEXT_BG_COLOR, TCL_INDEX_NONE, offsetof(TkText, border), 0, DEF_TEXT_BG_MONO, TK_TEXT_LINE_REDRAW},
    {TK_OPTION_SYNONYM, "-bd", NULL, NULL,
	NULL, 0, TCL_INDEX_NONE, 0, "-borderwidth", TK_TEXT_LINE_GEOMETRY},
    {TK_OPTION_SYNONYM, "-bg", NULL, NULL,
	NULL, 0, TCL_INDEX_NONE, 0, "-background", TK_TEXT_LINE_REDRAW},
    {TK_OPTION_BOOLEAN, "-blockcursor", "blockCursor",
	"BlockCursor", DEF_TEXT_BLOCK_CURSOR, TCL_INDEX_NONE, offsetof(TkText, blockCursorType), 0, 0, 0},
    {TK_OPTION_PIXELS, "-borderwidth", "borderWidth", "BorderWidth",
	DEF_TEXT_BORDER_WIDTH, TCL_INDEX_NONE, offsetof(TkText, borderWidth), 0, 0, TK_TEXT_LINE_GEOMETRY},
    {TK_OPTION_CURSOR, "-cursor", "cursor", "Cursor",
	DEF_TEXT_CURSOR, TCL_INDEX_NONE, offsetof(TkText, cursor), TK_OPTION_NULL_OK, 0, 0},
    {TK_OPTION_CUSTOM, "-endindex", NULL, NULL,
	 NULL, TCL_INDEX_NONE, offsetof(TkText, newEndIndex), TK_OPTION_NULL_OK, &startEndMarkOption, TK_TEXT_INDEX_RANGE},
#if SUPPORT_DEPRECATED_STARTLINE_ENDLINE
    {TK_OPTION_CUSTOM, "-endline", NULL, NULL,
	 NULL, TCL_INDEX_NONE, offsetof(TkText, endLine), TK_OPTION_NULL_OK, &lineOption, TK_TEXT_LINE_RANGE},
#endif
    {TK_OPTION_STRING, "-eolchar", "eolChar", "EolChar",
	NULL, offsetof(TkText, eolCharPtr), TCL_INDEX_NONE, TK_OPTION_NULL_OK, 0, TK_TEXT_LINE_GEOMETRY},
    {TK_OPTION_COLOR, "-eolcolor", "eolColor", "EolColor",
	NULL, TCL_INDEX_NONE, offsetof(TkText, eolColor), TK_OPTION_NULL_OK, 0, TK_TEXT_LINE_REDRAW},
    {TK_OPTION_STRING, "-eotchar", "eotChar", "EotChar",
	NULL, offsetof(TkText, eotCharPtr), TCL_INDEX_NONE, TK_OPTION_NULL_OK, 0, TK_TEXT_LINE_GEOMETRY},
    {TK_OPTION_COLOR, "-eotcolor", "eotColor", "EotColor",
	NULL, TCL_INDEX_NONE, offsetof(TkText, eotColor), TK_OPTION_NULL_OK, 0, TK_TEXT_LINE_REDRAW},
    {TK_OPTION_BOOLEAN, "-exportselection", "exportSelection",
	"ExportSelection", DEF_TEXT_EXPORT_SELECTION, TCL_INDEX_NONE, offsetof(TkText, exportSelection), 0, 0, 0},
    {TK_OPTION_SYNONYM, "-fg", "foreground", NULL,
	NULL, 0, TCL_INDEX_NONE, 0, "-foreground", TK_TEXT_LINE_REDRAW},
    {TK_OPTION_FONT, "-font", "font", "Font",
	DEF_TEXT_FONT, TCL_INDEX_NONE, offsetof(TkText, tkfont), 0, 0, TK_TEXT_LINE_GEOMETRY},
    {TK_OPTION_COLOR, "-foreground", "foreground", "Foreground",
	DEF_TEXT_FG, TCL_INDEX_NONE, offsetof(TkText, fgColor), 0, 0, TK_TEXT_LINE_REDRAW},
    {TK_OPTION_PIXELS, "-height", "height", "Height",
	DEF_TEXT_HEIGHT, TCL_INDEX_NONE, offsetof(TkText, height), 0, 0, 0},
    {TK_OPTION_COLOR, "-highlightbackground", "highlightBackground", "HighlightBackground",
	DEF_TEXT_HIGHLIGHT_BG, TCL_INDEX_NONE, offsetof(TkText, highlightBgColorPtr), 0, 0, 0},
    {TK_OPTION_COLOR, "-highlightcolor", "highlightColor", "HighlightColor",
	DEF_TEXT_HIGHLIGHT, TCL_INDEX_NONE, offsetof(TkText, highlightColorPtr), 0, 0, 0},
    {TK_OPTION_PIXELS, "-highlightthickness", "highlightThickness", "HighlightThickness",
	DEF_TEXT_HIGHLIGHT_WIDTH, TCL_INDEX_NONE, offsetof(TkText, highlightWidth), 0, 0, TK_TEXT_LINE_GEOMETRY},
    {TK_OPTION_STRING, "-hyphenrules", NULL, NULL,
	NULL, offsetof(TkText, hyphenRulesPtr), TCL_INDEX_NONE, TK_OPTION_NULL_OK, 0, TK_TEXT_LINE_GEOMETRY},
    {TK_OPTION_COLOR, "-hyphencolor", "hyphenColor", "HyphenColor",
	DEF_TEXT_FG, TCL_INDEX_NONE, offsetof(TkText, hyphenColor), TK_OPTION_NULL_OK, 0, TK_TEXT_LINE_REDRAW},
    {TK_OPTION_BOOLEAN, "-hyphens", "hyphens", "Hyphens",
	"0", TCL_INDEX_NONE, offsetof(TkText, useHyphenSupport), 0, 0, TK_TEXT_LINE_GEOMETRY},
    {TK_OPTION_BORDER, "-inactiveselectbackground", "inactiveSelectBackground", "Foreground",
	DEF_TEXT_INACTIVE_SELECT_BG_COLOR, TCL_INDEX_NONE, offsetof(TkText, selAttrs.inactiveBorder),
	TK_OPTION_NULL_OK, DEF_TEXT_SELECT_MONO, 0},
    {TK_OPTION_COLOR, "-inactiveselectforeground", "inactiveSelectForeground", "Background",
    	DEF_TEXT_INACTIVE_SELECT_FG_COLOR, TCL_INDEX_NONE, offsetof(TkText, selAttrs.inactiveFgColor),
	TK_OPTION_NULL_OK, DEF_TEXT_SELECT_FG_MONO, 0},
    {TK_OPTION_BORDER, "-insertbackground", "insertBackground", "Foreground",
	DEF_TEXT_INSERT_BG, TCL_INDEX_NONE, offsetof(TkText, insertBorder), 0, 0, 0},
    {TK_OPTION_PIXELS, "-insertborderwidth", "insertBorderWidth",
	"BorderWidth", DEF_TEXT_INSERT_BD_COLOR, TCL_INDEX_NONE, offsetof(TkText, insertBorderWidth), 0,
	(ClientData) DEF_TEXT_INSERT_BD_MONO, 0},
    {TK_OPTION_COLOR, "-insertforeground", "insertForeground", "InsertForeground",
	DEF_TEXT_BG_COLOR, TCL_INDEX_NONE, offsetof(TkText, insertFgColor), 0, 0, 0},
    {TK_OPTION_INT, "-insertofftime", "insertOffTime", "OffTime",
	DEF_TEXT_INSERT_OFF_TIME, TCL_INDEX_NONE, offsetof(TkText, insertOffTime), 0, 0, 0},
    {TK_OPTION_INT, "-insertontime", "insertOnTime", "OnTime",
	DEF_TEXT_INSERT_ON_TIME, TCL_INDEX_NONE, offsetof(TkText, insertOnTime), 0, 0, 0},
    {TK_OPTION_STRING_TABLE,
	"-insertunfocussed", "insertUnfocussed", "InsertUnfocussed",
	DEF_TEXT_INSERT_UNFOCUSSED, TCL_INDEX_NONE, offsetof(TkText, insertUnfocussed),
	0, insertUnfocussedStrings, 0},
    {TK_OPTION_PIXELS, "-insertwidth", "insertWidth", "InsertWidth",
	DEF_TEXT_INSERT_WIDTH, TCL_INDEX_NONE, offsetof(TkText, insertWidth), 0, 0, 0},
    {TK_OPTION_STRING_TABLE, "-justify", "justify", "Justify",
	"left", TCL_INDEX_NONE, offsetof(TkText, justify), 0, justifyStrings, TK_TEXT_LINE_GEOMETRY},
    {TK_OPTION_STRING, "-lang", "lang", "Lang",
	 NULL, offsetof(TkText, langPtr), TCL_INDEX_NONE, TK_OPTION_NULL_OK, 0, TK_TEXT_LINE_GEOMETRY},
    {TK_OPTION_INT, "-maxundo", "maxUndo", "MaxUndo",
	DEF_TEXT_MAX_UNDO, TCL_INDEX_NONE, offsetof(TkText, maxUndoDepth), TK_OPTION_DONT_SET_DEFAULT, 0, 0},
    {TK_OPTION_INT, "-maxundosize", "maxUndoSize", "MaxUndoSize",
	DEF_TEXT_MAX_UNDO, TCL_INDEX_NONE, offsetof(TkText, maxUndoSize), TK_OPTION_DONT_SET_DEFAULT, 0, 0},
    {TK_OPTION_INT, "-maxredo", "maxRedo", "MaxRedo",
	"TCL_INDEX_NONE", TCL_INDEX_NONE, offsetof(TkText, maxRedoDepth), TK_OPTION_DONT_SET_DEFAULT, 0, 0},
    {TK_OPTION_PIXELS, "-padx", "padX", "Pad",
	DEF_TEXT_PADX, TCL_INDEX_NONE, offsetof(TkText, padX), 0, 0, TK_TEXT_LINE_GEOMETRY},
    {TK_OPTION_PIXELS, "-pady", "padY", "Pad",
	DEF_TEXT_PADY, TCL_INDEX_NONE, offsetof(TkText, padY), 0, 0, 0},
    {TK_OPTION_RELIEF, "-relief", "relief", "Relief",
	DEF_TEXT_RELIEF, TCL_INDEX_NONE, offsetof(TkText, relief), 0, 0, 0},
    {TK_OPTION_INT, "-responsiveness", "responsiveness", "Responsiveness",
	"50", TCL_INDEX_NONE, offsetof(TkText, responsiveness), 0, 0, 0},
    {TK_OPTION_BORDER, "-selectbackground", "selectBackground", "Foreground",
	DEF_TEXT_SELECT_COLOR, TCL_INDEX_NONE, offsetof(TkText, selAttrs.border),
	0, DEF_TEXT_SELECT_MONO, 0},
    {TK_OPTION_PIXELS, "-selectborderwidth", "selectBorderWidth", "BorderWidth",
	DEF_TEXT_SELECT_BD_COLOR, offsetof(TkText, selAttrs.borderWidthPtr),
	offsetof(TkText, selAttrs.borderWidth), TK_OPTION_NULL_OK, DEF_TEXT_SELECT_BD_MONO, 0},
    {TK_OPTION_COLOR, "-selectforeground", "selectForeground", "Background",
	DEF_TEXT_SELECT_FG_COLOR, TCL_INDEX_NONE, offsetof(TkText, selAttrs.fgColor),
	TK_OPTION_NULL_OK, DEF_TEXT_SELECT_FG_MONO, 0},
    {TK_OPTION_BOOLEAN, "-setgrid", "setGrid", "SetGrid",
	DEF_TEXT_SET_GRID, TCL_INDEX_NONE, offsetof(TkText, setGrid), 0, 0, 0},
    {TK_OPTION_BOOLEAN, "-showendofline", "showEndOfLine", "ShowEndOfLine",
	"0", TCL_INDEX_NONE, offsetof(TkText, showEndOfLine), 0, 0, TK_TEXT_LINE_GEOMETRY},
    {TK_OPTION_BOOLEAN, "-showendoftext", "showEndOfText", "ShowEndOfText",
	"0", TCL_INDEX_NONE, offsetof(TkText, showEndOfText), 0, 0, TK_TEXT_LINE_GEOMETRY},
    {TK_OPTION_BOOLEAN, "-showinsertforeground", "showInsertForeground", "ShowInsertForeground",
	"0", TCL_INDEX_NONE, offsetof(TkText, showInsertFgColor), 0, 0, 0},
    {TK_OPTION_STRING_TABLE, "-spacemode", "spaceMode", "SpaceMode",
	"none", TCL_INDEX_NONE, offsetof(TkText, spaceMode), 0, spaceModeStrings, TK_TEXT_LINE_GEOMETRY},
    {TK_OPTION_PIXELS, "-spacing1", "spacing1", "Spacing",
	DEF_TEXT_SPACING1, TCL_INDEX_NONE, offsetof(TkText, spacing1), 0, 0 , TK_TEXT_LINE_GEOMETRY},
    {TK_OPTION_PIXELS, "-spacing2", "spacing2", "Spacing",
	DEF_TEXT_SPACING2, TCL_INDEX_NONE, offsetof(TkText, spacing2), 0, 0 , TK_TEXT_LINE_GEOMETRY},
    {TK_OPTION_PIXELS, "-spacing3", "spacing3", "Spacing",
	DEF_TEXT_SPACING3, TCL_INDEX_NONE, offsetof(TkText, spacing3), 0, 0 , TK_TEXT_LINE_GEOMETRY},
    {TK_OPTION_CUSTOM, "-startindex", NULL, NULL,
	 NULL, TCL_INDEX_NONE, offsetof(TkText, newStartIndex), TK_OPTION_NULL_OK, &startEndMarkOption, TK_TEXT_INDEX_RANGE},
#if SUPPORT_DEPRECATED_STARTLINE_ENDLINE
    {TK_OPTION_CUSTOM, "-startline", NULL, NULL,
	 NULL, TCL_INDEX_NONE, offsetof(TkText, startLine), TK_OPTION_NULL_OK, &lineOption, TK_TEXT_LINE_RANGE},
#endif
    {TK_OPTION_STRING_TABLE, "-state", "state", "State",
	DEF_TEXT_STATE, TCL_INDEX_NONE, offsetof(TkText, state), 0, stateStrings, 0},
    {TK_OPTION_BOOLEAN, "-steadymarks", "steadyMarks", "SteadyMarks",
	"0", TCL_INDEX_NONE, offsetof(TkText, steadyMarks), TK_OPTION_DONT_SET_DEFAULT, 0, 0},
    {TK_OPTION_INT, "-synctime", "syncTime", "SyncTime",
	"150", TCL_INDEX_NONE, offsetof(TkText, syncTime), 0, 0, TK_TEXT_SYNCHRONIZE},
    {TK_OPTION_STRING, "-tabs", "tabs", "Tabs",
	DEF_TEXT_TABS, offsetof(TkText, tabOptionPtr), TCL_INDEX_NONE, TK_OPTION_NULL_OK, 0, TK_TEXT_LINE_GEOMETRY},
    {TK_OPTION_STRING_TABLE, "-tabstyle", "tabStyle", "TabStyle",
	DEF_TEXT_TABSTYLE, TCL_INDEX_NONE, offsetof(TkText, tabStyle), 0, tabStyleStrings, TK_TEXT_LINE_GEOMETRY},
    {TK_OPTION_STRING_TABLE, "-tagging", "tagging", "Tagging",
	"within", TCL_INDEX_NONE, offsetof(TkText, tagging), 0, taggingStrings, 0},
    {TK_OPTION_STRING, "-takefocus", "takeFocus", "TakeFocus",
	DEF_TEXT_TAKE_FOCUS, TCL_INDEX_NONE, offsetof(TkText, takeFocus), TK_OPTION_NULL_OK, 0, 0},
    {TK_OPTION_BOOLEAN, "-undo", "undo", "Undo",
	DEF_TEXT_UNDO, TCL_INDEX_NONE, offsetof(TkText, undo), TK_OPTION_DONT_SET_DEFAULT, 0 ,0},
    {TK_OPTION_BOOLEAN, "-undotagging", "undoTagging", "UndoTagging",
	"1", TCL_INDEX_NONE, offsetof(TkText, undoTagging), 0, 0 ,0},
    {TK_OPTION_BOOLEAN, "-useunibreak", "useUniBreak", "UseUniBreak",
	"0", TCL_INDEX_NONE, offsetof(TkText, useUniBreak), 0, 0, TK_TEXT_LINE_GEOMETRY},
    {TK_OPTION_INT, "-width", "width", "Width",
	DEF_TEXT_WIDTH, TCL_INDEX_NONE, offsetof(TkText, width), 0, 0, TK_TEXT_LINE_GEOMETRY},
    {TK_OPTION_STRING_TABLE, "-wrap", "wrap", "Wrap",
	DEF_TEXT_WRAP, TCL_INDEX_NONE, offsetof(TkText, wrapMode), 0, wrapStrings, TK_TEXT_LINE_GEOMETRY},
    {TK_OPTION_STRING, "-xscrollcommand", "xScrollCommand", "ScrollCommand",
	DEF_TEXT_XSCROLL_COMMAND, TCL_INDEX_NONE, offsetof(TkText, xScrollCmd), TK_OPTION_NULL_OK, 0, 0},
    {TK_OPTION_STRING, "-yscrollcommand", "yScrollCommand", "ScrollCommand",
	DEF_TEXT_YSCROLL_COMMAND, TCL_INDEX_NONE, offsetof(TkText, yScrollCmd), TK_OPTION_NULL_OK, 0, 0},
    {TK_OPTION_END, NULL, NULL, NULL, 0, 0, 0, 0, 0, 0}
};

/*
 * These three typedefs, the structure and the SearchPerform, SearchCore
 * functions below are used for line-based searches of the text widget, and,
 * in particular, to handle multi-line matching even though the text widget is
 * a single-line based data structure. They are completely abstracted away
 * from the Text widget internals, however, so could easily be re-used with
 * any line-based entity to provide multi-line matching.
 *
 * We have abstracted this code away from the text widget to try to keep Tk as
 * modular as possible.
 */

struct SearchSpec;	/* Forward declaration. */

<<<<<<< HEAD
typedef ClientData	SearchAddLineProc(int lineNum, struct SearchSpec *searchSpecPtr,
			    Tcl_Obj *theLine, int *lenPtr, int *extraLinesPtr);
typedef bool		SearchMatchProc(int lineNum, struct SearchSpec *searchSpecPtr,
			    ClientData clientData, Tcl_Obj *theLine, int matchOffset, int matchLength);
typedef int		SearchLineIndexProc(Tcl_Interp *interp, Tcl_Obj *objPtr,
			    struct SearchSpec *searchSpecPtr, int *linePosPtr, int *offsetPosPtr);
=======
typedef ClientData	SearchAddLineProc(int lineNum,
			    struct SearchSpec *searchSpecPtr,
			    Tcl_Obj *theLine, int *lenPtr,
			    int *extraLinesPtr);
typedef int		SearchMatchProc(int lineNum,
			    struct SearchSpec *searchSpecPtr,
			    ClientData clientData, Tcl_Obj *theLine,
			    TkSizeT matchOffset, TkSizeT matchLength);
typedef int		SearchLineIndexProc(Tcl_Interp *interp,
			    Tcl_Obj *objPtr, struct SearchSpec *searchSpecPtr,
			    int *linePosPtr, TkSizeT *offsetPosPtr);
>>>>>>> 51e8e55c

typedef struct SearchSpec {
    TkText *textPtr;		/* Information about widget. */
    bool exact;			/* Whether search is exact or regexp. */
    bool noCase;		/* Case-insenstivive? */
    bool noLineStop;		/* If not set, a regexp search will use the TCL_REG_NLSTOP flag. */
    bool overlap;		/* If set, results from multiple searches (-all) are allowed to
    				 * overlap each other. */
    bool strictLimits;		/* If set, matches must be completely inside the from,to range.
    				 * Otherwise the limits only apply to the start of each match. */
    bool all;			/* Whether all or the first match should be reported. */
    bool backwards;		/* Searching forwards or backwards. */
    bool searchElide;		/* Search in hidden text as well. */
    bool searchHyphens;		/* Search in soft hyhens as well. */
    int startLine;		/* First line to examine. */
<<<<<<< HEAD
    int startOffset;		/* Index in first line to start at. */
    int stopLine;		/* Last line to examine, or -1 when we search all available text. */
    int stopOffset;		/* Index to stop at, provided stopLine is not -1. */
=======
    TkSizeT startOffset1;		/* Index in first line to start at. */
    int stopLine;		/* Last line to examine, or -1 when we search
				 * all available text. */
    TkSizeT stopOffset1;		/* Index to stop at, provided stopLine is not
				 * -1. */
>>>>>>> 51e8e55c
    int numLines;		/* Total lines which are available. */
    Tcl_Obj *varPtr;		/* If non-NULL, store length(s) of match(es) in this variable. */
    Tcl_Obj *countPtr;		/* Keeps track of currently found lengths. */
    Tcl_Obj *resPtr;		/* Keeps track of currently found locations */
    SearchAddLineProc *addLineProc;
				/* Function to call when we need to add another line to the search
				 * string so far */
    SearchMatchProc *foundMatchProc;
				/* Function to call when we have found a match. */
    SearchLineIndexProc *lineIndexProc;
				/* Function to call when we have found a match. */
    ClientData clientData;	/* Information about structure being searched, in this case a text
    				 * widget. */
} SearchSpec;

/*
 * The text-widget-independent functions which actually perform the search,
 * handling both regexp and exact searches.
 */

static int	SearchCore(Tcl_Interp *interp, SearchSpec *searchSpecPtr, Tcl_Obj *patObj);
static int	SearchPerform(Tcl_Interp *interp, SearchSpec *searchSpecPtr, Tcl_Obj *patObj,
		    Tcl_Obj *fromPtr, Tcl_Obj *toPtr);

/*
 * We need a simple linked list for strings:
 */

typedef struct TkTextStringList {
    struct TkTextStringList *nextPtr;
    Tcl_Obj *strObjPtr;
} TkTextStringList;

/*
 * Boolean variable indicating whether or not special debugging code should be executed.
 */

int tkTextDebug = false;

typedef const TkTextUndoAtom * (*InspectUndoStackProc)(TkTextUndoStack stack);

/*
 * Forward declarations for functions defined later in this file:
 */

static bool		DeleteIndexRange(TkSharedText *sharedTextPtr, TkText *textPtr,
			    const TkTextIndex *indexPtr1, const TkTextIndex *indexPtr2, int flags,
			    bool viewUpdate, bool triggerWatchDelete, bool triggerWatchInsert,
			    bool userFlag, bool final);
static int		CountIndices(const TkText *textPtr, const TkTextIndex *indexPtr1,
			    const TkTextIndex *indexPtr2, TkTextCountType type);
static void		DestroyText(TkText *textPtr);
static void		ClearText(TkText *textPtr, bool clearTags);
static void		FireWidgetViewSyncEvent(ClientData clientData);
static void		FreeEmbeddedWindows(TkText *textPtr);
static void		InsertChars(TkText *textPtr, TkTextIndex *index1Ptr, TkTextIndex *index2Ptr,
			    char const *string, unsigned length, bool viewUpdate,
			    TkTextTagSet *tagInfoPtr, TkTextTag *hyphenTagPtr, bool parseHyphens);
static void		TextBlinkProc(ClientData clientData);
static void		TextCmdDeletedProc(ClientData clientData);
<<<<<<< HEAD
static int		CreateWidget(TkSharedText *sharedTextPtr, Tk_Window tkwin, Tcl_Interp *interp,
			    const TkText *parent, int objc, Tcl_Obj *const objv[]);
static void		TextEventProc(ClientData clientData, XEvent *eventPtr);
static void		ProcessConfigureNotify(TkText *textPtr, bool updateLineGeometry);
static int		TextFetchSelection(ClientData clientData, int offset, char *buffer,
			    int maxBytes);
static int		TextIndexSortProc(const void *first, const void *second);
static int		TextInsertCmd(TkText *textPtr, Tcl_Interp *interp,
			    int objc, Tcl_Obj *const objv[], const TkTextIndex *indexPtr,
			    bool viewUpdate, bool triggerWatchDelete, bool triggerWatchInsert,
			    bool userFlag, bool parseHyphens);
=======
static int		CreateWidget(TkSharedText *sharedPtr, Tk_Window tkwin,
			    Tcl_Interp *interp, const TkText *parent,
			    int objc, Tcl_Obj *const objv[]);
static void		TextEventProc(ClientData clientData,
			    XEvent *eventPtr);
static TkSizeT	TextFetchSelection(ClientData clientData, TkSizeT offset,
			    char *buffer, TkSizeT maxBytes);
static int		TextIndexSortProc(const void *first,
			    const void *second);
static int		TextInsertCmd(TkSharedText *sharedTextPtr,
			    TkText *textPtr, Tcl_Interp *interp,
			    int objc, Tcl_Obj *const objv[],
			    const TkTextIndex *indexPtr, int viewUpdate);
>>>>>>> 51e8e55c
static int		TextReplaceCmd(TkText *textPtr, Tcl_Interp *interp,
			    const TkTextIndex *indexFromPtr, const TkTextIndex *indexToPtr,
			    int objc, Tcl_Obj *const objv[], bool viewUpdate, bool triggerWatch,
			    bool userFlag, bool parseHyphens);
static int		TextSearchCmd(TkText *textPtr, Tcl_Interp *interp,
			    int objc, Tcl_Obj *const objv[]);
static int		TextEditCmd(TkText *textPtr, Tcl_Interp *interp,
			    int objc, Tcl_Obj *const objv[]);
static int		TextWidgetObjCmd(ClientData clientData,
			    Tcl_Interp *interp, int objc, Tcl_Obj *const objv[]);
static void		TextWorldChangedCallback(ClientData instanceData);
static void		TextWorldChanged(TkText *textPtr, int mask);
static void		UpdateLineMetrics(TkText *textPtr, unsigned lineNum, unsigned endLine);
static int		TextChecksumCmd(TkText *textPtr, Tcl_Interp *interp,
			    int objc, Tcl_Obj *const objv[]);
static int		TextDumpCmd(TkText *textPtr, Tcl_Interp *interp,
			    int objc, Tcl_Obj *const objv[]);
static int		TextInspectCmd(TkText *textPtr, Tcl_Interp *interp,
			    int objc, Tcl_Obj *const objv[]);
static bool		DumpLine(Tcl_Interp *interp, TkText *textPtr,
			    int what, TkTextLine *linePtr, int start, int end,
<<<<<<< HEAD
			    int lineno, Tcl_Obj *command, TkTextTag **prevTagPtr);
static bool		DumpSegment(TkText *textPtr, Tcl_Interp *interp, const char *key,
			    const char *value, Tcl_Obj *command, const TkTextIndex *index, int what);
static void		InspectUndoStack(const TkSharedText *sharedTextPtr,
			    InspectUndoStackProc firstAtomProc, InspectUndoStackProc nextAtomProc,
			    Tcl_Obj *objPtr);
static void		InspectRetainedUndoItems(const TkSharedText *sharedTextPtr, Tcl_Obj *objPtr);
static Tcl_Obj *	TextGetText(TkText *textPtr, const TkTextIndex *index1,
			    const TkTextIndex *index2, TkTextIndex *lastIndexPtr, Tcl_Obj *resultPtr,
			    unsigned maxBytes, bool visibleOnly, bool includeHyphens);
static void		GenerateEvent(TkSharedText *sharedTextPtr, const char *type);
static void		RunAfterSyncCmd(ClientData clientData);
static void		UpdateModifiedFlag(TkSharedText *sharedTextPtr, bool flag);
static Tcl_Obj *	MakeEditInfo(Tcl_Interp *interp, TkText *textPtr, Tcl_Obj *arrayPtr);
static Tcl_Obj *	GetEditInfo(Tcl_Interp *interp, TkText *textPtr, Tcl_Obj *option);
static unsigned		TextSearchIndexInLine(const SearchSpec *searchSpecPtr, TkTextLine *linePtr,
			    int byteIndex);
=======
			    int lineno, Tcl_Obj *command);
static int		DumpSegment(TkText *textPtr, Tcl_Interp *interp,
			    const char *key, const char *value,
			    Tcl_Obj *command, const TkTextIndex *index,
			    int what);
static int		TextEditUndo(TkText *textPtr);
static int		TextEditRedo(TkText *textPtr);
static Tcl_Obj *	TextGetText(const TkText *textPtr,
			    const TkTextIndex *index1,
			    const TkTextIndex *index2, int visibleOnly);
static void		GenerateModifiedEvent(TkText *textPtr);
static void		GenerateUndoStackEvent(TkText *textPtr);
static void		UpdateDirtyFlag(TkSharedText *sharedPtr);
static void		TextPushUndoAction(TkText *textPtr,
			    Tcl_Obj *undoString, int insert,
			    const TkTextIndex *index1Ptr,
			    const TkTextIndex *index2Ptr);
static TkSizeT		TextSearchIndexInLine(const SearchSpec *searchSpecPtr,
			    TkTextLine *linePtr, TkSizeT byteIndex);
>>>>>>> 51e8e55c
static int		TextPeerCmd(TkText *textPtr, Tcl_Interp *interp,
			    int objc, Tcl_Obj *const objv[]);
static int		TextWatchCmd(TkText *textPtr, Tcl_Interp *interp,
			    int objc, Tcl_Obj *const objv[]);
static bool		TriggerWatchEdit(TkText *textPtr, bool userFlag, const char *operation,
			    const TkTextIndex *indexPtr1, const TkTextIndex *indexPtr2,
			    const char *info, bool final);
static void		TriggerUndoStackEvent(TkSharedText *sharedTextPtr);
static void		PushRetainedUndoTokens(TkSharedText *sharedTextPtr);
static void		PushUndoSeparatorIfNeeded(TkSharedText *sharedTextPtr, bool autoSeparators,
			    TkTextEditMode currentEditMode);
static bool		IsEmpty(const TkSharedText *sharedTextPtr, const TkText *textPtr);
static bool		IsClean(const TkSharedText *sharedTextPtr, const TkText *textPtr,
			    bool discardSelection);
static TkTextUndoPerformProc TextUndoRedoCallback;
static TkTextUndoFreeProc TextUndoFreeCallback;
static TkTextUndoStackContentChangedProc TextUndoStackContentChangedCallback;

/*
 * Some definitions for controlling "dump", "inspect", and "checksum".
 */

enum {
    TK_DUMP_TEXT                    = SEG_GROUP_CHAR,
    TK_DUMP_CHARS                   = TK_DUMP_TEXT|SEG_GROUP_HYPHEN,
    TK_DUMP_MARK                    = SEG_GROUP_MARK,
    TK_DUMP_ELIDE                   = SEG_GROUP_BRANCH,
    TK_DUMP_TAG                     = SEG_GROUP_TAG,
    TK_DUMP_WIN                     = SEG_GROUP_WINDOW,
    TK_DUMP_IMG                     = SEG_GROUP_IMAGE,
    TK_DUMP_NODE                    = 1 << 18,
    TK_DUMP_DUMP_ALL                = TK_DUMP_TEXT|TK_DUMP_CHARS|TK_DUMP_MARK|TK_DUMP_TAG|
                                      TK_DUMP_WIN|TK_DUMP_IMG,

    TK_DUMP_DISPLAY                 = 1 << 19,
    TK_DUMP_DISPLAY_CHARS           = TK_DUMP_CHARS|TK_DUMP_DISPLAY,
    TK_DUMP_DISPLAY_TEXT            = TK_DUMP_TEXT|TK_DUMP_DISPLAY,
    TK_DUMP_CRC_DFLT                = TK_DUMP_TEXT|SEG_GROUP_WINDOW|SEG_GROUP_IMAGE,
    TK_DUMP_CRC_ALL                 = TK_DUMP_TEXT|TK_DUMP_CHARS|TK_DUMP_DISPLAY_TEXT|SEG_GROUP_WINDOW|
			              SEG_GROUP_IMAGE|TK_DUMP_MARK|TK_DUMP_TAG,

    TK_DUMP_NESTED                  = 1 << 20,
    TK_DUMP_TEXT_CONFIGS            = 1 << 21,
    TK_DUMP_TAG_CONFIGS             = 1 << 22,
    TK_DUMP_TAG_BINDINGS            = 1 << 23,
    TK_DUMP_INSERT_MARK             = 1 << 24,
    TK_DUMP_INCLUDE_SEL             = 1 << 25,
    TK_DUMP_DONT_RESOLVE_COLORS     = 1 << 26,
    TK_DUMP_DONT_RESOLVE_FONTS      = 1 << 27,
    TK_DUMP_INCLUDE_DATABASE_CONFIG = 1 << 28,
    TK_DUMP_INCLUDE_SYSTEM_CONFIG   = 1 << 29,
    TK_DUMP_INCLUDE_DEFAULT_CONFIG  = 1 << 30,
    TK_DUMP_INCLUDE_SYSTEM_COLORS   = 1U << 31,
    TK_DUMP_INSPECT_DFLT            = TK_DUMP_DUMP_ALL,
    TK_DUMP_INSPECT_COMPLETE        = TK_DUMP_INSPECT_DFLT|TK_DUMP_TAG_BINDINGS|TK_DUMP_TEXT_CONFIGS|
    			              TK_DUMP_TAG_CONFIGS|TK_DUMP_INCLUDE_SEL|TK_DUMP_INSERT_MARK|
				      TK_DUMP_INCLUDE_DATABASE_CONFIG|TK_DUMP_INCLUDE_SYSTEM_CONFIG|
				      TK_DUMP_INCLUDE_DEFAULT_CONFIG|TK_DUMP_ELIDE|
				      TK_DUMP_INCLUDE_SYSTEM_COLORS,
    TK_DUMP_INSPECT_ALL             = TK_DUMP_INSPECT_COMPLETE|TK_DUMP_DISPLAY_TEXT|
    			              TK_DUMP_DONT_RESOLVE_COLORS|TK_DUMP_DONT_RESOLVE_FONTS|
				      TK_DUMP_NESTED,
};

/*
 * Declarations of the three search procs required by the multi-line search routines.
 */

static SearchMatchProc		TextSearchFoundMatch;
static SearchAddLineProc	TextSearchAddNextLine;
static SearchLineIndexProc	TextSearchGetLineIndex;

/*
 * The structure below defines text class behavior by means of functions that
 * can be invoked from generic window code.
 */

static const Tk_ClassProcs textClass = {
    sizeof(Tk_ClassProcs),	/* size */
    TextWorldChangedCallback,	/* worldChangedProc */
    NULL,			/* createProc */
    NULL			/* modalProc */
};

#if TK_CHECK_ALLOCS

/*
 * Some stuff for memory checks, and allocation statistic.
 */

unsigned tkTextCountNewShared = 0;
unsigned tkTextCountDestroyShared = 0;
unsigned tkTextCountNewPeer = 0;
unsigned tkTextCountDestroyPeer = 0;
unsigned tkTextCountNewPixelInfo = 0;
unsigned tkTextCountDestroyPixelInfo = 0;
unsigned tkTextCountNewSegment = 0;
unsigned tkTextCountDestroySegment = 0;
unsigned tkTextCountNewTag = 0;
unsigned tkTextCountDestroyTag = 0;
unsigned tkTextCountNewUndoToken = 0;
unsigned tkTextCountDestroyUndoToken = 0;
unsigned tkTextCountNewNode = 0;
unsigned tkTextCountDestroyNode = 0;
unsigned tkTextCountNewLine = 0;
unsigned tkTextCountDestroyLine = 0;
unsigned tkTextCountNewSection = 0;
unsigned tkTextCountDestroySection = 0;

extern unsigned tkIntSetCountDestroy;
extern unsigned tkIntSetCountNew;
extern unsigned tkBitCountNew;
extern unsigned tkBitCountDestroy;

typedef struct WatchShared {
    TkSharedText *sharedTextPtr;
    struct WatchShared *nextPtr;
} WatchShared;

static unsigned widgetNumber = 0;
static WatchShared *watchShared;

static void
AllocStatistic()
{
    const WatchShared *wShared;

    if (!tkBTreeDebug) {
	return;
    }

    for (wShared = watchShared; wShared; wShared = wShared->nextPtr) {
	const TkText *peer;

	for (peer = wShared->sharedTextPtr->peers; peer; peer = peer->next) {
	    fprintf(stderr, "Unreleased text widget %d\n", peer->widgetNumber);
	}
    }

    fprintf(stderr, "---------------------------------\n");
    fprintf(stderr, "ALLOCATION:        new    destroy\n");
    fprintf(stderr, "---------------------------------\n");
    fprintf(stderr, "Shared:       %8u - %8u\n", tkTextCountNewShared, tkTextCountDestroyShared);
    fprintf(stderr, "Peer:         %8u - %8u\n", tkTextCountNewPeer, tkTextCountDestroyPeer);
    fprintf(stderr, "Segment:      %8u - %8u\n", tkTextCountNewSegment, tkTextCountDestroySegment);
    fprintf(stderr, "Tag:          %8u - %8u\n", tkTextCountNewTag, tkTextCountDestroyTag);
    fprintf(stderr, "UndoToken:    %8u - %8u\n", tkTextCountNewUndoToken, tkTextCountDestroyUndoToken);
    fprintf(stderr, "Node:         %8u - %8u\n", tkTextCountNewNode, tkTextCountDestroyNode);
    fprintf(stderr, "Line:         %8u - %8u\n", tkTextCountNewLine, tkTextCountDestroyLine);
    fprintf(stderr, "Section:      %8u - %8u\n", tkTextCountNewSection, tkTextCountDestroySection);
    fprintf(stderr, "PixelInfo:    %8u - %8u\n", tkTextCountNewPixelInfo, tkTextCountDestroyPixelInfo);
    fprintf(stderr, "BitField:     %8u - %8u\n", tkBitCountNew, tkBitCountDestroy);
    fprintf(stderr, "IntSet:       %8u - %8u\n", tkIntSetCountNew, tkIntSetCountDestroy);
    fprintf(stderr, "--------------------------------\n");

    if (tkTextCountNewShared != tkTextCountDestroyShared
	    || tkTextCountNewPeer != tkTextCountDestroyPeer
	    || tkTextCountNewSegment != tkTextCountDestroySegment
	    || tkTextCountNewTag != tkTextCountDestroyTag
	    || tkTextCountNewUndoToken != tkTextCountDestroyUndoToken
	    || tkTextCountNewNode != tkTextCountDestroyNode
	    || tkTextCountNewLine != tkTextCountDestroyLine
	    || tkTextCountNewSection != tkTextCountDestroySection
	    || tkTextCountNewPixelInfo != tkTextCountDestroyPixelInfo
	    || tkBitCountNew != tkBitCountDestroy
	    || tkIntSetCountNew != tkIntSetCountDestroy)  {
	fprintf(stderr, "*** memory leak detected ***\n");
	fprintf(stderr, "----------------------------\n");
	/* TkBitCheckAllocs(); */
    }
}
#endif /* TK_CHECK_ALLOCS */

#if SUPPORT_DEPRECATED_STARTLINE_ENDLINE

/*
 * Some helpers.
 */

static void WarnAboutDeprecatedStartLineOption() {
    static bool printWarning = true;
    if (printWarning) {
	fprintf(stderr, "tk::text: Option \"-startline\" is deprecated, "
		"please use option \"-startindex\".\n");
	printWarning = false;
    }
}
static void WarnAboutDeprecatedEndLineOption() {
    static bool printWarning = true;
    if (printWarning) {
	fprintf(stderr, "tk::text: Option \"-endline\" is deprecated, "
		"please use option \"-endindex\".\n");
	printWarning = false;
    }
}

#endif /* SUPPORT_DEPRECATED_STARTLINE_ENDLINE */

/*
 * Helper for guarded release of objects.
 */

static void
Tcl_GuardedDecrRefCount(Tcl_Obj *objPtr)
{
#ifndef NDEBUG
    /*
     * Tcl does not provide any function for querying the reference count.
     * So we need a work-around. Why does Tcl not provide a guarded version
     * for such a dangerous function?
     */
    assert(objPtr);
    Tcl_IncrRefCount(objPtr);
    assert(Tcl_IsShared(objPtr));
    Tcl_DecrRefCount(objPtr);
#endif
    Tcl_DecrRefCount(objPtr);
}

/*
 * Wee need a helper for sending virtual events, because in newer Tk version
 * the footprint of TkSendVirtualEvent has changed. (Note that this source has
 * backports for 8.5, and older versions of 8.6).
 */

static void
SendVirtualEvent(
    Tk_Window tkwin,
    char const *eventName,
    Tcl_Obj *detail)
{
#if TK_MAJOR_VERSION > 8 \
	|| (TK_MAJOR_VERSION == 8 \
	    && (TK_MINOR_VERSION > 6 || (TK_MINOR_VERSION == 6 && TK_RELEASE_SERIAL >= 6)))
    /* new footprint since 8.6.6 */
    TkSendVirtualEvent(tkwin, eventName, detail);
#else
# if TCL_MAJOR_VERSION == 8 && TCL_MINOR_VERSION >= 6
    if (!detail) {
	/* new function since 8.6.0, and valid until 8.6.5 */
	TkSendVirtualEvent(tkwin, eventName);
	return;
    }
# endif
    {
	/* backport to 8.5 */
	union { XEvent general; XVirtualEvent virtual; } event;

	memset(&event, 0, sizeof(event));
	event.general.xany.type = VirtualEvent;
	event.general.xany.serial = NextRequest(Tk_Display(tkwin));
	event.general.xany.send_event = False;
	event.general.xany.window = Tk_WindowId(tkwin);
	event.general.xany.display = Tk_Display(tkwin);
	event.virtual.name = Tk_GetUid(eventName);
	event.virtual.user_data = detail;
	Tk_QueueWindowEvent(&event.general, TCL_QUEUE_TAIL);
    }
#endif
}

/*
 *--------------------------------------------------------------
 *
 * GetByteLength --
 *
 *	This function should be defined by Tcl, but it isn't defined,
 *	so we are doing this.
 *
 * Results:
 *	The length of the string.
 *
 * Side effects:
 *	Calls Tcl_GetString(objPtr) if objPtr->bytes is not yet resolved.
 *
 *--------------------------------------------------------------
 */

static TkSizeT
GetByteLength(
    Tcl_Obj *objPtr)
{
    assert(objPtr);

    if (!objPtr->bytes) {
	Tcl_GetString(objPtr);
    }
    return objPtr->length;
}

/*
 *--------------------------------------------------------------
 *
 * Tk_TextObjCmd --
 *
 *	This function is invoked to process the "text" Tcl command. See the
 *	user documentation for details on what it does.
 *
 * Results:
 *	A standard Tcl result.
 *
 * Side effects:
 *	See the user documentation.
 *
 *--------------------------------------------------------------
 */

int
Tk_TextObjCmd(
    ClientData clientData,	/* Main window associated with interpreter. */
    Tcl_Interp *interp,		/* Current interpreter. */
    int objc,			/* Number of arguments. */
    Tcl_Obj *const objv[])	/* Argument objects. */
{
    Tk_Window tkwin = (Tk_Window)clientData;

    if (objc < 2) {
	Tcl_WrongNumArgs(interp, 1, objv, "pathName ?-option value ...?");
	return TCL_ERROR;
    }

    if (!tkwin) {
	tkwin = Tk_MainWindow(interp);
    }
    return CreateWidget(NULL, tkwin, interp, NULL, objc, objv);
}

/*
 *----------------------------------------------------------------------
 *
 * PushRetainedUndoTokens --
 *
 *	Push the retained undo tokens onto the stack.
 *
 * Results:
 *	None.
 *
 * Side effects:
 *	Same as TkTextPushUndoToken, additionaly 'undoTagList' and
 *	'undoMarkList' will be cleared.
 *
 *----------------------------------------------------------------------
 */

static void
PushRetainedUndoTokens(
    TkSharedText *sharedTextPtr)
{
    unsigned i;

    assert(sharedTextPtr);
    assert(sharedTextPtr->undoStack);

    for (i = 0; i < sharedTextPtr->undoTagListCount; ++i) {
	TkTextPushUndoTagTokens(sharedTextPtr, sharedTextPtr->undoTagList[i]);
    }

    for (i = 0; i < sharedTextPtr->undoMarkListCount; ++i) {
	TkTextPushUndoMarkTokens(sharedTextPtr, &sharedTextPtr->undoMarkList[i]);
    }

    sharedTextPtr->undoTagListCount = 0;
    sharedTextPtr->undoMarkListCount = 0;
}

/*
 *----------------------------------------------------------------------
 *
 * TkTextPushUndoToken --
 *
 *	This function is pushing the given undo/redo token. Don't use
 *	TkTextUndoPushItem, because some of the prepared undo tokens
 *	are retained.
 *
 * Results:
 *	None.
 *
 * Side effects:
 *	Same as TkTextUndoPushItem, furthermore all retained items
 *	will be pushed.
 *
 *----------------------------------------------------------------------
 */

void
TkTextPushUndoToken(
    TkSharedText *sharedTextPtr,
    void *token,
    unsigned byteSize)
{
    TkTextUndoAction action;

    assert(sharedTextPtr);
    assert(sharedTextPtr->undoStack);
    assert(token);

    action = ((TkTextUndoToken *) token)->undoType->action;

    if (action == TK_TEXT_UNDO_INSERT || action == TK_TEXT_UNDO_DELETE) {
	sharedTextPtr->insertDeleteUndoTokenCount += 1;
    }

    PushRetainedUndoTokens(sharedTextPtr);
    TkTextUndoPushItem(sharedTextPtr->undoStack, token, byteSize);
}

/*
 *----------------------------------------------------------------------
 *
 * TkTextPushRedoToken --
 *
 *	This function is pushing the given redo token. This function
 *	is useful only for the reconstruction of the undo stack.
 *
 * Results:
 *	None.
 *
 * Side effects:
 *	Same as TkTextUndoPushRedoItem.
 *
 *----------------------------------------------------------------------
 */

void
TkTextPushRedoToken(
    TkSharedText *sharedTextPtr,
    void *token,
    unsigned byteSize)
{
    assert(sharedTextPtr);
    assert(sharedTextPtr->undoStack);
    assert(token);

    TkTextUndoPushRedoItem(sharedTextPtr->undoStack, token, byteSize);
}

/*
 *--------------------------------------------------------------
 *
 * CreateWidget --
 *
 *	This function is invoked to process the "text" Tcl command, (when
 *	called by Tk_TextObjCmd) and the "$text peer create" text widget
 *	sub-command (called from TextPeerCmd).
 *
 *	See the user documentation for details on what it does.
 *
 * Results:
 *	A standard Tcl result, places the name of the widget created into the
 *	interp's result.
 *
 * Side effects:
 *	See the user documentation.
 *
 *--------------------------------------------------------------
 */
# define TK_TEXT_SET_MAX_BIT_SIZE (((512 + TK_BIT_NBITS - 1)/TK_BIT_NBITS)*TK_BIT_NBITS)

static int
CreateWidget(
    TkSharedText *sharedTextPtr,/* Shared widget info, or NULL. */
    Tk_Window tkwin,		/* Main window associated with interpreter. */
    Tcl_Interp *interp,		/* Current interpreter. */
    const TkText *parent,	/* If non-NULL then take default start, end
				 * from this parent. */
    int objc,			/* Number of arguments. */
    Tcl_Obj *const objv[])	/* Argument objects. */
{
    TkText *textPtr;
    Tk_OptionTable optionTable;
    TkTextIndex startIndex;
    Tk_Window newWin;

    /*
     * Create the window.
     */

    if (!(newWin = Tk_CreateWindowFromPath(interp, tkwin, Tcl_GetString(objv[1]), NULL))) {
	return TCL_ERROR;
    }

    if (!sharedTextPtr) {
	sharedTextPtr = (TkSharedText *)calloc(1, sizeof(TkSharedText));

	Tcl_InitHashTable(&sharedTextPtr->tagTable, TCL_STRING_KEYS);
	Tcl_InitHashTable(&sharedTextPtr->markTable, TCL_STRING_KEYS);
	Tcl_InitHashTable(&sharedTextPtr->windowTable, TCL_STRING_KEYS);
	Tcl_InitHashTable(&sharedTextPtr->imageTable, TCL_STRING_KEYS);
	sharedTextPtr->usedTags = TkBitResize(NULL, TK_TEXT_SET_MAX_BIT_SIZE);
	sharedTextPtr->elisionTags = TkBitResize(NULL, TK_TEXT_SET_MAX_BIT_SIZE);
	sharedTextPtr->selectionTags = TkBitResize(NULL, TK_TEXT_SET_MAX_BIT_SIZE);
	sharedTextPtr->dontUndoTags = TkBitResize(NULL, TK_TEXT_SET_MAX_BIT_SIZE);
	sharedTextPtr->affectDisplayTags = TkBitResize(NULL, TK_TEXT_SET_MAX_BIT_SIZE);
	sharedTextPtr->notAffectDisplayTags = TkBitResize(NULL, TK_TEXT_SET_MAX_BIT_SIZE);
	sharedTextPtr->affectDisplayNonSelTags = TkBitResize(NULL, TK_TEXT_SET_MAX_BIT_SIZE);
	sharedTextPtr->affectGeometryTags = TkBitResize(NULL, TK_TEXT_SET_MAX_BIT_SIZE);
	sharedTextPtr->affectGeometryNonSelTags = TkBitResize(NULL, TK_TEXT_SET_MAX_BIT_SIZE);
	sharedTextPtr->affectLineHeightTags = TkBitResize(NULL, TK_TEXT_SET_MAX_BIT_SIZE);
	sharedTextPtr->tagLookup = (TkTextTag **)malloc(TK_TEXT_SET_MAX_BIT_SIZE*sizeof(TkTextTag *));
	sharedTextPtr->emptyTagInfoPtr = TkTextTagSetResize(NULL, 0);
	sharedTextPtr->maxRedoDepth = -1;
	sharedTextPtr->autoSeparators = true;
	sharedTextPtr->undoTagging = true;
	sharedTextPtr->lastEditMode = TK_TEXT_EDIT_OTHER;
	sharedTextPtr->lastUndoTokenType = -1;
	sharedTextPtr->startMarker = TkTextMakeStartEndMark(NULL, &tkTextLeftMarkType);
	sharedTextPtr->endMarker = TkTextMakeStartEndMark(NULL, &tkTextRightMarkType);
	sharedTextPtr->protectionMark[0] = TkTextMakeMark(NULL, NULL);
	sharedTextPtr->protectionMark[1] = TkTextMakeMark(NULL, NULL);
	sharedTextPtr->protectionMark[0]->typePtr = &tkTextProtectionMarkType;
	sharedTextPtr->protectionMark[1]->typePtr = &tkTextProtectionMarkType;

	DEBUG(memset(sharedTextPtr->tagLookup, 0, TK_TEXT_SET_MAX_BIT_SIZE*sizeof(TkTextTag *)));

	sharedTextPtr->mainPeer = (TkText *)calloc(1, sizeof(TkText));
	sharedTextPtr->mainPeer->startMarker = sharedTextPtr->startMarker;
	sharedTextPtr->mainPeer->endMarker = sharedTextPtr->endMarker;
	sharedTextPtr->mainPeer->sharedTextPtr = sharedTextPtr;

#if TK_CHECK_ALLOCS
	if (tkTextCountNewShared++ == 0) {
	    atexit(AllocStatistic);
	}
	/*
	 * Add this shared resource to global list.
	 */
	{
	    WatchShared *wShared = malloc(sizeof(WatchShared));
	    wShared->sharedTextPtr = sharedTextPtr;
	    wShared->nextPtr = watchShared;
	    watchShared = wShared;
	}
#endif

	/*
	 * The construction of the tree requires a valid setup of the shared resource.
	 */

	sharedTextPtr->tree = TkBTreeCreate(sharedTextPtr, 1);
    }

    DEBUG_ALLOC(tkTextCountNewPeer++);

    /*
     * Create the text widget and initialize everything to zero, then set the
     * necessary initial (non-NULL) values. It is important that the 'set' tag
     * and 'insert', 'current' mark pointers are all NULL to start.
     */

    textPtr = (TkText *)calloc(1, sizeof(TkText));
    textPtr->tkwin = newWin;
    textPtr->display = Tk_Display(newWin);
    textPtr->interp = interp;
    textPtr->widgetCmd = Tcl_CreateObjCommand(interp, Tk_PathName(textPtr->tkwin),
	    TextWidgetObjCmd, textPtr, TextCmdDeletedProc);
    DEBUG_ALLOC(textPtr->widgetNumber = ++widgetNumber);

    /*
     * Add the new widget to the shared list.
     */

    textPtr->sharedTextPtr = sharedTextPtr;
    sharedTextPtr->refCount += 1;
    textPtr->next = sharedTextPtr->peers;
    sharedTextPtr->peers = textPtr;

    /*
     * Clear the indices, do this after the shared widget is created.
     */

    TkTextIndexClear(&textPtr->topIndex, textPtr);
    TkTextIndexClear(&textPtr->selIndex, textPtr);

    /*
     * This refCount will be held until DestroyText is called. Note also that
     * the later call to 'TkTextCreateDInfo' will add more refCounts.
     */

    textPtr->refCount = 1;

    /*
     * Specify start and end lines in the B-tree. The default is the same as
     * the parent, but this can be adjusted to display more or less if the
     * start, end where given as configuration options.
     */

    if (parent) {
	(textPtr->startMarker = parent->startMarker)->refCount += 1;
	(textPtr->endMarker = parent->endMarker)->refCount += 1;
#if SUPPORT_DEPRECATED_STARTLINE_ENDLINE
	textPtr->startLine = parent->startLine;
	textPtr->endLine = parent->endLine;
#endif
    } else {
	(textPtr->startMarker = sharedTextPtr->startMarker)->refCount += 1;
	(textPtr->endMarker = sharedTextPtr->endMarker)->refCount += 1;
    }

    /*
     * Register with the B-tree. In some sense it would be best if we could do
     * this later (after configuration options), so that any changes to
     * start,end do not require a total recalculation.
     */

    TkBTreeAddClient(sharedTextPtr->tree, textPtr, textPtr->lineHeight);

    textPtr->state = TK_TEXT_STATE_NORMAL;
    textPtr->relief = TK_RELIEF_FLAT;
    textPtr->cursor = NULL;
    textPtr->charWidth = 1;
    textPtr->spaceWidth = 1;
    textPtr->lineHeight = -1;
    textPtr->prevWidth = Tk_Width(newWin);
    textPtr->prevHeight = Tk_Height(newWin);
    textPtr->useHyphenSupport = -1;
    textPtr->hyphenRules = TK_TEXT_HYPHEN_MASK;
    textPtr->prevSyncState = -1;
    textPtr->lastLineY = TK_TEXT_NEARBY_IS_UNDETERMINED;
    TkTextTagSetIncrRefCount(textPtr->curTagInfoPtr = sharedTextPtr->emptyTagInfoPtr);

    /*
     * This will add refCounts to textPtr.
     */

    TkTextCreateDInfo(textPtr);
    TkTextIndexSetupToStartOfText(&startIndex, textPtr, sharedTextPtr->tree);
    TkTextSetYView(textPtr, &startIndex, 0);
    textPtr->exportSelection = true;
    textPtr->pickEvent.type = LeaveNotify;
    textPtr->steadyMarks = sharedTextPtr->steadyMarks;
    textPtr->undo = sharedTextPtr->undo;
    textPtr->maxUndoDepth = sharedTextPtr->maxUndoDepth;
    textPtr->maxRedoDepth = sharedTextPtr->maxRedoDepth;
    textPtr->maxUndoSize = sharedTextPtr->maxUndoSize;
    textPtr->autoSeparators = sharedTextPtr->autoSeparators;
    textPtr->undoTagging = sharedTextPtr->undoTagging;

    /*
     * Create the "sel" tag and the "current" and "insert" marks.
     * Note: it is important that textPtr->selTagPtr is NULL before this
     * initial call.
     */

    textPtr->selTagPtr = TkTextCreateTag(textPtr, "sel", NULL);
    textPtr->insertMarkPtr = TkTextSetMark(textPtr, "insert", &startIndex);
    textPtr->currentMarkPtr = TkTextSetMark(textPtr, "current", &startIndex);
    textPtr->currentMarkIndex = startIndex;

    sharedTextPtr->numPeers += 1;

    /*
     * Create the option table for this widget class. If it has already been
     * created, the cached pointer will be returned.
     */

    optionTable = Tk_CreateOptionTable(interp, optionSpecs);

    Tk_SetClass(textPtr->tkwin, "Text");
    Tk_SetClassProcs(textPtr->tkwin, &textClass, textPtr);
    textPtr->optionTable = optionTable;

    Tk_CreateEventHandler(textPtr->tkwin,
	    ExposureMask|StructureNotifyMask|FocusChangeMask, TextEventProc, textPtr);
    Tk_CreateEventHandler(textPtr->tkwin, KeyPressMask|KeyReleaseMask
	    |ButtonPressMask|ButtonReleaseMask|EnterWindowMask
	    |LeaveWindowMask|PointerMotionMask|VirtualEventMask,
	    TkTextBindProc, textPtr);
    Tk_CreateSelHandler(textPtr->tkwin, XA_PRIMARY, XA_STRING, TextFetchSelection, textPtr, XA_STRING);

    if (Tk_InitOptions(interp, textPtr, optionTable, textPtr->tkwin) != TCL_OK) {
	Tk_DestroyWindow(textPtr->tkwin);
	return TCL_ERROR;
    }
    textPtr->textConfigAttrs = textPtr->selAttrs;
    textPtr->selTagPtr->attrs = textPtr->selAttrs;

    if (TkConfigureText(interp, textPtr, objc - 2, objv + 2) != TCL_OK) {
	Tk_DestroyWindow(textPtr->tkwin);
	return TCL_ERROR;
    }

    Tcl_SetObjResult(interp, TkNewWindowObj(textPtr->tkwin));
    return TCL_OK;
}

/*
 *--------------------------------------------------------------
 *
 * UpdateLineMetrics --
 *
 *	This function updates the pixel height calculations of a range of
 *	lines in the widget.
 *
 * Results:
 *	None.
 *
 * Side effects:
 *	Line heights may be recalculated.
 *
 *--------------------------------------------------------------
 */

static void
UpdateLineMetrics(
    TkText *textPtr,		/* Information about widget. */
    unsigned startLine,		/* Start at this line. */
    unsigned endLine)		/* Go no further than this line. */
{
    if (!textPtr->sharedTextPtr->allowUpdateLineMetrics) {
	ProcessConfigureNotify(textPtr, true);
    }
    TkTextUpdateLineMetrics(textPtr, startLine, endLine);
}

/*
 *--------------------------------------------------------------
 *
 * TkTextAttemptToModifyDisabledWidget --
 *
 *	The GUI tries to modify a disabled text widget, so an
 *	error will be thrown.
 *
 * Results:
 *	Returns TCL_ERROR.
 *
 * Side effects:
 *	None.
 *
 *--------------------------------------------------------------
 */

static void
ErrorNotAllowed(
    Tcl_Interp *interp,
    const char *text)
{
    Tcl_SetObjResult(interp, Tcl_NewStringObj(text, -1));
    Tcl_SetErrorCode(interp, "TK", "TEXT", "NOT_ALLOWED", NULL);
}

int
TkTextAttemptToModifyDisabledWidget(
    Tcl_Interp *dummy)
{
#if SUPPORT_DEPRECATED_MODS_OF_DISABLED_WIDGET
    static bool showWarning = true;
    if (showWarning) {
	fprintf(stderr, "tk::text: Attempt to modify a disabled widget is deprecated.\n");
	showWarning = false;
    }
    return TCL_OK;
#else /* if !SUPPORT_DEPRECATED_MODS_OF_DISABLED_WIDGET */
    ErrorNotAllowed(interp, "attempt to modify disabled widget");
    return TCL_ERROR;
#endif
    (void)dummy;
}

/*
 *--------------------------------------------------------------
 *
 * TkTextAttemptToModifyDeadWidget --
 *
 *	The GUI tries to modify a dead text widget, so an
 *	error will be thrown.
 *
 * Results:
 *	Returns TCL_ERROR.
 *
 * Side effects:
 *	None.
 *
 *--------------------------------------------------------------
 */

int
TkTextAttemptToModifyDeadWidget(
    Tcl_Interp *dummy)
{
#if SUPPORT_DEPRECATED_MODS_OF_DISABLED_WIDGET
    static bool showWarning = true;
    if (showWarning) {
	fprintf(stderr, "tk::text: Attempt to modify a dead widget is deprecated.\n");
	showWarning = false;
    }
    return TCL_OK;
#else /* if !SUPPORT_DEPRECATED_MODS_OF_DISABLED_WIDGET */
    ErrorNotAllowed(interp, "attempt to modify dead widget");
    return TCL_ERROR;
#endif
    (void)dummy;
}

/*
 *--------------------------------------------------------------
 *
 * TextWidgetObjCmd --
 *
 *	This function is invoked to process the Tcl command that corresponds
 *	to a text widget. See the user documentation for details on what it
 *	does.
 *
 * Results:
 *	A standard Tcl result.
 *
 * Side effects:
 *	See the user documentation.
 *
 *--------------------------------------------------------------
 */

static bool
TestIfTriggerUserMod(
    TkSharedText *sharedTextPtr,
    Tcl_Obj *indexObjPtr)
{
    return sharedTextPtr->triggerWatchCmd && strcmp(Tcl_GetString(indexObjPtr), "insert") == 0;
}

static bool
TestIfPerformingUndoRedo(
    Tcl_Interp *interp,
    const TkSharedText *sharedTextPtr,
    int *result)
{
    if (sharedTextPtr->undoStack && TkTextUndoIsPerformingUndoRedo(sharedTextPtr->undoStack)) {
	/*
	 * It's possible that this command command will be invoked inside the "watch" callback,
	 * but this is not allowed when performing undo/redo.
	 */

	ErrorNotAllowed(interp, "cannot modify inside undo/redo operation");
	if (result) {
	    *result = TCL_ERROR;
	}
	return true;
    }
    return false;
}

static bool
TestIfDisabled(
    Tcl_Interp *interp,
    const TkText *textPtr,
    int *result)
{
    assert(result);

    if (textPtr->state != TK_TEXT_STATE_DISABLED) {
	return false;
    }
    *result = TkTextAttemptToModifyDisabledWidget(interp);
    return true;
}

static bool
TestIfDead(
    Tcl_Interp *interp,
    const TkText *textPtr,
    int *result)
{
    assert(result);

    if (!TkTextIsDeadPeer(textPtr)) {
	return false;
    }
    *result = TkTextAttemptToModifyDeadWidget(interp);
    return true;
}

static Tcl_Obj *
AppendScript(
    const char *oldScript,
    const char *script)
{
    char buffer[1024];
    int lenOfNew = strlen(script);
    int lenOfOld = strlen(oldScript);
    size_t totalLen = lenOfOld + lenOfNew + 1;
    char *newScript = buffer;
    Tcl_Obj *newScriptObj;

    if (totalLen + 2 > sizeof(buffer)) {
	newScript = (char *)malloc(totalLen + 1);
    }

    memcpy(newScript, oldScript, lenOfOld);
    newScript[lenOfOld] = '\n';
    memcpy(newScript + lenOfOld + 1, script, lenOfNew + 1);
    newScriptObj = Tcl_NewStringObj(newScript, totalLen);
    if (newScript != buffer) { free(newScript); }
    return newScriptObj;
}

#if SUPPORT_DEPRECATED_STARTLINE_ENDLINE
static bool
MatchOpt(
    const char *opt,
    const char *pattern,
    unsigned minMatchLen)
{
    if (strncmp(opt, pattern, minMatchLen) != 0) {
	return false;
    }
    opt += minMatchLen;
    pattern += minMatchLen;
    while (true) {
	if (*opt == '\0') {
	    return true;
	}
	if (*pattern == '\0') {
	    return false;
	}
	if (*opt != *pattern) {
	    return false;
	}
	opt += 1;
	pattern += 1;
    }
    return false; /* never reached */
}
#endif /* SUPPORT_DEPRECATED_STARTLINE_ENDLINE */

static int
TextWidgetObjCmd(
    ClientData clientData,	/* Information about text widget. */
    Tcl_Interp *interp,		/* Current interpreter. */
    int objc,			/* Number of arguments. */
    Tcl_Obj *const objv[])	/* Argument objects. */
{
    TkText *textPtr = (TkText *)clientData;
    TkSharedText *sharedTextPtr;
    int result = TCL_OK;
    int commandIndex = -1;
    bool oldUndoStackEvent;

    static const char *const optionStrings[] = {
	"tk_bindvar", "tk_textInsert", "tk_textReplace",
	"bbox", "brks", "checksum", "cget", "clear", "compare", "configure",
	"count", "debug", "delete", "dlineinfo", "dump", "edit", "get", "image",
	"index", "insert", "inspect", "isclean", "isdead", "isempty", "lineno",
	"load", "mark", "peer", "pendingsync", "replace", "scan", "search",
	"see", "sync", "tag", "watch", "window", "xview", "yview", NULL
    };
    enum options {
	TEXT_TK_BINDVAR, TEXT_TK_TEXTINSERT, TEXT_TK_TEXTREPLACE,
	TEXT_BBOX, TEXT_BRKS, TEXT_CHECKSUM, TEXT_CGET, TEXT_CLEAR, TEXT_COMPARE, TEXT_CONFIGURE,
	TEXT_COUNT, TEXT_DEBUG, TEXT_DELETE, TEXT_DLINEINFO, TEXT_DUMP, TEXT_EDIT, TEXT_GET, TEXT_IMAGE,
	TEXT_INDEX, TEXT_INSERT, TEXT_INSPECT, TEXT_ISCLEAN, TEXT_ISDEAD, TEXT_ISEMPTY, TEXT_LINENO,
	TEXT_LOAD, TEXT_MARK, TEXT_PEER, TEXT_PENDINGSYNC, TEXT_REPLACE, TEXT_SCAN, TEXT_SEARCH,
	TEXT_SEE, TEXT_SYNC, TEXT_TAG, TEXT_WATCH, TEXT_WINDOW, TEXT_XVIEW, TEXT_YVIEW
    };

    if (objc < 2) {
	Tcl_WrongNumArgs(interp, 1, objv, "option ?arg ...?");
	return TCL_ERROR;
    }

    if (Tcl_GetIndexFromObjStruct(interp, objv[1], optionStrings,
	    sizeof(char *), "option", 0, &commandIndex) != TCL_OK) {
	/*
	 * Hide the first three options, generating the error description with
	 * the side effects of Tcl_GetIndexFromObjStruct.
	 */

	(void) Tcl_GetIndexFromObjStruct(interp, objv[1], optionStrings + 3,
		sizeof(char *), "option", 0, &commandIndex);
	return TCL_ERROR;
    }

    textPtr->refCount += 1;
    sharedTextPtr = textPtr->sharedTextPtr;
    oldUndoStackEvent = sharedTextPtr->undoStackEvent;
    sharedTextPtr->undoStackEvent = false;

    /*
     * Clear saved insert cursor position.
     */

    TkTextIndexClear(&textPtr->insertIndex, textPtr);

    /*
     * Check if we need to update the "current" mark segment.
     */

    if (sharedTextPtr->haveToSetCurrentMark) {
	TkTextUpdateCurrentMark(sharedTextPtr);
    }

    if (CATCH_ASSERTION_FAILED) {
	result = TCL_ERROR;
	goto done;
    }

    switch ((enum options) commandIndex) {
    case TEXT_TK_BINDVAR: {
	TkTextStringList *listPtr;

	/*
	 * Bind a variable to this widget, this variable will be released (Tcl_UnsetVar2)
	 * when the widget will be destroyed.
	 *
	 * I suggest to provide a general support for binding variables to widgets in a
	 * future Tk version.
	 */

	if (objc != 3) {
	    Tcl_WrongNumArgs(interp, 2, objv, "varname");
	    result = TCL_ERROR;
	    goto done;
	}

	listPtr = (TkTextStringList *)malloc(sizeof(TkTextStringList));
	Tcl_IncrRefCount(listPtr->strObjPtr = objv[2]);
	listPtr->nextPtr = textPtr->varBindingList;
	textPtr->varBindingList = listPtr;
	break;
    }
    case TEXT_BBOX: {
	int x, y, width, height, argc = 2;
	bool extents = false;
	TkTextIndex index;

	if (objc == 4) {
	    const char* option = Tcl_GetString(objv[2]);

	    if (strcmp(option, "-extents") == 0) {
		extents = true;
		argc += 1;
	    } else if (*option == '-') {
		Tcl_SetObjResult(interp, Tcl_ObjPrintf("bad option \"%s\": must be -extents", option));
		result = TCL_ERROR;
		goto done;
	    }
	}
	if (objc - argc + 2 != 3) {
	    Tcl_WrongNumArgs(interp, 2, objv, "?-extents? index");
	    result = TCL_ERROR;
	    goto done;
	}
	if (!TkTextGetIndexFromObj(interp, textPtr, objv[argc], &index)) {
	    result = TCL_ERROR;
	    goto done;
	}
	if (TkTextIndexBbox(textPtr, &index, extents, &x, &y, &width, &height, NULL, NULL)) {
	    Tcl_Obj *listObj = Tcl_NewObj();

	    Tcl_ListObjAppendElement(interp, listObj, Tcl_NewIntObj(x));
	    Tcl_ListObjAppendElement(interp, listObj, Tcl_NewIntObj(y));
	    Tcl_ListObjAppendElement(interp, listObj, Tcl_NewIntObj(width));
	    Tcl_ListObjAppendElement(interp, listObj, Tcl_NewIntObj(height));

	    Tcl_SetObjResult(interp, listObj);
	}
	break;
    }
    case TEXT_BRKS: {
	Tcl_Obj *arrPtr;
	unsigned length, i;
	char const *lang = NULL;
	char buf[1];

	if (objc != 3 && objc != 4) {
	    Tcl_WrongNumArgs(interp, 2, objv, "index");
	    result = TCL_ERROR;
	    goto done;
	}
	if (objc == 4) {
	    if (!TkTextTestLangCode(interp, objv[3])) {
		result = TCL_ERROR;
		goto done;
	    }
	    if (!TkTextComputeBreakLocations(interp, "", 0, "en", buf)) {
#if TCL_UTF_MAX > 4
# ifdef __unix__
#  error "The use of external libraries with a proprietary pseudo UTF-8 encoding is safety-endagering and may result in invalid computationial results. This means: TCL_UTF_MAX > 4 cannot be supported here."
#endif
		ErrorNotAllowed(interp, "external library libunibreak/liblinebreak cannot "
			"be used with non-standard encodings");
#else
		ErrorNotAllowed(interp, "external library libunibreak/liblinebreak is not available");
#endif
		result = TCL_ERROR;
		goto done;
	    }
	    lang = Tcl_GetString(objv[3]);
	}
	if ((length = GetByteLength(objv[2])) < textPtr->brksBufferSize) {
	    textPtr->brksBufferSize = MAX(length, textPtr->brksBufferSize + 512);
	    textPtr->brksBuffer = (char *)realloc(textPtr->brksBuffer, textPtr->brksBufferSize);
	}
	TkTextComputeBreakLocations(interp, Tcl_GetString(objv[2]), length, lang, textPtr->brksBuffer);
	arrPtr = Tcl_NewObj();

	for (i = 0; i < length; ++i) {
	    int value;

	    switch (textPtr->brksBuffer[i]) {
	    case LINEBREAK_INSIDEACHAR: continue;
	    case LINEBREAK_MUSTBREAK:   value = 2; break;
	    case LINEBREAK_ALLOWBREAK:  value = 1; break;
	    default:                    value = 0; break;
	    }
	    Tcl_ListObjAppendElement(interp, arrPtr, Tcl_NewIntObj(value));
	}

	Tcl_SetObjResult(interp, arrPtr);
	break;
    }
    case TEXT_CHECKSUM:
	result = TextChecksumCmd(textPtr, interp, objc, objv);
    	break;
    case TEXT_CGET:
	if (objc != 3) {
	    Tcl_WrongNumArgs(interp, 2, objv, "option");
	    result = TCL_ERROR;
	    goto done;
	} else {
#if SUPPORT_DEPRECATED_STARTLINE_ENDLINE

	    Tcl_Obj *objPtr, *optionObj = NULL;
	    const char *opt = Tcl_GetString(objv[2]);

	    if (strcmp(opt, "-start") == 0) {
		optionObj = Tcl_NewStringObj(textPtr->startLine ? "-startline" : "-startindex", -1);
	    } else if (MatchOpt(opt, "-startline", 7)) {
		optionObj = Tcl_NewStringObj("-startline", -1);
	    } else if (strcmp(opt, "-end") == 0) {
		optionObj = Tcl_NewStringObj(textPtr->endLine ? "-endline" : "-endindex", -1);
	    } else if (MatchOpt(opt, "-endline", 5)) {
		optionObj = Tcl_NewStringObj("-endline", -1);
	    } else {
		Tcl_IncrRefCount(optionObj = objv[2]);
	    }

	    Tcl_IncrRefCount(optionObj);
	    objPtr = Tk_GetOptionValue(interp, (char *) textPtr,
		    textPtr->optionTable, optionObj, textPtr->tkwin);
	    Tcl_GuardedDecrRefCount(optionObj);

#else /* if !SUPPORT_DEPRECATED_STARTLINE_ENDLINE */

	    objPtr = Tk_GetOptionValue(interp, textPtr,
		    textPtr->optionTable, objv[2], textPtr->tkwin);

#endif /* SUPPORT_DEPRECATED_STARTLINE_ENDLINE */

	    if (!objPtr) {
		result = TCL_ERROR;
		goto done;
	    }
	    Tcl_SetObjResult(interp, objPtr);
	    result = TCL_OK;
	}
	break;
    case TEXT_CLEAR:
	if (TestIfPerformingUndoRedo(interp, sharedTextPtr, &result)) {
	    goto done;
	}
	ClearText(textPtr, true);
	TkTextRelayoutWindow(textPtr, TK_TEXT_LINE_GEOMETRY);
	TK_BTREE_DEBUG(TkBTreeCheck(sharedTextPtr->tree));
	break;
    case TEXT_COMPARE: {
	int relation, value;
	TkTextIndex index1, index2;

	if (objc != 5) {
	    Tcl_WrongNumArgs(interp, 2, objv, "index1 op index2");
	    result = TCL_ERROR;
	    goto done;
	}
	if (!TkTextGetIndexFromObj(interp, textPtr, objv[2], &index1)
		|| !TkTextGetIndexFromObj(interp, textPtr, objv[4], &index2)) {
	    result = TCL_ERROR;
	    goto done;
	}
	relation = TkTextIndexCompare(&index1, &index2);
	value = TkTextTestRelation(interp, relation, Tcl_GetString(objv[3]));
	if (value == -1) {
	    result = TCL_ERROR;
	} else {
	    Tcl_SetObjResult(interp, Tcl_NewBooleanObj(value));
	}
	break;
    }
    case TEXT_CONFIGURE:
	if (objc <= 3) {
	    Tcl_Obj *objPtr = Tk_GetOptionInfo(interp, textPtr,
		    textPtr->optionTable, objc == 3 ? objv[2] : NULL, textPtr->tkwin);

	    if (!objPtr) {
		result = TCL_ERROR;
		goto done;
	    }
	    Tcl_SetObjResult(interp, objPtr);
	} else {
	    result = TkConfigureText(interp, textPtr, objc - 2, objv + 2);
	}
	break;
    case TEXT_COUNT: {
	TkTextIndex indexFrom, indexTo;
	Tcl_Obj *objPtr = NULL;
	bool update = false;
	int i, found = 0;

	if (objc < 4) {
	    Tcl_WrongNumArgs(interp, 2, objv, "?-option value ...? index1 index2");
	    result = TCL_ERROR;
	    goto done;
	}

	if (!TkTextGetIndexFromObj(interp, textPtr, objv[objc - 2], &indexFrom)
		|| !TkTextGetIndexFromObj(interp, textPtr, objv[objc - 1], &indexTo)) {
	    result = TCL_ERROR;
	    goto done;
	}

	for (i = 2; i < objc - 2; i++) {
	    int length;
	    int value = INT_MIN;
	    const char *option = Tcl_GetString(objv[i]);

	    length = GetByteLength(objv[i]);
	    if (length < 2 || option[0] != '-') {
		goto badOption;
	    }
	    switch (option[1]) {
	    case 'c':
		if (strncmp("-chars", option, length) == 0) {
		    value = CountIndices(textPtr, &indexFrom, &indexTo, COUNT_CHARS);
		}
		break;
	    case 'd':
	    	if (length > 8 && strncmp("-display", option, 8) == 0) {
		    switch (option[8]) {
		    case 'c':
			if (strcmp("chars", option + 8) == 0) {
			    value = CountIndices(textPtr, &indexFrom, &indexTo, COUNT_DISPLAY_CHARS);
			}
			break;
		    case 'h':
			if (strcmp("hyphens", option + 8) == 0) {
			    value = CountIndices(textPtr, &indexFrom, &indexTo, COUNT_DISPLAY_HYPHENS);
			}
			break;
		    case 'i':
			if (strcmp("indices", option + 8) == 0) {
			    value = CountIndices(textPtr, &indexFrom, &indexTo, COUNT_DISPLAY_INDICES);
			}
			break;
		    case 'l':
			if (strcmp("lines", option + 8) == 0) {
			    int compare = TkTextIndexCompare(&indexFrom, &indexTo);

			    if (compare == 0) {
				value = 0;
			    } else {
				const TkTextIndex *indexPtr1;
				const TkTextIndex *indexPtr2;

				if (compare < 0) {
				    indexPtr1 = &indexFrom;
				    indexPtr2 = &indexTo;
				} else {
				    indexPtr1 = &indexTo;
				    indexPtr2 = &indexFrom;
				}
				if (!sharedTextPtr->allowUpdateLineMetrics) {
				    ProcessConfigureNotify(textPtr, true);
				}
				value = TkTextCountDisplayLines(textPtr, indexPtr1, indexPtr2);
				if (compare > 0) {
				    value = -value;
				}
			    }
			}
			break;
		    case 't':
			if (strcmp("text", option + 8) == 0) {
			    value = CountIndices(textPtr, &indexFrom, &indexTo, COUNT_DISPLAY_TEXT);
			}
			break;
		    }
		}
		break;
	    case 'h':
		if (strncmp("-hyphens", option, length) == 0) {
		    value = CountIndices(textPtr, &indexFrom, &indexTo, COUNT_HYPHENS);
		}
		break;
	    case 'i':
		if (strncmp("-indices", option, length) == 0) {
		    value = CountIndices(textPtr, &indexFrom, &indexTo, COUNT_INDICES);
		}
		break;
	    case 'l':
	    	if (strncmp("-lines", option, length) == 0) {
		    TkTextBTree tree = sharedTextPtr->tree;
		    value = TkBTreeLinesTo(tree, textPtr, TkTextIndexGetLine(&indexTo), NULL)
			    - TkBTreeLinesTo(tree, textPtr, TkTextIndexGetLine(&indexFrom), NULL);
		}
		break;
	    case 't':
		if (strncmp("-text", option, length) == 0) {
		    value = CountIndices(textPtr, &indexFrom, &indexTo, COUNT_TEXT);
		}
		break;
	    case 'u':
		if (strncmp("-update", option, length) == 0) {
		    update = true;
		    continue;
		}
		break;
	    case 'x':
		if (strncmp("-xpixels", option, length) == 0) {
		    int x1, x2;
		    TkTextIndex index;

		    index = indexFrom;
		    TkTextFindDisplayIndex(textPtr, &index, 0, &x1);
		    index = indexTo;
		    TkTextFindDisplayIndex(textPtr, &index, 0, &x2);
		    value = x2 - x1;
		}
		break;
	    case 'y':
		if (strncmp("-ypixels", option, length) == 0) {
		    int from, to;

		    if (update) {
			from = TkTextIndexGetLineNumber(&indexFrom, textPtr);
			to = TkTextIndexGetLineNumber(&indexTo, textPtr);
			if (from != to) {
			    if (from > to) {
				int tmp = from; from = to; to = tmp;
			    }
			    UpdateLineMetrics(textPtr, from, to);
			}
		    }
		    from = TkTextIndexYPixels(textPtr, &indexFrom);
		    to = TkTextIndexYPixels(textPtr, &indexTo);
		    value = to - from;
		}
		break;
	    }
	    if (value == INT_MIN) {
		goto badOption;
	    }

	    found += 1;
	    if (found == 1) {
		Tcl_SetObjResult(interp, Tcl_NewIntObj(value));
	    } else {
		if (found == 2) {
		    /*
		     * Move the first item we put into the result into the
		     * first element of the list object.
		     */

		    objPtr = Tcl_NewObj();
		    Tcl_ListObjAppendElement(NULL, objPtr,
			    Tcl_GetObjResult(interp));
		}
		Tcl_ListObjAppendElement(NULL, objPtr, Tcl_NewIntObj(value));
	    }
	}

	if (found == 0) {
	    /*
	     * Use the default '-indices'.
	     */

	    int value = CountIndices(textPtr, &indexFrom, &indexTo, COUNT_INDICES);
	    Tcl_SetObjResult(interp, Tcl_NewIntObj(value));
	} else if (found > 1) {
	    Tcl_SetObjResult(interp, objPtr);
	}
	break;

    badOption:
	Tcl_SetObjResult(interp, Tcl_ObjPrintf(
		"bad option \"%s\": must be -chars, -displaychars, -displayhyphens, -displayindices, "
		"-displaylines, -displaytext, -hyphens, -indices, -lines, -text, -update, -xpixels, "
		"or -ypixels", Tcl_GetString(objv[i])));
	Tcl_SetErrorCode(interp, "TK", "TEXT", "INDEX_OPTION", NULL);
	result = TCL_ERROR;
	goto done;
    }
    case TEXT_DEBUG:
	if (objc > 3) {
	    Tcl_WrongNumArgs(interp, 2, objv, "boolean");
	    result = TCL_ERROR;
	    goto done;
	}
	if (objc == 2) {
	    Tcl_SetObjResult(interp, Tcl_NewBooleanObj(tkBTreeDebug));
	} else {
	    if (Tcl_GetBooleanFromObj(interp, objv[2], &tkBTreeDebug) != TCL_OK) {
		result = TCL_ERROR;
		goto done;
	    }
	    tkTextDebug = tkBTreeDebug;
	}
	break;
    case TEXT_DELETE: {
	int i, flags = 0;
	bool ok = true;

	for (i = 2; i < objc - 1; i++) {
	    const char *option = Tcl_GetString(objv[i]);
	    int length;

	    if (option[0] != '-') {
		break;
	    }
	    length = GetByteLength(objv[i]);
	    if (strncmp("-marks", option, length) == 0) {
		flags |= DELETE_MARKS;
	    } else if (strncmp("-inclusive", option, length) == 0) {
		flags |= DELETE_INCLUSIVE;
	    } else {
		Tcl_SetObjResult(interp, Tcl_ObjPrintf(
			"bad option \"%s\": must be -marks, or -inclusive", Tcl_GetString(objv[i])));
		Tcl_SetErrorCode(interp, "TK", "TEXT", "INDEX_OPTION", NULL);
		result = TCL_ERROR;
		goto done;
	    }
	}

	objv += i - 2;
	objc -= i - 2;

	if (objc < 3) {
	    Tcl_WrongNumArgs(interp, 2, objv, "?-marks? ?-inclusive? index1 ?index2 ...?");
	    result = TCL_ERROR;
	    goto done;
	}
	if (TestIfDisabled(interp, textPtr, &result)
		|| TestIfDead(interp, textPtr, &result)
		|| TestIfPerformingUndoRedo(interp, sharedTextPtr, &result)) {
	    goto done;
	}
	if (objc < 5) {
	    /*
	     * Simple case requires no predetermination of indices.
	     */

	    TkTextIndex index1, index2, *index2Ptr;
	    bool triggerUserMod = TestIfTriggerUserMod(sharedTextPtr, objv[2]);
	    bool triggerWatch = triggerUserMod || sharedTextPtr->triggerAlways;

	    if (triggerWatch) {
		TkTextSaveCursorIndex(textPtr);
	    }

	    /*
	     * Parse the starting and stopping indices.
	     */

	    if (!TkTextGetIndexFromObj(textPtr->interp, textPtr, objv[2], &index1)) {
		result = TCL_ERROR;
		goto done;
	    }
	    if (objc == 4) {
		if (!TkTextGetIndexFromObj(textPtr->interp, textPtr, objv[3], index2Ptr = &index2)) {
		    result = TCL_ERROR;
		    goto done;
		}
	    } else {
		index2Ptr = NULL;
	    }
	    ok = DeleteIndexRange(NULL, textPtr, &index1, index2Ptr, flags, true,
		    triggerWatch, triggerWatch, triggerUserMod, true);
	} else {
	    /*
	     * Multi-index pair case requires that we prevalidate the
	     * indices and sort from last to first so that deletes occur
	     * in the exact (unshifted) text. It also needs to handle
	     * partial and fully overlapping ranges. We have to do this
	     * with multiple passes.
	     */

	    TkTextIndex *indices, *ixStart, *ixEnd, *lastStart;
	    char *useIdx;
	    int lastUsed, i;

	    objc -= 2;
	    objv += 2;
	    indices = (TkTextIndex *)malloc((objc + 1)*sizeof(TkTextIndex));

	    /*
	     * First pass verifies that all indices are valid.
	     */

	    for (i = 0; i < objc; i++) {
		if (!TkTextGetIndexFromObj(interp, textPtr, objv[i], &indices[i])) {
		    result = TCL_ERROR;
		    free(indices);
		    goto done;
		}
	    }

	    /*
	     * Pad out the pairs evenly to make later code easier.
	     */

	    if (objc & 1) {
		indices[i] = indices[i - 1];
		TkTextIndexForwChars(textPtr, &indices[i], 1, &indices[i], COUNT_INDICES);
		objc += 1;
	    }
	    useIdx = (char *)malloc(objc);
	    memset(useIdx, 0, (unsigned) objc);

	    /*
	     * Do a decreasing order sort so that we delete the end ranges
	     * first to maintain index consistency.
	     */

	    qsort(indices, (unsigned) objc/2, 2*sizeof(TkTextIndex), TextIndexSortProc);
	    lastStart = NULL;
	    lastUsed = 0; /* otherwise GCC complains */

	    /*
	     * Second pass will handle bogus ranges (end < start) and
	     * overlapping ranges.
	     */

	    for (i = 0; i < objc; i += 2) {
		ixStart = &indices[i];
		ixEnd = &indices[i + 1];
		if (TkTextIndexCompare(ixEnd, ixStart) <= 0) {
		    continue;
		}
		if (lastStart) {
		    if (TkTextIndexCompare(ixStart, lastStart) == 0) {
			/*
			 * Start indices were equal, and the sort placed
			 * the longest range first, so skip this one.
			 */

			continue;
		    } else if (TkTextIndexCompare(lastStart, ixEnd) < 0) {
			/*
			 * The next pair has a start range before the end
			 * point of the last range. Constrain the delete
			 * range, but use the pointer values.
			 */

			*ixEnd = *lastStart;
			if (TkTextIndexCompare(ixEnd, ixStart) <= 0) {
			    continue;
			}
		    }
		}
		lastStart = ixStart;
		useIdx[i] = 1;
		lastUsed = i;
	    }

	    /*
	     * Final pass take the input from the previous and deletes the
	     * ranges which are flagged to be deleted.
	     */

	    for (i = 0; i < objc && ok; i += 2) {
		if (useIdx[i]) {
		    bool triggerUserMod = TestIfTriggerUserMod(sharedTextPtr, objv[i]);
		    bool triggerWatch = triggerUserMod || sharedTextPtr->triggerAlways;

		    if (triggerWatch) {
			TkTextSaveCursorIndex(textPtr);
		    }

		    /*
		     * We don't need to check the return value because all
		     * indices are preparsed above.
		     */

		    ok = DeleteIndexRange(NULL, textPtr, &indices[i], &indices[i + 1],
			    flags, true, triggerWatch, triggerWatch, triggerUserMod, i == lastUsed);
		}
	    }
	    free(indices);
	    free(useIdx);
	}

	if (!ok) {
	    return TCL_OK; /* widget has been destroyed */
	}
	break;
    }
    case TEXT_DLINEINFO: {
	int x, y, width, height, base, argc = 2;
	bool extents = false;
	TkTextIndex index;

	if (objc == 4) {
	    const char* option = Tcl_GetString(objv[2]);

	    if (strcmp(option, "-extents") == 0) {
		extents = true;
		argc += 1;
	    } else if (*option == '-') {
		Tcl_SetObjResult(interp, Tcl_ObjPrintf("bad option \"%s\": must be -extents", option));
		result = TCL_ERROR;
		goto done;
	    }
	}
	if (objc - argc + 2 != 3) {
	    Tcl_WrongNumArgs(interp, 2, objv, "?-extents? index");
	    result = TCL_ERROR;
	    goto done;
	}
	if (!TkTextGetIndexFromObj(interp, textPtr, objv[argc], &index)) {
	    result = TCL_ERROR;
	    goto done;
	}
	if (TkTextGetDLineInfo(textPtr, &index, extents, &x, &y, &width, &height, &base)) {
	    Tcl_Obj *listObj = Tcl_NewObj();

	    Tcl_ListObjAppendElement(interp, listObj, Tcl_NewIntObj(x));
	    Tcl_ListObjAppendElement(interp, listObj, Tcl_NewIntObj(y));
	    Tcl_ListObjAppendElement(interp, listObj, Tcl_NewIntObj(width));
	    Tcl_ListObjAppendElement(interp, listObj, Tcl_NewIntObj(height));
	    Tcl_ListObjAppendElement(interp, listObj, Tcl_NewIntObj(base));

	    Tcl_SetObjResult(interp, listObj);
	}
	break;
    }
    case TEXT_DUMP:
	result = TextDumpCmd(textPtr, interp, objc, objv);
	break;
    case TEXT_EDIT:
	result = TextEditCmd(textPtr, interp, objc, objv);
	break;
    case TEXT_GET: {
	Tcl_Obj *objPtr;
	int i, found;
	bool includeHyphens;
	bool visibleOnly;
	unsigned countOptions;
	const char *option;

	if (objc < 3) {
	    Tcl_WrongNumArgs(interp, 2, objv, "?-option? ?--? index1 ?index2 ...?");
	    result = TCL_ERROR;
	    goto done;
	}

	objPtr = NULL;
	found = 0;
	includeHyphens = true;
	visibleOnly = false;
	countOptions = 0;
	i = 2;

	while (objc > i + 1 && (option = Tcl_GetString(objv[i]))[0] == '-') {
	    bool badOption = false;

	    i += 1;

	    if (option[1] == '-') {
	    	if (option[2] == '\0') {
		    break;
		}
		badOption = true;
	    } else if (++countOptions > 1) {
		i -= 1;
		break;
	    } else {
		switch (option[1]) {
		case 'c':
		    if (strcmp("-chars", option) != 0) {
			badOption = true;
		    }
		    break;
		case 't':
		    if (strcmp("-text", option) != 0) {
			badOption = true;
		    }
		    includeHyphens = false;
		    break;
		case 'd':
		    if (strcmp("-displaychars", option) == 0) {
			visibleOnly = true;
		    } else if (strcmp("-displaytext", option) == 0) {
			visibleOnly = true;
			includeHyphens = false;
		    } else {
			badOption = true;
		    }
		    break;
		default:
		    badOption = true;
		    break;
		}
	    }

	    if (badOption) {
		Tcl_SetObjResult(interp, Tcl_ObjPrintf("bad option \"%s\": "
			"must be -chars, -displaychars, -displaytext, or -text", option));
		Tcl_SetErrorCode(interp, "TK", "TEXT", "INDEX_OPTION", NULL);
		result = TCL_ERROR;
		goto done;
	    }
	}

	for (; i < objc; i += 2) {
	    TkTextIndex index1, index2;
	    Tcl_Obj *get;

	    if (!TkTextGetIndexFromObj(interp, textPtr, objv[i], &index1)) {
		if (objPtr) {
		    Tcl_GuardedDecrRefCount(objPtr);
		}
		result = TCL_ERROR;
		goto done;
	    }

	    if (i + 1 == objc) {
		TkTextIndexForwChars(textPtr, &index1, 1, &index2, COUNT_INDICES);
	    } else {
		if (!TkTextGetIndexFromObj(interp, textPtr, objv[i + 1], &index2)) {
		    if (objPtr) {
			Tcl_GuardedDecrRefCount(objPtr);
		    }
		    result = TCL_ERROR;
		    goto done;
		}
		if (TkTextIndexCompare(&index1, &index2) >= 0) {
		    goto done;
		}
	    }

	    /*
	     * We want to move the text we get from the window into the
	     * result, but since this could in principle be a megabyte or
	     * more, we want to do it efficiently!
	     */

	    get = TextGetText(textPtr, &index1, &index2, NULL, NULL, UINT_MAX,
		    visibleOnly, includeHyphens);

	    if (++found == 1) {
		Tcl_SetObjResult(interp, get);
	    } else {
		if (found == 2) {
		    /*
		     * Move the first item we put into the result into the
		     * first element of the list object.
		     */

		    objPtr = Tcl_NewObj();
		    Tcl_ListObjAppendElement(NULL, objPtr, Tcl_GetObjResult(interp));
		}
		Tcl_ListObjAppendElement(NULL, objPtr, get);
	    }
	}
	if (found > 1) {
	    Tcl_SetObjResult(interp, objPtr);
	}
	break;
    }
    case TEXT_IMAGE:
	result = TkTextImageCmd(textPtr, interp, objc, objv);
	break;
    case TEXT_INDEX: {
	TkTextIndex index;

	if (objc != 3) {
	    Tcl_WrongNumArgs(interp, 2, objv, "index");
	    result = TCL_ERROR;
	    goto done;
	}
	if (!TkTextGetIndexFromObj(interp, textPtr, objv[2], &index)) {
	    result = TCL_ERROR;
	    goto done;
	}
	Tcl_SetObjResult(interp, TkTextNewIndexObj(&index));
	break;
    }
    case TEXT_INSERT:
    case TEXT_TK_TEXTINSERT: {
	TkTextIndex index;
	bool triggerUserMod, triggerWatch;

	if (objc < 4) {
	    const char *args = (commandIndex == TEXT_TK_TEXTINSERT) ?
		"?-hyphentags tags? index chars ?tagList chars tagList ...?" :
		"index chars ?tagList chars tagList ...?";
	    Tcl_WrongNumArgs(interp, 2, objv, args);
	    result = TCL_ERROR;
	    goto done;
	}
	if (!TkTextGetIndexFromObj(interp, textPtr, objv[2], &index)) {
	    result = TCL_ERROR;
	    goto done;
	}
	if (TestIfDisabled(interp, textPtr, &result)
		|| TestIfDead(interp, textPtr, &result)
		|| TestIfPerformingUndoRedo(interp, sharedTextPtr, &result)) {
	    goto done;
	}

	triggerUserMod = TestIfTriggerUserMod(sharedTextPtr, objv[2]);
	triggerWatch = triggerUserMod || sharedTextPtr->triggerAlways;

	if (triggerWatch) {
	    TkTextSaveCursorIndex(textPtr);
	}
	result = TextInsertCmd(textPtr, interp, objc - 3, objv + 3, &index, true, triggerWatch,
		triggerWatch, triggerUserMod, commandIndex == TEXT_TK_TEXTINSERT);
	break;
    }
    case TEXT_INSPECT:
	result = TextInspectCmd(textPtr, interp, objc, objv);
	break;
    case TEXT_ISCLEAN: {
	bool discardSelection = false;
	const TkText *myTextPtr = textPtr;
	int i;

	for (i = 2; i < objc; ++i) {
	    char const * opt = Tcl_GetString(objv[i]);

	    if (strcmp(opt, "-overall") == 0) {
		myTextPtr = NULL;
	    } else if (strcmp(opt, "-discardselection") == 0) {
		discardSelection = true;
	    } else {
		Tcl_SetObjResult(interp, Tcl_ObjPrintf("bad option \"%s\": must be -overall", opt));
		Tcl_SetErrorCode(interp, "TK", "TEXT", "BAD_OPTION", NULL);
		result = TCL_ERROR;
		goto done;
	    }
	}

	Tcl_SetObjResult(interp, Tcl_NewBooleanObj(IsClean(sharedTextPtr, myTextPtr, discardSelection)));
	break;
    }
    case TEXT_ISDEAD:
    	Tcl_SetObjResult(interp, Tcl_NewBooleanObj(TkTextIsDeadPeer(textPtr)));
	break;
    case TEXT_ISEMPTY: {
	bool overall = false;
	int i;

	for (i = 2; i < objc; ++i) {
	    char const * opt = Tcl_GetString(objv[i]);

	    if (strcmp(opt, "-overall") == 0) {
		overall = true;
	    } else {
		Tcl_SetObjResult(interp, Tcl_ObjPrintf("bad option \"%s\": must be -overall", opt));
		Tcl_SetErrorCode(interp, "TK", "TEXT", "BAD_OPTION", NULL);
		result = TCL_ERROR;
		goto done;
	    }
	}

	Tcl_SetObjResult(interp, Tcl_NewBooleanObj(IsEmpty(sharedTextPtr, overall ? NULL : textPtr)));
	break;
    }
    case TEXT_LINENO: {
	TkTextIndex index;
	int lineno;

	if (objc != 3) {
	    Tcl_WrongNumArgs(interp, 2, objv, "index");
	    result = TCL_ERROR;
	    goto done;
	}
	if (!TkTextGetIndexFromObj(interp, textPtr, objv[2], &index)) {
	    result = TCL_ERROR;
	    goto done;
	}
	lineno = TkTextIsDeadPeer(textPtr) ? 0 : TkTextIndexGetLineNumber(&index, textPtr) + 1;
	Tcl_SetObjResult(interp, Tcl_NewIntObj(lineno));
	break;
    }
    case TEXT_LOAD: {
	Tcl_Obj *contentObjPtr;
	bool validOptions = false;

	if (objc != 3 && objc != 4) {
	    Tcl_WrongNumArgs(interp, 2, objv, "textcontent");
	    result = TCL_ERROR;
	    goto done;
	}
	if (objc == 4) {
	    const char *opt = Tcl_GetString(objv[2]);

	    if (strcmp(opt, "-validconfig") != 0) {
		Tcl_SetObjResult(interp,
			Tcl_ObjPrintf("bad option \"%s\": must be -validconfig", opt));
		Tcl_SetErrorCode(interp, "TK", "TEXT", "BAD_OPTION", NULL);
		result = TCL_ERROR;
		goto done;
	    }
	    validOptions = true;
	    contentObjPtr = objv[3];
	} else {
	    contentObjPtr = objv[2];
	}
	if (TestIfPerformingUndoRedo(interp, sharedTextPtr, &result)) {
	    goto done;
	}
	ClearText(textPtr, false);
	TkTextRelayoutWindow(textPtr, TK_TEXT_LINE_GEOMETRY);
	if ((result = TkBTreeLoad(textPtr, contentObjPtr, validOptions)) != TCL_OK) {
	    ClearText(textPtr, false);
	}
	break;
    }
    case TEXT_MARK:
	result = TkTextMarkCmd(textPtr, interp, objc, objv);
	break;
    case TEXT_PEER:
	result = TextPeerCmd(textPtr, interp, objc, objv);
	break;
    case TEXT_PENDINGSYNC: {
        if (objc != 2) {
            Tcl_WrongNumArgs(interp, 2, objv, NULL);
            result = TCL_ERROR;
            goto done;
        }
	if (!sharedTextPtr->allowUpdateLineMetrics) {
	    ProcessConfigureNotify(textPtr, true);
	}
	Tcl_SetObjResult(interp, Tcl_NewBooleanObj(TkTextPendingSync(textPtr)));
        break;
    }
    case TEXT_REPLACE:
    case TEXT_TK_TEXTREPLACE: {
	TkTextIndex indexFrom, indexTo, index;
	bool triggerUserMod, triggerWatch;

	if (objc < 5) {
	    Tcl_WrongNumArgs(interp, 2, objv, "index1 index2 chars ?tagList chars tagList ...?");
	    result = TCL_ERROR;
	    goto done;
	}
	if (!TkTextGetIndexFromObj(interp, textPtr, objv[2], &indexFrom)
		|| !TkTextGetIndexFromObj(interp, textPtr, objv[3], &indexTo)) {
	    result = TCL_ERROR;
	    goto done;
	}
	if (TkTextIndexCompare(&indexFrom, &indexTo) > 0) {
	    Tcl_SetObjResult(interp, Tcl_ObjPrintf(
		    "index \"%s\" before \"%s\" in the text",
		    Tcl_GetString(objv[3]), Tcl_GetString(objv[2])));
	    Tcl_SetErrorCode(interp, "TK", "TEXT", "INDEX_ORDER", NULL);
	    result = TCL_ERROR;
	    goto done;
	}
	if (TestIfDisabled(interp, textPtr, &result) || TestIfDead(interp, textPtr, &result)) {
	    goto done;
	}

	triggerUserMod = TestIfTriggerUserMod(sharedTextPtr, objv[2]);
	triggerWatch = triggerUserMod || sharedTextPtr->triggerAlways;

	/*
	 * The 'replace' operation is quite complex to do correctly,
	 * because we want a number of criteria to hold:
	 *
	 * 1.  The insertion point shouldn't move, unless it is within the
	 *	   deleted range. In this case it should end up after the new
	 *	   text.
	 *
	 * 2.  The window should not change the text it shows - should not
	 *	   scroll vertically - unless the result of the replace is
	 *	   that the insertion position which used to be on-screen is
	 *	   now off-screen.
	 */

	TkTextIndexSave(&textPtr->topIndex);
	if (triggerWatch) {
	    TkTextSaveCursorIndex(textPtr);
	}

	TkTextMarkSegToIndex(textPtr, textPtr->insertMarkPtr, &index);

	if (TkTextIndexCompare(&indexFrom, &index) < 0 && TkTextIndexCompare(&index, &indexTo) <= 0) {
	    /*
	     * The insertion point is inside the range to be replaced, so
	     * we have to do some calculations to ensure it doesn't move
	     * unnecessarily.
	     */

	    int deleteInsertOffset, insertLength, j;

	    insertLength = 0;
	    for (j = 4; j < objc; j += 2) {
		insertLength += Tcl_GetCharLength(objv[j]);
	    }

	    /*
	     * Calculate 'deleteInsertOffset' as an offset we will apply
	     * to the insertion point after this operation.
	     */

	    deleteInsertOffset = CountIndices(textPtr, &indexFrom, &index, COUNT_CHARS);
	    if (deleteInsertOffset > insertLength) {
		deleteInsertOffset = insertLength;
	    }

	    result = TextReplaceCmd(textPtr, interp, &indexFrom, &indexTo, objc, objv, false,
		    triggerWatch, triggerUserMod, commandIndex == TEXT_TK_TEXTREPLACE);
	    if (textPtr->flags & DESTROYED) {
		return result;
	    }

	    if (result == TCL_OK) {
		/*
		 * Move the insertion position to the correct place.
		 */

		TkTextIndexForwChars(textPtr, &indexFrom, deleteInsertOffset, &index, COUNT_INDICES);
		TkBTreeUnlinkSegment(sharedTextPtr, textPtr->insertMarkPtr);
		TkBTreeLinkSegment(sharedTextPtr, textPtr->insertMarkPtr, &index);
		textPtr->insertIndex = index;
	    }
	} else {
	    result = TextReplaceCmd(textPtr, interp, &indexFrom, &indexTo, objc, objv, false,
		    triggerWatch, triggerUserMod, commandIndex == TEXT_TK_TEXTREPLACE);
	    if (textPtr->flags & DESTROYED) {
		return result;
	    }
	}
	if (result == TCL_OK) {
	    /*
	     * Now ensure the top-line is in the right place.
	     */

	    if (!TkTextIndexRebuild(&textPtr->topIndex)) {
		TkTextSetYView(textPtr, &textPtr->topIndex, TK_TEXT_NOPIXELADJUST);
	    }
	}
	break;
    }
    case TEXT_SCAN:
	result = TkTextScanCmd(textPtr, interp, objc, objv);
	break;
    case TEXT_SEARCH:
	result = TextSearchCmd(textPtr, interp, objc, objv);
	break;
    case TEXT_SEE:
	result = TkTextSeeCmd(textPtr, interp, objc, objv);
	break;
    case TEXT_SYNC: {
	bool wrongNumberOfArgs = false;

	if (objc == 3 || objc == 4) {
	    const char *option = Tcl_GetString(objv[2]);
	    if (*option != '-') {
		wrongNumberOfArgs = true;
	    } else if (strncmp(option, "-command", objv[2]->length) != 0) {
		Tcl_AppendResult(interp, "wrong option \"", option,
			"\": should be \"-command\"", NULL);
		result = TCL_ERROR;
		goto done;
	    }
	} else if (objc != 2) {
	    wrongNumberOfArgs = true;
	}
	if (wrongNumberOfArgs) {
	    Tcl_WrongNumArgs(interp, 2, objv, "?-command ?command??");
	    result = TCL_ERROR;
	    goto done;
	}
	if (!sharedTextPtr->allowUpdateLineMetrics) {
	    ProcessConfigureNotify(textPtr, true);
	}
	if (objc == 3) {
	    if (textPtr->afterSyncCmd) {
		Tcl_SetObjResult(interp, textPtr->afterSyncCmd);
	    }
	} else if (objc == 4) {
	    Tcl_Obj *cmd = objv[3];
	    const char *script = Tcl_GetString(cmd);
	    bool append = false;

	    if (*script == '+') {
		script += 1;
		append = true;
	    }

	    if (!textPtr->afterSyncCmd) {
		if (append) {
		    cmd = Tcl_NewStringObj(script, -1);
		}
		Tcl_IncrRefCount(textPtr->afterSyncCmd = cmd);
	    } else {
		if (!append && *script == '\0') {
		    if (textPtr->pendingAfterSync) {
			Tcl_CancelIdleCall(RunAfterSyncCmd, (ClientData) textPtr);
			textPtr->pendingAfterSync = false;
		    }
		    cmd = NULL;
		} else {
		    if (append) {
			cmd = AppendScript(Tcl_GetString(textPtr->afterSyncCmd), script);
		    }
		    Tcl_IncrRefCount(cmd);
		}
		Tcl_GuardedDecrRefCount(textPtr->afterSyncCmd);
		textPtr->afterSyncCmd = cmd;
	    }
	    if (!textPtr->pendingAfterSync) {
		textPtr->pendingAfterSync = true;
		if (!TkTextPendingSync(textPtr)) {
		    Tcl_DoWhenIdle(RunAfterSyncCmd, (ClientData) textPtr);
		}
	    }
	} else {
	    textPtr->sendSyncEvent = true;

	    if (!TkTextPendingSync(textPtr)) {
		/*
		 * There is nothing to sync, so fire the <<WidgetViewSync>> event,
		 * because nobody else will do this when no update is pending.
		 */
		TkTextGenerateWidgetViewSyncEvent(textPtr, false);
	    } else {
		UpdateLineMetrics(textPtr, 0, TkBTreeNumLines(sharedTextPtr->tree, textPtr));
	    }
	}
	break;
    }
    case TEXT_TAG:
	result = TkTextTagCmd(textPtr, interp, objc, objv);
	break;
    case TEXT_WATCH: {
	Tcl_Obj *cmd = textPtr->watchCmd;

	result = TextWatchCmd(textPtr, interp, objc, objv);
	if (cmd) {
	    Tcl_SetObjResult(interp, cmd);
	    Tcl_GuardedDecrRefCount(cmd);
	}
    	break;
    }
    case TEXT_WINDOW:
	result = TkTextWindowCmd(textPtr, interp, objc, objv);
	break;
    case TEXT_XVIEW:
	result = TkTextXviewCmd(textPtr, interp, objc, objv);
	break;
    case TEXT_YVIEW:
	result = TkTextYviewCmd(textPtr, interp, objc, objv);
	break;
    }

  done:
    if (--textPtr->refCount == 0) {
	bool sharedIsReleased = textPtr->sharedIsReleased;

	assert(textPtr->flags & MEM_RELEASED);
	free(textPtr);
	DEBUG_ALLOC(tkTextCountDestroyPeer++);
	if (sharedIsReleased) {
	    return result;
	}
	textPtr = NULL;
    } else if (textPtr->watchCmd) {
	TkTextTriggerWatchCursor(textPtr);
    }
    if (sharedTextPtr->undoStackEvent) {
	TriggerUndoStackEvent(sharedTextPtr);
    }
    sharedTextPtr->undoStackEvent = oldUndoStackEvent;

    if (textPtr && textPtr->syncTime == 0) {
	UpdateLineMetrics(textPtr, 0, TkBTreeNumLines(sharedTextPtr->tree, textPtr));
	TK_BTREE_DEBUG(TkBTreeCheck(sharedTextPtr->tree));
    }

    return result;
}

/*
 *--------------------------------------------------------------
 *
 * IsEmpty --
 *
 *	Test whether this widget is empty. The widget is empty
 *	if it contains exact two single newline characters.
 *
 * Results:
 *	Returns true if the widget is empty, and false otherwise.
 *
 * Side effects:
 *	None.
 *
 *--------------------------------------------------------------
 */

static bool
DoesNotContainTextSegments(
    const TkTextSegment *segPtr1,
    const TkTextSegment *segPtr2)
{
    for ( ; segPtr1 != segPtr2; segPtr1 = segPtr1->nextPtr) {
	if (segPtr1->size > 0) {
	    return !segPtr1->nextPtr; /* ignore trailing newline */
	}
    }

    return true;
}

static bool
IsEmpty(
    const TkSharedText *sharedTextPtr,
    const TkText *textPtr)		/* Can be NULL. */
{
    TkTextSegment *startMarker;
    TkTextSegment *endMarker;

    assert(sharedTextPtr);

    if (TkBTreeNumLines(sharedTextPtr->tree, textPtr) > 1) {
	return false;
    }

    if (textPtr) {
	startMarker = textPtr->startMarker;
	endMarker = textPtr->endMarker;
    } else {
	startMarker = sharedTextPtr->startMarker;
	endMarker = sharedTextPtr->endMarker;
    }

    return DoesNotContainTextSegments(startMarker, endMarker);
}

/*
 *--------------------------------------------------------------
 *
 * IsClean --
 *
 *	Test whether this widget is clean. The widget is clean
 *	if it is empty, if no mark is set, and if the solely
 *	newline of this widget is untagged.
 *
 * Results:
 *	Returns true if the widget is clean, and false otherwise.
 *
 * Side effects:
 *	None.
 *
 *--------------------------------------------------------------
 */

static bool
ContainsAnySegment(
    const TkTextSegment *segPtr1,
    const TkTextSegment *segPtr2)
{
    for ( ; segPtr1 != segPtr2; segPtr1 = segPtr1->nextPtr) {
	if (segPtr1->size > 0 || segPtr1->normalMarkFlag) {
	    return !!segPtr1->nextPtr; /* ignore trailing newline */
	}
    }

    return false;
}

static bool
IsClean(
    const TkSharedText *sharedTextPtr,
    const TkText *textPtr,		/* Can be NULL. */
    bool discardSelection)
{
    const TkTextTagSet *tagInfoPtr;
    const TkTextSegment *startMarker;
    const TkTextSegment *endMarker;
    const TkTextLine *endLine;

    assert(sharedTextPtr);

    if (TkBTreeNumLines(sharedTextPtr->tree, textPtr) > 1) {
	return false;
    }

    if (textPtr) {
	startMarker = textPtr->startMarker;
	endMarker = textPtr->endMarker;
    } else {
	startMarker = sharedTextPtr->startMarker;
	endMarker = sharedTextPtr->endMarker;
    }

    if (ContainsAnySegment(startMarker, endMarker)) {
	return false;
    }

    endLine = endMarker->sectionPtr->linePtr;

    if (!textPtr && ContainsAnySegment(endLine->segPtr, NULL)) {
	/* This widget contains any mark on very last line. */
	return false;
    }

    tagInfoPtr = endLine->prevPtr->lastPtr->tagInfoPtr;

    return discardSelection ?
	    TkTextTagBitContainsSet(sharedTextPtr->selectionTags, tagInfoPtr) :
	    tagInfoPtr == sharedTextPtr->emptyTagInfoPtr;
}

/*
 *--------------------------------------------------------------
 *
 * TkTextTestRelation --
 *
 *	Given a relation (>0 for greater, =0 for equal, and <0 for
 *	less), this function computes whether the given operator
 *	satisfies this relation.
 *
 * Results:
 *	Returns 1 if the relation will be satsified, 0 if it will
 *	not be satisifed, and -1 if the operator is invalid.
 *
 * Side effects:
 *	None.
 *
 *--------------------------------------------------------------
 */

static int
BadComparisonOperator(
    Tcl_Interp *interp,
    char const *op)
{
    Tcl_SetObjResult(interp, Tcl_ObjPrintf(
	    "bad comparison operator \"%s\": must be <, <=, ==, >=, >, or !=", op));
    Tcl_SetErrorCode(interp, "TK", "VALUE", "COMPARISON", NULL);
    return -1;
}

int
TkTextTestRelation(
    Tcl_Interp *interp,		/* Current interpreter. */
    int relation,		/* Test this relation... */
    char const *op)		/* ...whether it will be satisifed by this operator. */
{
    int value;

    if (op[0] == '<') {
	value = (relation < 0);
	if (op[1] == '=' && op[2] == 0) {
	    value = (relation <= 0);
	} else if (op[1] != 0) {
	    return BadComparisonOperator(interp, op);
	}
    } else if (op[0] == '>') {
	value = (relation > 0);
	if (op[1] == '=' && op[2] == 0) {
	    value = (relation >= 0);
	} else if (op[1] != 0) {
	    return BadComparisonOperator(interp, op);
	}
    } else if (op[0] == '=' && op[1] == '=' && op[2] == 0) {
	value = (relation == 0);
    } else if (op[0] == '!' && op[1] == '=' && op[2] == 0) {
	value = (relation != 0);
    } else {
	return BadComparisonOperator(interp, op);
    }

    return value;
}

/*
 *--------------------------------------------------------------
 *
 * TextWatchCmd --
 *
 *	This function is invoked to process the "text watch" Tcl command. See
 *	the user documentation for details on what it does.
 *
 * Results:
 *	A standard Tcl result.
 *
 * Side effects:
 *	See the user documentation.
 *
 *--------------------------------------------------------------
 */

static int
TextWatchCmd(
    TkText *textPtr,		/* Information about text widget. */
    Tcl_Interp *interp,		/* Current interpreter. */
    int objc,			/* Number of arguments. */
    Tcl_Obj *const objv[])	/* Argument objects. */
{
    TkSharedText *sharedTextPtr;

    if (objc > 4) {
	/* NOTE: avoid trigraph "??-" in string. */
	Tcl_WrongNumArgs(interp, 4, objv, "\?\?-always? commandPrefix?");
	return TCL_ERROR;
    }

    sharedTextPtr = textPtr->sharedTextPtr;

    if (objc <= 2) {
	TkText *tPtr;

	if (textPtr->watchCmd) {
	    textPtr->triggerAlways = false;
	    textPtr->watchCmd = NULL;
	}

	sharedTextPtr->triggerWatchCmd = false; /* do not trigger recursively */
	sharedTextPtr->triggerAlways = false;

	for (tPtr = sharedTextPtr->peers; tPtr; tPtr = tPtr->next) {
	    if (tPtr->watchCmd) {
		sharedTextPtr->triggerWatchCmd = true;
		if (tPtr->triggerAlways) {
		    sharedTextPtr->triggerAlways = true;
		}
	    }
	}
    } else {
	const char *script;
	Tcl_Obj *cmd;
	int argnum = 2;

	if (objc == 4) {
	    if (strcmp(Tcl_GetString(objv[2]), "-always") != 0) {
		Tcl_SetObjResult(interp, Tcl_ObjPrintf(
			"bad option \"%s\": must be -always", Tcl_GetString(objv[2])));
		Tcl_SetErrorCode(interp, "TK", "TEXT", "WATCH_OPTION", NULL);
		return TCL_ERROR;
	    }
	    textPtr->triggerAlways = true;
	    textPtr->sharedTextPtr->triggerAlways = true;
	    argnum = 3;
	}

	cmd = objv[argnum];
	script = Tcl_GetString(cmd);

	if (*script == '+') {
	    script += 1;
	    if (textPtr->watchCmd) {
		cmd = AppendScript(Tcl_GetString(textPtr->watchCmd), script);
	    } else {
		cmd = Tcl_NewStringObj(script, -1);
	    }
	} else if (argnum == 2) {
	    TkText *tPtr;

	    textPtr->triggerAlways = false;
	    textPtr->sharedTextPtr->triggerAlways = false;

	    for (tPtr = sharedTextPtr->peers; tPtr; tPtr = tPtr->next) {
		if (tPtr->triggerAlways) {
		    assert(tPtr->watchCmd);
		    sharedTextPtr->triggerWatchCmd = true;
		}
	    }
	}

	textPtr->sharedTextPtr->triggerWatchCmd = true;
	Tcl_IncrRefCount(textPtr->watchCmd = cmd);
    }

    return TCL_OK;
}

/*
 *--------------------------------------------------------------
 *
 * TextPeerCmd --
 *
 *	This function is invoked to process the "text peer" Tcl command. See
 *	the user documentation for details on what it does.
 *
 * Results:
 *	A standard Tcl result.
 *
 * Side effects:
 *	See the user documentation.
 *
 *--------------------------------------------------------------
 */

static int
TextPeerCmd(
    TkText *textPtr,		/* Information about text widget. */
    Tcl_Interp *interp,		/* Current interpreter. */
    int objc,			/* Number of arguments. */
    Tcl_Obj *const objv[])	/* Argument objects. */
{
    Tk_Window tkwin = textPtr->tkwin;
    int index;

    static const char *const peerOptionStrings[] = { "create", "names", NULL };
    enum peerOptions { PEER_CREATE, PEER_NAMES };

    if (objc < 3) {
	Tcl_WrongNumArgs(interp, 2, objv, "option ?arg ...?");
	return TCL_ERROR;
    }
    if (Tcl_GetIndexFromObjStruct(interp, objv[2], peerOptionStrings,
	    sizeof(char *), "peer option", 0, &index) != TCL_OK) {
	return TCL_ERROR;
    }

    switch ((enum peerOptions) index) {
    case PEER_CREATE:
	if (objc < 4) {
	    Tcl_WrongNumArgs(interp, 3, objv, "pathName ?-option value ...?");
	    return TCL_ERROR;
	}
	return CreateWidget(textPtr->sharedTextPtr, tkwin, interp, textPtr, objc - 2, objv + 2);
    case PEER_NAMES: {
	TkText *tPtr = textPtr->sharedTextPtr->peers;
	Tcl_Obj *peersObj;

	if (objc > 3) {
	    Tcl_WrongNumArgs(interp, 3, objv, NULL);
	    return TCL_ERROR;
	}
	peersObj = Tcl_NewObj();
	while (tPtr) {
	    if (tPtr != textPtr) {
		Tcl_ListObjAppendElement(NULL, peersObj, TkNewWindowObj(tPtr->tkwin));
	    }
	    tPtr = tPtr->next;
	}
	Tcl_SetObjResult(interp, peersObj);
    }
    }

    return TCL_OK;
}

/*
 *----------------------------------------------------------------------
 *
 * PushUndoSeparatorIfNeeded --
 *
 *	Push undo separator if needed.
 *
 * Results:
 *	None.
 *
 * Side effects:
 *	May push a separator onto undo stack.
 *
 *----------------------------------------------------------------------
 */

static void
PushUndoSeparatorIfNeeded(
    TkSharedText *sharedTextPtr,
    bool autoSeparators,
    TkTextEditMode currentEditMode)
{
    assert(sharedTextPtr->undoStack);

    if (sharedTextPtr->pushSeparator
	    || (autoSeparators && sharedTextPtr->lastEditMode != currentEditMode)) {
	PushRetainedUndoTokens(sharedTextPtr);
	TkTextUndoPushSeparator(sharedTextPtr->undoStack, true);
	sharedTextPtr->pushSeparator = false;
	sharedTextPtr->lastUndoTokenType = -1;
    }
}

/*
 *----------------------------------------------------------------------
 *
 * TextReplaceCmd --
 *
 *	This function is invoked to process part of the "replace" widget
 *	command for text widgets.
 *
 * Results:
 *	A standard Tcl result.
 *
 * Side effects:
 *	See the user documentation.
 *
 *	If 'viewUpdate' is false, then textPtr->topIndex may no longer be a
 *	valid index after this function returns. The caller is responsible for
 *	ensuring a correct index is in place.
 *
 *----------------------------------------------------------------------
 */

static int
TextReplaceCmd(
    TkText *textPtr,		/* Information about text widget. */
    Tcl_Interp *interp,		/* Current interpreter. */
    const TkTextIndex *indexFromPtr,
				/* Index from which to replace. */
    const TkTextIndex *indexToPtr,
				/* Index to which to replace. */
    int objc,			/* Number of arguments. */
    Tcl_Obj *const objv[],	/* Argument objects. */
    bool viewUpdate,		/* Update vertical view if set. */
    bool triggerWatch,		/* Should we trigger the watch command? */
    bool userFlag,		/* Trigger due to user modification? */
    bool parseHyphens)		/* Should we parse hyphens (tk_textReplace)? */
{
    TkSharedText *sharedTextPtr = textPtr->sharedTextPtr;
    int origAutoSep = sharedTextPtr->autoSeparators;
    int result = TCL_OK;
    TkTextIndex indexTmp;
    bool notDestroyed;

    assert(!TkTextIsDeadPeer(textPtr));

    textPtr->refCount += 1;

    /*
     * Perform the deletion and insertion, but ensure no undo-separator is
     * placed between the two operations. Since we are using the helper
     * functions 'DeleteIndexRange' and 'TextInsertCmd' we have to pretend
     * that the autoSeparators setting is off, so that we don't get an
     * undo-separator between the delete and insert.
     */

    if (sharedTextPtr->undoStack) {
	sharedTextPtr->autoSeparators = false;
	PushUndoSeparatorIfNeeded(sharedTextPtr, origAutoSep, TK_TEXT_EDIT_REPLACE);
    }

    /* The line and segment storage may change when deleting. */
    indexTmp = *indexFromPtr;
    TkTextIndexSave(&indexTmp);

    notDestroyed = DeleteIndexRange(NULL, textPtr, indexFromPtr, indexToPtr,
	    0, viewUpdate, triggerWatch, false, userFlag, true);

    if (notDestroyed) {
	TkTextIndexRebuild(&indexTmp);
	result = TextInsertCmd(textPtr, interp, objc - 4, objv + 4, &indexTmp,
		viewUpdate, false, triggerWatch, userFlag, parseHyphens);
    }

    if (sharedTextPtr->undoStack) {
	sharedTextPtr->lastEditMode = TK_TEXT_EDIT_REPLACE;
	sharedTextPtr->autoSeparators = origAutoSep;
    }

    TkTextDecrRefCountAndTestIfDestroyed(textPtr);
    return result;
}

/*
 *----------------------------------------------------------------------
 *
 * TextIndexSortProc --
 *
 *	This function is called by qsort when sorting an array of indices in
 *	*decreasing* order (last to first).
 *
 * Results:
 *	The return value is less than zero if the first argument should be before
 *	the second element, 0 if it's equivalent, and greater than zero if it should
 *	be after the second element.
 *
 * Side effects:
 *	None.
 *
 *----------------------------------------------------------------------
 */

static int
TextIndexSortProc(
    const void *first,		/* Elements to be compared. */
    const void *second)
{
    TkTextIndex *pair1 = (TkTextIndex *) first;
    TkTextIndex *pair2 = (TkTextIndex *) second;
    int cmp = TkTextIndexCompare(&pair1[1], &pair2[1]);

    if (cmp == 0) {
	/*
	 * If the first indices were equal, we want the second index of the
	 * pair also to be the greater. Use pointer magic to access the second
	 * index pair.
	 */

	cmp = TkTextIndexCompare(&pair1[0], &pair2[0]);
    }

    return -cmp;
}

/*
 *----------------------------------------------------------------------
 *
 * FreeEmbeddedWindows --
 *
 *	Free up any embedded windows which belong to this widget.
 *
 * Results:
 *	None.
 *
 * Side effects:
 *	All embedded windows of this widget will be freed.
 *
 *----------------------------------------------------------------------
 */

static void
FreeEmbeddedWindows(
    TkText *textPtr)	/* The concerned text widget. */
{
    Tcl_HashSearch search;
    Tcl_HashEntry *hPtr;
    TkSharedText *sharedTextPtr = textPtr->sharedTextPtr;

    for (hPtr = Tcl_FirstHashEntry(&sharedTextPtr->windowTable, &search);
	    hPtr;
	    hPtr = Tcl_NextHashEntry(&search)) {
	TkTextSegment *ewPtr = (TkTextSegment *)Tcl_GetHashValue(hPtr);
	TkTextEmbWindowClient *client = ewPtr->body.ew.clients;
	TkTextEmbWindowClient **prev = &ewPtr->body.ew.clients;

	while (client) {
	    TkTextEmbWindowClient *next = client->next;
	    if (client->textPtr == textPtr && client->hPtr == hPtr) {
		TkTextWinFreeClient(hPtr, client);
		*prev = next;
	    } else {
		prev = &client->next;
	    }
	    client = next;
	}
    }
}

/*
 *----------------------------------------------------------------------
 *
 * ClearText --
 *
 *	This function is invoked when we reset a text widget to it's intitial
 *	state, but without resetting options. We will free up many of the
 *	internal structure.
 *
 * Results:
 *	None.
 *
 * Side effects:
 *	Almost everything associated with the text content is cleared.
 *	Note that all the peers of the shared structure will be cleared.
 *
 *----------------------------------------------------------------------
 */

static void
ClearRetainedUndoTokens(
    TkSharedText *sharedTextPtr)
{
    unsigned i;

    assert(sharedTextPtr);

    for (i = 0; i < sharedTextPtr->undoTagListCount; ++i) {
	TkTextReleaseUndoTagToken(sharedTextPtr, sharedTextPtr->undoTagList[i]);
    }

    for (i = 0; i < sharedTextPtr->undoMarkListCount; ++i) {
	TkTextReleaseUndoMarkTokens(sharedTextPtr, &sharedTextPtr->undoMarkList[i]);
    }

    sharedTextPtr->undoTagListCount = 0;
    sharedTextPtr->undoMarkListCount = 0;
}

static void
ClearText(
    TkText *textPtr,		/* Clean up this text widget. */
    bool clearTags)		/* Also clear all tags? */
{
    TkTextSegment *retainedMarks;
    TkTextIndex startIndex;
    TkText *tPtr;
    TkSharedText *sharedTextPtr = textPtr->sharedTextPtr;
    TkSizeT oldEpoch = TkBTreeEpoch(sharedTextPtr->tree);
    bool steadyMarks = textPtr->sharedTextPtr->steadyMarks;
    bool debug = tkBTreeDebug;

    tkBTreeDebug = false; /* debugging is not wanted here */

    for (tPtr = sharedTextPtr->peers; tPtr; tPtr = tPtr->next) {
	/*
	 * Always clean up the widget-specific tags first. Common tags (i.e. most)
	 * will only be cleaned up when the shared structure is cleaned up.
	 *
	 * We also need to clean up widget-specific marks ('insert', 'current'),
	 * since otherwise marks will never disappear from the B-tree.
	 *
	 * Do not clear the after sync commands, otherwise the widget may hang.
	 */

	tPtr->refCount += 1;
	TkBTreeUnlinkSegment(sharedTextPtr, tPtr->insertMarkPtr);
	TkBTreeUnlinkSegment(sharedTextPtr, tPtr->currentMarkPtr);
	if (clearTags) {
	    TkTextFreeAllTags(tPtr);
	}
	FreeEmbeddedWindows(tPtr);
	TkTextFreeDInfo(tPtr);
	textPtr->dInfoPtr = NULL;
	textPtr->dontRepick = false;
	tPtr->abortSelections = true;
	textPtr->lastLineY = TK_TEXT_NEARBY_IS_UNDETERMINED;
	tPtr->refCount -= 1;
	tPtr->startLine = NULL;
	tPtr->endLine = NULL;

	if (tPtr->startMarker->refCount == 1) {
	    assert(textPtr->startMarker != textPtr->sharedTextPtr->startMarker);
	    TkBTreeUnlinkSegment(sharedTextPtr, tPtr->startMarker);
	    FREE_SEGMENT(tPtr->startMarker);
	    DEBUG_ALLOC(tkTextCountDestroySegment++);
	    (tPtr->startMarker = sharedTextPtr->startMarker)->refCount += 1;
	}
	if (tPtr->endMarker->refCount == 1) {
	    assert(textPtr->endMarker != textPtr->sharedTextPtr->endMarker);
	    TkBTreeUnlinkSegment(sharedTextPtr, tPtr->endMarker);
	    FREE_SEGMENT(tPtr->endMarker);
	    DEBUG_ALLOC(tkTextCountDestroySegment++);
	    (tPtr->endMarker = sharedTextPtr->endMarker)->refCount += 1;
	}
    }

    ClearRetainedUndoTokens(sharedTextPtr);
    TkBTreeUnlinkSegment(sharedTextPtr, sharedTextPtr->startMarker);
    TkBTreeUnlinkSegment(sharedTextPtr, sharedTextPtr->endMarker);
    sharedTextPtr->startMarker->nextPtr = sharedTextPtr->startMarker->prevPtr = NULL;
    sharedTextPtr->endMarker->nextPtr = sharedTextPtr->endMarker->prevPtr = NULL;
    TkBTreeDestroy(sharedTextPtr->tree);
    retainedMarks = TkTextFreeMarks(sharedTextPtr, true);
    Tcl_DeleteHashTable(&sharedTextPtr->imageTable);
    Tcl_DeleteHashTable(&sharedTextPtr->windowTable);

    if (clearTags) {
	Tcl_DeleteHashTable(&sharedTextPtr->tagTable);
	if (sharedTextPtr->tagBindingTable) {
	    Tk_DeleteBindingTable(sharedTextPtr->tagBindingTable);
	}
	sharedTextPtr->numMotionEventBindings = 0;
	sharedTextPtr->numElisionTags = 0;
    }

    /*
     * Rebuild the internal structures.
     */

    Tcl_InitHashTable(&sharedTextPtr->windowTable, TCL_STRING_KEYS);
    Tcl_InitHashTable(&sharedTextPtr->imageTable, TCL_STRING_KEYS);
    TkTextUndoResetStack(sharedTextPtr->undoStack);
    TkBitClear(sharedTextPtr->elisionTags);
    TkBitClear(sharedTextPtr->selectionTags);
    TkBitClear(sharedTextPtr->dontUndoTags);
    TkBitClear(sharedTextPtr->affectDisplayTags);
    TkBitClear(sharedTextPtr->notAffectDisplayTags);
    TkBitClear(sharedTextPtr->affectDisplayNonSelTags);
    TkBitClear(sharedTextPtr->affectGeometryTags);
    TkBitClear(sharedTextPtr->affectGeometryNonSelTags);
    TkBitClear(sharedTextPtr->affectLineHeightTags);
    sharedTextPtr->isAltered = false;
    sharedTextPtr->isModified = false;
    sharedTextPtr->isIrreversible = false;
    sharedTextPtr->userHasSetModifiedFlag = false;
    sharedTextPtr->haveToSetCurrentMark = false;
    sharedTextPtr->undoLevel = 0;
    sharedTextPtr->pushSeparator = false;
    sharedTextPtr->imageCount = 0;
    sharedTextPtr->tree = TkBTreeCreate(sharedTextPtr, oldEpoch + 1);
    sharedTextPtr->insertDeleteUndoTokenCount = 0;

    if (clearTags) {
	sharedTextPtr->tagInfoSize = 0;
	sharedTextPtr->tagBindingTable = NULL;
	sharedTextPtr->numTags = 0;
	sharedTextPtr->numEnabledTags = sharedTextPtr->numPeers; /* because the "sel" tag will survive */
	Tcl_InitHashTable(&sharedTextPtr->tagTable, TCL_STRING_KEYS);
	TkBitClear(sharedTextPtr->usedTags);
	DEBUG(memset(sharedTextPtr->tagLookup, 0,
		TkBitSize(sharedTextPtr->usedTags)*sizeof(TkTextTag *)));
    }

    for (tPtr = sharedTextPtr->peers; tPtr; tPtr = tPtr->next) {
	TkTextCreateDInfo(tPtr);
	TkBTreeAddClient(sharedTextPtr->tree, tPtr, tPtr->lineHeight);
	TkTextIndexSetupToStartOfText(&startIndex, tPtr, sharedTextPtr->tree);
	TkTextSetYView(tPtr, &startIndex, 0);
	sharedTextPtr->tagLookup[tPtr->selTagPtr->index] = tPtr->selTagPtr;
	TkBitSet(sharedTextPtr->usedTags, tPtr->selTagPtr->index);
	tPtr->haveToSetCurrentMark = false;
	TkBTreeLinkSegment(sharedTextPtr, tPtr->insertMarkPtr, &startIndex);
	TkBTreeLinkSegment(sharedTextPtr, tPtr->currentMarkPtr, &startIndex);
	tPtr->currentMarkIndex = startIndex;
    }

    sharedTextPtr->steadyMarks = false;
    while (retainedMarks) {
	TkTextSegment *nextPtr = retainedMarks->nextPtr;
	TkTextIndexSetupToStartOfText(&startIndex, NULL, sharedTextPtr->tree);
	TkBTreeLinkSegment(sharedTextPtr, retainedMarks, &startIndex);
	retainedMarks = nextPtr;
    }
    sharedTextPtr->steadyMarks = steadyMarks;

    TkTextResetDInfo(textPtr);
    sharedTextPtr->lastEditMode = TK_TEXT_EDIT_OTHER;
    sharedTextPtr->lastUndoTokenType = -1;

    if (debug) {
	tkBTreeDebug = true;
	TkBTreeCheck(sharedTextPtr->tree);
    }
}

/*
 *----------------------------------------------------------------------
 *
 * DestroyText --
 *
 *	This function is invoked when we receive a destroy event to clean up
 *	the internal structure of a text widget. We will free up most of the
 *	internal structure and delete the associated Tcl command. If there are
 *	no outstanding references to the widget, we also free up the textPtr
 *	itself.
 *
 *	The widget has already been flagged as deleted.
 *
 * Results:
 *	None.
 *
 * Side effects:
 *	Either everything or almost everything associated with the text is
 *	freed up.
 *
 *----------------------------------------------------------------------
 */

static void
DestroyText(
    TkText *textPtr)		/* Info about text widget. */
{
    TkSharedText *sharedTextPtr = textPtr->sharedTextPtr;
    TkTextStringList *listPtr;
    bool debug = tkBTreeDebug;

    tkBTreeDebug = false; /* debugging is not wanted here */

    /*
     * Firstly, remove pending idle commands, and free the array.
     */

    if (textPtr->pendingAfterSync) {
	Tcl_CancelIdleCall(RunAfterSyncCmd, (ClientData) textPtr);
	textPtr->pendingAfterSync = false;
    }
    if (textPtr->pendingFireEvent) {
	Tcl_CancelIdleCall(FireWidgetViewSyncEvent, (ClientData) textPtr);
	textPtr->pendingFireEvent = false;
    }
    if (textPtr->afterSyncCmd) {
	Tcl_GuardedDecrRefCount(textPtr->afterSyncCmd);
    }

    /*
     * Free up all the stuff that requires special handling. We have already
     * called let Tk_FreeConfigOptions to handle all the standard
     * option-related stuff (and so none of that exists when we are called).
     *
     * Special note: free up display-related information before deleting the
     * B-tree, since display-related stuff may refer to stuff in the B-tree.
     */

    TkTextFreeDInfo(textPtr);
    textPtr->dInfoPtr = NULL;
    textPtr->undo = false;

    /*
     * Always clean up the widget-specific tags first. Common tags (i.e. most)
     * will only be cleaned up when the shared structure is cleaned up.
     *
     * Firstly unset all the variables bound to this widget.
     */

    listPtr = textPtr->varBindingList;
    while (listPtr) {
	TkTextStringList *nextPtr = listPtr->nextPtr;

	Tcl_UnsetVar2(textPtr->interp, Tcl_GetString(listPtr->strObjPtr), NULL, TCL_GLOBAL_ONLY);
	Tcl_GuardedDecrRefCount(listPtr->strObjPtr);
	free(listPtr);
	listPtr = nextPtr;
    }

    /*
     * Unset the watch command.
     */

    if (textPtr->watchCmd) {
	Tcl_GuardedDecrRefCount(textPtr->watchCmd);
    }
    TextWatchCmd(textPtr, NULL, 0, NULL);

    /*
     * We also need to clean up widget-specific marks ('insert', 'current'),
     * since otherwise marks will never disappear from the B-tree.
     */

    TkTextDeleteTag(textPtr, textPtr->selTagPtr, NULL);
    TkBTreeUnlinkSegment(sharedTextPtr, textPtr->insertMarkPtr);
    FREE_SEGMENT(textPtr->insertMarkPtr);
    DEBUG_ALLOC(tkTextCountDestroySegment++);
    TkBTreeUnlinkSegment(sharedTextPtr, textPtr->currentMarkPtr);
    FREE_SEGMENT(textPtr->currentMarkPtr);
    DEBUG_ALLOC(tkTextCountDestroySegment++);
    FreeEmbeddedWindows(textPtr);

    /*
     * Clean up the -start/-end markers, do this after cleanup of other segments (not before).
     */

    if (textPtr->startMarker->refCount == 1) {
	assert(textPtr->startMarker != sharedTextPtr->startMarker);
	TkBTreeUnlinkSegment(sharedTextPtr, textPtr->startMarker);
	FREE_SEGMENT(textPtr->startMarker);
	DEBUG_ALLOC(tkTextCountDestroySegment++);
    } else {
	DEBUG(textPtr->startMarker->refCount -= 1);
    }
    if (textPtr->endMarker->refCount == 1) {
	assert(textPtr->endMarker != sharedTextPtr->endMarker);
	TkBTreeUnlinkSegment(sharedTextPtr, textPtr->endMarker);
	FREE_SEGMENT(textPtr->endMarker);
	DEBUG_ALLOC(tkTextCountDestroySegment++);
    } else {
	DEBUG(textPtr->endMarker->refCount -= 1);
    }

    /*
     * Now we've cleaned up everything of relevance to us in the B-tree, so we
     * disassociate ourselves from it.
     *
     * When the refCount reaches zero, it's time to clean up the shared
     * portion of the text widget.
     */

    sharedTextPtr->refCount -= 1;

    if (sharedTextPtr->refCount > 0) {
	sharedTextPtr->numPeers -= 1;

	/*
	 * No need to call 'TkBTreeRemoveClient' first, since this will do
	 * everything in one go, more quickly.
	 */

	TkBTreeRemoveClient(sharedTextPtr->tree, textPtr);

	/*
	 * Remove ourselves from the peer list.
	 */

	if (sharedTextPtr->peers == textPtr) {
	    sharedTextPtr->peers = textPtr->next;
	} else {
	    TkText *nextPtr = sharedTextPtr->peers;
	    while (nextPtr) {
		if (nextPtr->next == textPtr) {
		    nextPtr->next = textPtr->next;
		    break;
		}
		nextPtr = nextPtr->next;
	    }
	}

	if (textPtr->refCount == 1) {
	    /* Don't forget to release the current tag info. */
	    TkTextTagSetDecrRefCount(textPtr->curTagInfoPtr);
	}
    } else {
	/* Prevent that this resource will be released too early. */
	textPtr->refCount += 1;

	ClearRetainedUndoTokens(sharedTextPtr);
	TkTextUndoDestroyStack(&sharedTextPtr->undoStack);
	free(sharedTextPtr->undoTagList);
	free(sharedTextPtr->undoMarkList);
	TkBTreeDestroy(sharedTextPtr->tree);
	assert(sharedTextPtr->startMarker->refCount == 1);
	FREE_SEGMENT(sharedTextPtr->startMarker);
	DEBUG_ALLOC(tkTextCountDestroySegment++);
	assert(sharedTextPtr->endMarker->refCount == 1);
	FREE_SEGMENT(sharedTextPtr->endMarker);
	DEBUG_ALLOC(tkTextCountDestroySegment++);
	FREE_SEGMENT(sharedTextPtr->protectionMark[0]);
	DEBUG_ALLOC(tkTextCountDestroySegment++);
	FREE_SEGMENT(sharedTextPtr->protectionMark[1]);
	DEBUG_ALLOC(tkTextCountDestroySegment++);
	TkTextFreeAllTags(textPtr);
	Tcl_DeleteHashTable(&sharedTextPtr->tagTable);
	TkTextFreeMarks(sharedTextPtr, false);
	TkBitDestroy(&sharedTextPtr->usedTags);
	TkBitDestroy(&sharedTextPtr->elisionTags);
	TkBitDestroy(&sharedTextPtr->selectionTags);
	TkBitDestroy(&sharedTextPtr->dontUndoTags);
	TkBitDestroy(&sharedTextPtr->affectDisplayTags);
	TkBitDestroy(&sharedTextPtr->notAffectDisplayTags);
	TkBitDestroy(&sharedTextPtr->affectDisplayNonSelTags);
	TkBitDestroy(&sharedTextPtr->affectGeometryTags);
	TkBitDestroy(&sharedTextPtr->affectGeometryNonSelTags);
	TkBitDestroy(&sharedTextPtr->affectLineHeightTags);
	TkTextTagSetDestroy(&sharedTextPtr->emptyTagInfoPtr);
	Tcl_DeleteHashTable(&sharedTextPtr->windowTable);
	Tcl_DeleteHashTable(&sharedTextPtr->imageTable);
	TkTextDeleteBreakInfoTableEntries(&sharedTextPtr->breakInfoTable);
	Tcl_DeleteHashTable(&sharedTextPtr->breakInfoTable);
	free(sharedTextPtr->mainPeer);
	free(sharedTextPtr->tagLookup);

	if (sharedTextPtr->tagBindingTable) {
	    Tk_DeleteBindingTable(sharedTextPtr->tagBindingTable);
	}
	free(sharedTextPtr);
	DEBUG_ALLOC(tkTextCountDestroyShared++);

	textPtr->sharedIsReleased = true;
	textPtr->refCount -= 1;

#if TK_CHECK_ALLOCS
	/*
	 * Remove this shared resource from global list.
	 */
	{
	    WatchShared *thisPtr = watchShared;
	    WatchShared *prevPtr = NULL;

	    while (thisPtr->sharedTextPtr != sharedTextPtr) {
		prevPtr = thisPtr;
		thisPtr = thisPtr->nextPtr;
		assert(thisPtr);
	    }

	    if (prevPtr) {
		prevPtr->nextPtr = thisPtr->nextPtr;
	    } else {
		watchShared = thisPtr->nextPtr;
	    }

	    free(thisPtr);
	}
#endif
    }

    if (textPtr->tabArrayPtr) {
	free(textPtr->tabArrayPtr);
    }
    if (textPtr->insertBlinkHandler) {
	Tcl_DeleteTimerHandler(textPtr->insertBlinkHandler);
    }

    textPtr->tkwin = NULL;
    Tcl_DeleteCommandFromToken(textPtr->interp, textPtr->widgetCmd);
    assert(textPtr->flags & DESTROYED);
    DEBUG(textPtr->flags |= MEM_RELEASED);
    TkTextReleaseIfDestroyed(textPtr);
    tkBTreeDebug = debug;
}

/*
 *----------------------------------------------------------------------
 *
 * TkTextDecrRefCountAndTestIfDestroyed --
 *
 *	This function is decrementing the reference count of the text
 *	widget and destroys the widget if the reference count has been
 *	gone to zero.
 *
 * Results:
 *	Returns whether the widget has been destroyed.
 *
 * Side effects:
 *	Memory might be freed.
 *
 *----------------------------------------------------------------------
 */

bool
TkTextDecrRefCountAndTestIfDestroyed(
    TkText *textPtr)
{
    if (--textPtr->refCount == 0) {
	assert(textPtr->flags & DESTROYED);
	assert(textPtr->flags & MEM_RELEASED);
	free(textPtr);
	DEBUG_ALLOC(tkTextCountDestroyPeer++);
	return true;
    }
    return !!(textPtr->flags & DESTROYED);
}

/*
 *----------------------------------------------------------------------
 *
 * TkTextReleaseIfDestroyed --
 *
 *	This function is decrementing the reference count of the text
 *	widget if it has been destroyed. In this case also the memory
 *	will be released.
 *
 * Results:
 *	Returns whether the widget was already destroyed.
 *
 * Side effects:
 *	Memory might be freed.
 *
 *----------------------------------------------------------------------
 */

bool
TkTextReleaseIfDestroyed(
    TkText *textPtr)
{
    if (!(textPtr->flags & DESTROYED)) {
	assert(textPtr->refCount > 0);
	return false;
    }
    if (--textPtr->refCount == 0) {
	assert(textPtr->flags & MEM_RELEASED);
	free(textPtr);
	DEBUG_ALLOC(tkTextCountDestroyPeer++);
    }
    return true;
}

/*
 *----------------------------------------------------------------------
 *
 * TkTextTestLangCode --
 *
 *	Test the given language code, whether it satsifies ISO 539-1,
 *	and set an error message if the code is invalid.
 *
 * Results:
 *	The return value is 'tue' if given language code will be accepted,
 *	otherwise 'false' will be returned.
 *
 * Side effects:
 *	An error message in the interpreter may be set.
 *
 *----------------------------------------------------------------------
 */

bool
TkTextTestLangCode(
    Tcl_Interp *interp,
    Tcl_Obj *langCodePtr)
{
    char const *lang = Tcl_GetString(langCodePtr);

    if (UCHAR(lang[0]) >= 0x80
	    || UCHAR(lang[1]) >= 0x80
	    || !isalpha(UCHAR(lang[0]))
	    || !isalpha(UCHAR(lang[1]))
	    || !islower(UCHAR(lang[0]))
	    || !islower(UCHAR(lang[1]))
	    || lang[2] != '\0') {
	Tcl_SetObjResult(interp, Tcl_ObjPrintf("bad lang \"%s\": "
		"must have the form of an ISO 639-1 language code, or empty", lang));
	Tcl_SetErrorCode(interp, "TK", "VALUE", "LANG", NULL);
	return false;
    }
    return true;
}

/*
 *----------------------------------------------------------------------
 *
 * TkConfigureText --
 *
 *	This function is called to process an objv/objc list, plus the Tk
 *	option database, in order to configure (or reconfigure) a text widget.
 *
 * Results:
 *	The return value is a standard Tcl result. If TCL_ERROR is returned,
 *	then the interp's result contains an error message.
 *
 * Side effects:
 *	Configuration information, such as text string, colors, font, etc. get
 *	set for textPtr; old resources get freed, if there were any.
 *
 *----------------------------------------------------------------------
 */

static bool
IsNumberOrEmpty(
    const char *str)
{
    for ( ; *str; ++str) {
	if (!isdigit(UCHAR(*str))) {
	    return false;
	}
    }
    return true;
}

int
TkConfigureText(
    Tcl_Interp *interp,		/* Used for error reporting. */
    TkText *textPtr,		/* Information about widget; may or may not
				 * already have values for some fields. */
    int objc,			/* Number of arguments. */
    Tcl_Obj *const objv[])	/* Argument objects. */
{
    Tk_SavedOptions savedOptions;
    TkTextIndex start, end, current;
    TkSizeT currentEpoch;
    TkSharedText *sharedTextPtr = textPtr->sharedTextPtr;
    TkTextBTree tree = sharedTextPtr->tree;
    bool copyDownFlags = false;
    bool oldExport = (textPtr->exportSelection) && (!Tcl_IsSafe(textPtr->interp));
    bool oldTextDebug = tkTextDebug;
    bool didHyphenate = textPtr->hyphenate;
    bool oldUndoTagging = textPtr->undoTagging;
    int oldHyphenRules = textPtr->hyphenRules;
    int mask = 0;

    tkTextDebug = false; /* debugging is not useful here */

#if SUPPORT_DEPRECATED_STARTLINE_ENDLINE

    /*
     * We want also to support the "-start", and "-end" abbreviations. The thing that
     * Tcl supports abbreviated options is a real crux.
     */

    {
	Tcl_Obj **myObjv;
	Tcl_Obj *startLineObj = NULL;
	Tcl_Obj *endLineObj = NULL;
	Tcl_Obj *startIndexObj = NULL;
	Tcl_Obj *endIndexObj = NULL;
	int i, rc;

	myObjv = (Tcl_Obj **)malloc(objc * sizeof(Tcl_Obj *));

	for (i = 0; i < objc; ++i) {
	    Tcl_Obj *obj = objv[i];

	    if (!(i & 1)) {
		if (strcmp(Tcl_GetString(objv[i]), "-start") == 0) {
		    if (i + 1 < objc && IsNumberOrEmpty(Tcl_GetString(objv[i + 1]))) {
			if (!startLineObj) {
			    Tcl_IncrRefCount(startLineObj = Tcl_NewStringObj("-startline", -1));
			}
			obj = startLineObj;
			WarnAboutDeprecatedStartLineOption();
		    } else {
			if (!startIndexObj) {
			    Tcl_IncrRefCount(startIndexObj = Tcl_NewStringObj("-startindex", -1));
			}
			obj = startIndexObj;
		    }
		} else if (MatchOpt(Tcl_GetString(objv[i]), "-startline", 7)) {
		    if (!startLineObj) {
			Tcl_IncrRefCount(startLineObj = Tcl_NewStringObj("-startline", -1));
		    }
		    obj = startLineObj;
		    WarnAboutDeprecatedStartLineOption();
		} else if (MatchOpt(Tcl_GetString(objv[i]), "-startindex", 7)) {
		    if (!startIndexObj) {
			Tcl_IncrRefCount(startIndexObj = Tcl_NewStringObj("-startindex", -1));
		    }
		    obj = startIndexObj;
		} else if (strcmp(Tcl_GetString(objv[i]), "-end") == 0) {
		    if (i + 1 < objc && IsNumberOrEmpty(Tcl_GetString(objv[i + 1]))) {
			if (!endLineObj) {
			    Tcl_IncrRefCount(endLineObj = Tcl_NewStringObj("-endline", -1));
			}
			obj = endLineObj;
			WarnAboutDeprecatedEndLineOption();
		    } else {
			if (!endIndexObj) {
			    Tcl_IncrRefCount(endIndexObj = Tcl_NewStringObj("-endindex", -1));
			}
			obj = endIndexObj;
		    }
		} else if (MatchOpt(Tcl_GetString(objv[i]), "-endline", 5)) {
		    if (!endLineObj) {
			Tcl_IncrRefCount(endLineObj = Tcl_NewStringObj("-endline", -1));
		    }
		    obj = endLineObj;
		    WarnAboutDeprecatedEndLineOption();
		} else if (MatchOpt(Tcl_GetString(objv[i]), "-endindex", 5)) {
		    if (!endIndexObj) {
			Tcl_IncrRefCount(endIndexObj = Tcl_NewStringObj("-endindex", -1));
		    }
		    obj = endIndexObj;
		}
	    }
	    myObjv[i] = obj;
	}

	textPtr->selAttrs = textPtr->textConfigAttrs;
	rc = Tk_SetOptions(interp, (char *) textPtr, textPtr->optionTable,
		objc, myObjv, textPtr->tkwin, &savedOptions, &mask);

	if (rc != TCL_OK) {
	    if (startLineObj && startIndexObj) {
		Tcl_SetObjResult(interp, Tcl_NewStringObj(
		    "cannot use both, -startindex, and deprecated -startline", -1));
		rc = TCL_ERROR;
	    }
	    if (endLineObj && endIndexObj) {
		Tcl_SetObjResult(interp, Tcl_NewStringObj(
		    "cannot use both, -endindex, and deprecated -endline", -1));
		rc = TCL_ERROR;
	    }
	}

	if (startLineObj)  { Tcl_GuardedDecrRefCount(startLineObj); }
	if (endLineObj)    { Tcl_GuardedDecrRefCount(endLineObj); }
	if (startIndexObj) { Tcl_GuardedDecrRefCount(startIndexObj); }
	if (endIndexObj)   { Tcl_GuardedDecrRefCount(endIndexObj); }

	free(myObjv);

	if (rc != TCL_OK) {
	    goto error;
	}
    }

    if ((mask & TK_TEXT_INDEX_RANGE) == TK_TEXT_LINE_RANGE) {
	TkTextIndexClear2(&start, NULL, tree);
	TkTextIndexClear2(&end, NULL, tree);
	TkTextIndexSetToStartOfLine2(&start, textPtr->startLine ?
		textPtr->startLine : TkBTreeGetStartLine(textPtr));
	TkTextIndexSetToStartOfLine2(&end, textPtr->endLine ?
		textPtr->endLine : TkBTreeGetLastLine(textPtr));
	if (textPtr->endLine && textPtr->startLine != textPtr->endLine) {
	    TkTextIndexBackChars(textPtr, &end, 1, &end, COUNT_INDICES);
	}

	if (TkTextIndexCompare(&start, &end) > 0) {
	    Tcl_SetObjResult(interp, Tcl_NewStringObj(
		    "-startline must be less than or equal to -endline", -1));
	    Tcl_SetErrorCode(interp, "TK", "TEXT", "INDEX_ORDER", NULL);
	    goto error;
	}

	if (textPtr->endLine && textPtr->endLine != sharedTextPtr->endMarker->sectionPtr->linePtr) {
	    if (textPtr->endMarker->refCount > 1) {
		textPtr->endMarker->refCount -= 1;
		textPtr->endMarker = TkTextMakeStartEndMark(textPtr, &tkTextRightMarkType);
	    } else {
		TkBTreeUnlinkSegment(sharedTextPtr, textPtr->endMarker);
	    }
	    TkBTreeLinkSegment(sharedTextPtr, textPtr->endMarker, &end);
	} else if (textPtr->endMarker != sharedTextPtr->endMarker) {
	    if (--textPtr->endMarker->refCount == 0) {
		TkBTreeUnlinkSegment(sharedTextPtr, textPtr->endMarker);
		FREE_SEGMENT(textPtr->endMarker);
		DEBUG_ALLOC(tkTextCountDestroySegment++);
	    }
	    (textPtr->endMarker = sharedTextPtr->endMarker)->refCount += 1;
	}
	if (textPtr->startLine
		&& textPtr->startLine != sharedTextPtr->startMarker->sectionPtr->linePtr) {
	    if (textPtr->startMarker->refCount > 1) {
		textPtr->startMarker->refCount -= 1;
		textPtr->startMarker = TkTextMakeStartEndMark(textPtr, &tkTextLeftMarkType);
	    } else {
		TkBTreeUnlinkSegment(sharedTextPtr, textPtr->startMarker);
	    }
	    TkBTreeLinkSegment(sharedTextPtr, textPtr->startMarker, &start);
	} else if (textPtr->startMarker != sharedTextPtr->startMarker) {
	    if (--textPtr->startMarker->refCount == 0) {
		TkBTreeUnlinkSegment(sharedTextPtr, textPtr->startMarker);
		FREE_SEGMENT(textPtr->startMarker);
		DEBUG_ALLOC(tkTextCountDestroySegment++);
	    }
	    (textPtr->startMarker = sharedTextPtr->startMarker)->refCount += 1;
	}
    }

#else /* if !SUPPORT_DEPRECATED_STARTLINE_ENDLINE */

    textPtr->selAttrs = textPtr->textConfigAttrs;
    if (Tk_SetOptions(interp, (char *) textPtr, textPtr->optionTable,
	    objc, objv, textPtr->tkwin, &savedOptions, &mask) != TCL_OK) {
	textPtr->selAttrs = textPtr->selTagPtr->attrs;
	tkTextDebug = oldTextDebug;
	return TCL_ERROR;
    }

#endif /* SUPPORT_DEPRECATED_STARTLINE_ENDLINE */

    if (sharedTextPtr->steadyMarks != textPtr->steadyMarks) {
	if (!IsClean(sharedTextPtr, NULL, true)) {
	    ErrorNotAllowed(interp, "setting this option is possible only if the widget "
		    "is overall clean");
	    goto error;
	}
    }

    /*
     * Copy up shared flags.
     */

    /*
     * Update default value for undoing tag operations.
     */

    if (oldUndoTagging != textPtr->undoTagging) {
	sharedTextPtr->undoTagging = textPtr->undoTagging;
	copyDownFlags = true;
    }

    /* This flag cannot alter if we have peers. */
    sharedTextPtr->steadyMarks = textPtr->steadyMarks;

    if (sharedTextPtr->autoSeparators != textPtr->autoSeparators) {
	sharedTextPtr->autoSeparators = textPtr->autoSeparators;
	copyDownFlags = true;
    }

    if (textPtr->undo != sharedTextPtr->undo) {
	if (TestIfPerformingUndoRedo(interp, sharedTextPtr, NULL)) {
	    goto error;
	}

	assert(sharedTextPtr->undo == !!sharedTextPtr->undoStack);
	sharedTextPtr->undo = textPtr->undo;
	copyDownFlags = true;

	if (sharedTextPtr->undo) {
	    sharedTextPtr->undoStack = TkTextUndoCreateStack(
		    sharedTextPtr->maxUndoDepth,
		    sharedTextPtr->maxRedoDepth,
		    sharedTextPtr->maxUndoSize,
		    TextUndoRedoCallback,
		    TextUndoFreeCallback,
		    TextUndoStackContentChangedCallback);
	    TkTextUndoSetContext(sharedTextPtr->undoStack, sharedTextPtr);
	    sharedTextPtr->undoLevel = 0;
	    sharedTextPtr->pushSeparator = false;
	    sharedTextPtr->isIrreversible = false;
	    sharedTextPtr->isAltered = false;
	} else {
	    sharedTextPtr->isIrreversible = TkTextUndoContentIsModified(sharedTextPtr->undoStack);
	    ClearRetainedUndoTokens(sharedTextPtr);
	    TkTextUndoDestroyStack(&sharedTextPtr->undoStack);
	}
    }

    /* normalize values */
    textPtr->maxUndoDepth = MAX(textPtr->maxUndoDepth, 0);
    textPtr->maxRedoDepth = MAX(-1, textPtr->maxRedoDepth);
    textPtr->maxUndoSize = MAX(textPtr->maxUndoSize, 0);

    if (sharedTextPtr->maxUndoDepth != textPtr->maxUndoDepth
	    || sharedTextPtr->maxRedoDepth != textPtr->maxRedoDepth
	    || sharedTextPtr->maxUndoSize != textPtr->maxUndoSize) {
	if (sharedTextPtr->undoStack) {
	    TkTextUndoSetMaxStackDepth(sharedTextPtr->undoStack,
		    textPtr->maxUndoDepth, textPtr->maxRedoDepth);
	    TkTextUndoSetMaxStackSize(sharedTextPtr->undoStack, textPtr->maxUndoSize, false);
	}
	sharedTextPtr->maxUndoDepth = textPtr->maxUndoDepth;
	sharedTextPtr->maxRedoDepth = textPtr->maxRedoDepth;
	sharedTextPtr->maxUndoSize = textPtr->maxUndoSize;
	copyDownFlags = true;
    }

    if (copyDownFlags) {
	TkText *tPtr;

	for (tPtr = sharedTextPtr->peers; tPtr; tPtr = tPtr->next) {
	    tPtr->autoSeparators = sharedTextPtr->autoSeparators;
	    tPtr->maxUndoDepth = sharedTextPtr->maxUndoDepth;
	    tPtr->maxRedoDepth = sharedTextPtr->maxRedoDepth;
	    tPtr->maxUndoSize = sharedTextPtr->maxUndoSize;
	    tPtr->undo = sharedTextPtr->undo;
	    tPtr->undoTagging = sharedTextPtr->undoTagging;
	}
    }

    /*
     * Check soft hyphen support.
     */

    textPtr->hyphenate = textPtr->useHyphenSupport
	    && textPtr->state != TK_TEXT_STATE_NORMAL
	    && (textPtr->wrapMode == TEXT_WRAPMODE_WORD || textPtr->wrapMode == TEXT_WRAPMODE_CODEPOINT);
    if (didHyphenate != textPtr->hyphenate) {
	mask |= TK_TEXT_LINE_GEOMETRY;
    }

    /*
     * Parse hyphen rules.
     */

    if (textPtr->hyphenRulesPtr) {
	if (TkTextParseHyphenRules(textPtr, textPtr->hyphenRulesPtr, &textPtr->hyphenRules) != TCL_OK) {
	    goto error;
	}
    } else {
	textPtr->hyphenRules = TK_TEXT_HYPHEN_MASK;
    }
    if (oldHyphenRules != textPtr->hyphenRules && textPtr->hyphenate) {
	mask |= TK_TEXT_LINE_GEOMETRY;
    }

    /*
     * Parse tab stops.
     */

    if (textPtr->tabArrayPtr) {
	free(textPtr->tabArrayPtr);
	textPtr->tabArrayPtr = NULL;
    }
    if (textPtr->tabOptionPtr) {
	textPtr->tabArrayPtr = TkTextGetTabs(interp, textPtr, textPtr->tabOptionPtr);
	if (!textPtr->tabArrayPtr) {
	    Tcl_AddErrorInfo(interp, "\n    (while processing -tabs option)");
	    goto error;
	}
    }

    /*
     * Check language support.
     */

    if (textPtr->langPtr) {
	if (!TkTextTestLangCode(interp, textPtr->langPtr)) {
	    goto error;
	}
	memcpy(textPtr->lang, Tcl_GetString(textPtr->langPtr), 3);
    } else {
	memset(textPtr->lang, 0, 3);
    }

    /*
     * A few other options also need special processing, such as parsing the
     * geometry and setting the background from a 3-D border.
     */

    Tk_SetBackgroundFromBorder(textPtr->tkwin, textPtr->border);

    /*
     * Now setup the -startindex/-setindex range. This step cannot be restored,
     * so this function must not return with an error code after this processing.
     */

    if (mask & TK_TEXT_INDEX_RANGE) {
	if (textPtr->newStartIndex) {
	    if (!TkTextGetIndexFromObj(interp, sharedTextPtr->mainPeer,
		    textPtr->newStartIndex, &start)) {
		goto error;
	    }
	} else {
	    TkTextIndexClear(&start, textPtr);
	    TkTextIndexSetSegment(&start, textPtr->startMarker);
	}
	if (textPtr->newEndIndex) {
	    if (!TkTextGetIndexFromObj(interp, sharedTextPtr->mainPeer, textPtr->newEndIndex, &end)) {
		goto error;
	    }
	} else {
	    TkTextIndexClear(&end, textPtr);
	    TkTextIndexSetSegment(&end, textPtr->endMarker);
	}
	if (TkTextIndexCompare(&start, &end) > 0) {
	    Tcl_SetObjResult(interp, Tcl_NewStringObj(
		    "-startindex must be less than or equal to -endindex", -1));
	    Tcl_SetErrorCode(interp, "TK", "TEXT", "INDEX_ORDER", NULL);
	    goto error;
	}

	start.textPtr = NULL;
	end.textPtr = NULL;

	if (textPtr->newEndIndex) {
	    if (TkTextIndexIsEndOfText(&end)) {
		if (--textPtr->endMarker->refCount == 0) {
		    assert(textPtr->endMarker != sharedTextPtr->endMarker);
		    TkBTreeUnlinkSegment(sharedTextPtr, textPtr->endMarker);
		    FREE_SEGMENT(textPtr->endMarker);
		    DEBUG_ALLOC(tkTextCountDestroySegment++);
		}
		(textPtr->endMarker = sharedTextPtr->endMarker)->refCount += 1;
	    } else {
		if (textPtr->endMarker->refCount > 1) {
		    textPtr->endMarker->refCount -= 1;
		    textPtr->endMarker = TkTextMakeStartEndMark(textPtr, &tkTextRightMarkType);
		} else {
		    assert(textPtr->endMarker != sharedTextPtr->endMarker);
		    TkBTreeUnlinkSegment(sharedTextPtr, textPtr->endMarker);
		}
		TkBTreeLinkSegment(sharedTextPtr, textPtr->endMarker, &end);
	    }
	    Tcl_GuardedDecrRefCount(textPtr->newEndIndex);
	    textPtr->newEndIndex = NULL;
	}

	if (textPtr->newStartIndex) {
	    if (TkTextIndexIsStartOfText(&start)) {
		if (--textPtr->startMarker->refCount == 0) {
		    assert(textPtr->startMarker != sharedTextPtr->startMarker);
		    TkBTreeUnlinkSegment(sharedTextPtr, textPtr->startMarker);
		    FREE_SEGMENT(textPtr->startMarker);
		    DEBUG_ALLOC(tkTextCountDestroySegment++);
		}
		(textPtr->startMarker = sharedTextPtr->startMarker)->refCount += 1;
	    } else {
		if (textPtr->startMarker->refCount > 1) {
		    textPtr->startMarker->refCount -= 1;
		    textPtr->startMarker = TkTextMakeStartEndMark(textPtr, &tkTextLeftMarkType);
		} else {
		    TkBTreeUnlinkSegment(sharedTextPtr, textPtr->startMarker);
		}
		TkBTreeLinkSegment(sharedTextPtr, textPtr->startMarker, &start);
	    }
	    Tcl_GuardedDecrRefCount(textPtr->newStartIndex);
	    textPtr->newStartIndex = NULL;
	}

	/*
	 * Line start and/or end have been adjusted. We need to validate the
	 * first displayed line and arrange for re-layout.
	 */

	TkBTreeClientRangeChanged(textPtr, MAX(0, textPtr->lineHeight));
	TkTextMakeByteIndex(tree, NULL, TkTextIndexGetLineNumber(&textPtr->topIndex, NULL), 0, &current);

	if (TkTextIndexCompare(&current, &start) < 0 || TkTextIndexCompare(&end, &current) < 0) {
	    TkTextSearch search;
	    TkTextIndex first, last;
	    bool selChanged = false;

	    TkTextSetYView(textPtr, &start, 0);

	    /*
	     * We may need to adjust the selection. So we have to check
	     * whether the "sel" tag was applied to anything outside the
	     * current start,end.
	     */

	    TkTextMakeByteIndex(tree, NULL, 0, 0, &first);
	    TkBTreeStartSearch(&first, &start, textPtr->selTagPtr, &search, SEARCH_NEXT_TAGON);
	    if (TkBTreeNextTag(&search)) {
		selChanged = true;
	    } else {
		TkTextMakeByteIndex(tree, NULL, TkBTreeNumLines(tree, NULL), 0, &last);
		TkBTreeStartSearchBack(&end, &last, textPtr->selTagPtr,
			&search, SEARCH_EITHER_TAGON_TAGOFF);
		if (TkBTreePrevTag(&search)) {
		    selChanged = true;
		}
	    }
	    if (selChanged) {
		/*
		 * Send an event that the selection has changed, and abort any
		 * partial-selections in progress.
		 */

		TkTextSelectionEvent(textPtr);
		textPtr->abortSelections = true;
	    }
	}

	/* Indices are potentially obsolete after changing -start and/or
	 * -end, therefore increase the epoch.
	 * Also, clamp the insert and current (unshared) marks to the new
	 * -start/-end range limits of the widget. All other (shared)
	 * marks are unchanged.
         * The return value of TkTextMarkNameToIndex does not need to be
         * checked: "insert" and "current" marks always exist, and the
         * purpose of the code below precisely is to move them inside the
         * -start/-end range.
	 */

	currentEpoch = TkBTreeIncrEpoch(tree);
	start.textPtr = textPtr;
	end.textPtr = textPtr;

	TkTextMarkNameToIndex(textPtr, "current", &current);
	if (TkTextIndexCompare(&current, &start) < 0) {
	    textPtr->currentMarkPtr = TkTextSetMark(textPtr, "current", &start);
	} else if (TkTextIndexCompare(&current, &end) > 0) {
	    textPtr->currentMarkPtr = TkTextSetMark(textPtr, "current", &end);
	}
    } else {
	currentEpoch = TkBTreeEpoch(tree);
    }

    /*
     * Don't allow negative values for specific attributes.
     */

    textPtr->spacing1 = MAX(textPtr->spacing1, 0);
    textPtr->spacing2 = MAX(textPtr->spacing2, 0);
    textPtr->spacing3 = MAX(textPtr->spacing3, 0);
    textPtr->highlightWidth = MAX(textPtr->highlightWidth, 0);
    textPtr->borderWidth = MAX(textPtr->borderWidth, 0);
    textPtr->insertWidth = MAX(textPtr->insertWidth, 0);
    textPtr->syncTime = MAX(0, textPtr->syncTime);
    textPtr->selAttrs.borderWidth = MAX(textPtr->selAttrs.borderWidth, 0);

    /*
     * Make sure that configuration options are properly mirrored between the
     * widget record and the "sel" tags.
     */

    if (textPtr->selAttrs.border != textPtr->textConfigAttrs.border) {
	textPtr->selTagPtr->attrs.border = textPtr->selAttrs.border;
    }
    if (textPtr->selAttrs.inactiveBorder != textPtr->textConfigAttrs.inactiveBorder) {
	textPtr->selTagPtr->attrs.inactiveBorder = textPtr->selAttrs.inactiveBorder;
    }
    if (textPtr->selAttrs.fgColor != textPtr->textConfigAttrs.fgColor) {
	textPtr->selTagPtr->attrs.fgColor = textPtr->selAttrs.fgColor;
    }
    if (textPtr->selAttrs.inactiveFgColor != textPtr->textConfigAttrs.inactiveFgColor) {
	textPtr->selTagPtr->attrs.inactiveFgColor = textPtr->selAttrs.inactiveFgColor;
    }
    if (textPtr->selAttrs.borderWidthPtr != textPtr->textConfigAttrs.borderWidthPtr) {
	textPtr->selTagPtr->attrs.borderWidthPtr = textPtr->selAttrs.borderWidthPtr;
	textPtr->selTagPtr->attrs.borderWidth = textPtr->selAttrs.borderWidth;
    }
    textPtr->textConfigAttrs = textPtr->selAttrs;
    textPtr->selAttrs = textPtr->selTagPtr->attrs;
    TkTextUpdateTagDisplayFlags(textPtr->selTagPtr);
    TkTextRedrawTag(NULL, textPtr, NULL, NULL, textPtr->selTagPtr, false);

    /*
     * Claim the selection if we've suddenly started exporting it and there
     * are tagged characters.
     */

    if (textPtr->exportSelection && (!oldExport) && (!Tcl_IsSafe(textPtr->interp))) {
	TkTextSearch search;
	TkTextIndex first, last;

	TkTextIndexSetupToStartOfText(&first, textPtr, tree);
	TkTextIndexSetupToEndOfText(&last, textPtr, tree);
	TkBTreeStartSearch(&first, &last, textPtr->selTagPtr, &search, SEARCH_NEXT_TAGON);
	if (TkBTreeNextTag(&search)) {
	    Tk_OwnSelection(textPtr->tkwin, XA_PRIMARY, TkTextLostSelection, textPtr);
	    textPtr->flags |= GOT_SELECTION;
	}
    }

    /*
     * Account for state changes that would reenable blinking cursor state.
     */

    if (textPtr->flags & HAVE_FOCUS) {
	Tcl_DeleteTimerHandler(textPtr->insertBlinkHandler);
	textPtr->insertBlinkHandler = NULL;
	TextBlinkProc(textPtr);
    }

    /*
     * Register the desired geometry for the window, and arrange for the
     * window to be redisplayed.
     */

    textPtr->width = MAX(textPtr->width, 1);
    textPtr->height = MAX(textPtr->height, 1);

    Tk_FreeSavedOptions(&savedOptions);
    TextWorldChanged(textPtr, mask);

    if (textPtr->syncTime == 0 && (mask & TK_TEXT_SYNCHRONIZE)) {
	UpdateLineMetrics(textPtr, 0, TkBTreeNumLines(sharedTextPtr->tree, textPtr));
    }

    /*
     * At least handle the "watch" command, and set the insert cursor.
     */

    if (mask & TK_TEXT_INDEX_RANGE) {
	/*
	 * Setting the "insert" mark must be done at the end, because the "watch" command
	 * will be triggered. Be sure to use the actual range, mind the epoch.
	 */

	TkTextMarkNameToIndex(textPtr, "insert", &current);

	if (start.stateEpoch != currentEpoch) {
	    /*
	     * The "watch" command did change the content.
	     */
	    TkTextIndexSetupToStartOfText(&start, textPtr, tree);
	    TkTextIndexSetupToEndOfText(&end, textPtr, tree);
	}

	start.textPtr = textPtr;
	end.textPtr = textPtr;

	if (TkTextIndexCompare(&current, &start) < 0) {
	    textPtr->insertMarkPtr = TkTextSetMark(textPtr, "insert", &start);
	} else if (TkTextIndexCompare(&current, &end) >= 0) {
	    textPtr->insertMarkPtr = TkTextSetMark(textPtr, "insert", &end);
	}
    }

    tkTextDebug = oldTextDebug;
    TK_BTREE_DEBUG(TkBTreeCheck(sharedTextPtr->tree));

    return TCL_OK;

error:
    Tk_RestoreSavedOptions(&savedOptions);
    textPtr->selAttrs = textPtr->selTagPtr->attrs;
    tkTextDebug = oldTextDebug;
    return TCL_ERROR;
}

/*
 *---------------------------------------------------------------------------
 *
 * TkTextParseHyphenRules --
 *
 *	This function is parsing the object containing the hyphen rules.
 *
 * Results:
 *	A standard Tcl result.
 *
 * Side effects:
 *	None.
 *
 *---------------------------------------------------------------------------
 */

int
TkTextParseHyphenRules(
    TkText *textPtr,
    Tcl_Obj *objPtr,
    int *rulesPtr)
{
    int rules = 0;
    Tcl_Obj **argv;
    int argc, i;
    unsigned k;

    assert(rulesPtr);

    if (Tcl_ListObjGetElements(textPtr->interp, objPtr, &argc, &argv) != TCL_OK) {
	return TCL_ERROR;
    }
    for (i = 0; i < argc; ++i) {
	char const *rule = Tcl_GetString(argv[i]);
	int r = rules;

	for (k = 0; k < sizeof(hyphenRuleStrings)/sizeof(hyphenRuleStrings[0]); ++k) {
	    if (strcmp(rule, hyphenRuleStrings[k]) == 0) {
		rules |= (1 << k);
	    }
	}
	if (r == rules) {
	    Tcl_SetObjResult(textPtr->interp, Tcl_ObjPrintf("unknown hyphen rule \"%s\"", rule));
	    Tcl_SetErrorCode(textPtr->interp, "TK", "TEXT", "VALUE", NULL);
	    return TCL_ERROR;
	}
    }
    *rulesPtr = rules;
    return TCL_OK;
}

/*
 *---------------------------------------------------------------------------
 *
 * TextWorldChangedCallback --
 *
 *	This function is called when the world has changed in some way and the
 *	widget needs to recompute all its graphics contexts and determine its
 *	new geometry.
 *
 * Results:
 *	None.
 *
 * Side effects:
 *	Configures all tags in the Text with a empty objc/objv, for the side
 *	effect of causing all the items to recompute their geometry and to be
 *	redisplayed.
 *
 *---------------------------------------------------------------------------
 */

static void
TextWorldChangedCallback(
    ClientData instanceData)	/* Information about widget. */
{
    TextWorldChanged((TkText *) instanceData, TK_TEXT_LINE_GEOMETRY);
}

/*
 *---------------------------------------------------------------------------
 *
 * TextWorldChanged --
 *
 *	This function is called when the world has changed in some way and the
 *	widget needs to recompute all its graphics contexts and determine its
 *	new geometry.
 *
 * Results:
 *	None.
 *
 * Side effects:
 *	Configures all tags in the Text with a empty objc/objv, for the side
 *	effect of causing all the items to recompute their geometry and to be
 *	redisplayed.
 *
 *---------------------------------------------------------------------------
 */

static void
TextWorldChanged(
    TkText *textPtr,		/* Information about widget. */
    int mask)			/* OR'd collection of bits showing what has changed. */
{
    Tk_FontMetrics fm;
    int border;
    int oldLineHeight = textPtr->lineHeight;

    Tk_GetFontMetrics(textPtr->tkfont, &fm);
    textPtr->lineHeight = MAX(1, fm.linespace);
    textPtr->charWidth = MAX(1, Tk_TextWidth(textPtr->tkfont, "0", 1));
    textPtr->spaceWidth = MAX(1, Tk_TextWidth(textPtr->tkfont, " ", 1));

    if (oldLineHeight != textPtr->lineHeight) {
	TkTextFontHeightChanged(textPtr);
    }

    border = textPtr->borderWidth + textPtr->highlightWidth;
    Tk_GeometryRequest(textPtr->tkwin,
	    textPtr->width*textPtr->charWidth + 2*textPtr->padX + 2*border,
	    textPtr->height*(fm.linespace + textPtr->spacing1 + textPtr->spacing3)
		    + 2*textPtr->padY + 2*border);

    Tk_SetInternalBorderEx(textPtr->tkwin,
	    border + textPtr->padX, border + textPtr->padX,
	    border + textPtr->padY, border + textPtr->padY);
    if (textPtr->setGrid) {
	Tk_SetGrid(textPtr->tkwin, textPtr->width, textPtr->height,
		textPtr->charWidth, textPtr->lineHeight);
    } else {
	Tk_UnsetGrid(textPtr->tkwin);
    }

    TkTextRelayoutWindow(textPtr, mask);
    TK_BTREE_DEBUG(TkBTreeCheck(textPtr->sharedTextPtr->tree));
}

/*
 *--------------------------------------------------------------
 *
 * TextEventProc --
 *
 *	This function is invoked by the Tk dispatcher on structure changes to
 *	a text. For texts with 3D borders, this function is also invoked for
 *	exposures.
 *
 * Results:
 *	None.
 *
 * Side effects:
 *	When the window gets deleted, internal structures get cleaned up.
 *	When it gets exposed, it is redisplayed.
 *
 *--------------------------------------------------------------
 */

static void
ProcessConfigureNotify(
    TkText *textPtr,
    bool updateLineGeometry)
{
    int mask = updateLineGeometry ? TK_TEXT_LINE_GEOMETRY : 0;

    /*
     * Do not allow line height computations before we accept the first
     * ConfigureNotify event. The problem is the very poor performance
     * in CalculateDisplayLineHeight() with very small widget width.
     */

    if (!textPtr->sharedTextPtr->allowUpdateLineMetrics) {
	textPtr->sharedTextPtr->allowUpdateLineMetrics = true;
	updateLineGeometry = true;
	TkTextEventuallyRepick(textPtr);
    }

    if (textPtr->prevHeight != Tk_Height(textPtr->tkwin)
	    || textPtr->prevWidth != Tk_Width(textPtr->tkwin)) {
	mask |= TK_TEXT_LINE_REDRAW_BOTTOM_LINE;
    }
    TkTextRelayoutWindow(textPtr, mask);
    TK_BTREE_DEBUG(TkBTreeCheck(textPtr->sharedTextPtr->tree));

    textPtr->prevWidth = Tk_Width(textPtr->tkwin);
    textPtr->prevHeight = Tk_Height(textPtr->tkwin);
}

static void
ProcessDestroyNotify(
    TkText *textPtr)
{
    if (textPtr->setGrid) {
	Tk_UnsetGrid(textPtr->tkwin);
	textPtr->setGrid = false;
    }
    if (!(textPtr->flags & OPTIONS_FREED)) {
	/* Restore the original attributes. */
	textPtr->selAttrs = textPtr->textConfigAttrs;
	Tk_FreeConfigOptions((char *) textPtr, textPtr->optionTable, textPtr->tkwin);
	textPtr->flags |= OPTIONS_FREED;
    }
    textPtr->flags |= DESTROYED;

    /*
     * Call 'DestroyTest' to handle the deletion for us. The actual
     * textPtr may still exist after this, if there are some outstanding
     * references. But we have flagged it as DESTROYED just above, so
     * nothing will try to make use of it very extensively.
     */

    DestroyText(textPtr);
}

static void
ProcessFocusInOut(
    TkText *textPtr,
    XEvent *eventPtr)
{
    TkTextIndex index, index2;

    if (eventPtr->xfocus.detail == NotifyInferior
	    || eventPtr->xfocus.detail == NotifyAncestor
	    || eventPtr->xfocus.detail == NotifyNonlinear) {
	if (eventPtr->type == FocusIn) {
	    textPtr->flags |= HAVE_FOCUS | INSERT_ON;
	} else {
	    textPtr->flags &= ~(HAVE_FOCUS | INSERT_ON);
	}
	if (textPtr->state == TK_TEXT_STATE_NORMAL) {
	    if (eventPtr->type == FocusOut) {
		if (textPtr->insertBlinkHandler) {
		    Tcl_DeleteTimerHandler(textPtr->insertBlinkHandler);
		    textPtr->insertBlinkHandler = NULL;
		}
	    } else if (textPtr->insertOffTime && !textPtr->insertBlinkHandler) {
		textPtr->insertBlinkHandler =
			Tcl_CreateTimerHandler(textPtr->insertOnTime, TextBlinkProc, textPtr);
	    }
	    TkTextMarkSegToIndex(textPtr, textPtr->insertMarkPtr, &index);
	    TkTextIndexForwChars(textPtr, &index, 1, &index2, COUNT_INDICES);
	    TkTextChanged(NULL, textPtr, &index, &index2);
	}
	if (textPtr->selAttrs.inactiveBorder != textPtr->selAttrs.border
		|| textPtr->selAttrs.inactiveFgColor != textPtr->selAttrs.fgColor) {
	    TkTextRedrawTag(NULL, textPtr, NULL, NULL, textPtr->selTagPtr, false);
	}
	if (textPtr->highlightWidth > 0) {
	    TkTextRedrawRegion(textPtr, 0, 0, textPtr->highlightWidth, textPtr->highlightWidth);
	}
    }
}

static void
TextEventProc(
    ClientData clientData,	/* Information about window. */
    XEvent *eventPtr)		/* Information about event. */
{
    TkText *textPtr = (TkText *)clientData;

    switch (eventPtr->type) {
    case ConfigureNotify:
	if (textPtr->prevWidth != Tk_Width(textPtr->tkwin)
		|| textPtr->prevHeight != Tk_Height(textPtr->tkwin)) {
	    /*
	     * We don't need display computations until the widget is mapped
	     * or as long as the width seems to be unrealistic (not yet expanded
	     * by the geometry manager), see ProcessConfigureNotify() for more
	     * information.
	     */

	    if (Tk_IsMapped(textPtr->tkwin)
		    || (Tk_Width(textPtr->tkwin) >
			MAX(1, 2*(textPtr->highlightWidth + textPtr->borderWidth + textPtr->padX)))) {
		ProcessConfigureNotify(textPtr, textPtr->prevWidth != Tk_Width(textPtr->tkwin));
	    }
	}
	break;
    case DestroyNotify:
	ProcessDestroyNotify(textPtr);
	break;
    default:
	if (!textPtr->sharedTextPtr->allowUpdateLineMetrics) {
	    /*
	     * I don't know whether this can happen, but we want to be sure,
	     * probably we have rejected all ConfigureNotify events before
	     * first Expose arrives.
	     */
	    ProcessConfigureNotify(textPtr, true);
	}
	switch (eventPtr->type) {
	case Expose:
	    TkTextRedrawRegion(textPtr, eventPtr->xexpose.x, eventPtr->xexpose.y,
		    eventPtr->xexpose.width, eventPtr->xexpose.height);
	    break;
	case FocusIn:
	case FocusOut:
	    ProcessFocusInOut(textPtr, eventPtr);
	    break;
	}
    }
}

/*
 *----------------------------------------------------------------------
 *
 * TextCmdDeletedProc --
 *
 *	This function is invoked when a widget command is deleted. If the
 *	widget isn't already in the process of being destroyed, this command
 *	destroys it.
 *
 * Results:
 *	None.
 *
 * Side effects:
 *	The widget is destroyed.
 *
 *----------------------------------------------------------------------
 */

static void
TextCmdDeletedProc(
    ClientData clientData)	/* Pointer to widget record for widget. */
{
    TkText *textPtr = (TkText *)clientData;
    Tk_Window tkwin = textPtr->tkwin;

    /*
     * This function could be invoked either because the window was destroyed
     * and the command was then deleted (in which this flag is already set) or
     * because the command was deleted, and then this function destroys the
     * widget.
     */

    if (!(textPtr->flags & DESTROYED)) {
	if (textPtr->setGrid) {
	    Tk_UnsetGrid(textPtr->tkwin);
	    textPtr->setGrid = false;
	}
	textPtr->flags |= DESTROYED;
	Tk_DestroyWindow(tkwin);
    }
}

/*
 *----------------------------------------------------------------------
 *
 * InsertChars --
 *
 *	This function implements most of the functionality of the "insert"
 *	widget command.
 *
 * Results:
 *	The length of the inserted string.
 *
 * Side effects:
 *	The characters in "stringPtr" get added to the text just before the
 *	character indicated by "indexPtr".
 *
 *	If 'viewUpdate' is true, we may adjust the window contents'
 *	y-position, and scrollbar setting.
 *
 *----------------------------------------------------------------------
 */

static void
InitPosition(
    TkSharedText *sharedTextPtr,	/* Shared portion of peer widgets. */
    TkTextPosition *positions)		/* Initialise this position array. */
{
    unsigned i;

    for (i = 0; i < sharedTextPtr->numPeers; ++i, ++positions) {
	positions->lineIndex = -1;
	positions->byteIndex = 0;
    }
}

static void
FindNewTopPosition(
    TkSharedText *sharedTextPtr,	/* Shared portion of peer widgets. */
    TkTextPosition *positions,		/* Fill this position array. */
    const TkTextIndex *index1Ptr,	/* Start position of this insert/delete. */
    const TkTextIndex *index2Ptr,	/* End position of this delete, is NULL in case of insert. */
    unsigned lengthOfInsertion)		/* Length of inserted string, is zero in case of delete. */
{
    TkTextBTree tree = sharedTextPtr->tree;
    TkText *tPtr;

    for (tPtr = sharedTextPtr->peers; tPtr; tPtr = tPtr->next, ++positions) {
	int lineIndex = -1;
	int byteIndex = 0;

	if (index2Ptr == NULL) {
	    if (TkTextIndexGetLine(index1Ptr) == TkTextIndexGetLine(&tPtr->topIndex)) {
		lineIndex = TkBTreeLinesTo(tree, NULL, TkTextIndexGetLine(index1Ptr), NULL);
		byteIndex = TkTextIndexGetByteIndex(&tPtr->topIndex);
		if (byteIndex > TkTextIndexGetByteIndex(index1Ptr)) {
		    byteIndex += lengthOfInsertion;
		}
	    }
	} else if (TkTextIndexCompare(index2Ptr, &tPtr->topIndex) >= 0) {
	    if (TkTextIndexCompare(index1Ptr, &tPtr->topIndex) <= 0) {
		/*
		 * Deletion range straddles topIndex: use the beginning of the
		 * range as the new topIndex.
		 */

		lineIndex = TkBTreeLinesTo(tree, NULL, TkTextIndexGetLine(index1Ptr), NULL);
		byteIndex = TkTextIndexGetByteIndex(index1Ptr);
	    } else if (TkTextIndexGetLine(index1Ptr) == TkTextIndexGetLine(&tPtr->topIndex)) {
		/*
		 * Deletion range starts on top line but after topIndex. Use
		 * the current topIndex as the new one.
		 */

		lineIndex = TkBTreeLinesTo(tree, NULL, TkTextIndexGetLine(index1Ptr), NULL);
		byteIndex = TkTextIndexGetByteIndex(&tPtr->topIndex);
            } else {
                /*
                 * Deletion range starts after the top line. This peers's view
                 * will not need to be reset. Nothing to do.
                 */
	    }
	} else if (TkTextIndexGetLine(index2Ptr) == TkTextIndexGetLine(&tPtr->topIndex)) {
	    /*
	     * Deletion range ends on top line but before topIndex. Figure out
	     * what will be the new character index for the character
	     * currently pointed to by topIndex.
	     */

	    lineIndex = TkBTreeLinesTo(tree, NULL, TkTextIndexGetLine(index2Ptr), NULL);
	    byteIndex = TkTextIndexGetByteIndex(&tPtr->topIndex) - TkTextIndexGetByteIndex(index2Ptr);
	    if (TkTextIndexGetLine(index1Ptr) == TkTextIndexGetLine(index2Ptr)) {
		byteIndex += TkTextIndexGetByteIndex(index1Ptr);
	    }
        } else {
            /*
             * Deletion range ends before the top line. This peers's view
             * will not need to be reset. Nothing to do.
             */
	}

	if (lineIndex != -1) {
	    if (lineIndex == positions->lineIndex) {
		positions->byteIndex = MAX(positions->byteIndex, byteIndex);
	    } else {
		positions->lineIndex = MAX(positions->lineIndex, lineIndex);
		positions->byteIndex = byteIndex;
	    }
	}
    }
}

static void
SetNewTopPosition(
    TkSharedText *sharedTextPtr,	/* Shared portion of peer widgets. */
    TkText *textPtr,			/* Current peer widget, can be NULL. */
    const TkTextPosition *positions,	/* New top positions. */
    bool viewUpdate)			/* Update the view of current widget if set. */
{
    TkText *tPtr;

    for (tPtr = sharedTextPtr->peers; tPtr; tPtr = tPtr->next, ++positions) {
	if (positions->lineIndex != -1) {
	    TkTextIndex index;

	    if (tPtr == textPtr && !viewUpdate) {
		continue;
	    }

	    TkTextMakeByteIndex(sharedTextPtr->tree, NULL, positions->lineIndex, 0, &index);
	    TkTextIndexForwBytes(tPtr, &index, positions->byteIndex, &index);

	    if (tPtr == textPtr) {
		/*
		 * Line cannot be before -startindex of textPtr because this line
		 * corresponds to an index which is necessarily between "begin"
		 * and "end" relative to textPtr. Therefore no need to clamp line
		 * to the -start/-end range.
		 */
	    } else {
		TkTextIndex start;

                /*
                 * Line may be before -startindex of tPtr and must be clamped to -startindex
		 * before providing it to TkTextSetYView otherwise lines before -startindex
                 * would be displayed. There is no need to worry about -endline however,
                 * because the view will only be reset if the deletion involves the TOP
		 * line of the screen.
                 */

		TkTextIndexClear2(&start, tPtr, sharedTextPtr->tree);
		TkTextIndexSetSegment(&start, tPtr->startMarker);
		if (TkTextIndexCompare(&index, &start) < 0) {
		    index = start;
		}
	    }

	    TkTextSetYView(tPtr, &index, 0);
	}
    }
}

static void
ParseHyphens(
    const char *string,
    const char *end,
    char *buffer)
{
#if TCL_UTF_MAX > 4
# error "The text widget is designed for UTF-8, this applies also to the legacy code. Undocumented pseudo UTF-8 strings cannot be processed with this function, because it relies on the UTF-8 specification."
#endif

    assert(TK_TEXT_HYPHEN_MASK < 256); /* otherwise does not fit into char */

    /*
     * Preparing a string for hyphenation support. Note that 0xff is not allowed in
     * UTF-8 strings, so we can use this value for special purposes.
     */

    while (string != end) {
	if (*string == '\\') {
	    switch (*++string) {
	    case '\0':
		*buffer++ = '\\';
		break;
	    case '-':
		*buffer++ = 0xff;
		*buffer++ = '-';
		string += 1;
		break;
	    case '+':
	    	*buffer++ = 0xff;
		*buffer++ = '+';
		string += 1;
		break;
	    case ':':
		switch (string[1]) {
		case 'c':
		    if (strncmp(string, ":ck:", 4) == 0) {
			*buffer++ = 0xff;
			*buffer++ = (char) (1 << TK_TEXT_HYPHEN_CK);
			string += 4;
			break;
		    }
		    *buffer++ = *string++;
		    break;
		case 'd':
		    if (strncmp(string, ":dd:", 4) == 0) {
			*buffer++ = 0xff;
			*buffer++ = (char) (1 << TK_TEXT_HYPHEN_DOUBLE_DIGRAPH);
			string += 4;
			break;
		    }
		    if (strncmp(string, ":dv:", 4) == 0) {
			*buffer++ = 0xff;
			*buffer++ = (char) (1 << TK_TEXT_HYPHEN_DOUBLE_VOWEL);
			string += 4;
			break;
		    }
		    if (strncmp(string, ":doubledigraph:", 15) == 0) {
			*buffer++ = 0xff;
			*buffer++ = (char) (1 << TK_TEXT_HYPHEN_DOUBLE_DIGRAPH);
			string += 15;
			break;
		    }
		    if (strncmp(string, ":doublevowel:", 13) == 0) {
			*buffer++ = 0xff;
			*buffer++ = (char) (1 << TK_TEXT_HYPHEN_DOUBLE_VOWEL);
			string += 13;
			break;
		    }
		    *buffer++ = *string++;
		    break;
		case 'g':
		    if (strncmp(string, ":ge:", 4) == 0) {
			*buffer++ = 0xff;
			*buffer++ = (char) (1 << TK_TEXT_HYPHEN_GEMINATION);
			string += 4;
			break;
		    }
		    if (strncmp(string, ":gemination:", 12) == 0) {
			*buffer++ = 0xff;
			*buffer++ = (char) (1 << TK_TEXT_HYPHEN_GEMINATION);
			string += 12;
			break;
		    }
		    *buffer++ = *string++;
		    break;
		case 'r':
		    if (strncmp(string, ":rh:", 4) == 0) {
			*buffer++ = 0xff;
			*buffer++ = (char) (1 << TK_TEXT_HYPHEN_REPEAT);
			string += 4;
			break;
		    }
		    if (strncmp(string, ":repeathyphen:", 14) == 0) {
			*buffer++ = 0xff;
			*buffer++ = (char) (1 << TK_TEXT_HYPHEN_REPEAT);
			string += 14;
			break;
		    }
		    *buffer++ = *string++;
		    break;
		case 't':
		    if (strncmp(string, ":tr:", 4) == 0) {
			*buffer++ = 0xff;
			*buffer++ = (char) (1 << TK_TEXT_HYPHEN_TREMA);
			string += 4;
			break;
		    }
		    if (strncmp(string, ":tc:", 4) == 0) {
			*buffer++ = 0xff;
			*buffer++ = (char) (1 << TK_TEXT_HYPHEN_TRIPLE_CONSONANT);
			string += 4;
			break;
		    }
		    if (strncmp(string, ":trema:", 7) == 0) {
			*buffer++ = 0xff;
			*buffer++ = (char) (1 << TK_TEXT_HYPHEN_TREMA);
			string += 7;
			break;
		    }
		    if (strncmp(string, ":tripleconsonant:", 17) == 0) {
			*buffer++ = 0xff;
			*buffer++ = (char) (1 << TK_TEXT_HYPHEN_TRIPLE_CONSONANT);
			string += 17;
			break;
		    }
		    *buffer++ = *string++;
		    break;
	    default:
		*buffer++ = *string++;
		break;
	    }
	    }
	} else {
	    *buffer++ = *string++;
	}
    }
    *buffer = '\0';
}

static void
InsertChars(
    TkText *textPtr,		/* Overall information about text widget. */
    TkTextIndex *index1Ptr,	/* Where to insert new characters. May be modified if the index
    				 * is not valid for insertion (e.g. if at "end"). */
    TkTextIndex *index2Ptr,	/* Out: Index at the end of the inserted text. */
    char const *string,		/* Null-terminated string containing new information to add to text. */
    unsigned length,		/* Length of string content. */
    bool viewUpdate,		/* Update the view if set. */
    TkTextTagSet *tagInfoPtr,	/* Add these tags to the inserted text, can be NULL. */
    TkTextTag *hyphenTagPtr,	/* Associate this tag with soft hyphens, can be NULL. */
    bool parseHyphens)		/* Should we parse hyphens (tk_textInsert)? */
{
    TkSharedText *sharedTextPtr;
    TkText *tPtr;
    TkTextPosition *textPosition;
    TkTextPosition textPosBuf[PIXEL_CLIENTS];
    TkTextUndoInfo undoInfo;
    TkTextUndoInfo *undoInfoPtr;
    TkTextIndex startIndex;
    const char *text = string;
    char textBuf[4096];

    assert(textPtr);
    assert(length > 0);
    assert(!TkTextIsDeadPeer(textPtr));

    sharedTextPtr = textPtr->sharedTextPtr;

    /*
     * Don't allow insertions on the last (dummy) line of the text. This is
     * the only place in this function where the index1Ptr is modified.
     */

    if (TkTextIndexGetLine(index1Ptr) == TkBTreeGetLastLine(textPtr)) {
	TkTextIndexBackChars(textPtr, index1Ptr, 1, index1Ptr, COUNT_INDICES);
    }

    /*
     * Notify the display module that lines are about to change, then do the
     * insertion. If the insertion occurs on the top line of the widget
     * (textPtr->topIndex), then we have to recompute topIndex after the
     * insertion, since the insertion could invalidate it.
     */

    if (sharedTextPtr->numPeers > sizeof(textPosBuf)/sizeof(textPosBuf[0])) {
	textPosition = (TkTextPosition *)malloc(sizeof(TkTextPosition)*sharedTextPtr->numPeers);
    } else {
	textPosition = textPosBuf;
    }
    InitPosition(sharedTextPtr, textPosition);
    FindNewTopPosition(sharedTextPtr, textPosition, index1Ptr, NULL, length);

    TkTextChanged(sharedTextPtr, NULL, index1Ptr, index1Ptr);
    undoInfoPtr = TkTextUndoStackIsFull(sharedTextPtr->undoStack) ? NULL : &undoInfo;
    startIndex = *index1Ptr;
    TkTextIndexToByteIndex(&startIndex); /* we need the byte position after insertion */

    if (parseHyphens) {
	text = (length >= sizeof(textBuf)) ? (char *)malloc(length + 1) : textBuf;
	ParseHyphens(string, string + length, (char *) text);
    }

    TkBTreeInsertChars(sharedTextPtr->tree, index1Ptr, text, tagInfoPtr, hyphenTagPtr, undoInfoPtr);

    /*
     * Push the insertion on the undo stack, and update the modified status of the widget.
     * Try to join with previously pushed undo token, if possible.
     */

    if (undoInfoPtr) {
	const TkTextUndoSubAtom *subAtom;
	bool triggerStackEvent = false;
	bool pushToken;

	assert(undoInfo.byteSize == 0);

	PushUndoSeparatorIfNeeded(sharedTextPtr, sharedTextPtr->autoSeparators, TK_TEXT_EDIT_INSERT);

	pushToken = sharedTextPtr->lastUndoTokenType != TK_TEXT_UNDO_INSERT
		|| !((subAtom = TkTextUndoGetLastUndoSubAtom(sharedTextPtr->undoStack))
			&& (triggerStackEvent = TkBTreeJoinUndoInsert(
				(TkTextUndoToken *)subAtom->item, subAtom->size, undoInfo.token, undoInfo.byteSize)));

	assert(undoInfo.token->undoType->rangeProc);
	sharedTextPtr->prevUndoStartIndex = ((TkTextUndoTokenRange *) undoInfo.token)->startIndex;
	sharedTextPtr->prevUndoEndIndex = ((TkTextUndoTokenRange *) undoInfo.token)->endIndex;
	sharedTextPtr->lastUndoTokenType = TK_TEXT_UNDO_INSERT;
	sharedTextPtr->lastEditMode = TK_TEXT_EDIT_INSERT;

	if (pushToken) {
	    TkTextPushUndoToken(sharedTextPtr, undoInfo.token, undoInfo.byteSize);
	} else {
	    assert(!undoInfo.token->undoType->destroyProc);
	    free(undoInfo.token);
	    DEBUG_ALLOC(tkTextCountDestroyUndoToken++);
	}
	if (triggerStackEvent) {
	    sharedTextPtr->undoStackEvent = true; /* TkBTreeJoinUndoInsert didn't trigger */
	}
    }

    *index2Ptr = *index1Ptr;
    *index1Ptr = startIndex;
    UpdateModifiedFlag(sharedTextPtr, true);
    TkTextUpdateAlteredFlag(sharedTextPtr);
    SetNewTopPosition(sharedTextPtr, textPtr, textPosition, viewUpdate);

    if (textPosition != textPosBuf) {
	free(textPosition);
    }

    /*
     * Invalidate any selection retrievals in progress, and send an event
     * that the selection changed if that is the case.
     */

    for (tPtr = sharedTextPtr->peers; tPtr; tPtr = tPtr->next) {
        if (TkBTreeCharTagged(index1Ptr, tPtr->selTagPtr)) {
            TkTextSelectionEvent(tPtr);
        }
	tPtr->abortSelections = true;
    }

    if (parseHyphens && text != textBuf) {
	free((char *) text);
    }
}

/*
 *----------------------------------------------------------------------
 *
 * TextUndoRedoCallback --
 *
 *	This function is registered with the generic undo/redo code to handle
 *	'insert' and 'delete' actions on all text widgets. We cannot perform
 *	those actions on any particular text widget, because that text widget
 *	might have been deleted by the time we get here.
 *
 * Results:
 *	None.
 *
 * Side effects:
 *	Will change anything, depending on the undo token.
 *
 *----------------------------------------------------------------------
 */

static void
TriggerWatchUndoRedo(
    TkSharedText *sharedTextPtr,
    TkTextUndoToken *token,
    bool isRedo,
    bool isFinal,
    TkText **peers,
    int numPeers)
{
    TkTextIndex index1, index2;
    Tcl_Obj *cmdPtr;
    char buf[100];
    int i;

    assert(sharedTextPtr->triggerWatchCmd);
    assert(token->undoType->rangeProc);
    assert(token->undoType->commandProc);

    sharedTextPtr->triggerWatchCmd = false; /* do not trigger recursively */
    token->undoType->rangeProc(sharedTextPtr, token, &index1, &index2);
    Tcl_IncrRefCount(cmdPtr = token->undoType->commandProc(sharedTextPtr, token));
    snprintf(buf, sizeof(buf), "%s", isFinal ? "yes" : "no");

    for (i = 0; i < numPeers; ++i) {
	TkText *tPtr = peers[i];

	if (tPtr->watchCmd && !(tPtr->flags & DESTROYED)) {
	    char idx[2][TK_POS_CHARS];
	    const char *info = isRedo ? "redo" : "undo";

	    TkTextPrintIndex(tPtr, &index1, idx[0]);
	    TkTextPrintIndex(tPtr, &index2, idx[1]);
	    TkTextTriggerWatchCmd(tPtr, info, idx[0], idx[1], Tcl_GetString(cmdPtr), buf, NULL, false);
	}
    }

    Tcl_GuardedDecrRefCount(cmdPtr);
    sharedTextPtr->triggerWatchCmd = true;
}

void
TextUndoRedoCallback(
    TkTextUndoStack stack,
    const TkTextUndoAtom *atom)
{
    TkSharedText *sharedTextPtr = (TkSharedText *) TkTextUndoGetContext(stack);
    TkTextUndoInfo undoInfo;
    TkTextUndoInfo redoInfo;
    TkTextUndoInfo *redoInfoPtr;
    TkTextPosition *textPosition = NULL;
    TkTextPosition textPosBuf[PIXEL_CLIENTS];
    bool eventuallyRepick = false;
    TkText *peerArr[20];
    TkText **peers = peerArr;
    TkText *tPtr;
    int i, k, countPeers = 0;

    assert(stack);

    if (sharedTextPtr->triggerWatchCmd) {
	if (sharedTextPtr->numPeers > sizeof(peerArr) / sizeof(peerArr[0])) {
	    peers = (TkText **)malloc(sharedTextPtr->numPeers * sizeof(peerArr[0]));
	}
	for (tPtr = sharedTextPtr->peers; tPtr; tPtr = tPtr->next) {
	    if (tPtr->watchCmd) {
		TkTextSaveCursorIndex(tPtr);
		peers[countPeers++] = tPtr;
		tPtr->refCount += 1;
	    }
	}
    }

    memset(&undoInfo, 0, sizeof(undoInfo));
    redoInfoPtr = TkTextUndoStackIsFull(stack) ? NULL : &redoInfo;

    for (i = atom->arraySize - 1; i >= 0; --i) {
	TkTextIndex index1, index2;
	const TkTextUndoSubAtom *subAtom = atom->array + i;
	TkTextUndoToken *token = (TkTextUndoToken *)subAtom->item;
	bool isDelete = token->undoType->action == TK_TEXT_UNDO_INSERT
		|| token->undoType->action == TK_TEXT_REDO_DELETE;
	bool isInsert = token->undoType->action == TK_TEXT_UNDO_DELETE
		|| token->undoType->action == TK_TEXT_REDO_INSERT;

	if (isInsert || isDelete) {
	    const TkTextUndoTokenRange *range = (const TkTextUndoTokenRange *) token;

	    if (isDelete && sharedTextPtr->triggerWatchCmd) {
		TriggerWatchUndoRedo(sharedTextPtr, token, subAtom->redo, i == 0, peers, countPeers);
	    }
	    if (!textPosition) {
		if (sharedTextPtr->numPeers > sizeof(textPosBuf)/sizeof(textPosBuf[0])) {
		    textPosition = (TkTextPosition *)malloc(sizeof(textPosition[0])*sharedTextPtr->numPeers);
		} else {
		    textPosition = textPosBuf;
		}
		InitPosition(sharedTextPtr, textPosition);
	    }
	    if (isInsert) {
		TkBTreeUndoIndexToIndex(sharedTextPtr, &range->startIndex, &index1);
		TkTextChanged(sharedTextPtr, NULL, &index1, &index1);
		FindNewTopPosition(sharedTextPtr, textPosition, &index1, NULL, subAtom->size);
	    } else {
		token->undoType->rangeProc(sharedTextPtr, token, &index1, &index2);
		TkTextChanged(sharedTextPtr, NULL, &index1, &index2);
		FindNewTopPosition(sharedTextPtr, textPosition, &index1, &index2, 0);
	    }
	    for (tPtr = sharedTextPtr->peers; tPtr; tPtr = tPtr->next) {
		if (!tPtr->abortSelections) {
		    if (isInsert) {
			tPtr->abortSelections = true;
		    } else {
			if (range->startIndex.lineIndex < range->endIndex.lineIndex
				&& TkBTreeTag(sharedTextPtr, NULL, &index1, &index2,
					tPtr->selTagPtr, false, NULL, TkTextRedrawTag)) {
			    TkTextSelectionEvent(tPtr);
			    tPtr->abortSelections = true;
			}
		    }
		}
	    }
	}

	/*
	 * Now perform the undo/redo action.
	 */

	if (redoInfoPtr) {
	    memset(redoInfoPtr, 0, sizeof(redoInfo));
	}
	undoInfo.token = token;
	undoInfo.byteSize = atom->size;
	token->undoType->undoProc(sharedTextPtr, &undoInfo, redoInfoPtr, atom->redo);

	if (token->undoType->action == TK_TEXT_UNDO_TAG) {
	    eventuallyRepick = true;
	}
	if (redoInfoPtr) {
	    if (redoInfo.token == token) {
		/*
		 * We are re-using a token, this is possible because the current undo token
		 * will expire after this action.
		 */
		if (!subAtom->redo) {
		    if (token->undoType->action == TK_TEXT_UNDO_INSERT
			    || token->undoType->action == TK_TEXT_UNDO_DELETE) {
			assert(sharedTextPtr->insertDeleteUndoTokenCount > 0);
			sharedTextPtr->insertDeleteUndoTokenCount -= 1;
		    }
		}
		if (token->undoType->destroyProc) {
		    /* We need a balanced call of perform/destroy. */
		    token->undoType->destroyProc(sharedTextPtr, (TkTextUndoToken *)subAtom->item, true);
		}
		/*
		 * Do not free this item.
		 */
		((TkTextUndoSubAtom *) subAtom)->item = NULL;
	    }
	    TkTextPushUndoToken(sharedTextPtr, redoInfo.token, redoInfo.byteSize);
	}
	if (!isDelete && sharedTextPtr->triggerWatchCmd) {
	    TriggerWatchUndoRedo(sharedTextPtr, token, subAtom->redo, i == 0, peers, countPeers);
	}
    }

    if (eventuallyRepick) {
	for (k = 0; k < countPeers; ++k) {
	    TkText *tPtr = peers[k];

	    if (!(tPtr->flags & DESTROYED)) {
		TkTextEventuallyRepick(tPtr);
	    }
	}
    }

    sharedTextPtr->lastEditMode = TK_TEXT_EDIT_OTHER;
    sharedTextPtr->lastUndoTokenType = -1;
    UpdateModifiedFlag(sharedTextPtr, false);
    TkTextUpdateAlteredFlag(sharedTextPtr);

    if (textPosition) {
	SetNewTopPosition(sharedTextPtr, NULL, textPosition, true);
	if (textPosition != textPosBuf) {
	    free(textPosition);
	}
    }

    if (sharedTextPtr->triggerWatchCmd) {
	for (i = 0; i < countPeers; ++i) {
	    TkText *tPtr = peers[i];

	    if (!(tPtr->flags & DESTROYED)) {
		TkTextIndexClear(&tPtr->insertIndex, tPtr);
		TkTextTriggerWatchCursor(tPtr);
	    }
	    TkTextDecrRefCountAndTestIfDestroyed(tPtr);
	}
    }

    /*
     * Freeing the peer array has to be done even if sharedTextPtr->triggerWatchCmd
     * is false, possibly the user has cleared the watch command inside the trigger
     * callback.
     */

    if (peers != peerArr) {
	free(peers);
    }
}

/*
 *----------------------------------------------------------------------
 *
 * TextUndoStackContentChangedCallback --
 *
 *	This function is registered with the generic undo/redo code to handle
 *	undo/redo stack changes.
 *
 * Results:
 *	None.
 *
 * Side effects:
 *	None.
 *
 *----------------------------------------------------------------------
 */

static void
TextUndoStackContentChangedCallback(
    const TkTextUndoStack stack)
{
    ((TkSharedText *) TkTextUndoGetContext(stack))->undoStackEvent = true;
}

/*
 *----------------------------------------------------------------------
 *
 * TriggerUndoStackEvent --
 *
 *	This function is triggering the <<UndoStack>> event for all peers.
 *
 * Results:
 *	None.
 *
 * Side effects:
 *	May force the text window (and all peers) into existence.
 *
 *----------------------------------------------------------------------
 */

static void
TriggerUndoStackEvent(
    TkSharedText *sharedTextPtr)
{
    TkText *textPtr;

    assert(sharedTextPtr->undoStackEvent);
    sharedTextPtr->undoStackEvent = false;

    for (textPtr = sharedTextPtr->peers; textPtr; textPtr = textPtr->next) {
	if (!(textPtr->flags & DESTROYED)) {
	    Tk_MakeWindowExist(textPtr->tkwin);
	    SendVirtualEvent(textPtr->tkwin, "UndoStack", NULL);
	}
    }
}

/*
 *----------------------------------------------------------------------
 *
 * TextUndoFreeCallback --
 *
 *	This function is registered with the generic undo/redo code to handle
 *	the freeing operation of undo/redo items.
 *
 * Results:
 *	None.
 *
 * Side effects:
 *	Some memory will be freed.
 *
 *----------------------------------------------------------------------
 */

static void
TextUndoFreeCallback(
    const TkTextUndoStack stack,
    const TkTextUndoSubAtom *subAtom)	/* Destroy this token. */
{
    TkTextUndoToken *token = (TkTextUndoToken *) subAtom->item;

    /*
     * Consider that the token is possibly null.
     */

    if (token) {
	TkTextUndoAction action = token->undoType->action;

	if (action == TK_TEXT_UNDO_INSERT || action == TK_TEXT_UNDO_DELETE) {
	    TkSharedText *sharedTextPtr = (TkSharedText *) TkTextUndoGetContext(stack);
	    assert(sharedTextPtr->insertDeleteUndoTokenCount > 0);
	    sharedTextPtr->insertDeleteUndoTokenCount -= 1;
	}
	if (token->undoType->destroyProc) {
	    token->undoType->destroyProc((TkSharedText *)TkTextUndoGetContext(stack), (TkTextUndoToken *)subAtom->item, false);
	}
	free(subAtom->item);
	DEBUG_ALLOC(tkTextCountDestroyUndoToken++);
    }
}

/*
 *----------------------------------------------------------------------
 *
 * CountIndices --
 *
 *	This function implements most of the functionality of the "count"
 *	widget command.
 *
 *	Note that 'textPtr' is only used if we need to check for elided
 *	attributes, i.e. if type is COUNT_DISPLAY_INDICES or
 *	COUNT_DISPLAY_CHARS
 *
 * Results:
 *	Returns the number of characters in the range.
 *
 * Side effects:
 *	None.
 *
 *----------------------------------------------------------------------
 */

static int
CountIndices(
    const TkText *textPtr,	/* Overall information about text widget. */
    const TkTextIndex *indexPtr1,
				/* Index describing location of first character to delete. */
    const TkTextIndex *indexPtr2,
				/* Index describing location of last character to delete. NULL means
				 * just delete the one character given by indexPtr1. */
    TkTextCountType type)	/* The kind of indices to count. */
{
    /*
     * Order the starting and stopping indices.
     */

    int compare = TkTextIndexCompare(indexPtr1, indexPtr2);

    if (compare == 0) {
	return 0;
    }
    if (compare > 0) {
	return -((int) TkTextIndexCount(textPtr, indexPtr2, indexPtr1, type));
    }
    return TkTextIndexCount(textPtr, indexPtr1, indexPtr2, type);
}

/*
 *----------------------------------------------------------------------
 *
 * TkTextGetUndeletableNewline --
 *
 *	Return pointer to undeletable newline. The search will start at
 *	start of deletion. See comments in function about the properties
 *	of an undeletable newline.
 *
 *	Note that this functions expects that the deletions end on very
 *	last line in B-Tree, otherwise the newline is always deletable.
 *
 * Results:
 *	Returns the undeletable newline, or NULL.
 *
 * Side effects:
 *	None.
 *
 *----------------------------------------------------------------------
 */

const TkTextSegment *
TkTextGetUndeletableNewline(
    const TkTextLine *lastLinePtr)	/* last line of deletion, must be last line of B-Tree */
{
    assert(lastLinePtr);
    assert(!lastLinePtr->nextPtr);

#if 0 /* THIS IS OLD IMPLEMENTATION */
    const TkTextSegment *segPtr = TkTextIndexGetContentSegment(&index1, NULL);

    /*
     * Advance to next character.
     */

    while (segPtr->size == 0) {
	segPtr = segPtr->nextPtr;
	assert(segPtr);
    }

    /*
     * Assume the following text content:
     *
     *    {"1" "\n"} {"\n"} {"2" "\n"} {"\n"}
     *      A   B      C      D   E      F
     *
     * Segment E is the last newline (F belongs to addtional empty line).
     * We have two cases where the last newline has to be preserved.
     *
     * 1. Deletion is starting in first line, then we have to preserve the
     *    last newline, return segment E.
     *
     * 2. Deletion is not starting at the first character in this line, then
     *    we have to preserve the last newline, return segment E.
     *
     * In all other cases return NULL.
     */

    if (segPtr->sectionPtr->linePtr->prevPtr && SegIsAtStartOfLine(segPtr)) {
	return NULL;
    }
#endif

    /*
     * The old implementation is erroneous, and has been changed:
     *
     * 1. Test the following script with old implementation:
     *	    text .t
     *      .t insert end "1\n2"
     *      .t delete 2.0 end
     *      .t insert end "2"
     *    The result of [.t get begin end] -> "12\n" is unexpected, the expected result is "1\n2\n".
     *
     * 2. The mathematical consistency now will be preserved:
     *      - The newly created text widget is clean and contains "\e"
     *        (\e is the always existing final newline in last line).
     *      - After insertion of "1\n2" at 'begin' we have "1\n2\e".
     *      - After [.t delete 2.0 end] the deletion starts with inserted character "2",
     *        and not with the inserted newline. Thus from mathematical point of view
     *        the result must be "1\n\e" (this means: the always existing final newline
     *        will never be deleted).
     *      - After [.t insert end "2"] the string "2" has been inserted at end, this means
     *        before "\e", so the new result is "1\n2\e".
     *
     * 3. It's a clean concept if the artificial newline is undeletable, the old concept is
     *    hard to understand for a user, and error-prone.
     */

    assert(lastLinePtr->prevPtr);
    return lastLinePtr->prevPtr->lastPtr; /* return final newline \e */
}

/*
 *----------------------------------------------------------------------
 *
 * DeleteIndexRange --
 *
 *	This function implements most of the functionality of the "delete"
 *	widget command.
 *
 * Results:
 *	Returns whether the widget hasn't been destroyed.
 *
 * Side effects:
 *	Characters and other entities (windows, images) get deleted from the
 *	text.
 *
 *	If 'viewUpdate' is true, we may adjust the window contents'
 *	y-position, and scrollbar setting.
 *
 *	If 'viewUpdate' is true, true we can guarantee that textPtr->topIndex
 *	points to a valid TkTextLine after this function returns. However, if
 *	'viewUpdate' is false, then there is no such guarantee (since
 *	topIndex.linePtr can be garbage). The caller is expected to take
 *	actions to ensure the topIndex is validated before laying out the
 *	window again.
 *
 *----------------------------------------------------------------------
 */

static bool
DeleteOnLastLine(
    TkSharedText *sharedTextPtr,
    const TkTextLine *lastLinePtr,
    int flags) /* deletion flags */
{
	(void)sharedTextPtr;
    assert(lastLinePtr);
    assert(!lastLinePtr->nextPtr);

    if (flags & DELETE_MARKS) {
	const TkTextSegment *segPtr = lastLinePtr->segPtr;

	while (segPtr->size == 0) {
	    if ((flags & DELETE_MARKS) && TkTextIsNormalMark(segPtr)) {
		return true;
	    }
	    segPtr = segPtr->nextPtr;
	}
    }

    return false;
}

static bool
DeleteEndMarker(
    const TkTextIndex *indexPtr,
    int flags)
{
    const TkTextSegment *segPtr;

    return (flags & DELETE_MARKS)
	    && (segPtr = TkTextIndexGetSegment(indexPtr))
	    && TkTextIsNormalMark(segPtr);
}

static bool
DeleteIndexRange(
    TkSharedText *sharedTextPtr,/* Shared portion of peer widgets. */
    TkText *textPtr,		/* Overall information about text widget. */
    const TkTextIndex *indexPtr1,
				/* Index describing location of first character (or other entity)
				 * to delete. */
    const TkTextIndex *indexPtr2,
				/* Index describing location of last character (or other entity)
				 * to delete. NULL means just delete the one character given by
				 * indexPtr1. */
    int flags,			/* Flags controlling the deletion. */
    bool viewUpdate,		/* Update vertical view if set. */
    bool triggerWatchDelete,	/* Should we trigger the watch command for deletion? */
    bool triggerWatchInsert,	/* Should we trigger the watch command for insertion? */
    bool userFlag,		/* Trigger user modification? */
    bool final)			/* This is the final call in a sequence of ranges. */
{
    TkTextIndex index1, index2, index3;
    TkTextPosition *textPosition;
    TkTextPosition textPosBuf[PIXEL_CLIENTS];
    TkTextUndoInfo undoInfo;
    TkTextUndoInfo *undoInfoPtr;
    TkTextLine *lastLinePtr;

    if (!sharedTextPtr) {
	sharedTextPtr = textPtr->sharedTextPtr;
    }

    if (triggerWatchInsert) {
	TkTextIndexToByteIndex((TkTextIndex *) indexPtr1); /* mutable due to concept */
    }

    if (TkTextIndexIsEndOfText(indexPtr1)) {
	return true; /* nothing to delete */
    }

    /*
     * Prepare the starting and stopping indices.
     */

    if (indexPtr2) {
	if (TkTextIndexCompare(indexPtr1, indexPtr2) >= 0) {
	    return true; /* there is nothing to delete */
	}
	index1 = *indexPtr1;
	index2 = *indexPtr2;
    } else if (!TkTextIndexForwChars(textPtr, indexPtr1, 1, &index2, COUNT_INDICES)) {
	return true;
    } else {
	index1 = *indexPtr1;
    }

    index3 = index2;

    if (!TkTextIndexGetLine(&index2)->nextPtr
	    && !DeleteEndMarker(&index2, flags)
	    && TkTextGetUndeletableNewline(lastLinePtr = TkTextIndexGetLine(&index2))
	    && !DeleteOnLastLine(sharedTextPtr, lastLinePtr, flags)) {
	/*
	 * This is a very special case. If the last newline is undeletable, we do not
	 * have a deletable marker at end of range, and there is no deletable mark on
	 * last line, then decrement the end of range.
	 */

	TkTextIndexBackBytes(textPtr, &index2, 1, &index2);

	if (TkTextIndexIsEqual(&index1, &index2)) {
	    if (lastLinePtr->prevPtr) {
		if (lastLinePtr->prevPtr->lastPtr->tagInfoPtr != sharedTextPtr->emptyTagInfoPtr) {
		    /* we have to delete tags on previous newline, that's all */
		    TkTextClearSelection(sharedTextPtr, &index1, &index3);
		    TkTextClearTags(sharedTextPtr, textPtr, &index1, &index3, false);
		} else {
		    assert(TkTextTagSetIsEmpty(lastLinePtr->prevPtr->lastPtr->tagInfoPtr));
		}
	    }
	    return true; /* nothing to do */
	}

	if (lastLinePtr->prevPtr->lastPtr->tagInfoPtr != sharedTextPtr->emptyTagInfoPtr) {
	    if (!TkTextTagBitContainsSet(sharedTextPtr->selectionTags,
		    lastLinePtr->prevPtr->lastPtr->tagInfoPtr)) {
		/*
		 * Last newline is tagged with any non-selection tag, so we have to
		 * re-include this character.
		 */
		flags |= DELETE_LASTLINE;
		index2 = index3;
	    }
	}
    }

    /*
     * Call the "watch" command for deletion. Take into account that the
     * receiver might change the text content inside the callback, although
     * he shouldn't do this.
     */

    if (triggerWatchDelete) {
	Tcl_Obj *delObj = TextGetText(textPtr, &index1, &index2, NULL, NULL, UINT_MAX, false, true);
	char const *deleted = Tcl_GetString(delObj);
	bool unchanged;
	bool rc;

	TkTextIndexSave(&index1);
	TkTextIndexSave(&index2);
	Tcl_IncrRefCount(delObj);
	rc = TriggerWatchEdit(textPtr, userFlag, "delete", &index1, &index2, deleted, final);
	Tcl_GuardedDecrRefCount(delObj);
	unchanged = TkTextIndexRebuild(&index1) && TkTextIndexRebuild(&index2);

	if (!rc) { return false; } /* the receiver has destroyed this widget */

	if (!unchanged && TkTextIndexCompare(&index1, &index2) >= 0) {
	    /* This can only happen if the receiver of the trigger command did any modification. */
	    return true;
	}
    }

    TkTextClearSelection(sharedTextPtr, &index1, &index3);

    /*
     * Tell the display what's about to happen, so it can discard obsolete
     * display information, then do the deletion. Also, if the deletion
     * involves the top line on the screen, then we have to reset the view
     * (the deletion will invalidate textPtr->topIndex). Compute what the new
     * first character will be, then do the deletion, then reset the view.
     */

    TkTextChanged(sharedTextPtr, NULL, &index1, &index2);

    if (sharedTextPtr->numPeers > sizeof(textPosBuf)/sizeof(textPosBuf[0])) {
	textPosition = (TkTextPosition *)malloc(sizeof(textPosition[0])*sharedTextPtr->numPeers);
    } else {
	textPosition = textPosBuf;
    }
    InitPosition(sharedTextPtr, textPosition);
    FindNewTopPosition(sharedTextPtr, textPosition, &index1, &index2, 0);

    undoInfoPtr = TkTextUndoStackIsFull(sharedTextPtr->undoStack) ? NULL : &undoInfo;
    TkBTreeDeleteIndexRange(sharedTextPtr, &index1, &index2, flags, undoInfoPtr);

    /*
     * Push the deletion onto the undo stack, and update the modified status of the widget.
     * Try to join with previously pushed undo token, if possible.
     */

    if (undoInfoPtr) {
	const TkTextUndoSubAtom *subAtom;

	PushUndoSeparatorIfNeeded(sharedTextPtr, sharedTextPtr->autoSeparators, TK_TEXT_EDIT_DELETE);

	if (TkTextUndoGetMaxSize(sharedTextPtr->undoStack) == 0
		|| TkTextUndoGetCurrentSize(sharedTextPtr->undoStack) + undoInfo.byteSize
			<= TkTextUndoGetMaxSize(sharedTextPtr->undoStack)) {
	    if (sharedTextPtr->lastUndoTokenType != TK_TEXT_UNDO_DELETE
		    || !((subAtom = TkTextUndoGetLastUndoSubAtom((TkTextUndoStack)sharedTextPtr->undoStack))
			    && TkBTreeJoinUndoDelete((TkTextUndoToken *)subAtom->item, subAtom->size,
				    undoInfo.token, undoInfo.byteSize))) {
		TkTextPushUndoToken(sharedTextPtr, undoInfo.token, undoInfo.byteSize);
	    }
	    sharedTextPtr->lastUndoTokenType = TK_TEXT_UNDO_DELETE;
	    sharedTextPtr->prevUndoStartIndex =
		    ((TkTextUndoTokenRange *) undoInfo.token)->startIndex;
	    sharedTextPtr->prevUndoEndIndex = ((TkTextUndoTokenRange *) undoInfo.token)->endIndex;
	    /* stack has changed anyway, but TkBTreeJoinUndoDelete didn't trigger */
	    sharedTextPtr->undoStackEvent = true;
	} else {
	    assert(undoInfo.token->undoType->destroyProc);
	    undoInfo.token->undoType->destroyProc(sharedTextPtr, undoInfo.token, false);
	    free(undoInfo.token);
	    DEBUG_ALLOC(tkTextCountDestroyUndoToken++);
	}

	sharedTextPtr->lastEditMode = TK_TEXT_EDIT_DELETE;
    }

    UpdateModifiedFlag(sharedTextPtr, true);
    TkTextUpdateAlteredFlag(sharedTextPtr);
    SetNewTopPosition(sharedTextPtr, textPtr, textPosition, viewUpdate);

    if (textPosition != textPosBuf) {
	free(textPosition);
    }

    /*
     * Lastly, trigger the "watch" command for insertion. This must be the last action,
     * probably the receiver is calling some widget commands inside the callback.
     */

    if (triggerWatchInsert) {
	if (!TriggerWatchEdit(textPtr, userFlag, "insert", indexPtr1, indexPtr1, NULL, final)) {
	    return false; /* widget has been destroyed */
	}
    }

    return true;
}

/*
 *----------------------------------------------------------------------
 *
 * TextFetchSelection --
 *
 *	This function is called back by Tk when the selection is requested by
 *	someone. It returns part or all of the selection in a buffer provided
 *	by the caller.
 *
 * Results:
 *	The return value is the number of non-NULL bytes stored at buffer.
 *	Buffer is filled (or partially filled) with a NULL-terminated string
 *	containing part or all of the selection, as given by offset and
 *	maxBytes.
 *
 * Side effects:
 *	None.
 *
 *----------------------------------------------------------------------
 */

static TkSizeT
TextFetchSelection(
    ClientData clientData,	/* Information about text widget. */
<<<<<<< HEAD
    int offset,			/* Offset within selection of first character to be returned. */
    char *buffer,		/* Location in which to place selection. */
    int maxBytes)		/* Maximum number of bytes to place at buffer, not including
    				 * terminating NULL character. */
{
    TkText *textPtr = (TkText *)clientData;
    TkTextSearch *searchPtr;
    Tcl_Obj *selTextPtr;
    int numBytes;
=======
    TkSizeT offset,			/* Offset within selection of first character
				 * to be returned. */
    char *buffer,		/* Location in which to place selection. */
    TkSizeT maxBytes)		/* Maximum number of bytes to place at buffer,
				 * not including terminating NULL
				 * character. */
{
    TkText *textPtr = (TkText *)clientData;
    TkTextIndex eof;
    int count, chunkSize;
    TkSizeT offsetInSeg;
    TkTextSearch search;
    TkTextSegment *segPtr;
>>>>>>> 51e8e55c

    if ((!textPtr->exportSelection) || Tcl_IsSafe(textPtr->interp)) {
	return -1;
    }

    /*
     * Find the beginning of the next range of selected text. Note: if the
     * selection is being retrieved in multiple pieces (offset != 0) and some
     * modification has been made to the text that affects the selection then
     * reject the selection request (make 'em start over again).
     */

    if (offset == 0) {
	TkTextIndexSetupToStartOfText(&textPtr->selIndex, textPtr, textPtr->sharedTextPtr->tree);
	textPtr->abortSelections = false;
    } else if (textPtr->abortSelections) {
	return 0;
    }

    searchPtr = &textPtr->selSearch;

    if (offset == 0 || !TkBTreeCharTagged(&textPtr->selIndex, textPtr->selTagPtr)) {
	TkTextIndex eof;

	TkTextIndexSetupToEndOfText(&eof, textPtr, textPtr->sharedTextPtr->tree);
	TkBTreeStartSearch(&textPtr->selIndex, &eof, textPtr->selTagPtr, searchPtr, SEARCH_NEXT_TAGON);
	if (!TkBTreeNextTag(searchPtr)) {
	    return offset == 0 ? -1 : 0;
	}
	textPtr->selIndex = searchPtr->curIndex;

	/*
	 * Find the end of the current range of selected text.
	 */

	if (!TkBTreeNextTag(searchPtr)) {
	    assert(!"TextFetchSelection couldn't find end of range");
	}
    } else {
	/* we are still inside tagged range */
    }

    /*
     * Iterate through the the selected ranges and collect the text content.
     *
     * NOTE:
     * The crux with TextFetchSelection is the old interface of this callback function,
     * it does not fit with the object design (Tcl_Obj), otherwise it would expect an
     * object as the result. Thus the actual "natural" implementation is a bit
     * ineffecient, because we are collecting the data with an object (we are using the
     * "get" mechanism), and afterwards the content of this object will be copied into
     * the buffer, and the object will be destroyed. Hopefully some day function
     * TextFetchSelection will be changed to new object design.
     */

<<<<<<< HEAD
    Tcl_IncrRefCount(selTextPtr = Tcl_NewObj());
=======
	while (1) {
	    if (maxBytes == 0) {
		goto fetchDone;
	    }
	    segPtr = TkTextIndexToSeg(&textPtr->selIndex, &offsetInSeg);
	    chunkSize = segPtr->size - offsetInSeg;
	    if (chunkSize > (int)maxBytes) {
		chunkSize = (int)maxBytes;
	    }
	    if (textPtr->selIndex.linePtr == search.curIndex.linePtr) {
		int leftInRange;
>>>>>>> 51e8e55c

    while (true) {
	TextGetText(textPtr, &textPtr->selIndex, &searchPtr->curIndex, &textPtr->selIndex,
		selTextPtr, maxBytes - GetByteLength(selTextPtr), true, false);

	if (GetByteLength(selTextPtr) == (TkSizeT)maxBytes) {
	    break;
	}

	/*
	 * Find the beginning of the next range of selected text.
	 */

	if (!TkBTreeNextTag(searchPtr)) {
	    break;
	}

	textPtr->selIndex = searchPtr->curIndex;

	/*
	 * Find the end of the current range of selected text.
	 */

	if (!TkBTreeNextTag(searchPtr)) {
	    assert(!"TextFetchSelection couldn't find end of range");
	}
    }

    numBytes = GetByteLength(selTextPtr);
    memcpy(buffer, Tcl_GetString(selTextPtr), numBytes);
    Tcl_GuardedDecrRefCount(selTextPtr);
    return numBytes;
}

/*
 *----------------------------------------------------------------------
 *
 * TkTextSelectionEvent --
 *
 *	When anything relevant to the "sel" tag has been changed, call this
 *	function to generate a <<Selection>> event.
 *
 * Results:
 *	None.
 *
 * Side effects:
 *	If <<Selection>> bindings are present, they will trigger.
 *
 *----------------------------------------------------------------------
 */

void
TkTextSelectionEvent(
    TkText *textPtr)
{
    /*
     * Send an event that the selection changed. This is equivalent to:
     *     event generate $textWidget <<Selection>>
     */

    SendVirtualEvent(textPtr->tkwin, "Selection", NULL);
}

/*
 *----------------------------------------------------------------------
 *
 * TkTextLostSelection --
 *
 *	This function is called back by Tk when the selection is grabbed away
 *	from a text widget. On Windows and Mac systems, we want to remember
 *	the selection for the next time the focus enters the window. On Unix,
 *	just remove the "sel" tag from everything in the widget.
 *
 * Results:
 *	None.
 *
 * Side effects:
 *	The "sel" tag is cleared from the window.
 *
 *----------------------------------------------------------------------
 */

void
TkTextLostSelection(
    ClientData clientData)	/* Information about text widget. */
{
    TkText *textPtr = (TkText *)clientData;

    if (TkpAlwaysShowSelection(textPtr->tkwin)) {
	TkTextIndex start, end;

	if ((!textPtr->exportSelection) || Tcl_IsSafe(textPtr->interp)) {
	    return;
	}

	/*
	 * On Windows and Mac systems, we want to remember the selection for
	 * the next time the focus enters the window. On Unix, just remove the
	 * "sel" tag from everything in the widget.
	 */

	TkTextIndexSetupToStartOfText(&start, textPtr, textPtr->sharedTextPtr->tree);
	TkTextIndexSetupToEndOfText(&end, textPtr, textPtr->sharedTextPtr->tree);
	TkBTreeTag(textPtr->sharedTextPtr, textPtr, &start, &end, textPtr->selTagPtr,
		false, NULL, TkTextRedrawTag);
    }

    /*
     * Send an event that the selection changed. This is equivalent to:
     *	   event generate $textWidget <<Selection>>
     */

    TkTextSelectionEvent(textPtr);

    textPtr->flags &= ~GOT_SELECTION;
}

/*
 *----------------------------------------------------------------------
 *
 * TextBlinkProc --
 *
 *	This function is called as a timer handler to blink the insertion
 *	cursor off and on.
 *
 * Results:
 *	None.
 *
 * Side effects:
 *	The cursor gets turned on or off, redisplay gets invoked, and this
 *	function reschedules itself.
 *
 *----------------------------------------------------------------------
 */

static void
TextBlinkProc(
    ClientData clientData)	/* Pointer to record describing text. */
{
    TkText *textPtr = (TkText *)clientData;
    unsigned oldFlags = textPtr->flags;

    if (textPtr->state == TK_TEXT_STATE_DISABLED
	    || !(textPtr->flags & HAVE_FOCUS)
	    || textPtr->insertOffTime == 0) {
	if (!(textPtr->flags & HAVE_FOCUS) && textPtr->insertUnfocussed != TK_TEXT_INSERT_NOFOCUS_NONE) {
	    /*
	     * The widget doesn't have the focus yet it is configured to
	     * display the cursor when it doesn't have the focus. Act now!
	     */

	    textPtr->flags |= INSERT_ON;
	} else if (textPtr->insertOffTime == 0) {
	    /*
	     * The widget was configured to have zero offtime while the
	     * insertion point was not displayed. We have to display it once.
	     */

	    textPtr->flags |= INSERT_ON;
	}
    } else {
	if (textPtr->flags & INSERT_ON) {
	    textPtr->flags &= ~INSERT_ON;
	    textPtr->insertBlinkHandler = Tcl_CreateTimerHandler(
		    textPtr->insertOffTime, TextBlinkProc, textPtr);
	} else {
	    textPtr->flags |= INSERT_ON;
	    textPtr->insertBlinkHandler = Tcl_CreateTimerHandler(
		    textPtr->insertOnTime, TextBlinkProc, textPtr);
	}
    }

    if (oldFlags != textPtr->flags) {
	int x, y, w, h;

	if (TkTextGetCursorBbox(textPtr, &x, &y, &w, &h)) {
	    int inset = textPtr->borderWidth + textPtr->highlightWidth;
	    TkTextRedrawRegion(textPtr, x + inset, y + inset, w, h);
	}
    }
}

/*
 *----------------------------------------------------------------------
 *
 * TextInsertCmd --
 *
 *	This function is invoked to process the "insert" and "replace" widget
 *	commands for text widgets.
 *
 * Results:
 *	A standard Tcl result.
 *
 * Side effects:
 *	See the user documentation.
 *
 *	If 'viewUpdate' is true, we may adjust the window contents'
 *	y-position, and scrollbar setting.
 *
 *----------------------------------------------------------------------
 */

static int
TextInsertCmd(
    TkText *textPtr,		/* Information about text widget. */
    Tcl_Interp *interp,		/* Current interpreter. */
    int objc,			/* Number of arguments. */
    Tcl_Obj *const objv[],	/* Argument objects. */
    const TkTextIndex *indexPtr,/* Index at which to insert. */
    bool viewUpdate,		/* Update the view if set. */
    bool triggerWatchDelete,	/* Should we trigger the watch command for deletion? */
    bool triggerWatchInsert,	/* Should we trigger the watch command for insertion? */
    bool userFlag,		/* Trigger user modification? */
    bool parseHyphens)		/* Should we parse hyphens? (tk_textInsert) */
{
    TkTextIndex index1, index2;
    TkSharedText *sharedTextPtr;
    TkTextTag *hyphenTagPtr = NULL;
    int rc = TCL_OK;
    int j;

    assert(textPtr);
    assert(!TkTextIsDeadPeer(textPtr));

    sharedTextPtr = textPtr->sharedTextPtr;

    if (parseHyphens && objc > 1 && *Tcl_GetString(objv[0]) == '-') {
	int argc;
	Tcl_Obj **argv;

	if (strcmp(Tcl_GetString(objv[0]), "-hyphentags") != 0) {
	    Tcl_SetObjResult(interp, Tcl_ObjPrintf(
		    "bad option \"%s\": must be -hyphentags", Tcl_GetString(objv[0])));
	    Tcl_SetErrorCode(interp, "TK", "TEXT", "INDEX_OPTION", NULL);
	    return TCL_ERROR;
	}
	if (Tcl_ListObjGetElements(interp, objv[1], &argc, &argv) != TCL_OK) {
	    return TCL_ERROR;
	}
	for (j = 0; j < argc; ++j) {
	    TkTextTag *tagPtr = TkTextCreateTag(textPtr, Tcl_GetString(argv[j]), NULL);
	    tagPtr->nextPtr = hyphenTagPtr;
	    hyphenTagPtr = tagPtr;
	}
	objc -= 2;
	objv += 2;
    }

    for (j = 0; j < objc && GetByteLength(objv[j]) == 0; j += 2) {
	/* empty loop body */
    }
    index1 = *indexPtr;

    while (j < objc) {
	Tcl_Obj *stringPtr = objv[j];
	Tcl_Obj *tagPtr = (j + 1 < objc) ? objv[j + 1] : NULL;
	char const *string = Tcl_GetString(stringPtr);
	unsigned length = GetByteLength(stringPtr);
	int k = j + 2;
	bool final;

	while (k < objc && GetByteLength(objv[k]) == 0) {
	    k += 2;
	}
	final = objc <= k;

	if (length > 0) {
	    int numTags = 0;
	    Tcl_Obj **tagNamePtrs = NULL;
	    TkTextTagSet *tagInfoPtr = NULL;

	    /*
	     * Call the "watch" command for deletion. Take into account that the
	     * receiver might change the text content, although he shouldn't do this.
	     */

	    if (triggerWatchDelete) {
		TkTextIndexSave(&index1);
		if (!TriggerWatchEdit(textPtr, userFlag, "delete", &index1, &index1, NULL, final)) {
		    return rc;
		}
		TkTextIndexRebuild(&index1);
	    }

	    if (tagPtr) {
		int i;

		if (Tcl_ListObjGetElements(interp, tagPtr, &numTags, &tagNamePtrs) != TCL_OK) {
		    rc = TCL_ERROR;
		} else if (numTags > 0) {
		    TkTextTag *tagPtr;

		    tagInfoPtr = TkTextTagSetResize(NULL, sharedTextPtr->tagInfoSize);

		    for (i = 0; i < numTags; ++i) {
			tagPtr = TkTextCreateTag(textPtr, Tcl_GetString(tagNamePtrs[i]), NULL);
			if (tagPtr->index >= TkTextTagSetSize(tagInfoPtr)) {
			    tagInfoPtr = TkTextTagSetResize(tagInfoPtr, sharedTextPtr->tagInfoSize);
			}
			tagInfoPtr = TkTextTagSetAddToThis(tagInfoPtr, tagPtr->index);
		    }
		}
	    }

	    InsertChars(textPtr, &index1, &index2, string, length,
		    viewUpdate, tagInfoPtr, hyphenTagPtr, parseHyphens);
	    if (tagInfoPtr) {
		TkTextTagSetDecrRefCount(tagInfoPtr);
	    }

	    /*
	     * Lastly, trigger the "watch" command for insertion. This must be the last action,
	     * probably the receiver is calling some widget commands inside the callback.
	     */

	    if (triggerWatchInsert) {
		if (!TriggerWatchEdit(textPtr, userFlag, "insert", &index1, &index2, string, final)) {
		    return rc;
		}
	    }

	    if (rc != TCL_OK) {
		return rc;
	    }
	    index1 = index2;
	}

	j = k;
    }

    return rc;
}

/*
 *----------------------------------------------------------------------
 *
 * TextSearchCmd --
 *
 *	This function is invoked to process the "search" widget command for
 *	text widgets. See the user documentation for details on what it does.
 *
 * Results:
 *	A standard Tcl result.
 *
 * Side effects:
 *	See the user documentation.
 *
 *----------------------------------------------------------------------
 */

static int
TextSearchCmd(
    TkText *textPtr,		/* Information about text widget. */
    Tcl_Interp *interp,		/* Current interpreter. */
    int objc,			/* Number of arguments. */
    Tcl_Obj *const objv[])	/* Argument objects. */
{
    int i, argsLeft, code;
    SearchSpec searchSpec;

    static const char *const switchStrings[] = {
	"-hidden",
	"--", "-all", "-backwards", "-count", "-discardhyphens", "-elide",
	"-exact", "-forwards", "-nocase", "-nolinestop", "-overlap", "-regexp",
	"-strictlimits", NULL
    };
    enum SearchSwitches {
	TK_TEXT_SEARCH_HIDDEN, TK_TEXT_SEARCH_END, TK_TEXT_SEARCH_ALL, TK_TEXT_SEARCH_BACK,
	TK_TEXT_SEARCH_COUNT, TK_TEXT_SEARCH_DISCARDHYPHENS, TK_TEXT_SEARCH_ELIDE, TK_TEXT_SEARCH_EXACT,
	TK_TEXT_SEARCH_FWD, TK_TEXT_SEARCH_NOCASE, TK_TEXT_SEARCH_NOLINESTOP, TK_TEXT_SEARCH_OVERLAP,
	TK_TEXT_SEARCH_REGEXP, TK_TEXT_SEARCH_STRICTLIMITS
    };

    /*
     * Set up the search specification, including the last 4 fields which are
     * text widget specific.
     */

    searchSpec.textPtr = textPtr;
    searchSpec.exact = true;
    searchSpec.noCase = false;
    searchSpec.all = false;
    searchSpec.backwards = false;
    searchSpec.varPtr = NULL;
    searchSpec.countPtr = NULL;
    searchSpec.resPtr = NULL;
    searchSpec.searchElide = false;
    searchSpec.searchHyphens = true;
    searchSpec.noLineStop = false;
    searchSpec.overlap = false;
    searchSpec.strictLimits = false;
    searchSpec.numLines = TkBTreeNumLines(textPtr->sharedTextPtr->tree, textPtr);
    searchSpec.clientData = textPtr;
    searchSpec.addLineProc = &TextSearchAddNextLine;
    searchSpec.foundMatchProc = &TextSearchFoundMatch;
    searchSpec.lineIndexProc = &TextSearchGetLineIndex;

    /*
     * Parse switches and other arguments.
     */

    for (i = 2; i < objc; ++i) {
	int index;

	if (Tcl_GetString(objv[i])[0] != '-') {
	    break;
	}

	if (Tcl_GetIndexFromObjStruct(NULL, objv[i], switchStrings,
		sizeof(char *), "switch", 0, &index) != TCL_OK) {
	    /*
	     * Hide the -hidden option, generating the error description with
	     * the side effects of T_GIFO.
	     */

	    (void) Tcl_GetIndexFromObjStruct(interp, objv[i], switchStrings + 1,
		    sizeof(char *), "switch", 0, &index);
	    return TCL_ERROR;
	}

	switch ((enum SearchSwitches) index) {
	case TK_TEXT_SEARCH_END:
	    i += 1;
	    goto endOfSwitchProcessing;
	case TK_TEXT_SEARCH_ALL:
	    searchSpec.all = true;
	    break;
	case TK_TEXT_SEARCH_BACK:
	    searchSpec.backwards = true;
	    break;
	case TK_TEXT_SEARCH_COUNT:
	    if (i >= objc - 1) {
		Tcl_SetObjResult(interp, Tcl_NewStringObj("no value given for \"-count\" option", -1));
		Tcl_SetErrorCode(interp, "TK", "TEXT", "VALUE", NULL);
		return TCL_ERROR;
	    }
	    i += 1;

	    /*
	     * Assumption objv[i] isn't going to disappear on us during this
	     * function, which is fair.
	     */

	    searchSpec.varPtr = objv[i];
	    break;
	case TK_TEXT_SEARCH_DISCARDHYPHENS:
	    searchSpec.searchHyphens = false;
	    break;
	case TK_TEXT_SEARCH_ELIDE:
	case TK_TEXT_SEARCH_HIDDEN:
	    searchSpec.searchElide = true;
	    break;
	case TK_TEXT_SEARCH_EXACT:
	    searchSpec.exact = true;
	    break;
	case TK_TEXT_SEARCH_FWD:
	    searchSpec.backwards = false;
	    break;
	case TK_TEXT_SEARCH_NOCASE:
	    searchSpec.noCase = true;
	    break;
	case TK_TEXT_SEARCH_NOLINESTOP:
	    searchSpec.noLineStop = true;
	    break;
	case TK_TEXT_SEARCH_OVERLAP:
	    searchSpec.overlap = true;
	    break;
	case TK_TEXT_SEARCH_STRICTLIMITS:
	    searchSpec.strictLimits = true;
	    break;
	case TK_TEXT_SEARCH_REGEXP:
	    searchSpec.exact = false;
	    break;
	default:
	    assert(!"unexpected switch fallthrough");
	}
    }
  endOfSwitchProcessing:

    argsLeft = objc - (i + 2);
    if (argsLeft != 0 && argsLeft != 1) {
	Tcl_WrongNumArgs(interp, 2, objv, "?switches? pattern index ?stopIndex?");
	return TCL_ERROR;
    }

    if (searchSpec.noLineStop && searchSpec.exact) {
	Tcl_SetObjResult(interp, Tcl_NewStringObj(
		"the \"-nolinestop\" option requires the \"-regexp\" option to be present", -1));
	Tcl_SetErrorCode(interp, "TK", "TEXT", "SEARCH_USAGE", NULL);
	return TCL_ERROR;
    }

    if (searchSpec.overlap && !searchSpec.all) {
	Tcl_SetObjResult(interp, Tcl_NewStringObj(
		"the \"-overlap\" option requires the \"-all\" option to be present", -1));
	Tcl_SetErrorCode(interp, "TK", "TEXT", "SEARCH_USAGE", NULL);
	return TCL_ERROR;
    }

    /*
     * Scan through all of the lines of the text circularly, starting at the
     * given index. 'objv[i]' is the pattern which may be an exact string or a
     * regexp pattern depending on the flags set above.
     */

    code = SearchPerform(interp, &searchSpec, objv[i], objv[i + 1], argsLeft == 1 ? objv[i + 2] : NULL);
    if (code != TCL_OK) {
	goto cleanup;
    }

    /*
     * Set the '-count' variable, if given.
     */

    if (searchSpec.varPtr && searchSpec.countPtr) {
	Tcl_IncrRefCount(searchSpec.countPtr);
	if (!Tcl_ObjSetVar2(interp, searchSpec.varPtr, NULL, searchSpec.countPtr, TCL_LEAVE_ERR_MSG)) {
	    code = TCL_ERROR;
	    goto cleanup;
	}
    }

    /*
     * Set the result.
     */

    if (searchSpec.resPtr) {
	Tcl_SetObjResult(interp, searchSpec.resPtr);
    }

  cleanup:
    if (searchSpec.countPtr) {
	Tcl_GuardedDecrRefCount(searchSpec.countPtr);
    }
    if (searchSpec.resPtr) {
	Tcl_GuardedDecrRefCount(searchSpec.resPtr);
    }
    return code;
}

/*
 *----------------------------------------------------------------------
 *
 * TextSearchGetLineIndex --
 *
 *	Extract a row, text offset index position from an objPtr.
 *
 *	This means we ignore any embedded windows/images and elidden text
 *	(unless we are searching that).
 *
 * Results:
 *	Standard Tcl error code (with a message in the interpreter on error
 *	conditions).
 *
 *	The offset placed in offsetPosPtr is a utf-8 char* byte index for
 *	exact searches, and a Unicode character index for regexp searches.
 *
 *	The line number should start at zero (searches which wrap around
 *	assume the first line is numbered 0).
 *
 * Side effects:
 *	None.
 *
 *----------------------------------------------------------------------
 */

static int
TextSearchGetLineIndex(
    Tcl_Interp *interp,		/* For error messages. */
    Tcl_Obj *objPtr,		/* Contains a textual index like "1.2" */
    SearchSpec *searchSpecPtr,	/* Contains other search parameters. */
    int *linePosPtr,		/* For returning the line number. */
<<<<<<< HEAD
    int *offsetPosPtr)		/* For returning the text offset in the line. */
=======
    TkSizeT *offsetPosPtr)		/* For returning the text offset in the
				 * line. */
>>>>>>> 51e8e55c
{
    TkTextIndex index;
    int line, byteIndex;
    TkText *textPtr = (TkText *)searchSpecPtr->clientData;
    TkTextLine *linePtr;

    if (!TkTextGetIndexFromObj(interp, textPtr, objPtr, &index)) {
	return TCL_ERROR;
    }

    assert(textPtr);
    line = TkBTreeLinesTo(textPtr->sharedTextPtr->tree, textPtr, TkTextIndexGetLine(&index), NULL);
    if (line >= searchSpecPtr->numLines) {
	line = searchSpecPtr->numLines - 1;
	linePtr = TkBTreeFindLine(textPtr->sharedTextPtr->tree, textPtr, line);
	assert(linePtr); /* this may only fail with dead peers */
	if (textPtr->endMarker == textPtr->sharedTextPtr->endMarker
		|| textPtr->endMarker->sectionPtr->linePtr != TkTextIndexGetLine(&index)) {
	    byteIndex = linePtr->size;
	} else {
	    byteIndex = TkTextSegToIndex(textPtr->endMarker);
	}
    } else {
	linePtr = TkTextIndexGetLine(&index);
	byteIndex = TkTextIndexGetByteIndex(&index);
    }

    *offsetPosPtr = TextSearchIndexInLine(searchSpecPtr, linePtr, byteIndex);
    *linePosPtr = line;

    return TCL_OK;
}

/*
 *----------------------------------------------------------------------
 *
 * TextSearchIndexInLine --
 *
 *	Find textual index of 'byteIndex' in the searchable characters of
 *	'linePtr'.
 *
 *	This means we ignore any embedded windows/images and elidden text
 *	(unless we are searching that).
 *
 * Results:
 *	The returned index is a utf-8 char* byte index for exact searches, and
 *	a Unicode character index for regexp searches.
 *
 * Side effects:
 *	None.
 *
 *----------------------------------------------------------------------
 */

<<<<<<< HEAD
static unsigned
CountCharsInSeg(
    const TkTextSegment *segPtr)
{
    assert(segPtr->typePtr == &tkTextCharType);
    return Tcl_NumUtfChars(segPtr->body.chars, segPtr->size);
}

static unsigned
=======
static TkSizeT
>>>>>>> 51e8e55c
TextSearchIndexInLine(
    const SearchSpec *searchSpecPtr,
				/* Search parameters. */
    TkTextLine *linePtr,	/* The line we're looking at. */
    TkSizeT byteIndex)		/* Index into the line. */
{
    TkTextSegment *segPtr;
<<<<<<< HEAD
    int leftToScan;
    unsigned index = 0;
=======
    TkTextIndex curIndex;
    TkSizeT index;
    int leftToScan;
>>>>>>> 51e8e55c
    TkText *textPtr = (TkText *)searchSpecPtr->clientData;
    TkTextLine *startLinePtr = textPtr->startMarker->sectionPtr->linePtr;
    bool isCharSeg;

    index = 0;
<<<<<<< HEAD
    segPtr = (startLinePtr == linePtr) ? textPtr->startMarker : linePtr->segPtr;

    /*
     * TODO: Use new elide structure, but this requires a redesign of the whole
     * search algorithm.
     */

    for (leftToScan = byteIndex; leftToScan > 0; segPtr = segPtr->nextPtr) {
	if ((isCharSeg = segPtr->typePtr == &tkTextCharType)
		|| (searchSpecPtr->searchHyphens && segPtr->typePtr == &tkTextHyphenType)) {
	    if (searchSpecPtr->searchElide || !TkTextSegmentIsElided(textPtr, segPtr)) {
		if (leftToScan < segPtr->size) {
		    if (searchSpecPtr->exact) {
			index += leftToScan;
		    } else {
			index += isCharSeg ? Tcl_NumUtfChars(segPtr->body.chars, leftToScan) : 1;
		    }
		} else if (searchSpecPtr->exact) {
		    index += isCharSeg ? segPtr->size : 2;
=======
    curIndex.tree = textPtr->sharedTextPtr->tree;
    curIndex.linePtr = linePtr; curIndex.byteIndex = 0;
    for (segPtr = linePtr->segPtr, leftToScan = byteIndex;
	    leftToScan + 1 > 1;
	    curIndex.byteIndex += segPtr->size, segPtr = segPtr->nextPtr) {
	if ((segPtr->typePtr == &tkTextCharType) &&
		(searchSpecPtr->searchElide
		|| !TkTextIsElided(textPtr, &curIndex, NULL))) {
	    if (leftToScan + 1 < (int)segPtr->size + 1) {
		if (searchSpecPtr->exact) {
		    index += leftToScan;
>>>>>>> 51e8e55c
		} else {
		    index += isCharSeg ? CountCharsInSeg(segPtr) : 1;
		}
	    }
	}
	leftToScan -= segPtr->size;
    }

    return index;
}

/*
 *----------------------------------------------------------------------
 *
 * TextSearchAddNextLine --
 *
 *	Adds a line from the text widget to the object 'theLine'.
 *
 * Results:
 *	A pointer to the TkTextLine corresponding to the given line, or NULL
 *	if there was no available line.
 *
 *	Also 'lenPtr' (if non-NULL) is filled in with the total length of
 *	'theLine' (not just what we added to it, but the length including what
 *	was already in there). This is in bytes for an exact search and in
 *	chars for a regexp search.
 *
 *	Also 'extraLinesPtr' (if non-NULL) will have its value incremented by
 *	1 for each additional logical line we have added because a newline is
 *	elided (this will only ever happen if we have chosen not to search
 *	elided text, of course).
 *
 * Side effects:
 *	Memory may be allocated or re-allocated for theLine's string
 *	representation.
 *
 *----------------------------------------------------------------------
 */

static ClientData
TextSearchAddNextLine(
    int lineNum,		/* Line we must add. */
    SearchSpec *searchSpecPtr,	/* Search parameters. */
    Tcl_Obj *theLine,		/* Object to append to. */
    int *lenPtr,		/* For returning the total length. */
    int *extraLinesPtr)		/* If non-NULL, will have its value
				 * incremented by the number of additional
				 * logical lines which are merged into this
				 * one by newlines being elided. */
{
    TkTextLine *linePtr, *thisLinePtr;
    TkTextSegment *segPtr, *lastPtr;
    TkText *textPtr = (TkText *)searchSpecPtr->clientData;
    TkTextLine *startLinePtr = textPtr->startMarker->sectionPtr->linePtr;
    TkTextLine *endLinePtr = textPtr->endMarker->sectionPtr->linePtr;
    bool nothingYet = true;

    /*
     * Extract the text from the line.
     */

    if (!(linePtr = TkBTreeFindLine(textPtr->sharedTextPtr->tree, textPtr, lineNum))) {
	return NULL;
    }
    thisLinePtr = linePtr;

    while (thisLinePtr) {
	bool elideWraps = false;

	segPtr = (startLinePtr == thisLinePtr) ? textPtr->startMarker : thisLinePtr->segPtr;
	lastPtr = (endLinePtr == thisLinePtr) ? textPtr->endMarker : NULL;

	/*
	 * TODO: Use new elide structure, but this requires a redesign of the whole
	 * search algorithm.
	 */

	for ( ; segPtr != lastPtr; segPtr = segPtr->nextPtr) {
	    if (segPtr->typePtr == &tkTextCharType
		    || (searchSpecPtr->searchHyphens && segPtr->typePtr == &tkTextHyphenType)) {
		if (!searchSpecPtr->searchElide && TkTextSegmentIsElided(textPtr, segPtr)) {
		    /*
		     * If we reach the end of the logical line, and if we have at
		     * least one character in the string, then we continue
		     * wrapping to the next logical line. If there are no
		     * characters yet, then the entire line of characters is
		     * elided and there's no need to complicate matters by
		     * wrapping - we'll look at the next line in due course.
		     */

		    if (!segPtr->nextPtr && !nothingYet) {
			elideWraps = true;
		    }
		} else if (segPtr->typePtr == &tkTextCharType) {
		    Tcl_AppendToObj(theLine, segPtr->body.chars, segPtr->size);
		    nothingYet = false;
		} else {
		    Tcl_AppendToObj(theLine, "\xc2\xad", 2); /* U+00AD */
		    nothingYet = false;
		}
	    }
	}
	if (!elideWraps) {
	    break;
	}
	lineNum += 1;
	if (lineNum >= searchSpecPtr->numLines) {
	    break;
	}
	thisLinePtr = TkBTreeNextLine(textPtr, thisLinePtr);
	if (thisLinePtr && extraLinesPtr) {
	    /*
	     * Tell our caller we have an extra line merged in.
	     */

	    *extraLinesPtr = *extraLinesPtr + 1;
	}
    }

    /*
     * If we're ignoring case, convert the line to lower case. There is no
     * need to do this for regexp searches, since they handle a flag for this
     * purpose.
     */

    if (searchSpecPtr->exact && searchSpecPtr->noCase) {
	Tcl_SetObjLength(theLine, Tcl_UtfToLower(Tcl_GetString(theLine)));
    }

    if (lenPtr) {
	*lenPtr = searchSpecPtr->exact ? GetByteLength(theLine) : Tcl_GetCharLength(theLine);
    }
    return linePtr;
}

/*
 *----------------------------------------------------------------------
 *
 * TextSearchFoundMatch --
 *
 *	Stores information from a successful search.
 *
 * Results:
 *	'true' if the information was stored, 'false' if the position at
 *	which the match was found actually falls outside the allowable
 *	search region (and therefore the search is actually complete).
 *
 * Side effects:
 *	Memory may be allocated in the 'countPtr' and 'resPtr' fields of
 *	'searchSpecPtr'. Each of those objects will have refCount zero and
 *	must eventually be freed or stored elsewhere as appropriate.
 *
 *----------------------------------------------------------------------
 */

static bool
TextSearchFoundMatch(
    int lineNum,		/* Line on which match was found. */
    SearchSpec *searchSpecPtr,	/* Search parameters. */
<<<<<<< HEAD
    ClientData clientData,	/* Token returned by the 'addNextLineProc', TextSearchAddNextLine.
    				 * May be NULL, in which we case we must generate it (from lineNum). */
    Tcl_Obj *theLine,		/* Text from current line, only accessed for exact searches, and
    				 * is allowed to be NULL for regexp searches. */
    int matchOffset,		/* Offset of found item in utf-8 bytes for exact search, Unicode
    				 * chars for regexp. */
    int matchLength)		/* Length also in bytes/chars as per search type. */
=======
    ClientData clientData,	/* Token returned by the 'addNextLineProc',
				 * TextSearchAddNextLine. May be NULL, in
				 * which we case we must generate it (from
				 * lineNum). */
    Tcl_Obj *theLine,		/* Text from current line, only accessed for
				 * exact searches, and is allowed to be NULL
				 * for regexp searches. */
    TkSizeT matchOffset,		/* Offset of found item in utf-8 bytes for
				 * exact search, Unicode chars for regexp. */
    TkSizeT matchLength)		/* Length also in bytes/chars as per search
				 * type. */
>>>>>>> 51e8e55c
{
    int numChars;
    int leftToScan;
    TkTextIndex foundIndex;
    TkTextSegment *segPtr;
    TkTextLine *linePtr, *startLinePtr;
    TkText *textPtr = (TkText *)searchSpecPtr->clientData;
    int byteIndex;

    if (lineNum == searchSpecPtr->stopLine) {
	/*
	 * If the current index is on the wrong side of the stopIndex, then
	 * the item we just found is actually outside the acceptable range,
	 * and the search is over.
	 */

<<<<<<< HEAD
	if (searchSpecPtr->backwards ^ (matchOffset >= searchSpecPtr->stopOffset)) {
	    return false;
=======
	if (searchSpecPtr->backwards ^
		(matchOffset + 1 >= searchSpecPtr->stopOffset1 + 1)) {
	    return 0;
>>>>>>> 51e8e55c
	}
    }

    /*
     * Calculate the character count, which may need augmenting if there are
     * embedded windows or elidden text.
     */

    if (searchSpecPtr->exact) {
	numChars = Tcl_NumUtfChars(Tcl_GetString(theLine) + matchOffset, matchLength);
    } else {
	numChars = matchLength;
    }

    /*
     * If we're using strict limits checking, ensure that the match with its
     * full length fits inside the given range.
     */

    if (searchSpecPtr->strictLimits && lineNum == searchSpecPtr->stopLine) {
<<<<<<< HEAD
	if (searchSpecPtr->backwards ^ (matchOffset + numChars > searchSpecPtr->stopOffset)) {
	    return false;
=======
	if (searchSpecPtr->backwards ^
		((matchOffset + numChars + 1) > searchSpecPtr->stopOffset1 + 1)) {
	    return 0;
>>>>>>> 51e8e55c
	}
    }

    /*
     * The index information returned by the regular expression parser only
     * considers textual information: it doesn't account for embedded windows,
     * elided text (when we are not searching elided text) or any other
     * non-textual info. Scan through the line's segments again to adjust both
     * matchChar and matchCount.
     *
     * We will walk through the segments of this line until we have either
     * reached the end of the match or we have reached the end of the line.
     */

    linePtr = (TkTextLine *)clientData;
    if (!linePtr) {
	linePtr = TkBTreeFindLine(textPtr->sharedTextPtr->tree, textPtr, lineNum);
    }
    startLinePtr = textPtr->startMarker->sectionPtr->linePtr;

    /*
     * Find the starting point.
     */

    leftToScan = matchOffset;
    while (true) {
	/*
	 * Note that we allow leftToScan to be zero because we want to skip
	 * over any preceding non-textual items.
	 */

<<<<<<< HEAD
	segPtr = (linePtr == startLinePtr) ? textPtr->startMarker : linePtr->segPtr;
	byteIndex = TkTextSegToIndex(segPtr);

	/*
	 * TODO: Use new elide structure, but this requires a redesign of the whole
	 * search algorithm.
	 */

	for ( ; leftToScan >= 0 && segPtr; segPtr = segPtr->nextPtr) {
	    if (segPtr->typePtr == &tkTextCharType) {
		int size = searchSpecPtr->exact ? segPtr->size : (int) CountCharsInSeg(segPtr);

		if (!searchSpecPtr->searchElide && TkTextSegmentIsElided(textPtr, segPtr)) {
		    matchOffset += size;
=======
	for (segPtr = linePtr->segPtr; leftToScan >= 0 && segPtr;
		segPtr = segPtr->nextPtr) {
	    if (segPtr->typePtr != &tkTextCharType) {
		matchOffset += segPtr->size;
	    } else if (!searchSpecPtr->searchElide
		    && TkTextIsElided(textPtr, &curIndex, NULL)) {
		if (searchSpecPtr->exact) {
		    matchOffset += segPtr->size;
		} else {
		    matchOffset += Tcl_NumUtfChars(segPtr->body.chars, -1);
		}
	    } else {
		if (searchSpecPtr->exact) {
		    leftToScan -= (int)segPtr->size;
>>>>>>> 51e8e55c
		} else {
		    leftToScan -= size;
		}
	    } else if (searchSpecPtr->searchHyphens && segPtr->typePtr == &tkTextHyphenType) {
		int size = searchSpecPtr->exact ? 2 : 1;

		if (!searchSpecPtr->searchElide && TkTextSegmentIsElided(textPtr, segPtr)) {
		    matchOffset += size;
		} else {
		    leftToScan -= size;
		}
	    } else {
		assert(segPtr->size <= 1);
		matchOffset += segPtr->size;
	    }
	    byteIndex += segPtr->size;
	}

	assert(!segPtr || leftToScan < 0 || TkBTreeNextLine(textPtr, linePtr));

	if (segPtr || leftToScan < 0) {
	    break;
	}

	/*
	 * This will only happen if we are eliding newlines.
	 *
	 * We've wrapped to the beginning of the next logical line, which
	 * has been merged with the previous one whose newline was elided.
	 */

	linePtr = linePtr->nextPtr;
	lineNum += 1;
	matchOffset = 0;
    }

    /*
     * Calculate and store the found index in the result.
     */

    if (searchSpecPtr->exact) {
	TkTextMakeByteIndex(textPtr->sharedTextPtr->tree, textPtr, lineNum, matchOffset, &foundIndex);
    } else {
	TkTextMakeCharIndex(textPtr->sharedTextPtr->tree, textPtr, lineNum, matchOffset, &foundIndex);
    }

    if (searchSpecPtr->all) {
	if (!searchSpecPtr->resPtr) {
	    Tcl_IncrRefCount(searchSpecPtr->resPtr = Tcl_NewObj());
	}
	Tcl_ListObjAppendElement(NULL, searchSpecPtr->resPtr, TkTextNewIndexObj(&foundIndex));
    } else {
	Tcl_IncrRefCount(searchSpecPtr->resPtr = TkTextNewIndexObj(&foundIndex));
    }

    /*
     * Find the end point. Here 'leftToScan' could be negative already as a
     * result of the above loop if the segment we reached spanned the start of
     * the string. When we add matchLength it will become non-negative.
     */

    /*
     * TODO: Use new elide structure, but this requires a redesign of the whole
     * search algorithm.
     */

    for (leftToScan += matchLength; leftToScan > 0; segPtr = segPtr->nextPtr) {
	bool isCharSeg;

	if (!segPtr) {
	    /*
	     * We are on the next line - this of course should only ever
	     * happen with searches which have matched across multiple lines.
	     */

	    assert(TkBTreeNextLine(textPtr, linePtr));
	    linePtr = linePtr->nextPtr;
	    segPtr = linePtr->segPtr;
	    byteIndex = 0;
	}

	isCharSeg = (segPtr->typePtr == &tkTextCharType);

	if (!isCharSeg && (!searchSpecPtr->searchHyphens || segPtr->typePtr != &tkTextHyphenType)) {
	    /*
	     * Anything we didn't count in the search needs adding.
	     */

	    assert(segPtr->size <= 1);
	    numChars += segPtr->size;
	} else if (!searchSpecPtr->searchElide && TkTextSegmentIsElided(textPtr, segPtr)) {
	    numChars += isCharSeg ? CountCharsInSeg(segPtr) : 1;
	} else if (searchSpecPtr->exact) {
	    leftToScan -= isCharSeg ? segPtr->size : 2;
	} else {
	    leftToScan -= isCharSeg ? CountCharsInSeg(segPtr) : 1;
	}
    }

    /*
     * Now store the count result, if it is wanted.
     */

    if (searchSpecPtr->varPtr) {
	Tcl_Obj *tmpPtr = Tcl_NewIntObj(numChars);
	if (searchSpecPtr->all) {
	    if (!searchSpecPtr->countPtr) {
		searchSpecPtr->countPtr = Tcl_NewObj();
	    }
	    Tcl_ListObjAppendElement(NULL, searchSpecPtr->countPtr, tmpPtr);
	} else {
	    searchSpecPtr->countPtr = tmpPtr;
	}
    }

    return true;
}

/*
 *----------------------------------------------------------------------
 *
 * TkTextGetTabs --
 *
 *	Parses a string description of a set of tab stops.
 *
 * Results:
 *	The return value is a pointer to a malloc'ed structure holding parsed
 *	information about the tab stops. If an error occurred then the return
 *	value is NULL and an error message is left in the interp's result.
 *
 * Side effects:
 *	Memory is allocated for the structure that is returned. It is up to
 *	the caller to free this structure when it is no longer needed.
 *
 *----------------------------------------------------------------------
 */

TkTextTabArray *
TkTextGetTabs(
    Tcl_Interp *interp,		/* Used for error reporting. */
    TkText *textPtr,		/* Information about the text widget. */
    Tcl_Obj *stringPtr)		/* Description of the tab stops. See the text
				 * manual entry for details. */
{
    int objc, i, count;
    Tcl_Obj **objv;
    TkTextTabArray *tabArrayPtr;
    TkTextTab *tabPtr;
    double prevStop, lastStop;
    /*
     * Map these strings to TkTextTabAlign values.
     */
    static const char *const tabOptionStrings[] = {
	"left", "right", "center", "numeric", NULL
    };

    if (Tcl_ListObjGetElements(interp, stringPtr, &objc, &objv) != TCL_OK) {
	return NULL;
    }

    /*
     * First find out how many entries we need to allocate in the tab array.
     */

    count = 0;
    for (i = 0; i < objc; i++) {
	char c = Tcl_GetString(objv[i])[0];

	if (c != 'l' && c != 'r' && c != 'c' && c != 'n') {
	    count += 1;
	}
    }

    /*
     * Parse the elements of the list one at a time to fill in the array.
     */

    tabArrayPtr = (TkTextTabArray *)malloc(sizeof(TkTextTabArray) + (count - 1)*sizeof(TkTextTab));
    tabArrayPtr->numTabs = 0;
    prevStop = 0.0;
    lastStop = 0.0;
    for (i = 0, tabPtr = &tabArrayPtr->tabs[0]; i < objc; i++, tabPtr++) {
	int index;

	/*
	 * This will round fractional pixels above 0.5 upwards, and otherwise
	 * downwards, to find the right integer pixel position.
	 */

	if (Tk_GetPixelsFromObj(interp, textPtr->tkwin, objv[i], &tabPtr->location) != TCL_OK) {
	    goto error;
	}

	if (tabPtr->location <= 0) {
	    Tcl_SetObjResult(interp, Tcl_ObjPrintf(
		    "tab stop \"%s\" is not at a positive distance", Tcl_GetString(objv[i])));
	    Tcl_SetErrorCode(interp, "TK", "VALUE", "TAB_STOP", NULL);
	    goto error;
	}

	prevStop = lastStop;
	if (Tk_GetDoublePixelsFromObj(interp, textPtr->tkwin, objv[i], &lastStop) != TCL_OK) {
	    goto error;
	}

	if (i > 0 && tabPtr->location <= (tabPtr - 1)->location) {
	    /*
	     * This tab is actually to the left of the previous one, which is
	     * illegal.
	     */

#ifdef _TK_ALLOW_DECREASING_TABS
	    /*
	     * Force the tab to be a typical character width to the right of
	     * the previous one, and update the 'lastStop' with the changed
	     * position.
	     */

	    tabPtr->location = (tabPtr - 1)->location;
	    tabPtr->location += (textPtr->charWidth > 0 ? textPtr->charWidth : 8);
	    lastStop = tabPtr->location;
#else
	    Tcl_SetObjResult(interp, Tcl_ObjPrintf(
		    "tabs must be monotonically increasing, but \"%s\" is "
		    "smaller than or equal to the previous tab",
		    Tcl_GetString(objv[i])));
	    Tcl_SetErrorCode(interp, "TK", "VALUE", "TAB_STOP", NULL);
	    goto error;
#endif /* _TK_ALLOW_DECREASING_TABS */
	}

	tabArrayPtr->numTabs += 1;

	/*
	 * See if there is an explicit alignment in the next list element.
	 * Otherwise just use "left".
	 */

	tabPtr->alignment = LEFT;
	if (i + 1 == objc) {
	    continue;
	}

	/*
	 * There may be a more efficient way of getting this.
	 */

	{ /* local scope */
#if TCL_UTF_MAX > 4
	    /*
	     * HACK: Support of pseudo UTF-8 strings. Needed because of this
	     * bad hack with TCL_UTF_MAX > 4, the whole thing is amateurish.
	     * (See function GetLineBreakFunc() about the very severe problems
	     * with TCL_UTF_MAX > 4).
	     */

	    int ch;
	    TkUtfToUniChar(Tcl_GetString(objv[i + 1]), &ch);
#else
	    /*
	     * Proper implementation for UTF-8 strings:
	     */

	    Tcl_UniChar ch;
	    Tcl_UtfToUniChar(Tcl_GetString(objv[i + 1]), &ch);
#endif
	    if (!Tcl_UniCharIsAlpha(ch)) {
		continue;
	    }
	}
	i += 1;

	if (Tcl_GetIndexFromObjStruct(interp, objv[i], tabOptionStrings,
		sizeof(char *), "tab alignment", 0, &index) != TCL_OK) {
	    goto error;
	}
	tabPtr->alignment = (TkTextTabAlign) index;
    }

    /*
     * For when we need to interpolate tab stops, store these two so we know
     * the tab stop size to very high precision. With the above checks, we can
     * guarantee that tabIncrement is strictly positive here.
     */

    tabArrayPtr->lastTab = lastStop;
    tabArrayPtr->tabIncrement = lastStop - prevStop;

    return tabArrayPtr;

  error:
    free(tabArrayPtr);
    return NULL;
}

/*
 *----------------------------------------------------------------------
 *
 * TextDumpCmd --
 *
 *	Return information about the text, tags, marks, and embedded windows
 *	and images in a text widget. See the man page for the description of
 *	the text dump operation for all the details.
 *
 * Results:
 *	A standard Tcl result.
 *
 * Side effects:
 *	Memory is allocated for the result, if needed (standard Tcl result
 *	side effects).
 *
 *----------------------------------------------------------------------
 */

static void
AppendOption(
    char *result,
    const char *str,
    const char *delim)
{
    unsigned len = strlen(result);

    if (delim && len > 0 && result[len - 1] != ' ' && result[len - 1] != '?') {
	strcpy(result + len, delim);
	len += strlen(delim);
    }
    strcpy(result + len, str);
}

static int
GetDumpFlags(
    TkText *textPtr,		/* Information about text widget. */
    Tcl_Interp *interp,		/* Current interpreter. */
    int objc,			/* Number of arguments. */
    Tcl_Obj *const objv[],	/* Argument objects. */
    unsigned allowed,		/* Which options are allowed? */
    unsigned dflt,		/* Default options (-all) */
    unsigned complete,		/* Complete options (-complete) */
    unsigned *what,		/* Store flags here. */
    int *lastArg,		/* Store index of last used argument, can be NULL. */
    TkTextIndex *index1,	/* Store first index here. */
    TkTextIndex *index2,	/* Store second index here. */
    Tcl_Obj **command)		/* Store command here, can be NULL. */
{
    static const char *const optStrings[] = {
	"-all", "-bindings", "-chars", "-command", "-complete", "-configurations",
	"-displaychars", "-displaytext", "-dontresolvecolors",
	"-dontresolvefonts", "-elide", "-image", "-includedbconfig",
	"-includedefaultconfig", "-includeselection", "-includesyscolors",
	"-includesysconfig", "-insertmark", "-mark", "-nested", "-node",
	"-setup", "-tag", "-text", "-window",
	NULL
    };
    enum opts {
	DUMP_ALL, DUMP_TAG_BINDINGS, DUMP_CHARS, DUMP_CMD, DUMP_COMPLETE, DUMP_TAG_CONFIGS,
	DUMP_DISPLAY_CHARS, DUMP_DISPLAY_TEXT, DUMP_DONT_RESOLVE_COLORS,
	DUMP_DONT_RESOLVE_FONTS, DUMP_ELIDE, DUMP_IMG, DUMP_INCLUDE_DATABASE_CONFIG,
	DUMP_INCLUDE_DEFAULT_CONFIG, DUMP_INCLUDE_SEL, DUMP_INCLUDE_SYSTEM_COLORS,
	DUMP_INCLUDE_SYSTEM_CONFIG, DUMP_INSERT_MARK, DUMP_MARK, DUMP_NESTED, DUMP_NODE,
	DUMP_TEXT_CONFIGS, DUMP_TAG, DUMP_TEXT, DUMP_WIN
    };
    static const unsigned dumpFlags[] = {
	0, TK_DUMP_TAG_BINDINGS, TK_DUMP_CHARS, 0, TK_DUMP_INSPECT_COMPLETE, TK_DUMP_TAG_CONFIGS,
	TK_DUMP_DISPLAY_CHARS, TK_DUMP_DISPLAY_TEXT, TK_DUMP_DONT_RESOLVE_COLORS,
	TK_DUMP_DONT_RESOLVE_FONTS, TK_DUMP_ELIDE, TK_DUMP_IMG, TK_DUMP_INCLUDE_DATABASE_CONFIG,
	TK_DUMP_INCLUDE_DEFAULT_CONFIG, TK_DUMP_INCLUDE_SEL, TK_DUMP_INCLUDE_SYSTEM_COLORS,
	TK_DUMP_INCLUDE_SYSTEM_CONFIG, TK_DUMP_INSERT_MARK, TK_DUMP_MARK, TK_DUMP_NESTED, TK_DUMP_NODE,
	TK_DUMP_TEXT_CONFIGS, TK_DUMP_TAG, TK_DUMP_TEXT, TK_DUMP_WIN
    };

    int arg;
    unsigned i;
    unsigned flags = 0;
    const char *myOptStrings[sizeof(optStrings)/sizeof(optStrings[0])];
    int myOptIndices[sizeof(optStrings)/sizeof(optStrings[0])];
    int myOptCount;

    assert(what);
    assert(!index1 == !index2);
    assert(DUMP_ALL == 0); /* otherwise next loop is wrong */
    assert(!complete || (complete & dflt) == dflt);

    /* We know that option -all is allowed in any case. */
    myOptStrings[0] = optStrings[DUMP_ALL];
    myOptIndices[0] = DUMP_ALL;
    myOptCount = 1;

    for (i = 1; i < sizeof(optStrings)/sizeof(optStrings[0]) - 1; ++i) {
	if (i == DUMP_CMD ? !!command : (allowed & dumpFlags[i]) == dumpFlags[i]) {
	    myOptStrings[myOptCount] = optStrings[i];
	    myOptIndices[myOptCount] = i;
	    myOptCount += 1;
	}
    }
    myOptStrings[myOptCount] = NULL;

    if (lastArg) {
	*lastArg = 0;
    }
    *what = 0;

    for (arg = 2; arg < objc && Tcl_GetString(objv[arg])[0] == '-'; ++arg) {
	int index;

	if (Tcl_GetString(objv[arg])[1] == '-'
		&& Tcl_GetString(objv[arg])[2] == '\0'
		&& (arg < objc - 1 || Tcl_GetString(objv[arg + 1])[0] != '-')) {
	    continue;
	}

	if (Tcl_GetIndexFromObjStruct(interp, objv[arg], myOptStrings,
		sizeof(char *), "option", 0, &index) != TCL_OK) {
	    return TCL_ERROR;
	}

	switch ((enum opts) myOptIndices[index]) {
#define CASE(Flag) case DUMP_##Flag: *what |= TK_DUMP_##Flag; flags |= TK_DUMP_##Flag; break;
	CASE(CHARS);
	CASE(TEXT);
	CASE(DISPLAY_CHARS);
	CASE(DISPLAY_TEXT);
	CASE(TAG);
	CASE(MARK);
	CASE(ELIDE);
	CASE(NESTED);
	CASE(NODE);
	CASE(INCLUDE_SEL);
	CASE(INSERT_MARK);
	CASE(TEXT_CONFIGS);
	CASE(TAG_BINDINGS);
	CASE(TAG_CONFIGS);
	CASE(DONT_RESOLVE_COLORS);
	CASE(DONT_RESOLVE_FONTS);
	CASE(INCLUDE_DEFAULT_CONFIG);
	CASE(INCLUDE_DATABASE_CONFIG);
	CASE(INCLUDE_SYSTEM_CONFIG);
	CASE(INCLUDE_SYSTEM_COLORS);
	CASE(IMG);
	CASE(WIN);
#undef CASE
	case DUMP_ALL:
	    *what = dflt;
	    break;
	case DUMP_COMPLETE:
	    if (!complete)
		goto wrongArgs;
	    *what = complete;
	    break;
	case DUMP_CMD:
	    arg += 1;
	    if (!command || arg >= objc) {
		goto wrongArgs;
	    }
	    *command = objv[arg];
	    break;
	}
	if (~allowed & flags) {
	    goto wrongArgs;
	}
    }
    if (!(*what & dflt)) {
	*what |= dflt;
    }
    if (!index1) {
	if (arg < objc) {
	    goto wrongArgs;
	}
	return TCL_OK;
    }
    if (arg >= objc || arg + 2 < objc) {
	goto wrongArgs;
    }
    if (!TkTextGetIndexFromObj(interp, textPtr, objv[arg], index1)) {
	return TCL_ERROR;
    }
    arg += 1;
    if (lastArg) {
	*lastArg = arg;
    }
    if (objc == arg) {
	TkTextIndexForwChars(textPtr, index1, 1, index2, COUNT_INDICES);
    } else if (!TkTextGetIndexFromObj(interp, textPtr, objv[arg], index2)) {
	return TCL_ERROR;
    }
    return TCL_OK;

wrongArgs:
    {
	char result[500];
	unsigned i;

	result[0] = 0;
	AppendOption(result, "?", NULL);

	for (i = 0; myOptStrings[i]; ++i) {
	    if (myOptIndices[i] != DUMP_CMD) {
		AppendOption(result, myOptStrings[i], " ");
	    }
	}
	AppendOption(result, "? ?", NULL);
	if (command) { AppendOption(result, "-command script", NULL); }
	AppendOption(result, "?", NULL);
	if (index1)  { AppendOption(result, " index ?index2?", NULL); }

	Tcl_SetObjResult(interp, Tcl_ObjPrintf("Usage: %s %s %s",
		Tcl_GetString(objv[0]), Tcl_GetString(objv[1]), result));
	Tcl_SetErrorCode(interp, "TCL", "WRONGARGS", NULL);
    }
    return TCL_ERROR;
}

static int
TextDumpCmd(
    TkText *textPtr,		/* Information about text widget. */
    Tcl_Interp *interp,		/* Current interpreter. */
    int objc,			/* Number of arguments. */
    Tcl_Obj *const objv[])	/* Argument objects. Someone else has already parsed this command
    				 * enough to know that objv[1] is "dump". */
{
    TkTextIndex index1, index2;
    TkTextBTree tree;
    TkTextTag *tagPtr, *tPtr;
    int lineno;			/* Current line number. */
    unsigned what;		/* bitfield to select segment types. */
    int lastArg;		/* Index of last argument. */
    TkTextLine *linePtr;
    TkTextIndex prevByteIndex;
    Tcl_Obj *command = NULL;	/* Script callback to apply to segments. */
    TkTextTag *prevTagPtr = NULL;
    int result;

    assert(textPtr);

    result = GetDumpFlags(textPtr, interp, objc, objv, TK_DUMP_DUMP_ALL|TK_DUMP_NODE, TK_DUMP_DUMP_ALL,
	    0, &what, &lastArg, &index1, &index2, &command);
    if (result != TCL_OK) {
	return result;
    }
    if (TkTextIndexCompare(&index1, &index2) >= 0) {
	return TCL_OK;
    }
    tree = textPtr->sharedTextPtr->tree;
    textPtr->sharedTextPtr->inspectEpoch += 1;
    lineno = TkBTreeLinesTo(tree, textPtr, TkTextIndexGetLine(&index1), NULL);
    prevByteIndex = index1;
    if (TkTextIndexBackBytes(textPtr, &index1, 1, &prevByteIndex) == 0) {
	unsigned epoch = textPtr->sharedTextPtr->inspectEpoch + 1;
	tagPtr = TkBTreeGetTags(&prevByteIndex, TK_TEXT_SORT_NONE, NULL);
	for (tPtr = tagPtr; tPtr; tPtr = tPtr->nextPtr) { tPtr->epoch = epoch; }
    } else {
	tagPtr = NULL;
    }
    if (TkTextIndexGetLine(&index1) == TkTextIndexGetLine(&index2)) {
	/* we are at the end, so we can ignore the return code of DumpLine */
	DumpLine(interp, textPtr, what, TkTextIndexGetLine(&index1),
		TkTextIndexGetByteIndex(&index1), TkTextIndexGetByteIndex(&index2),
		lineno, command, &prevTagPtr);
    } else {
	int lineend = TkBTreeLinesTo(tree, textPtr, TkTextIndexGetLine(&index2), NULL);
	int endByteIndex = TkTextIndexGetByteIndex(&index2);

	if (!DumpLine(interp, textPtr, what, TkTextIndexGetLine(&index1),
		TkTextIndexGetByteIndex(&index1), INT_MAX, lineno, command, &prevTagPtr)) {
	    if (textPtr->flags & DESTROYED) {
		return TCL_OK;
	    }
	    if (!(linePtr = TkBTreeFindLine(textPtr->sharedTextPtr->tree, textPtr, lineno))) {
		goto textChanged;
	    }
	} else {
	    linePtr = TkTextIndexGetLine(&index1);
	}
	while ((linePtr = TkBTreeNextLine(textPtr, linePtr))) {
	    if (++lineno == lineend) {
		break;
	    }
	    if (!DumpLine(interp, textPtr, what, linePtr, 0, INT_MAX, lineno, command, &prevTagPtr)) {
		if (textPtr->flags & DESTROYED) {
		    return TCL_OK;
		}
		if (!(linePtr = TkBTreeFindLine(textPtr->sharedTextPtr->tree, textPtr, lineno))) {
		    goto textChanged;
		}
	    }
	}
	if (linePtr) {
	    /* we are at the end, so we can ignore the return code of DumpLine */
	    DumpLine(interp, textPtr, what, linePtr, 0, endByteIndex, lineno, command, &prevTagPtr);
	}
    }

  textChanged:

    /*
     * Special case to get the leftovers hiding at the end mark.
     */

    if (!(textPtr->flags & DESTROYED)) {
	if (lastArg < objc
		&& strncmp(Tcl_GetString(objv[lastArg]), "end", GetByteLength(objv[lastArg])) == 0) {
	    /*
	     * Re-get the end index, in case it has changed.
	     */

	    if (!TkTextGetIndexFromObj(interp, textPtr, objv[lastArg], &index2)) {
		return TCL_ERROR;
	    }
	    if (!DumpLine(interp, textPtr, what & ~TK_DUMP_TEXT, TkTextIndexGetLine(&index2), 0, 1,
		    lineno, command, &prevTagPtr)) {
		prevTagPtr = NULL; /* the tags are no longer valid */
	    }
	}

	if (prevTagPtr && TkTextIndexIsEndOfText(&index2)) {
	    /*
	     * Finally print "tagoff" information, if at end of text.
	     */

	    for ( ; prevTagPtr; prevTagPtr = prevTagPtr->succPtr) {
		if (!DumpSegment(textPtr, interp, "tagoff", prevTagPtr->name, command, &index2, what)) {
		    break;
		}
	    }
	}
    }

    return TCL_OK;
}

/*
 *----------------------------------------------------------------------
 *
 * DumpLine
 *
 *	Return information about a given text line from character position
 *	"start" up to, but not including, "end".
 *
 * Results:
 *	Returns false if the command callback made any changes to the text widget
 *	which will have invalidated internal structures such as TkTextSegment,
 *	TkTextIndex, pointers. Our caller can then take action to recompute
 *	such entities, or he aborts with an error. Returns true otherwise.
 *
 * Side effects:
 *	None, but see DumpSegment which can have arbitrary side-effects
 *
 *----------------------------------------------------------------------
 */

static bool
DumpLine(
    Tcl_Interp *interp,
    TkText *textPtr,
    int what,			/* Bit flags to select segment types. */
    TkTextLine *linePtr,	/* The current line. */
    int startByte, int endByte,	/* Byte range to dump. */
    int lineno,			/* Line number for indices dump. */
    Tcl_Obj *command,		/* Script to apply to the segment. */
    TkTextTag **prevTagPtr)	/* Tag information from previous segment. */
{
    TkSharedText *sharedTextPtr;
    TkTextSegment *sPtr;
    TkTextSegment *segPtr;
    TkTextSegment *endPtr;
    TkTextSegment *newSegPtr;
    TkTextIndex index;
    int offset = 0;
    int currentSize = 0;
    int bufSize = 0;
    bool textChanged = false;
    char *buffer = NULL;
    bool eol;

    sharedTextPtr = textPtr->sharedTextPtr;

    if (!*prevTagPtr && (startByte > 0 || linePtr != TkBTreeGetStartLine(textPtr))) {
	/*
	 * If this is the first line to dump, and we are not at start of line,
	 * then we need the preceding tag information.
	 */

	TkTextIndex index;
	TkTextTag *tagPtr, *tPtr;
	unsigned epoch = sharedTextPtr->inspectEpoch;

	TkTextIndexClear(&index, textPtr);
	TkTextIndexSetByteIndex2(&index, linePtr, startByte);
	TkBTreeMoveBackward(&index, 1);
	segPtr = TkTextIndexGetContentSegment(&index, NULL);
	assert(segPtr);
	tagPtr = TkBTreeGetSegmentTags(textPtr->sharedTextPtr, segPtr, textPtr, TK_TEXT_SORT_NONE, NULL);
	for (tPtr = tagPtr; tPtr; tPtr = tPtr->nextPtr) {
	    tPtr->flag = epoch; /* mark as open */
	}
    }

    /*
     * Must loop through line looking at its segments: character, hyphen, mark, image, window.
     */

    segPtr = linePtr->segPtr;
    endPtr = textPtr->endMarker;
    eol = !segPtr->nextPtr;

    if ((what & TK_DUMP_NODE)
	    && startByte == 0
	    && (!linePtr->prevPtr || linePtr->prevPtr->parentPtr != linePtr->parentPtr)) {
	char buf[20];
	unsigned depth, number;

	TkTextIndexClear(&index, textPtr);
	TkTextIndexSetToStartOfLine2(&index, linePtr);
	number = TkBTreeChildNumber(sharedTextPtr->tree, linePtr, &depth);
	snprintf(buf, sizeof(buf), "%d:%d", number, depth);

	if (!DumpSegment(textPtr, interp, "node", buf, command, &index, what)) {
	    goto textChanged;
	}
    }

    while (segPtr && offset < endByte) {
	currentSize = segPtr->size;

	if (offset + MAX(1, currentSize) > startByte) {
	    if ((what & TK_DUMP_TAG) && segPtr->tagInfoPtr) {
		TkTextTag *tagPtr = TkBTreeGetSegmentTags(sharedTextPtr, segPtr, textPtr,
			TK_TEXT_SORT_ASCENDING, NULL);
		unsigned epoch = sharedTextPtr->inspectEpoch;
		unsigned nextEpoch = epoch + 1;
		TkTextTag *tPtr;

		for (tPtr = tagPtr; tPtr; tPtr = tPtr->nextPtr) {
		    if (tPtr->flag == epoch) {
			tPtr->flag = nextEpoch; /* mark as still open */
		    }
		}

		if (*prevTagPtr) {
		    /*
		     * Print "tagoff" information.
		     */

		    for (tPtr = *prevTagPtr; tPtr; tPtr = tPtr->succPtr) {
			if (tPtr->flag == epoch) { /* should be closed? */
			    TkTextMakeByteIndex(sharedTextPtr->tree, textPtr, lineno, offset, &index);
			    if (!DumpSegment(textPtr, interp, "tagoff",
				    tPtr->name, command, &index, what)) {
				goto textChanged;
			    }
			    tPtr->flag = 0; /* mark as closed */
			}
		    }
		}

		/*
		 * Print "tagon" information.
		 */

		sharedTextPtr->inspectEpoch = ++epoch;

		for (tPtr = tagPtr; tPtr; tPtr = tPtr->nextPtr) {
		    if (tPtr->flag != epoch) {
			TkTextMakeByteIndex(sharedTextPtr->tree, textPtr, lineno, offset, &index);
			if (!DumpSegment(textPtr, interp, "tagon", tPtr->name, command, &index, what)) {
			    goto textChanged;
			}
			tPtr->flag = epoch; /* mark as open */
		    }
		    tPtr->succPtr = tPtr->nextPtr;
		}

		*prevTagPtr = tagPtr;
	    }

	    if (what & segPtr->typePtr->group) {
		assert(segPtr->typePtr->group != SEG_GROUP_BRANCH);

		if (segPtr->typePtr->group == SEG_GROUP_CHAR) {
		    int last = currentSize;	/* Index of last char in seg. */
		    int first = 0;		/* Index of first char in seg. */

		    if (offset + currentSize > endByte) {
			last = endByte - offset;
		    }
		    if (startByte > offset) {
			first = startByte - offset;
		    }
		    if (last != currentSize) {
			/*
			 * To avoid modifying the string in place we copy over just
			 * the segment that we want. Since DumpSegment can modify the
			 * text, we could not confidently revert the modification here.
			 */

			int length = last - first;

			if (length >= bufSize) {
			    bufSize = MAX(length + 1, 2*length);
			    buffer = (char *)realloc(buffer, bufSize);
			}

			memcpy(buffer, segPtr->body.chars + first, length);
			buffer[length] = '\0';

			TkTextMakeByteIndex(sharedTextPtr->tree, textPtr, lineno,
				offset + first, &index);
			if (!DumpSegment(textPtr, interp, "text", buffer, command, &index, what)) {
			    goto textChanged;
			}
		    } else {
			TkTextMakeByteIndex(sharedTextPtr->tree, textPtr, lineno,
				offset + first, &index);
			if (!DumpSegment(textPtr, interp, "text",
				segPtr->body.chars + first, command, &index, what)) {
			    goto textChanged;
			}
		    }
		} else if (segPtr == endPtr) {
		    if (linePtr == TkBTreeGetLastLine(textPtr)) {
			break; /* finished */
		    }
		    /* print final newline in next iteration */
		    currentSize = linePtr->size - offset - 1;
		    startByte = offset + currentSize + linePtr->lastPtr->size - 1;
		    segPtr = linePtr->lastPtr->prevPtr;
		} else {
		    char const *value = NULL;

		    switch ((int) segPtr->typePtr->group) {
		    case SEG_GROUP_MARK:
			value = TkTextMarkName(sharedTextPtr, textPtr, segPtr);
			break;
		    case SEG_GROUP_IMAGE: {
			TkTextEmbImage *eiPtr = &segPtr->body.ei;
			value = eiPtr->name ? eiPtr->name : "";
			break;
		    }
		    case SEG_GROUP_WINDOW: {
			TkTextEmbWindow *ewPtr = &segPtr->body.ew;
			value = ewPtr->tkwin ? Tk_PathName(ewPtr->tkwin) : "";
			break;
		    }
		    case SEG_GROUP_HYPHEN:
			value = "";
			break;
		    }
		    if (value) {
			TkTextMakeByteIndex(sharedTextPtr->tree, textPtr, lineno, offset, &index);
			if (!DumpSegment(textPtr, interp, segPtr->typePtr->name, value, command,
				&index, what)) {
			    goto textChanged;
			}
		    }
		}
	    }
	}

	offset += currentSize;
	segPtr = segPtr->nextPtr;
	continue;

  textChanged:

	/*
	 * Our indices, segments, and tag chains are no longer valid. It's a bad
	 * idea to do changes while the dump is running, it's impossible to
	 * synchronize in any case, but we will try the best.
	 */

	*prevTagPtr = NULL;
	textChanged = true;

	if (eol || (textPtr->flags & DESTROYED)) {
	    break;
	}

	offset += currentSize;
	if (!(linePtr = TkBTreeFindLine(textPtr->sharedTextPtr->tree, textPtr, lineno))) {
	    break;
	}
	TkTextIndexClear(&index, textPtr);
	TkTextIndexSetByteIndex2(&index, linePtr, MIN(offset, linePtr->size - 1));

	sPtr = newSegPtr = TkTextIndexGetFirstSegment(&index, NULL);
	while (sPtr && sPtr != segPtr) {
	    sPtr = sPtr->nextPtr;
	}
	if (sPtr != segPtr) {
	    segPtr = newSegPtr;
	} else if (offset >= segPtr->size) {
	    segPtr = segPtr->nextPtr;
	}
    }

    free(buffer);
    return !textChanged;
}

/*
 *----------------------------------------------------------------------
 *
 * TextChecksumCmd --
 *
 *	Return the checksum over the whole content.
 *	About the format see documentation.
 *
 * Results:
 *	A standard Tcl result.
 *
 * Side effects:
 *	Memory is allocated for the result, if needed (standard Tcl result
 *	side effects).
 *
 *----------------------------------------------------------------------
 */

static uint32_t
ComputeChecksum(
    uint32_t crc,
    const char *buf,
    unsigned len)
{
    static const uint32_t crcTable[256] = {
      0x00000000, 0x77073096, 0xee0e612c, 0x990951ba, 0x076dc419, 0x706af48f, 0xe963a535, 0x9e6495a3,
      0x0edb8832, 0x79dcb8a4, 0xe0d5e91e, 0x97d2d988, 0x09b64c2b, 0x7eb17cbd, 0xe7b82d07, 0x90bf1d91,
      0x1db71064, 0x6ab020f2, 0xf3b97148, 0x84be41de, 0x1adad47d, 0x6ddde4eb, 0xf4d4b551, 0x83d385c7,
      0x136c9856, 0x646ba8c0, 0xfd62f97a, 0x8a65c9ec, 0x14015c4f, 0x63066cd9, 0xfa0f3d63, 0x8d080df5,
      0x3b6e20c8, 0x4c69105e, 0xd56041e4, 0xa2677172, 0x3c03e4d1, 0x4b04d447, 0xd20d85fd, 0xa50ab56b,
      0x35b5a8fa, 0x42b2986c, 0xdbbbc9d6, 0xacbcf940, 0x32d86ce3, 0x45df5c75, 0xdcd60dcf, 0xabd13d59,
      0x26d930ac, 0x51de003a, 0xc8d75180, 0xbfd06116, 0x21b4f4b5, 0x56b3c423, 0xcfba9599, 0xb8bda50f,
      0x2802b89e, 0x5f058808, 0xc60cd9b2, 0xb10be924, 0x2f6f7c87, 0x58684c11, 0xc1611dab, 0xb6662d3d,
      0x76dc4190, 0x01db7106, 0x98d220bc, 0xefd5102a, 0x71b18589, 0x06b6b51f, 0x9fbfe4a5, 0xe8b8d433,
      0x7807c9a2, 0x0f00f934, 0x9609a88e, 0xe10e9818, 0x7f6a0dbb, 0x086d3d2d, 0x91646c97, 0xe6635c01,
      0x6b6b51f4, 0x1c6c6162, 0x856530d8, 0xf262004e, 0x6c0695ed, 0x1b01a57b, 0x8208f4c1, 0xf50fc457,
      0x65b0d9c6, 0x12b7e950, 0x8bbeb8ea, 0xfcb9887c, 0x62dd1ddf, 0x15da2d49, 0x8cd37cf3, 0xfbd44c65,
      0x4db26158, 0x3ab551ce, 0xa3bc0074, 0xd4bb30e2, 0x4adfa541, 0x3dd895d7, 0xa4d1c46d, 0xd3d6f4fb,
      0x4369e96a, 0x346ed9fc, 0xad678846, 0xda60b8d0, 0x44042d73, 0x33031de5, 0xaa0a4c5f, 0xdd0d7cc9,
      0x5005713c, 0x270241aa, 0xbe0b1010, 0xc90c2086, 0x5768b525, 0x206f85b3, 0xb966d409, 0xce61e49f,
      0x5edef90e, 0x29d9c998, 0xb0d09822, 0xc7d7a8b4, 0x59b33d17, 0x2eb40d81, 0xb7bd5c3b, 0xc0ba6cad,
      0xedb88320, 0x9abfb3b6, 0x03b6e20c, 0x74b1d29a, 0xead54739, 0x9dd277af, 0x04db2615, 0x73dc1683,
      0xe3630b12, 0x94643b84, 0x0d6d6a3e, 0x7a6a5aa8, 0xe40ecf0b, 0x9309ff9d, 0x0a00ae27, 0x7d079eb1,
      0xf00f9344, 0x8708a3d2, 0x1e01f268, 0x6906c2fe, 0xf762575d, 0x806567cb, 0x196c3671, 0x6e6b06e7,
      0xfed41b76, 0x89d32be0, 0x10da7a5a, 0x67dd4acc, 0xf9b9df6f, 0x8ebeeff9, 0x17b7be43, 0x60b08ed5,
      0xd6d6a3e8, 0xa1d1937e, 0x38d8c2c4, 0x4fdff252, 0xd1bb67f1, 0xa6bc5767, 0x3fb506dd, 0x48b2364b,
      0xd80d2bda, 0xaf0a1b4c, 0x36034af6, 0x41047a60, 0xdf60efc3, 0xa867df55, 0x316e8eef, 0x4669be79,
      0xcb61b38c, 0xbc66831a, 0x256fd2a0, 0x5268e236, 0xcc0c7795, 0xbb0b4703, 0x220216b9, 0x5505262f,
      0xc5ba3bbe, 0xb2bd0b28, 0x2bb45a92, 0x5cb36a04, 0xc2d7ffa7, 0xb5d0cf31, 0x2cd99e8b, 0x5bdeae1d,
      0x9b64c2b0, 0xec63f226, 0x756aa39c, 0x026d930a, 0x9c0906a9, 0xeb0e363f, 0x72076785, 0x05005713,
      0x95bf4a82, 0xe2b87a14, 0x7bb12bae, 0x0cb61b38, 0x92d28e9b, 0xe5d5be0d, 0x7cdcefb7, 0x0bdbdf21,
      0x86d3d2d4, 0xf1d4e242, 0x68ddb3f8, 0x1fda836e, 0x81be16cd, 0xf6b9265b, 0x6fb077e1, 0x18b74777,
      0x88085ae6, 0xff0f6a70, 0x66063bca, 0x11010b5c, 0x8f659eff, 0xf862ae69, 0x616bffd3, 0x166ccf45,
      0xa00ae278, 0xd70dd2ee, 0x4e048354, 0x3903b3c2, 0xa7672661, 0xd06016f7, 0x4969474d, 0x3e6e77db,
      0xaed16a4a, 0xd9d65adc, 0x40df0b66, 0x37d83bf0, 0xa9bcae53, 0xdebb9ec5, 0x47b2cf7f, 0x30b5ffe9,
      0xbdbdf21c, 0xcabac28a, 0x53b39330, 0x24b4a3a6, 0xbad03605, 0xcdd70693, 0x54de5729, 0x23d967bf,
      0xb3667a2e, 0xc4614ab8, 0x5d681b02, 0x2a6f2b94, 0xb40bbe37, 0xc30c8ea1, 0x5a05df1b, 0x2d02ef8d
    };

    assert(buf);

    /* basic algorithm stolen from zlib/crc32.c (public domain) */

#define DO1(buf) crc = crcTable[((int)crc ^ (*buf++)) & 0xff] ^ (crc >> 8);
#define DO2(buf) DO1(buf); DO1(buf);
#define DO4(buf) DO2(buf); DO2(buf);
#define DO8(buf) DO4(buf); DO4(buf);

    crc = crc ^ 0xffffffff;

    if (len == 0) {
	while (*buf) {
	    DO1(buf);
	}
    } else {
	while (len >= 8) {
	    DO8(buf);
	    len -= 8;
	}
	while (len--) {
	    DO1(buf);
	}
    }
    return crc ^ 0xffffffff;
}

static int
TextChecksumCmd(
    TkText *textPtr,		/* Information about text widget. */
    Tcl_Interp *interp,		/* Current interpreter. */
    int objc,			/* Number of arguments. */
    Tcl_Obj *const objv[])	/* Argument objects. Someone else has already parsed this command
    				 * enough to know that objv[1] is "checksum". */
{
    const TkSharedText *sharedTextPtr;
    const TkTextSegment *segPtr;
    const TkTextSegment *endPtr;
    const TkTextLine *linePtr;
    TkTextTag **tagArrPtr = NULL; /* avoid compiler warning */
    unsigned what;
    unsigned crc;
    int result;

    assert(textPtr);

    result = GetDumpFlags(textPtr, interp, objc, objv, TK_DUMP_CRC_ALL, TK_DUMP_CRC_DFLT, 0,
	    &what, NULL, NULL, NULL, NULL);

    if (result != TCL_OK) {
	return result;
    }

    sharedTextPtr = textPtr->sharedTextPtr;
    segPtr = sharedTextPtr->startMarker;
    endPtr = sharedTextPtr->endMarker;
    linePtr = segPtr->sectionPtr->linePtr;
    if (endPtr->sectionPtr->linePtr != linePtr) {
	endPtr = NULL;
    }
    crc = 0;

    if ((what & SEG_GROUP_TAG)) {
	tagArrPtr = (TkTextTag **)malloc(sizeof(tagArrPtr[0])*sharedTextPtr->numTags);
    }

    /*
     * Note that 0xff cannot occur in UTF-8 strings, so we can use this value as a separator.
     */

    while (segPtr != endPtr) {
	if (segPtr->tagInfoPtr
		&& (what & SEG_GROUP_TAG)
		&& segPtr->tagInfoPtr != sharedTextPtr->emptyTagInfoPtr) {
	    unsigned i = TkTextTagSetFindFirst(segPtr->tagInfoPtr);
	    unsigned n = 0;

	    for ( ; i != TK_TEXT_TAG_SET_NPOS; i = TkTextTagSetFindNext(segPtr->tagInfoPtr, i)) {
		assert(sharedTextPtr->tagLookup[i]);
		tagArrPtr[n++] = sharedTextPtr->tagLookup[i];
	    }

	    TkTextSortTags(n, tagArrPtr);

	    for (i = 0; i < n; ++i) {
		crc = ComputeChecksum(crc, "\xff\x00", 2);
		crc = ComputeChecksum(crc, tagArrPtr[i]->name, 0);
	    }
	}
	switch ((int) segPtr->typePtr->group) {
	case SEG_GROUP_CHAR:
	    if (what & SEG_GROUP_CHAR) {
		crc = ComputeChecksum(crc, "\xff\x01", 2);
		crc = ComputeChecksum(crc, segPtr->body.chars, segPtr->size);
	    }
	    break;
	case SEG_GROUP_HYPHEN:
	    if (what & SEG_GROUP_HYPHEN) {
		crc = ComputeChecksum(crc, "\xff\x02", 2);
	    }
	    break;
	case SEG_GROUP_WINDOW:
	    if ((what & SEG_GROUP_WINDOW)) {
		crc = ComputeChecksum(crc, "\xff\x03", 2);
		crc = ComputeChecksum(crc, Tk_PathName(segPtr->body.ew.tkwin), 0);
	    }
	    break;
	case SEG_GROUP_IMAGE:
	    if ((what & SEG_GROUP_IMAGE) && segPtr->body.ei.name) {
		crc = ComputeChecksum(crc, "\xff\x04", 2);
		crc = ComputeChecksum(crc, segPtr->body.ei.name, 0);
	    }
	    break;
	case SEG_GROUP_MARK:
	    if ((what & SEG_GROUP_MARK) && TkTextIsNormalMark(segPtr)) {
		const char *name;
		const char *signature;

		name = TkTextMarkName(sharedTextPtr, NULL, segPtr);
		signature = (segPtr->typePtr == &tkTextRightMarkType) ? "\xff\x05" : "\xff\x06";
		crc = ComputeChecksum(crc, signature, 2);
		crc = ComputeChecksum(crc, name, 0);
	    }
	    break;
	case SEG_GROUP_BRANCH:
	    if (segPtr->typePtr == &tkTextBranchType && (what & TK_DUMP_DISPLAY)) {
		segPtr = segPtr->body.branch.nextPtr;
	    }
	    break;
	}
	if (!(segPtr = segPtr->nextPtr)) {
	    linePtr = linePtr->nextPtr;
	    segPtr = linePtr->segPtr;
	}
    }

    if ((what & SEG_GROUP_TAG)) {
	free(tagArrPtr);
    }
    Tcl_SetObjResult(interp, Tcl_NewWideIntObj(crc));
    return TCL_OK;
}

/*
 *----------------------------------------------------------------------
 *
 * DumpSegment
 *
 *	Either append information about the current segment to the result, or
 *	make a script callback with that information as arguments.
 *
 * Results:
 *	Returns 'false' if the command callback made any changes to the text widget
 *	which will have invalidated internal structures such as TkTextSegment,
 *	TkTextIndex, pointers. Our caller can then take action to recompute
 *	such entities, or he aborts with an error. Returns 'true' otherwise.
 *
 * Side effects:
 *	Either evals the callback or appends elements to the result string.
 *	The callback can have arbitrary side-effects.
 *
 *----------------------------------------------------------------------
 */

static bool
DumpSegment(
    TkText *textPtr,
    Tcl_Interp *interp,
    const char *key,		/* Segment type key. */
    const char *value,		/* Segment value. */
    Tcl_Obj *command,		/* Script callback. */
    const TkTextIndex *index,	/* index with line/byte position info. */
    int what)			/* Look for TK_DUMP_INDEX bit. */
{
    char buffer[TK_POS_CHARS];
    Tcl_Obj *values[3], *tuple;
    (void)what;

    TkTextPrintIndex(textPtr, index, buffer);
    values[0] = Tcl_NewStringObj(key, -1);
    values[1] = Tcl_NewStringObj(value, -1);
    values[2] = Tcl_NewStringObj(buffer, -1);
    Tcl_IncrRefCount(tuple = Tcl_NewListObj(3, values));
    if (!command) {
	Tcl_ListObjAppendList(NULL, Tcl_GetObjResult(interp), tuple);
	Tcl_GuardedDecrRefCount(tuple);
	return true;
    } else {
	TkSizeT oldStateEpoch = TkBTreeEpoch(textPtr->sharedTextPtr->tree);
	Tcl_DString buf;
	int code;

	Tcl_DStringInit(&buf);
	Tcl_DStringAppend(&buf, Tcl_GetString(command), -1);
	Tcl_DStringAppend(&buf, " ", -1);
	Tcl_DStringAppend(&buf, Tcl_GetString(tuple), -1);
	code = Tcl_EvalEx(interp, Tcl_DStringValue(&buf), -1, 0);
	Tcl_DStringFree(&buf);
	if (code != TCL_OK) {
	    Tcl_AddErrorInfo(interp, "\n    (segment dumping command executed by text)");
	    Tcl_BackgroundException(interp, code);
	}
	Tcl_GuardedDecrRefCount(tuple);
	return !(textPtr->flags & DESTROYED)
		&& TkBTreeEpoch(textPtr->sharedTextPtr->tree) == oldStateEpoch;
    }
}

/*
 *----------------------------------------------------------------------
 *
 * TkTextInspectOptions --
 *
 *	Build information from option table for "inspect".
 *
 * Results:
 *	None.
 *
 * Side effects:
 *	Memory is allocated for the result, if needed (standard Tcl result
 *	side effects).
 *
 *----------------------------------------------------------------------
 */

static bool
MatchColors(
    const char *name,
    int len,
    const char *hexColor,
    const char *colorName)
{
    assert(strlen(hexColor) == 13);
    assert(strlen(colorName) == 5);

    switch (len) {
    case 5:  return strncasecmp(name, colorName, 5) == 0;
    case 7:  return strncasecmp(name, hexColor,  7) == 0;
    case 13: return strncasecmp(name, hexColor, 13) == 0;
    }

    return false;
}

static bool
TestIfEqual(
    const char *opt1,
    int opt1Len,
    const char *opt2,
    int opt2Len)
{
    int i;

    if (MatchColors(opt1, opt1Len, "#ffffffffffff", "white")) {
	return MatchColors(opt2, opt2Len, "#ffffffffffff", "white");
    }
    if (MatchColors(opt1, opt1Len, "#000000000000", "black")) {
	return MatchColors(opt2, opt2Len, "#000000000000", "black");
    }
    if (opt1Len != opt2Len) {
	return false;
    }
    for (i = 0; i < opt1Len; ++i) {
	if (opt1[i] != opt2[i]) {
	    return false;
	}
    }
    return true;
}

#if TCL_MAJOR_VERSION < 8 || (TCL_MAJOR_VERSION == 8 && TCL_MINOR_VERSION < 7)

static Tcl_Obj *
GetFontAttrs(
    TkText *textPtr,
    int argc,
    Tcl_Obj **args)
{
    Tcl_Interp *interp = textPtr->interp;
    Tcl_Obj *objPtr = NULL;

    if (Tk_FontObjCmd(textPtr->tkwin, interp, argc, args) == TCL_OK) {
	Tcl_Obj *result = Tcl_GetObjResult(interp);
	Tcl_Obj *family = NULL;
	Tcl_Obj *size = NULL;
	Tcl_Obj *slant = NULL;
	Tcl_Obj *weight = NULL;
	Tcl_Obj *underline = NULL;
	Tcl_Obj *overstrike = NULL;
	Tcl_Obj **objv;
	int objc, i;

	if (Tcl_ListObjGetElements(interp, result, &objc, &objv) == TCL_OK) {
	    for (i = 0; i < objc - 1; ++i) {
		if (Tcl_GetString(objv[i])[0] == '-') {
		    switch (Tcl_GetString(objv[i])[1]) {
		    case 'f': /* -family     */
		    	family = objv[i + 1];
			break;
		    case 'o': /* -overstrike */
		    	overstrike = objv[i + 1];
			break;
		    case 's':
		    	switch (Tcl_GetString(objv[i])[2]) {
			case 'i': /* -size   */
			    size = objv[i + 1];
			    break;
			case 'l': /* -slant  */
			    slant = objv[i + 1];
			    break;
			}
			break;
		    case 'u': /* -underline  */
		    	underline = objv[i + 1];
			break;
		    case 'w': /* -weight     */
		    	weight = objv[i + 1];
			break;
		    }
		}
	    }
	}

	if (family && size) {
	    Tcl_DString str;
	    int boolean;

	    Tcl_DStringInit(&str);
	    Tcl_DStringAppendElement(&str, Tcl_GetString(family));
	    Tcl_DStringAppendElement(&str, Tcl_GetString(size));
	    if (weight && strcmp(Tcl_GetString(weight), "normal") != 0) {
		Tcl_DStringAppendElement(&str, Tcl_GetString(weight));
	    }
	    if (slant && strcmp(Tcl_GetString(slant), "roman") != 0) {
		Tcl_DStringAppendElement(&str, Tcl_GetString(slant));
	    }
	    if (underline && Tcl_GetBooleanFromObj(NULL, underline, &boolean) == TCL_OK && boolean) {
		Tcl_DStringAppendElement(&str, "underline");
	    }
	    if (overstrike && Tcl_GetBooleanFromObj(NULL, overstrike, &boolean) == TCL_OK && boolean) {
		Tcl_DStringAppendElement(&str, "overstrike");
	    }

	    objPtr = Tcl_NewStringObj(Tcl_DStringValue(&str), Tcl_DStringLength(&str));
	    Tcl_DStringFree(&str);
	}

	Tcl_ResetResult(interp);
    }

    return objPtr;
}

#endif /* TCL_MAJOR_VERSION < 8 || (TCL_MAJOR_VERSION == 8 && TCL_MINOR_VERSION < 7) */

static bool
IsPossibleColorOption(
    const char *s)
{
    unsigned len = strlen(s);

    assert(s[0] == '-');

    return (len >= 6 && strcmp(s + len - 5, "color") == 0)
	    || (len >= 7 && strcmp(s + len - 6, "ground") == 0);
}

void
TkTextInspectOptions(
    TkText *textPtr,
    const void *recordPtr,
    Tk_OptionTable optionTable,
    Tcl_DString *result,	/* should be already initialized */
    int flags)
{
    Tcl_Obj *objPtr;
    Tcl_Interp *interp = textPtr->interp;

    Tcl_DStringSetLength(result, 0);

    if ((objPtr = Tk_GetOptionInfo(interp, (char *) recordPtr, optionTable, NULL, textPtr->tkwin))) {
#if TCL_MAJOR_VERSION < 8 || (TCL_MAJOR_VERSION == 8 && TCL_MINOR_VERSION < 7)
	Tcl_Obj *font = NULL;   /* shut up compiler */
	Tcl_Obj *actual = NULL; /* shut up compiler */
#endif /* TCL_MAJOR_VERSION < 8 || (TCL_MAJOR_VERSION == 8 && TCL_MINOR_VERSION < 7) */
	Tcl_Obj **objv;
	int objc = 0;
	int i;

	Tcl_ListObjGetElements(interp, objPtr, &objc, &objv);

#if TCL_MAJOR_VERSION < 8 || (TCL_MAJOR_VERSION == 8 && TCL_MINOR_VERSION < 7)
	if (!(flags & INSPECT_DONT_RESOLVE_FONTS)) {
	    Tcl_IncrRefCount(font = Tcl_NewStringObj("font", -1));
	    Tcl_IncrRefCount(actual = Tcl_NewStringObj("actual", -1));
	}
#endif /* TCL_MAJOR_VERSION < 8 || (TCL_MAJOR_VERSION == 8 && TCL_MINOR_VERSION < 7) */

	for (i = 0; i < objc; ++i) {
	    Tcl_Obj **argv;
	    int argc = 0;

	    Tcl_ListObjGetElements(interp, objv[i], &argc, &argv);

	    if (argc >= 5) { /* only if this option has a non-default value */
		Tcl_Obj *valObj = argv[4];
		Tcl_Obj *myValObj;
		Tcl_Obj *nameObj;
		int myFlags = flags;

		if (GetByteLength(valObj) == 0) {
		    continue;
		}

		if (!(myFlags & INSPECT_INCLUDE_DATABASE_CONFIG)
			|| myFlags & (INSPECT_INCLUDE_SYSTEM_CONFIG|INSPECT_INCLUDE_DEFAULT_CONFIG)) {
		    const char *name = Tcl_GetString(argv[1]);
		    const char *cls = Tcl_GetString(argv[2]);
		    Tk_Uid dfltUid = Tk_GetOption(textPtr->tkwin, name, cls);

		    if (dfltUid) {
			const char *value = Tcl_GetString(valObj);
			int valueLen = GetByteLength(valObj);

			if (TestIfEqual(dfltUid, strlen(dfltUid), value, valueLen)) {
			    if (!(myFlags & INSPECT_INCLUDE_DATABASE_CONFIG)) {
				continue;
			    }
			    myFlags |= INSPECT_INCLUDE_SYSTEM_CONFIG|INSPECT_INCLUDE_DEFAULT_CONFIG;
			}
		    }
		}

		if (!(myFlags & INSPECT_INCLUDE_SYSTEM_CONFIG)
			|| myFlags & INSPECT_INCLUDE_DEFAULT_CONFIG) {
		    const char *name = Tcl_GetString(argv[1]);
		    const char *cls = Tcl_GetString(argv[2]);
		    Tcl_Obj *dfltObj;

		    dfltObj = TkpGetSystemDefault(textPtr->tkwin, name, cls);

		    if (dfltObj) {
			const char *dflt = Tcl_GetString(dfltObj);
			const char *value = Tcl_GetString(valObj);
			int dfltLen = GetByteLength(dfltObj);
			int valueLen = GetByteLength(valObj);

			if (TestIfEqual(dflt, dfltLen, value, valueLen)) {
			    if (!(myFlags & INSPECT_INCLUDE_SYSTEM_CONFIG)) {
				continue;
			    }
			    myFlags |= INSPECT_INCLUDE_DEFAULT_CONFIG;
			}
		    }
		}

		if (!(myFlags & INSPECT_INCLUDE_DEFAULT_CONFIG)) {
		    const char *dflt = Tcl_GetString(argv[3]);
		    const char *value = Tcl_GetString(valObj);
		    int dfltLen = GetByteLength(argv[3]);
		    int valueLen = GetByteLength(valObj);

		    if (TestIfEqual(dflt, dfltLen, value, valueLen)) {
			continue;
		    }
		}

		myValObj = valObj;
		nameObj = argv[0];
		if (Tcl_DStringLength(result) > 0) {
		    Tcl_DStringAppend(result, " ", 1);
		}
		Tcl_DStringAppend(result, Tcl_GetString(nameObj), GetByteLength(nameObj));
		Tcl_DStringAppend(result, " ", 1);

		if (!(flags & INSPECT_DONT_RESOLVE_FONTS)
			&& strcmp(Tcl_GetString(nameObj), "-font") == 0) {
		    const char *s = Tcl_GetString(valObj);
		    unsigned len = GetByteLength(valObj);

		    /*
		     * Don't resolve font names like TkFixedFont, TkTextFont, etc.
		     */

		    if (len < 7
			    || strncmp(s, "Tk", 2) != 0
			    || strncmp(s + len - 4, "Font", 4) != 0) {
#if TCL_MAJOR_VERSION < 8 || (TCL_MAJOR_VERSION == 8 && TCL_MINOR_VERSION < 7)
			Tcl_Obj *args[3];
			Tcl_Obj *result;

			/*
			 * Try to resolve the font name to the actual font attributes.
			 */

			args[0] = font;
			args[1] = actual;
			args[2] = valObj;

			if ((result = GetFontAttrs(textPtr, 3, args))) {
			    myValObj = result;
			}
#else /* TCL_MAJOR_VERSION < 8 || (TCL_MAJOR_VERSION == 8 && TCL_MINOR_VERSION < 7) */
			Tk_Font tkfont = Tk_AllocFontFromObj(interp, textPtr->tkwin, valObj);

			if (tkfont) {
			    Tcl_IncrRefCount(myValObj = TkFontGetDescription(tkfont));
			    Tk_FreeFont(tkfont);
			}
#endif /* TCL_MAJOR_VERSION < 8 || (TCL_MAJOR_VERSION == 8 && TCL_MINOR_VERSION < 7) */
		    }
		} else if ((flags & (INSPECT_DONT_RESOLVE_COLORS|INSPECT_INCLUDE_SYSTEM_COLORS)) !=
			    (INSPECT_DONT_RESOLVE_COLORS|INSPECT_INCLUDE_SYSTEM_COLORS)
			&& IsPossibleColorOption(Tcl_GetString(nameObj))) {
		    const char *colorName = Tcl_GetString(valObj);

		    if (strncasecmp(colorName, "system", 6) == 0) {
			XColor *col;

			if (!(flags & INSPECT_INCLUDE_SYSTEM_COLORS)) {
			    continue;
			}

			/*
			 * The color lookup expects a lowercase "system", but the defaults
			 * are providing the uppercase form "System", so we need to build
			 * a lowercase form.
			 */

			col = Tk_GetColor(interp, textPtr->tkwin, colorName);

			if (col) {
			    myValObj = Tcl_ObjPrintf("#%02x%02x%02x", col->red, col->green, col->blue);
			    Tcl_IncrRefCount(myValObj);
			    Tk_FreeColor(col);
			} else {
			    /*
			     * This should not happen. We will clear the error result, and
			     * print a warning.
			     */
			    Tcl_SetObjResult(interp, Tcl_NewObj());
			    Tcl_SetObjErrorCode(interp, Tcl_NewObj());
			    fprintf(stderr, "tk::text: couldn't resolve system color '%s'\n", colorName);
			}
		    }
		}

		Tcl_DStringAppendElement(result, Tcl_GetString(myValObj));

		if (myValObj != valObj) {
		    Tcl_GuardedDecrRefCount(myValObj);
		}
	    }
	}

#if TCL_MAJOR_VERSION < 8 || (TCL_MAJOR_VERSION == 8 && TCL_MINOR_VERSION < 7)
	if (!(flags & INSPECT_DONT_RESOLVE_FONTS)) {
	    Tcl_GuardedDecrRefCount(actual);
	    Tcl_GuardedDecrRefCount(font);
	}
#endif /* TCL_MAJOR_VERSION < 8 || (TCL_MAJOR_VERSION == 8 && TCL_MINOR_VERSION < 7) */
    }
}

/*
 *----------------------------------------------------------------------
 *
 * TextInspectCmd --
 *
 *	Return information about text and the associated tags.
 *	About the format see documentation.
 *
 * Results:
 *	A standard Tcl result.
 *
 * Side effects:
 *	Memory is allocated for the result, if needed (standard Tcl result
 *	side effects).
 *
 *----------------------------------------------------------------------
 */

static void
GetBindings(
    TkText *textPtr,
    const char *name,
    Tk_BindingTable bindingTable,
    Tcl_DString *str)
{
    Tcl_Interp *interp = textPtr->interp;
    Tcl_DString str2;
    Tcl_Obj **argv;
    int argc, i;

    Tk_GetAllBindings(interp, bindingTable, (ClientData) name);
    Tcl_ListObjGetElements(interp, Tcl_GetObjResult(interp), &argc, &argv);
    Tcl_DStringInit(&str2);

    for (i = 0; i < argc; ++i) {
	const char *event = Tcl_GetString(argv[i]);
	const char *binding = Tk_GetBinding(interp, bindingTable, (ClientData) name, event);
	char *p;

	Tcl_ListObjGetElements(interp, Tcl_GetObjResult(interp), &argc, &argv);

	Tcl_DStringStartSublist(str);
	Tcl_DStringAppendElement(str, "bind");
	Tcl_DStringAppendElement(str, name);
	Tcl_DStringAppendElement(str, event);

	Tcl_DStringSetLength(&str2, 0);
	p = (char *)strchr(binding, '\n');
	while (p) {
	    Tcl_DStringAppend(&str2, binding, p - binding);
	    Tcl_DStringAppend(&str2, "; ", 2);
	    binding = p + 1;
	    p = (char *)strchr(binding, '\n');
	}
	Tcl_DStringAppend(&str2, binding, -1);

	Tcl_DStringAppendElement(str, Tcl_DStringValue(&str2));
	Tcl_DStringEndSublist(str);
    }

    Tcl_DStringFree(&str2);
    Tcl_ResetResult(interp);
}

static int
TextInspectCmd(
    TkText *textPtr,		/* Information about text widget. */
    Tcl_Interp *interp,		/* Current interpreter. */
    int objc,			/* Number of arguments. */
    Tcl_Obj *const objv[])	/* Argument objects. */
{
    TkSharedText *sharedTextPtr;
    TkTextTag *prevTagPtr;
    TkTextSegment *nextPtr;
    TkTextSegment *prevPtr;
    Tcl_DString buf[2];
    Tcl_DString *str = &buf[0];
    Tcl_DString *opts = &buf[1];
    TkTextTag **tagArray;
    TkTextTag *tagPtr;
    TkTextTag *tPtr;
    unsigned tagArrSize;
    unsigned epoch;
    unsigned what;
    bool closeSubList;
    int result;
    int flags;

    result = GetDumpFlags(textPtr, interp, objc, objv, TK_DUMP_INSPECT_ALL, TK_DUMP_INSPECT_DFLT,
	    TK_DUMP_INSPECT_COMPLETE, &what, NULL, NULL, NULL, NULL);
    if (result != TCL_OK) {
	return result;
    }

    Tcl_DStringInit(str);
    Tcl_DStringInit(opts);
    sharedTextPtr = textPtr->sharedTextPtr;
    epoch = sharedTextPtr->inspectEpoch;
    tagPtr = textPtr->selTagPtr; /* any non-null value */
    nextPtr = textPtr->startMarker;
    closeSubList = false;
    prevTagPtr = NULL;
    prevPtr = NULL;
    tagArrSize = 128;
    tagArray = (TkTextTag **)malloc(tagArrSize * sizeof(tagArray[0]));
    flags = 0;

    if (what & TK_DUMP_DONT_RESOLVE_FONTS)      { flags |= INSPECT_DONT_RESOLVE_FONTS; }
    if (what & TK_DUMP_DONT_RESOLVE_COLORS)     { flags |= INSPECT_DONT_RESOLVE_COLORS; }
    if (what & TK_DUMP_INCLUDE_DATABASE_CONFIG) { flags |= INSPECT_INCLUDE_DATABASE_CONFIG; }
    if (what & TK_DUMP_INCLUDE_SYSTEM_CONFIG)   { flags |= INSPECT_INCLUDE_SYSTEM_CONFIG; }
    if (what & TK_DUMP_INCLUDE_DEFAULT_CONFIG)  { flags |= INSPECT_INCLUDE_DEFAULT_CONFIG; }
    if (what & TK_DUMP_INCLUDE_SYSTEM_COLORS)   { flags |= INSPECT_INCLUDE_SYSTEM_COLORS; }

    assert(textPtr->selTagPtr->textPtr == textPtr);

    if (!(what & TK_DUMP_INCLUDE_SEL)) {
	/* this little trick is discarding the "sel" tag */
	textPtr->selTagPtr->textPtr = (TkText *) textPtr->selTagPtr;
    }

    if (what & TK_DUMP_TEXT_CONFIGS) {
	assert(textPtr->optionTable);
	TkTextInspectOptions(textPtr, textPtr, textPtr->optionTable, opts, flags);
	Tcl_DStringStartSublist(str);
	Tcl_DStringAppendElement(str, "setup");
	Tcl_DStringAppendElement(str, Tk_PathName(textPtr->tkwin));
	Tcl_DStringAppendElement(str, Tcl_DStringValue(opts));
	Tcl_DStringEndSublist(str);
    }

    if (what & TK_DUMP_TAG_CONFIGS) {
	TkTextTag **tags = textPtr->sharedTextPtr->tagLookup;
	unsigned n = textPtr->sharedTextPtr->numTags;
	unsigned i;

	for (i = 0; i < n; ++i) {
	    TkTextTag *tagPtr = tags[i];

	    if (tagPtr && ((what & TK_DUMP_INCLUDE_SEL) || !tagPtr->isSelTag)) {
		assert(tagPtr->optionTable);
		TkTextInspectOptions(textPtr, tagPtr, tagPtr->optionTable, opts, flags);
		Tcl_DStringStartSublist(str);
		Tcl_DStringAppendElement(str, "configure");
		Tcl_DStringAppendElement(str, tagPtr->name);
		if (Tcl_DStringLength(opts) > 2) {
		    Tcl_DStringAppendElement(str, Tcl_DStringValue(opts));
		}
		Tcl_DStringEndSublist(str);
	    }
	}
    }

    if (what & TK_DUMP_TAG_BINDINGS) {
	TkTextTag **tags = textPtr->sharedTextPtr->tagLookup;
	unsigned n = textPtr->sharedTextPtr->numTags;
	unsigned i;

	for (i = 0; i < n; ++i) {
	    TkTextTag *tagPtr = tags[i];

	    if (tagPtr
		    && sharedTextPtr->tagBindingTable
		    && ((what & TK_DUMP_INCLUDE_SEL) || !tagPtr->isSelTag)) {
		GetBindings(textPtr, tagPtr->name, sharedTextPtr->tagBindingTable, str);
	    }
	}
    }

    do {
	TkTextSegment *segPtr = nextPtr;
	unsigned group = segPtr->typePtr->group;
	const char *value = NULL;
	const char *type = NULL;
	bool printTags = false;

	nextPtr = segPtr->nextPtr;

	switch (group) {
	case SEG_GROUP_BRANCH:
	    if (segPtr->typePtr == &tkTextBranchType && (what & TK_DUMP_DISPLAY)) {
		segPtr = segPtr->body.branch.nextPtr;
		nextPtr = segPtr->nextPtr;
	    }
	    if (!(what & SEG_GROUP_BRANCH)) {
		continue;
	    }
	    type = "elide";
	    value = (segPtr->typePtr == &tkTextBranchType) ? "on" : "off";
	    break;
	case SEG_GROUP_IMAGE:
	    if (!(what & SEG_GROUP_IMAGE) || !segPtr->body.ei.name) {
		continue;
	    }
	    type = "image";
	    assert(segPtr->body.ei.optionTable);
	    TkTextInspectOptions(textPtr, &segPtr->body.ei, segPtr->body.ei.optionTable, opts, 0);
	    value = Tcl_DStringValue(opts);
	    printTags = !!(what & TK_DUMP_TAG);
	    break;
	case SEG_GROUP_WINDOW:
	    if (!(what & SEG_GROUP_WINDOW)) {
		continue;
	    }
	    type = "window";
	    assert(segPtr->body.ew.optionTable);
	    TkTextInspectOptions(textPtr, &segPtr->body.ew, segPtr->body.ew.optionTable, opts, 0);
	    value = Tcl_DStringValue(opts);
	    printTags = !!(what & TK_DUMP_TAG);
	    break;
	case SEG_GROUP_MARK:
	    if (segPtr == textPtr->endMarker) {
		if (prevPtr != segPtr
		    	&& (what & SEG_GROUP_CHAR)
			&& segPtr->sectionPtr->linePtr != TkBTreeGetLastLine(textPtr)) {
		    /* print newline before finishing */
		    type = "break";
		    printTags = !!(what & TK_DUMP_TAG);
		    tagPtr = TkBTreeGetSegmentTags(sharedTextPtr, segPtr->sectionPtr->linePtr->lastPtr,
			    textPtr, TK_TEXT_SORT_ASCENDING, NULL);
		    nextPtr = segPtr; /* repeat this mark */
		} else {
		    nextPtr = NULL; /* finished */
		}
	    } else if (!(what & SEG_GROUP_MARK)) {
		continue;
	    } else if (!TkTextIsNormalMark(segPtr)
		    && (!(what & TK_DUMP_INSERT_MARK) || segPtr != textPtr->insertMarkPtr)) {
		continue;
	    } else {
		type = (segPtr->typePtr == &tkTextLeftMarkType ? "left" : "right");
		value = TkTextMarkName(sharedTextPtr, textPtr, segPtr);
	    }
	    break;
	case SEG_GROUP_HYPHEN:
	    if (!(what & SEG_GROUP_HYPHEN)) {
		continue;
	    }
	    printTags = !!(what & TK_DUMP_TAG);
	    type = "hyphen";
	    break;
	case SEG_GROUP_CHAR:
	    if (what & SEG_GROUP_CHAR) {
		printTags = !!(what & TK_DUMP_TAG);
		if (prevPtr == segPtr || *segPtr->body.chars == '\n') {
		    type = "break";
		    nextPtr = segPtr->sectionPtr->linePtr->nextPtr->segPtr;
		    if (prevPtr == segPtr) {
			tagPtr = prevTagPtr;
			segPtr->body.chars[segPtr->size - 1] = '\n';
		    } else if (type && printTags) {
			tagPtr = TkBTreeGetSegmentTags(sharedTextPtr, segPtr, textPtr,
				TK_TEXT_SORT_ASCENDING, NULL);
		    }
		} else {
		    type = "text";
		    if (segPtr->size > 1 && segPtr->body.chars[segPtr->size - 1] == '\n') {
			nextPtr = segPtr; /* repeat this char segment */
			segPtr->body.chars[segPtr->size - 1] = '\0';
		    }
		    value = segPtr->body.chars;
		    if (printTags) {
			tagPtr = TkBTreeGetSegmentTags(sharedTextPtr, segPtr, textPtr,
				TK_TEXT_SORT_ASCENDING, NULL);
		    }
		}
	    } else if (!nextPtr) {
		nextPtr = segPtr->sectionPtr->linePtr->nextPtr->segPtr;
	    }
	    break;
	default:
	    continue;
	}

	if (closeSubList) {
	    if (what & TK_DUMP_NESTED) {
		unsigned nextEpoch = epoch + 1;
		unsigned numTags = 0;
		unsigned i;

		for (tPtr = tagPtr; tPtr; tPtr = tPtr->nextPtr) {
		    if (tPtr->flag == epoch) {
			tPtr->flag = nextEpoch; /* mark as still open */
		    }
		}

		for ( ; prevTagPtr; prevTagPtr = prevTagPtr->succPtr) {
		    if (prevTagPtr->flag == epoch) { /* should be closed? */
			if (numTags == tagArrSize) {
			    tagArrSize *= 2;
			    tagArray = (TkTextTag **)realloc(tagArray, tagArrSize * sizeof(tagArray[0]));
			}
			tagArray[numTags++] = prevTagPtr;
			prevTagPtr->flag = 0; /* mark as closed */
		    }
		}

		Tcl_DStringStartSublist(str);
		for (i = 0; i < numTags; ++i) {
		    Tcl_DStringAppendElement(str, tagArray[i]->name);
		}
		Tcl_DStringEndSublist(str);
	    }

	    prevTagPtr = NULL;
	    closeSubList = false;
	    Tcl_DStringEndSublist(str);
	}

	if (type) {
	    Tcl_DStringStartSublist(str);
	    Tcl_DStringAppendElement(str, type);
	    if (value) {
		Tcl_DStringAppendElement(str, value);
	    }
	    closeSubList = true;

	    if (printTags) {
		unsigned numTags = 0;
		unsigned i;

		prevTagPtr = tagPtr;

		if (what & TK_DUMP_NESTED) {
		    epoch += 1;

		    for (tPtr = tagPtr; tPtr; tPtr = tPtr->nextPtr) {
			if (tPtr->flag != epoch) { /* should be opened? */
			    if (numTags == tagArrSize) {
				tagArrSize *= 2;
				tagArray = (TkTextTag **)realloc(tagArray, tagArrSize * sizeof(tagArray[0]));
			    }
			    tagArray[numTags++] = tPtr;
			    tPtr->flag = epoch; /* mark as open */
			}
			tPtr->succPtr = tPtr->nextPtr;
		    }
		} else {
		    for (tPtr = tagPtr; tPtr; tPtr = tPtr->nextPtr) {
			if (numTags == tagArrSize) {
			    tagArrSize *= 2;
			    tagArray = (TkTextTag **)realloc(tagArray, tagArrSize * sizeof(tagArray[0]));
			}
			tagArray[numTags++] = tPtr;
		    }
		}

		Tcl_DStringStartSublist(str);
		for (i = 0; i < numTags; ++i) {
		    Tcl_DStringAppendElement(str, tagArray[i]->name);
		}
		Tcl_DStringEndSublist(str);
	    }
	}

	prevPtr = segPtr;
    } while (nextPtr);

    Tcl_SetObjResult(interp, Tcl_NewStringObj(Tcl_DStringValue(str), Tcl_DStringLength(str)));
    Tcl_DStringFree(str);
    Tcl_DStringFree(opts);
    free(tagArray);

    textPtr->selTagPtr->textPtr = textPtr; /* restore */
    sharedTextPtr->inspectEpoch = epoch;
    return TCL_OK;
}

/*
 *----------------------------------------------------------------------
 *
 * InspectRetainedUndoItems --
 *
 *	Return information about content of retained undo items, these
 *	items are not yet pushed onto undo stack.
 *
 * Results:
 *	None.
 *
 * Side effects:
 *	Memory is allocated for the result.
 *
 *----------------------------------------------------------------------
 */

static void
InspectRetainedUndoItems(
    const TkSharedText *sharedTextPtr,
    Tcl_Obj *objPtr)
{
    if (sharedTextPtr->undoTagListCount > 0 || sharedTextPtr->undoMarkListCount > 0) {
	Tcl_Obj *resultPtr = Tcl_NewObj();
	unsigned i;
	int len;

	for (i = 0; i < sharedTextPtr->undoTagListCount; ++i) {
	    TkTextInspectUndoTagItem(sharedTextPtr, sharedTextPtr->undoTagList[i], resultPtr);
	}

	for (i = 0; i < sharedTextPtr->undoMarkListCount; ++i) {
	    TkTextInspectUndoMarkItem(sharedTextPtr, &sharedTextPtr->undoMarkList[i], resultPtr);
	}

	Tcl_ListObjLength(NULL, resultPtr, &len);
	if (len == 0) {
	    Tcl_DecrRefCount(resultPtr);
	} else {
	    Tcl_ListObjAppendElement(NULL, objPtr, resultPtr);
	}
    }
}

/*
 *----------------------------------------------------------------------
 *
 * InspectUndoStack --
 *
 *	Return information about content of undo/redo stack.
 *
 * Results:
 *	A Tcl object.
 *
 * Side effects:
 *	Memory is allocated for the result.
 *
 *----------------------------------------------------------------------
 */

static void
InspectUndoStack(
    const TkSharedText *sharedTextPtr,
    InspectUndoStackProc firstAtomProc,
    InspectUndoStackProc nextAtomProc,
    Tcl_Obj *objPtr)
{
    TkTextUndoStack undoStack;
    const TkTextUndoAtom *atom;
    Tcl_Obj *atomPtr;
    unsigned i;

    assert(sharedTextPtr->undoStack);

    undoStack = sharedTextPtr->undoStack;

    for (atom = firstAtomProc(undoStack); atom; atom = nextAtomProc(undoStack)) {
	atomPtr = Tcl_NewObj();

	for (i = 0; i < atom->arraySize; ++i) {
	    const TkTextUndoToken *token = (const TkTextUndoToken *) atom->array[i].item;
	    Tcl_Obj *subAtomPtr = token->undoType->inspectProc(sharedTextPtr, token);
	    Tcl_ListObjAppendElement(NULL, atomPtr, subAtomPtr);
	}

	Tcl_ListObjAppendElement(NULL, objPtr, atomPtr);
    }
}

/*
 *----------------------------------------------------------------------
 *
 * TextEditCmd --
 *
 *	Handle the subcommands to "$text edit ...". See documentation for
 *	details.
 *
 * Results:
 *	None
 *
 * Side effects:
 *	None.
 *
 *----------------------------------------------------------------------
 */

static Tcl_Obj *
GetCommand(
    const TkSharedText *sharedTextPtr,
    const TkTextUndoToken *token)
{
    assert(token);
    assert(token->undoType->commandProc);

    return token->undoType->commandProc(sharedTextPtr, token);
}

static int
TextEditCmd(
    TkText *textPtr,		/* Information about text widget. */
    Tcl_Interp *interp,		/* Current interpreter. */
    int objc,			/* Number of arguments. */
    Tcl_Obj *const objv[])	/* Argument objects. */
{
    int index;
    int setModified;
    bool oldModified;
    TkSharedText *sharedTextPtr;
    static const char *const editOptionStrings[] = {
	"altered",
#if SUPPORT_DEPRECATED_CANUNDO_REDO
	"canredo", "canundo",
#endif /* SUPPORT_DEPRECATED_CANUNDO_REDO */
	"info", "inspect", "irreversible", "modified", "recover", "redo", "reset",
	"separator", "undo", NULL
    };
    enum editOptions {
	EDIT_ALTERED,
#if SUPPORT_DEPRECATED_CANUNDO_REDO
	EDIT_CANREDO, EDIT_CANUNDO,
#endif /* SUPPORT_DEPRECATED_CANUNDO_REDO */
	EDIT_INFO, EDIT_INSPECT, EDIT_IRREVERSIBLE, EDIT_MODIFIED, EDIT_RECOVER, EDIT_REDO, EDIT_RESET,
	EDIT_SEPARATOR, EDIT_UNDO
    };

    sharedTextPtr = textPtr->sharedTextPtr;

    if (objc < 3) {
	Tcl_WrongNumArgs(interp, 2, objv, "option ?arg ...?");
	return TCL_ERROR;
    }
    if (Tcl_GetIndexFromObjStruct(interp, objv[2], editOptionStrings,
	    sizeof(char *), "edit option", 0, &index) != TCL_OK) {
	return TCL_ERROR;
    }

    switch ((enum editOptions) index) {
    case EDIT_ALTERED:
	if (objc != 3) {
	    Tcl_WrongNumArgs(interp, 3, objv, "?boolean?");
	    return TCL_ERROR;
	}
	Tcl_SetObjResult(interp, Tcl_NewBooleanObj(sharedTextPtr->isAltered));
	return TCL_OK;
	break;
#if SUPPORT_DEPRECATED_CANUNDO_REDO
    case EDIT_CANREDO: {
	static bool warnDeprecated = true;
	bool canRedo = false;

	if (warnDeprecated) {
	    warnDeprecated = false;
	    fprintf(stderr, "tk::text: Command \"edit canredo\" is deprecated, "
		    "please use \"edit info\".\n");
	}
	if (objc != 3) {
	    Tcl_WrongNumArgs(interp, 3, objv, NULL);
	     return TCL_ERROR;
	}
	if (textPtr->sharedTextPtr->undoStack) {
	    canRedo = TkTextUndoGetCurrentRedoStackDepth(textPtr->sharedTextPtr->undoStack) > 0;
	}
	Tcl_SetObjResult(interp, Tcl_NewBooleanObj(canRedo));
	break;
    }
    case EDIT_CANUNDO: {
	static bool warnDeprecated = true;
	bool canUndo = false;

	if (warnDeprecated) {
	    warnDeprecated = false;
	    fprintf(stderr, "tk::text: Command \"edit canundo\" is deprecated, "
		    "please use \"edit info\".\n");
	}
	if (objc != 3) {
	    Tcl_WrongNumArgs(interp, 3, objv, NULL);
	     return TCL_ERROR;
	}
	if (textPtr->sharedTextPtr->undo) {
	    canUndo = TkTextUndoGetCurrentUndoStackDepth(textPtr->sharedTextPtr->undoStack) > 0;
	}
	Tcl_SetObjResult(interp, Tcl_NewBooleanObj(canUndo));
	break;
    }
#endif /* SUPPORT_DEPRECATED_CANUNDO_REDO */
    case EDIT_INFO:
	if (objc != 3 && objc != 4 && (objc != 5 || strcmp(Tcl_GetString(objv[3]), "--") != 0)) {
	    /* NOTE: avoid trigraph */
	    Tcl_WrongNumArgs(interp, 3, objv, "\?\?--\? array? | ?-option?");
	    return TCL_ERROR;
	} else if (objc == 4 && *Tcl_GetString(objv[3]) == '-') {
	    Tcl_Obj* infoObj = GetEditInfo(interp, textPtr, objv[3]);
	    if (!infoObj) {
		return TCL_ERROR;
	    }
	    Tcl_SetObjResult(textPtr->interp, infoObj);
	} else {
	    Tcl_Obj* arrObj = (objc == 5 ? objv[4] : (objc == 4 ? objv[3] : NULL));
	    Tcl_SetObjResult(textPtr->interp, MakeEditInfo(interp, textPtr, arrObj));
	}
    	break;
    case EDIT_INSPECT:
	if (objc != 3 && objc != 4) {
	    Tcl_WrongNumArgs(interp, 3, objv, "?stack?");
	    return TCL_ERROR;
	} else {
	    char const *stack = (objc == 4) ? Tcl_GetString(objv[3]) : NULL;

	    if (stack && strcmp(stack, "undo") != 0 && strcmp(stack, "redo") != 0) {
		Tcl_SetObjResult(interp, Tcl_ObjPrintf(
			"bad stack argument \"%s\": must be \"undo\" or \"redo\"", stack));
		Tcl_SetErrorCode(interp, "TK", "TEXT", "STACK_VALUE", NULL);
		return TCL_ERROR;
	    }
	    if (sharedTextPtr->undoStack) {
		Tcl_Obj *undoResultPtr = NULL;
		Tcl_Obj *redoResultPtr = NULL;

		if (!stack || stack[0] == 'u') {
		    undoResultPtr = Tcl_NewObj();
		    InspectRetainedUndoItems(sharedTextPtr, undoResultPtr);
		    InspectUndoStack(sharedTextPtr, TkTextUndoFirstUndoAtom,
			    TkTextUndoNextUndoAtom, undoResultPtr);
		}
		if (!stack || stack[0] == 'r') {
		    redoResultPtr = Tcl_NewObj();
		    InspectUndoStack(sharedTextPtr, TkTextUndoFirstRedoAtom,
			    TkTextUndoNextRedoAtom, redoResultPtr);
		}
		if (!stack) {
		    Tcl_Obj *objPtr = Tcl_NewObj();
		    Tcl_ListObjAppendElement(NULL, objPtr, undoResultPtr);
		    Tcl_ListObjAppendElement(NULL, objPtr, redoResultPtr);
		    Tcl_SetObjResult(interp, objPtr);
		} else if (stack[0] == 'u') {
		    Tcl_SetObjResult(interp, undoResultPtr);
		} else {
		    Tcl_SetObjResult(interp, redoResultPtr);
		}
	    }
	}
	break;
    case EDIT_IRREVERSIBLE:
	if (objc != 3) {
	    Tcl_WrongNumArgs(interp, 3, objv, "?boolean?");
	    return TCL_ERROR;
	}
	Tcl_SetObjResult(interp, Tcl_NewBooleanObj(sharedTextPtr->isIrreversible));
	break;
    case EDIT_MODIFIED:
	if (objc == 3) {
	    Tcl_SetObjResult(interp, Tcl_NewBooleanObj(sharedTextPtr->isModified));
	    return TCL_OK;
	} else if (objc != 4) {
	    Tcl_WrongNumArgs(interp, 3, objv, "?boolean?");
	    return TCL_ERROR;
	} else if (Tcl_GetBooleanFromObj(interp, objv[3], &setModified) != TCL_OK) {
	    return TCL_ERROR;
	}

	/*
	 * Set or reset the modified status, and trigger a <<Modified>> event.
	 */

	oldModified = sharedTextPtr->isModified;
	sharedTextPtr->isModified = setModified;

	/*
	 * Setting the flag to 'false' is clearing the user's decision.
	 */

	sharedTextPtr->userHasSetModifiedFlag = setModified;
	if (sharedTextPtr->undoStack) {
	    sharedTextPtr->undoLevel = TkTextUndoGetCurrentUndoStackDepth(sharedTextPtr->undoStack);
	}

	/*
	 * Only issue the <<Modified>> event if the flag actually changed.
	 * However, degree of modified-ness doesn't matter. [Bug 1799782]
	 */

	assert(setModified == true || setModified == false);

	if (oldModified != setModified) {
	    GenerateEvent(textPtr->sharedTextPtr, "Modified");
	}
	break;
    case EDIT_RECOVER:
	if (objc != 3) {
	    Tcl_WrongNumArgs(interp, 3, objv, NULL);
	    return TCL_ERROR;
	}
	if (sharedTextPtr->undoStack) {
	    int redoDepth;

	    if (TkTextUndoIsPerformingUndoRedo(sharedTextPtr->undoStack)) {
		ErrorNotAllowed(interp, "cannot recover inside undo/redo operation");
		return TCL_ERROR;
	    }

	    redoDepth = TkTextUndoGetMaxRedoDepth(sharedTextPtr->undoStack);
	    PushRetainedUndoTokens(sharedTextPtr);
	    TkTextUndoSetMaxStackDepth(sharedTextPtr->undoStack, textPtr->maxUndoDepth, 0);

	    while (TkTextUndoGetCurrentUndoStackDepth(sharedTextPtr->undoStack) > 0) {
		TkTextUndoDoUndo(sharedTextPtr->undoStack);
	    }

	    TkTextUndoSetMaxStackDepth(sharedTextPtr->undoStack, textPtr->maxUndoDepth, redoDepth);
	}
    	break;
    case EDIT_REDO: {
	int result;

	if (objc != 3) {
	    Tcl_WrongNumArgs(interp, 3, objv, NULL);
	    return TCL_ERROR;
	}

	if (TestIfDisabled(interp, textPtr, &result))
	    return result;

	if (sharedTextPtr->undoStack) {
	    /*
	     * It's possible that this command command will be invoked inside the "watch" callback,
	     * but this is not allowed when performing undo/redo.
	     */

	    if (TestIfPerformingUndoRedo(interp, sharedTextPtr, NULL))
		return TCL_ERROR;

	    PushRetainedUndoTokens(sharedTextPtr);

	    if (TkTextUndoGetCurrentRedoStackDepth(sharedTextPtr->undoStack) == 0) {
		Tcl_SetObjResult(interp, Tcl_NewStringObj("nothing to redo", -1));
		Tcl_SetErrorCode(interp, "TK", "TEXT", "NO_REDO", NULL);
		return TCL_ERROR;
	    }

	    TkTextUndoDoRedo(sharedTextPtr->undoStack);
	}
	break;
    }
    case EDIT_RESET:
	if (objc == 3) {
	    if (sharedTextPtr->undoStack) {
		/*
		 * It's possible that this command command will be invoked inside the "watch" callback,
		 * but this is not allowed when performing undo/redo.
		 */
		if (TestIfPerformingUndoRedo(interp, sharedTextPtr, NULL))
		    return TCL_ERROR;

		TkTextUndoClearStack(sharedTextPtr->undoStack);
		sharedTextPtr->undoLevel = 0;
		sharedTextPtr->pushSeparator = false;
		sharedTextPtr->isAltered = false;
		sharedTextPtr->isIrreversible = false;
		TkTextUpdateAlteredFlag(sharedTextPtr);
	    }
	    return TCL_OK;
	} else if (objc != 4) {
	    Tcl_WrongNumArgs(interp, 3, objv, "?stack?");
	    return TCL_ERROR;
	} else {
	    char const *stack = Tcl_GetString(objv[3]);

	    if (strcmp(stack, "undo") != 0 && strcmp(stack, "redo") != 0) {
		Tcl_SetObjResult(interp, Tcl_ObjPrintf(
			"bad stack argument \"%s\": must be \"undo\" or \"redo\"", stack));
		Tcl_SetErrorCode(interp, "TK", "TEXT", "STACK_VALUE", NULL);
		return TCL_ERROR;
	    }
	    if (sharedTextPtr->undoStack) {
		if (TestIfPerformingUndoRedo(interp, sharedTextPtr, NULL))
		    return TCL_ERROR;

		if (stack[0] == 'u') {
		    TkTextUndoClearUndoStack(sharedTextPtr->undoStack);
		    sharedTextPtr->undoLevel = 0;
		    sharedTextPtr->pushSeparator = false;
		    sharedTextPtr->isAltered = false;
		    sharedTextPtr->isIrreversible = false;
		    TkTextUpdateAlteredFlag(sharedTextPtr);
		} else {
		    TkTextUndoClearRedoStack(sharedTextPtr->undoStack);
		}
	    }
	    return TCL_ERROR;
	}
	break;
    case EDIT_SEPARATOR: {
	bool immediately = false;

	if (objc == 4) {
	    if (strcmp(Tcl_GetString(objv[3]), "-immediately")) {
		Tcl_SetObjResult(interp, Tcl_ObjPrintf(
			"bad option \"%s\": must be -immediately", Tcl_GetString(objv[3])));
		Tcl_SetErrorCode(interp, "TK", "TEXT", "INDEX_OPTION", NULL);
		return TCL_ERROR;
	    }
	    immediately = true;
	} else if (objc != 3) {
	    Tcl_WrongNumArgs(interp, 3, objv, NULL);
	    return TCL_ERROR;
	}
	if (sharedTextPtr->undoStack) {
	    sharedTextPtr->pushSeparator = true;
	    if (immediately) {
		/* last two args are meaningless here */
		PushUndoSeparatorIfNeeded(sharedTextPtr, sharedTextPtr->autoSeparators,
			TK_TEXT_EDIT_OTHER);
	    }
	}
	break;
    }
    case EDIT_UNDO: {
	int result;

	if (objc != 3) {
	    Tcl_WrongNumArgs(interp, 3, objv, NULL);
	    return TCL_ERROR;
	}

	if (TestIfDisabled(interp, textPtr, &result))
	    return result;

	if (sharedTextPtr->undoStack) {
	    /*
	     * It's possible that this command command will be invoked inside the "watch" callback,
	     * but this is not allowed when performing undo/redo.
	     */

	    if (TestIfPerformingUndoRedo(interp, sharedTextPtr, &result))
		return result;

	    PushRetainedUndoTokens(sharedTextPtr);

	    if (TkTextUndoGetCurrentUndoStackDepth(sharedTextPtr->undoStack) == 0) {
		Tcl_SetObjResult(interp, Tcl_NewStringObj("nothing to undo", -1));
		Tcl_SetErrorCode(interp, "TK", "TEXT", "NO_UNDO", NULL);
		return TCL_ERROR;
	    }

	    TkTextUndoDoUndo(sharedTextPtr->undoStack);
	}
	break;
    }
    }
    return TCL_OK;
}

/*
 *----------------------------------------------------------------------
 *
 * GetEditInfo --
 *
 *	Returns the value containing the "edit info -option" information.
 *
 * Results:
 *	Tcl_Obj containing the required information.
 *
 * Side effects:
 *	Some memory will be allocated.
 *
 *----------------------------------------------------------------------
 */
enum {
    INFO_BYTESIZE, INFO_GENERATEDMARKS, INFO_IMAGES, INFO_LINES, INFO_LINESPERNODE, INFO_MARKS,
    INFO_REDOBYTESIZE, INFO_REDOCOMMANDS, INFO_REDODEPTH, INFO_REDOSTACKSIZE, INFO_TAGS,
    INFO_TOTALBYTESIZE, INFO_TOTALLINES, INFO_UNDOBYTESIZE, INFO_UNDOCOMMANDS, INFO_UNDODEPTH,
    INFO_UNDOSTACKSIZE, INFO_USEDTAGS, INFO_VISIBLEIMAGES, INFO_VISIBLEWINDOWS, INFO_WINDOWS,
    INFO_LAST /* must be last item */
};
static const char *const editInfoStrings[] = {
    "-bytesize", "-generatedmarks", "-images", "-lines", "-linespernode", "-marks",
    "-redobytesize", "-redocommands", "-redodepth", "-redostacksize", "-tags",
    "-totalbytesize", "-totallines", "-undobytesize", "-undocommands", "-undodepth",
    "-undostacksize", "-usedtags", "-visibleimages", "-visiblewindows", "-windows", NULL
};

static void
MakeStackInfoValue(
    Tcl_Interp *interp,
    TkSharedText *sharedTextPtr,
    Tcl_Obj* resultPtr)
{
    TkTextUndoStack st = sharedTextPtr->undoStack;
    const TkTextUndoAtom *atom;
    int i;

    for (i = sharedTextPtr->undoTagListCount - 1; i >= 0; --i) {
	const TkTextTag *tagPtr = sharedTextPtr->undoTagList[i];

	if (tagPtr->recentTagAddRemoveToken && !tagPtr->recentTagAddRemoveTokenIsNull) {
	    Tcl_ListObjAppendElement(interp, resultPtr,
		    GetCommand(sharedTextPtr, tagPtr->recentTagAddRemoveToken));
	}
	if (tagPtr->recentChangePriorityToken && tagPtr->savedPriority != tagPtr->priority) {
	    Tcl_ListObjAppendElement(interp, resultPtr,
		    GetCommand(sharedTextPtr, tagPtr->recentChangePriorityToken));
	}
    }

    for (i = sharedTextPtr->undoMarkListCount - 1; i >= 0; --i) {
	const TkTextMarkChange *changePtr = &sharedTextPtr->undoMarkList[i];

	if (changePtr->setMark) {
	    Tcl_ListObjAppendElement(interp, resultPtr,
		    GetCommand(sharedTextPtr, changePtr->setMark));
	}
	if (changePtr->moveMark) {
	    Tcl_ListObjAppendElement(interp, resultPtr,
		    GetCommand(sharedTextPtr, changePtr->moveMark));
	}
	if (changePtr->toggleGravity) {
	    Tcl_ListObjAppendElement(interp, resultPtr,
		    GetCommand(sharedTextPtr, changePtr->toggleGravity));
	}
    }

    atom = TkTextUndoIsPerformingUndo(st) ?
	    TkTextUndoCurrentRedoAtom(st) : TkTextUndoCurrentUndoAtom(st);

    if (atom) {
	for (i = atom->arraySize - 1; i >= 0; --i) {
	    const TkTextUndoSubAtom *subAtom = atom->array + i;
	    TkTextUndoToken *token = (TkTextUndoToken *)subAtom->item;

	    Tcl_ListObjAppendElement(interp, resultPtr, GetCommand(sharedTextPtr, token));
	}
    }
}

static Tcl_Obj *
MakeEditInfoValue(
    Tcl_Interp *interp,
    TkText *textPtr,
    int optionIndex)
{
    TkSharedText *sharedTextPtr = textPtr->sharedTextPtr;
    TkTextUndoStack st = sharedTextPtr->undoStack;

    assert(optionIndex >= 0);
    assert(optionIndex < INFO_LAST);

    switch (optionIndex) {
    case INFO_UNDOSTACKSIZE:
	return Tcl_NewIntObj(st ? TkTextUndoCountUndoItems(st) : 0);
    case INFO_REDOSTACKSIZE:
	return Tcl_NewIntObj(st ? TkTextUndoCountRedoItems(st) : 0);
    case INFO_UNDODEPTH:
	return Tcl_NewIntObj(st ? TkTextUndoGetCurrentUndoStackDepth(st) : 0);
    case INFO_REDODEPTH:
	return Tcl_NewIntObj(st ? TkTextUndoGetCurrentRedoStackDepth(st) : 0);
    case INFO_UNDOBYTESIZE:
	return Tcl_NewIntObj(st ? TkTextUndoGetCurrentUndoSize(st) : 0);
    case INFO_REDOBYTESIZE:
	return Tcl_NewIntObj(st ? TkTextUndoGetCurrentRedoSize(st) : 0);
    case INFO_BYTESIZE:
	return Tcl_NewIntObj(TkBTreeSize(sharedTextPtr->tree, textPtr));
    case INFO_TOTALBYTESIZE:
	return Tcl_NewIntObj(TkBTreeSize(sharedTextPtr->tree, NULL));
    case INFO_LINES:
	return Tcl_NewIntObj(TkBTreeNumLines(sharedTextPtr->tree, textPtr));
    case INFO_TOTALLINES:
	return Tcl_NewIntObj(TkBTreeNumLines(sharedTextPtr->tree, NULL));
    case INFO_IMAGES:
	return Tcl_NewIntObj(sharedTextPtr->numImages);
    case INFO_WINDOWS:
	return Tcl_NewIntObj(sharedTextPtr->numWindows);
    case INFO_VISIBLEIMAGES:
	return Tcl_NewIntObj(TkTextCountVisibleImages(textPtr));
    case INFO_VISIBLEWINDOWS:
	return Tcl_NewIntObj(TkTextCountVisibleWindows(textPtr));
    case INFO_TAGS:
	return Tcl_NewIntObj(sharedTextPtr->numTags);
    case INFO_USEDTAGS:
	return Tcl_NewIntObj(TkTextTagSetCount(TkBTreeRootTagInfo(sharedTextPtr->tree)));
    case INFO_MARKS:
	return Tcl_NewIntObj(sharedTextPtr->numMarks);
    case INFO_GENERATEDMARKS:
	return Tcl_NewIntObj(sharedTextPtr->numPrivateMarks);
    case INFO_LINESPERNODE:
	return Tcl_NewIntObj(TkBTreeLinesPerNode(sharedTextPtr->tree));
    case INFO_UNDOCOMMANDS: {
	Tcl_Obj* obj = Tcl_NewObj();
	if (st && !TkTextUndoIsPerformingUndo(st)) {
	    MakeStackInfoValue(interp, sharedTextPtr, obj);
	}
	return obj;
    }
    case INFO_REDOCOMMANDS: {
	Tcl_Obj* obj = Tcl_NewObj();
	if (st && TkTextUndoIsPerformingUndo(st)) {
	    MakeStackInfoValue(interp, sharedTextPtr, obj);
	}
	return obj;
    }
    }

    return NULL; /* never reached */
}

static Tcl_Obj *
GetEditInfo(
    Tcl_Interp *interp,		/* Current interpreter. */
    TkText *textPtr,		/* Information about text widget. */
    Tcl_Obj *option)		/* Name of resource. */
{
    int optionIndex;

    if (Tcl_GetIndexFromObjStruct(interp, option, editInfoStrings,
	    sizeof(char *), "option", 0, &optionIndex) != TCL_OK) {
	return NULL;
    }

    return MakeEditInfoValue(interp, textPtr, optionIndex);
}

/*
 *----------------------------------------------------------------------
 *
 * MakeEditInfo --
 *
 *	Returns the array containing the "edit info" information.
 *
 * Results:
 *	Tcl_Obj of list type containing the required information.
 *
 * Side effects:
 *	Some memory will be allocated.
 *
 *----------------------------------------------------------------------
 */

static Tcl_Obj *
MakeEditInfo(
    Tcl_Interp *interp,		/* Current interpreter. */
    TkText *textPtr,		/* Information about text widget. */
    Tcl_Obj *arrayPtr)		/* Name of array, may be NULL. */
{
    Tcl_Obj *var = arrayPtr ? arrayPtr : Tcl_NewStringObj("", 0);
    int i;

    Tcl_UnsetVar(interp, Tcl_GetString(var), 0);
    for (i = 0; i < INFO_LAST; ++i) {
	Tcl_ObjSetVar2(interp, var, Tcl_NewStringObj(editInfoStrings[i] + 1, -1),
		MakeEditInfoValue(interp, textPtr, i), 0);
    }
    return var;
}

/*
 *----------------------------------------------------------------------
 *
 * TextGetText --
 *
 *	Returns the text from indexPtr1 to indexPtr2, placing that text in a
 *	string object which is returned with a refCount of zero.
 *
 *	Since the amount of text may potentially be several megabytes (e.g.
 *	in text editors built on the text widget), efficiency is very
 *	important. We may want to investigate the efficiency of the
 *	Tcl_AppendToObj more carefully (e.g. if we know we are going to be
 *	appending several thousand lines, we could attempt to pre-allocate a
 *	larger space).
 *
 * Results:
 *	Tcl_Obj of string type containing the specified text. If the
 *	visibleOnly flag is set to true, then only those characters which are not
 *	elided will be returned. Otherwise (flag is false) all characters in the
 *	given range are returned.
 *
 * Side effects:
 *	Memory will be allocated for the new object. Remember to free it if it
 *	isn't going to be stored appropriately.
 *
 *----------------------------------------------------------------------
 */

static Tcl_Obj *
TextGetText(
    TkText *textPtr,		/* Information about text widget. */
    const TkTextIndex *indexPtr1,
				/* Get text from this index... */
    const TkTextIndex *indexPtr2,
				/* ...to this index. */
    TkTextIndex *lastIndexPtr,	/* Position before last character of the result, can be NULL. */
    Tcl_Obj *resultPtr,		/* Append text to this object, can be NULL. */
    unsigned maxBytes,		/* Maximal number of bytes. */
    bool visibleOnly,		/* If true, then only return non-elided characters. */
    bool includeHyphens)	/* If true, then also include soft hyphens. */
{
    TkTextSegment *segPtr, *lastPtr;
    TkTextIndex index;
    int offset1, offset2;

    assert(textPtr);
    assert(TkTextIndexCompare(indexPtr1, indexPtr2) <= 0);

    if (!resultPtr) {
	resultPtr = Tcl_NewObj();
    }

    segPtr = TkTextIndexGetContentSegment(indexPtr1, &offset1);
    if (lastIndexPtr) {
	*lastIndexPtr = *indexPtr2;
    }

    if (visibleOnly && TkTextSegmentIsElided(textPtr, segPtr)) {
	index = *indexPtr1;
	if (!TkTextSkipElidedRegion(&index) || TkTextIndexCompare(&index, indexPtr2) >= 0) {
	    return resultPtr; /* end of text reached */
	}
	segPtr = TkTextIndexGetContentSegment(&index, &offset1);
    }

    lastPtr = TkTextIndexGetContentSegment(indexPtr2, &offset2);

    if (segPtr == lastPtr) {
	if (segPtr->typePtr == &tkTextCharType) {
	    Tcl_AppendToObj(resultPtr, segPtr->body.chars + offset1,
		    MIN(maxBytes, (unsigned) (offset2 - offset1)));
	}
    } else {
	TkTextLine *linePtr = segPtr->sectionPtr->linePtr;

	TkTextIndexClear(&index, textPtr);

	if (segPtr->typePtr == &tkTextCharType) {
	    unsigned nbytes = MIN(maxBytes, (unsigned) segPtr->size - offset1);
	    Tcl_AppendToObj(resultPtr, segPtr->body.chars + offset1, nbytes);
	    if ((maxBytes -= nbytes) == 0) {
		return resultPtr;
	    }
	} else if (segPtr->typePtr == &tkTextHyphenType) {
	    if (includeHyphens) {
		if (maxBytes < 2) {
		    return resultPtr;
		}
		Tcl_AppendToObj(resultPtr, "\xc2\xad", 2); /* U+00AD */
		if ((maxBytes -= 2u) == 0) {
		    return resultPtr;
		}
	    }
	} else if (segPtr->typePtr == &tkTextBranchType) {
	    if (visibleOnly) {
		TkTextIndexSetSegment(&index, segPtr = segPtr->body.branch.nextPtr);
		if (TkTextIndexRestrictToEndRange(&index) >= 0) {
		    return resultPtr; /* end of text reached */
		}
		linePtr = segPtr->sectionPtr->linePtr;
	    }
	}
	if (!(segPtr = segPtr->nextPtr)) {
	    assert(linePtr->nextPtr);
	    linePtr = linePtr->nextPtr;
	    segPtr = linePtr->segPtr;
	}
	while (segPtr != lastPtr) {
	    if (segPtr->typePtr == &tkTextCharType) {
		unsigned nbytes = MIN(maxBytes, (unsigned) segPtr->size);
		Tcl_AppendToObj(resultPtr, segPtr->body.chars, nbytes);
		if ((maxBytes -= nbytes) == 0) {
		    if (lastIndexPtr) {
			TkTextIndexSetSegment(lastIndexPtr, segPtr);
			TkTextIndexAddToByteIndex(lastIndexPtr, nbytes);
		    }
		    return resultPtr; /* end of text reached */
		}
	    } else if (segPtr->typePtr == &tkTextHyphenType) {
		if (includeHyphens) {
		    if (maxBytes < 2) {
			return resultPtr;
		    }
		    Tcl_AppendToObj(resultPtr, "\xc2\xad", 2); /* U+00AD */
		    if ((maxBytes -= 2) == 0) {
			return resultPtr;
		    }
		}
	    } else if (segPtr->typePtr == &tkTextBranchType) {
		if (visibleOnly) {
		    TkTextIndexSetSegment(&index, segPtr = segPtr->body.branch.nextPtr);
		    if (TkTextIndexRestrictToEndRange(&index) >= 0) {
			return resultPtr; /* end of text reached */
		    }
		    linePtr = segPtr->sectionPtr->linePtr;
		}
	    }
	    if (!(segPtr = segPtr->nextPtr)) {
		assert(linePtr->nextPtr);
		linePtr = linePtr->nextPtr;
		segPtr = linePtr->segPtr;
	    }
	}
	if (offset2 > 0) {
	    Tcl_AppendToObj(resultPtr, segPtr->body.chars, MIN(maxBytes, (unsigned) offset2));
	}
    }

    return resultPtr;
}

/*
 *----------------------------------------------------------------------
 *
 * TriggerWatchEdit --
 *
 *	Trigger the watch command for delete/insert operations, see the
 *	documentation for details on what it does.
 *
 * Results:
 *	Returns 'false' if the referenced widget has been destroyed, otherwise
 *	'true' will be returned.
 *
 * Side effects:
 *	It might happen that the receiver of the "watch" command is destroying the widget.
 *
 *----------------------------------------------------------------------
 */

static void
AppendTags(
    Tcl_DString *buf,
    TkTextTag *tagPtr)
{
    Tcl_DStringStartSublist(buf);
    for ( ; tagPtr; tagPtr = tagPtr->nextPtr) {
	Tcl_DStringAppendElement(buf, tagPtr->name);
    }
    Tcl_DStringEndSublist(buf);
}

static bool
TriggerWatchEdit(
    TkText *textPtr,			/* Information about text widget. */
    bool userFlag,			/* Trigger due to user modification? */
    const char *operation,		/* The triggering operation. */
    const TkTextIndex *indexPtr1,	/* Start index for deletion / insert. */
    const TkTextIndex *indexPtr2,	/* End index after insert / before deletion. */
    const char *string,			/* Deleted/inserted chars. */
    bool final)				/* Flag indicating whether this is a final part. */
{
    TkSharedText *sharedTextPtr;
    TkText *peerArr[20];
    TkText **peers = peerArr;
    TkText *tPtr;
    unsigned i, n = 0;
    unsigned numPeers;
    bool rc = true;

<<<<<<< HEAD
    assert(textPtr->sharedTextPtr->triggerWatchCmd);
    assert(!indexPtr1 == !indexPtr2);
    assert(strcmp(operation, "insert") == 0 || strcmp(operation, "delete") == 0);

    sharedTextPtr = textPtr->sharedTextPtr;
    sharedTextPtr->triggerWatchCmd = false; /* do not trigger recursively */
    numPeers = sharedTextPtr->numPeers;

    if (sharedTextPtr->numPeers > sizeof(peerArr) / sizeof(peerArr[0])) {
	peers = (TkText **)malloc(sharedTextPtr->numPeers * sizeof(peerArr[0]));
    }

    /*
     * Firstly save all peers, we have to take into account that the list of
     * peers is changing when executing the "watch" command.
     */

    peers[n++] = textPtr;
    for (tPtr = sharedTextPtr->peers; tPtr; tPtr = tPtr->next) {
	if (tPtr != textPtr) {
	    peers[n++] = tPtr;
	}
	tPtr->refCount += 1;
    }

    for (i = 0; i < sharedTextPtr->numPeers; ++i) {
	TkText *tPtr = peers[i];

	if (tPtr->watchCmd && (userFlag || tPtr->triggerAlways) && !(tPtr->flags & DESTROYED)) {
	    TkTextIndex index[4];

	    if (indexPtr1) {
		TkTextSegment *startMarker;
		TkTextSegment *endMarker;
		int cmp;

		index[0] = *indexPtr1;
		index[1] = *indexPtr2;

		startMarker = tPtr->startMarker;
		endMarker = tPtr->endMarker;

		if (startMarker != sharedTextPtr->startMarker) {
		    TkTextIndex start;
		    TkTextIndexClear(&start, tPtr);
		    TkTextIndexSetSegment(&start, startMarker);
		    if (TkTextIndexCompare(&start, &index[0]) > 0) {
			index[0] = start;
		    }
		}
		if (endMarker != sharedTextPtr->endMarker) {
		    TkTextIndex end;
		    TkTextIndexClear(&end, tPtr);
		    TkTextIndexSetSegment(&end, endMarker);
		    if (TkTextIndexCompare(&end, &index[1]) < 0) {
			index[1] = end;
		    }
		}

		if ((cmp = TkTextIndexCompare(&index[0], &index[1])) <= 0) {
		    TkTextTag *tagPtr;
		    TkTextIndex myIndex;
		    Tcl_DString buf;
		    char idx[2][TK_POS_CHARS];
		    char const *arg;

		    TkTextPrintIndex(tPtr, &index[0], idx[0]);
		    TkTextPrintIndex(tPtr, &index[1], idx[1]);

		    Tcl_DStringInit(&buf);
		    Tcl_DStringAppendElement(&buf, string);

		    tagPtr = NULL;
		    if (TkTextIndexBackChars(tPtr, &index[0], 1, &myIndex, COUNT_CHARS)) {
			tagPtr = TkBTreeGetTags(&myIndex, TK_TEXT_SORT_ASCENDING, NULL);
		    }
		    AppendTags(&buf, tagPtr);
		    AppendTags(&buf, TkBTreeGetTags(&index[1], TK_TEXT_SORT_ASCENDING, NULL));
		    AppendTags(&buf, cmp == 0 ? NULL :
			    TkBTreeGetTags(&index[0], TK_TEXT_SORT_ASCENDING, NULL));
		    if (*operation == 'd') {
			tagPtr = NULL;
			if (cmp && TkTextIndexBackChars(tPtr, &index[1], 1, &myIndex, COUNT_CHARS)) {
			    tagPtr = TkBTreeGetTags(&myIndex, TK_TEXT_SORT_ASCENDING, NULL);
			}
			AppendTags(&buf, tagPtr);
		    }
		    Tcl_DStringAppendElement(&buf, final ? "yes" : "no");
		    arg = Tcl_DStringValue(&buf);

		    if (!TkTextTriggerWatchCmd(tPtr, operation, idx[0], idx[1],
				arg, NULL, NULL, userFlag)
			    && tPtr == textPtr) {
			rc = false; /* this widget has been destroyed */
		    }

		    Tcl_DStringFree(&buf);
		}
	    } else {
		if (!TkTextTriggerWatchCmd(textPtr, operation, NULL, NULL, NULL, NULL, NULL, userFlag)
			&& tPtr == textPtr) {
		    rc = false; /* this widget has been destroyed */
		}
	    }
	}

	if (TkTextDecrRefCountAndTestIfDestroyed(tPtr)) {
	    numPeers -= 1;
=======
	Tcl_DStringInit(&buf);
	Tcl_DStringAppend(&buf, Tcl_GetString(command), -1);
	Tcl_DStringAppend(&buf, " ", -1);
	Tcl_DStringAppend(&buf, Tcl_GetString(tuple), -1);
	code = Tcl_EvalEx(interp, Tcl_DStringValue(&buf), -1, TCL_EVAL_GLOBAL);
	Tcl_DStringFree(&buf);
	if (code != TCL_OK) {
	    Tcl_AddErrorInfo(interp,
		    "\n    (segment dumping command executed by text)");
	    Tcl_BackgroundException(interp, code);
>>>>>>> 51e8e55c
	}
    }

    if (peers != peerArr) {
	free(peers);
    }
    if (numPeers > 0) { /* otherwise sharedTextPtr is not valid anymore */
	sharedTextPtr->triggerWatchCmd = true;
    }

    return rc;
}

/*
 *--------------------------------------------------------------
 *
 * TkTextPerformWatchCmd --
 *
 *	This function is performs triggering of the watch
 *	command for all peers.
 *
 * Results:
 *	None.
 *
 * Side effects:
 *	See function TkTextTriggerWatchCmd.
 *
 *--------------------------------------------------------------
 */

void
TkTextPerformWatchCmd(
    TkSharedText *sharedTextPtr,
    TkText *textPtr,			/* Firstly trigger watch command of this peer, can be NULL. */
    const char *operation,		/* The trigger operation. */
    TkTextWatchGetIndexProc index1Proc,	/* Function pointer for fst index, can be NULL. */
    ClientData index1ProcData,		/* Client data for index1Proc. */
    TkTextWatchGetIndexProc index2Proc,	/* Function pointer for snd index, can be NULL. */
    ClientData index2ProcData,		/* Client data for index2Proc. */
    const char *arg1,			/* 3rd argument for watch command, can be NULL. */
    const char *arg2,			/* 3rd argument for watch command, can be NULL. */
    const char *arg3,			/* 3rd argument for watch command, can be NULL. */
    bool userFlag)			/* 4rd argument for watch command. */
{
    TkText *peerArr[20];
    TkText **peers = peerArr;
    TkText *tPtr;
    unsigned numPeers = 0;
    unsigned i;
    (void)userFlag;

    assert(sharedTextPtr);
    assert(sharedTextPtr->triggerWatchCmd);
    assert(operation);
    assert(!index2Proc || index1Proc);

    sharedTextPtr->triggerWatchCmd = false; /* do not trigger recursively */

    if (sharedTextPtr->numPeers > sizeof(peerArr) / sizeof(peerArr[0])) {
	peers = (TkText **)malloc(sharedTextPtr->numPeers * sizeof(peerArr[0]));
    }
    if (textPtr) {
	peers[numPeers++] = textPtr;
	textPtr->refCount += 1;
    }
    for (tPtr = sharedTextPtr->peers; tPtr; tPtr = tPtr->next) {
	if (tPtr != textPtr && tPtr->watchCmd) {
	    peers[numPeers++] = tPtr;
	    tPtr->refCount += 1;
	}
    }
    for (i = 0; i < numPeers; ++i) {
	tPtr = peers[i];

	if (!(tPtr->flags & DESTROYED)) {
	    char idx[2][TK_POS_CHARS];
	    TkTextIndex index[2];

	    if (index1Proc) {
		index1Proc(tPtr, &index[0], index1ProcData);
		TkTextPrintIndex(tPtr, &index[0], idx[0]);

		if (index2Proc) {
		    index2Proc(tPtr, &index[1], index2ProcData);
		    TkTextPrintIndex(tPtr, &index[1], idx[1]);
		} else {
		    memcpy(idx[1], idx[0], TK_POS_CHARS);
		}
	    }

	    TkTextTriggerWatchCmd(tPtr, operation, idx[0], idx[1], arg1, arg2, arg3, false);
	}
    }

    sharedTextPtr->triggerWatchCmd = true;

    for (i = 0; i < numPeers; ++i) {
	TkTextDecrRefCountAndTestIfDestroyed(peers[i]);
    }
    if (peers != peerArr) {
	free(peers);
    }
}

/*
 *----------------------------------------------------------------------
 *
 * TkTextTriggerWatchCmd --
 *
 *	Trigger the watch command, see the documentation for details on
 *	what it does.
 *
 * Results:
 *	Returns 'false' if this peer has been destroyed, otherwise 'true'
 *	will be returned.
 *
 * Side effects:
 *	It might happen that the receiver of the "watch" command is destroying the widget.
 *
 *----------------------------------------------------------------------
 */

bool
TkTextTriggerWatchCmd(
    TkText *textPtr,		/* Information about text widget. */
    const char *operation,	/* The trigger operation. */
    const char *index1,		/* 1st argument for watch command, can be NULL. */
    const char *index2,		/* 2nd argument for watch command, can be NULL. */
    const char *arg1,		/* 3rd argument for watch command, can be NULL. */
    const char *arg2,		/* 3rd argument for watch command, can be NULL. */
    const char *arg3,		/* 3rd argument for watch command, can be NULL. */
    bool userFlag)		/* 4rd argument for watch command. */
{
    Tcl_DString cmd;

    assert(textPtr);
    assert(textPtr->watchCmd);
    assert(operation);

    Tcl_DStringInit(&cmd);
    Tcl_DStringAppend(&cmd, Tcl_GetString(textPtr->watchCmd), -1);
    Tcl_DStringAppendElement(&cmd, Tk_PathName(textPtr->tkwin));
    Tcl_DStringAppendElement(&cmd, operation);
    Tcl_DStringAppendElement(&cmd, index1 ? index1 : "");
    Tcl_DStringAppendElement(&cmd, index2 ? index2 : "");
    Tcl_DStringStartSublist(&cmd);
    if (arg1) { Tcl_DStringAppendElement(&cmd, arg1); }
    if (arg2) { Tcl_DStringAppendElement(&cmd, arg2); }
    if (arg3) { Tcl_DStringAppendElement(&cmd, arg3); }
    Tcl_DStringEndSublist(&cmd);
    Tcl_DStringAppendElement(&cmd, userFlag ? "yes" : "no");

    textPtr->refCount += 1;

    Tcl_Preserve((ClientData) textPtr->interp);
    if (Tcl_EvalEx(textPtr->interp, Tcl_DStringValue(&cmd), Tcl_DStringLength(&cmd), 0) != TCL_OK) {
	Tcl_AddErrorInfo(textPtr->interp, "\n    (triggering the \"watch\" command failed)");
	Tcl_BackgroundException(textPtr->interp, TCL_ERROR);
    }
    Tcl_Release((ClientData) textPtr->interp);

    Tcl_DStringFree(&cmd);
    return !TkTextDecrRefCountAndTestIfDestroyed(textPtr);
}

/*
 *----------------------------------------------------------------------
 *
 * GenerateEvent --
 *
 *	Send an event about a new state. This is equivalent to:
 *	   event generate $textWidget <<TYPE>>
 *	for all peers of this text widget.
 *
 * Results:
 *	None
 *
 * Side effects:
 *	May force the text window into existence.
 *
 *----------------------------------------------------------------------
 */

static void
GenerateEvent(
    TkSharedText *sharedTextPtr,
    const char *type)
{
    TkText *textPtr;

    for (textPtr = sharedTextPtr->peers; textPtr; textPtr = textPtr->next) {
	Tk_MakeWindowExist(textPtr->tkwin);
	SendVirtualEvent(textPtr->tkwin, type, NULL);
    }
}

/*
 *----------------------------------------------------------------------
 *
 * UpdateModifiedFlag --
 *
 *	Updates the modified flag of the text widget.
 *
 * Results:
 *	None
 *
 * Side effects:
 *	None.
 *
 *----------------------------------------------------------------------
 */

static void
UpdateModifiedFlag(
    TkSharedText *sharedTextPtr,
    bool flag)
{
    bool oldModifiedFlag = sharedTextPtr->isModified;

    if (flag) {
	sharedTextPtr->isModified = true;
    } else if (sharedTextPtr->undoStack && !sharedTextPtr->userHasSetModifiedFlag) {
	if (sharedTextPtr->insertDeleteUndoTokenCount > 0) {
	    sharedTextPtr->isModified = true;
	} else {
	    unsigned undoDepth = TkTextUndoGetCurrentUndoStackDepth(sharedTextPtr->undoStack);
	    sharedTextPtr->isModified = (undoDepth > 0 && undoDepth == sharedTextPtr->undoLevel);
	}
    }

    if (oldModifiedFlag != sharedTextPtr->isModified) {
	sharedTextPtr->userHasSetModifiedFlag = false;
	GenerateEvent(sharedTextPtr, "Modified");
    }
}

/*
 *----------------------------------------------------------------------
 *
 * TkTextUpdateAlteredFlag --
 *
 *	Updates the "altered" flag of the text widget.
 *
 * Results:
 *	None
 *
 * Side effects:
 *	None.
 *
 *----------------------------------------------------------------------
 */

void
TkTextUpdateAlteredFlag(
    TkSharedText *sharedTextPtr)/* Information about text widget. */
{
    bool oldIsAlteredFlag = sharedTextPtr->isAltered;
    bool oldIsIrreversibleFlag = sharedTextPtr->isIrreversible;

<<<<<<< HEAD
    if (sharedTextPtr->undoStack) {
	if (TkTextUndoContentIsIrreversible(sharedTextPtr->undoStack)) {
	    sharedTextPtr->isIrreversible = true;
=======
    TkTextMakeByteIndex(indexPtr1->tree, textPtr,
	    TkBTreeLinesTo(textPtr, indexPtr1->linePtr),
	    indexPtr1->byteIndex, &tmpIndex);

    if (TkTextIndexCmp(indexPtr1, indexPtr2) < 0) {
	while (1) {
	    TkSizeT offset;
	    TkTextSegment *segPtr = TkTextIndexToSeg(&tmpIndex, &offset);
	    int last = segPtr->size, last2;

	    if (tmpIndex.linePtr == indexPtr2->linePtr) {
		/*
		 * The last line that was requested must be handled carefully,
		 * because we may need to break out of this loop in the middle
		 * of the line.
		 */

		if (indexPtr2->byteIndex == tmpIndex.byteIndex) {
		    break;
		}
		last2 = indexPtr2->byteIndex - tmpIndex.byteIndex + offset;
		if (last2 < last) {
		    last = last2;
		}
	    }
	    if (segPtr->typePtr == &tkTextCharType &&
		    !(visibleOnly && TkTextIsElided(textPtr,&tmpIndex,NULL))){
		Tcl_AppendToObj(resultPtr, segPtr->body.chars + offset,
			last - offset);
	    }
	    TkTextIndexForwBytes(textPtr, &tmpIndex, last-offset, &tmpIndex);
>>>>>>> 51e8e55c
	}
	if (!sharedTextPtr->isIrreversible) {
	    sharedTextPtr->isAltered = sharedTextPtr->undoTagListCount > 0
		    || sharedTextPtr->undoMarkListCount > 0
		    || TkTextUndoGetCurrentUndoStackDepth(sharedTextPtr->undoStack) > 0;
	}
    } else {
	sharedTextPtr->isIrreversible = true;
    }
    if (sharedTextPtr->isIrreversible) {
	sharedTextPtr->isAltered = true;
    }
    if (oldIsAlteredFlag != sharedTextPtr->isAltered) {
	GenerateEvent(sharedTextPtr, "Altered");
    }
    if (oldIsIrreversibleFlag != sharedTextPtr->isIrreversible) {
	GenerateEvent(sharedTextPtr, "Irreversible");
    }
}

/*
 *----------------------------------------------------------------------
 *
 * TkTextRunAfterSyncCmd --
 *
 *	This function executes the command scheduled by
 *	[.text sync -command $cmd], if any.
 *
 * Results:
 *	None.
 *
 * Side effects:
 *	Anything may happen, depending on $cmd contents.
 *
 *----------------------------------------------------------------------
 */

void
TkTextRunAfterSyncCmd(
    TkText *textPtr)	/* Information about text widget. */
{
    int code;
    bool error = false;
    Tcl_Obj *afterSyncCmd;

    assert(!TkTextPendingSync(textPtr));

    textPtr->pendingAfterSync = false;
    afterSyncCmd = textPtr->afterSyncCmd;

    if (!afterSyncCmd) {
	return;
    }

    /*
     * We have to expect nested calls, futhermore the receiver might destroy the widget.
     */

    textPtr->afterSyncCmd = NULL;
    textPtr->refCount += 1;

    Tcl_Preserve((ClientData) textPtr->interp);
    if (!(textPtr->flags & DESTROYED)) {
	code = Tcl_EvalObjEx(textPtr->interp, afterSyncCmd, TCL_EVAL_GLOBAL);
	if (code == TCL_ERROR && !error) {
	    Tcl_AddErrorInfo(textPtr->interp, "\n    (text sync)");
	    Tcl_BackgroundException(textPtr->interp, TCL_ERROR);
	    error = true;
	}
    }
    Tcl_GuardedDecrRefCount(afterSyncCmd);
    Tcl_Release((ClientData) textPtr->interp);
    TkTextDecrRefCountAndTestIfDestroyed(textPtr);
}

/*
 *----------------------------------------------------------------------
 *
 * RunAfterSyncCmd --
 *
 *	This function is called by the event loop and executes the command
 *      scheduled by [.text sync -command $cmd].
 *
 * Results:
 *	None.
 *
 * Side effects:
 *	Anything may happen, depending on $cmd contents.
 *
 *----------------------------------------------------------------------
 */

static void
RunAfterSyncCmd(
    ClientData clientData)	/* Information about text widget. */
{
    TkText *textPtr = (TkText *) clientData;

    if (!(textPtr->flags & DESTROYED)) {
	if (TkTextPendingSync(textPtr)) {
	    /* Too late here, the widget is not in sync, so we have to wait. */
	} else {
	    TkTextRunAfterSyncCmd(textPtr);
	}
    }
}

/*
 *----------------------------------------------------------------------
 *
 * TkTextGenerateWidgetViewSyncEvent --
 *
 *      Send the <<WidgetViewSync>> event related to the text widget
 *      line metrics asynchronous update.
 *      This is equivalent to:
 *         event generate $textWidget <<WidgetViewSync>> -detail $s
 *      where $s is the sync status: true (when the widget view is in
 *      sync with its internal data) or false (when it is not).
 *
 *	Note that this has to be done in the idle loop, otherwise vwait
 *	will not return.
 *
 * Results:
 *      None.
 *
 * Side effects:
 *      If corresponding bindings are present, they will trigger.
 *
 *----------------------------------------------------------------------
 */

static void
FireWidgetViewSyncEvent(
    ClientData clientData)	/* Information about text widget. */
{
    TkText *textPtr = (TkText *) clientData;
    Tcl_Interp *interp;
    bool syncState;

    textPtr->pendingFireEvent = false;

    if (textPtr->flags & DESTROYED) {
	return;
    }

    syncState = !TkTextPendingSync(textPtr);

    if (textPtr->sendSyncEvent && syncState) {
	/*
	 * The user is waiting for sync state 'true', so we must send it.
	 */

	textPtr->prevSyncState = false;
    }

    if (textPtr->prevSyncState == syncState) {
	/*
	 * Do not send "WidgetViewSync" with same sync state as before
	 * (except if we must send it because the user is waiting for it).
	 */

	return;
    }

    if ((textPtr->sendSyncEvent || textPtr->pendingAfterSync) && !syncState) {
	/*
	 * Do not send "WidgetViewSync" with sync state "false" as long as
	 * we have a pending sync command.
	 */

	return;
    }

    if (syncState) {
	textPtr->sendSyncEvent = false;
    }
    textPtr->prevSyncState = syncState;

    interp = textPtr->interp;
    Tcl_Preserve((ClientData) interp);
    /*
     * OSX 10.14 needs to be told to display the window when the Text Widget
     * is in sync.  (That is, to run DisplayText inside of the drawRect
     * method.)  Otherwise the screen might not get updated until an event
     * like a mouse click is received.  But that extra drawing corrupts the
     * data that the test suite is trying to collect.
     */

    if (!tkTextDebug) {
	FORCE_DISPLAY(textPtr->tkwin);
    }

    SendVirtualEvent(textPtr->tkwin, "WidgetViewSync", Tcl_NewBooleanObj(syncState));
    Tcl_Release((ClientData) interp);
}

void
TkTextGenerateWidgetViewSyncEvent(
    TkText *textPtr,		/* Information about text widget. */
    bool sendImmediately)
{
    if (!textPtr->pendingFireEvent) {
	textPtr->pendingFireEvent = true;
	if (sendImmediately) {
	    FireWidgetViewSyncEvent((ClientData) textPtr);
	} else {
	    Tcl_DoWhenIdle(FireWidgetViewSyncEvent, (ClientData) textPtr);
	}
    }
}

/*
 *---------------------------------------------------------------------------
 *
 * TkTextPrintIndex --
 *
 *	This function generates a string description of an index, suitable for
 *	reading in again later.
 *
 * Results:
 *	The characters pointed to by string are modified. Returns the number
 *	of characters in the string.
 *
 * Side effects:
 *	None.
 *
 *---------------------------------------------------------------------------
 */

/*
 * NOTE: this function has external linkage (declared in a common header file)
 * and cannot be inlined.
 */

int
TkTextPrintIndex(
    const TkText *textPtr,
    const TkTextIndex *indexPtr,/* Pointer to index. */
    char *string)		/* Place to store the position. Must have at least TK_POS_CHARS
    				 * characters. */
{
    assert(textPtr);
    return TkTextIndexPrint(textPtr->sharedTextPtr, textPtr, indexPtr, string);
}

/*
 *----------------------------------------------------------------------
 *
 * SearchPerform --
 *
 *	Overall control of search process. Is given a pattern, a starting
 *	index and an ending index, and attempts to perform a search. This
 *	function is actually completely independent of Tk, and could in the
 *	future be split off.
 *
 * Results:
 *	Standard Tcl result code. In particular, if fromPtr or toPtr are not
 *	considered valid by the 'lineIndexProc', an error will be thrown and
 *	no search performed.
 *
 * Side effects:
 *	See 'SearchCore'.
 *
 *----------------------------------------------------------------------
 */

static int
SearchPerform(
    Tcl_Interp *interp,		/* For error messages. */
    SearchSpec *searchSpecPtr,	/* Search parameters. */
    Tcl_Obj *patObj,		/* Contains an exact string or a regexp
				 * pattern. Must have a refCount > 0. */
    Tcl_Obj *fromPtr,		/* Contains information describing the first index. */
    Tcl_Obj *toPtr)		/* NULL or information describing the last index. */
{
    TkText *textPtr = (TkText *)searchSpecPtr->clientData;

    if (TkTextIsDeadPeer(textPtr)) {
	return TCL_OK;
    }

    /*
     * Find the starting line and starting offset (measured in Unicode chars
     * for regexp search, utf-8 bytes for exact search).
     */

    if (searchSpecPtr->lineIndexProc(interp, fromPtr, searchSpecPtr,
<<<<<<< HEAD
	    &searchSpecPtr->startLine, &searchSpecPtr->startOffset) != TCL_OK) {
=======
	    &searchSpecPtr->startLine,
	    &searchSpecPtr->startOffset1) != TCL_OK) {
>>>>>>> 51e8e55c
	return TCL_ERROR;
    }

    /*
     * Find the optional end location, similarly.
     */

    if (toPtr) {
	TkTextIndex indexTo, indexFrom;

	if (!TkTextGetIndexFromObj(interp, textPtr, toPtr, &indexTo)
		|| !TkTextGetIndexFromObj(interp, textPtr, fromPtr, &indexFrom)) {
	    return TCL_ERROR;
	}

	/*
	 * Check for any empty search range here. It might be better in the
	 * future to embed that in SearchCore (whose default behaviour is to
	 * wrap when given a negative search range).
	 */

	if (TkTextIndexCompare(&indexFrom, &indexTo) == (searchSpecPtr->backwards ? -1 : 1)) {
	    return TCL_OK;
	}

	if (searchSpecPtr->lineIndexProc(interp, toPtr, searchSpecPtr,
<<<<<<< HEAD
		&searchSpecPtr->stopLine, &searchSpecPtr->stopOffset) != TCL_OK) {
=======
		&searchSpecPtr->stopLine,
		&searchSpecPtr->stopOffset1) != TCL_OK) {
>>>>>>> 51e8e55c
	    return TCL_ERROR;
	}
    } else {
	searchSpecPtr->stopLine = -1;
    }

    /*
     * Scan through all of the lines of the text circularly, starting at the
     * given index. 'patObj' is the pattern which may be an exact string or a
     * regexp pattern depending on the flags in searchSpecPtr.
     */

    return SearchCore(interp, searchSpecPtr, patObj);
}

/*
 *----------------------------------------------------------------------
 *
 * SearchCore --
 *
 *	The core of the search function. This function is actually completely
 *	independent of Tk, and could in the future be split off.
 *
 *	The function assumes regexp-based searches operate on Unicode strings,
 *	and exact searches on utf-8 strings. Therefore the 'foundMatchProc'
 *	and 'addLineProc' need to be aware of this distinction.
 *
 * Results:
 *	Standard Tcl result code.
 *
 * Side effects:
 *	Only those of the 'searchSpecPtr->foundMatchProc' which is called
 *	whenever a match is found.
 *
 *	Note that the way matching across multiple lines is implemented, we
 *	start afresh with each line we have available, even though we may
 *	already have examined the contents of that line (and further ones) if
 *	we were attempting a multi-line match using the previous line. This
 *	means there may be ways to speed this up a lot by not throwing away
 *	all the multi-line information one has accumulated. Profiling should
 *	be done to see where the bottlenecks lie before attempting this,
 *	however. We would also need to be very careful such optimisation keep
 *	within the specified search bounds.
 *
 *----------------------------------------------------------------------
 */

static int
SearchCore(
    Tcl_Interp *interp,		/* For error messages. */
    SearchSpec *searchSpecPtr,	/* Search parameters. */
    Tcl_Obj *patObj)		/* Contains an exact string or a regexp
				 * pattern. Must have a refCount > 0. */
{
    /*
     * For exact searches these are utf-8 char* offsets, for regexp searches
     * they are Unicode char offsets.
     */

    int firstOffset, lastOffset, matchOffset, matchLength;
    int passes;
    int lineNum = searchSpecPtr->startLine;
    int code = TCL_OK;
    Tcl_Obj *theLine;
    int alreadySearchOffset = -1;

    const char *pattern = NULL;	/* For exact searches only. */
    int firstNewLine = -1; 	/* For exact searches only. */
    Tcl_RegExp regexp = NULL;	/* For regexp searches only. */

    /*
     * These items are for backward regexp searches only. They are for two
     * purposes: to allow us to report backwards matches in the correct order,
     * even though the implementation uses repeated forward searches; and to
     * provide for overlap checking between backwards matches on different
     * text lines.
     */

#define LOTS_OF_MATCHES 20
    int matchNum = LOTS_OF_MATCHES;
    int32_t smArray[2 * LOTS_OF_MATCHES];
    int32_t *storeMatch = smArray;
    int32_t *storeLength = smArray + LOTS_OF_MATCHES;
    int lastBackwardsLineMatch = -1;
    int lastBackwardsMatchOffset = -1;

    if (searchSpecPtr->exact) {
	/*
	 * Convert the pattern to lower-case if we're supposed to ignore case.
	 */

	if (searchSpecPtr->noCase) {
	    patObj = Tcl_DuplicateObj(patObj);

	    /*
	     * This can change the length of the string behind the object's
	     * back, so ensure it is correctly synchronised.
	     */

	    Tcl_SetObjLength(patObj, Tcl_UtfToLower(Tcl_GetString(patObj)));
	}
    } else {
	/*
	 * Compile the regular expression. We want '^$' to match after and
	 * before \n respectively, so use the TCL_REG_NLANCH flag.
	 */

	regexp = Tcl_GetRegExpFromObj(interp, patObj,
		(searchSpecPtr->noCase ? TCL_REG_NOCASE : 0)
		| (searchSpecPtr->noLineStop ? 0 : TCL_REG_NLSTOP)
		| TCL_REG_ADVANCED | TCL_REG_CANMATCH | TCL_REG_NLANCH);
	if (!regexp) {
	    return TCL_ERROR;
	}
    }

    /*
     * For exact strings, we want to know where the first newline is, and we
     * will also use this as a flag to test whether it is even possible to
     * match the pattern on a single line. If not we will have to search
     * across multiple lines.
     */

    if (searchSpecPtr->exact) {
	const char *nl;

	/*
	 * We only need to set the matchLength once for exact searches, and we
	 * do it here. It is also used below as the actual pattern length, so
	 * it has dual purpose.
	 */

	pattern = Tcl_GetString(patObj);
	matchLength = GetByteLength(patObj);
	nl = strchr(pattern, '\n');

	/*
	 * If there is no newline, or it is the very end of the string, then
	 * we don't need any special treatment, since single-line matching
	 * will work fine.
	 */

	if (nl && nl[1] != '\0') {
	    firstNewLine = (nl - pattern);
	}
    } else {
	matchLength = 0;	/* Only needed to prevent compiler warnings. */
    }

    /*
     * Keep a reference here, so that we can be sure the object doesn't
     * disappear behind our backs and invalidate its contents which we are
     * using.
     */

    Tcl_IncrRefCount(patObj);

    /*
     * For building up the current line being checked.
     */

    theLine = Tcl_NewObj();
    Tcl_IncrRefCount(theLine);

    for (passes = 0; passes < 2; ) {
	ClientData lineInfo;
	int linesSearched = 1;
	int extraLinesSearched = 0;

	if (lineNum >= searchSpecPtr->numLines) {
	    /*
	     * Don't search the dummy last line of the text.
	     */

	    goto nextLine;
	}

	/*
	 * Extract the text from the line, storing its length in 'lastOffset'
	 * (in bytes if exact, chars if regexp), since obviously the length is
	 * the maximum offset at which it is possible to find something on
	 * this line, which is what 'lastOffset' represents.
	 */

	lineInfo = searchSpecPtr->addLineProc(lineNum, searchSpecPtr, theLine,
		&lastOffset, &linesSearched);

	if (!lineInfo) {
	    /*
	     * This should not happen, since 'lineNum' should be valid in the
	     * call above. However, let's try to be flexible and not cause a
	     * crash below.
	     */

	    goto nextLine;
	}

	if (lineNum == searchSpecPtr->stopLine && searchSpecPtr->backwards) {
	    firstOffset = searchSpecPtr->stopOffset1;
	} else {
	    firstOffset = 0;
	}

	if (alreadySearchOffset >= 0) {
	    if (searchSpecPtr->backwards) {
		if (alreadySearchOffset < lastOffset) {
		    lastOffset = alreadySearchOffset;
		}
	    } else {
		if (alreadySearchOffset > firstOffset) {
		    firstOffset = alreadySearchOffset;
		}
	    }
	    alreadySearchOffset = -1;
	}

	if (lineNum == searchSpecPtr->startLine) {
	    /*
	     * The starting line is tricky: the first time we see it we check
	     * one part of the line, and the second pass through we check the
	     * other part of the line.
	     */

	    passes += 1;
	    if ((passes == 1) ^ searchSpecPtr->backwards) {
		/*
		 * Forward search and first pass, or backward search and
		 * second pass.
		 *
		 * Only use the last part of the line.
		 */

		if (searchSpecPtr->startOffset1 + 1 > (TkSizeT)firstOffset + 1) {
		    firstOffset = searchSpecPtr->startOffset1;
		}
		if (firstOffset >= lastOffset && (lastOffset != 0 || searchSpecPtr->exact)) {
		    goto nextLine;
		}
	    } else {
		/*
		 * Use only the first part of the line.
		 */

		if (searchSpecPtr->startOffset1 + 1 < (TkSizeT)lastOffset + 1) {
		    lastOffset = searchSpecPtr->startOffset1;
		}
	    }
	}

	/*
	 * Check for matches within the current line 'lineNum'. If so, and if
	 * we're searching backwards or for all matches, repeat the search
	 * until we find the last match in the line. The 'lastOffset' is one
	 * beyond the last position in the line at which a match is allowed to
	 * begin.
	 */

	matchOffset = -1;

	if (searchSpecPtr->exact) {
	    int maxExtraLines = 0;
	    const char *startOfLine = Tcl_GetString(theLine);

	    assert(pattern);
	    do {
		const char *p;
		int lastFullLine = lastOffset;

		if (firstNewLine == -1) {
		    if (searchSpecPtr->strictLimits && (firstOffset + matchLength > lastOffset)) {
			/*
			 * Not enough characters to match.
			 */

			break;
		    }

		    /*
		     * Single line matching. We want to scan forwards or
		     * backwards as appropriate.
		     */

		    if (searchSpecPtr->backwards) {
			/*
			 * Search back either from the previous match or from
			 * 'startOfLine + lastOffset - 1' until we find a
			 * match.
			 */

			const char c = matchLength ? pattern[0] : '\0';

			p = startOfLine;
			if (alreadySearchOffset >= 0) {
			    p += alreadySearchOffset;
			    alreadySearchOffset = -1;
			} else {
			    p += lastOffset - 1;
			}
			while (p >= startOfLine + firstOffset) {
			    if (matchLength == 0 || (p[0] == c && !strncmp(
				     p, pattern, (size_t) matchLength))) {
				goto backwardsMatch;
			    }
			    p -= 1;
			}
			break;
		    } else {
			p = strstr(startOfLine + firstOffset, pattern);
		    }
		    if (!p) {
			/*
			 * Single line match failed.
			 */

			break;
		    }
		} else if (firstNewLine >= lastOffset - firstOffset) {
		    /*
		     * Multi-line match, but not enough characters to match.
		     */

		    break;
		} else {
		    /*
		     * Multi-line match has only one possible match position,
		     * because we know where the '\n' is.
		     */

		    p = startOfLine + lastOffset - firstNewLine - 1;
		    if (strncmp(p, pattern, firstNewLine + 1) != 0) {
			/*
			 * No match.
			 */

			break;
		    } else {
			int extraLines = 1;

			/*
			 * If we find a match that overlaps more than one
			 * line, we will use this value to determine the first
			 * allowed starting offset for the following search
			 * (to avoid overlapping results).
			 */

			int lastTotal = lastOffset;
			int skipFirst = lastOffset - firstNewLine - 1;

			/*
			 * We may be able to match if given more text. The
			 * following 'while' block handles multi-line exact
			 * searches.
			 */

			while (1) {
			    lastFullLine = lastTotal;

			    if (lineNum + extraLines >= searchSpecPtr->numLines) {
				p = NULL;
				break;
			    }

			    /*
			     * Only add the line if we haven't already done so
			     * already.
			     */

			    if (extraLines > maxExtraLines) {
				if (!searchSpecPtr->addLineProc(lineNum + extraLines, searchSpecPtr,
					theLine, &lastTotal, &extraLines)) {
				    p = NULL;
				    if (!searchSpecPtr->backwards) {
					extraLinesSearched = extraLines;
				    }
				    break;
				}
				maxExtraLines = extraLines;
			    }

			    startOfLine = Tcl_GetString(theLine);
			    p = startOfLine + skipFirst;

			    /*
			     * Use the fact that 'matchLength = patLength' for
			     * exact searches.
			     */

			    if (lastTotal - skipFirst >= matchLength) {
				/*
				 * We now have enough text to match, so we
				 * make a final test and break whatever the
				 * result.
				 */

				if (strncmp(p, pattern, matchLength) != 0) {
				    p = NULL;
				}
				break;
			    } else {
				/*
				 * Not enough text yet, but check the prefix.
				 */

				if (strncmp(p, pattern, lastTotal - skipFirst) != 0) {
				    p = NULL;
				    break;
				}

				/*
				 * The prefix matches, so keep looking.
				 */
			    }
			    extraLines += 1;
			}
			/*
			 * If we reach here, with p != NULL, we've found a
			 * multi-line match, else we started a multi-match but
			 * didn't finish it off, so we go to the next line.
			 */

			if (!p) {
			    break;
			}

			/*
			 * We've found a multi-line match.
			 */

			if (extraLines > 0) {
			    extraLinesSearched = extraLines - 1;
			}
		    }
		}

	    backwardsMatch:
		if (p - startOfLine >= lastOffset) {
		    break;
		}

		/*
		 * Remember the match.
		 */

		matchOffset = p - startOfLine;

		if (searchSpecPtr->all &&
			!searchSpecPtr->foundMatchProc(lineNum, searchSpecPtr,
			lineInfo, theLine, matchOffset, matchLength)) {
		    /*
		     * We reached the end of the search.
		     */

		    goto searchDone;
		}

		if (!searchSpecPtr->overlap) {
		    if (searchSpecPtr->backwards) {
			alreadySearchOffset = p - startOfLine;
			if (firstNewLine != -1) {
			    break;
			} else {
			    alreadySearchOffset -= (matchLength ? matchLength : 1);
                            if (alreadySearchOffset < 0) {
                                break;
                            }
			}
		    } else {
                        firstOffset = matchLength ? p - startOfLine + matchLength
                                                  : p - startOfLine + 1;
			if (firstOffset >= lastOffset) {
			    /*
			     * Now, we have to be careful not to find
			     * overlapping matches either on the same or
			     * following lines. Assume that if we did find
			     * something, it goes until the last extra line we
			     * added.
			     *
			     * We can break out of the loop, since we know no
			     * more will be found.
			     */

			    if (!searchSpecPtr->backwards) {
				alreadySearchOffset = firstOffset - lastFullLine;
				break;
			    }
			}
		    }
		} else {
		    if (searchSpecPtr->backwards) {
			alreadySearchOffset = p - startOfLine - 1;
			if (alreadySearchOffset < 0) {
			    break;
			}
		    } else {
			int len;
			const char *s = startOfLine + matchOffset;

#if TCL_UTF_MAX > 4
			/*
			 * HACK: Support of pseudo UTF-8 strings. Needed because of this
			 * bad hack with TCL_UTF_MAX > 4, the whole thing is amateurish.
			 * (See function GetLineBreakFunc() about the very severe problems
			 * with TCL_UTF_MAX > 4).
			 */

			int ch;
			len = TkUtfToUniChar(s, &ch);
#else
			/*
			 * Proper implementation for UTF-8 strings:
			 */

			Tcl_UniChar ch;
			len = Tcl_UtfToUniChar(s, &ch);
#endif
			firstOffset = (p - startOfLine) + len;
		    }
		}
	    } while (searchSpecPtr->all);
	} else {
	    int maxExtraLines = 0;
	    int matches = 0;
	    int lastNonOverlap = -1;

	    do {
		Tcl_RegExpInfo info;
		int match;
		int lastFullLine = lastOffset;

		match = Tcl_RegExpExecObj(interp, regexp, theLine,
			firstOffset, 1, firstOffset > 0 ? TCL_REG_NOTBOL : 0);
		if (match < 0) {
		    code = TCL_ERROR;
		    goto searchDone;
		}
		Tcl_RegExpGetInfo(regexp, &info);

		/*
		 * If we don't have a match, or if we do, but it extends to
		 * the end of the line, we must try to add more lines to get a
		 * full greedy match.
		 */

		if (!match
			|| (info.extendStart == info.matches[0].start
			    && info.matches[0].end == (TkSizeT)(lastOffset - firstOffset))) {
		    int extraLines = 0;
		    int prevFullLine;

		    /*
		     * If we find a match that overlaps more than one line, we
		     * will use this value to determine the first allowed
		     * starting offset for the following search (to avoid
		     * overlapping results).
		     */

		    int lastTotal = lastOffset;

		    if (lastBackwardsLineMatch != -1 && lastBackwardsLineMatch == lineNum + 1) {
			lastNonOverlap = lastTotal;
		    }

		    if (info.extendStart == TCL_INDEX_NONE) {
			/*
			 * No multi-line match is possible.
			 */

			break;
		    }

		    /*
		     * We may be able to match if given more text. The
		     * following 'while' block handles multi-line regexp
		     * searches.
		     */

		    while (1) {
			prevFullLine = lastTotal;

			/*
			 * Move firstOffset to first possible start.
			 */

			if (!match) {
			    firstOffset += info.extendStart;
			}
			if (firstOffset >= lastOffset) {
			    /*
			     * We're being told that the only possible new
			     * match is starting after the end of the line.
			     * But, that is the next line which we will handle
			     * when we look at that line.
			     */

			    if (!match && !searchSpecPtr->backwards && firstOffset == 0) {
				extraLinesSearched = extraLines;
			    }
			    break;
			}

			if (lineNum + extraLines >= searchSpecPtr->numLines) {
			    break;
			}

			/*
			 * Add next line, provided we haven't already done so.
			 */

			if (extraLines > maxExtraLines) {
			    if (!searchSpecPtr->addLineProc(lineNum + extraLines, searchSpecPtr,
				    theLine, &lastTotal, &extraLines)) {
				/*
				 * There are no more acceptable lines, so we
				 * can say we have searched all of these.
				 */

				if (!match && !searchSpecPtr->backwards) {
				    extraLinesSearched = extraLines;
				}
				break;
			    }

			    maxExtraLines = extraLines;
			    if (lastBackwardsLineMatch != -1
				    && lastBackwardsLineMatch == lineNum + extraLines + 1) {
				lastNonOverlap = lastTotal;
			    }
			}

			match = Tcl_RegExpExecObj(interp, regexp, theLine,
				firstOffset, 1, firstOffset > 0 ? TCL_REG_NOTBOL : 0);
			if (match < 0) {
			    code = TCL_ERROR;
			    goto searchDone;
			}
			Tcl_RegExpGetInfo(regexp, &info);

			/*
			 * Unfortunately there are bugs in Tcl's regexp
			 * library, which tells us that info.extendStart is
			 * zero when it should not be (should be -1), which
			 * makes our task a bit more complicated here. We
			 * check if there was a match, and the end of the
			 * match leaves an entire extra line unmatched, then
			 * we stop searching. Clearly it still might sometimes
			 * be possible to add more text and match again, but
			 * Tcl's regexp library doesn't tell us that.
			 *
			 * This means we often add and search one more line
			 * than might be necessary if Tcl were able to give us
			 * a correct value of info.extendStart under all
			 * circumstances.
			 */

			if ((match  && info.matches[0].end != (TkSizeT)(lastTotal - firstOffset)
				    && (info.matches[0].end + 1) < (TkSizeT)(prevFullLine - firstOffset + 1))
				|| info.extendStart == TCL_INDEX_NONE) {
			    break;
			}

			/*
			 * If there is a match, but that match starts after
			 * the end of the first line, then we'll handle that
			 * next time around, when we're actually looking at
			 * that line.
			 */

			if (match && info.matches[0].start + 1 >= (TkSizeT)(lastOffset + 1)) {
			    break;
			}
			if (match && (info.matches[0].end + 1) >= (TkSizeT)(prevFullLine - firstOffset + 1)) {
			    if (extraLines > 0) {
				extraLinesSearched = extraLines - 1;
			    }
			    lastFullLine = prevFullLine;
			}

			/*
			 * The prefix matches, so keep looking.
			 */

			extraLines += 1;
		    }

		    /*
		     * If we reach here with 'match == 1', we've found a
		     * multi-line match, which we will record in the code
		     * which follows directly else we started a multi-line
		     * match but didn't finish it off, so we go to the next
		     * line.
		     */

		    if (!match) {
			/*
			 * Here is where we could perform an optimisation,
			 * since we have already retrieved the contents of the
			 * next line (perhaps many more), so we shouldn't
			 * really throw it all away and start again. This
			 * could be particularly important for complex regexp
			 * searches.
			 *
			 * This 'break' will take us to just before the
			 * 'nextLine:' below.
			 */

			break;
		    }

		    if (lastBackwardsLineMatch != -1) {
			if (lineNum + linesSearched + extraLinesSearched == lastBackwardsLineMatch) {
			    /*
			     * Possible overlap or inclusion.
			     */

			    int thisOffset = firstOffset + info.matches[0].end - info.matches[0].start;

			    if (lastNonOverlap != -1) {
				/*
				 * Possible overlap or enclosure.
				 */

				if (thisOffset - lastNonOverlap >=
					lastBackwardsMatchOffset + matchLength) {
				    /*
				     * Totally encloses previous match, so
				     * forget the previous match.
				     */

				    lastBackwardsLineMatch = -1;
				} else if (thisOffset - lastNonOverlap > lastBackwardsMatchOffset) {
				    /*
				     * Overlap. Previous match is ok, and the
				     * current match is only ok if we are
				     * searching with -overlap.
				     */

				    if (searchSpecPtr->overlap) {
					goto recordBackwardsMatch;
				    } else {
					match = 0;
					break;
				    }
				} else {
				    /*
				     * No overlap, although the same line was
				     * reached.
				     */

				    goto recordBackwardsMatch;
				}
			    } else {
				/*
				 * No overlap.
				 */

				goto recordBackwardsMatch;
			    }
			} else if (lineNum + linesSearched + extraLinesSearched
				< lastBackwardsLineMatch) {
			    /*
			     * No overlap.
			     */

			    goto recordBackwardsMatch;
			} else {
			    /*
			     * Totally enclosed.
			     */

			    lastBackwardsLineMatch = -1;
			}
		    }

		} else {
		    /*
		     * Matched in a single line.
		     */

		    if (lastBackwardsLineMatch != -1) {
		    recordBackwardsMatch:
			searchSpecPtr->foundMatchProc(lastBackwardsLineMatch,
				searchSpecPtr, NULL, NULL, lastBackwardsMatchOffset, matchLength);
			lastBackwardsLineMatch = -1;
			if (!searchSpecPtr->all) {
			    goto searchDone;
			}
		    }
		}

		firstOffset += info.matches[0].start;
		if (firstOffset >= lastOffset) {
		    break;
		}

		/*
		 * Update our local variables with the match, if we haven't
		 * yet found anything, or if we're doing '-all' or
		 * '-backwards' _and_ this match isn't fully enclosed in the
		 * previous match.
		 */

		if (matchOffset == -1 ||
			((searchSpecPtr->all || searchSpecPtr->backwards)
			    && (firstOffset < matchOffset
				|| (info.matches[0].end - info.matches[0].start + 1)
				    > (TkSizeT)(matchOffset + matchLength - firstOffset + 1)))) {

		    matchOffset = firstOffset;
		    matchLength = info.matches[0].end - info.matches[0].start;

		    if (searchSpecPtr->backwards) {
			/*
			 * To get backwards searches in the correct order, we
			 * must store them away here.
			 */

			if (matches == matchNum) {
			    /*
			     * We've run out of space in our normal store, so
			     * we must allocate space for these backwards
			     * matches on the heap.
			     */

			    int matchNumSize = matchNum * sizeof(int32_t);
			    int32_t *newArray = (int32_t *)malloc(4*matchNumSize);
			    memcpy(newArray, storeMatch, matchNumSize);
			    memcpy(newArray + 2*matchNum, storeLength, matchNumSize);
			    if (storeMatch != smArray) {
				free((char *) storeMatch);
			    }
			    matchNum *= 2;
			    storeMatch = newArray;
			    storeLength = newArray + matchNum;
			}
			storeMatch[matches] = matchOffset;
			storeLength[matches] = matchLength;
			matches += 1;
		    } else {
			/*
			 * Now actually record the match, but only if we are
			 * doing an '-all' search.
			 */

			if (searchSpecPtr->all &&
				!searchSpecPtr->foundMatchProc(lineNum,
				    searchSpecPtr, lineInfo, theLine, matchOffset, matchLength)) {
			    /*
			     * We reached the end of the search.
			     */

			    goto searchDone;
			}
		    }

		    /*
		     * For forward matches, unless we allow overlaps, we move
		     * this on by the length of the current match so that we
		     * explicitly disallow overlapping matches.
		     */

		    if (matchLength > 0 && !searchSpecPtr->overlap && !searchSpecPtr->backwards) {
			firstOffset += matchLength;
			if (firstOffset >= lastOffset) {
			    /*
			     * Now, we have to be careful not to find
			     * overlapping matches either on the same or
			     * following lines. Assume that if we did find
			     * something, it goes until the last extra line we
			     * added.
			     *
			     * We can break out of the loop, since we know no
			     * more will be found.
			     */

			    alreadySearchOffset = firstOffset - lastFullLine;
			    break;
			}

			/*
			 * We'll add this on again just below.
			 */

			firstOffset -= 1;
		    }
		}

		/*
		 * Move the starting point on, in case we are doing repeated
		 * or backwards searches (for the latter, we actually do
		 * repeated forward searches).
		 */

		firstOffset += 1;
	    } while (searchSpecPtr->backwards || searchSpecPtr->all);

	    if (matches > 0) {
		/*
		 * Now we have all the matches in our array, but not stored
		 * with 'foundMatchProc' yet.
		 */

		matches -= 1;
		matchOffset = storeMatch[matches];
		matchLength = storeLength[matches];
		while (--matches >= 0) {
		    if (lineNum == searchSpecPtr->stopLine) {
			/*
			 * It appears as if a condition like:
			 *
			 * if (storeMatch[matches]<searchSpecPtr->stopOffset)
			 *	break;
			 *
			 * might be needed here, but no test case has been
			 * found which would exercise such a problem.
			 */
		    }
		    if (storeMatch[matches] + storeLength[matches] >= matchOffset + matchLength) {
			/*
			 * The new match totally encloses the previous one, so
			 * we overwrite the previous one.
			 */

			matchOffset = storeMatch[matches];
			matchLength = storeLength[matches];
			continue;
		    }
		    if (!searchSpecPtr->overlap) {
			if (storeMatch[matches] + storeLength[matches] > matchOffset) {
			    continue;
			}
		    }
		    searchSpecPtr->foundMatchProc(lineNum, searchSpecPtr,
			    lineInfo, theLine, matchOffset, matchLength);
		    if (!searchSpecPtr->all) {
			goto searchDone;
		    }
		    matchOffset = storeMatch[matches];
		    matchLength = storeLength[matches];
		}
		if (searchSpecPtr->all && matches > 0) {
		    /*
		     * We only need to do this for the '-all' case, because
		     * just below we will call the foundMatchProc for the
		     * non-all case.
		     */

		    searchSpecPtr->foundMatchProc(lineNum, searchSpecPtr,
			    lineInfo, theLine, matchOffset, matchLength);
		} else {
		    lastBackwardsLineMatch = lineNum;
		    lastBackwardsMatchOffset = matchOffset;
		}
	    }
	}

	/*
	 * If the 'all' flag is set, we will already have stored all matches,
	 * so we just proceed to the next line.
	 *
	 * If not, and there is a match we need to store that information and
	 * we are done.
	 */

	if (lastBackwardsLineMatch == -1 && matchOffset >= 0 && !searchSpecPtr->all) {
	    searchSpecPtr->foundMatchProc(lineNum, searchSpecPtr, lineInfo,
		    theLine, matchOffset, matchLength);
	    goto searchDone;
	}

	/*
	 * Go to the next (or previous) line;
	 */

    nextLine:
	linesSearched += extraLinesSearched;

	while (linesSearched-- > 0) {
	    /*
	     * If we have just completed the 'stopLine', we are done.
	     */

	    if (lineNum == searchSpecPtr->stopLine) {
		goto searchDone;
	    }

	    if (searchSpecPtr->backwards) {
		lineNum -= 1;

		if (lastBackwardsLineMatch != -1
			&& (lineNum < 0 || lineNum + 2 < lastBackwardsLineMatch)) {
		    searchSpecPtr->foundMatchProc(lastBackwardsLineMatch,
			    searchSpecPtr, NULL, NULL, lastBackwardsMatchOffset, matchLength);
		    lastBackwardsLineMatch = -1;
		    if (!searchSpecPtr->all) {
			goto searchDone;
		    }
		}

		if (lineNum < 0) {
		    lineNum = searchSpecPtr->numLines - 1;
		}
		if (!searchSpecPtr->exact) {
		    /*
		     * The 'exact' search loops above are designed to give us
		     * an accurate picture of the number of lines which we can
		     * skip here. For 'regexp' searches, on the other hand,
		     * which can match potentially variable lengths, we cannot
		     * skip multiple lines when searching backwards. Therefore
		     * we only allow one line to be skipped here.
		     */

		    break;
		}
	    } else {
		lineNum += 1;
		if (lineNum >= searchSpecPtr->numLines) {
		    lineNum = 0;
		}
	    }
	    if (lineNum == searchSpecPtr->startLine && linesSearched > 0) {
		/*
		 * We've just searched all the way round and have gone right
		 * through the start line without finding anything in the last
		 * attempt.
		 */

		break;
	    }
	}

	Tcl_SetObjLength(theLine, 0);
    }
  searchDone:

    if (lastBackwardsLineMatch != -1) {
	searchSpecPtr->foundMatchProc(lastBackwardsLineMatch, searchSpecPtr,
		NULL, NULL, lastBackwardsMatchOffset, matchLength);
    }

    /*
     * Free up the cached line and pattern.
     */

    Tcl_GuardedDecrRefCount(theLine);
    Tcl_GuardedDecrRefCount(patObj);

    /*
     * Free up any extra space we allocated.
     */

    if (storeMatch != smArray) {
	free((char *) storeMatch);
    }

    return code;
}

/*
 *----------------------------------------------------------------------
 *
 * GetTextStartEnd -
 *
 *	Converts an internal TkTextSegment ptr into a Tcl string obj containing
 *	the representation of the index. (Handler for the 'startEndMark' configuration
 *	option type.)
 *
 * Results:
 *	Tcl_Obj containing the string representation of the index position.
 *
 * Side effects:
 *	Creates a new Tcl_Obj.
 *
 *----------------------------------------------------------------------
 */

static Tcl_Obj *
GetTextStartEnd(
    ClientData dummy,
    Tk_Window tkwin,
    char *recordPtr,		/* Pointer to widget record. */
    int internalOffset)		/* Offset within *recordPtr containing the start object. */
{
    TkTextIndex index;
    char buf[TK_POS_CHARS] = { '\0' };
    const TkText *textPtr = (const TkText *) recordPtr;
    const TkSharedText *sharedTextPtr = textPtr->sharedTextPtr;
    Tcl_Obj **objPtr = (Tcl_Obj **) (recordPtr + internalOffset);
    const TkTextSegment *sharedMarker;
    TkTextSegment *marker;
    (void)dummy;
    (void)tkwin;

    if (objPtr == &textPtr->newStartIndex) {
	marker = textPtr->startMarker;
	sharedMarker = sharedTextPtr->startMarker;
    } else {
	marker = textPtr->endMarker;
	sharedMarker = sharedTextPtr->endMarker;
    }
    if (marker != sharedMarker) {
	TkTextIndexClear2(&index, NULL, sharedTextPtr->tree);
	TkTextIndexSetSegment(&index, marker);
	TkTextIndexPrint(sharedTextPtr, NULL, &index, buf);
    }
    return Tcl_NewStringObj(buf, -1);
}

/*
 *----------------------------------------------------------------------
 *
 * SetTextStartEnd --
 *
 *	Converts a Tcl_Obj representing a widget's (start or end) index into a
 *	TkTextSegment* value. (Handler for the 'startEndMark' configuration option type.)
 *
 * Results:
 *	Standard Tcl result.
 *
 * Side effects:
 *	May store the TkTextSegment* value into the internal representation
 *	pointer. May change the pointer to the Tcl_Obj to NULL to indicate
 *	that the specified string was empty and that is acceptable.
 *
 *----------------------------------------------------------------------
 */

static int
ObjectIsEmpty(
    Tcl_Obj *objPtr)		/* Object to test. May be NULL. */
{
    return objPtr ? GetByteLength(objPtr) == 0 : true;
}

static int
SetTextStartEnd(
    ClientData dummy,
    Tcl_Interp *interp,		/* Current interp; may be used for errors. */
    Tk_Window tkwin,		/* Window for which option is being set. */
    Tcl_Obj **value,		/* Pointer to the pointer to the value object.
				 * We use a pointer to the pointer because we
				 * may need to return a value (NULL). */
    char *recordPtr,		/* Pointer to storage for the widget record. */
    int internalOffset,		/* Offset within *recordPtr at which the
				 * internal value is to be stored. */
    char *oldInternalPtr,	/* Pointer to storage for the old value. */
    int flags)			/* Flags for the option, set Tk_SetOptions. */
{
    Tcl_Obj **objPtr = (Tcl_Obj **) (recordPtr + internalOffset);
    Tcl_Obj **oldObjPtr = (Tcl_Obj **) oldInternalPtr;
    const TkText *textPtr = (const TkText *) recordPtr;
    (void)dummy;
    (void)interp;
    (void)tkwin;

    assert(!*objPtr);
    *oldObjPtr = NULL;

    if ((flags & TK_OPTION_NULL_OK) && ObjectIsEmpty(*value)) {
	*value = NULL;
	*objPtr = Tcl_NewStringObj((objPtr == &textPtr->newStartIndex) ? "begin" : "end", -1);
    } else {
	*objPtr = *value;
    }
    Tcl_IncrRefCount(*objPtr);
    return TCL_OK;
}

/*
 *----------------------------------------------------------------------
 *
 * RestoreTextStartEnd --
 *
 *	Restore an index option value from a saved value. (Handler for the
 *	'index' configuration option type.)
 *
 * Results:
 *	None.
 *
 * Side effects:
 *	Restores the old value.
 *
 *----------------------------------------------------------------------
 */

static void
RestoreTextStartEnd(
    ClientData dummy,
    Tk_Window tkwin,
    char *internalPtr,		/* Pointer to storage for value. */
    char *oldInternalPtr)	/* Pointer to old value. */
{
    Tcl_Obj **newValue = (Tcl_Obj **) internalPtr;
    Tcl_Obj **oldValue = (Tcl_Obj **) oldInternalPtr;
    (void)dummy;
    (void)tkwin;

    if (*oldValue) {
	Tcl_IncrRefCount(*oldValue);
    }
    *newValue = *oldValue;
}

/*
 *----------------------------------------------------------------------
 *
 * FreeTextStartEnd --
 *
 *	Free an index option value from a saved value. (Handler for the
 *	'index' configuration option type.)
 *
 * Results:
 *	None.
 *
 * Side effects:
 *	Releases some memory.
 *
 *----------------------------------------------------------------------
 */

static void
FreeTextStartEnd(
    ClientData dummy,
    Tk_Window tkwin,
    char *internalPtr)
{
    Tcl_Obj *objPtr = *(Tcl_Obj **) internalPtr;
    (void)dummy;
    (void)tkwin;

    if (objPtr) {
	Tcl_GuardedDecrRefCount(objPtr);
    }
}

#if SUPPORT_DEPRECATED_STARTLINE_ENDLINE
/*
 *----------------------------------------------------------------------
 *
 * GetLineStartEnd -
 *
 *	Converts an internal TkTextLine ptr into a Tcl string obj containing
 *	the line number. (Handler for the 'line' configuration option type.)
 *
 * Results:
 *	Tcl_Obj containing the string representation of the line value.
 *
 * Side effects:
 *	Creates a new Tcl_Obj.
 *
 *----------------------------------------------------------------------
 */

static Tcl_Obj *
GetLineStartEnd(
    ClientData dummy,
    Tk_Window tkwin,
    char *recordPtr,		/* Pointer to widget record. */
<<<<<<< HEAD
    int internalOffset)		/* Offset within *recordPtr containing the line value. */
=======
    TkSizeT internalOffset)		/* Offset within *recordPtr containing the
				 * line value. */
>>>>>>> 51e8e55c
{
    TkText *textPtr;
    TkTextLine *linePtr = *(TkTextLine **)(recordPtr + internalOffset);
    (void)dummy;
    (void)tkwin;

    if (!linePtr) {
	return Tcl_NewObj();
    }
    textPtr = (TkText *) recordPtr;
    return Tcl_NewIntObj(1 + TkBTreeLinesTo(textPtr->sharedTextPtr->tree, NULL, linePtr, NULL));
}

/*
 *----------------------------------------------------------------------
 *
 * SetLineStartEnd --
 *
 *	Converts a Tcl_Obj representing a widget's (start or end) line into a
 *	TkTextLine* value. (Handler for the 'line' configuration option type.)
 *
 * Results:
 *	Standard Tcl result.
 *
 * Side effects:
 *	May store the TkTextLine* value into the internal representation
 *	pointer. May change the pointer to the Tcl_Obj to NULL to indicate
 *	that the specified string was empty and that is acceptable.
 *
 *----------------------------------------------------------------------
 */

static int
SetLineStartEnd(
    ClientData dummy,
    Tcl_Interp *interp,		/* Current interp; may be used for errors. */
    Tk_Window tkwin,		/* Window for which option is being set. */
    Tcl_Obj **value,		/* Pointer to the pointer to the value object.
				 * We use a pointer to the pointer because we
				 * may need to return a value (NULL). */
    char *recordPtr,		/* Pointer to storage for the widget record. */
    TkSizeT internalOffset,		/* Offset within *recordPtr at which the
				 * internal value is to be stored. */
    char *oldInternalPtr,	/* Pointer to storage for the old value. */
    int flags)			/* Flags for the option, set Tk_SetOptions. */
{
    TkTextLine *linePtr = NULL;
    char *internalPtr;
    TkText *textPtr = (TkText *) recordPtr;
    (void)dummy;
    (void)tkwin;

<<<<<<< HEAD
    internalPtr = internalOffset >= 0 ? recordPtr + internalOffset : NULL;
=======
    if (internalOffset != TCL_INDEX_NONE) {
	internalPtr = (char *)recordPtr + internalOffset;
    } else {
	internalPtr = NULL;
    }
>>>>>>> 51e8e55c

    if ((flags & TK_OPTION_NULL_OK) && ObjectIsEmpty(*value)) {
	*value = NULL;
    } else {
	int line;

	if (Tcl_GetIntFromObj(interp, *value, &line) != TCL_OK) {
	    return TCL_ERROR;
	}
	linePtr = TkBTreeFindLine(textPtr->sharedTextPtr->tree, NULL, line - 1);
    }

    if (internalPtr) {
	*((TkTextLine **) oldInternalPtr) = *((TkTextLine **) internalPtr);
	*((TkTextLine **) internalPtr) = linePtr;
    }
    return TCL_OK;
}

/*
 *----------------------------------------------------------------------
 *
 * RestoreLineStartEnd --
 *
 *	Restore a line option value from a saved value. (Handler for the
 *	'line' configuration option type.)
 *
 * Results:
 *	None.
 *
 * Side effects:
 *	Restores the old value.
 *
 *----------------------------------------------------------------------
 */

static void
RestoreLineStartEnd(
    ClientData dummy,
    Tk_Window tkwin,
    char *internalPtr,		/* Pointer to storage for value. */
    char *oldInternalPtr)	/* Pointer to old value. */
{
    (void)dummy;
    (void)tkwin;

    *(TkTextLine **) internalPtr = *(TkTextLine **) oldInternalPtr;
}

#endif /* SUPPORT_DEPRECATED_STARTLINE_ENDLINE */

/*
 *----------------------------------------------------------------------
 *
 * TkpTesttextCmd --
 *
 *	This function implements the "testtext" command. It provides a set of
 *	functions for testing text widgets and the associated functions in
 *	tkText*.c.
 *
 * Results:
 *	A standard Tcl result.
 *
 * Side effects:
 *	Depends on option; see below.
 *
 *----------------------------------------------------------------------
 */

#if TK_MAJOR_VERSION > 8 || (TK_MAJOR_VERSION == 8 && TK_MINOR_VERSION > 5)

int
TkpTesttextCmd(
    ClientData dummy,	/* Main window for application. */
    Tcl_Interp *interp,		/* Current interpreter. */
    int objc,			/* Number of arguments. */
    Tcl_Obj *const objv[])	/* Argument strings. */
{
    TkText *textPtr;
    size_t len;
    int lineIndex, byteIndex, byteOffset;
    TkTextIndex index, insIndex;
    char buf[TK_POS_CHARS];
    Tcl_CmdInfo info;
    Tcl_Obj *watchCmd;
    (void)dummy;

    if (objc < 3) {
	return TCL_ERROR;
    }

    if (Tcl_GetCommandInfo(interp, Tcl_GetString(objv[1]), &info) == 0) {
	return TCL_ERROR;
    }
    textPtr = (TkText *)info.objClientData;
    len = strlen(Tcl_GetString(objv[2]));
    if (strncmp(Tcl_GetString(objv[2]), "byteindex", len) == 0) {
	if (objc != 5) {
	    return TCL_ERROR;
	}
	lineIndex = atoi(Tcl_GetString(objv[3])) - 1;
	byteIndex = atoi(Tcl_GetString(objv[4]));

	TkTextMakeByteIndex(textPtr->sharedTextPtr->tree, textPtr, lineIndex, byteIndex, &index);
    } else if (strncmp(Tcl_GetString(objv[2]), "forwbytes", len) == 0) {
	if (objc != 5) {
	    return TCL_ERROR;
	}
	if (!TkTextGetIndexFromObj(interp, textPtr, objv[3], &index)) {
	    return TCL_ERROR;
	}
	byteOffset = atoi(Tcl_GetString(objv[4]));
	TkTextIndexForwBytes(textPtr, &index, byteOffset, &index);
    } else if (strncmp(Tcl_GetString(objv[2]), "backbytes", len) == 0) {
	if (objc != 5) {
	    return TCL_ERROR;
	}
	if (!TkTextGetIndexFromObj(interp, textPtr, objv[3], &index)) {
	    return TCL_ERROR;
	}
	byteOffset = atoi(Tcl_GetString(objv[4]));
	TkTextIndexBackBytes(textPtr, &index, byteOffset, &index);
    } else {
	return TCL_ERROR;
    }

    /*
     * Avoid triggering of the "watch" command.
     */

    watchCmd = textPtr->watchCmd;
    textPtr->watchCmd = NULL;
    insIndex = index; /* because TkTextSetMark may modify position */
    TkTextSetMark(textPtr, "insert", &insIndex);
    textPtr->watchCmd = watchCmd;

    TkTextPrintIndex(textPtr, &index, buf);
    Tcl_SetObjResult(interp, Tcl_ObjPrintf("%s %d", buf, TkTextIndexGetByteIndex(&index)));
    return TCL_OK;
}

#else /* backport to Tk 8.5 */

int
TkpTesttextCmd(
    ClientData clientData,	/* Main window for application. */
    Tcl_Interp *interp,		/* Current interpreter. */
    int argc,			/* Number of arguments. */
    const char **argv)		/* Argument strings. */
{
    TkText *textPtr;
    size_t len;
    int lineIndex, byteIndex, byteOffset;
    TkTextIndex index;
    char buf[64];
    unsigned offs;
    Tcl_CmdInfo info;

    if (argc < 3) {
	return TCL_ERROR;
    }

    if (Tcl_GetCommandInfo(interp, argv[1], &info) == 0) {
	return TCL_ERROR;
    }
    if (info.isNativeObjectProc) {
	textPtr = (TkText *) info.objClientData;
    } else {
	textPtr = (TkText *) info.clientData;
    }
    len = strlen(argv[2]);
    if (strncmp(argv[2], "byteindex", len) == 0) {
	if (argc != 5) {
	    return TCL_ERROR;
	}
	lineIndex = atoi(argv[3]) - 1;
	byteIndex = atoi(argv[4]);

	TkTextMakeByteIndex(textPtr->sharedTextPtr->tree, textPtr, lineIndex, byteIndex, &index);
    } else if (strncmp(argv[2], "forwbytes", len) == 0) {
	if (argc != 5) {
	    return TCL_ERROR;
	}
	if (TkTextGetIndex(interp, textPtr, argv[3], &index) != TCL_OK) {
	    return TCL_ERROR;
	}
	byteOffset = atoi(argv[4]);
	TkTextIndexForwBytes(textPtr, &index, byteOffset, &index);
    } else if (strncmp(argv[2], "backbytes", len) == 0) {
	if (argc != 5) {
	    return TCL_ERROR;
	}
	if (TkTextGetIndex(interp, textPtr, argv[3], &index) != TCL_OK) {
	    return TCL_ERROR;
	}
	byteOffset = atoi(argv[4]);
	TkTextIndexBackBytes(textPtr, &index, byteOffset, &index);
    } else {
	return TCL_ERROR;
    }

    TkTextSetMark(textPtr, "insert", &index);
    TkTextPrintIndex(textPtr, &index, buf);
    offs = strlen(buf);
    snprintf(buf + offs, sizeof(buf) - offs, " %d", TkTextIndexGetByteIndex(&index));
    Tcl_AppendResult(interp, buf, NULL);

    return TCL_OK;
}

#endif /* TK_MAJOR_VERSION > 8 || (TK_MAJOR_VERSION == 8 && TK_MINOR_VERSION > 5) */

#ifndef NDEBUG
/*
 *----------------------------------------------------------------------
 *
 * TkpTextInspect --
 *
 *	This function is for debugging only, printing the text content
 *	on stdout.
 *
 * Results:
 *	None.
 *
 * Side effects:
 *	None.
 *
 *----------------------------------------------------------------------
 */

void
TkpTextInspect(
    TkText *textPtr)
{
    Tcl_Obj *resultPtr;
    Tcl_Obj *objv[8];
    Tcl_Obj **argv;
    int argc, i;

    Tcl_IncrRefCount(resultPtr = Tcl_GetObjResult(textPtr->interp));
    Tcl_ResetResult(textPtr->interp);
    Tcl_IncrRefCount(objv[0] = Tcl_NewStringObj(Tk_PathName(textPtr->tkwin), -1));
    Tcl_IncrRefCount(objv[1] = Tcl_NewStringObj("inspect", -1));
    Tcl_IncrRefCount(objv[2] = Tcl_NewStringObj("-elide", -1));
    Tcl_IncrRefCount(objv[3] = Tcl_NewStringObj("-chars", -1));
    Tcl_IncrRefCount(objv[4] = Tcl_NewStringObj("-image", -1));
    Tcl_IncrRefCount(objv[5] = Tcl_NewStringObj("-window", -1));
    Tcl_IncrRefCount(objv[6] = Tcl_NewStringObj("-mark", -1));
    Tcl_IncrRefCount(objv[7] = Tcl_NewStringObj("-tag", -1));
    TextInspectCmd(textPtr, textPtr->interp, sizeof(objv)/sizeof(objv[0]), objv);
    for (i = 0; i < (int) (sizeof(objv)/sizeof(objv[0])); ++i) {
	Tcl_GuardedDecrRefCount(objv[i]);
    }
    Tcl_ListObjGetElements(textPtr->interp, Tcl_GetObjResult(textPtr->interp), &argc, &argv);
    for (i = 0; i < argc; ++i) {
	fprintf(stdout, "%s\n", Tcl_GetString(argv[i]));
    }
    Tcl_SetObjResult(textPtr->interp, resultPtr);
    Tcl_GuardedDecrRefCount(resultPtr);
}

#endif /* NDEBUG */

/*
 *----------------------------------------------------------------------
 *
 * TkpTextDump --
 *
 *	This function is for debugging only, printing the text content
 *	on stdout.
 *
 * Results:
 *	None.
 *
 * Side effects:
 *	None.
 *
 *----------------------------------------------------------------------
 */
#ifndef NDEBUG

void
TkpTextDump(
    TkText *textPtr)
{
    Tcl_Obj *resultPtr;
    Tcl_Obj *objv[4];
    Tcl_Obj **argv;
    int argc, i;

    Tcl_IncrRefCount(resultPtr = Tcl_GetObjResult(textPtr->interp));
    Tcl_ResetResult(textPtr->interp);

    Tcl_IncrRefCount(objv[0] = Tcl_NewStringObj(Tk_PathName(textPtr->tkwin), -1));
    Tcl_IncrRefCount(objv[1] = Tcl_NewStringObj("dump", -1));
    Tcl_IncrRefCount(objv[2] = Tcl_NewStringObj("begin", -1));
    Tcl_IncrRefCount(objv[3] = Tcl_NewStringObj("end", -1));
    TextDumpCmd(textPtr, textPtr->interp, sizeof(objv)/sizeof(objv[0]), objv);
    for (i = 0; i < (int) (sizeof(objv)/sizeof(objv[0])); ++i) {
	Tcl_GuardedDecrRefCount(objv[i]);
    }

    Tcl_ListObjGetElements(textPtr->interp, Tcl_GetObjResult(textPtr->interp), &argc, &argv);
    for (i = 0; i < argc; i += 3) {
	char const *type = Tcl_GetString(argv[i]);
	char const *text = Tcl_GetString(argv[i + 1]);
	char const *indx = Tcl_GetString(argv[i + 2]);

	fprintf(stdout, "%s ", indx);
	fprintf(stdout, "%s ", type);

	if (strcmp(type, "text") == 0) {
	    int len = strlen(text), i;

	    fprintf(stdout, "\"");
	    for (i = 0; i < len; ++i) {
		char c = text[i];

		switch (c) {
		case '\t': fprintf(stdout, "\\t"); break;
		case '\n': fprintf(stdout, "\\n"); break;
		case '\v': fprintf(stdout, "\\v"); break;
		case '\f': fprintf(stdout, "\\f"); break;
		case '\r': fprintf(stdout, "\\r"); break;

		default:
		    if (UCHAR(c) < 0x80 && isprint(c)) {
			fprintf(stdout, "%c", c);
		    } else {
			fprintf(stdout, "\\x%02u", (unsigned) UCHAR(c));
		    }
		    break;
		}
	    }
	    fprintf(stdout, "\"\n");
	} else if (strcmp(type, "mark") == 0) {
	    Tcl_HashEntry *hPtr = Tcl_FindHashEntry(&textPtr->sharedTextPtr->markTable, text);
	    const TkTextSegment *markPtr = NULL;

	    if (hPtr) {
		markPtr = Tcl_GetHashValue(hPtr);
	    } else {
		if (strcmp(text, "insert") == 0)  { markPtr = textPtr->insertMarkPtr; }
		if (strcmp(text, "current") == 0) { markPtr = textPtr->currentMarkPtr; }
	    }
	    if (markPtr) {
		fprintf(stdout, "%s (%s)\n", text,
			markPtr->typePtr == &tkTextLeftMarkType ? "left" : "right");
	    }
	} else {
	    fprintf(stdout, "%s\n", text);
	}
    }

    Tcl_SetObjResult(textPtr->interp, resultPtr);
    Tcl_GuardedDecrRefCount(resultPtr);
}

#endif /* NDEBUG */


#ifdef TK_C99_INLINE_SUPPORT
/* Additionally we need stand-alone object code. */
extern TkSharedText *	TkBTreeGetShared(TkTextBTree tree);
extern int		TkBTreeGetNumberOfDisplayLines(const TkTextPixelInfo *pixelInfo);
extern TkTextPixelInfo *TkBTreeLinePixelInfo(const TkText *textPtr, TkTextLine *linePtr);
extern TkSizeT		TkBTreeEpoch(TkTextBTree tree);
extern TkSizeT		TkBTreeIncrEpoch(TkTextBTree tree);
extern struct Node	*TkBTreeGetRoot(TkTextBTree tree);
extern TkTextLine *	TkBTreePrevLogicalLine(const TkSharedText *sharedTextPtr,
			    const TkText *textPtr, TkTextLine *linePtr);
extern TkTextTag *	TkBTreeGetTags(const TkTextIndex *indexPtr, TkTextSortMethod sortMeth,
			    int *flags);
extern TkTextLine *	TkBTreeGetStartLine(const TkText *textPtr);
extern TkTextLine *	TkBTreeGetLastLine(const TkText *textPtr);
extern TkTextLine *	TkBTreeNextLine(const TkText *textPtr, TkTextLine *linePtr);
extern TkTextLine *	TkBTreePrevLine(const TkText *textPtr, TkTextLine *linePtr);
extern unsigned		TkBTreeCountLines(const TkTextBTree tree, const TkTextLine *linePtr1,
			    const TkTextLine *linePtr2);
extern bool		TkTextGetIndexFromObj(Tcl_Interp *interp, TkText *textPtr, Tcl_Obj *objPtr,
			    TkTextIndex *indexPtr);
extern bool		TkTextIsDeadPeer(const TkText *textPtr);
extern bool		TkTextIsMark(const TkTextSegment *segPtr);
extern bool		TkTextIsStartEndMarker(const TkTextSegment *segPtr);
extern bool		TkTextIsSpecialMark(const TkTextSegment *segPtr);
extern bool		TkTextIsPrivateMark(const TkTextSegment *segPtr);
extern bool		TkTextIsSpecialOrPrivateMark(const TkTextSegment *segPtr);
extern bool		TkTextIsNormalOrSpecialMark(const TkTextSegment *segPtr);
extern bool		TkTextIsNormalMark(const TkTextSegment *segPtr);
extern bool		TkTextIsStableMark(const TkTextSegment *segPtr);
extern const TkTextDispChunk *TkTextGetFirstChunkOfNextDispLine(const TkTextDispChunk *chunkPtr);
extern const TkTextDispChunk *TkTextGetLastChunkOfPrevDispLine(const TkTextDispChunk *chunkPtr);
extern void		TkTextIndexSetEpoch(TkTextIndex *indexPtr, TkSizeT epoch);
extern void		TkTextIndexSetPeer(TkTextIndex *indexPtr, TkText *textPtr);
extern void		TkTextIndexSetToLastChar2(TkTextIndex *indexPtr, TkTextLine *linePtr);
extern void		TkTextIndexInvalidate(TkTextIndex *indexPtr);
extern void		TkTextIndexMakePersistent(TkTextIndex *indexPtr);
extern TkTextLine *	TkTextIndexGetLine(const TkTextIndex *indexPtr);
extern TkTextSegment *	TkTextIndexGetSegment(const TkTextIndex *indexPtr);
extern TkSharedText *	TkTextIndexGetShared(const TkTextIndex *indexPtr);
extern bool		TkTextIndexSameLines(const TkTextIndex *indexPtr1, const TkTextIndex *indexPtr2);
extern void		TkTextIndexSave(TkTextIndex *indexPtr);
# if TK_MAJOR_VERSION == 8 && TK_MINOR_VERSION < 7 && TCL_UTF_MAX <= 4
extern int		TkUtfToUniChar(const char *src, int *chPtr);
# endif
#endif /* TK_C99_INLINE_SUPPORT */


/*
 * Local Variables:
 * mode: c
 * c-basic-offset: 4
 * fill-column: 105
 * End:
 * vi:set ts=8 sw=4:
 */<|MERGE_RESOLUTION|>--- conflicted
+++ resolved
@@ -72,7 +72,7 @@
 # define DEF_TEXT_INACTIVE_SELECT_BG_COLOR DEF_TEXT_INACTIVE_SELECT_COLOR
 #endif
 
-#if defined(MAC_OSX_TK)
+#if 0
 # define FORCE_DISPLAY(winPtr) TkpDisplayWindow(winPtr)
 #else
 # define FORCE_DISPLAY(winPtr)
@@ -190,25 +190,12 @@
  * freeing.
  */
 
-<<<<<<< HEAD
 static int		SetLineStartEnd(ClientData clientData, Tcl_Interp *interp, Tk_Window tkwin,
 			    Tcl_Obj **value, char *recordPtr, int internalOffset, char *oldInternalPtr,
 			    int flags);
 static Tcl_Obj *	GetLineStartEnd(ClientData clientData, Tk_Window tkwin, char *recordPtr,
 			    int internalOffset);
 static void		RestoreLineStartEnd(ClientData clientData, Tk_Window tkwin, char *internalPtr,
-=======
-static int		SetLineStartEnd(ClientData clientData,
-			    Tcl_Interp *interp, Tk_Window tkwin,
-			    Tcl_Obj **value, char *recordPtr,
-			    TkSizeT internalOffset, char *oldInternalPtr,
-			    int flags);
-static Tcl_Obj *	GetLineStartEnd(ClientData clientData,
-			    Tk_Window tkwin, char *recordPtr,
-			    TkSizeT internalOffset);
-static void		RestoreLineStartEnd(ClientData clientData,
-			    Tk_Window tkwin, char *internalPtr,
->>>>>>> 51e8e55c
 			    char *oldInternalPtr);
 
 static const Tk_ObjCustomOption lineOption = {
@@ -419,26 +406,12 @@
 
 struct SearchSpec;	/* Forward declaration. */
 
-<<<<<<< HEAD
 typedef ClientData	SearchAddLineProc(int lineNum, struct SearchSpec *searchSpecPtr,
 			    Tcl_Obj *theLine, int *lenPtr, int *extraLinesPtr);
 typedef bool		SearchMatchProc(int lineNum, struct SearchSpec *searchSpecPtr,
 			    ClientData clientData, Tcl_Obj *theLine, int matchOffset, int matchLength);
 typedef int		SearchLineIndexProc(Tcl_Interp *interp, Tcl_Obj *objPtr,
 			    struct SearchSpec *searchSpecPtr, int *linePosPtr, int *offsetPosPtr);
-=======
-typedef ClientData	SearchAddLineProc(int lineNum,
-			    struct SearchSpec *searchSpecPtr,
-			    Tcl_Obj *theLine, int *lenPtr,
-			    int *extraLinesPtr);
-typedef int		SearchMatchProc(int lineNum,
-			    struct SearchSpec *searchSpecPtr,
-			    ClientData clientData, Tcl_Obj *theLine,
-			    TkSizeT matchOffset, TkSizeT matchLength);
-typedef int		SearchLineIndexProc(Tcl_Interp *interp,
-			    Tcl_Obj *objPtr, struct SearchSpec *searchSpecPtr,
-			    int *linePosPtr, TkSizeT *offsetPosPtr);
->>>>>>> 51e8e55c
 
 typedef struct SearchSpec {
     TkText *textPtr;		/* Information about widget. */
@@ -454,17 +427,9 @@
     bool searchElide;		/* Search in hidden text as well. */
     bool searchHyphens;		/* Search in soft hyhens as well. */
     int startLine;		/* First line to examine. */
-<<<<<<< HEAD
     int startOffset;		/* Index in first line to start at. */
     int stopLine;		/* Last line to examine, or -1 when we search all available text. */
     int stopOffset;		/* Index to stop at, provided stopLine is not -1. */
-=======
-    TkSizeT startOffset1;		/* Index in first line to start at. */
-    int stopLine;		/* Last line to examine, or -1 when we search
-				 * all available text. */
-    TkSizeT stopOffset1;		/* Index to stop at, provided stopLine is not
-				 * -1. */
->>>>>>> 51e8e55c
     int numLines;		/* Total lines which are available. */
     Tcl_Obj *varPtr;		/* If non-NULL, store length(s) of match(es) in this variable. */
     Tcl_Obj *countPtr;		/* Keeps track of currently found lengths. */
@@ -525,7 +490,6 @@
 			    TkTextTagSet *tagInfoPtr, TkTextTag *hyphenTagPtr, bool parseHyphens);
 static void		TextBlinkProc(ClientData clientData);
 static void		TextCmdDeletedProc(ClientData clientData);
-<<<<<<< HEAD
 static int		CreateWidget(TkSharedText *sharedTextPtr, Tk_Window tkwin, Tcl_Interp *interp,
 			    const TkText *parent, int objc, Tcl_Obj *const objv[]);
 static void		TextEventProc(ClientData clientData, XEvent *eventPtr);
@@ -537,21 +501,6 @@
 			    int objc, Tcl_Obj *const objv[], const TkTextIndex *indexPtr,
 			    bool viewUpdate, bool triggerWatchDelete, bool triggerWatchInsert,
 			    bool userFlag, bool parseHyphens);
-=======
-static int		CreateWidget(TkSharedText *sharedPtr, Tk_Window tkwin,
-			    Tcl_Interp *interp, const TkText *parent,
-			    int objc, Tcl_Obj *const objv[]);
-static void		TextEventProc(ClientData clientData,
-			    XEvent *eventPtr);
-static TkSizeT	TextFetchSelection(ClientData clientData, TkSizeT offset,
-			    char *buffer, TkSizeT maxBytes);
-static int		TextIndexSortProc(const void *first,
-			    const void *second);
-static int		TextInsertCmd(TkSharedText *sharedTextPtr,
-			    TkText *textPtr, Tcl_Interp *interp,
-			    int objc, Tcl_Obj *const objv[],
-			    const TkTextIndex *indexPtr, int viewUpdate);
->>>>>>> 51e8e55c
 static int		TextReplaceCmd(TkText *textPtr, Tcl_Interp *interp,
 			    const TkTextIndex *indexFromPtr, const TkTextIndex *indexToPtr,
 			    int objc, Tcl_Obj *const objv[], bool viewUpdate, bool triggerWatch,
@@ -573,7 +522,6 @@
 			    int objc, Tcl_Obj *const objv[]);
 static bool		DumpLine(Tcl_Interp *interp, TkText *textPtr,
 			    int what, TkTextLine *linePtr, int start, int end,
-<<<<<<< HEAD
 			    int lineno, Tcl_Obj *command, TkTextTag **prevTagPtr);
 static bool		DumpSegment(TkText *textPtr, Tcl_Interp *interp, const char *key,
 			    const char *value, Tcl_Obj *command, const TkTextIndex *index, int what);
@@ -591,27 +539,6 @@
 static Tcl_Obj *	GetEditInfo(Tcl_Interp *interp, TkText *textPtr, Tcl_Obj *option);
 static unsigned		TextSearchIndexInLine(const SearchSpec *searchSpecPtr, TkTextLine *linePtr,
 			    int byteIndex);
-=======
-			    int lineno, Tcl_Obj *command);
-static int		DumpSegment(TkText *textPtr, Tcl_Interp *interp,
-			    const char *key, const char *value,
-			    Tcl_Obj *command, const TkTextIndex *index,
-			    int what);
-static int		TextEditUndo(TkText *textPtr);
-static int		TextEditRedo(TkText *textPtr);
-static Tcl_Obj *	TextGetText(const TkText *textPtr,
-			    const TkTextIndex *index1,
-			    const TkTextIndex *index2, int visibleOnly);
-static void		GenerateModifiedEvent(TkText *textPtr);
-static void		GenerateUndoStackEvent(TkText *textPtr);
-static void		UpdateDirtyFlag(TkSharedText *sharedPtr);
-static void		TextPushUndoAction(TkText *textPtr,
-			    Tcl_Obj *undoString, int insert,
-			    const TkTextIndex *index1Ptr,
-			    const TkTextIndex *index2Ptr);
-static TkSizeT		TextSearchIndexInLine(const SearchSpec *searchSpecPtr,
-			    TkTextLine *linePtr, TkSizeT byteIndex);
->>>>>>> 51e8e55c
 static int		TextPeerCmd(TkText *textPtr, Tcl_Interp *interp,
 			    int objc, Tcl_Obj *const objv[]);
 static int		TextWatchCmd(TkText *textPtr, Tcl_Interp *interp,
@@ -6116,10 +6043,9 @@
  *----------------------------------------------------------------------
  */
 
-static TkSizeT
+static int
 TextFetchSelection(
     ClientData clientData,	/* Information about text widget. */
-<<<<<<< HEAD
     int offset,			/* Offset within selection of first character to be returned. */
     char *buffer,		/* Location in which to place selection. */
     int maxBytes)		/* Maximum number of bytes to place at buffer, not including
@@ -6129,21 +6055,6 @@
     TkTextSearch *searchPtr;
     Tcl_Obj *selTextPtr;
     int numBytes;
-=======
-    TkSizeT offset,			/* Offset within selection of first character
-				 * to be returned. */
-    char *buffer,		/* Location in which to place selection. */
-    TkSizeT maxBytes)		/* Maximum number of bytes to place at buffer,
-				 * not including terminating NULL
-				 * character. */
-{
-    TkText *textPtr = (TkText *)clientData;
-    TkTextIndex eof;
-    int count, chunkSize;
-    TkSizeT offsetInSeg;
-    TkTextSearch search;
-    TkTextSegment *segPtr;
->>>>>>> 51e8e55c
 
     if ((!textPtr->exportSelection) || Tcl_IsSafe(textPtr->interp)) {
 	return -1;
@@ -6199,21 +6110,7 @@
      * TextFetchSelection will be changed to new object design.
      */
 
-<<<<<<< HEAD
     Tcl_IncrRefCount(selTextPtr = Tcl_NewObj());
-=======
-	while (1) {
-	    if (maxBytes == 0) {
-		goto fetchDone;
-	    }
-	    segPtr = TkTextIndexToSeg(&textPtr->selIndex, &offsetInSeg);
-	    chunkSize = segPtr->size - offsetInSeg;
-	    if (chunkSize > (int)maxBytes) {
-		chunkSize = (int)maxBytes;
-	    }
-	    if (textPtr->selIndex.linePtr == search.curIndex.linePtr) {
-		int leftInRange;
->>>>>>> 51e8e55c
 
     while (true) {
 	TextGetText(textPtr, &textPtr->selIndex, &searchPtr->curIndex, &textPtr->selIndex,
@@ -6792,12 +6689,7 @@
     Tcl_Obj *objPtr,		/* Contains a textual index like "1.2" */
     SearchSpec *searchSpecPtr,	/* Contains other search parameters. */
     int *linePosPtr,		/* For returning the line number. */
-<<<<<<< HEAD
     int *offsetPosPtr)		/* For returning the text offset in the line. */
-=======
-    TkSizeT *offsetPosPtr)		/* For returning the text offset in the
-				 * line. */
->>>>>>> 51e8e55c
 {
     TkTextIndex index;
     int line, byteIndex;
@@ -6853,7 +6745,6 @@
  *----------------------------------------------------------------------
  */
 
-<<<<<<< HEAD
 static unsigned
 CountCharsInSeg(
     const TkTextSegment *segPtr)
@@ -6863,30 +6754,20 @@
 }
 
 static unsigned
-=======
-static TkSizeT
->>>>>>> 51e8e55c
 TextSearchIndexInLine(
     const SearchSpec *searchSpecPtr,
 				/* Search parameters. */
     TkTextLine *linePtr,	/* The line we're looking at. */
-    TkSizeT byteIndex)		/* Index into the line. */
+    int byteIndex)		/* Index into the line. */
 {
     TkTextSegment *segPtr;
-<<<<<<< HEAD
     int leftToScan;
     unsigned index = 0;
-=======
-    TkTextIndex curIndex;
-    TkSizeT index;
-    int leftToScan;
->>>>>>> 51e8e55c
     TkText *textPtr = (TkText *)searchSpecPtr->clientData;
     TkTextLine *startLinePtr = textPtr->startMarker->sectionPtr->linePtr;
     bool isCharSeg;
 
     index = 0;
-<<<<<<< HEAD
     segPtr = (startLinePtr == linePtr) ? textPtr->startMarker : linePtr->segPtr;
 
     /*
@@ -6906,19 +6787,6 @@
 		    }
 		} else if (searchSpecPtr->exact) {
 		    index += isCharSeg ? segPtr->size : 2;
-=======
-    curIndex.tree = textPtr->sharedTextPtr->tree;
-    curIndex.linePtr = linePtr; curIndex.byteIndex = 0;
-    for (segPtr = linePtr->segPtr, leftToScan = byteIndex;
-	    leftToScan + 1 > 1;
-	    curIndex.byteIndex += segPtr->size, segPtr = segPtr->nextPtr) {
-	if ((segPtr->typePtr == &tkTextCharType) &&
-		(searchSpecPtr->searchElide
-		|| !TkTextIsElided(textPtr, &curIndex, NULL))) {
-	    if (leftToScan + 1 < (int)segPtr->size + 1) {
-		if (searchSpecPtr->exact) {
-		    index += leftToScan;
->>>>>>> 51e8e55c
 		} else {
 		    index += isCharSeg ? CountCharsInSeg(segPtr) : 1;
 		}
@@ -7080,7 +6948,6 @@
 TextSearchFoundMatch(
     int lineNum,		/* Line on which match was found. */
     SearchSpec *searchSpecPtr,	/* Search parameters. */
-<<<<<<< HEAD
     ClientData clientData,	/* Token returned by the 'addNextLineProc', TextSearchAddNextLine.
     				 * May be NULL, in which we case we must generate it (from lineNum). */
     Tcl_Obj *theLine,		/* Text from current line, only accessed for exact searches, and
@@ -7088,19 +6955,6 @@
     int matchOffset,		/* Offset of found item in utf-8 bytes for exact search, Unicode
     				 * chars for regexp. */
     int matchLength)		/* Length also in bytes/chars as per search type. */
-=======
-    ClientData clientData,	/* Token returned by the 'addNextLineProc',
-				 * TextSearchAddNextLine. May be NULL, in
-				 * which we case we must generate it (from
-				 * lineNum). */
-    Tcl_Obj *theLine,		/* Text from current line, only accessed for
-				 * exact searches, and is allowed to be NULL
-				 * for regexp searches. */
-    TkSizeT matchOffset,		/* Offset of found item in utf-8 bytes for
-				 * exact search, Unicode chars for regexp. */
-    TkSizeT matchLength)		/* Length also in bytes/chars as per search
-				 * type. */
->>>>>>> 51e8e55c
 {
     int numChars;
     int leftToScan;
@@ -7117,14 +6971,8 @@
 	 * and the search is over.
 	 */
 
-<<<<<<< HEAD
 	if (searchSpecPtr->backwards ^ (matchOffset >= searchSpecPtr->stopOffset)) {
 	    return false;
-=======
-	if (searchSpecPtr->backwards ^
-		(matchOffset + 1 >= searchSpecPtr->stopOffset1 + 1)) {
-	    return 0;
->>>>>>> 51e8e55c
 	}
     }
 
@@ -7145,14 +6993,8 @@
      */
 
     if (searchSpecPtr->strictLimits && lineNum == searchSpecPtr->stopLine) {
-<<<<<<< HEAD
 	if (searchSpecPtr->backwards ^ (matchOffset + numChars > searchSpecPtr->stopOffset)) {
 	    return false;
-=======
-	if (searchSpecPtr->backwards ^
-		((matchOffset + numChars + 1) > searchSpecPtr->stopOffset1 + 1)) {
-	    return 0;
->>>>>>> 51e8e55c
 	}
     }
 
@@ -7184,7 +7026,6 @@
 	 * over any preceding non-textual items.
 	 */
 
-<<<<<<< HEAD
 	segPtr = (linePtr == startLinePtr) ? textPtr->startMarker : linePtr->segPtr;
 	byteIndex = TkTextSegToIndex(segPtr);
 
@@ -7199,22 +7040,6 @@
 
 		if (!searchSpecPtr->searchElide && TkTextSegmentIsElided(textPtr, segPtr)) {
 		    matchOffset += size;
-=======
-	for (segPtr = linePtr->segPtr; leftToScan >= 0 && segPtr;
-		segPtr = segPtr->nextPtr) {
-	    if (segPtr->typePtr != &tkTextCharType) {
-		matchOffset += segPtr->size;
-	    } else if (!searchSpecPtr->searchElide
-		    && TkTextIsElided(textPtr, &curIndex, NULL)) {
-		if (searchSpecPtr->exact) {
-		    matchOffset += segPtr->size;
-		} else {
-		    matchOffset += Tcl_NumUtfChars(segPtr->body.chars, -1);
-		}
-	    } else {
-		if (searchSpecPtr->exact) {
-		    leftToScan -= (int)segPtr->size;
->>>>>>> 51e8e55c
 		} else {
 		    leftToScan -= size;
 		}
@@ -9990,7 +9815,6 @@
     unsigned numPeers;
     bool rc = true;
 
-<<<<<<< HEAD
     assert(textPtr->sharedTextPtr->triggerWatchCmd);
     assert(!indexPtr1 == !indexPtr2);
     assert(strcmp(operation, "insert") == 0 || strcmp(operation, "delete") == 0);
@@ -10099,18 +9923,6 @@
 
 	if (TkTextDecrRefCountAndTestIfDestroyed(tPtr)) {
 	    numPeers -= 1;
-=======
-	Tcl_DStringInit(&buf);
-	Tcl_DStringAppend(&buf, Tcl_GetString(command), -1);
-	Tcl_DStringAppend(&buf, " ", -1);
-	Tcl_DStringAppend(&buf, Tcl_GetString(tuple), -1);
-	code = Tcl_EvalEx(interp, Tcl_DStringValue(&buf), -1, TCL_EVAL_GLOBAL);
-	Tcl_DStringFree(&buf);
-	if (code != TCL_OK) {
-	    Tcl_AddErrorInfo(interp,
-		    "\n    (segment dumping command executed by text)");
-	    Tcl_BackgroundException(interp, code);
->>>>>>> 51e8e55c
 	}
     }
 
@@ -10375,43 +10187,9 @@
     bool oldIsAlteredFlag = sharedTextPtr->isAltered;
     bool oldIsIrreversibleFlag = sharedTextPtr->isIrreversible;
 
-<<<<<<< HEAD
     if (sharedTextPtr->undoStack) {
 	if (TkTextUndoContentIsIrreversible(sharedTextPtr->undoStack)) {
 	    sharedTextPtr->isIrreversible = true;
-=======
-    TkTextMakeByteIndex(indexPtr1->tree, textPtr,
-	    TkBTreeLinesTo(textPtr, indexPtr1->linePtr),
-	    indexPtr1->byteIndex, &tmpIndex);
-
-    if (TkTextIndexCmp(indexPtr1, indexPtr2) < 0) {
-	while (1) {
-	    TkSizeT offset;
-	    TkTextSegment *segPtr = TkTextIndexToSeg(&tmpIndex, &offset);
-	    int last = segPtr->size, last2;
-
-	    if (tmpIndex.linePtr == indexPtr2->linePtr) {
-		/*
-		 * The last line that was requested must be handled carefully,
-		 * because we may need to break out of this loop in the middle
-		 * of the line.
-		 */
-
-		if (indexPtr2->byteIndex == tmpIndex.byteIndex) {
-		    break;
-		}
-		last2 = indexPtr2->byteIndex - tmpIndex.byteIndex + offset;
-		if (last2 < last) {
-		    last = last2;
-		}
-	    }
-	    if (segPtr->typePtr == &tkTextCharType &&
-		    !(visibleOnly && TkTextIsElided(textPtr,&tmpIndex,NULL))){
-		Tcl_AppendToObj(resultPtr, segPtr->body.chars + offset,
-			last - offset);
-	    }
-	    TkTextIndexForwBytes(textPtr, &tmpIndex, last-offset, &tmpIndex);
->>>>>>> 51e8e55c
 	}
 	if (!sharedTextPtr->isIrreversible) {
 	    sharedTextPtr->isAltered = sharedTextPtr->undoTagListCount > 0
@@ -10704,12 +10482,7 @@
      */
 
     if (searchSpecPtr->lineIndexProc(interp, fromPtr, searchSpecPtr,
-<<<<<<< HEAD
 	    &searchSpecPtr->startLine, &searchSpecPtr->startOffset) != TCL_OK) {
-=======
-	    &searchSpecPtr->startLine,
-	    &searchSpecPtr->startOffset1) != TCL_OK) {
->>>>>>> 51e8e55c
 	return TCL_ERROR;
     }
 
@@ -10736,12 +10509,7 @@
 	}
 
 	if (searchSpecPtr->lineIndexProc(interp, toPtr, searchSpecPtr,
-<<<<<<< HEAD
 		&searchSpecPtr->stopLine, &searchSpecPtr->stopOffset) != TCL_OK) {
-=======
-		&searchSpecPtr->stopLine,
-		&searchSpecPtr->stopOffset1) != TCL_OK) {
->>>>>>> 51e8e55c
 	    return TCL_ERROR;
 	}
     } else {
@@ -10941,7 +10709,7 @@
 	}
 
 	if (lineNum == searchSpecPtr->stopLine && searchSpecPtr->backwards) {
-	    firstOffset = searchSpecPtr->stopOffset1;
+	    firstOffset = searchSpecPtr->stopOffset;
 	} else {
 	    firstOffset = 0;
 	}
@@ -10975,8 +10743,8 @@
 		 * Only use the last part of the line.
 		 */
 
-		if (searchSpecPtr->startOffset1 + 1 > (TkSizeT)firstOffset + 1) {
-		    firstOffset = searchSpecPtr->startOffset1;
+		if (searchSpecPtr->startOffset > firstOffset) {
+		    firstOffset = searchSpecPtr->startOffset;
 		}
 		if (firstOffset >= lastOffset && (lastOffset != 0 || searchSpecPtr->exact)) {
 		    goto nextLine;
@@ -10986,8 +10754,8 @@
 		 * Use only the first part of the line.
 		 */
 
-		if (searchSpecPtr->startOffset1 + 1 < (TkSizeT)lastOffset + 1) {
-		    lastOffset = searchSpecPtr->startOffset1;
+		if (searchSpecPtr->startOffset < lastOffset) {
+		    lastOffset = searchSpecPtr->startOffset;
 		}
 	    }
 	}
@@ -12005,12 +11773,7 @@
     ClientData dummy,
     Tk_Window tkwin,
     char *recordPtr,		/* Pointer to widget record. */
-<<<<<<< HEAD
     int internalOffset)		/* Offset within *recordPtr containing the line value. */
-=======
-    TkSizeT internalOffset)		/* Offset within *recordPtr containing the
-				 * line value. */
->>>>>>> 51e8e55c
 {
     TkText *textPtr;
     TkTextLine *linePtr = *(TkTextLine **)(recordPtr + internalOffset);
@@ -12053,7 +11816,7 @@
 				 * We use a pointer to the pointer because we
 				 * may need to return a value (NULL). */
     char *recordPtr,		/* Pointer to storage for the widget record. */
-    TkSizeT internalOffset,		/* Offset within *recordPtr at which the
+    int internalOffset,		/* Offset within *recordPtr at which the
 				 * internal value is to be stored. */
     char *oldInternalPtr,	/* Pointer to storage for the old value. */
     int flags)			/* Flags for the option, set Tk_SetOptions. */
@@ -12064,15 +11827,7 @@
     (void)dummy;
     (void)tkwin;
 
-<<<<<<< HEAD
     internalPtr = internalOffset >= 0 ? recordPtr + internalOffset : NULL;
-=======
-    if (internalOffset != TCL_INDEX_NONE) {
-	internalPtr = (char *)recordPtr + internalOffset;
-    } else {
-	internalPtr = NULL;
-    }
->>>>>>> 51e8e55c
 
     if ((flags & TK_OPTION_NULL_OK) && ObjectIsEmpty(*value)) {
 	*value = NULL;
