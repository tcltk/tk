/*
 * tkCanvas.c --
 *
 *	This module implements canvas widgets for the Tk toolkit. A canvas
 *	displays a background and a collection of graphical objects such as
 *	rectangles, lines, and texts.
 *
 * Copyright © 1991-1994 The Regents of the University of California.
 * Copyright © 1994-1997 Sun Microsystems, Inc.
 * Copyright © 1998-1999 Scriptics Corporation.
 *
 * See the file "license.terms" for information on usage and redistribution of
 * this file, and for a DISCLAIMER OF ALL WARRANTIES.
 */

#include "tkInt.h"
#include "tkCanvas.h"
#include "default.h"
#include "tkPort.h"
#ifdef MAC_OSX_TK
#include "tkMacOSXInt.h"
#endif

/*
 * See tkCanvas.h for key data structures used to implement canvases.
 */

/*
 * The structure defined below is used to keep track of a tag search in
 * progress. No field should be accessed by anyone other than TagSearchScan,
 * TagSearchFirst, TagSearchNext, TagSearchScanExpr, TagSearchEvalExpr,
 * TagSearchExprInit, TagSearchExprDestroy, TagSearchDestroy.
 * (
 *   Not quite accurate: the TagSearch structure is also accessed from:
 *    CanvasWidgetCmd, FindItems, RelinkItems
 *   The only instances of the structure are owned by:
 *    CanvasWidgetCmd
 *   CanvasWidgetCmd is the only function that calls:
 *    FindItems, RelinkItems
 *   CanvasWidgetCmd, FindItems, RelinkItems, are the only functions that call
 *    TagSearch*
 * )
 */

typedef struct TagSearch {
    TkCanvas *canvasPtr;	/* Canvas widget being searched. */
    Tk_Item *currentPtr;	/* Pointer to last item returned. */
    Tk_Item *lastPtr;		/* The item right before the currentPtr is
				 * tracked so if the currentPtr is deleted we
				 * don't have to start from the beginning. */
    int searchOver;		/* Non-zero means NextItem should always
				 * return NULL. */
    int type;			/* Search type (see #defs below) */
    Tcl_Size id;			/* Item id for searches by id */
    const char *string;		/* Tag expression string */
    int stringIndex;		/* Current position in string scan */
    int stringLength;		/* Length of tag expression string */
    char *rewritebuffer;	/* Tag string (after removing escapes) */
    unsigned int rewritebufferAllocated;
				/* Available space for rewrites. */
    TagSearchExpr *expr;	/* Compiled tag expression. */
} TagSearch;

/*
 * Values for the TagSearch type field.
 */

#define SEARCH_TYPE_EMPTY	0	/* Looking for empty tag */
#define SEARCH_TYPE_ID		1	/* Looking for an item by id */
#define SEARCH_TYPE_ALL		2	/* Looking for all items */
#define SEARCH_TYPE_TAG		3	/* Looking for an item by simple tag */
#define SEARCH_TYPE_EXPR	4	/* Compound search */

/*
 * Custom option for handling "-state" and "-offset"
 */

static const Tk_CustomOption stateOption = {
    TkStateParseProc, TkStatePrintProc,
    NULL		/* Only "normal" and "disabled". */
};

static const Tk_CustomOption offsetOption = {
    TkOffsetParseProc, TkOffsetPrintProc, INT2PTR(TK_OFFSET_RELATIVE)
};

/*
 * Information used for argv parsing.
 */

static const Tk_ConfigSpec configSpecs[] = {
    {TK_CONFIG_BORDER, "-background", "background", "Background",
	DEF_CANVAS_BG_COLOR, offsetof(TkCanvas, bgBorder),
	TK_CONFIG_COLOR_ONLY, NULL},
    {TK_CONFIG_BORDER, "-background", "background", "Background",
	DEF_CANVAS_BG_MONO, offsetof(TkCanvas, bgBorder),
	TK_CONFIG_MONO_ONLY, NULL},
    {TK_CONFIG_SYNONYM, "-bd", "borderWidth", NULL, NULL, 0, 0, NULL},
    {TK_CONFIG_SYNONYM, "-bg", "background", NULL, NULL, 0, 0, NULL},
    {TK_CONFIG_PIXELS, "-borderwidth", "borderWidth", "BorderWidth",
	DEF_CANVAS_BORDER_WIDTH, offsetof(TkCanvas, borderWidth), 0, NULL},
    {TK_CONFIG_DOUBLE, "-closeenough", "closeEnough", "CloseEnough",
	DEF_CANVAS_CLOSE_ENOUGH, offsetof(TkCanvas, closeEnough), 0, NULL},
    {TK_CONFIG_BOOLEAN, "-confine", "confine", "Confine",
	DEF_CANVAS_CONFINE, offsetof(TkCanvas, confine), 0, NULL},
    {TK_CONFIG_ACTIVE_CURSOR, "-cursor", "cursor", "Cursor",
	DEF_CANVAS_CURSOR, offsetof(TkCanvas, cursor), TK_CONFIG_NULL_OK, NULL},
    {TK_CONFIG_PIXELS, "-height", "height", "Height",
	DEF_CANVAS_HEIGHT, offsetof(TkCanvas, height), 0, NULL},
    {TK_CONFIG_COLOR, "-highlightbackground", "highlightBackground",
	"HighlightBackground", DEF_CANVAS_HIGHLIGHT_BG,
	offsetof(TkCanvas, highlightBgColorPtr), 0, NULL},
    {TK_CONFIG_COLOR, "-highlightcolor", "highlightColor", "HighlightColor",
	DEF_CANVAS_HIGHLIGHT, offsetof(TkCanvas, highlightColorPtr), 0, NULL},
    {TK_CONFIG_PIXELS, "-highlightthickness", "highlightThickness",
	"HighlightThickness",
	DEF_CANVAS_HIGHLIGHT_WIDTH, offsetof(TkCanvas, highlightWidth), 0, NULL},
    {TK_CONFIG_BORDER, "-insertbackground", "insertBackground", "Foreground",
	DEF_CANVAS_INSERT_BG, offsetof(TkCanvas, textInfo.insertBorder), 0, NULL},
    {TK_CONFIG_PIXELS, "-insertborderwidth", "insertBorderWidth", "BorderWidth",
	DEF_CANVAS_INSERT_BD_COLOR,
	offsetof(TkCanvas, textInfo.insertBorderWidth), TK_CONFIG_COLOR_ONLY, NULL},
    {TK_CONFIG_PIXELS, "-insertborderwidth", "insertBorderWidth", "BorderWidth",
	DEF_CANVAS_INSERT_BD_MONO,
	offsetof(TkCanvas, textInfo.insertBorderWidth), TK_CONFIG_MONO_ONLY, NULL},
    {TK_CONFIG_INT, "-insertofftime", "insertOffTime", "OffTime",
	DEF_CANVAS_INSERT_OFF_TIME, offsetof(TkCanvas, insertOffTime), 0, NULL},
    {TK_CONFIG_INT, "-insertontime", "insertOnTime", "OnTime",
	DEF_CANVAS_INSERT_ON_TIME, offsetof(TkCanvas, insertOnTime), 0, NULL},
    {TK_CONFIG_PIXELS, "-insertwidth", "insertWidth", "InsertWidth",
	DEF_CANVAS_INSERT_WIDTH, offsetof(TkCanvas, textInfo.insertWidth), 0, NULL},
    {TK_CONFIG_CUSTOM, "-offset", "offset", "Offset", "0,0",
	offsetof(TkCanvas, tsoffset),TK_CONFIG_DONT_SET_DEFAULT,
	&offsetOption},
    {TK_CONFIG_RELIEF, "-relief", "relief", "Relief",
	DEF_CANVAS_RELIEF, offsetof(TkCanvas, relief), 0, NULL},
    {TK_CONFIG_STRING, "-scrollregion", "scrollRegion", "ScrollRegion",
	DEF_CANVAS_SCROLL_REGION, offsetof(TkCanvas, regionString),
	TK_CONFIG_NULL_OK, NULL},
    {TK_CONFIG_BORDER, "-selectbackground", "selectBackground", "Foreground",
	DEF_CANVAS_SELECT_COLOR, offsetof(TkCanvas, textInfo.selBorder),
	TK_CONFIG_COLOR_ONLY, NULL},
    {TK_CONFIG_BORDER, "-selectbackground", "selectBackground", "Foreground",
	DEF_CANVAS_SELECT_MONO, offsetof(TkCanvas, textInfo.selBorder),
	TK_CONFIG_MONO_ONLY, NULL},
    {TK_CONFIG_PIXELS, "-selectborderwidth", "selectBorderWidth", "BorderWidth",
	DEF_CANVAS_SELECT_BD_COLOR,
	offsetof(TkCanvas, textInfo.selBorderWidth), TK_CONFIG_COLOR_ONLY, NULL},
    {TK_CONFIG_PIXELS, "-selectborderwidth", "selectBorderWidth", "BorderWidth",
	DEF_CANVAS_SELECT_BD_MONO, offsetof(TkCanvas, textInfo.selBorderWidth),
	TK_CONFIG_MONO_ONLY, NULL},
    {TK_CONFIG_COLOR, "-selectforeground", "selectForeground", "Background",
	DEF_CANVAS_SELECT_FG_COLOR, offsetof(TkCanvas, textInfo.selFgColorPtr),
	TK_CONFIG_COLOR_ONLY|TK_CONFIG_NULL_OK, NULL},
    {TK_CONFIG_COLOR, "-selectforeground", "selectForeground", "Background",
	DEF_CANVAS_SELECT_FG_MONO, offsetof(TkCanvas, textInfo.selFgColorPtr),
	TK_CONFIG_MONO_ONLY|TK_CONFIG_NULL_OK, NULL},
    {TK_CONFIG_CUSTOM, "-state", "state", "State",
	"normal", offsetof(TkCanvas, canvas_state), TK_CONFIG_DONT_SET_DEFAULT,
	&stateOption},
    {TK_CONFIG_STRING, "-takefocus", "takeFocus", "TakeFocus",
	DEF_CANVAS_TAKE_FOCUS, offsetof(TkCanvas, takeFocus),
	TK_CONFIG_NULL_OK, NULL},
    {TK_CONFIG_PIXELS, "-width", "width", "Width",
	DEF_CANVAS_WIDTH, offsetof(TkCanvas, width), 0, NULL},
    {TK_CONFIG_STRING, "-xscrollcommand", "xScrollCommand", "ScrollCommand",
	DEF_CANVAS_X_SCROLL_CMD, offsetof(TkCanvas, xScrollCmd),
	TK_CONFIG_NULL_OK, NULL},
    {TK_CONFIG_PIXELS, "-xscrollincrement", "xScrollIncrement",
	"ScrollIncrement",
	DEF_CANVAS_X_SCROLL_INCREMENT, offsetof(TkCanvas, xScrollIncrement),
	0, NULL},
    {TK_CONFIG_STRING, "-yscrollcommand", "yScrollCommand", "ScrollCommand",
	DEF_CANVAS_Y_SCROLL_CMD, offsetof(TkCanvas, yScrollCmd),
	TK_CONFIG_NULL_OK, NULL},
    {TK_CONFIG_PIXELS, "-yscrollincrement", "yScrollIncrement",
	"ScrollIncrement",
	DEF_CANVAS_Y_SCROLL_INCREMENT, offsetof(TkCanvas, yScrollIncrement),
	0, NULL},
    {TK_CONFIG_END, NULL, NULL, NULL, NULL, 0, 0, NULL}
};

/*
 * List of all the item types known at present. This is *global* and is
 * protected by typeListMutex.
 */

static Tk_ItemType *typeList = NULL;
				/* NULL means initialization hasn't been done
				 * yet. */
TCL_DECLARE_MUTEX(typeListMutex)

/*
 * Uids for operands in compiled advanced tag search expressions.
 * Initialization is done by GetStaticUids()
 */

typedef struct {
    Tk_Uid allUid;
    Tk_Uid currentUid;
    Tk_Uid andUid;
    Tk_Uid orUid;
    Tk_Uid xorUid;
    Tk_Uid parenUid;
    Tk_Uid negparenUid;
    Tk_Uid endparenUid;
    Tk_Uid tagvalUid;
    Tk_Uid negtagvalUid;
} SearchUids;

static Tcl_ThreadDataKey dataKey;
static SearchUids *	GetStaticUids(void);

/*
 * Prototypes for functions defined later in this file:
 */

static void		CanvasBindProc(void *clientData,
			    XEvent *eventPtr);
static void		CanvasBlinkProc(void *clientData);
static void		CanvasCmdDeletedProc(void *clientData);
static void		CanvasDoEvent(TkCanvas *canvasPtr, XEvent *eventPtr);
static void		CanvasEventProc(void *clientData,
			    XEvent *eventPtr);
static Tcl_Size	CanvasFetchSelection(void *clientData, Tcl_Size offset,
			    char *buffer, Tcl_Size maxBytes);
static Tk_Item *	CanvasFindClosest(TkCanvas *canvasPtr,
			    double coords[2]);
static void		CanvasFocusProc(TkCanvas *canvasPtr, int gotFocus);
static void		CanvasLostSelection(void *clientData);
static void		CanvasSelectTo(TkCanvas *canvasPtr,
			    Tk_Item *itemPtr, Tcl_Size index);
static void		CanvasSetOrigin(TkCanvas *canvasPtr,
			    int xOrigin, int yOrigin);
static void		CanvasUpdateScrollbars(TkCanvas *canvasPtr);
static int		CanvasWidgetCmd(void *clientData,
			    Tcl_Interp *interp, Tcl_Size objc,
			    Tcl_Obj *const *objv);
static void		CanvasWorldChanged(void *instanceData);
static int		ConfigureCanvas(Tcl_Interp *interp,
			    TkCanvas *canvasPtr, Tcl_Size objc,
			    Tcl_Obj *const *objv, int flags);
static void		DefaultRotateImplementation(TkCanvas *canvasPtr,
			    Tk_Item *itemPtr, double x, double y,
			    double angleRadians);
static void		DestroyCanvas(void *memPtr);
static int		DrawCanvas(Tcl_Interp *interp, void *clientData, Tk_PhotoHandle photohandle, int subsample, int zoom);
static void		DisplayCanvas(void *clientData);
static void		DoItem(Tcl_Obj *accumObj,
			    Tk_Item *itemPtr, Tk_Uid tag);
static void		EventuallyRedrawItem(TkCanvas *canvasPtr,
			    Tk_Item *itemPtr);
static int		FindItems(Tcl_Interp *interp, TkCanvas *canvasPtr,
			    Tcl_Size objc, Tcl_Obj *const *objv,
			    Tcl_Obj *newTagObj, Tcl_Size first,
			    TagSearch **searchPtrPtr);
static int		FindArea(Tcl_Interp *interp, TkCanvas *canvasPtr,
			    Tcl_Obj *const *objv, Tk_Uid uid, int enclosed);
static double		GridAlign(double coord, double spacing);
<<<<<<< HEAD
static const char**	TkGetStringsFromObjs(Tcl_Size objc, Tcl_Obj *const *objv);
=======
#if !defined(TK_NO_DEPRECATED) && (TK_MAJOR_VERSION < 9)
static const char**	TkGetStringsFromObjs(int objc, Tcl_Obj *const *objv);
#endif
>>>>>>> 162bc900
static void		InitCanvas(void);
static void		PickCurrentItem(TkCanvas *canvasPtr, XEvent *eventPtr);
static Tcl_Obj *	ScrollFractions(int screen1,
			    int screen2, int object1, int object2);
static int		RelinkItems(TkCanvas *canvasPtr, Tcl_Obj *tag,
			    Tk_Item *prevPtr, TagSearch **searchPtrPtr);
static void 		TagSearchExprInit(TagSearchExpr **exprPtrPtr);
static void		TagSearchExprDestroy(TagSearchExpr *expr);
static void		TagSearchDestroy(TagSearch *searchPtr);
static int		TagSearchScan(TkCanvas *canvasPtr,
			    Tcl_Obj *tag, TagSearch **searchPtrPtr);
static int		TagSearchScanExpr(Tcl_Interp *interp,
			    TagSearch *searchPtr, TagSearchExpr *expr);
static int		TagSearchEvalExpr(TagSearchExpr *expr,
			    Tk_Item *itemPtr);
static Tk_Item *	TagSearchFirst(TagSearch *searchPtr);
static Tk_Item *	TagSearchNext(TagSearch *searchPtr);

/*
 * The structure below defines canvas class behavior by means of functions
 * that can be invoked from generic window code.
 */

static const Tk_ClassProcs canvasClass = {
    sizeof(Tk_ClassProcs),	/* size */
    CanvasWorldChanged,		/* worldChangedProc */
    NULL,					/* createProc */
    NULL					/* modalProc */
};

/*
 * Macros that significantly simplify all code that finds items.
 */

#define FIRST_CANVAS_ITEM_MATCHING(objPtr,searchPtrPtr,errorExitClause) \
    if ((result=TagSearchScan(canvasPtr,(objPtr),(searchPtrPtr))) != TCL_OK){ \
	errorExitClause; \
    } \
    itemPtr = TagSearchFirst(*(searchPtrPtr));
#define FOR_EVERY_CANVAS_ITEM_MATCHING(objPtr,searchPtrPtr,errorExitClause) \
    if ((result=TagSearchScan(canvasPtr,(objPtr),(searchPtrPtr))) != TCL_OK){ \
	errorExitClause; \
    } \
    for (itemPtr = TagSearchFirst(*(searchPtrPtr)); \
	    itemPtr != NULL; itemPtr = TagSearchNext(*(searchPtrPtr)))
#define FIND_ITEMS(objPtr, n) \
    FindItems(interp, canvasPtr, objc, objv, (objPtr), (n), &searchPtr)
#define RELINK_ITEMS(objPtr, itemPtr) \
    result = RelinkItems(canvasPtr, (objPtr), (itemPtr), &searchPtr)

/*
 * ----------------------------------------------------------------------
 *
 * AlwaysRedraw, ItemConfigure, ItemCoords, etc. --
 *
 *	Helper functions that make access to canvas item functions simpler.
 *	Note that these are all inline functions.
 *
 * ----------------------------------------------------------------------
 */

static inline int
AlwaysRedraw(
    Tk_Item *itemPtr)
{
    return itemPtr->typePtr->alwaysRedraw & 1;
}

static inline int
ItemConfigure(
    TkCanvas *canvasPtr,
    Tk_Item *itemPtr,
    Tcl_Size objc,
    Tcl_Obj *const objv[])
{
    Tcl_Interp *interp = canvasPtr->interp;
    int result;

    if (itemPtr->typePtr->alwaysRedraw & TK_CONFIG_OBJS) {
	result = itemPtr->typePtr->configProc(interp, (Tk_Canvas) canvasPtr,
		itemPtr, objc, objv, TK_CONFIG_ARGV_ONLY);
    } else {
#if defined(TK_NO_DEPRECATED) || (TK_MAJOR_VERSION > 8)
    Tcl_Panic("Flag TK_CONFIG_OBJS is mandatory");
#else
	const char **args = TkGetStringsFromObjs(objc, objv);

	result = itemPtr->typePtr->configProc(interp, (Tk_Canvas) canvasPtr,
		itemPtr, objc, (Tcl_Obj **) args, TK_CONFIG_ARGV_ONLY);
	if (args != NULL) {
	    ckfree(args);
	}
#endif
    }
    return result;
}

static inline int
ItemConfigInfo(
    TkCanvas *canvasPtr,
    Tk_Item *itemPtr,
    Tcl_Obj *fieldName)
{
    return Tk_ConfigureInfo(canvasPtr->interp, canvasPtr->tkwin,
	    itemPtr->typePtr->configSpecs, (char *) itemPtr,
	    (fieldName ? Tcl_GetString(fieldName) : NULL), 0);
}

static inline int
ItemConfigValue(
    TkCanvas *canvasPtr,
    Tk_Item *itemPtr,
    Tcl_Obj *fieldName)
{
    return Tk_ConfigureValue(canvasPtr->interp, canvasPtr->tkwin,
	    itemPtr->typePtr->configSpecs, (char *) itemPtr,
	    Tcl_GetString(fieldName), 0);
}

static inline int
ItemCoords(
    TkCanvas *canvasPtr,
    Tk_Item *itemPtr,
    Tcl_Size objc,
    Tcl_Obj *const objv[])
{
    Tcl_Interp *interp = canvasPtr->interp;
    int result;

    if (itemPtr->typePtr->coordProc == NULL) {
	result = TCL_OK;
    } else if (itemPtr->typePtr->alwaysRedraw & TK_CONFIG_OBJS) {
	result = itemPtr->typePtr->coordProc(interp, (Tk_Canvas) canvasPtr,
		itemPtr, objc, objv);
    } else {
#if defined(TK_NO_DEPRECATED) || (TK_MAJOR_VERSION > 8)
    Tcl_Panic("Flag TK_CONFIG_OBJS is mandatory");
#else
	const char **args = TkGetStringsFromObjs(objc, objv);

	result = itemPtr->typePtr->coordProc(interp, (Tk_Canvas) canvasPtr,
		itemPtr, objc, (Tcl_Obj **) args);
	if (args != NULL) {
	    ckfree(args);
	}
#endif
    }
    return result;
}

static inline int
ItemCreate(
    TkCanvas *canvasPtr,
    Tk_Item *itemPtr,		/* Warning: incomplete! typePtr field must be
				 * set by this point. */
    Tcl_Size objc,
    Tcl_Obj *const objv[])
{
    Tcl_Interp *interp = canvasPtr->interp;
    int result;

    if (itemPtr->typePtr->alwaysRedraw & TK_CONFIG_OBJS) {
	result = itemPtr->typePtr->createProc(interp, (Tk_Canvas) canvasPtr,
		itemPtr, objc-3, objv+3);
    } else {
#if defined(TK_NO_DEPRECATED) || (TK_MAJOR_VERSION > 8)
    Tcl_Panic("Flag TK_CONFIG_OBJS is mandatory");
#else
	const char **args = TkGetStringsFromObjs(objc-3, objv+3);

	result = itemPtr->typePtr->createProc(interp, (Tk_Canvas) canvasPtr,
		itemPtr, objc-3, (Tcl_Obj **) args);
	if (args != NULL) {
	    ckfree(args);
	}
#endif
    }
    return result;
}

static inline void
ItemCursor(
    TkCanvas *canvasPtr,
    Tk_Item *itemPtr,
    int index)
{
    itemPtr->typePtr->icursorProc((Tk_Canvas) canvasPtr, itemPtr, index);
}

static inline void
ItemDelChars(
    TkCanvas *canvasPtr,
    Tk_Item *itemPtr,
    int first,
    int last)
{
    itemPtr->typePtr->dCharsProc((Tk_Canvas) canvasPtr, itemPtr, first, last);
}

static inline void
ItemDelete(
    TkCanvas *canvasPtr,
    Tk_Item *itemPtr)
{
    itemPtr->typePtr->deleteProc((Tk_Canvas) canvasPtr, itemPtr,
	    canvasPtr->display);
}

static inline void
ItemDisplay(
    TkCanvas *canvasPtr,
    Tk_Item *itemPtr,
    Pixmap pixmap,
    int screenX1, int screenY1,
    int width, int height)
{
    itemPtr->typePtr->displayProc((Tk_Canvas) canvasPtr, itemPtr,
	    canvasPtr->display, pixmap, screenX1, screenY1, width, height);
}

static int
ItemIndex(
    TkCanvas *canvasPtr,
    Tk_Item *itemPtr,
    Tcl_Obj *objPtr,
    Tcl_Size *indexPtr)
{
    Tcl_Interp *interp = canvasPtr->interp;

    if (itemPtr->typePtr->indexProc == NULL) {
	return TCL_OK;
    } else if (itemPtr->typePtr->alwaysRedraw & TK_CONFIG_OBJS) {
	return itemPtr->typePtr->indexProc(interp, (Tk_Canvas) canvasPtr,
		itemPtr, objPtr, indexPtr);
    } else {
#if defined(TK_NO_DEPRECATED) || (TK_MAJOR_VERSION > 8)
    Tcl_Panic("Flag TK_CONFIG_OBJS is mandatory");
#else
	return itemPtr->typePtr->indexProc(interp, (Tk_Canvas) canvasPtr,
		itemPtr, (Tcl_Obj *) Tcl_GetString(objPtr), indexPtr);
#endif
    }
}

static inline void
ItemInsert(
    TkCanvas *canvasPtr,
    Tk_Item *itemPtr,
    int beforeThis,
    Tcl_Obj *toInsert)
{
    if (itemPtr->typePtr->alwaysRedraw & TK_CONFIG_OBJS) {
	itemPtr->typePtr->insertProc((Tk_Canvas) canvasPtr, itemPtr,
		beforeThis, toInsert);
    } else {
#if defined(TK_NO_DEPRECATED) || (TK_MAJOR_VERSION > 8)
    Tcl_Panic("Flag TK_CONFIG_OBJS is mandatory");
#else
	itemPtr->typePtr->insertProc((Tk_Canvas) canvasPtr, itemPtr,
		beforeThis, (Tcl_Obj *) Tcl_GetString(toInsert));
#endif
    }
}

static inline int
ItemOverlap(
    TkCanvas *canvasPtr,
    Tk_Item *itemPtr,
    double rect[])
{
    return itemPtr->typePtr->areaProc((Tk_Canvas) canvasPtr, itemPtr, rect);
}

static inline double
ItemPoint(
    TkCanvas *canvasPtr,
    Tk_Item *itemPtr,
    double coords[],
    double halo)
{
    double dist;

    dist = itemPtr->typePtr->pointProc((Tk_Canvas) canvasPtr, itemPtr,
	    coords) - halo;
    return (dist < 0.0) ? 0.0 : dist;
}

static inline void
ItemScale(
    TkCanvas *canvasPtr,
    Tk_Item *itemPtr,
    double xOrigin, double yOrigin,
    double xScale, double yScale)
{
    itemPtr->typePtr->scaleProc((Tk_Canvas) canvasPtr, itemPtr,
	    xOrigin, yOrigin, xScale, yScale);
}

static inline int
ItemSelection(
    TkCanvas *canvasPtr,
    Tk_Item *itemPtr,
    int offset,
    char *buffer,
    int maxBytes)
{
    if (itemPtr == NULL || itemPtr->typePtr->selectionProc == NULL) {
	return -1;
    }

    return itemPtr->typePtr->selectionProc((Tk_Canvas) canvasPtr, itemPtr,
	    offset, buffer, maxBytes);
}

static inline void
ItemTranslate(
    TkCanvas *canvasPtr,
    Tk_Item *itemPtr,
    double xDelta,
    double yDelta)
{
    itemPtr->typePtr->translateProc((Tk_Canvas) canvasPtr, itemPtr,
	    xDelta, yDelta);
}

static inline void
ItemRotate(
    TkCanvas *canvasPtr,
    Tk_Item *itemPtr,
    double x,
    double y,
    double angleRadians)
{
    if (itemPtr->typePtr->rotateProc != NULL) {
	itemPtr->typePtr->rotateProc((Tk_Canvas) canvasPtr,
		itemPtr, x, y, angleRadians);
    } else {
	DefaultRotateImplementation(canvasPtr, itemPtr, x, y, angleRadians);
    }
}

/*
 *--------------------------------------------------------------
 *
 * DefaultRotateImplementation --
 *
 *	The default implementation of the rotation operation, used when items
 *	do not provide their own version.
 *
 *--------------------------------------------------------------
 */

static void
DefaultRotateImplementation(
    TkCanvas *canvasPtr,
    Tk_Item *itemPtr,
    double x,
    double y,
    double angleRadians)
{
    Tcl_Size i, objc;
    int ok = 1;
    Tcl_Obj **objv, **newObjv;
    double *coordv;
    double s = sin(angleRadians);
    double c = cos(angleRadians);
    Tcl_Interp *interp = canvasPtr->interp;

    /*
     * Get the coordinates out of the item.
     */

    if (ItemCoords(canvasPtr, itemPtr, 0, NULL) == TCL_OK &&
	    Tcl_ListObjGetElements(NULL, Tcl_GetObjResult(interp),
		    &objc, &objv) == TCL_OK) {
	coordv = (double *) ckalloc(sizeof(double) * objc);
	for (i=0 ; i<objc ; i++) {
	    if (Tcl_GetDoubleFromObj(NULL, objv[i], &coordv[i]) != TCL_OK) {
		ok = 0;
		break;
	    }
	}
	if (ok) {
	    /*
	     * Apply the rotation.
	     */

	    for (i=0 ; i<objc ; i+=2) {
		double px = coordv[i+0] - x;
		double py = coordv[i+1] - y;
		double nx = px * c - py * s;
		double ny = px * s + py * c;

		coordv[i+0] = nx + x;
		coordv[i+1] = ny + y;
	    }

	    /*
	     * Write the coordinates back into the item.
	     */

	    newObjv = (Tcl_Obj **) ckalloc(sizeof(Tcl_Obj *) * objc);
	    for (i=0 ; i<objc ; i++) {
		newObjv[i] = Tcl_NewDoubleObj(coordv[i]);
		Tcl_IncrRefCount(newObjv[i]);
	    }
	    ItemCoords(canvasPtr, itemPtr, objc, newObjv);
	    for (i=0 ; i<objc ; i++) {
		Tcl_DecrRefCount(newObjv[i]);
	    }
	    ckfree((char *) newObjv);
	}
	ckfree((char *) coordv);
    }

    /*
     * The interpreter result was (probably) modified above; reset it.
     */

    Tcl_ResetResult(interp);
}

/*
 *--------------------------------------------------------------
 *
 * Tk_CanvasObjCmd --
 *
 *	This function is invoked to process the "canvas" Tcl command. See the
 *	user documentation for details on what it does.
 *
 * Results:
 *	A standard Tcl result.
 *
 * Side effects:
 *	See the user documentation.
 *
 *--------------------------------------------------------------
 */

int
Tk_CanvasObjCmd(
    void *clientData,	/* Main window associated with interpreter. */
    Tcl_Interp *interp,		/* Current interpreter. */
    Tcl_Size objc,			/* Number of arguments. */
    Tcl_Obj *const objv[])	/* Argument objects. */
{
    Tk_Window tkwin = (Tk_Window)clientData;
    TkCanvas *canvasPtr;
    Tk_Window newWin;

    if (typeList == NULL) {
	InitCanvas();
    }

    if (objc < 2) {
	Tcl_WrongNumArgs(interp, 1, objv, "pathName ?-option value ...?");
	return TCL_ERROR;
    }

    newWin = Tk_CreateWindowFromPath(interp,tkwin,Tcl_GetString(objv[1]),NULL);
    if (newWin == NULL) {
	return TCL_ERROR;
    }

    /*
     * Initialize fields that won't be initialized by ConfigureCanvas, or
     * which ConfigureCanvas expects to have reasonable values (e.g. resource
     * pointers).
     */

    canvasPtr = (TkCanvas *)ckalloc(sizeof(TkCanvas));
    canvasPtr->tkwin = newWin;
    canvasPtr->display = Tk_Display(newWin);
    canvasPtr->interp = interp;
    canvasPtr->widgetCmd = Tcl_CreateObjCommand2(interp,
	    Tk_PathName(canvasPtr->tkwin), CanvasWidgetCmd, canvasPtr,
	    CanvasCmdDeletedProc);
    canvasPtr->firstItemPtr = NULL;
    canvasPtr->lastItemPtr = NULL;
    canvasPtr->borderWidth = 0;
    canvasPtr->bgBorder = NULL;
    canvasPtr->relief = TK_RELIEF_FLAT;
    canvasPtr->highlightWidth = 0;
    canvasPtr->highlightBgColorPtr = NULL;
    canvasPtr->highlightColorPtr = NULL;
    canvasPtr->inset = 0;
    canvasPtr->pixmapGC = NULL;
    canvasPtr->width = None;
    canvasPtr->height = None;
    canvasPtr->confine = 0;
    canvasPtr->textInfo.selBorder = NULL;
    canvasPtr->textInfo.selBorderWidth = 0;
    canvasPtr->textInfo.selFgColorPtr = NULL;
    canvasPtr->textInfo.selItemPtr = NULL;
    canvasPtr->textInfo.selectFirst = TCL_INDEX_NONE;
    canvasPtr->textInfo.selectLast = TCL_INDEX_NONE;
    canvasPtr->textInfo.anchorItemPtr = NULL;
    canvasPtr->textInfo.selectAnchor = 0;
    canvasPtr->textInfo.insertBorder = NULL;
    canvasPtr->textInfo.insertWidth = 0;
    canvasPtr->textInfo.insertBorderWidth = 0;
    canvasPtr->textInfo.focusItemPtr = NULL;
    canvasPtr->textInfo.gotFocus = 0;
    canvasPtr->textInfo.cursorOn = 0;
    canvasPtr->insertOnTime = 0;
    canvasPtr->insertOffTime = 0;
    canvasPtr->insertBlinkHandler = NULL;
    canvasPtr->xOrigin = canvasPtr->yOrigin = 0;
    canvasPtr->drawableXOrigin = canvasPtr->drawableYOrigin = 0;
    canvasPtr->bindingTable = NULL;
    canvasPtr->currentItemPtr = NULL;
    canvasPtr->newCurrentPtr = NULL;
    canvasPtr->closeEnough = 0.0;
    canvasPtr->pickEvent.type = LeaveNotify;
    canvasPtr->pickEvent.xcrossing.x = 0;
    canvasPtr->pickEvent.xcrossing.y = 0;
    canvasPtr->state = 0;
    canvasPtr->xScrollCmd = NULL;
    canvasPtr->yScrollCmd = NULL;
    canvasPtr->scrollX1 = 0;
    canvasPtr->scrollY1 = 0;
    canvasPtr->scrollX2 = 0;
    canvasPtr->scrollY2 = 0;
    canvasPtr->regionString = NULL;
    canvasPtr->xScrollIncrement = 0;
    canvasPtr->yScrollIncrement = 0;
    canvasPtr->scanX = 0;
    canvasPtr->scanXOrigin = 0;
    canvasPtr->scanY = 0;
    canvasPtr->scanYOrigin = 0;
    canvasPtr->hotPtr = NULL;
    canvasPtr->hotPrevPtr = NULL;
    canvasPtr->cursor = NULL;
    canvasPtr->takeFocus = NULL;
    canvasPtr->pixelsPerMM = WidthOfScreen(Tk_Screen(newWin));
    canvasPtr->pixelsPerMM /= WidthMMOfScreen(Tk_Screen(newWin));
    canvasPtr->flags = 0;
    canvasPtr->nextId = 1;
    canvasPtr->psInfo = NULL;
    canvasPtr->canvas_state = TK_STATE_NORMAL;
    canvasPtr->tsoffset.flags = 0;
    canvasPtr->tsoffset.xoffset = 0;
    canvasPtr->tsoffset.yoffset = 0;
    canvasPtr->bindTagExprs = NULL;
    Tcl_InitHashTable(&canvasPtr->idTable, TCL_ONE_WORD_KEYS);

    Tk_SetClass(canvasPtr->tkwin, "Canvas");
    Tk_SetClassProcs(canvasPtr->tkwin, &canvasClass, canvasPtr);
    Tk_CreateEventHandler(canvasPtr->tkwin,
	    ExposureMask|StructureNotifyMask|FocusChangeMask,
	    CanvasEventProc, canvasPtr);
    Tk_CreateEventHandler(canvasPtr->tkwin, KeyPressMask|KeyReleaseMask
	    |ButtonPressMask|ButtonReleaseMask|EnterWindowMask
	    |LeaveWindowMask|PointerMotionMask|VirtualEventMask,
	    CanvasBindProc, canvasPtr);
    Tk_CreateSelHandler(canvasPtr->tkwin, XA_PRIMARY, XA_STRING,
	    CanvasFetchSelection, canvasPtr, XA_STRING);
    if (ConfigureCanvas(interp, canvasPtr, objc-2, objv+2, 0) != TCL_OK) {
	goto error;
    }

    Tcl_SetObjResult(interp, Tk_NewWindowObj(canvasPtr->tkwin));
    return TCL_OK;

  error:
    Tk_DestroyWindow(canvasPtr->tkwin);
    return TCL_ERROR;
}

/*
 *--------------------------------------------------------------
 *
 * CanvasWidgetCmd --
 *
 *	This function is invoked to process the Tcl command that corresponds
 *	to a widget managed by this module. See the user documentation for
 *	details on what it does.
 *
 * Results:
 *	A standard Tcl result.
 *
 * Side effects:
 *	See the user documentation.
 *
 *--------------------------------------------------------------
 */

static int
CanvasWidgetCmd(
    void *clientData,	/* Information about canvas widget. */
    Tcl_Interp *interp,		/* Current interpreter. */
    Tcl_Size objc,			/* Number of arguments. */
    Tcl_Obj *const objv[])	/* Argument objects. */
{
    TkCanvas *canvasPtr = (TkCanvas *)clientData;
    int c, result;
    Tk_Item *itemPtr = NULL;	/* Initialization needed only to prevent
				 * compiler warning. */
    TagSearch *searchPtr = NULL;/* Allocated by first TagSearchScan, freed by
				 * TagSearchDestroy */

    int idx;
    static const char *const canvasOptionStrings[] = {
	"addtag",	"bbox",		"bind",		"canvasx",
	"canvasy",	"cget",		"configure",	"coords",
	"create",	"dchars",	"delete",	"dtag",
	"find",		"focus",	"gettags",	"icursor",
        "image",	"imove",	"index",	"insert",
	"itemcget",	"itemconfigure",
	"lower",	"move",		"moveto",	"postscript",
	"raise",	"rchars",	"rotate",	"scale",
	"scan",		"select",	"type",		"xview",
	"yview",	NULL
    };
    enum canvasOptionStringsEnum {
	CANV_ADDTAG,	CANV_BBOX,	CANV_BIND,	CANV_CANVASX,
	CANV_CANVASY,	CANV_CGET,	CANV_CONFIGURE,	CANV_COORDS,
	CANV_CREATE,	CANV_DCHARS,	CANV_DELETE,	CANV_DTAG,
	CANV_FIND,	CANV_FOCUS,	CANV_GETTAGS,	CANV_ICURSOR,
        CANV_IMAGE,	CANV_IMOVE,	CANV_INDEX,	CANV_INSERT,
	CANV_ITEMCGET,	CANV_ITEMCONFIGURE,
	CANV_LOWER,	CANV_MOVE,	CANV_MOVETO,	CANV_POSTSCRIPT,
	CANV_RAISE,	CANV_RCHARS,	CANV_ROTATE,	CANV_SCALE,
	CANV_SCAN,	CANV_SELECT,	CANV_TYPE,	CANV_XVIEW,
	CANV_YVIEW
    };

    if (objc < 2) {
	Tcl_WrongNumArgs(interp, 1, objv, "option ?arg ...?");
	return TCL_ERROR;
    }
    if (Tcl_GetIndexFromObj(interp, objv[1], canvasOptionStrings, "option", 0,
	    &idx) != TCL_OK) {
	return TCL_ERROR;
    }
    Tcl_Preserve(canvasPtr);

    result = TCL_OK;
    switch ((enum canvasOptionStringsEnum)idx) {
    case CANV_ADDTAG:
	if (objc < 4) {
	    Tcl_WrongNumArgs(interp, 2, objv, "tag searchCommand ?arg ...?");
	    result = TCL_ERROR;
	    goto done;
	}
	result = FIND_ITEMS(objv[2], 3);
	break;

    case CANV_BBOX: {
	int gotAny;
	Tcl_Size i;
	int x1 = 0, y1 = 0, x2 = 0, y2 = 0;	/* Initializations needed only
						 * to prevent overcautious
						 * compiler warnings. */

	if (objc < 3) {
	    Tcl_WrongNumArgs(interp, 2, objv, "tagOrId ?tagOrId ...?");
	    result = TCL_ERROR;
	    goto done;
	}
	gotAny = 0;
	for (i = 2; i < objc; i++) {
	    FOR_EVERY_CANVAS_ITEM_MATCHING(objv[i], &searchPtr, goto done) {
		if ((itemPtr->x1 >= itemPtr->x2)
			|| (itemPtr->y1 >= itemPtr->y2)) {
		    continue;
		}
		if (!gotAny) {
		    x1 = itemPtr->x1;
		    y1 = itemPtr->y1;
		    x2 = itemPtr->x2;
		    y2 = itemPtr->y2;
		    gotAny = 1;
		} else {
		    if (itemPtr->x1 < x1) {
			x1 = itemPtr->x1;
		    }
		    if (itemPtr->y1 < y1) {
			y1 = itemPtr->y1;
		    }
		    if (itemPtr->x2 > x2) {
			x2 = itemPtr->x2;
		    }
		    if (itemPtr->y2 > y2) {
			y2 = itemPtr->y2;
		    }
		}
	    }
	}
	if (gotAny) {
	    Tcl_Obj *resultObjs[4];

	    resultObjs[0] = Tcl_NewWideIntObj(x1);
	    resultObjs[1] = Tcl_NewWideIntObj(y1);
	    resultObjs[2] = Tcl_NewWideIntObj(x2);
	    resultObjs[3] = Tcl_NewWideIntObj(y2);
	    Tcl_SetObjResult(interp, Tcl_NewListObj(4, resultObjs));
	}
	break;
    }
    case CANV_BIND: {
	void *object;

	if ((objc < 3) || (objc > 5)) {
	    Tcl_WrongNumArgs(interp, 2, objv, "tagOrId ?sequence? ?command?");
	    result = TCL_ERROR;
	    goto done;
	}

	/*
	 * Figure out what object to use for the binding (individual item vs.
	 * tag).
	 */

	object = NULL;
	result = TagSearchScan(canvasPtr, objv[2], &searchPtr);
	if (result != TCL_OK) {
	    goto done;
	}
	if (searchPtr->type == SEARCH_TYPE_ID) {
	    Tcl_HashEntry *entryPtr;

	    entryPtr = Tcl_FindHashEntry(&canvasPtr->idTable,
		    INT2PTR(searchPtr->id));
	    if (entryPtr != NULL) {
		itemPtr = (Tk_Item *)Tcl_GetHashValue(entryPtr);
		object = itemPtr;
	    }

	    if (object == 0) {
		Tcl_SetObjResult(interp, Tcl_ObjPrintf(
			"item \"%s\" doesn't exist", Tcl_GetString(objv[2])));
		Tcl_SetErrorCode(interp, "TK", "LOOKUP", "CANVAS_ITEM",
			Tcl_GetString(objv[2]), NULL);
		result = TCL_ERROR;
		goto done;
	    }
	} else {
	    object = (char *)searchPtr->expr->uid;
	}

	/*
	 * Make a binding table if the canvas doesn't already have one.
	 */

	if (canvasPtr->bindingTable == NULL) {
	    canvasPtr->bindingTable = Tk_CreateBindingTable(interp);
	}

	if (objc == 5) {
	    int append = 0;
	    unsigned int mask;
	    const char *argv4 = Tcl_GetString(objv[4]);

	    if (argv4[0] == 0) {
		result = Tk_DeleteBinding(interp, canvasPtr->bindingTable,
			object, Tcl_GetString(objv[3]));
		goto done;
	    }
	    if (searchPtr->type == SEARCH_TYPE_EXPR) {
		/*
		 * If new tag expression, then insert in linked list.
		 */

	    	TagSearchExpr *expr, **lastPtr;

		lastPtr = &(canvasPtr->bindTagExprs);
		while ((expr = *lastPtr) != NULL) {
		    if (expr->uid == searchPtr->expr->uid) {
			break;
		    }
		    lastPtr = &(expr->next);
		}
		if (!expr) {
		    /*
		     * Transfer ownership of expr to bindTagExprs list.
		     */

		    *lastPtr = searchPtr->expr;
		    searchPtr->expr->next = NULL;

		    /*
		     * Flag in TagSearch that expr has changed ownership so
		     * that TagSearchDestroy doesn't try to free it.
		     */

		    searchPtr->expr = NULL;
		}
	    }
	    if (argv4[0] == '+') {
		argv4++;
		append = 1;
	    }
	    mask = Tk_CreateBinding(interp, canvasPtr->bindingTable,
		    object, Tcl_GetString(objv[3]), argv4, append);
	    if (mask == 0) {
		result = TCL_ERROR;
		goto done;
	    }
	    if (mask & ~(ButtonMotionMask|Button1MotionMask
		    |Button2MotionMask|Button3MotionMask|Button4MotionMask
		    |Button5MotionMask|ButtonPressMask|ButtonReleaseMask
		    |EnterWindowMask|LeaveWindowMask|KeyPressMask
		    |KeyReleaseMask|PointerMotionMask|VirtualEventMask)) {
		Tk_DeleteBinding(interp, canvasPtr->bindingTable,
			object, Tcl_GetString(objv[3]));
		Tcl_SetObjResult(interp, Tcl_NewStringObj(
			"requested illegal events; only key, button, motion,"
			" enter, leave, and virtual events may be used", -1));
		Tcl_SetErrorCode(interp, "TK", "CANVAS", "BAD_EVENTS", NULL);
		result = TCL_ERROR;
		goto done;
	    }
	} else if (objc == 4) {
	    const char *command;

	    command = Tk_GetBinding(interp, canvasPtr->bindingTable,
		    object, Tcl_GetString(objv[3]));
	    if (command == NULL) {
		const char *string = Tcl_GetString(Tcl_GetObjResult(interp));

		/*
		 * Ignore missing binding errors. This is a special hack that
		 * relies on the error message returned by FindSequence in
		 * tkBind.c.
		 */

		if (string[0] != '\0') {
		    result = TCL_ERROR;
		    goto done;
		}
		Tcl_ResetResult(interp);
	    } else {
		Tcl_SetObjResult(interp, Tcl_NewStringObj(command, -1));
	    }
	} else {
	    Tk_GetAllBindings(interp, canvasPtr->bindingTable, object);
	}
	break;
    }
    case CANV_CANVASX: {
	int x;
	double grid;

	if ((objc < 3) || (objc > 4)) {
	    Tcl_WrongNumArgs(interp, 2, objv, "screenx ?gridspacing?");
	    result = TCL_ERROR;
	    goto done;
	}
	if (Tk_GetPixelsFromObj(interp, canvasPtr->tkwin, objv[2],
		&x) != TCL_OK) {
	    result = TCL_ERROR;
	    goto done;
	}
	if (objc == 4) {
	    if (Tk_CanvasGetCoordFromObj(interp, (Tk_Canvas) canvasPtr,
		    objv[3], &grid) != TCL_OK) {
		result = TCL_ERROR;
		goto done;
	    }
	} else {
	    grid = 0.0;
	}
	x += canvasPtr->xOrigin;
	Tcl_SetObjResult(interp, Tcl_NewDoubleObj(GridAlign((double)x,grid)));
	break;
    }
    case CANV_CANVASY: {
	int y;
	double grid;

	if ((objc < 3) || (objc > 4)) {
	    Tcl_WrongNumArgs(interp, 2, objv, "screeny ?gridspacing?");
	    result = TCL_ERROR;
	    goto done;
	}
	if (Tk_GetPixelsFromObj(interp, canvasPtr->tkwin, objv[2],
		&y) != TCL_OK) {
	    result = TCL_ERROR;
	    goto done;
	}
	if (objc == 4) {
	    if (Tk_CanvasGetCoordFromObj(interp, (Tk_Canvas) canvasPtr,
		    objv[3], &grid) != TCL_OK) {
		result = TCL_ERROR;
		goto done;
	    }
	} else {
	    grid = 0.0;
	}
	y += canvasPtr->yOrigin;
	Tcl_SetObjResult(interp, Tcl_NewDoubleObj(GridAlign((double)y,grid)));
	break;
    }
    case CANV_CGET:
	if (objc != 3) {
	    Tcl_WrongNumArgs(interp, 2, objv, "option");
	    result = TCL_ERROR;
	    goto done;
	}
	result = Tk_ConfigureValue(interp, canvasPtr->tkwin, configSpecs,
		(char *) canvasPtr, Tcl_GetString(objv[2]), 0);
	break;
    case CANV_CONFIGURE:
	if (objc == 2) {
	    result = Tk_ConfigureInfo(interp, canvasPtr->tkwin, configSpecs,
		    (char *) canvasPtr, NULL, 0);
	} else if (objc == 3) {
	    result = Tk_ConfigureInfo(interp, canvasPtr->tkwin, configSpecs,
		    (char *) canvasPtr, Tcl_GetString(objv[2]), 0);
	} else {
	    result = ConfigureCanvas(interp, canvasPtr, objc-2, objv+2,
		    TK_CONFIG_ARGV_ONLY);
	}
	break;
    case CANV_COORDS:
	if (objc < 3) {
	    Tcl_WrongNumArgs(interp, 2, objv, "tagOrId ?x y x y ...?");
	    result = TCL_ERROR;
	    goto done;
	}
	FIRST_CANVAS_ITEM_MATCHING(objv[2], &searchPtr, goto done);
	if (itemPtr != NULL) {
	    if (objc != 3) {
		EventuallyRedrawItem(canvasPtr, itemPtr);
	    }
	    result = ItemCoords(canvasPtr, itemPtr, objc-3, objv+3);
	    if (objc != 3) {
		EventuallyRedrawItem(canvasPtr, itemPtr);
	    }
	}
	break;
    case CANV_IMOVE: {
	double ignored;
	Tcl_Obj *tmpObj;

	if (objc != 6) {
	    Tcl_WrongNumArgs(interp, 2, objv, "tagOrId index x y");
	    result = TCL_ERROR;
	    goto done;
	}
	if (Tk_CanvasGetCoordFromObj(interp, (Tk_Canvas) canvasPtr,
		    objv[4], &ignored) != TCL_OK
		|| Tk_CanvasGetCoordFromObj(interp, (Tk_Canvas) canvasPtr,
		    objv[5], &ignored) != TCL_OK) {
	    result = TCL_ERROR;
	    goto done;
	}

	/*
	 * Make a temporary object here that we can reuse for all the
	 * modifications in the loop.
	 */

	tmpObj = Tcl_NewListObj(2, objv+4);

	FOR_EVERY_CANVAS_ITEM_MATCHING(objv[2], &searchPtr, goto doneImove) {
	    Tcl_Size index;
	    int x1, x2, y1, y2;
	    int dontRedraw1, dontRedraw2;

	    /*
	     * The TK_MOVABLE_POINTS flag should only be set for types that
	     * support the same semantics of index, dChars and insert methods
	     * as lines and canvases.
	     */

	    if (itemPtr == NULL ||
		    !(itemPtr->typePtr->alwaysRedraw & TK_MOVABLE_POINTS)) {
		continue;
	    }

	    result = ItemIndex(canvasPtr, itemPtr, objv[3], &index);
	    if (result != TCL_OK) {
		break;
	    }

	    /*
	     * Redraw both item's old and new areas: it's possible that a
	     * replace could result in a new area larger than the old area.
	     * Except if the dCharsProc or insertProc sets the
	     * TK_ITEM_DONT_REDRAW flag, nothing more needs to be done.
	     */

	    x1 = itemPtr->x1; y1 = itemPtr->y1;
	    x2 = itemPtr->x2; y2 = itemPtr->y2;

	    itemPtr->redraw_flags &= ~TK_ITEM_DONT_REDRAW;
	    ItemDelChars(canvasPtr, itemPtr, index, index);
	    dontRedraw1 = itemPtr->redraw_flags & TK_ITEM_DONT_REDRAW;

	    itemPtr->redraw_flags &= ~TK_ITEM_DONT_REDRAW;
	    ItemInsert(canvasPtr, itemPtr, index, tmpObj);
	    dontRedraw2 = itemPtr->redraw_flags & TK_ITEM_DONT_REDRAW;

	    if (!(dontRedraw1 && dontRedraw2)) {
		Tk_CanvasEventuallyRedraw((Tk_Canvas) canvasPtr,
			x1, y1, x2, y2);
		EventuallyRedrawItem(canvasPtr, itemPtr);
	    }
	    itemPtr->redraw_flags &= ~TK_ITEM_DONT_REDRAW;
	}

    doneImove:
	Tcl_DecrRefCount(tmpObj);
	break;
    }
    case CANV_CREATE: {
	Tk_ItemType *typePtr;
	Tk_ItemType *matchPtr = NULL;
	int isNew = 0;
	Tcl_HashEntry *entryPtr;
	const char *arg;
	Tcl_Size length;

	if (objc < 3) {
	    Tcl_WrongNumArgs(interp, 2, objv, "type coords ?arg ...?");
	    result = TCL_ERROR;
	    goto done;
	}
	arg = Tcl_GetStringFromObj(objv[2], &length);
	c = arg[0];

	/*
	 * Lock because the list of types is a global resource that could be
	 * updated by another thread. That's fairly unlikely, but not
	 * impossible.
	 */

	Tcl_MutexLock(&typeListMutex);
	for (typePtr = typeList; typePtr != NULL; typePtr = typePtr->nextPtr){
	    if ((c == typePtr->name[0])
		    && (!strncmp(arg, typePtr->name, length))) {
		if (matchPtr != NULL) {
		    Tcl_MutexUnlock(&typeListMutex);
		    goto badType;
		}
		matchPtr = typePtr;
	    }
	}

	/*
	 * Can unlock now because we no longer look at the fields of the
	 * matched item type that are potentially modified by other threads.
	 */

	Tcl_MutexUnlock(&typeListMutex);
	if (matchPtr == NULL) {
	badType:
	    Tcl_SetObjResult(interp, Tcl_ObjPrintf(
		    "unknown or ambiguous item type \"%s\"", arg));
	    Tcl_SetErrorCode(interp, "TK", "LOOKUP", "CANVAS_ITEM_TYPE", arg,
		    NULL);
	    result = TCL_ERROR;
	    goto done;
	}
	if (objc < 4) {
	    /*
	     * Allow more specific error return.
	     */

	    Tcl_WrongNumArgs(interp, 3, objv, "coords ?arg ...?");
	    result = TCL_ERROR;
	    goto done;
	}

	typePtr = matchPtr;
	itemPtr = (Tk_Item *)ckalloc(typePtr->itemSize);
	itemPtr->id = canvasPtr->nextId++;
	itemPtr->tagPtr = itemPtr->staticTagSpace;
	itemPtr->tagSpace = TK_TAG_SPACE;
	itemPtr->numTags = 0;
	itemPtr->typePtr = typePtr;
	itemPtr->state = TK_STATE_NULL;
	itemPtr->redraw_flags = 0;

	if (ItemCreate(canvasPtr, itemPtr, objc, objv) != TCL_OK) {
	    ckfree(itemPtr);
	    result = TCL_ERROR;
	    goto done;
	}

	itemPtr->nextPtr = NULL;
	entryPtr = Tcl_CreateHashEntry(&canvasPtr->idTable,
		INT2PTR(itemPtr->id), &isNew);
	Tcl_SetHashValue(entryPtr, itemPtr);
	itemPtr->prevPtr = canvasPtr->lastItemPtr;
	canvasPtr->hotPtr = itemPtr;
	canvasPtr->hotPrevPtr = canvasPtr->lastItemPtr;
	if (canvasPtr->lastItemPtr == NULL) {
	    canvasPtr->firstItemPtr = itemPtr;
	} else {
	    canvasPtr->lastItemPtr->nextPtr = itemPtr;
	}
	canvasPtr->lastItemPtr = itemPtr;
	itemPtr->redraw_flags |= FORCE_REDRAW;
	EventuallyRedrawItem(canvasPtr, itemPtr);
	canvasPtr->flags |= REPICK_NEEDED;
	Tcl_SetObjResult(interp, Tcl_NewWideIntObj(itemPtr->id));
	break;
    }
    case CANV_DCHARS: {
	Tcl_Size first, last;
	int x1, x2, y1, y2;

	if ((objc != 4) && (objc != 5)) {
	    Tcl_WrongNumArgs(interp, 2, objv, "tagOrId first ?last?");
	    result = TCL_ERROR;
	    goto done;
	}
	FOR_EVERY_CANVAS_ITEM_MATCHING(objv[2], &searchPtr, goto done) {
	    if ((itemPtr->typePtr->indexProc == NULL)
		    || (itemPtr->typePtr->dCharsProc == NULL)) {
		continue;
	    }
	    result = ItemIndex(canvasPtr, itemPtr, objv[3], &first);
	    if (result != TCL_OK) {
		goto done;
	    }
	    if (objc == 5) {
		result = ItemIndex(canvasPtr, itemPtr, objv[4], &last);
		if (result != TCL_OK) {
		    goto done;
		}
	    } else {
		last = first;
	    }

	    /*
	     * Redraw both item's old and new areas: it's possible that a
	     * delete could result in a new area larger than the old area.
	     * Except if the dCharsProc sets the TK_ITEM_DONT_REDRAW flag,
	     * nothing more needs to be done.
	     */

	    x1 = itemPtr->x1; y1 = itemPtr->y1;
	    x2 = itemPtr->x2; y2 = itemPtr->y2;
	    itemPtr->redraw_flags &= ~TK_ITEM_DONT_REDRAW;
	    ItemDelChars(canvasPtr, itemPtr, first, last);
	    if (!(itemPtr->redraw_flags & TK_ITEM_DONT_REDRAW)) {
		Tk_CanvasEventuallyRedraw((Tk_Canvas) canvasPtr,
			x1, y1, x2, y2);
		EventuallyRedrawItem(canvasPtr, itemPtr);
	    }
	    itemPtr->redraw_flags &= ~TK_ITEM_DONT_REDRAW;
	}
	break;
    }
    case CANV_DELETE: {
	Tcl_Size i;
	Tcl_HashEntry *entryPtr;

	for (i = 2; i < objc; i++) {
	    FOR_EVERY_CANVAS_ITEM_MATCHING(objv[i], &searchPtr, goto done) {
		EventuallyRedrawItem(canvasPtr, itemPtr);
		if (canvasPtr->bindingTable != NULL) {
		    Tk_DeleteAllBindings(canvasPtr->bindingTable, itemPtr);
		}
		ItemDelete(canvasPtr, itemPtr);
		if (itemPtr->tagPtr != itemPtr->staticTagSpace) {
		    ckfree(itemPtr->tagPtr);
		}
		entryPtr = Tcl_FindHashEntry(&canvasPtr->idTable,
			INT2PTR(itemPtr->id));
		Tcl_DeleteHashEntry(entryPtr);
		if (itemPtr->nextPtr != NULL) {
		    itemPtr->nextPtr->prevPtr = itemPtr->prevPtr;
		}
		if (itemPtr->prevPtr != NULL) {
		    itemPtr->prevPtr->nextPtr = itemPtr->nextPtr;
		}
		if (canvasPtr->firstItemPtr == itemPtr) {
		    canvasPtr->firstItemPtr = itemPtr->nextPtr;
		    if (canvasPtr->firstItemPtr == NULL) {
			canvasPtr->lastItemPtr = NULL;
		    }
		}
		if (canvasPtr->lastItemPtr == itemPtr) {
		    canvasPtr->lastItemPtr = itemPtr->prevPtr;
		}
		ckfree(itemPtr);
		if (itemPtr == canvasPtr->currentItemPtr) {
		    canvasPtr->currentItemPtr = NULL;
		    canvasPtr->flags |= REPICK_NEEDED;
		}
		if (itemPtr == canvasPtr->newCurrentPtr) {
		    canvasPtr->newCurrentPtr = NULL;
		    canvasPtr->flags |= REPICK_NEEDED;
		}
		if (itemPtr == canvasPtr->textInfo.focusItemPtr) {
		    canvasPtr->textInfo.focusItemPtr = NULL;
		}
		if (itemPtr == canvasPtr->textInfo.selItemPtr) {
		    canvasPtr->textInfo.selItemPtr = NULL;
		}
		if ((itemPtr == canvasPtr->hotPtr)
			|| (itemPtr == canvasPtr->hotPrevPtr)) {
		    canvasPtr->hotPtr = NULL;
		}
	    }
	}
	break;
    }
    case CANV_DTAG: {
	Tk_Uid tag;
	Tcl_Size i;

	if ((objc != 3) && (objc != 4)) {
	    Tcl_WrongNumArgs(interp, 2, objv, "tagOrId ?tagToDelete?");
	    result = TCL_ERROR;
	    goto done;
	}
	if (objc == 4) {
	    tag = Tk_GetUid(Tcl_GetString(objv[3]));
	} else {
	    tag = Tk_GetUid(Tcl_GetString(objv[2]));
	}
	FOR_EVERY_CANVAS_ITEM_MATCHING(objv[2], &searchPtr, goto done) {
	    for (i = itemPtr->numTags-1; i != TCL_INDEX_NONE; i--) {
		if (itemPtr->tagPtr[i] == tag) {

                    /*
                     * Don't shuffle the tags sequence: memmove the tags.
                     */

                    memmove((void *)(itemPtr->tagPtr + i),
                            itemPtr->tagPtr + i + 1,
                            (itemPtr->numTags - (i+1)) * sizeof(Tk_Uid));
		    itemPtr->numTags--;

                    /*
                     * There must be no break here: all tags with the same name must
                     * be deleted.
                     */

 		}
	    }
	}
	break;
    }
    case CANV_FIND:
	if (objc < 3) {
	    Tcl_WrongNumArgs(interp, 2, objv, "searchCommand ?arg ...?");
	    result = TCL_ERROR;
	    goto done;
	}
	result = FIND_ITEMS(NULL, 2);
	break;
    case CANV_FOCUS:
	if (objc > 3) {
	    Tcl_WrongNumArgs(interp, 2, objv, "?tagOrId?");
	    result = TCL_ERROR;
	    goto done;
	}
	itemPtr = canvasPtr->textInfo.focusItemPtr;
	if (objc == 2) {
	    if (itemPtr != NULL) {
		Tcl_SetObjResult(interp, Tcl_NewWideIntObj(itemPtr->id));
	    }
	    goto done;
	}
	if (canvasPtr->textInfo.gotFocus) {
	    EventuallyRedrawItem(canvasPtr, itemPtr);
	}
	if (Tcl_GetString(objv[2])[0] == 0) {
	    canvasPtr->textInfo.focusItemPtr = NULL;
	    goto done;
	}
	FOR_EVERY_CANVAS_ITEM_MATCHING(objv[2], &searchPtr, goto done) {
	    if (itemPtr->typePtr->icursorProc != NULL) {
		break;
	    }
	}
	if (itemPtr == NULL) {
	    goto done;
	}
	canvasPtr->textInfo.focusItemPtr = itemPtr;
	if (canvasPtr->textInfo.gotFocus) {
	    EventuallyRedrawItem(canvasPtr, itemPtr);
	}
	break;
    case CANV_GETTAGS:
	if (objc != 3) {
	    Tcl_WrongNumArgs(interp, 2, objv, "tagOrId");
	    result = TCL_ERROR;
	    goto done;
	}
	FIRST_CANVAS_ITEM_MATCHING(objv[2], &searchPtr, goto done);
	if (itemPtr != NULL) {
	    int i;
	    Tcl_Obj *resultObj = Tcl_NewObj();

	    for (i = 0; i < (int)itemPtr->numTags; i++) {
		Tcl_ListObjAppendElement(NULL, resultObj,
			Tcl_NewStringObj(itemPtr->tagPtr[i], -1));
	    }
	    Tcl_SetObjResult(interp, resultObj);
	}
	break;
    case CANV_ICURSOR: {
	Tcl_Size index;

	if (objc != 4) {
	    Tcl_WrongNumArgs(interp, 2, objv, "tagOrId index");
	    result = TCL_ERROR;
	    goto done;
	}
	FOR_EVERY_CANVAS_ITEM_MATCHING(objv[2], &searchPtr, goto done) {
	    if ((itemPtr->typePtr->indexProc == NULL)
		    || (itemPtr->typePtr->icursorProc == NULL)) {
		goto done;
	    }
	    result = ItemIndex(canvasPtr, itemPtr, objv[3], &index);
	    if (result != TCL_OK) {
		goto done;
	    }
	    ItemCursor(canvasPtr, itemPtr, index);
	    if ((itemPtr == canvasPtr->textInfo.focusItemPtr)
		    && (canvasPtr->textInfo.cursorOn)) {
		EventuallyRedrawItem(canvasPtr, itemPtr);
	    }
	}
	break;
    }
    case CANV_INDEX: {
	Tcl_Size index;

	if (objc != 4) {
	    Tcl_WrongNumArgs(interp, 2, objv, "tagOrId string");
	    result = TCL_ERROR;
	    goto done;
	}
	FOR_EVERY_CANVAS_ITEM_MATCHING(objv[2], &searchPtr, goto done) {
	    if (itemPtr->typePtr->indexProc != NULL) {
		break;
	    }
	}
	if (itemPtr == NULL) {
	    Tcl_SetObjResult(interp, Tcl_ObjPrintf(
		    "can't find an indexable item \"%s\"",
		    Tcl_GetString(objv[2])));
	    Tcl_SetErrorCode(interp, "TK", "CANVAS", "INDEXABLE_ITEM", NULL);
	    result = TCL_ERROR;
	    goto done;
	}
	result = ItemIndex(canvasPtr, itemPtr, objv[3], &index);
	if (result != TCL_OK) {
	    goto done;
	}
	Tcl_SetObjResult(interp, Tcl_NewWideIntObj(index));
	break;
    }
    case CANV_INSERT: {
	Tcl_Size beforeThis;
	int x1, x2, y1, y2;

	if (objc != 5) {
	    Tcl_WrongNumArgs(interp, 2, objv, "tagOrId beforeThis string");
	    result = TCL_ERROR;
	    goto done;
	}
	FOR_EVERY_CANVAS_ITEM_MATCHING(objv[2], &searchPtr, goto done) {
	    if ((itemPtr->typePtr->indexProc == NULL)
		    || (itemPtr->typePtr->insertProc == NULL)) {
		continue;
	    }
	    result = ItemIndex(canvasPtr, itemPtr, objv[3], &beforeThis);
	    if (result != TCL_OK) {
		goto done;
	    }

	    /*
	     * Redraw both item's old and new areas: it's possible that an
	     * insertion could result in a new area either larger or smaller
	     * than the old area. Except if the insertProc sets the
	     * TK_ITEM_DONT_REDRAW flag, nothing more needs to be done.
	     */

	    x1 = itemPtr->x1; y1 = itemPtr->y1;
	    x2 = itemPtr->x2; y2 = itemPtr->y2;
	    itemPtr->redraw_flags &= ~TK_ITEM_DONT_REDRAW;
	    ItemInsert(canvasPtr, itemPtr, beforeThis, objv[4]);
	    if (!(itemPtr->redraw_flags & TK_ITEM_DONT_REDRAW)) {
		Tk_CanvasEventuallyRedraw((Tk_Canvas) canvasPtr,
			x1, y1, x2, y2);
		EventuallyRedrawItem(canvasPtr, itemPtr);
	    }
	    itemPtr->redraw_flags &= ~TK_ITEM_DONT_REDRAW;
	}
	break;
    }
    case CANV_ITEMCGET:
	if (objc != 4) {
	    Tcl_WrongNumArgs(interp, 2, objv, "tagOrId option");
	    result = TCL_ERROR;
	    goto done;
	}
	FIRST_CANVAS_ITEM_MATCHING(objv[2], &searchPtr, goto done);
	if (itemPtr != NULL) {
	    result = ItemConfigValue(canvasPtr, itemPtr, objv[3]);
	}
	break;
    case CANV_ITEMCONFIGURE:
	if (objc < 3) {
	    Tcl_WrongNumArgs(interp, 2, objv, "tagOrId ?-option value ...?");
	    result = TCL_ERROR;
	    goto done;
	}
	FOR_EVERY_CANVAS_ITEM_MATCHING(objv[2], &searchPtr, goto done) {
	    if (objc == 3) {
		result = ItemConfigInfo(canvasPtr, itemPtr, NULL);
	    } else if (objc == 4) {
		result = ItemConfigInfo(canvasPtr, itemPtr, objv[3]);
	    } else {
		EventuallyRedrawItem(canvasPtr, itemPtr);
		result = ItemConfigure(canvasPtr, itemPtr, objc-3, objv+3);
		EventuallyRedrawItem(canvasPtr, itemPtr);
		canvasPtr->flags |= REPICK_NEEDED;
	    }
	    if ((result != TCL_OK) || (objc < 5)) {
		break;
	    }
	}
	break;
    case CANV_LOWER: {

	if ((objc != 3) && (objc != 4)) {
	    Tcl_WrongNumArgs(interp, 2, objv, "tagOrId ?belowThis?");
	    result = TCL_ERROR;
	    goto done;
	}

	/*
	 * First find the item just after which we'll insert the named items.
	 */

	if (objc == 3) {
	    itemPtr = NULL;
	} else {
	    FIRST_CANVAS_ITEM_MATCHING(objv[3], &searchPtr, goto done);
	    if (itemPtr == NULL) {
		goto done;
	    }
	    itemPtr = itemPtr->prevPtr;
	}
	RELINK_ITEMS(objv[2], itemPtr);
	break;
    }
    case CANV_MOVE: {
	double xAmount, yAmount;

	if (objc != 5) {
	    Tcl_WrongNumArgs(interp, 2, objv, "tagOrId xAmount yAmount");
	    result = TCL_ERROR;
	    goto done;
	}
	if ((Tk_CanvasGetCoordFromObj(interp, (Tk_Canvas) canvasPtr, objv[3],
		&xAmount) != TCL_OK) || (Tk_CanvasGetCoordFromObj(interp,
		(Tk_Canvas) canvasPtr, objv[4], &yAmount) != TCL_OK)) {
	    result = TCL_ERROR;
	    goto done;
	}
	FOR_EVERY_CANVAS_ITEM_MATCHING(objv[2], &searchPtr, goto done) {
	    EventuallyRedrawItem(canvasPtr, itemPtr);
	    ItemTranslate(canvasPtr, itemPtr, xAmount, yAmount);
	    EventuallyRedrawItem(canvasPtr, itemPtr);
	    canvasPtr->flags |= REPICK_NEEDED;
	}
	break;
    }
    case CANV_MOVETO: {
	int xBlank, yBlank;
	double xAmount, yAmount;
	double oldX = 0, oldY = 0, newX, newY;

	if (objc != 5) {
	    Tcl_WrongNumArgs(interp, 2, objv, "tagOrId x y");
	    result = TCL_ERROR;
	    goto done;
	}

	xBlank = 0;
	if (Tcl_GetString(objv[3])[0] == '\0') {
	    xBlank = 1;
	} else if (Tk_CanvasGetCoordFromObj(interp, (Tk_Canvas) canvasPtr,
		objv[3], &newX) != TCL_OK) {
	    result = TCL_ERROR;
	    goto done;
	}

	yBlank = 0;
	if (Tcl_GetString(objv[4])[0] == '\0') {
	    yBlank = 1;
	} else if (Tk_CanvasGetCoordFromObj(interp, (Tk_Canvas) canvasPtr,
		objv[4], &newY) != TCL_OK) {
	    result = TCL_ERROR;
	    goto done;
	}

	FIRST_CANVAS_ITEM_MATCHING(objv[2], &searchPtr, goto done);
	if (itemPtr != NULL) {
	    oldX = itemPtr->x1;
	    oldY = itemPtr->y1;

	    /*
	     * Calculate the displacement.
	     */

	    if (xBlank) {
		xAmount = 0;
	    } else {
		xAmount = newX - oldX;
	    }

	    if (yBlank) {
		yAmount = 0;
	    } else {
		yAmount = newY - oldY;
	    }

	    /*
	     * Move the object(s).
	     */

	    FOR_EVERY_CANVAS_ITEM_MATCHING(objv[2], &searchPtr, goto done) {
		EventuallyRedrawItem(canvasPtr, itemPtr);
		ItemTranslate(canvasPtr, itemPtr, xAmount, yAmount);
		EventuallyRedrawItem(canvasPtr, itemPtr);
		canvasPtr->flags |= REPICK_NEEDED;
	    }
	}
	break;
    }
    case CANV_POSTSCRIPT: {
	result = TkCanvPostscriptObjCmd(canvasPtr, interp, objc, objv);
	break;
    }
    case CANV_RAISE: {
	Tk_Item *prevPtr;

	if ((objc != 3) && (objc != 4)) {
	    Tcl_WrongNumArgs(interp, 2, objv, "tagOrId ?aboveThis?");
	    result = TCL_ERROR;
	    goto done;
	}

	/*
	 * First find the item just after which we'll insert the named items.
	 */

	if (objc == 3) {
	    prevPtr = canvasPtr->lastItemPtr;
	} else {
	    prevPtr = NULL;
	    FOR_EVERY_CANVAS_ITEM_MATCHING(objv[3], &searchPtr, goto done) {
		prevPtr = itemPtr;
	    }
	    if (prevPtr == NULL) {
		goto done;
	    }
	}
	RELINK_ITEMS(objv[2], prevPtr);
	break;
    }
    case CANV_RCHARS: {
	Tcl_Size first, last;
	int x1, x2, y1, y2;
	int dontRedraw1, dontRedraw2;

	if (objc != 6) {
	    Tcl_WrongNumArgs(interp, 2, objv, "tagOrId first last string");
	    result = TCL_ERROR;
	    goto done;
	}
	FOR_EVERY_CANVAS_ITEM_MATCHING(objv[2], &searchPtr, goto done) {
	    if ((itemPtr->typePtr->indexProc == NULL)
		    || (itemPtr->typePtr->dCharsProc == NULL)
		    || (itemPtr->typePtr->insertProc == NULL)) {
		continue;
	    }
	    result = ItemIndex(canvasPtr, itemPtr, objv[3], &first);
	    if (result != TCL_OK) {
		goto done;
	    }
	    result = ItemIndex(canvasPtr, itemPtr, objv[4], &last);
	    if (result != TCL_OK) {
		goto done;
	    }

	    /*
	     * Redraw both item's old and new areas: it's possible that a
	     * replace could result in a new area larger than the old area.
	     * Except if the dCharsProc or insertProc sets the
	     * TK_ITEM_DONT_REDRAW flag, nothing more needs to be done.
	     */

	    x1 = itemPtr->x1; y1 = itemPtr->y1;
	    x2 = itemPtr->x2; y2 = itemPtr->y2;

            itemPtr->redraw_flags &= ~TK_ITEM_DONT_REDRAW;
	    ItemDelChars(canvasPtr, itemPtr, first, last);
	    dontRedraw1 = itemPtr->redraw_flags & TK_ITEM_DONT_REDRAW;

            itemPtr->redraw_flags &= ~TK_ITEM_DONT_REDRAW;
	    ItemInsert(canvasPtr, itemPtr, first, objv[5]);
	    dontRedraw2 = itemPtr->redraw_flags & TK_ITEM_DONT_REDRAW;

            if (!(dontRedraw1 && dontRedraw2)) {
		Tk_CanvasEventuallyRedraw((Tk_Canvas) canvasPtr,
			x1, y1, x2, y2);
		EventuallyRedrawItem(canvasPtr, itemPtr);
	    }
	    itemPtr->redraw_flags &= ~TK_ITEM_DONT_REDRAW;
	}
	break;
    }
    case CANV_ROTATE: {
	double x, y, angle;
	Tk_Canvas canvas = (Tk_Canvas) canvasPtr;

	if (objc != 6) {
	    Tcl_WrongNumArgs(interp, 2, objv, "tagOrId x y angle");
	    result = TCL_ERROR;
	    goto done;
	}
	if (Tk_CanvasGetCoordFromObj(interp, canvas, objv[3], &x) != TCL_OK ||
		Tk_CanvasGetCoordFromObj(interp, canvas, objv[4], &y) != TCL_OK ||
		Tcl_GetDoubleFromObj(interp, objv[5], &angle) != TCL_OK) {
	    result = TCL_ERROR;
	    goto done;
	}
	angle = angle * 3.1415927 / 180.0;
	FOR_EVERY_CANVAS_ITEM_MATCHING(objv[2], &searchPtr, goto done) {
	    EventuallyRedrawItem(canvasPtr, itemPtr);
	    ItemRotate(canvasPtr, itemPtr, x, y, angle);
	    EventuallyRedrawItem(canvasPtr, itemPtr);
	    canvasPtr->flags |= REPICK_NEEDED;
	}
	break;
    }
    case CANV_SCALE: {
	double xOrigin, yOrigin, xScale, yScale;

	if (objc != 7) {
	    Tcl_WrongNumArgs(interp, 2, objv,
		    "tagOrId xOrigin yOrigin xScale yScale");
	    result = TCL_ERROR;
	    goto done;
	}
	if ((Tk_CanvasGetCoordFromObj(interp, (Tk_Canvas) canvasPtr,
		    objv[3], &xOrigin) != TCL_OK)
		|| (Tk_CanvasGetCoordFromObj(interp, (Tk_Canvas) canvasPtr,
		    objv[4], &yOrigin) != TCL_OK)
		|| (Tcl_GetDoubleFromObj(interp, objv[5], &xScale)!=TCL_OK)
		|| (Tcl_GetDoubleFromObj(interp, objv[6], &yScale)!=TCL_OK)) {
	    result = TCL_ERROR;
	    goto done;
	}
	if ((xScale == 0.0) || (yScale == 0.0)) {
	    Tcl_SetObjResult(interp, Tcl_NewStringObj(
		    "scale factor cannot be zero", -1));
	    Tcl_SetErrorCode(interp, "TK", "CANVAS", "BAD_SCALE", NULL);
	    result = TCL_ERROR;
	    goto done;
	}
	FOR_EVERY_CANVAS_ITEM_MATCHING(objv[2], &searchPtr, goto done) {
	    EventuallyRedrawItem(canvasPtr, itemPtr);
	    ItemScale(canvasPtr, itemPtr, xOrigin, yOrigin, xScale, yScale);
	    EventuallyRedrawItem(canvasPtr, itemPtr);
	    canvasPtr->flags |= REPICK_NEEDED;
	}
	break;
    }
    case CANV_SCAN: {
	int x, y, gain = 10;
	static const char *const optionStrings[] = {
	    "dragto", "mark", NULL
	};

	if (objc < 5) {
	    Tcl_WrongNumArgs(interp, 2, objv, "mark|dragto x y ?dragGain?");
	    result = TCL_ERROR;
	} else if (Tcl_GetIndexFromObj(interp, objv[2], optionStrings,
		"scan option", 0, &idx) != TCL_OK) {
	    result = TCL_ERROR;
	} else if ((objc != 5) && (objc + idx != 6)) {
	    Tcl_WrongNumArgs(interp, 3, objv, idx?"x y":"x y ?gain?");
	    result = TCL_ERROR;
	} else if ((Tcl_GetIntFromObj(interp, objv[3], &x) != TCL_OK)
		|| (Tcl_GetIntFromObj(interp, objv[4], &y) != TCL_OK)){
	    result = TCL_ERROR;
	} else if ((objc == 6) &&
		(Tcl_GetIntFromObj(interp, objv[5], &gain) != TCL_OK)) {
	    result = TCL_ERROR;
	} else if (idx) {
	    canvasPtr->scanX = x;
	    canvasPtr->scanXOrigin = canvasPtr->xOrigin;
	    canvasPtr->scanY = y;
	    canvasPtr->scanYOrigin = canvasPtr->yOrigin;
	} else {
	    int newXOrigin, newYOrigin, tmp;

	    /*
	     * Compute a new view origin for the canvas, amplifying the
	     * mouse motion.
	     */

	    tmp = canvasPtr->scanXOrigin - gain*(x - canvasPtr->scanX)
		    - canvasPtr->scrollX1;
	    newXOrigin = canvasPtr->scrollX1 + tmp;
	    tmp = canvasPtr->scanYOrigin - gain*(y - canvasPtr->scanY)
		    - canvasPtr->scrollY1;
	    newYOrigin = canvasPtr->scrollY1 + tmp;
	    CanvasSetOrigin(canvasPtr, newXOrigin, newYOrigin);
	}
	break;
    }
    case CANV_SELECT: {
	Tcl_Size index;
	int optionindex;
	static const char *const optionStrings[] = {
	    "adjust", "clear", "from", "item", "to", NULL
	};
	enum options {
	    CANV_ADJUST, CANV_CLEAR, CANV_FROM, CANV_ITEM, CANV_TO
	};

	if (objc < 3) {
	    Tcl_WrongNumArgs(interp, 2, objv, "option ?tagOrId? ?arg?");
	    result = TCL_ERROR;
	    goto done;
	}
	if (objc >= 4) {
	    FOR_EVERY_CANVAS_ITEM_MATCHING(objv[3], &searchPtr, goto done) {
		if ((itemPtr->typePtr->indexProc != NULL)
			&& (itemPtr->typePtr->selectionProc != NULL)){
		    break;
		}
	    }
	    if (itemPtr == NULL) {
		Tcl_SetObjResult(interp, Tcl_ObjPrintf(
			"can't find an indexable and selectable item \"%s\"",
			Tcl_GetString(objv[3])));
		Tcl_SetErrorCode(interp, "TK", "CANVAS", "SELECTABLE_ITEM",
			NULL);
		result = TCL_ERROR;
		goto done;
	    }
	}
	if (objc == 5) {
	    result = ItemIndex(canvasPtr, itemPtr, objv[4], &index);
	    if (result != TCL_OK) {
		goto done;
	    }
	}
	if (Tcl_GetIndexFromObj(interp, objv[2], optionStrings,
		"select option", 0, &optionindex) != TCL_OK) {
	    result = TCL_ERROR;
	    goto done;
	}
	switch ((enum options) optionindex) {
	case CANV_ADJUST:
	    if (objc != 5) {
		Tcl_WrongNumArgs(interp, 3, objv, "tagOrId index");
		result = TCL_ERROR;
		goto done;
	    }
	    if (canvasPtr->textInfo.selItemPtr == itemPtr) {
		if ((Tcl_Size)index + 1 <= ((canvasPtr->textInfo.selectFirst
			+ canvasPtr->textInfo.selectLast)/2)) {
		    canvasPtr->textInfo.selectAnchor =
			    canvasPtr->textInfo.selectLast + 1;
		} else {
		    canvasPtr->textInfo.selectAnchor =
			    canvasPtr->textInfo.selectFirst;
		}
	    }
	    CanvasSelectTo(canvasPtr, itemPtr, index);
	    break;
	case CANV_CLEAR:
	    if (objc != 3) {
		Tcl_WrongNumArgs(interp, 3, objv, NULL);
		result = TCL_ERROR;
		goto done;
	    }
	    EventuallyRedrawItem(canvasPtr, canvasPtr->textInfo.selItemPtr);
	    canvasPtr->textInfo.selItemPtr = NULL;
	    break;
	case CANV_FROM:
	    if (objc != 5) {
		Tcl_WrongNumArgs(interp, 3, objv, "tagOrId index");
		result = TCL_ERROR;
		goto done;
	    }
	    canvasPtr->textInfo.anchorItemPtr = itemPtr;
	    canvasPtr->textInfo.selectAnchor = index;
	    break;
	case CANV_ITEM:
	    if (objc != 3) {
		Tcl_WrongNumArgs(interp, 3, objv, NULL);
		result = TCL_ERROR;
		goto done;
	    }
	    if (canvasPtr->textInfo.selItemPtr != NULL) {
		Tcl_SetObjResult(interp,
			Tcl_NewWideIntObj(canvasPtr->textInfo.selItemPtr->id));
	    }
	    break;
	case CANV_TO:
	    if (objc != 5) {
		Tcl_WrongNumArgs(interp, 2, objv, "tagOrId index");
		result = TCL_ERROR;
		goto done;
	    }
	    CanvasSelectTo(canvasPtr, itemPtr, index);
	    break;
	}
	break;
    }
    case CANV_TYPE:
	if (objc != 3) {
	    Tcl_WrongNumArgs(interp, 2, objv, "tag");
	    result = TCL_ERROR;
	    goto done;
	}
	FIRST_CANVAS_ITEM_MATCHING(objv[2], &searchPtr, goto done);
	if (itemPtr != NULL) {
	    Tcl_SetObjResult(interp,
		    Tcl_NewStringObj(itemPtr->typePtr->name, -1));
	}
	break;
    case CANV_XVIEW: {
	int count, type;
	int newX = 0;		/* Initialization needed only to prevent gcc
				 * warnings. */
	double fraction;

	if (objc == 2) {
	    Tcl_SetObjResult(interp, ScrollFractions(
		    canvasPtr->xOrigin + canvasPtr->inset,
		    canvasPtr->xOrigin + Tk_Width(canvasPtr->tkwin)
		    - canvasPtr->inset, canvasPtr->scrollX1,
		    canvasPtr->scrollX2));
	    break;
	}

	type = Tk_GetScrollInfoObj(interp, objc, objv, &fraction, &count);
	switch (type) {
	case TK_SCROLL_MOVETO:
	    newX = canvasPtr->scrollX1 - canvasPtr->inset
		    + (int) (fraction * (canvasPtr->scrollX2
			    - canvasPtr->scrollX1) + 0.5);
	    break;
	case TK_SCROLL_PAGES:
	    newX = (int) (canvasPtr->xOrigin + count * .9
		    * (Tk_Width(canvasPtr->tkwin) - 2*canvasPtr->inset));
	    break;
	case TK_SCROLL_UNITS:
	    if (canvasPtr->xScrollIncrement > 0) {
		newX = canvasPtr->xOrigin + count*canvasPtr->xScrollIncrement;
	    } else {
		newX = (int) (canvasPtr->xOrigin + count * .1
			* (Tk_Width(canvasPtr->tkwin) - 2*canvasPtr->inset));
	    }
	    break;
	default:
	    result = TCL_ERROR;
	    goto done;
	}
	CanvasSetOrigin(canvasPtr, newX, canvasPtr->yOrigin);
	break;
    }
    case CANV_YVIEW: {
	int count, type;
	int newY = 0;		/* Initialization needed only to prevent gcc
				 * warnings. */
	double fraction;

	if (objc == 2) {
	    Tcl_SetObjResult(interp, ScrollFractions(
		    canvasPtr->yOrigin + canvasPtr->inset,
		    canvasPtr->yOrigin + Tk_Height(canvasPtr->tkwin)
		    - canvasPtr->inset,
		    canvasPtr->scrollY1, canvasPtr->scrollY2));
	    break;
	}

	type = Tk_GetScrollInfoObj(interp, objc, objv, &fraction, &count);
	switch (type) {
	case TK_SCROLL_MOVETO:
	    newY = canvasPtr->scrollY1 - canvasPtr->inset + (int) (
		    fraction*(canvasPtr->scrollY2-canvasPtr->scrollY1) + 0.5);
	    break;
	case TK_SCROLL_PAGES:
	    newY = (int) (canvasPtr->yOrigin + count * .9
		    * (Tk_Height(canvasPtr->tkwin) - 2*canvasPtr->inset));
	    break;
	case TK_SCROLL_UNITS:
	    if (canvasPtr->yScrollIncrement > 0) {
		newY = canvasPtr->yOrigin + count*canvasPtr->yScrollIncrement;
	    } else {
		newY = (int) (canvasPtr->yOrigin + count * .1
			* (Tk_Height(canvasPtr->tkwin) - 2*canvasPtr->inset));
	    }
	    break;
	default:
	    result = TCL_ERROR;
	    goto done;
	}
	CanvasSetOrigin(canvasPtr, canvasPtr->xOrigin, newY);
	break;
    }
    case CANV_IMAGE: {
        Tk_PhotoHandle photohandle;
        int subsample = 1, zoom = 1;

        if (objc < 3 || objc > 5) {
            Tcl_WrongNumArgs(interp, 2, objv, "imagename ?subsample? ?zoom?");
            result = TCL_ERROR;
            goto done;
        }

        if ((photohandle = Tk_FindPhoto(interp, Tcl_GetString(objv[2]) )) == 0) {
            result = TCL_ERROR;
            goto done;
        }

        /*
         * If we are given a subsample or a zoom then grab them.
         */

        if (objc >= 4 && Tcl_GetIntFromObj(interp, objv[3], &subsample) != TCL_OK) {
            result = TCL_ERROR;
            goto done;
        }
        if (objc >= 5 && Tcl_GetIntFromObj(interp, objv[4], &zoom) != TCL_OK) {
            result = TCL_ERROR;
            goto done;
        }

        /*
         * Set the image size to zero, which allows the DrawCanvas() function
         * to expand the image automatically when it copies the pixmap into it.
         */

        if (Tk_PhotoSetSize(interp, photohandle, 0, 0) != TCL_OK) {
            result = TCL_ERROR;
            goto done;
        }

        result = DrawCanvas(interp, clientData, photohandle, subsample, zoom);
    }
    }

  done:
    TagSearchDestroy(searchPtr);
    Tcl_Release(canvasPtr);
    return result;
}

/*
 *----------------------------------------------------------------------
 *
 * DestroyCanvas --
 *
 *	This function is invoked by Tcl_EventuallyFree or Tcl_Release to clean
 *	up the internal structure of a canvas at a safe time (when no-one is
 *	using it anymore).
 *
 * Results:
 *	None.
 *
 * Side effects:
 *	Everything associated with the canvas is freed up.
 *
 *----------------------------------------------------------------------
 */

static void
DestroyCanvas(
    void *memPtr)		/* Info about canvas widget. */
{
    TkCanvas *canvasPtr = (TkCanvas *)memPtr;
    Tk_Item *itemPtr;
    TagSearchExpr *expr, *next;

    /*
     * Free up all of the items in the canvas.
     */

    for (itemPtr = canvasPtr->firstItemPtr; itemPtr != NULL;
	    itemPtr = canvasPtr->firstItemPtr) {
	canvasPtr->firstItemPtr = itemPtr->nextPtr;
	ItemDelete(canvasPtr, itemPtr);
	if (itemPtr->tagPtr != itemPtr->staticTagSpace) {
	    ckfree(itemPtr->tagPtr);
	}
	ckfree(itemPtr);
    }

    /*
     * Free up all the stuff that requires special handling, then let
     * Tk_FreeOptions handle all the standard option-related stuff.
     */

    Tcl_DeleteHashTable(&canvasPtr->idTable);
    if (canvasPtr->pixmapGC != NULL) {
	Tk_FreeGC(canvasPtr->display, canvasPtr->pixmapGC);
    }
    expr = canvasPtr->bindTagExprs;
    while (expr) {
	next = expr->next;
	TagSearchExprDestroy(expr);
	expr = next;
    }
    Tcl_DeleteTimerHandler(canvasPtr->insertBlinkHandler);
    if (canvasPtr->bindingTable != NULL) {
	Tk_DeleteBindingTable(canvasPtr->bindingTable);
    }
    Tk_FreeOptions(configSpecs, (char *) canvasPtr, canvasPtr->display, 0);
    canvasPtr->tkwin = NULL;
    ckfree(canvasPtr);
}

/*
 *----------------------------------------------------------------------
 *
 * ConfigureCanvas --
 *
 *	This function is called to process an objv/objc list, plus the Tk
 *	option database, in order to configure (or reconfigure) a canvas
 *	widget.
 *
 * Results:
 *	The return value is a standard Tcl result. If TCL_ERROR is returned,
 *	then the interp's result contains an error message.
 *
 * Side effects:
 *	Configuration information, such as colors, border width, etc. get set
 *	for canvasPtr; old resources get freed, if there were any.
 *
 *----------------------------------------------------------------------
 */

static int
ConfigureCanvas(
    Tcl_Interp *interp,		/* Used for error reporting. */
    TkCanvas *canvasPtr,	/* Information about widget; may or may not
				 * already have values for some fields. */
    Tcl_Size objc,			/* Number of valid entries in objv. */
    Tcl_Obj *const objv[],	/* Argument objects. */
    int flags)			/* Flags to pass to Tk_ConfigureWidget. */
{
    XGCValues gcValues;
    GC newGC;
    Tk_State old_canvas_state=canvasPtr->canvas_state;

    if (Tk_ConfigureWidget(interp, canvasPtr->tkwin, configSpecs,
	    objc, (const char **) objv, (char *) canvasPtr,
	    flags|TK_CONFIG_OBJS) != TCL_OK) {
	return TCL_ERROR;
    }

    /*
     * A few options need special processing, such as setting the background
     * from a 3-D border and creating a GC for copying bits to the screen.
     */

    Tk_SetBackgroundFromBorder(canvasPtr->tkwin, canvasPtr->bgBorder);

    if (canvasPtr->highlightWidth < 0) {
	canvasPtr->highlightWidth = 0;
    }
    canvasPtr->inset = canvasPtr->borderWidth + canvasPtr->highlightWidth;

    gcValues.function = GXcopy;
    gcValues.graphics_exposures = False;
    gcValues.foreground = Tk_3DBorderColor(canvasPtr->bgBorder)->pixel;
    newGC = Tk_GetGC(canvasPtr->tkwin,
	    GCFunction|GCGraphicsExposures|GCForeground, &gcValues);
    if (canvasPtr->pixmapGC != NULL) {
	Tk_FreeGC(canvasPtr->display, canvasPtr->pixmapGC);
    }
    canvasPtr->pixmapGC = newGC;

    /*
     * Reconfigure items to reflect changed state disabled/normal.
     */

    if ( old_canvas_state != canvasPtr->canvas_state ) {
	Tk_Item *itemPtr;
	int result;

	for ( itemPtr = canvasPtr->firstItemPtr; itemPtr != NULL;
	    	    	    itemPtr = itemPtr->nextPtr) {
	    if ( itemPtr->state == TK_STATE_NULL ) {
		result = (*itemPtr->typePtr->configProc)(canvasPtr->interp,
			(Tk_Canvas) canvasPtr, itemPtr, 0, NULL,
			TK_CONFIG_ARGV_ONLY);
		if (result != TCL_OK) {
		    Tcl_ResetResult(canvasPtr->interp);
		}
	    }
	}
    }

     /*
     * Reset the desired dimensions for the window.
     */

    Tk_GeometryRequest(canvasPtr->tkwin, canvasPtr->width + 2*canvasPtr->inset,
	    canvasPtr->height + 2*canvasPtr->inset);

    /*
     * Restart the cursor timing sequence in case the on-time or off-time just
     * changed.
     */

    if (canvasPtr->textInfo.gotFocus) {
	CanvasFocusProc(canvasPtr, 1);
    }

    /*
     * Recompute the scroll region.
     */

    canvasPtr->scrollX1 = 0;
    canvasPtr->scrollY1 = 0;
    canvasPtr->scrollX2 = 0;
    canvasPtr->scrollY2 = 0;
    if (canvasPtr->regionString != NULL) {
	Tcl_Size argc2;
	const char **argv2;

	if (Tcl_SplitList(canvasPtr->interp, canvasPtr->regionString,
		&argc2, &argv2) != TCL_OK) {
	    return TCL_ERROR;
	}
	if (argc2 != 4) {
	    Tcl_SetObjResult(interp, Tcl_ObjPrintf(
		    "bad scrollRegion \"%s\"", canvasPtr->regionString));
	    Tcl_SetErrorCode(interp, "TK", "CANVAS", "SCROLL_REGION", NULL);
	badRegion:
	    ckfree(canvasPtr->regionString);
	    ckfree(argv2);
	    canvasPtr->regionString = NULL;
	    return TCL_ERROR;
	}
	if ((Tk_GetPixels(canvasPtr->interp, canvasPtr->tkwin,
		    argv2[0], &canvasPtr->scrollX1) != TCL_OK)
		|| (Tk_GetPixels(canvasPtr->interp, canvasPtr->tkwin,
		    argv2[1], &canvasPtr->scrollY1) != TCL_OK)
		|| (Tk_GetPixels(canvasPtr->interp, canvasPtr->tkwin,
		    argv2[2], &canvasPtr->scrollX2) != TCL_OK)
		|| (Tk_GetPixels(canvasPtr->interp, canvasPtr->tkwin,
		    argv2[3], &canvasPtr->scrollY2) != TCL_OK)) {
	    goto badRegion;
	}
	ckfree(argv2);
    }

    flags = canvasPtr->tsoffset.flags;
    if (flags & TK_OFFSET_LEFT) {
	canvasPtr->tsoffset.xoffset = 0;
    } else if (flags & TK_OFFSET_CENTER) {
	canvasPtr->tsoffset.xoffset = canvasPtr->width/2;
    } else if (flags & TK_OFFSET_RIGHT) {
	canvasPtr->tsoffset.xoffset = canvasPtr->width;
    }
    if (flags & TK_OFFSET_TOP) {
	canvasPtr->tsoffset.yoffset = 0;
    } else if (flags & TK_OFFSET_MIDDLE) {
	canvasPtr->tsoffset.yoffset = canvasPtr->height/2;
    } else if (flags & TK_OFFSET_BOTTOM) {
	canvasPtr->tsoffset.yoffset = canvasPtr->height;
    }

    /*
     * Reset the canvas's origin (this is a no-op unless confine mode has just
     * been turned on or the scroll region has changed).
     */

    CanvasSetOrigin(canvasPtr, canvasPtr->xOrigin, canvasPtr->yOrigin);
    canvasPtr->flags |= UPDATE_SCROLLBARS|REDRAW_BORDERS;
    Tk_CanvasEventuallyRedraw((Tk_Canvas) canvasPtr,
	    canvasPtr->xOrigin, canvasPtr->yOrigin,
	    canvasPtr->xOrigin + Tk_Width(canvasPtr->tkwin),
	    canvasPtr->yOrigin + Tk_Height(canvasPtr->tkwin));
    return TCL_OK;
}

/*
 *----------------------------------------------------------------------
 *
 * CanvasWorldChanged --
 *
 *	This function is called when the world has changed in some way and the
 *	widget needs to recompute all its graphics contexts and determine its
 *	new geometry.
 *
 * Results:
 *	None.
 *
 * Side effects:
 *	Configures all items in the canvas with a empty argc/argv, for the
 *	side effect of causing all the items to recompute their geometry and
 *	to be redisplayed.
 *
 *----------------------------------------------------------------------
 */

static void
CanvasWorldChanged(
    void *instanceData)	/* Information about widget. */
{
    TkCanvas *canvasPtr = (TkCanvas *)instanceData;
    Tk_Item *itemPtr;

    itemPtr = canvasPtr->firstItemPtr;
    for ( ; itemPtr != NULL; itemPtr = itemPtr->nextPtr) {
	if (ItemConfigure(canvasPtr, itemPtr, 0, NULL) != TCL_OK) {
	    Tcl_ResetResult(canvasPtr->interp);
	}
    }
    canvasPtr->flags |= REPICK_NEEDED;
    Tk_CanvasEventuallyRedraw((Tk_Canvas) canvasPtr,
	    canvasPtr->xOrigin, canvasPtr->yOrigin,
	    canvasPtr->xOrigin + Tk_Width(canvasPtr->tkwin),
	    canvasPtr->yOrigin + Tk_Height(canvasPtr->tkwin));
}

/*
 *----------------------------------------------------------------------
 *
 * DecomposeMaskToShiftAndBits --
 *
 *      Given a 32 bit pixel mask, we find the position of the lowest bit and the
 *      width of the mask bits.
 *
 * Results:
 *	None.
 *
 * Side effects:
*       None.
 *
 *----------------------------------------------------------------------
 */
static void
DecomposeMaskToShiftAndBits(
    unsigned int mask,     /* The pixel mask to examine */
    int *shift,             /* Where to put the shift count (position of lowest bit) */
    int *bits)              /* Where to put the bit count (width of the pixel mask) */
{
    int i;

    *shift = 0;
    *bits = 0;

    /*
     * Find the lowest '1' bit in the mask.
     */

    for (i = 0; i < 32; ++i) {
        if (mask & 1 << i)
            break;
    }
    if (i < 32) {
        *shift = i;

        /*
        * Now find the next '0' bit and the width of the mask.
        */

        for ( ; i < 32; ++i) {
            if ((mask & 1 << i) == 0)
                break;
            else
                ++*bits;
        }

        /*
        * Limit to the top 8 bits if the mask was wider than 8.
        */

        if (*bits > 8) {
            *shift += *bits - 8;
            *bits = 8;
        }
    }
}

/*
 *----------------------------------------------------------------------
 *
 * DrawCanvas --
 *
 *      This function draws the contents of a canvas into the given Photo image.
 *      This function is called from the widget "image" subcommand.
 *      The canvas does not need to be mapped (one of it's ancestors must be)
 *      in order for this function to work.
 *
 * Results:
 *	None.
 *
 * Side effects:
 *      Canvas contents from within the -scrollregion or widget size are rendered
 *      into the Photo. Any errors are left in the result.
 *
 *----------------------------------------------------------------------
 */

#define OVERDRAW_PIXELS 32        /* How much larger we make the pixmap
                                   * that the canvas objects are drawn into */

/* From stackoverflow.com/questions/2100331/c-macro-definition-to-determine-big-endian-or-little-endian-machine */
#define IS_BIG_ENDIAN (*(unsigned short *)"\0\xff" < 0x100)

#define BYTE_SWAP16(n) ((((unsigned short)n)>>8) | (((unsigned short)n)<<8))
#define BYTE_SWAP32(n) (((n>>24)&0x000000FF) | ((n<<8)&0x00FF0000) | ((n>>8)&0x0000FF00) | ((n<<24)&0xFF000000))

static int
DrawCanvas(
    Tcl_Interp *interp,           /* As passed to the widget command, and we will leave errors here */
    void *clientData,
    Tk_PhotoHandle photohandle,   /* The photo we are rendering into */
    int subsample,                /* If either subsample or zoom are not 1 then we call Tk_PhotoPutZoomedBlock() */
    int zoom)
{
    TkCanvas *canvasPtr = (TkCanvas *)clientData;
    Tk_Window tkwin;
    Display *displayPtr;
    Tk_PhotoImageBlock blockPtr = {0,0,0,0,0,{0,0,0,0}};
    Window wid;
    Tk_Item *itemPtr;
    Pixmap pixmap = 0;
    XImage *ximagePtr = NULL;
    Visual *visualPtr;
    GC xgc = 0;
    XGCValues xgcValues;
    int canvasX1, canvasY1, canvasX2, canvasY2, cWidth, cHeight,
        pixmapX1, pixmapY1, pixmapX2, pixmapY2, pmWidth, pmHeight,
        bitsPerPixel, bytesPerPixel, x, y, result = TCL_OK,
        rshift, gshift, bshift, rbits, gbits, bbits;

#ifdef DEBUG_DRAWCANVAS
    char buffer[128];
#endif

    if ((tkwin = canvasPtr->tkwin) == NULL) {
        Tcl_AppendResult(interp, "canvas tkwin is NULL!", NULL);
        result = TCL_ERROR;
        goto done;
    }

    /*
     * If this canvas is unmapped, then we won't have a window id, so we will
     * try the ancestors of the canvas until we find a window that has a
     * valid window id. The Tk_GetPixmap() call requires a valid window id.
     */

    do {

        if ((displayPtr = Tk_Display(tkwin)) == NULL) {
            Tcl_AppendResult(interp, "canvas (or parent) display is NULL!", NULL);
            result = TCL_ERROR;
            goto done;
        }

        if ((wid = Tk_WindowId(tkwin)) != 0) {
            continue;
        }

        if ((tkwin = Tk_Parent(tkwin)) == NULL) {
            Tcl_AppendResult(interp, "canvas has no parent with a valid window id! Is the toplevel window mapped?", NULL);
            result = TCL_ERROR;
            goto done;
        }

    } while (wid == 0);

    bitsPerPixel = Tk_Depth(tkwin);
    visualPtr = Tk_Visual(tkwin);

    if (subsample == 0) {
        Tcl_AppendResult(interp, "subsample cannot be zero", NULL);
        result = TCL_ERROR;
        goto done;
    }

    /*
    * Scan through the item list, registering the bounding box for all items
    * that didn't do that for the final coordinates yet. This can be
    * determined by the FORCE_REDRAW flag.
    */

    for (itemPtr = canvasPtr -> firstItemPtr; itemPtr != NULL;
            itemPtr = itemPtr -> nextPtr) {
        if (itemPtr -> redraw_flags & FORCE_REDRAW) {
            itemPtr -> redraw_flags &= ~FORCE_REDRAW;
            EventuallyRedrawItem(canvasPtr, itemPtr);
            itemPtr -> redraw_flags &= ~FORCE_REDRAW;
        }
    }

    /*
     * The DisplayCanvas() function works out the region that needs redrawing,
     * but we don't do this. We grab the whole scrollregion or canvas window
     * area. If we have a defined -scrollregion we use that as the drawing
     * region, otherwise use the canvas window height and width with an origin
     * of 0,0.
     */
    if (canvasPtr->scrollX1 != 0 || canvasPtr->scrollY1 != 0 ||
            canvasPtr->scrollX2 != 0 || canvasPtr->scrollY2 != 0) {

        canvasX1 = canvasPtr->scrollX1;
        canvasY1 = canvasPtr->scrollY1;
        canvasX2 = canvasPtr->scrollX2;
        canvasY2 = canvasPtr->scrollY2;
        cWidth = canvasX2 - canvasX1 + 1;
        cHeight = canvasY2 - canvasY1 + 1;

    } else {

        cWidth = Tk_Width(tkwin);
        cHeight = Tk_Height(tkwin);
        canvasX1 = 0;
        canvasY1 = 0;
        canvasX2 = canvasX1 + cWidth - 1;
        canvasY2 = canvasY1 + cHeight - 1;
    }

    /*
     * Allocate a pixmap to draw into. We add OVERDRAW_PIXELS in the same way
     * that DisplayCanvas() does to avoid problems on some systems when objects
     * are being drawn too close to the edge.
     */

    pixmapX1 = canvasX1 - OVERDRAW_PIXELS;
    pixmapY1 = canvasY1 - OVERDRAW_PIXELS;
    pixmapX2 = canvasX2 + OVERDRAW_PIXELS;
    pixmapY2 = canvasY2 + OVERDRAW_PIXELS;
    pmWidth = pixmapX2 - pixmapX1 + 1;
    pmHeight = pixmapY2 - pixmapY1 + 1;
    if ((pixmap = Tk_GetPixmap(displayPtr, Tk_WindowId(tkwin), pmWidth, pmHeight,
            bitsPerPixel)) == 0) {
        Tcl_AppendResult(interp, "failed to create drawing Pixmap", NULL);
        result = TCL_ERROR;
        goto done;
    }

    /*
     * Before we can draw the canvas objects into the pixmap it's background
     * should be filled with canvas background colour.
     */

    xgcValues.function = GXcopy;
    xgcValues.foreground = Tk_3DBorderColor(canvasPtr->bgBorder)->pixel;
    xgc = XCreateGC(displayPtr, pixmap, GCFunction|GCForeground, &xgcValues);
    XFillRectangle(displayPtr,pixmap,xgc,0,0,pmWidth,pmHeight);

    /*
     * Draw all the cavas items into the pixmap
     */

    canvasPtr->drawableXOrigin = pixmapX1;
    canvasPtr->drawableYOrigin = pixmapY1;
    for (itemPtr = canvasPtr->firstItemPtr; itemPtr != NULL;
            itemPtr = itemPtr->nextPtr) {
        if ((itemPtr->x1 >= pixmapX2) || (itemPtr->y1 >= pixmapY2) ||
                (itemPtr->x2 < pixmapX1) || (itemPtr->y2 < pixmapY1)) {
            if (!AlwaysRedraw(itemPtr)) {
                continue;
            }
        }
        if (itemPtr->state == TK_STATE_HIDDEN ||
                (itemPtr->state == TK_STATE_NULL && canvasPtr->canvas_state
                == TK_STATE_HIDDEN)) {
            continue;
        }
        ItemDisplay(canvasPtr, itemPtr, pixmap, pixmapX1, pixmapY1, pmWidth,
                pmHeight);
    }

    /*
     * Copy the Pixmap into an ZPixmap format XImage so we can copy it across
     * to the photo image. This seems to be the only way to get Pixmap image
     * data out of an image. Note we have to account for the OVERDRAW_PIXELS
     * border width.
     */

    if ((ximagePtr = XGetImage(displayPtr, pixmap, -pixmapX1, -pixmapY1, cWidth,
            cHeight, AllPlanes, ZPixmap)) == NULL) {
        Tcl_AppendResult(interp, "failed to copy Pixmap to XImage", NULL);
        result = TCL_ERROR;
        goto done;
    }

#ifdef DEBUG_DRAWCANVAS
    Tcl_AppendResult(interp, "ximagePtr {", NULL);
    sprintf(buffer,"%d",ximagePtr->width);   Tcl_AppendResult(interp, " width ", buffer, NULL);
    sprintf(buffer,"%d",ximagePtr->height);  Tcl_AppendResult(interp, " height ", buffer, NULL);
    sprintf(buffer,"%d",ximagePtr->xoffset); Tcl_AppendResult(interp, " xoffset ", buffer, NULL);
    sprintf(buffer,"%d",ximagePtr->format);  Tcl_AppendResult(interp, " format ", buffer, NULL);
                                             Tcl_AppendResult(interp, " ximagePtr->data", NULL);
    if (ximagePtr->data != NULL) {
	int ix, iy;

        Tcl_AppendResult(interp, " {", NULL);
	for (iy = 0; iy < ximagePtr->height; ++ iy) {
	    Tcl_AppendResult(interp, " {", NULL);
	    for (ix = 0; ix < ximagePtr->bytes_per_line; ++ ix) {
	        if (ix > 0) {
                    if (ix % 4 == 0)
                        Tcl_AppendResult(interp, "-", NULL);
                    else
                        Tcl_AppendResult(interp, " ", NULL);
                }
	        sprintf(buffer,"%2.2x",ximagePtr->data[ximagePtr->bytes_per_line * iy + ix]&0xFF);
	        Tcl_AppendResult(interp, buffer, NULL);
	    }
	    Tcl_AppendResult(interp, " }", NULL);
	}
	Tcl_AppendResult(interp, " }", NULL);
    } else
	sprintf(buffer," NULL");
    sprintf(buffer,"%d",ximagePtr->byte_order);       Tcl_AppendResult(interp, " byte_order ", buffer, NULL);
    sprintf(buffer,"%d",ximagePtr->bitmap_unit);      Tcl_AppendResult(interp, " bitmap_unit ", buffer, NULL);
    sprintf(buffer,"%d",ximagePtr->bitmap_bit_order); Tcl_AppendResult(interp, " bitmap_bit_order ", buffer, NULL);
    sprintf(buffer,"%d",ximagePtr->bitmap_pad);       Tcl_AppendResult(interp, " bitmap_pad ", buffer, NULL);
    sprintf(buffer,"%d",ximagePtr->depth);            Tcl_AppendResult(interp, " depth ", buffer, NULL);
    sprintf(buffer,"%d",ximagePtr->bytes_per_line);   Tcl_AppendResult(interp, " bytes_per_line ", buffer, NULL);
    sprintf(buffer,"%d",ximagePtr->bits_per_pixel);   Tcl_AppendResult(interp, " bits_per_pixel ", buffer, NULL);
    sprintf(buffer,"0x%8.8lx",ximagePtr->red_mask);   Tcl_AppendResult(interp, " red_mask ", buffer, NULL);
    sprintf(buffer,"0x%8.8lx",ximagePtr->green_mask); Tcl_AppendResult(interp, " green_mask ", buffer, NULL);
    sprintf(buffer,"0x%8.8lx",ximagePtr->blue_mask);  Tcl_AppendResult(interp, " blue_mask ", buffer, NULL);
    Tcl_AppendResult(interp, " }", NULL);

    Tcl_AppendResult(interp, "\nvisualPtr {", NULL);
    sprintf(buffer,"0x%8.8lx",visualPtr->red_mask);   Tcl_AppendResult(interp, " red_mask ", buffer, NULL);
    sprintf(buffer,"0x%8.8lx",visualPtr->green_mask); Tcl_AppendResult(interp, " green_mask ", buffer, NULL);
    sprintf(buffer,"0x%8.8lx",visualPtr->blue_mask);  Tcl_AppendResult(interp, " blue_mask ", buffer, NULL);
    Tcl_AppendResult(interp, " }", NULL);

#endif

    /*
     * Fill in the PhotoImageBlock structure abd allocate a block of memory
     * for the converted image data. Note we allocate an alpha channel even
     * though we don't use one, because this layout helps Tk_PhotoPutBlock()
     * use memcpy() instead of the slow pixel or line copy.
     */

    blockPtr.width = cWidth;
    blockPtr.height = cHeight;
    blockPtr.pixelSize = 4;
    blockPtr.pitch = blockPtr.pixelSize * blockPtr.width;

#ifdef TK_XGETIMAGE_USES_ABGR32
    blockPtr.offset[0] = 1;
    blockPtr.offset[1] = 2;
    blockPtr.offset[2] = 3;
    blockPtr.offset[3] = 0;
#else
    blockPtr.offset[0] = 0;
    blockPtr.offset[1] = 1;
    blockPtr.offset[2] = 2;
    blockPtr.offset[3] = 3;
#endif

    blockPtr.pixelPtr = (unsigned char *)ckalloc(blockPtr.pixelSize * blockPtr.height * blockPtr.width);

    /*
     * Now convert the image data pixel by pixel from XImage to 32bit RGBA
     * format suitable for Tk_PhotoPutBlock().
     */

    DecomposeMaskToShiftAndBits(visualPtr->red_mask,&rshift,&rbits);
    DecomposeMaskToShiftAndBits(visualPtr->green_mask,&gshift,&gbits);
    DecomposeMaskToShiftAndBits(visualPtr->blue_mask,&bshift,&bbits);

#ifdef DEBUG_DRAWCANVAS
    sprintf(buffer,"%d",rshift); Tcl_AppendResult(interp, "\nbits { rshift ", buffer, NULL);
    sprintf(buffer,"%d",gshift); Tcl_AppendResult(interp, " gshift ", buffer, NULL);
    sprintf(buffer,"%d",bshift); Tcl_AppendResult(interp, " bshift ", buffer, NULL);
    sprintf(buffer,"%d",rbits);  Tcl_AppendResult(interp, " rbits ", buffer, NULL);
    sprintf(buffer,"%d",gbits);  Tcl_AppendResult(interp, " gbits ", buffer, NULL);
    sprintf(buffer,"%d",bbits);  Tcl_AppendResult(interp, " bbits ", buffer, " }", NULL);
    Tcl_AppendResult(interp, "\nConverted_image {", NULL);
#endif

    /* Ok, had to use ximagePtr->bits_per_pixel here and in the switch (...)
     * below to get this to work on Windows. X11 correctly sets the bitmap
     *_pad and bitmap_unit fields to 32, but on Windows they are 0 and 8
     * respectively!
     */

    bytesPerPixel = ximagePtr->bits_per_pixel/8;
    for (y = 0; y < blockPtr.height; ++y) {

#ifdef DEBUG_DRAWCANVAS
        Tcl_AppendResult(interp, " {", NULL);
#endif

        for(x = 0; x < blockPtr.width; ++x) {
            unsigned int pixel = 0;
	    int pixel_offset = blockPtr.pitch * y + blockPtr.pixelSize * x;
            switch (ximagePtr->bits_per_pixel) {

                /*
                 * Get an 8 bit pixel from the XImage.
                 */

                case 8 :
                    pixel = *((unsigned char *)(ximagePtr->data + bytesPerPixel * x
                            + ximagePtr->bytes_per_line * y));
                    break;

                /*
                 * Get a 16 bit pixel from the XImage, and correct the
                 * byte order as necessary.
                 */

                case 16 :
                    pixel = *((unsigned short *)(ximagePtr->data + bytesPerPixel * x
                            + ximagePtr->bytes_per_line * y));
                    if ((IS_BIG_ENDIAN && ximagePtr->byte_order == LSBFirst)
                            || (!IS_BIG_ENDIAN && ximagePtr->byte_order == MSBFirst))
                        pixel = BYTE_SWAP16(pixel);
                    break;

                /*
                 * Grab a 32 bit pixel from the XImage, and correct the
                 * byte order as necessary.
                 */

                case 32 :
                    pixel = *((unsigned int *)(ximagePtr->data + bytesPerPixel * x
                            + ximagePtr->bytes_per_line * y));
                    if ((IS_BIG_ENDIAN && ximagePtr->byte_order == LSBFirst)
                            || (!IS_BIG_ENDIAN && ximagePtr->byte_order == MSBFirst))
                        pixel = BYTE_SWAP32(pixel);
                    break;
            }

            /*
             * We have a pixel with the correct byte order, so pull out the
             * colours and place them in the photo block. Perhaps we could
             * just not bother with the alpha byte because we are using
             * TK_PHOTO_COMPOSITE_SET later?
             * ***Windows: We have to swap the red and blue values. The
             * XImage storage is B - G - R - A which becomes a 32bit ARGB
             * quad. However the visual mask is a 32bit ABGR quad. And
             * Tk_PhotoPutBlock() wants R-G-B-A which is a 32bit ABGR quad.
             * If the visual mask was correct there would be no need to
             * swap anything here.
             */

#ifdef _WIN32
#define   R_OFFSET blockPtr.offset[2]
#define   G_OFFSET blockPtr.offset[1]
#define   B_OFFSET blockPtr.offset[0]
#define   A_OFFSET blockPtr.offset[3]
#else
#define   R_OFFSET blockPtr.offset[0]
#define   G_OFFSET blockPtr.offset[1]
#define   B_OFFSET blockPtr.offset[2]
#define   A_OFFSET blockPtr.offset[3]
#endif
#ifdef TK_XGETIMAGE_USES_ABGR32
#define COPY_PIXEL (ximagePtr->bits_per_pixel == 32)
#else
#define COPY_PIXEL 0
#endif

	    if (COPY_PIXEL) {
		/*
		 * This platform packs pixels in RGBA byte order, as expected
		 * by Tk_PhotoPutBlock() so we can just copy the pixel as an int.
		 */
		*((unsigned int *) (blockPtr.pixelPtr + pixel_offset)) = pixel;
	    } else {
		blockPtr.pixelPtr[pixel_offset + R_OFFSET] =
                    (unsigned char)((pixel & visualPtr->red_mask) >> rshift);
		blockPtr.pixelPtr[pixel_offset + G_OFFSET] =
                    (unsigned char)((pixel & visualPtr->green_mask) >> gshift);
		blockPtr.pixelPtr[pixel_offset + B_OFFSET] =
                    (unsigned char)((pixel & visualPtr->blue_mask) >> bshift);
		blockPtr.pixelPtr[pixel_offset + A_OFFSET] = 0xFF;
	    }

#ifdef DEBUG_DRAWCANVAS
	    fprintf(stderr, "Converted pixel %x to %hhx %hhx %hhx %hhx \n",
		    pixel,
		    blockPtr.pixelPtr[pixel_offset + 0],
		    blockPtr.pixelPtr[pixel_offset + 1],
		    blockPtr.pixelPtr[pixel_offset + 2],
		    blockPtr.pixelPtr[pixel_offset + 3]);
            {
		int ix;
                if (x > 0)
                    Tcl_AppendResult(interp, "-", NULL);
	        for (ix = 0; ix < 4; ++ix) {
                    if (ix > 0)
                        Tcl_AppendResult(interp, " ", NULL);
		    sprintf(buffer,"%2.2x",blockPtr.pixelPtr[blockPtr.pitch * y
                            + blockPtr.pixelSize * x + ix]&0xFF);
                    Tcl_AppendResult(interp, buffer, NULL);
                }
            }
#endif

        }

#ifdef DEBUG_DRAWCANVAS
        Tcl_AppendResult(interp, " }", NULL);
#endif

    }

#ifdef DEBUG_DRAWCANVAS
    Tcl_AppendResult(interp, " }", NULL);
#endif

    /*
     * Now put the copied pixmap into the photo.
     * If either zoom or subsample are not 1, we use the zoom function.
     */

    if (subsample != 1 || zoom != 1) {
        if ((result = Tk_PhotoPutZoomedBlock(interp, photohandle, &blockPtr,
                0, 0, cWidth * zoom / subsample, cHeight * zoom / subsample,
                zoom, zoom, subsample, subsample, TK_PHOTO_COMPOSITE_SET))
                != TCL_OK) {
            goto done;
        }
    } else {
        if ((result = Tk_PhotoPutBlock(interp, photohandle, &blockPtr, 0, 0,
            cWidth, cHeight, TK_PHOTO_COMPOSITE_SET)) != TCL_OK) {
            goto done;
        }
    }

    /*
     * Clean up anything we have allocated and exit.
     */

done:
    if (blockPtr.pixelPtr)
        ckfree(blockPtr.pixelPtr);
    if (pixmap)
        Tk_FreePixmap(Tk_Display(tkwin), pixmap);
    if (ximagePtr)
        XDestroyImage(ximagePtr);
    if (xgc)
        XFreeGC(displayPtr,xgc);
    return result;
}

/*
 *----------------------------------------------------------------------
 *
 * DisplayCanvas --
 *
 *	This function redraws the contents of a canvas window. It is invoked
 *	as a do-when-idle handler, so it only runs when there's nothing else
 *	for the application to do.
 *
 * Results:
 *	None.
 *
 * Side effects:
 *	Information appears on the screen.
 *
 *----------------------------------------------------------------------
 */

static void
DisplayCanvas(
    void *clientData)	/* Information about widget. */
{
    TkCanvas *canvasPtr = (TkCanvas *)clientData;
    Tk_Window tkwin = canvasPtr->tkwin;
    Tk_Item *itemPtr;
    Pixmap pixmap;
    int screenX1, screenX2, screenY1, screenY2, width, height;
#ifdef MAC_OSX_TK
    TkWindow *winPtr;
    MacDrawable *macWin;
#endif

    if (canvasPtr->tkwin == NULL) {
	return;
    }

    if (!Tk_IsMapped(tkwin)) {
	goto done;
    }

#ifdef MAC_OSX_TK
    /*
     * If drawing is disabled, all we need to do is
     * clear the REDRAW_PENDING flag.
     */
    winPtr = (TkWindow *)(canvasPtr->tkwin);
    macWin = winPtr->privatePtr;
    if (macWin && (macWin->flags & TK_DO_NOT_DRAW)){
	canvasPtr->flags &= ~REDRAW_PENDING;
	return;
    }
#endif

    /*
     * Choose a new current item if that is needed (this could cause event
     * handlers to be invoked).
     */

    while (canvasPtr->flags & REPICK_NEEDED) {
	Tcl_Preserve(canvasPtr);
	canvasPtr->flags &= ~REPICK_NEEDED;
	PickCurrentItem(canvasPtr, &canvasPtr->pickEvent);
	tkwin = canvasPtr->tkwin;
	Tcl_Release(canvasPtr);
	if (tkwin == NULL) {
	    return;
	}
    }

    /*
     * Scan through the item list, registering the bounding box for all items
     * that didn't do that for the final coordinates yet. This can be
     * determined by the FORCE_REDRAW flag.
     */

    for (itemPtr = canvasPtr->firstItemPtr; itemPtr != NULL;
	    itemPtr = itemPtr->nextPtr) {
	if (itemPtr->redraw_flags & FORCE_REDRAW) {
	    itemPtr->redraw_flags &= ~FORCE_REDRAW;
	    EventuallyRedrawItem(canvasPtr, itemPtr);
	    itemPtr->redraw_flags &= ~FORCE_REDRAW;
	}
    }

    /*
     * Compute the intersection between the area that needs redrawing and the
     * area that's visible on the screen.
     */

    if ((canvasPtr->redrawX1 < canvasPtr->redrawX2)
	    && (canvasPtr->redrawY1 < canvasPtr->redrawY2)) {
	screenX1 = canvasPtr->xOrigin + canvasPtr->inset;
	screenY1 = canvasPtr->yOrigin + canvasPtr->inset;
	screenX2 = canvasPtr->xOrigin + Tk_Width(tkwin) - canvasPtr->inset;
	screenY2 = canvasPtr->yOrigin + Tk_Height(tkwin) - canvasPtr->inset;
	if (canvasPtr->redrawX1 > screenX1) {
	    screenX1 = canvasPtr->redrawX1;
	}
	if (canvasPtr->redrawY1 > screenY1) {
	    screenY1 = canvasPtr->redrawY1;
	}
	if (canvasPtr->redrawX2 < screenX2) {
	    screenX2 = canvasPtr->redrawX2;
	}
	if (canvasPtr->redrawY2 < screenY2) {
	    screenY2 = canvasPtr->redrawY2;
	}
	if ((screenX1 >= screenX2) || (screenY1 >= screenY2)) {
	    goto borders;
	}

	width = screenX2 - screenX1;
	height = screenY2 - screenY1;

#ifndef TK_NO_DOUBLE_BUFFERING
	/*
	 * Redrawing is done in a temporary pixmap that is allocated here and
	 * freed at the end of the function. All drawing is done to the
	 * pixmap, and the pixmap is copied to the screen at the end of the
	 * function. The temporary pixmap serves two purposes:
	 *
	 * 1. It provides a smoother visual effect (no clearing and gradual
	 *    redraw will be visible to users).
	 * 2. It allows us to redraw only the objects that overlap the redraw
	 *    area. Otherwise incorrect results could occur from redrawing
	 *    things that stick outside of the redraw area (we'd have to
	 *    redraw everything in order to make the overlaps look right).
	 *
	 * Some tricky points about the pixmap:
	 *
	 * 1. We only allocate a large enough pixmap to hold the area that has
	 *    to be redisplayed. This saves time in in the X server for large
	 *    objects that cover much more than the area being redisplayed:
	 *    only the area of the pixmap will actually have to be redrawn.
	 * 2. Some X servers (e.g. the one for DECstations) have troubles with
	 *    with characters that overlap an edge of the pixmap (on the DEC
	 *    servers, as of 8/18/92, such characters are drawn one pixel too
	 *    far to the right). To handle this problem, make the pixmap a bit
	 *    larger than is absolutely needed so that for normal-sized fonts
	 *    the characters that overlap the edge of the pixmap will be
	 *    outside the area we care about.
	 */

	canvasPtr->drawableXOrigin = screenX1 - 30;
	canvasPtr->drawableYOrigin = screenY1 - 30;
	pixmap = Tk_GetPixmap(Tk_Display(tkwin), Tk_WindowId(tkwin),
	    (screenX2 + 30 - canvasPtr->drawableXOrigin),
	    (screenY2 + 30 - canvasPtr->drawableYOrigin),
	    Tk_Depth(tkwin));
#else
	canvasPtr->drawableXOrigin = canvasPtr->xOrigin;
	canvasPtr->drawableYOrigin = canvasPtr->yOrigin;
	pixmap = Tk_WindowId(tkwin);
	Tk_ClipDrawableToRect(Tk_Display(tkwin), pixmap,
		screenX1 - canvasPtr->xOrigin, screenY1 - canvasPtr->yOrigin,
		width, height);
#endif /* TK_NO_DOUBLE_BUFFERING */

	/*
	 * Clear the area to be redrawn.
	 */

	XFillRectangle(Tk_Display(tkwin), pixmap, canvasPtr->pixmapGC,
		screenX1 - canvasPtr->drawableXOrigin,
		screenY1 - canvasPtr->drawableYOrigin, (unsigned int) width,
		(unsigned int) height);

	/*
	 * Scan through the item list, redrawing those items that need it. An
	 * item must be redraw if either (a) it intersects the smaller
	 * on-screen area or (b) it intersects the full canvas area and its
	 * type requests that it be redrawn always (e.g. so subwindows can be
	 * unmapped when they move off-screen).
	 */

	for (itemPtr = canvasPtr->firstItemPtr; itemPtr != NULL;
		itemPtr = itemPtr->nextPtr) {
	    if ((itemPtr->x1 >= screenX2)
		    || (itemPtr->y1 >= screenY2)
		    || (itemPtr->x2 < screenX1)
		    || (itemPtr->y2 < screenY1)) {
		if (!AlwaysRedraw(itemPtr)
			|| (itemPtr->x1 >= canvasPtr->redrawX2)
			|| (itemPtr->y1 >= canvasPtr->redrawY2)
			|| (itemPtr->x2 < canvasPtr->redrawX1)
			|| (itemPtr->y2 < canvasPtr->redrawY1)) {
		    continue;
		}
	    }
	    if (itemPtr->state == TK_STATE_HIDDEN ||
		    (itemPtr->state == TK_STATE_NULL &&
		    canvasPtr->canvas_state == TK_STATE_HIDDEN)) {
		continue;
	    }
	    ItemDisplay(canvasPtr, itemPtr, pixmap, screenX1, screenY1, width,
		    height);
	}

#ifndef TK_NO_DOUBLE_BUFFERING
	/*
	 * Copy from the temporary pixmap to the screen, then free up the
	 * temporary pixmap.
	 */

	XCopyArea(Tk_Display(tkwin), pixmap, Tk_WindowId(tkwin),
		canvasPtr->pixmapGC,
		screenX1 - canvasPtr->drawableXOrigin,
		screenY1 - canvasPtr->drawableYOrigin,
		(unsigned int) width, (unsigned int) height,
		screenX1 - canvasPtr->xOrigin, screenY1 - canvasPtr->yOrigin);
	Tk_FreePixmap(Tk_Display(tkwin), pixmap);
#else
	Tk_ClipDrawableToRect(Tk_Display(tkwin), pixmap, 0, 0, -1, -1);
#endif /* TK_NO_DOUBLE_BUFFERING */
    }

    /*
     * Draw the window borders, if needed.
     */

  borders:
    if (canvasPtr->flags & REDRAW_BORDERS) {
	canvasPtr->flags &= ~REDRAW_BORDERS;
	if (canvasPtr->borderWidth > 0) {
	    Tk_Draw3DRectangle(tkwin, Tk_WindowId(tkwin),
		    canvasPtr->bgBorder, canvasPtr->highlightWidth,
		    canvasPtr->highlightWidth,
		    Tk_Width(tkwin) - 2*canvasPtr->highlightWidth,
		    Tk_Height(tkwin) - 2*canvasPtr->highlightWidth,
		    canvasPtr->borderWidth, canvasPtr->relief);
	}
	if (canvasPtr->highlightWidth != 0) {
	    GC fgGC, bgGC;

	    bgGC = Tk_GCForColor(canvasPtr->highlightBgColorPtr,
		    Tk_WindowId(tkwin));
	    if (canvasPtr->textInfo.gotFocus) {
		fgGC = Tk_GCForColor(canvasPtr->highlightColorPtr,
			Tk_WindowId(tkwin));
	    	Tk_DrawHighlightBorder(tkwin, fgGC, bgGC,
			canvasPtr->highlightWidth, Tk_WindowId(tkwin));
	    } else {
	    	Tk_DrawHighlightBorder(tkwin, bgGC, bgGC,
			canvasPtr->highlightWidth, Tk_WindowId(tkwin));
	    }
	}
    }

  done:
    canvasPtr->flags &= ~(REDRAW_PENDING|BBOX_NOT_EMPTY);
    canvasPtr->redrawX1 = canvasPtr->redrawX2 = 0;
    canvasPtr->redrawY1 = canvasPtr->redrawY2 = 0;
    if (canvasPtr->flags & UPDATE_SCROLLBARS) {
	CanvasUpdateScrollbars(canvasPtr);
    }
}

/*
 *----------------------------------------------------------------------
 *
 * CanvasEventProc --
 *
 *	This function is invoked by the Tk dispatcher for various events on
 *	canvases.
 *
 * Results:
 *	None.
 *
 * Side effects:
 *	When the window gets deleted, internal structures get cleaned up. When
 *	it gets exposed, it is redisplayed.
 *
 *----------------------------------------------------------------------
 */

static void
CanvasEventProc(
    void *clientData,	/* Information about window. */
    XEvent *eventPtr)		/* Information about event. */
{
    TkCanvas *canvasPtr = (TkCanvas *)clientData;

    if (eventPtr->type == Expose) {
	int x, y;

	x = eventPtr->xexpose.x + canvasPtr->xOrigin;
	y = eventPtr->xexpose.y + canvasPtr->yOrigin;
	Tk_CanvasEventuallyRedraw((Tk_Canvas) canvasPtr, x, y,
		x + eventPtr->xexpose.width,
		y + eventPtr->xexpose.height);
	if ((eventPtr->xexpose.x < canvasPtr->inset)
		|| (eventPtr->xexpose.y < canvasPtr->inset)
		|| ((eventPtr->xexpose.x + eventPtr->xexpose.width)
		    > (Tk_Width(canvasPtr->tkwin) - canvasPtr->inset))
		|| ((eventPtr->xexpose.y + eventPtr->xexpose.height)
		    > (Tk_Height(canvasPtr->tkwin) - canvasPtr->inset))) {
	    canvasPtr->flags |= REDRAW_BORDERS;
	}
    } else if (eventPtr->type == DestroyNotify) {
	if (canvasPtr->tkwin != NULL) {
	    canvasPtr->tkwin = NULL;
	    Tcl_DeleteCommandFromToken(canvasPtr->interp,
		    canvasPtr->widgetCmd);
	}
	if (canvasPtr->flags & REDRAW_PENDING) {
	    Tcl_CancelIdleCall(DisplayCanvas, canvasPtr);
	}
	Tcl_EventuallyFree(canvasPtr, (Tcl_FreeProc *) DestroyCanvas);
    } else if (eventPtr->type == ConfigureNotify) {
	canvasPtr->flags |= UPDATE_SCROLLBARS;

	/*
	 * The call below is needed in order to recenter the canvas if it's
	 * confined and its scroll region is smaller than the window.
	 */

	CanvasSetOrigin(canvasPtr, canvasPtr->xOrigin, canvasPtr->yOrigin);
	Tk_CanvasEventuallyRedraw((Tk_Canvas) canvasPtr, canvasPtr->xOrigin,
		canvasPtr->yOrigin,
		canvasPtr->xOrigin + Tk_Width(canvasPtr->tkwin),
		canvasPtr->yOrigin + Tk_Height(canvasPtr->tkwin));
	canvasPtr->flags |= REDRAW_BORDERS;
    } else if (eventPtr->type == FocusIn) {
	if (eventPtr->xfocus.detail != NotifyInferior) {
	    CanvasFocusProc(canvasPtr, 1);
	}
    } else if (eventPtr->type == FocusOut) {
	if (eventPtr->xfocus.detail != NotifyInferior) {
	    CanvasFocusProc(canvasPtr, 0);
	}
    } else if (eventPtr->type == UnmapNotify) {
	Tk_Item *itemPtr;

	/*
	 * Special hack: if the canvas is unmapped, then must notify all items
	 * with "alwaysRedraw" set, so that they know that they are no longer
	 * displayed.
	 */

	for (itemPtr = canvasPtr->firstItemPtr; itemPtr != NULL;
		itemPtr = itemPtr->nextPtr) {
	    if (AlwaysRedraw(itemPtr)) {
		ItemDisplay(canvasPtr, itemPtr, None, 0, 0, 0, 0);
	    }
	}
    }
}

/*
 *----------------------------------------------------------------------
 *
 * CanvasCmdDeletedProc --
 *
 *	This function is invoked when a widget command is deleted. If the
 *	widget isn't already in the process of being destroyed, this command
 *	destroys it.
 *
 * Results:
 *	None.
 *
 * Side effects:
 *	The widget is destroyed.
 *
 *----------------------------------------------------------------------
 */

static void
CanvasCmdDeletedProc(
    void *clientData)	/* Pointer to widget record for widget. */
{
    TkCanvas *canvasPtr = (TkCanvas *)clientData;
    Tk_Window tkwin = canvasPtr->tkwin;

    /*
     * This function could be invoked either because the window was destroyed
     * and the command was then deleted (in which case tkwin is NULL) or
     * because the command was deleted, and then this function destroys the
     * widget.
     */

    if (tkwin != NULL) {
	canvasPtr->tkwin = NULL;
	Tk_DestroyWindow(tkwin);
    }
}

/*
 *----------------------------------------------------------------------
 *
 * Tk_CanvasEventuallyRedraw --
 *
 *	Arrange for part or all of a canvas widget to redrawn at some
 *	convenient time in the future.
 *
 * Results:
 *	None.
 *
 * Side effects:
 *	The screen will eventually be refreshed.
 *
 *----------------------------------------------------------------------
 */

void
Tk_CanvasEventuallyRedraw(
    Tk_Canvas canvas,		/* Information about widget. */
    int x1, int y1,		/* Upper left corner of area to redraw. Pixels
				 * on edge are redrawn. */
    int x2, int y2)		/* Lower right corner of area to redraw.
				 * Pixels on edge are not redrawn. */
{
    TkCanvas *canvasPtr = Canvas(canvas);

    /*
     * If tkwin is NULL, the canvas has been destroyed, so we can't really
     * redraw it.
     */

    if (canvasPtr->tkwin == NULL) {
	return;
    }

    if ((x1 >= x2) || (y1 >= y2) ||
 	    (x2 < canvasPtr->xOrigin) || (y2 < canvasPtr->yOrigin) ||
	    (x1 >= canvasPtr->xOrigin + Tk_Width(canvasPtr->tkwin)) ||
	    (y1 >= canvasPtr->yOrigin + Tk_Height(canvasPtr->tkwin))) {
	return;
    }
    if (canvasPtr->flags & BBOX_NOT_EMPTY) {
	if (x1 <= canvasPtr->redrawX1) {
	    canvasPtr->redrawX1 = x1;
	}
	if (y1 <= canvasPtr->redrawY1) {
	    canvasPtr->redrawY1 = y1;
	}
	if (x2 >= canvasPtr->redrawX2) {
	    canvasPtr->redrawX2 = x2;
	}
	if (y2 >= canvasPtr->redrawY2) {
	    canvasPtr->redrawY2 = y2;
	}
    } else {
	canvasPtr->redrawX1 = x1;
	canvasPtr->redrawY1 = y1;
	canvasPtr->redrawX2 = x2;
	canvasPtr->redrawY2 = y2;
	canvasPtr->flags |= BBOX_NOT_EMPTY;
    }
    if (!(canvasPtr->flags & REDRAW_PENDING)) {
	Tcl_DoWhenIdle(DisplayCanvas, canvasPtr);
	canvasPtr->flags |= REDRAW_PENDING;
    }
}

/*
 *----------------------------------------------------------------------
 *
 * EventuallyRedrawItem --
 *
 *	Arrange for part or all of a canvas widget to redrawn at some
 *	convenient time in the future.
 *
 * Results:
 *	None.
 *
 * Side effects:
 *	The screen will eventually be refreshed.
 *
 *----------------------------------------------------------------------
 */

static void
EventuallyRedrawItem(
    TkCanvas *canvasPtr,	/* Information about widget. */
    Tk_Item *itemPtr)		/* Item to be redrawn. May be NULL, in which
				 * case nothing happens. */
{
    if (itemPtr == NULL || canvasPtr->tkwin == NULL) {
	return;
    }
    if ((itemPtr->x1 >= itemPtr->x2) || (itemPtr->y1 >= itemPtr->y2) ||
 	    (itemPtr->x2 < canvasPtr->xOrigin) ||
	    (itemPtr->y2 < canvasPtr->yOrigin) ||
	    (itemPtr->x1 >= canvasPtr->xOrigin+Tk_Width(canvasPtr->tkwin)) ||
	    (itemPtr->y1 >= canvasPtr->yOrigin+Tk_Height(canvasPtr->tkwin))) {
	if (!AlwaysRedraw(itemPtr)) {
	    return;
	}
    }
    if (!(itemPtr->redraw_flags & FORCE_REDRAW)) {
	if (canvasPtr->flags & BBOX_NOT_EMPTY) {
	    if (itemPtr->x1 <= canvasPtr->redrawX1) {
		canvasPtr->redrawX1 = itemPtr->x1;
	    }
	    if (itemPtr->y1 <= canvasPtr->redrawY1) {
		canvasPtr->redrawY1 = itemPtr->y1;
	    }
	    if (itemPtr->x2 >= canvasPtr->redrawX2) {
		canvasPtr->redrawX2 = itemPtr->x2;
	    }
	    if (itemPtr->y2 >= canvasPtr->redrawY2) {
		canvasPtr->redrawY2 = itemPtr->y2;
	    }
	} else {
	    canvasPtr->redrawX1 = itemPtr->x1;
	    canvasPtr->redrawY1 = itemPtr->y1;
	    canvasPtr->redrawX2 = itemPtr->x2;
	    canvasPtr->redrawY2 = itemPtr->y2;
	    canvasPtr->flags |= BBOX_NOT_EMPTY;
	}
	itemPtr->redraw_flags |= FORCE_REDRAW;
    }
    if (!(canvasPtr->flags & REDRAW_PENDING)) {
	Tcl_DoWhenIdle(DisplayCanvas, canvasPtr);
	canvasPtr->flags |= REDRAW_PENDING;
    }
}

/*
 *----------------------------------------------------------------------
 *
 * Tk_CreateItemType --
 *
 *	This function may be invoked to add a new kind of canvas element to
 *	the core item types supported by Tk.
 *
 * Results:
 *	None.
 *
 * Side effects:
 *	From now on, the new item type will be useable in canvas widgets
 *	(e.g. typePtr->name can be used as the item type in "create" widget
 *	commands). If there was already a type with the same name as in
 *	typePtr, it is replaced with the new type.
 *
 *----------------------------------------------------------------------
 */

void
Tk_CreateItemType(
    Tk_ItemType *typePtr)	/* Information about item type; storage must
				 * be statically allocated (must live
				 * forever). */
{
    Tk_ItemType *typePtr2, *prevPtr;

    if (typeList == NULL) {
	InitCanvas();
    }

    /*
     * If there's already an item type with the given name, remove it.
     */

    Tcl_MutexLock(&typeListMutex);
    for (typePtr2 = typeList, prevPtr = NULL; typePtr2 != NULL;
	    prevPtr = typePtr2, typePtr2 = typePtr2->nextPtr) {
	if (strcmp(typePtr2->name, typePtr->name) == 0) {
	    if (prevPtr == NULL) {
		typeList = typePtr2->nextPtr;
	    } else {
		prevPtr->nextPtr = typePtr2->nextPtr;
	    }
	    break;
	}
    }
    typePtr->nextPtr = typeList;
    typeList = typePtr;
    Tcl_MutexUnlock(&typeListMutex);
}

/*
 *----------------------------------------------------------------------
 *
 * Tk_GetItemTypes --
 *
 *	This function returns a pointer to the list of all item types. Note
 *	that this is inherently thread-unsafe, but since item types are only
 *	ever registered very rarely this is unlikely to be a problem in
 *	practice.
 *
 * Results:
 *	The return value is a pointer to the first in the list of item types
 *	currently supported by canvases.
 *
 * Side effects:
 *	None.
 *
 *----------------------------------------------------------------------
 */

Tk_ItemType *
Tk_GetItemTypes(void)
{
    if (typeList == NULL) {
	InitCanvas();
    }
    return typeList;
}

/*
 *----------------------------------------------------------------------
 *
 * InitCanvas --
 *
 *	This function is invoked to perform once-only-ever initialization for
 *	the module, such as setting up the type table.
 *
 * Results:
 *	None.
 *
 * Side effects:
 *	None.
 *
 *----------------------------------------------------------------------
 */

static void
InitCanvas(void)
{
    Tcl_MutexLock(&typeListMutex);
    if (typeList != NULL) {
	Tcl_MutexUnlock(&typeListMutex);
	return;
    }
    typeList = &tkRectangleType;
    tkRectangleType.nextPtr = &tkTextType;
    tkTextType.nextPtr = &tkLineType;
    tkLineType.nextPtr = &tkPolygonType;
    tkPolygonType.nextPtr = &tkImageType;
    tkImageType.nextPtr = &tkOvalType;
    tkOvalType.nextPtr = &tkBitmapType;
    tkBitmapType.nextPtr = &tkArcType;
    tkArcType.nextPtr = &tkWindowType;
    tkWindowType.nextPtr = NULL;
    Tcl_MutexUnlock(&typeListMutex);
}

/*
 *----------------------------------------------------------------------
 *
 * GetStaticUids --
 *
 *	This function is invoked to return a structure filled with the Uids
 *	used when doing tag searching. If it was never before called in the
 *	current thread, it initializes the structure for that thread (uids are
 *	only ever local to one thread [Bug 1114977]).
 *
 * Results:
 *	None.
 *
 * Side effects:
 *	None.
 *
 *----------------------------------------------------------------------
 */

static SearchUids *
GetStaticUids(void)
{
    SearchUids *searchUids = (SearchUids *)
	    Tcl_GetThreadData(&dataKey, sizeof(SearchUids));

    if (searchUids->allUid == NULL) {
	searchUids->allUid       = Tk_GetUid("all");
	searchUids->currentUid   = Tk_GetUid("current");
	searchUids->andUid       = Tk_GetUid("&&");
	searchUids->orUid        = Tk_GetUid("||");
	searchUids->xorUid       = Tk_GetUid("^");
	searchUids->parenUid     = Tk_GetUid("(");
	searchUids->endparenUid  = Tk_GetUid(")");
	searchUids->negparenUid  = Tk_GetUid("!(");
	searchUids->tagvalUid    = Tk_GetUid("!!");
	searchUids->negtagvalUid = Tk_GetUid("!");
    }
    return searchUids;
}

/*
 *--------------------------------------------------------------
 *
 * TagSearchExprInit --
 *
 *	This function allocates and initializes one TagSearchExpr struct.
 *
 * Results:
 *
 * Side effects:
 *
 *--------------------------------------------------------------
 */

static void
TagSearchExprInit(
    TagSearchExpr **exprPtrPtr)
{
    TagSearchExpr *expr = *exprPtrPtr;

    if (expr == NULL) {
	expr = (TagSearchExpr *)ckalloc(sizeof(TagSearchExpr));
	expr->allocated = 0;
	expr->uids = NULL;
	expr->next = NULL;
    }
    expr->uid = NULL;
    expr->index = 0;
    expr->length = 0;
    *exprPtrPtr = expr;
}

/*
 *--------------------------------------------------------------
 *
 * TagSearchExprDestroy --
 *
 *	This function destroys one TagSearchExpr structure.
 *
 * Results:
 *
 * Side effects:
 *
 *--------------------------------------------------------------
 */

static void
TagSearchExprDestroy(
    TagSearchExpr *expr)
{
    if (expr != NULL) {
    	if (expr->uids) {
	    ckfree(expr->uids);
	}
	ckfree(expr);
    }
}

/*
 *--------------------------------------------------------------
 *
 * TagSearchScan --
 *
 *	This function is called to initiate an enumeration of all items in a
 *	given canvas that contain a tag that matches the tagOrId expression.
 *
 * Results:
 *	The return value indicates if the tagOrId expression was successfully
 *	scanned (syntax). The information at *searchPtr is initialized such
 *	that a call to TagSearchFirst, followed by successive calls to
 *	TagSearchNext will return items that match tag.
 *
 * Side effects:
 *	SearchPtr is linked into a list of searches in progress on canvasPtr,
 *	so that elements can safely be deleted while the search is in
 *	progress.
 *
 *--------------------------------------------------------------
 */

static int
TagSearchScan(
    TkCanvas *canvasPtr,	/* Canvas whose items are to be searched. */
    Tcl_Obj *tagObj,		/* Object giving tag value. */
    TagSearch **searchPtrPtr)	/* Record describing tag search; will be
				 * initialized here. */
{
    const char *tag = Tcl_GetString(tagObj);
    int i;
    TagSearch *searchPtr;

    /*
     * Initialize the search.
     */

    if (*searchPtrPtr != NULL) {
	searchPtr = *searchPtrPtr;
    } else {
	/*
	 * Allocate primary search struct on first call.
	 */

	*searchPtrPtr = searchPtr = (TagSearch *)ckalloc(sizeof(TagSearch));
	searchPtr->expr = NULL;

	/*
	 * Allocate buffer for rewritten tags (after de-escaping).
	 */

	searchPtr->rewritebufferAllocated = 100;
	searchPtr->rewritebuffer = (char *)ckalloc(searchPtr->rewritebufferAllocated);
    }
    TagSearchExprInit(&searchPtr->expr);

    /*
     * How long is the tagOrId?
     */

    searchPtr->stringLength = strlen(tag);

    /*
     * Make sure there is enough buffer to hold rewritten tags.
     */

    if ((unsigned) searchPtr->stringLength >=
	    searchPtr->rewritebufferAllocated) {
	searchPtr->rewritebufferAllocated = searchPtr->stringLength + 100;
	searchPtr->rewritebuffer = (char *)
		ckrealloc(searchPtr->rewritebuffer,
		searchPtr->rewritebufferAllocated);
    }

    /*
     * Initialize search.
     */

    searchPtr->canvasPtr = canvasPtr;
    searchPtr->searchOver = 0;
    searchPtr->type = SEARCH_TYPE_EMPTY;

    /*
     * Find the first matching item in one of several ways. If the tag is a
     * number then it selects the single item with the matching identifier.
     * In this case see if the item being requested is the hot item, in which
     * case the search can be skipped.
     */

    if (searchPtr->stringLength && isdigit(UCHAR(*tag))) {
	char *end;

	searchPtr->id = strtoul(tag, &end, 0);
	if (*end == 0) {
	    searchPtr->type = SEARCH_TYPE_ID;
	    return TCL_OK;
	}
    }

    /*
     * For all other tags and tag expressions convert to a UID. This UID is
     * kept forever, but this should be thought of as a cache rather than as a
     * memory leak.
     */

    searchPtr->expr->uid = Tk_GetUid(tag);

    /*
     * Short circuit impossible searches for null tags.
     */

    if (searchPtr->stringLength == 0) {
	return TCL_OK;
    }

    /*
     * Pre-scan tag for at least one unquoted "&&" "||" "^" "!"; if not found
     * then use string as simple tag.
     */

    for (i = 0; i < searchPtr->stringLength ; i++) {
	if (tag[i] == '"') {
	    i++;
	    for ( ; i < searchPtr->stringLength; i++) {
		if (tag[i] == '\\') {
		    i++;
		    continue;
		}
		if (tag[i] == '"') {
		    break;
		}
	    }
	} else if ((tag[i] == '&' && tag[i+1] == '&')
		|| (tag[i] == '|' && tag[i+1] == '|')
		|| (tag[i] == '^')
		|| (tag[i] == '!')) {
	    searchPtr->type = SEARCH_TYPE_EXPR;
	    break;
	}
    }

    searchPtr->string = tag;
    searchPtr->stringIndex = 0;
    if (searchPtr->type == SEARCH_TYPE_EXPR) {
	/*
	 * An operator was found in the prescan, so now compile the tag
	 * expression into array of Tk_Uid flagging any syntax errors found.
	 */

	if (TagSearchScanExpr(canvasPtr->interp, searchPtr,
		searchPtr->expr) != TCL_OK) {
	    /*
	     * Syntax error in tag expression. The result message was set by
	     * TagSearchScanExpr.
	     */

	    return TCL_ERROR;
	}
	searchPtr->expr->length = searchPtr->expr->index;
    } else if (searchPtr->expr->uid == GetStaticUids()->allUid) {
	/*
	 * All items match.
	 */

	searchPtr->type = SEARCH_TYPE_ALL;
    } else {
	/*
	 * Optimized single-tag search
	 */

	searchPtr->type = SEARCH_TYPE_TAG;
    }
    return TCL_OK;
}

/*
 *--------------------------------------------------------------
 *
 * TagSearchDestroy --
 *
 *	This function destroys any dynamic structures that may have been
 *	allocated by TagSearchScan.
 *
 * Results:
 *	None
 *
 * Side effects:
 *	Deallocates memory.
 *
 *--------------------------------------------------------------
 */

static void
TagSearchDestroy(
    TagSearch *searchPtr)	/* Record describing tag search. */
{
    if (searchPtr) {
	TagSearchExprDestroy(searchPtr->expr);
	ckfree(searchPtr->rewritebuffer);
	ckfree(searchPtr);
    }
}

/*
 *--------------------------------------------------------------
 *
 * TagSearchScanExpr --
 *
 *	This recursive function is called to scan a tag expression and compile
 *	it into an array of Tk_Uids.
 *
 * Results:
 *	The return value indicates if the tagOrId expression was successfully
 *	scanned (syntax). The information at *searchPtr is initialized such
 *	that a call to TagSearchFirst, followed by successive calls to
 *	TagSearchNext will return items that match tag.
 *
 * Side effects:
 *
 *--------------------------------------------------------------
 */

static int
TagSearchScanExpr(
    Tcl_Interp *interp,		/* Current interpreter. */
    TagSearch *searchPtr,	/* Search data. */
    TagSearchExpr *expr)	/* Compiled expression result. */
{
    int looking_for_tag;	/* When true, scanner expects next char(s) to
				 * be a tag, else operand expected. */
    int found_tag;		/* One or more tags found. */
    int found_endquote;		/* For quoted tag string parsing. */
    int negate_result;		/* Pending negation of next tag value. */
    char *tag;			/* Tag from tag expression string. */
    char c;
    SearchUids *searchUids;	/* Collection of uids for basic search
				 * expression terms. */

    searchUids = GetStaticUids();
    negate_result = 0;
    found_tag = 0;
    looking_for_tag = 1;
    while (searchPtr->stringIndex < searchPtr->stringLength) {
	c = searchPtr->string[searchPtr->stringIndex++];

	/*
	 * Need two slots free at this point, not one. [Bug 2931374]
	 */

	if (expr->index >= expr->allocated-1) {
	    expr->allocated += 15;
	    if (expr->uids) {
		expr->uids = (Tk_Uid *)ckrealloc(expr->uids,
			expr->allocated * sizeof(Tk_Uid));
	    } else {
		expr->uids = (Tk_Uid *)ckalloc(expr->allocated * sizeof(Tk_Uid));
	    }
	}

	if (looking_for_tag) {
	    switch (c) {
	    case ' ':		/* Ignore unquoted whitespace */
	    case '\t':
	    case '\n':
	    case '\r':
		break;

	    case '!':		/* Negate next tag or subexpr */
		if (looking_for_tag > 1) {
		    Tcl_SetObjResult(interp, Tcl_NewStringObj(
			    "too many '!' in tag search expression", -1));
		    Tcl_SetErrorCode(interp, "TK", "CANVAS", "SEARCH",
			    "COMPLEXITY", NULL);
		    return TCL_ERROR;
		}
		looking_for_tag++;
		negate_result = 1;
		break;

	    case '(':		/* Scan (negated) subexpr recursively */
		if (negate_result) {
		    expr->uids[expr->index++] = searchUids->negparenUid;
		    negate_result = 0;
		} else {
		    expr->uids[expr->index++] = searchUids->parenUid;
		}
		if (TagSearchScanExpr(interp, searchPtr, expr) != TCL_OK) {
		    /*
		     * Result string should be already set by nested call to
		     * tag_expr_scan()
		     */

		    return TCL_ERROR;
		}
		looking_for_tag = 0;
		found_tag = 1;
		break;

	    case '"':		/* Quoted tag string */
		if (negate_result) {
		    expr->uids[expr->index++] = searchUids->negtagvalUid;
		    negate_result = 0;
		} else {
		    expr->uids[expr->index++] = searchUids->tagvalUid;
		}
		tag = searchPtr->rewritebuffer;
		found_endquote = 0;
		while (searchPtr->stringIndex < searchPtr->stringLength) {
		    c = searchPtr->string[searchPtr->stringIndex++];
		    if (c == '\\') {
			c = searchPtr->string[searchPtr->stringIndex++];
		    }
		    if (c == '"') {
			found_endquote = 1;
			break;
		    }
		    *tag++ = c;
		}
		if (!found_endquote) {
		    Tcl_SetObjResult(interp, Tcl_NewStringObj(
			    "missing endquote in tag search expression", -1));
		    Tcl_SetErrorCode(interp, "TK", "CANVAS", "SEARCH",
			    "ENDQUOTE", NULL);
		    return TCL_ERROR;
		}
		if (!(tag - searchPtr->rewritebuffer)) {
		    Tcl_SetObjResult(interp, Tcl_NewStringObj(
			    "null quoted tag string in tag search expression",
			    -1));
		    Tcl_SetErrorCode(interp, "TK", "CANVAS", "SEARCH",
			    "EMPTY", NULL);
		    return TCL_ERROR;
		}
		*tag++ = '\0';
		expr->uids[expr->index++] =
			Tk_GetUid(searchPtr->rewritebuffer);
		looking_for_tag = 0;
		found_tag = 1;
		break;

	    case '&':		/* Illegal chars when looking for tag */
	    case '|':
	    case '^':
	    case ')':
		Tcl_SetObjResult(interp, Tcl_NewStringObj(
			"unexpected operator in tag search expression", -1));
		Tcl_SetErrorCode(interp, "TK", "CANVAS", "SEARCH",
			"UNEXPECTED", NULL);
		return TCL_ERROR;

	    default:		/* Unquoted tag string */
		if (negate_result) {
		    expr->uids[expr->index++] = searchUids->negtagvalUid;
		    negate_result = 0;
		} else {
		    expr->uids[expr->index++] = searchUids->tagvalUid;
		}
		tag = searchPtr->rewritebuffer;
		*tag++ = c;

		/*
		 * Copy rest of tag, including any embedded whitespace.
		 */

		while (searchPtr->stringIndex < searchPtr->stringLength) {
		    c = searchPtr->string[searchPtr->stringIndex];
		    if (c == '!' || c == '&' || c == '|' || c == '^'
			    || c == '(' || c == ')' || c == '"') {
			break;
		    }
		    *tag++ = c;
		    searchPtr->stringIndex++;
		}

		/*
		 * Remove trailing whitespace.
		 */

		while (1) {
		    c = *--tag;

		    /*
		     * There must have been one non-whitespace char, so this
		     * will terminate.
		     */

		    if (c != ' ' && c != '\t' && c != '\n' && c != '\r') {
			break;
		    }
		}
		*++tag = '\0';
		expr->uids[expr->index++] =
			Tk_GetUid(searchPtr->rewritebuffer);
		looking_for_tag = 0;
		found_tag = 1;
	    }

	} else {		/* ! looking_for_tag */
	    switch (c) {
	    case ' ':		/* Ignore whitespace */
	    case '\t':
	    case '\n':
	    case '\r':
		break;

	    case '&':		/* AND operator */
		c = searchPtr->string[searchPtr->stringIndex++];
		if (c != '&') {
		    Tcl_SetObjResult(interp, Tcl_NewStringObj(
			    "singleton '&' in tag search expression", -1));
		    Tcl_SetErrorCode(interp, "TK", "CANVAS", "SEARCH",
			    "INCOMPLETE_OP", NULL);
		    return TCL_ERROR;
		}
		expr->uids[expr->index++] = searchUids->andUid;
		looking_for_tag = 1;
		break;

	    case '|':		/* OR operator */
		c = searchPtr->string[searchPtr->stringIndex++];
		if (c != '|') {
		    Tcl_SetObjResult(interp, Tcl_NewStringObj(
			    "singleton '|' in tag search expression", -1));
		    Tcl_SetErrorCode(interp, "TK", "CANVAS", "SEARCH",
			    "INCOMPLETE_OP", NULL);
		    return TCL_ERROR;
		}
		expr->uids[expr->index++] = searchUids->orUid;
		looking_for_tag = 1;
		break;

	    case '^':		/* XOR operator */
		expr->uids[expr->index++] = searchUids->xorUid;
		looking_for_tag = 1;
		break;

	    case ')':		/* End subexpression */
		expr->uids[expr->index++] = searchUids->endparenUid;
		goto breakwhile;

	    default:		/* syntax error */
		Tcl_SetObjResult(interp, Tcl_NewStringObj(
			"invalid boolean operator in tag search expression",
			-1));
		Tcl_SetErrorCode(interp, "TK", "CANVAS", "SEARCH", "BAD_OP",
			NULL);
		return TCL_ERROR;
	    }
	}
    }

  breakwhile:
    if (found_tag && !looking_for_tag) {
	return TCL_OK;
    }
    Tcl_SetObjResult(interp, Tcl_NewStringObj(
	    "missing tag in tag search expression", -1));
    Tcl_SetErrorCode(interp, "TK", "CANVAS", "SEARCH", "NO_TAG", NULL);
    return TCL_ERROR;
}

/*
 *--------------------------------------------------------------
 *
 * TagSearchEvalExpr --
 *
 *	This recursive function is called to eval a tag expression.
 *
 * Results:
 *	The return value indicates if the tagOrId expression successfully
 *	matched the tags of the current item.
 *
 * Side effects:
 *
 *--------------------------------------------------------------
 */

static int
TagSearchEvalExpr(
    TagSearchExpr *expr,	/* Search expression */
    Tk_Item *itemPtr)		/* Item being test for match */
{
    int looking_for_tag;	/* When true, scanner expects next char(s) to
				 * be a tag, else operand expected. */
    int negate_result;		/* Pending negation of next tag value */
    Tk_Uid uid;
    Tk_Uid *tagPtr;
    int count;
    int result;			/* Value of expr so far */
    int parendepth;
    SearchUids *searchUids;	/* Collection of uids for basic search
				 * expression terms. */

    searchUids = GetStaticUids();
    result = 0;			/* Just to keep the compiler quiet. */

    negate_result = 0;
    looking_for_tag = 1;
    while (expr->index < expr->length) {
	uid = expr->uids[expr->index++];
	if (looking_for_tag) {
	    if (uid == searchUids->tagvalUid) {
/*
 *		assert(expr->index < expr->length);
 */
		uid = expr->uids[expr->index++];
		result = 0;

		/*
		 * set result 1 if tag is found in item's tags
		 */

		for (tagPtr = itemPtr->tagPtr, count = (int)itemPtr->numTags;
			count > 0; tagPtr++, count--) {
		    if (*tagPtr == uid) {
			result = 1;
			break;
		    }
		}

	    } else if (uid == searchUids->negtagvalUid) {
		negate_result = ! negate_result;
/*
 *		assert(expr->index < expr->length);
 */
		uid = expr->uids[expr->index++];
		result = 0;

		/*
		 * set result 1 if tag is found in item's tags.
		 */

		for (tagPtr = itemPtr->tagPtr, count = (int)itemPtr->numTags;
			count > 0; tagPtr++, count--) {
		    if (*tagPtr == uid) {
			result = 1;
			break;
		    }
		}

	    } else if (uid == searchUids->parenUid) {
		/*
		 * Evaluate subexpressions with recursion.
		 */

		result = TagSearchEvalExpr(expr, itemPtr);

	    } else if (uid == searchUids->negparenUid) {
		negate_result = !negate_result;

		/*
		 * Evaluate subexpressions with recursion.
		 */

		result = TagSearchEvalExpr(expr, itemPtr);
	    }
	    if (negate_result) {
		result = ! result;
		negate_result = 0;
	    }
	    looking_for_tag = 0;
	} else {		/* ! looking_for_tag */
	    if (((uid == searchUids->andUid) && (!result)) ||
		    ((uid == searchUids->orUid) && result)) {
		/*
		 * Short circuit expression evaluation.
		 *
		 * if result before && is 0, or result before || is 1, then
		 * the expression is decided and no further evaluation is
		 * needed.
		 */

		parendepth = 0;
		while (expr->index < expr->length) {
		    uid = expr->uids[expr->index++];
		    if (uid == searchUids->tagvalUid ||
			    uid == searchUids->negtagvalUid) {
			expr->index++;
			continue;
		    }
		    if (uid == searchUids->parenUid ||
			    uid == searchUids->negparenUid) {
			parendepth++;
			continue;
		    }
		    if (uid == searchUids->endparenUid) {
			parendepth--;
			if (parendepth < 0) {
			    break;
			}
		    }
		}
		return result;

	    } else if (uid == searchUids->xorUid) {
		/*
		 * If the previous result was 1 then negate the next result.
		 */

		negate_result = result;

	    } else if (uid == searchUids->endparenUid) {
		return result;
	    }
	    looking_for_tag = 1;
	}
    }
/*
 *  assert(!looking_for_tag);
 */
    return result;
}

/*
 *--------------------------------------------------------------
 *
 * TagSearchFirst --
 *
 *	This function is called to get the first item item that matches a
 *	preestablished search predicate that was set by TagSearchScan.
 *
 * Results:
 *	The return value is a pointer to the first item, or NULL if there is
 *	no such item. The information at *searchPtr is updated such that
 *	successive calls to TagSearchNext will return successive items.
 *
 * Side effects:
 *	SearchPtr is linked into a list of searches in progress on canvasPtr,
 *	so that elements can safely be deleted while the search is in
 *	progress.
 *
 *--------------------------------------------------------------
 */

static Tk_Item *
TagSearchFirst(
    TagSearch *searchPtr)	/* Record describing tag search */
{
    Tk_Item *itemPtr, *lastPtr;
    Tk_Uid uid, *tagPtr;
    int count;

    /*
     * Short circuit impossible searches for null tags.
     */

    if (searchPtr->stringLength == 0) {
	return NULL;
    }

    /*
     * Find the first matching item in one of several ways. If the tag is a
     * number then it selects the single item with the matching identifier.
     * In this case see if the item being requested is the hot item, in which
     * case the search can be skipped.
     */

    if (searchPtr->type == SEARCH_TYPE_ID) {
	Tcl_HashEntry *entryPtr;

	itemPtr = searchPtr->canvasPtr->hotPtr;
	lastPtr = searchPtr->canvasPtr->hotPrevPtr;
	if ((itemPtr == NULL) || (itemPtr->id != searchPtr->id)
		|| (lastPtr == NULL) || (lastPtr->nextPtr != itemPtr)) {
	    entryPtr = Tcl_FindHashEntry(&searchPtr->canvasPtr->idTable,
		    INT2PTR(searchPtr->id));
	    if (entryPtr != NULL) {
		itemPtr = (Tk_Item *)Tcl_GetHashValue(entryPtr);
		lastPtr = itemPtr->prevPtr;
	    } else {
		lastPtr = itemPtr = NULL;
	    }
	}
	searchPtr->lastPtr = lastPtr;
	searchPtr->searchOver = 1;
	searchPtr->canvasPtr->hotPtr = itemPtr;
	searchPtr->canvasPtr->hotPrevPtr = lastPtr;
	return itemPtr;
    }

    if (searchPtr->type == SEARCH_TYPE_ALL) {
	/*
	 * All items match.
	 */

	searchPtr->lastPtr = NULL;
	searchPtr->currentPtr = searchPtr->canvasPtr->firstItemPtr;
	return searchPtr->canvasPtr->firstItemPtr;
    }

    if (searchPtr->type == SEARCH_TYPE_TAG) {
	/*
	 * Optimized single-tag search
	 */

	uid = searchPtr->expr->uid;
	for (lastPtr = NULL, itemPtr = searchPtr->canvasPtr->firstItemPtr;
		itemPtr != NULL; lastPtr=itemPtr, itemPtr=itemPtr->nextPtr) {
	    for (tagPtr = itemPtr->tagPtr, count = (int)itemPtr->numTags;
		    count > 0; tagPtr++, count--) {
		if (*tagPtr == uid) {
		    searchPtr->lastPtr = lastPtr;
		    searchPtr->currentPtr = itemPtr;
		    return itemPtr;
		}
	    }
	}
    } else {
	/*
	 * None of the above. Search for an item matching the tag expression.
	 */

	for (lastPtr = NULL, itemPtr = searchPtr->canvasPtr->firstItemPtr;
		itemPtr != NULL; lastPtr = itemPtr, itemPtr = itemPtr->nextPtr) {
	    searchPtr->expr->index = 0;
	    if (TagSearchEvalExpr(searchPtr->expr, itemPtr)) {
		searchPtr->lastPtr = lastPtr;
		searchPtr->currentPtr = itemPtr;
		return itemPtr;
	    }
	}
    }
    searchPtr->lastPtr = lastPtr;
    searchPtr->searchOver = 1;
    return NULL;
}

/*
 *--------------------------------------------------------------
 *
 * TagSearchNext --
 *
 *	This function returns successive items that match a given tag; it
 *	should be called only after TagSearchFirst has been used to begin a
 *	search.
 *
 * Results:
 *	The return value is a pointer to the next item that matches the tag
 *	expr specified to TagSearchScan, or NULL if no such item exists.
 *	*SearchPtr is updated so that the next call to this function will
 *	return the next item.
 *
 * Side effects:
 *	None.
 *
 *--------------------------------------------------------------
 */

static Tk_Item *
TagSearchNext(
    TagSearch *searchPtr)	/* Record describing search in progress. */
{
    Tk_Item *itemPtr, *lastPtr;
    Tk_Uid uid, *tagPtr;
    int count;

    /*
     * Find next item in list (this may not actually be a suitable one to
     * return), and return if there are no items left.
     */

    lastPtr = searchPtr->lastPtr;
    if (lastPtr == NULL) {
	itemPtr = searchPtr->canvasPtr->firstItemPtr;
    } else {
	itemPtr = lastPtr->nextPtr;
    }
    if ((itemPtr == NULL) || (searchPtr->searchOver)) {
	searchPtr->searchOver = 1;
	return NULL;
    }
    if (itemPtr != searchPtr->currentPtr) {
	/*
	 * The structure of the list has changed. Probably the previously-
	 * returned item was removed from the list. In this case, don't
	 * advance lastPtr; just return its new successor (i.e. do nothing
	 * here).
	 */
    } else {
	lastPtr = itemPtr;
	itemPtr = lastPtr->nextPtr;
    }

    if (searchPtr->type == SEARCH_TYPE_ALL) {
	/*
	 * All items match.
	 */

	searchPtr->lastPtr = lastPtr;
	searchPtr->currentPtr = itemPtr;
	return itemPtr;
    }

    if (searchPtr->type == SEARCH_TYPE_TAG) {
	/*
	 * Optimized single-tag search
	 */

	uid = searchPtr->expr->uid;
	for (; itemPtr != NULL; lastPtr = itemPtr, itemPtr = itemPtr->nextPtr) {
	    for (tagPtr = itemPtr->tagPtr, count = (int)itemPtr->numTags;
		    count > 0; tagPtr++, count--) {
		if (*tagPtr == uid) {
		    searchPtr->lastPtr = lastPtr;
		    searchPtr->currentPtr = itemPtr;
		    return itemPtr;
		}
	    }
	}
	searchPtr->lastPtr = lastPtr;
	searchPtr->searchOver = 1;
	return NULL;
    }

    /*
     * Else.... evaluate tag expression
     */

    for ( ; itemPtr != NULL; lastPtr = itemPtr, itemPtr = itemPtr->nextPtr) {
	searchPtr->expr->index = 0;
	if (TagSearchEvalExpr(searchPtr->expr, itemPtr)) {
	    searchPtr->lastPtr = lastPtr;
	    searchPtr->currentPtr = itemPtr;
	    return itemPtr;
	}
    }
    searchPtr->lastPtr = lastPtr;
    searchPtr->searchOver = 1;
    return NULL;
}

/*
 *--------------------------------------------------------------
 *
 * DoItem --
 *
 *	This is a utility function called by FindItems. It either adds
 *	itemPtr's id to the list being constructed, or it adds a new tag to
 *	itemPtr, depending on the value of tag.
 *
 * Results:
 *	None.
 *
 * Side effects:
 *	If tag is NULL then itemPtr's id is added as an element to the
 *	supplied object; otherwise tag is added to itemPtr's list of tags.
 *
 *--------------------------------------------------------------
 */

static void
DoItem(
    Tcl_Obj *accumObj,		/* Object in which to (possibly) record item
				 * id. */
    Tk_Item *itemPtr,		/* Item to (possibly) modify. */
    Tk_Uid tag)			/* Tag to add to those already present for
				 * item, or NULL. */
{
    Tk_Uid *tagPtr;
    int count;

    /*
     * Handle the "add-to-result" case and return, if appropriate.
     */

    if (tag == NULL) {
	Tcl_ListObjAppendElement(NULL, accumObj, Tcl_NewWideIntObj(itemPtr->id));
	return;
    }

    for (tagPtr = itemPtr->tagPtr, count = (int)itemPtr->numTags;
	    count > 0; tagPtr++, count--) {
	if (tag == *tagPtr) {
	    return;
	}
    }

    /*
     * Grow the tag space if there's no more room left in the current block.
     */

    if (itemPtr->tagSpace == itemPtr->numTags) {
	Tk_Uid *newTagPtr;

	itemPtr->tagSpace += 5;
	newTagPtr = (Tk_Uid *)ckalloc(itemPtr->tagSpace * sizeof(Tk_Uid));
	memcpy(newTagPtr, itemPtr->tagPtr,
		itemPtr->numTags * sizeof(Tk_Uid));
	if (itemPtr->tagPtr != itemPtr->staticTagSpace) {
	    ckfree(itemPtr->tagPtr);
	}
	itemPtr->tagPtr = newTagPtr;
	tagPtr = &itemPtr->tagPtr[itemPtr->numTags];
    }

    /*
     * Add in the new tag.
     */

    *tagPtr = tag;
    itemPtr->numTags++;
}

/*
 *--------------------------------------------------------------
 *
 * FindItems --
 *
 *	This function does all the work of implementing the "find" and
 *	"addtag" options of the canvas widget command, which locate items that
 *	have certain features (location, tags, position in display list, etc.)
 *
 * Results:
 *	A standard Tcl return value. If newTag is NULL, then a list of ids
 *	from all the items that match objc/objv is returned in the interp's
 *	result. If newTag is NULL, then the normal the interp's result is an
 *	empty string. If an error occurs, then the interp's result will hold
 *	an error message.
 *
 * Side effects:
 *	If newTag is non-NULL, then all the items that match the information
 *	in objc/objv have that tag added to their lists of tags.
 *
 *--------------------------------------------------------------
 */

static int
FindItems(
    Tcl_Interp *interp,		/* Interpreter for error reporting. */
    TkCanvas *canvasPtr,	/* Canvas whose items are to be searched. */
    Tcl_Size objc,			/* Number of entries in argv. Must be greater
				 * than zero. */
    Tcl_Obj *const *objv,	/* Arguments that describe what items to
				 * search for (see user doc on "find" and
				 * "addtag" options). */
    Tcl_Obj *newTag,		/* If non-NULL, gives new tag to set on all
				 * found items; if NULL, then ids of found
				 * items are returned in the interp's
				 * result. */
    Tcl_Size first			/* For error messages: gives number of
				 * elements of objv which are already
				 * handled. */
    ,TagSearch **searchPtrPtr	/* From CanvasWidgetCmd local vars*/
    )
{
    Tk_Item *itemPtr;
    Tk_Uid uid;
    int index, result;
    Tcl_Obj *resultObj;
    static const char *const optionStrings[] = {
	"above", "all", "below", "closest",
	"enclosed", "overlapping", "withtag", NULL
    };
    enum options {
	CANV_ABOVE, CANV_ALL, CANV_BELOW, CANV_CLOSEST,
	CANV_ENCLOSED, CANV_OVERLAPPING, CANV_WITHTAG
    };

    if (newTag != NULL) {
	uid = Tk_GetUid(Tcl_GetString(newTag));
    } else {
	uid = NULL;
    }
    if (Tcl_GetIndexFromObj(interp, objv[first], optionStrings,
	    "search command", 0, &index) != TCL_OK) {
	return TCL_ERROR;
    }
    switch ((enum options) index) {
    case CANV_ABOVE: {
	Tk_Item *lastPtr = NULL;

	if (objc != first+2) {
	    Tcl_WrongNumArgs(interp, first+1, objv, "tagOrId");
	    return TCL_ERROR;
	}
	FOR_EVERY_CANVAS_ITEM_MATCHING(objv[first+1], searchPtrPtr,
		return TCL_ERROR) {
	    lastPtr = itemPtr;
	}
	if ((lastPtr != NULL) && (lastPtr->nextPtr != NULL)) {
	    resultObj = Tcl_NewObj();
	    DoItem(resultObj, lastPtr->nextPtr, uid);
	    Tcl_SetObjResult(interp, resultObj);
	}
	break;
    }
    case CANV_ALL:
	if (objc != first+1) {
	    Tcl_WrongNumArgs(interp, first+1, objv, NULL);
	    return TCL_ERROR;
	}

	resultObj = Tcl_NewObj();
	for (itemPtr = canvasPtr->firstItemPtr; itemPtr != NULL;
		itemPtr = itemPtr->nextPtr) {
	    DoItem(resultObj, itemPtr, uid);
	}
	Tcl_SetObjResult(interp, resultObj);
	break;

    case CANV_BELOW:
	if (objc != first+2) {
	    Tcl_WrongNumArgs(interp, first+1, objv, "tagOrId");
	    return TCL_ERROR;
	}
	FIRST_CANVAS_ITEM_MATCHING(objv[first+1], searchPtrPtr,
		return TCL_ERROR);
	if ((itemPtr != NULL) && (itemPtr->prevPtr != NULL)) {
	    resultObj = Tcl_NewObj();
	    DoItem(resultObj, itemPtr->prevPtr, uid);
	    Tcl_SetObjResult(interp, resultObj);
	}
	break;
    case CANV_CLOSEST: {
	double closestDist;
	Tk_Item *startPtr, *closestPtr;
	double coords[2], halo;
	int x1, y1, x2, y2;

	if ((objc < first+3) || (objc > first+5)) {
	    Tcl_WrongNumArgs(interp, first+1, objv, "x y ?halo? ?start?");
	    return TCL_ERROR;
	}
	if (Tk_CanvasGetCoordFromObj(interp, (Tk_Canvas) canvasPtr,
		objv[first+1], &coords[0]) != TCL_OK
		|| Tk_CanvasGetCoordFromObj(interp, (Tk_Canvas) canvasPtr,
		objv[first+2], &coords[1]) != TCL_OK) {
	    return TCL_ERROR;
	}
	if (objc > first+3) {
	    if (Tk_CanvasGetCoordFromObj(interp, (Tk_Canvas) canvasPtr,
		    objv[first+3], &halo) != TCL_OK) {
		return TCL_ERROR;
	    }
	    if (halo < 0.0) {
		Tcl_SetObjResult(interp, Tcl_ObjPrintf(
			"can't have negative halo value \"%f\"", halo));
		return TCL_ERROR;
	    }
	} else {
	    halo = 0.0;
	}

	/*
	 * Find the item at which to start the search.
	 */

	startPtr = canvasPtr->firstItemPtr;
	if (objc == first+5) {
	    FIRST_CANVAS_ITEM_MATCHING(objv[first+4], searchPtrPtr,
		    return TCL_ERROR);
	    if (itemPtr != NULL) {
		startPtr = itemPtr;
	    }
	}

	/*
	 * The code below is optimized so that it can eliminate most items
	 * without having to call their item-specific functions. This is done
	 * by keeping a bounding box (x1, y1, x2, y2) that an item's bbox must
	 * overlap if the item is to have any chance of being closer than the
	 * closest so far.
	 */

	itemPtr = startPtr;
	while(itemPtr && (itemPtr->state == TK_STATE_HIDDEN ||
		(itemPtr->state == TK_STATE_NULL &&
		canvasPtr->canvas_state == TK_STATE_HIDDEN))) {
	    itemPtr = itemPtr->nextPtr;
	}
	if (itemPtr == NULL) {
	    return TCL_OK;
	}
	closestDist = ItemPoint(canvasPtr, itemPtr, coords, halo);
	while (1) {
	    double newDist;

	    /*
	     * Update the bounding box using itemPtr, which is the new closest
	     * item.
	     */

	    x1 = (int) (coords[0] - closestDist - halo - 1);
	    y1 = (int) (coords[1] - closestDist - halo - 1);
	    x2 = (int) (coords[0] + closestDist + halo + 1);
	    y2 = (int) (coords[1] + closestDist + halo + 1);
	    closestPtr = itemPtr;

	    /*
	     * Search for an item that beats the current closest one. Work
	     * circularly through the canvas's item list until getting back to
	     * the starting item.
	     */

	    while (1) {
		itemPtr = itemPtr->nextPtr;
		if (itemPtr == NULL) {
		    itemPtr = canvasPtr->firstItemPtr;
		}
		if (itemPtr == startPtr) {
		    resultObj = Tcl_NewObj();
		    DoItem(resultObj, closestPtr, uid);
		    Tcl_SetObjResult(interp, resultObj);
		    return TCL_OK;
		}
		if (itemPtr->state == TK_STATE_HIDDEN ||
			(itemPtr->state == TK_STATE_NULL &&
			canvasPtr->canvas_state == TK_STATE_HIDDEN)) {
		    continue;
		}
		if ((itemPtr->x1 >= x2) || (itemPtr->x2 <= x1)
			|| (itemPtr->y1 >= y2) || (itemPtr->y2 <= y1)) {
		    continue;
		}
		newDist = ItemPoint(canvasPtr, itemPtr, coords, halo);
		if (newDist <= closestDist) {
		    closestDist = newDist;
		    break;
		}
	    }
	}
	break;
    }
    case CANV_ENCLOSED:
	if (objc != first+5) {
	    Tcl_WrongNumArgs(interp, first+1, objv, "x1 y1 x2 y2");
	    return TCL_ERROR;
	}
	return FindArea(interp, canvasPtr, objv+first+1, uid, 1);
    case CANV_OVERLAPPING:
	if (objc != first+5) {
	    Tcl_WrongNumArgs(interp, first+1, objv, "x1 y1 x2 y2");
	    return TCL_ERROR;
	}
	return FindArea(interp, canvasPtr, objv+first+1, uid, 0);
    case CANV_WITHTAG:
	if (objc != first+2) {
	    Tcl_WrongNumArgs(interp, first+1, objv, "tagOrId");
	    return TCL_ERROR;
	}
	resultObj = Tcl_NewObj();
	FOR_EVERY_CANVAS_ITEM_MATCHING(objv[first+1], searchPtrPtr,
		goto badWithTagSearch) {
	    DoItem(resultObj, itemPtr, uid);
	}
	Tcl_SetObjResult(interp, resultObj);
	return TCL_OK;
    badWithTagSearch:
	Tcl_DecrRefCount(resultObj);
	return TCL_ERROR;
    }
    return TCL_OK;
}

/*
 *--------------------------------------------------------------
 *
 * FindArea --
 *
 *	This function implements area searches for the "find" and "addtag"
 *	options.
 *
 * Results:
 *	A standard Tcl return value. If newTag is NULL, then a list of ids
 *	from all the items overlapping or enclosed by the rectangle given by
 *	objc is returned in the interp's result. If newTag is NULL, then the
 *	normal the interp's result is an empty string. If an error occurs,
 *	then the interp's result will hold an error message.
 *
 * Side effects:
 *	If uid is non-NULL, then all the items overlapping or enclosed by the
 *	area in objv have that tag added to their lists of tags.
 *
 *--------------------------------------------------------------
 */

static int
FindArea(
    Tcl_Interp *interp,		/* Interpreter for error reporting and result
				 * storing. */
    TkCanvas *canvasPtr,	/* Canvas whose items are to be searched. */
    Tcl_Obj *const *objv,	/* Array of four arguments that give the
				 * coordinates of the rectangular area to
				 * search. */
    Tk_Uid uid,			/* If non-NULL, gives new tag to set on all
				 * found items; if NULL, then ids of found
				 * items are returned in the interp's
				 * result. */
    int enclosed)		/* 0 means overlapping or enclosed items are
				 * OK, 1 means only enclosed items are OK. */
{
    double rect[4], tmp;
    int x1, y1, x2, y2;
    Tk_Item *itemPtr;
    Tcl_Obj *resultObj;

    if ((Tk_CanvasGetCoordFromObj(interp, (Tk_Canvas) canvasPtr, objv[0],
		&rect[0]) != TCL_OK)
	    || (Tk_CanvasGetCoordFromObj(interp,(Tk_Canvas)canvasPtr,objv[1],
		&rect[1]) != TCL_OK)
	    || (Tk_CanvasGetCoordFromObj(interp,(Tk_Canvas)canvasPtr,objv[2],
		&rect[2]) != TCL_OK)
	    || (Tk_CanvasGetCoordFromObj(interp,(Tk_Canvas)canvasPtr,objv[3],
		&rect[3]) != TCL_OK)) {
	return TCL_ERROR;
    }
    if (rect[0] > rect[2]) {
	tmp = rect[0]; rect[0] = rect[2]; rect[2] = tmp;
    }
    if (rect[1] > rect[3]) {
	tmp = rect[1]; rect[1] = rect[3]; rect[3] = tmp;
    }

    /*
     * Use an integer bounding box for a quick test, to avoid calling
     * item-specific code except for items that are close.
     */

    x1 = (int) (rect[0] - 1.0);
    y1 = (int) (rect[1] - 1.0);
    x2 = (int) (rect[2] + 1.0);
    y2 = (int) (rect[3] + 1.0);
    resultObj = Tcl_NewObj();
    for (itemPtr = canvasPtr->firstItemPtr; itemPtr != NULL;
	    itemPtr = itemPtr->nextPtr) {
	if (itemPtr->state == TK_STATE_HIDDEN ||
		(itemPtr->state == TK_STATE_NULL
		&& canvasPtr->canvas_state == TK_STATE_HIDDEN)) {
	    continue;
	}
	if ((itemPtr->x1 >= x2) || (itemPtr->x2 <= x1)
		|| (itemPtr->y1 >= y2) || (itemPtr->y2 <= y1)) {
	    continue;
	}
	if (ItemOverlap(canvasPtr, itemPtr, rect) >= enclosed) {
	    DoItem(resultObj, itemPtr, uid);
	}
    }
    Tcl_SetObjResult(interp, resultObj);
    return TCL_OK;
}

/*
 *--------------------------------------------------------------
 *
 * RelinkItems --
 *
 *	Move one or more items to a different place in the display order for a
 *	canvas.
 *
 * Results:
 *	None.
 *
 * Side effects:
 *	The items identified by "tag" are moved so that they are all together
 *	in the display list and immediately after prevPtr. The order of the
 *	moved items relative to each other is not changed.
 *
 *--------------------------------------------------------------
 */

static int
RelinkItems(
    TkCanvas *canvasPtr,	/* Canvas to be modified. */
    Tcl_Obj *tag,		/* Tag identifying items to be moved in the
				 * redisplay list. */
    Tk_Item *prevPtr,		/* Reposition the items so that they go just
				 * after this item (NULL means put at
				 * beginning of list). */
    TagSearch **searchPtrPtr)	/* From CanvasWidgetCmd local vars */
{
    Tk_Item *itemPtr;
    Tk_Item *firstMovePtr, *lastMovePtr;
    int result;

    /*
     * Find all of the items to be moved and remove them from the list, making
     * an auxiliary list running from firstMovePtr to lastMovePtr. Record
     * their areas for redisplay.
     */

    firstMovePtr = lastMovePtr = NULL;
    FOR_EVERY_CANVAS_ITEM_MATCHING(tag, searchPtrPtr, return TCL_ERROR) {
	if (itemPtr == prevPtr) {
	    /*
	     * Item after which insertion is to occur is being moved! Switch
	     * to insert after its predecessor.
	     */

	    prevPtr = prevPtr->prevPtr;
	}
	if (itemPtr->prevPtr == NULL) {
	    if (itemPtr->nextPtr != NULL) {
		itemPtr->nextPtr->prevPtr = NULL;
	    }
	    canvasPtr->firstItemPtr = itemPtr->nextPtr;
	} else {
	    if (itemPtr->nextPtr != NULL) {
		itemPtr->nextPtr->prevPtr = itemPtr->prevPtr;
	    }
	    itemPtr->prevPtr->nextPtr = itemPtr->nextPtr;
	}
	if (canvasPtr->lastItemPtr == itemPtr) {
	    canvasPtr->lastItemPtr = itemPtr->prevPtr;
	}
	if (firstMovePtr == NULL) {
	    itemPtr->prevPtr = NULL;
	    firstMovePtr = itemPtr;
	} else {
	    itemPtr->prevPtr = lastMovePtr;
	    lastMovePtr->nextPtr = itemPtr;
	}
	lastMovePtr = itemPtr;
	EventuallyRedrawItem(canvasPtr, itemPtr);
	canvasPtr->flags |= REPICK_NEEDED;
    }

    /*
     * Insert the list of to-be-moved items back into the canvas's at the
     * desired position.
     */

    if (firstMovePtr == NULL) {
	return TCL_OK;
    }
    if (prevPtr == NULL) {
	if (canvasPtr->firstItemPtr != NULL) {
	    canvasPtr->firstItemPtr->prevPtr = lastMovePtr;
	}
	lastMovePtr->nextPtr = canvasPtr->firstItemPtr;
	canvasPtr->firstItemPtr = firstMovePtr;
    } else {
	if (prevPtr->nextPtr != NULL) {
	    prevPtr->nextPtr->prevPtr = lastMovePtr;
	}
	lastMovePtr->nextPtr = prevPtr->nextPtr;
	if (firstMovePtr != NULL) {
	    firstMovePtr->prevPtr = prevPtr;
	}
	prevPtr->nextPtr = firstMovePtr;
    }
    if (canvasPtr->lastItemPtr == prevPtr) {
	canvasPtr->lastItemPtr = lastMovePtr;
    }
    return TCL_OK;
}

/*
 *--------------------------------------------------------------
 *
 * CanvasBindProc --
 *
 *	This function is invoked by the Tk dispatcher to handle events
 *	associated with bindings on items.
 *
 * Results:
 *	None.
 *
 * Side effects:
 *	Depends on the command invoked as part of the binding (if there was
 *	any).
 *
 *--------------------------------------------------------------
 */

static void
CanvasBindProc(
    void *clientData,	/* Pointer to canvas structure. */
    XEvent *eventPtr)		/* Pointer to X event that just happened. */
{
    TkCanvas *canvasPtr = (TkCanvas *)clientData;
    unsigned mask;

    Tcl_Preserve(canvasPtr);

    /*
     * This code below keeps track of the current modifier state in
     * canvasPtr>state. This information is used to defer repicks of the
     * current item while buttons are down.
     */

    switch (eventPtr->type) {
    case ButtonPress:
    case ButtonRelease:
	mask = Tk_GetButtonMask(eventPtr->xbutton.button);

	/*
	 * For button press events, repick the current item using the button
	 * state before the event, then process the event. For button release
	 * events, first process the event, then repick the current item using
	 * the button state *after* the event (the button has logically gone
	 * up before we change the current item).
	 */

	if (eventPtr->type == ButtonPress) {
	    /*
	     * On a button press, first repick the current item using the
	     * button state before the event, the process the event.
	     */

	    canvasPtr->state = eventPtr->xbutton.state;
	    PickCurrentItem(canvasPtr, eventPtr);
	    canvasPtr->state ^= mask;
	    CanvasDoEvent(canvasPtr, eventPtr);
	} else {
	    /*
	     * Button release: first process the event, with the button still
	     * considered to be down. Then repick the current item under the
	     * assumption that the button is no longer down.
	     */

	    canvasPtr->state = eventPtr->xbutton.state;
	    CanvasDoEvent(canvasPtr, eventPtr);
	    eventPtr->xbutton.state ^= mask;
	    canvasPtr->state = eventPtr->xbutton.state;
	    PickCurrentItem(canvasPtr, eventPtr);
	    eventPtr->xbutton.state ^= mask;
	}
	break;
    case EnterNotify:
    case LeaveNotify:
	canvasPtr->state = eventPtr->xcrossing.state;
	PickCurrentItem(canvasPtr, eventPtr);
	break;
    case MotionNotify:
	canvasPtr->state = eventPtr->xmotion.state;
	PickCurrentItem(canvasPtr, eventPtr);
	/* fallthrough */
    default:
	CanvasDoEvent(canvasPtr, eventPtr);
    }

    Tcl_Release(canvasPtr);
}

/*
 *--------------------------------------------------------------
 *
 * PickCurrentItem --
 *
 *	Find the topmost item in a canvas that contains a given location and
 *	mark the the current item. If the current item has changed, generate a
 *	fake exit event on the old current item, a fake enter event on the new
 *	current item item and force a redraw of the two items. Canvas items
 *	that are hidden or disabled are ignored.
 *
 * Results:
 *	None.
 *
 * Side effects:
 *	The current item for canvasPtr may change. If it does, then the
 *	commands associated with item entry and exit could do just about
 *	anything. A binding script could delete the canvas, so callers should
 *	protect themselves with Tcl_Preserve and Tcl_Release.
 *
 *--------------------------------------------------------------
 */

static void
PickCurrentItem(
    TkCanvas *canvasPtr,	/* Canvas widget in which to select current
				 * item. */
    XEvent *eventPtr)		/* Event describing location of mouse cursor.
				 * Must be EnterWindow, LeaveWindow,
				 * ButtonRelease, or MotionNotify. */
{
    double coords[2];
    unsigned int buttonDown;
    Tk_Item *prevItemPtr;
    SearchUids *searchUids = GetStaticUids();

    /*
     * Check whether or not a button is down. If so, we'll log entry and exit
     * into and out of the current item, but not entry into any other item.
     * This implements a form of grabbing equivalent to what the X server does
     * for windows.
     */

    buttonDown = canvasPtr->state & ALL_BUTTONS;

    /*
     * Save information about this event in the canvas. The event in the
     * canvas is used for two purposes:
     *
     * 1. Event bindings: if the current item changes, fake events are
     *    generated to allow item-enter and item-leave bindings to trigger.
     * 2. Reselection: if the current item gets deleted, can use the saved
     *    event to find a new current item.
     *
     * Translate MotionNotify events into EnterNotify events, since that's
     * what gets reported to item handlers.
     */

    if (eventPtr != &canvasPtr->pickEvent) {
	if ((eventPtr->type == MotionNotify)
		|| (eventPtr->type == ButtonRelease)) {
	    canvasPtr->pickEvent.xcrossing.type = EnterNotify;
	    canvasPtr->pickEvent.xcrossing.serial = eventPtr->xmotion.serial;
	    canvasPtr->pickEvent.xcrossing.send_event
		    = eventPtr->xmotion.send_event;
	    canvasPtr->pickEvent.xcrossing.display = eventPtr->xmotion.display;
	    canvasPtr->pickEvent.xcrossing.window = eventPtr->xmotion.window;
	    canvasPtr->pickEvent.xcrossing.root = eventPtr->xmotion.root;
	    canvasPtr->pickEvent.xcrossing.subwindow = None;
	    canvasPtr->pickEvent.xcrossing.time = eventPtr->xmotion.time;
	    canvasPtr->pickEvent.xcrossing.x = eventPtr->xmotion.x;
	    canvasPtr->pickEvent.xcrossing.y = eventPtr->xmotion.y;
	    canvasPtr->pickEvent.xcrossing.x_root = eventPtr->xmotion.x_root;
	    canvasPtr->pickEvent.xcrossing.y_root = eventPtr->xmotion.y_root;
	    canvasPtr->pickEvent.xcrossing.mode = NotifyNormal;
	    canvasPtr->pickEvent.xcrossing.detail = NotifyNonlinear;
	    canvasPtr->pickEvent.xcrossing.same_screen =
		    eventPtr->xmotion.same_screen;
	    canvasPtr->pickEvent.xcrossing.focus = False;
	    canvasPtr->pickEvent.xcrossing.state = eventPtr->xmotion.state;
	} else {
	    canvasPtr->pickEvent = *eventPtr;
	}
    }

    /*
     * If this is a recursive call (there's already a partially completed call
     * pending on the stack; it's in the middle of processing a Leave event
     * handler for the old current item) then just return; the pending call
     * will do everything that's needed.
     */

    if (canvasPtr->flags & REPICK_IN_PROGRESS) {
	return;
    }

    /*
     * A LeaveNotify event automatically means that there's no current object,
     * so the check for closest item can be skipped.
     */

    coords[0] = canvasPtr->pickEvent.xcrossing.x + canvasPtr->xOrigin;
    coords[1] = canvasPtr->pickEvent.xcrossing.y + canvasPtr->yOrigin;
    if (canvasPtr->pickEvent.type != LeaveNotify) {
	canvasPtr->newCurrentPtr = CanvasFindClosest(canvasPtr, coords);
    } else {
	canvasPtr->newCurrentPtr = NULL;
    }

    if ((canvasPtr->newCurrentPtr == canvasPtr->currentItemPtr)
	    && !(canvasPtr->flags & LEFT_GRABBED_ITEM)) {
	/*
	 * Nothing to do: the current item hasn't changed.
	 */

	return;
    }

    if (!buttonDown) {
	canvasPtr->flags &= ~LEFT_GRABBED_ITEM;
    }

    /*
     * Simulate a LeaveNotify event on the previous current item and an
     * EnterNotify event on the new current item. Remove the "current" tag
     * from the previous current item and place it on the new current item.
     */

    if ((canvasPtr->newCurrentPtr != canvasPtr->currentItemPtr)
	    && (canvasPtr->currentItemPtr != NULL)
	    && !(canvasPtr->flags & LEFT_GRABBED_ITEM)) {
	XEvent event;
	Tk_Item *itemPtr = canvasPtr->currentItemPtr;
	Tcl_Size i;

	event = canvasPtr->pickEvent;
	event.type = LeaveNotify;

	/*
	 * If the event's detail happens to be NotifyInferior the binding
	 * mechanism will discard the event. To be consistent, always use
	 * NotifyAncestor.
	 */

	event.xcrossing.detail = NotifyAncestor;
	canvasPtr->flags |= REPICK_IN_PROGRESS;
	CanvasDoEvent(canvasPtr, &event);
	canvasPtr->flags &= ~REPICK_IN_PROGRESS;

	/*
	 * The check below is needed because there could be an event handler
	 * for <LeaveNotify> that deletes the current item.
	 */

	if ((itemPtr == canvasPtr->currentItemPtr) && !buttonDown) {
	    for (i = itemPtr->numTags-1; i != TCL_INDEX_NONE; i--) {
		if (itemPtr->tagPtr[i] == searchUids->currentUid)
		    /* then */ {
                    memmove((void *)(itemPtr->tagPtr + i),
                            itemPtr->tagPtr + i + 1,
                            (itemPtr->numTags - (i+1)) * sizeof(Tk_Uid));
		    itemPtr->numTags--;
		    break;
		}
	    }
	}

	/*
	 * Note: during CanvasDoEvent above, it's possible that
	 * canvasPtr->newCurrentPtr got reset to NULL because the item was
	 * deleted.
	 */
    }
    if ((canvasPtr->newCurrentPtr!=canvasPtr->currentItemPtr) && buttonDown) {
	canvasPtr->flags |= LEFT_GRABBED_ITEM;
	return;
    }

    /*
     * Special note: it's possible that canvasPtr->newCurrentPtr ==
     * canvasPtr->currentItemPtr here. This can happen, for example, if
     * LEFT_GRABBED_ITEM was set.
     */

    prevItemPtr = canvasPtr->currentItemPtr;
    canvasPtr->flags &= ~LEFT_GRABBED_ITEM;
    canvasPtr->currentItemPtr = canvasPtr->newCurrentPtr;
    if (prevItemPtr != NULL && prevItemPtr != canvasPtr->currentItemPtr &&
	    (prevItemPtr->redraw_flags & TK_ITEM_STATE_DEPENDANT)) {
	EventuallyRedrawItem(canvasPtr, prevItemPtr);
	ItemConfigure(canvasPtr, prevItemPtr, 0, NULL);
    }
    if (canvasPtr->currentItemPtr != NULL) {
	XEvent event;

	DoItem(NULL, canvasPtr->currentItemPtr, searchUids->currentUid);
	if ((canvasPtr->currentItemPtr->redraw_flags & TK_ITEM_STATE_DEPENDANT
		&& prevItemPtr != canvasPtr->currentItemPtr)) {
	    ItemConfigure(canvasPtr, canvasPtr->currentItemPtr, 0, NULL);
	    EventuallyRedrawItem(canvasPtr, canvasPtr->currentItemPtr);
	}
	event = canvasPtr->pickEvent;
	event.type = EnterNotify;
	event.xcrossing.detail = NotifyAncestor;
	CanvasDoEvent(canvasPtr, &event);
    }
}

/*
 *----------------------------------------------------------------------
 *
 * CanvasFindClosest --
 *
 *	Given x and y coordinates, find the topmost canvas item that is
 *	"close" to the coordinates. Canvas items that are hidden or disabled
 *	are ignored.
 *
 * Results:
 *	The return value is a pointer to the topmost item that is close to
 *	(x,y), or NULL if no item is close.
 *
 * Side effects:
 *	None.
 *
 *----------------------------------------------------------------------
 */

static Tk_Item *
CanvasFindClosest(
    TkCanvas *canvasPtr,	/* Canvas widget to search. */
    double coords[2])		/* Desired x,y position in canvas, not screen,
				 * coordinates.) */
{
    Tk_Item *itemPtr;
    Tk_Item *bestPtr;
    int x1, y1, x2, y2;

    x1 = (int) (coords[0] - canvasPtr->closeEnough);
    y1 = (int) (coords[1] - canvasPtr->closeEnough);
    x2 = (int) (coords[0] + canvasPtr->closeEnough);
    y2 = (int) (coords[1] + canvasPtr->closeEnough);

    bestPtr = NULL;
    for (itemPtr = canvasPtr->firstItemPtr; itemPtr != NULL;
	    itemPtr = itemPtr->nextPtr) {
	if (itemPtr->state == TK_STATE_HIDDEN ||
		itemPtr->state==TK_STATE_DISABLED ||
		(itemPtr->state == TK_STATE_NULL &&
		(canvasPtr->canvas_state == TK_STATE_HIDDEN ||
		canvasPtr->canvas_state == TK_STATE_DISABLED))) {
	    continue;
	}
	if ((itemPtr->x1 > x2) || (itemPtr->x2 < x1)
		|| (itemPtr->y1 > y2) || (itemPtr->y2 < y1)) {
	    continue;
	}
	if (ItemPoint(canvasPtr,itemPtr,coords,0) <= canvasPtr->closeEnough) {
	    bestPtr = itemPtr;
	}
    }
    return bestPtr;
}

/*
 *--------------------------------------------------------------
 *
 * CanvasDoEvent --
 *
 *	This function is called to invoke binding processing for a new event
 *	that is associated with the current item for a canvas.
 *
 * Results:
 *	None.
 *
 * Side effects:
 *	Depends on the bindings for the canvas. A binding script could delete
 *	the canvas, so callers should protect themselves with Tcl_Preserve and
 *	Tcl_Release.
 *
 *--------------------------------------------------------------
 */

static void
CanvasDoEvent(
    TkCanvas *canvasPtr,	/* Canvas widget in which event occurred. */
    XEvent *eventPtr)		/* Real or simulated X event that is to be
				 * processed. */
{
#define NUM_STATIC 3
    void *staticObjects[NUM_STATIC];
    void **objectPtr;
    Tcl_Size numObjects, i;
    Tk_Item *itemPtr;
    TagSearchExpr *expr;
    Tcl_Size numExprs;
    SearchUids *searchUids = GetStaticUids();

    if (canvasPtr->bindingTable == NULL) {
	return;
    }

    itemPtr = canvasPtr->currentItemPtr;
    if ((eventPtr->type == KeyPress) || (eventPtr->type == KeyRelease)) {
	itemPtr = canvasPtr->textInfo.focusItemPtr;
    }
    if (itemPtr == NULL) {
	return;
    }

    /*
     * Set up an array with all the relevant objects for processing this
     * event. The relevant objects are:
     * (a) the event's item,
     * (b) the tags associated with the event's item,
     * (c) the expressions that are true for the event's item's tags, and
     * (d) the tag "all".
     *
     * If there are a lot of tags then malloc an array to hold all of the
     * objects.
     */

    /*
     * Flag and count all expressions that match item's tags.
     */

    numExprs = 0;
    expr = canvasPtr->bindTagExprs;
    while (expr) {
	expr->index = 0;
    	expr->match = TagSearchEvalExpr(expr, itemPtr);
	if (expr->match) {
	    numExprs++;
	}
	expr = expr->next;
    }

    numObjects = itemPtr->numTags + numExprs + 2;
    if (numObjects <= NUM_STATIC) {
	objectPtr = staticObjects;
    } else {
	objectPtr = (void **)ckalloc(numObjects * sizeof(void *));
    }
    objectPtr[0] = (char *)searchUids->allUid;
    for (i = itemPtr->numTags - 1; i != TCL_INDEX_NONE; i--) {
	objectPtr[i+1] = (char *)itemPtr->tagPtr[i];
    }
    objectPtr[itemPtr->numTags + 1] = itemPtr;

    /*
     * Copy uids of matching expressions into object array
     */

    i = itemPtr->numTags+2;
    expr = canvasPtr->bindTagExprs;
    while (expr) {
    	if (expr->match) {
	    objectPtr[i++] = (int *) expr->uid;
	}
	expr = expr->next;
    }

    /*
     * Invoke the binding system, then free up the object array if it was
     * malloc-ed.
     */

    if (canvasPtr->tkwin != NULL) {
	Tk_BindEvent(canvasPtr->bindingTable, eventPtr, canvasPtr->tkwin,
		numObjects, objectPtr);
    }
    if (objectPtr != staticObjects) {
	ckfree(objectPtr);
    }
}

/*
 *----------------------------------------------------------------------
 *
 * CanvasBlinkProc --
 *
 *	This function is called as a timer handler to blink the insertion
 *	cursor off and on.
 *
 * Results:
 *	None.
 *
 * Side effects:
 *	The cursor gets turned on or off, redisplay gets invoked, and this
 *	function reschedules itself.
 *
 *----------------------------------------------------------------------
 */

static void
CanvasBlinkProc(
    void *clientData)	/* Pointer to record describing entry. */
{
    TkCanvas *canvasPtr = (TkCanvas *)clientData;

    if (!canvasPtr->textInfo.gotFocus || (canvasPtr->insertOffTime == 0)) {
	return;
    }
    if (canvasPtr->textInfo.cursorOn) {
	canvasPtr->textInfo.cursorOn = 0;
	canvasPtr->insertBlinkHandler = Tcl_CreateTimerHandler(
		canvasPtr->insertOffTime, CanvasBlinkProc, canvasPtr);
    } else {
	canvasPtr->textInfo.cursorOn = 1;
	canvasPtr->insertBlinkHandler = Tcl_CreateTimerHandler(
		canvasPtr->insertOnTime, CanvasBlinkProc, canvasPtr);
    }
    EventuallyRedrawItem(canvasPtr, canvasPtr->textInfo.focusItemPtr);
}

/*
 *----------------------------------------------------------------------
 *
 * CanvasFocusProc --
 *
 *	This function is called whenever a canvas gets or loses the input
 *	focus. It's also called whenever the window is reconfigured while it
 *	has the focus.
 *
 * Results:
 *	None.
 *
 * Side effects:
 *	The cursor gets turned on or off.
 *
 *----------------------------------------------------------------------
 */

static void
CanvasFocusProc(
    TkCanvas *canvasPtr,	/* Canvas that just got or lost focus. */
    int gotFocus)		/* 1 means window is getting focus, 0 means
				 * it's losing it. */
{
    Tcl_DeleteTimerHandler(canvasPtr->insertBlinkHandler);
    if (gotFocus) {
	canvasPtr->textInfo.gotFocus = 1;
	canvasPtr->textInfo.cursorOn = 1;
	if (canvasPtr->insertOffTime != 0) {
	    canvasPtr->insertBlinkHandler = Tcl_CreateTimerHandler(
		    canvasPtr->insertOffTime, CanvasBlinkProc, canvasPtr);
	}
    } else {
	canvasPtr->textInfo.gotFocus = 0;
	canvasPtr->textInfo.cursorOn = 0;
	canvasPtr->insertBlinkHandler = NULL;
    }
    EventuallyRedrawItem(canvasPtr, canvasPtr->textInfo.focusItemPtr);
    if (canvasPtr->highlightWidth > 0) {
	canvasPtr->flags |= REDRAW_BORDERS;
	if (!(canvasPtr->flags & REDRAW_PENDING)) {
	    Tcl_DoWhenIdle(DisplayCanvas, canvasPtr);
	    canvasPtr->flags |= REDRAW_PENDING;
	}
    }
}

/*
 *----------------------------------------------------------------------
 *
 * CanvasSelectTo --
 *
 *	Modify the selection by moving its un-anchored end. This could make
 *	the selection either larger or smaller.
 *
 * Results:
 *	None.
 *
 * Side effects:
 *	The selection changes.
 *
 *----------------------------------------------------------------------
 */

static void
CanvasSelectTo(
    TkCanvas *canvasPtr,	/* Information about widget. */
    Tk_Item *itemPtr,		/* Item that is to hold selection. */
    Tcl_Size index)			/* Index of element that is to become the
				 * "other" end of the selection. */
{
    Tcl_Size oldFirst, oldLast;
    Tk_Item *oldSelPtr;

    oldFirst = canvasPtr->textInfo.selectFirst;
    oldLast = canvasPtr->textInfo.selectLast;
    oldSelPtr = canvasPtr->textInfo.selItemPtr;

    /*
     * Grab the selection if we don't own it already.
     */

    if (canvasPtr->textInfo.selItemPtr == NULL) {
	Tk_OwnSelection(canvasPtr->tkwin, XA_PRIMARY, CanvasLostSelection,
		canvasPtr);
    } else if (canvasPtr->textInfo.selItemPtr != itemPtr) {
	EventuallyRedrawItem(canvasPtr, canvasPtr->textInfo.selItemPtr);
    }
    canvasPtr->textInfo.selItemPtr = itemPtr;

    if (canvasPtr->textInfo.anchorItemPtr != itemPtr) {
	canvasPtr->textInfo.anchorItemPtr = itemPtr;
	canvasPtr->textInfo.selectAnchor = index;
    }
    if (canvasPtr->textInfo.selectAnchor + 1 <= index + 1) {
	canvasPtr->textInfo.selectFirst = canvasPtr->textInfo.selectAnchor;
	canvasPtr->textInfo.selectLast = index;
    } else {
	canvasPtr->textInfo.selectFirst = ((int)index < 0) ? TCL_INDEX_NONE : index;
	canvasPtr->textInfo.selectLast = canvasPtr->textInfo.selectAnchor - 1;
    }
    if ((canvasPtr->textInfo.selectFirst != oldFirst)
	    || (canvasPtr->textInfo.selectLast != oldLast)
	    || (itemPtr != oldSelPtr)) {
	EventuallyRedrawItem(canvasPtr, itemPtr);
    }
}

/*
 *--------------------------------------------------------------
 *
 * CanvasFetchSelection --
 *
 *	This function is invoked by Tk to return part or all of the selection,
 *	when the selection is in a canvas widget. This function always returns
 *	the selection as a STRING.
 *
 * Results:
 *	The return value is the number of non-NULL bytes stored at buffer.
 *	Buffer is filled (or partially filled) with a NULL-terminated string
 *	containing part or all of the selection, as given by offset and
 *	maxBytes.
 *
 * Side effects:
 *	None.
 *
 *--------------------------------------------------------------
 */

static Tcl_Size
CanvasFetchSelection(
    void *clientData,	/* Information about canvas widget. */
    Tcl_Size offset,			/* Offset within selection of first character
				 * to be returned. */
    char *buffer,		/* Location in which to place selection. */
    Tcl_Size maxBytes)		/* Maximum number of bytes to place at buffer,
				 * not including terminating NULL
				 * character. */
{
    TkCanvas *canvasPtr = (TkCanvas *)clientData;

    return ItemSelection(canvasPtr, canvasPtr->textInfo.selItemPtr, offset,
	    buffer, maxBytes);
}

/*
 *----------------------------------------------------------------------
 *
 * CanvasLostSelection --
 *
 *	This function is called back by Tk when the selection is grabbed away
 *	from a canvas widget.
 *
 * Results:
 *	None.
 *
 * Side effects:
 *	The existing selection is unhighlighted, and the window is marked as
 *	not containing a selection.
 *
 *----------------------------------------------------------------------
 */

static void
CanvasLostSelection(
    void *clientData)	/* Information about entry widget. */
{
    TkCanvas *canvasPtr = (TkCanvas *)clientData;

    EventuallyRedrawItem(canvasPtr, canvasPtr->textInfo.selItemPtr);
    canvasPtr->textInfo.selItemPtr = NULL;
}

/*
 *--------------------------------------------------------------
 *
 * GridAlign --
 *
 *	Given a coordinate and a grid spacing, this function computes the
 *	location of the nearest grid line to the coordinate.
 *
 * Results:
 *	The return value is the location of the grid line nearest to coord.
 *
 * Side effects:
 *	None.
 *
 *--------------------------------------------------------------
 */

static double
GridAlign(
    double coord,		/* Coordinate to grid-align. */
    double spacing)		/* Spacing between grid lines. If <= 0 then no
				 * alignment is done. */
{
    if (spacing <= 0.0) {
	return coord;
    }
    if (coord < 0) {
	return -((int) ((-coord)/spacing + 0.5)) * spacing;
    }
    return ((int) (coord/spacing + 0.5)) * spacing;
}

/*
 *----------------------------------------------------------------------
 *
 * ScrollFractions --
 *
 *	Given the range that's visible in the window and the "100% range" for
 *	what's in the canvas, return a list of two doubles representing the
 *	scroll fractions. This function is used for both x and y scrolling.
 *
 * Results:
 *	A List Tcl_Obj with two real numbers (Double Tcl_Objs) containing the
 *	scroll fractions (between 0 and 1) corresponding to the other
 *	arguments.
 *
 * Side effects:
 *	None.
 *
 *----------------------------------------------------------------------
 */

static Tcl_Obj *
ScrollFractions(
    int screen1,		/* Lowest coordinate visible in the window. */
    int screen2,		/* Highest coordinate visible in the window. */
    int object1,		/* Lowest coordinate in the object. */
    int object2)		/* Highest coordinate in the object. */
{
    Tcl_Obj *buffer[2];
    double range, f1, f2;

    range = object2 - object1;
    if (range <= 0) {
	f1 = 0;
	f2 = 1.0;
    } else {
	f1 = (screen1 - object1)/range;
	if (f1 < 0) {
	    f1 = 0.0;
	}
	f2 = (screen2 - object1)/range;
	if (f2 > 1.0) {
	    f2 = 1.0;
	}
	if (f2 < f1) {
	    f2 = f1;
	}
    }
    buffer[0] = Tcl_NewDoubleObj(f1);
    buffer[1] = Tcl_NewDoubleObj(f2);
    return Tcl_NewListObj(2, buffer);
}

/*
 *--------------------------------------------------------------
 *
 * CanvasUpdateScrollbars --
 *
 *	This function is invoked whenever a canvas has changed in a way that
 *	requires scrollbars to be redisplayed (e.g. the view in the canvas has
 *	changed).
 *
 * Results:
 *	None.
 *
 * Side effects:
 *	If there are scrollbars associated with the canvas, then their
 *	scrolling commands are invoked to cause them to redisplay. If errors
 *	occur, additional Tcl commands may be invoked to process the errors.
 *
 *--------------------------------------------------------------
 */

static void
CanvasUpdateScrollbars(
    TkCanvas *canvasPtr)		/* Information about canvas. */
{
    int result;
    Tcl_Interp *interp;
    int xOrigin, yOrigin, inset, width, height;
    int scrollX1, scrollX2, scrollY1, scrollY2;
    char *xScrollCmd, *yScrollCmd;
    Tcl_DString buf;

    /*
     * Preserve the relevant values from the canvasPtr, because it might be
     * deleted as part of either of the two calls to Tcl_EvalEx below.
     */

    interp = canvasPtr->interp;
    Tcl_Preserve(interp);
    xScrollCmd = canvasPtr->xScrollCmd;
    if (xScrollCmd != NULL) {
	Tcl_Preserve(xScrollCmd);
    }
    yScrollCmd = canvasPtr->yScrollCmd;
    if (yScrollCmd != NULL) {
	Tcl_Preserve(yScrollCmd);
    }
    xOrigin = canvasPtr->xOrigin;
    yOrigin = canvasPtr->yOrigin;
    inset = canvasPtr->inset;
    width = Tk_Width(canvasPtr->tkwin);
    height = Tk_Height(canvasPtr->tkwin);
    scrollX1 = canvasPtr->scrollX1;
    scrollX2 = canvasPtr->scrollX2;
    scrollY1 = canvasPtr->scrollY1;
    scrollY2 = canvasPtr->scrollY2;
    canvasPtr->flags &= ~UPDATE_SCROLLBARS;
    if (canvasPtr->xScrollCmd != NULL) {
	Tcl_Obj *fractions = ScrollFractions(xOrigin + inset,
		xOrigin + width - inset, scrollX1, scrollX2);

	Tcl_DStringInit(&buf);
	Tcl_DStringAppend(&buf, xScrollCmd, -1);
	Tcl_DStringAppend(&buf, " ", -1);
	Tcl_DStringAppend(&buf, Tcl_GetString(fractions), -1);
	result = Tcl_EvalEx(interp, Tcl_DStringValue(&buf), -1, TCL_EVAL_GLOBAL);
	Tcl_DStringFree(&buf);
	Tcl_DecrRefCount(fractions);
	if (result != TCL_OK) {
	    Tcl_BackgroundException(interp, result);
	}
	Tcl_ResetResult(interp);
	Tcl_Release(xScrollCmd);
    }

    if (yScrollCmd != NULL) {
	Tcl_Obj *fractions = ScrollFractions(yOrigin + inset,
		yOrigin + height - inset, scrollY1, scrollY2);

	Tcl_DStringInit(&buf);
	Tcl_DStringAppend(&buf, yScrollCmd, -1);
	Tcl_DStringAppend(&buf, " ", -1);
	Tcl_DStringAppend(&buf, Tcl_GetString(fractions), -1);
	result = Tcl_EvalEx(interp, Tcl_DStringValue(&buf), -1, TCL_EVAL_GLOBAL);
	Tcl_DStringFree(&buf);
	Tcl_DecrRefCount(fractions);
	if (result != TCL_OK) {
	    Tcl_BackgroundException(interp, result);
	}
	Tcl_ResetResult(interp);
	Tcl_Release(yScrollCmd);
    }
    Tcl_Release(interp);
}

/*
 *--------------------------------------------------------------
 *
 * CanvasSetOrigin --
 *
 *	This function is invoked to change the mapping between canvas
 *	coordinates and screen coordinates in the canvas window.
 *
 * Results:
 *	None.
 *
 * Side effects:
 *	The canvas will be redisplayed to reflect the change in view. In
 *	addition, scrollbars will be updated if there are any.
 *
 *--------------------------------------------------------------
 */

static void
CanvasSetOrigin(
    TkCanvas *canvasPtr,	/* Information about canvas. */
    int xOrigin,		/* New X origin for canvas (canvas x-coord
				 * corresponding to left edge of canvas
				 * window). */
    int yOrigin)		/* New Y origin for canvas (canvas y-coord
				 * corresponding to top edge of canvas
				 * window). */
{
    int left, right, top, bottom, delta;

    /*
     * If scroll increments have been set, round the window origin to the
     * nearest multiple of the increments. Remember, the origin is the place
     * just inside the borders, not the upper left corner.
     */

    if (canvasPtr->xScrollIncrement > 0) {
	if (xOrigin >= 0) {
	    xOrigin += canvasPtr->xScrollIncrement/2;
	    xOrigin -= (xOrigin + canvasPtr->inset)
		    % canvasPtr->xScrollIncrement;
	} else {
	    xOrigin = (-xOrigin) + canvasPtr->xScrollIncrement/2;
	    xOrigin = -(xOrigin - (xOrigin - canvasPtr->inset)
		    % canvasPtr->xScrollIncrement);
	}
    }
    if (canvasPtr->yScrollIncrement > 0) {
	if (yOrigin >= 0) {
	    yOrigin += canvasPtr->yScrollIncrement/2;
	    yOrigin -= (yOrigin + canvasPtr->inset)
		    % canvasPtr->yScrollIncrement;
	} else {
	    yOrigin = (-yOrigin) + canvasPtr->yScrollIncrement/2;
	    yOrigin = -(yOrigin - (yOrigin - canvasPtr->inset)
		    % canvasPtr->yScrollIncrement);
	}
    }

    /*
     * Adjust the origin if necessary to keep as much as possible of the
     * canvas in the view. The variables left, right, etc. keep track of how
     * much extra space there is on each side of the view before it will stick
     * out past the scroll region. If one side sticks out past the edge of the
     * scroll region, adjust the view to bring that side back to the edge of
     * the scrollregion (but don't move it so much that the other side sticks
     * out now). If scroll increments are in effect, be sure to adjust only by
     * full increments.
     */

    if ((canvasPtr->confine) && (canvasPtr->regionString != NULL)) {
	left = xOrigin + canvasPtr->inset - canvasPtr->scrollX1;
	right = canvasPtr->scrollX2
		- (xOrigin + Tk_Width(canvasPtr->tkwin) - canvasPtr->inset);
	top = yOrigin + canvasPtr->inset - canvasPtr->scrollY1;
	bottom = canvasPtr->scrollY2
		- (yOrigin + Tk_Height(canvasPtr->tkwin) - canvasPtr->inset);
	if ((left < 0) && (right > 0)) {
	    delta = (right > -left) ? -left : right;
	    if (canvasPtr->xScrollIncrement > 0) {
		delta -= delta % canvasPtr->xScrollIncrement;
	    }
	    xOrigin += delta;
	} else if ((right < 0) && (left > 0)) {
	    delta = (left > -right) ? -right : left;
	    if (canvasPtr->xScrollIncrement > 0) {
		delta -= delta % canvasPtr->xScrollIncrement;
	    }
	    xOrigin -= delta;
	}
	if ((top < 0) && (bottom > 0)) {
	    delta = (bottom > -top) ? -top : bottom;
	    if (canvasPtr->yScrollIncrement > 0) {
		delta -= delta % canvasPtr->yScrollIncrement;
	    }
	    yOrigin += delta;
	} else if ((bottom < 0) && (top > 0)) {
	    delta = (top > -bottom) ? -bottom : top;
	    if (canvasPtr->yScrollIncrement > 0) {
		delta -= delta % canvasPtr->yScrollIncrement;
	    }
	    yOrigin -= delta;
	}
    }

    if ((xOrigin == canvasPtr->xOrigin) && (yOrigin == canvasPtr->yOrigin)) {
	return;
    }

    /*
     * Tricky point: must redisplay not only everything that's visible in the
     * window's final configuration, but also everything that was visible in
     * the initial configuration. This is needed because some item types, like
     * windows, need to know when they move off-screen so they can explicitly
     * undisplay themselves.
     */

    Tk_CanvasEventuallyRedraw((Tk_Canvas) canvasPtr,
	    canvasPtr->xOrigin, canvasPtr->yOrigin,
	    canvasPtr->xOrigin + Tk_Width(canvasPtr->tkwin),
	    canvasPtr->yOrigin + Tk_Height(canvasPtr->tkwin));
    canvasPtr->xOrigin = xOrigin;
    canvasPtr->yOrigin = yOrigin;
    canvasPtr->flags |= UPDATE_SCROLLBARS;
    Tk_CanvasEventuallyRedraw((Tk_Canvas) canvasPtr,
	    canvasPtr->xOrigin, canvasPtr->yOrigin,
	    canvasPtr->xOrigin + Tk_Width(canvasPtr->tkwin),
	    canvasPtr->yOrigin + Tk_Height(canvasPtr->tkwin));
}

/*
 *----------------------------------------------------------------------
 *
 * TkGetStringsFromObjs --
 *
 * Results:
 *	Converts object list into string list.
 *
 * Side effects:
 *	Memory is allocated for the objv array, which must be freed using
 *	ckfree() when no longer needed.
 *
 *----------------------------------------------------------------------
 */

#if !defined(TK_NO_DEPRECATED) && (TK_MAJOR_VERSION < 9)
static const char **
TkGetStringsFromObjs(
    Tcl_Size objc,
    Tcl_Obj *const objv[])
{
    Tcl_Size i;
    const char **argv;

    if (objc <= 0) {
	return NULL;
    }
    argv = (const char **)ckalloc((objc+1) * sizeof(char *));
    for (i = 0; i < objc; i++) {
	argv[i] = Tcl_GetString(objv[i]);
    }
    argv[objc] = 0;
    return argv;
}
#endif

/*
 *--------------------------------------------------------------
 *
 * Tk_CanvasPsColor --
 *
 *	This function is called by individual canvas items when they want to
 *	set a color value for output. Given information about an X color, this
 *	function will generate Postscript commands to set up an appropriate
 *	color in Postscript.
 *
 * Results:
 *	Returns a standard Tcl return value. If an error occurs then an error
 *	message will be left in interp->result. If no error occurs, then
 *	additional Postscript will be appended to interp->result.
 *
 * Side effects:
 *	None.
 *
 *--------------------------------------------------------------
 */

int
Tk_CanvasPsColor(
    Tcl_Interp *interp,		/* Interpreter for returning Postscript or
				 * error message. */
    Tk_Canvas canvas,		/* Information about canvas. */
    XColor *colorPtr)		/* Information about color. */
{
    return Tk_PostscriptColor(interp, Canvas(canvas)->psInfo, colorPtr);
}

/*
 *--------------------------------------------------------------
 *
 * Tk_CanvasPsFont --
 *
 *	This function is called by individual canvas items when they want to
 *	output text. Given information about an X font, this function will
 *	generate Postscript commands to set up an appropriate font in
 *	Postscript.
 *
 * Results:
 *	Returns a standard Tcl return value. If an error occurs then an error
 *	message will be left in interp->result. If no error occurs, then
 *	additional Postscript will be appended to the interp->result.
 *
 * Side effects:
 *	The Postscript font name is entered into psInfoPtr->fontTable if it
 *	wasn't already there.
 *
 *--------------------------------------------------------------
 */

int
Tk_CanvasPsFont(
    Tcl_Interp *interp,		/* Interpreter for returning Postscript or
				 * error message. */
    Tk_Canvas canvas,		/* Information about canvas. */
    Tk_Font tkfont)		/* Information about font in which text is to
				 * be printed. */
{
    return Tk_PostscriptFont(interp, Canvas(canvas)->psInfo, tkfont);
}

/*
 *--------------------------------------------------------------
 *
 * Tk_CanvasPsBitmap --
 *
 *	This function is called to output the contents of a sub-region of a
 *	bitmap in proper image data format for Postscript (i.e. data between
 *	angle brackets, one bit per pixel).
 *
 * Results:
 *	Returns a standard Tcl return value. If an error occurs then an error
 *	message will be left in interp->result. If no error occurs, then
 *	additional Postscript will be appended to interp->result.
 *
 * Side effects:
 *	None.
 *
 *--------------------------------------------------------------
 */

int
Tk_CanvasPsBitmap(
    Tcl_Interp *interp,		/* Interpreter for returning Postscript or
				 * error message. */
    Tk_Canvas canvas,		/* Information about canvas. */
    Pixmap bitmap,		/* Bitmap for which to generate Postscript. */
    int startX, int startY,	/* Coordinates of upper-left corner of
				 * rectangular region to output. */
    int width, int height)	/* Size of rectangular region. */
{
    return Tk_PostscriptBitmap(interp, Canvas(canvas)->tkwin,
	    Canvas(canvas)->psInfo, bitmap, startX, startY, width, height);
}

/*
 *--------------------------------------------------------------
 *
 * Tk_CanvasPsStipple --
 *
 *	This function is called by individual canvas items when they have
 *	created a path that they'd like to be filled with a stipple pattern.
 *	Given information about an X bitmap, this function will generate
 *	Postscript commands to fill the current clip region using a stipple
 *	pattern defined by the bitmap.
 *
 * Results:
 *	Returns a standard Tcl return value. If an error occurs then an error
 *	message will be left in interp->result. If no error occurs, then
 *	additional Postscript will be appended to interp->result.
 *
 * Side effects:
 *	None.
 *
 *--------------------------------------------------------------
 */

int
Tk_CanvasPsStipple(
    Tcl_Interp *interp,		/* Interpreter for returning Postscript or
				 * error message. */
    Tk_Canvas canvas,		/* Information about canvas. */
    Pixmap bitmap)		/* Bitmap to use for stippling. */
{
    return Tk_PostscriptStipple(interp, Canvas(canvas)->tkwin,
	    Canvas(canvas)->psInfo, bitmap);
}

/*
 *--------------------------------------------------------------
 *
 * Tk_CanvasPsY --
 *
 *	Given a y-coordinate in canvas coordinates, this function returns a
 *	y-coordinate to use for Postscript output.
 *
 * Results:
 *	Returns the Postscript coordinate that corresponds to "y".
 *
 * Side effects:
 *	None.
 *
 *--------------------------------------------------------------
 */

double
Tk_CanvasPsY(
    Tk_Canvas canvas,		/* Token for canvas on whose behalf Postscript
				 * is being generated. */
    double y)			/* Y-coordinate in canvas coords. */
{
    return Tk_PostscriptY(y, Canvas(canvas)->psInfo);
}

/*
 *--------------------------------------------------------------
 *
 * Tk_CanvasPsPath --
 *
 *	Given an array of points for a path, generate Postscript commands to
 *	create the path.
 *
 * Results:
 *	Postscript commands get appended to what's in interp->result.
 *
 * Side effects:
 *	None.
 *
 *--------------------------------------------------------------
 */

void
Tk_CanvasPsPath(
    Tcl_Interp *interp,		/* Put generated Postscript in this
				 * interpreter's result field. */
    Tk_Canvas canvas,		/* Canvas on whose behalf Postscript is being
				 * generated. */
    double *coordPtr,		/* Pointer to first in array of 2*numPoints
				 * coordinates giving points for path. */
    Tcl_Size numPoints)		/* Number of points at *coordPtr. */
{
    Tk_PostscriptPath(interp, Canvas(canvas)->psInfo, coordPtr, numPoints);
}

/*
 * Local Variables:
 * mode: c
 * c-basic-offset: 4
 * fill-column: 78
 * End:
 */<|MERGE_RESOLUTION|>--- conflicted
+++ resolved
@@ -257,13 +257,9 @@
 static int		FindArea(Tcl_Interp *interp, TkCanvas *canvasPtr,
 			    Tcl_Obj *const *objv, Tk_Uid uid, int enclosed);
 static double		GridAlign(double coord, double spacing);
-<<<<<<< HEAD
+#if !defined(TK_NO_DEPRECATED) && (TK_MAJOR_VERSION < 9)
 static const char**	TkGetStringsFromObjs(Tcl_Size objc, Tcl_Obj *const *objv);
-=======
-#if !defined(TK_NO_DEPRECATED) && (TK_MAJOR_VERSION < 9)
-static const char**	TkGetStringsFromObjs(int objc, Tcl_Obj *const *objv);
 #endif
->>>>>>> 162bc900
 static void		InitCanvas(void);
 static void		PickCurrentItem(TkCanvas *canvasPtr, XEvent *eventPtr);
 static Tcl_Obj *	ScrollFractions(int screen1,
