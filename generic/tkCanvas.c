/*
 * tkCanvas.c --
 *
 *	This module implements canvas widgets for the Tk toolkit. A canvas
 *	displays a background and a collection of graphical objects such as
 *	rectangles, lines, and texts.
 *
 * Copyright © 1991-1994 The Regents of the University of California.
 * Copyright © 1994-1997 Sun Microsystems, Inc.
 * Copyright © 1998-1999 Scriptics Corporation.
 *
 * See the file "license.terms" for information on usage and redistribution of
 * this file, and for a DISCLAIMER OF ALL WARRANTIES.
 */

#include "tkInt.h"
#include "tkCanvas.h"
#include "default.h"
#include "tkPort.h"
#ifdef MAC_OSX_TK
#include "tkMacOSXInt.h"
#endif
#ifdef _WIN32
#include "tkWinInt.h"
#endif

/*
 * See tkCanvas.h for key data structures used to implement canvases.
 */

/*
 * The structure defined below is used to keep track of a tag search in
 * progress. No field should be accessed by anyone other than TagSearchScan,
 * TagSearchFirst, TagSearchNext, TagSearchScanExpr, TagSearchEvalExpr,
 * TagSearchExprInit, TagSearchExprDestroy, TagSearchDestroy.
 * (
 *   Not quite accurate: the TagSearch structure is also accessed from:
 *    CanvasWidgetCmd, FindItems, RelinkItems
 *   The only instances of the structure are owned by:
 *    CanvasWidgetCmd
 *   CanvasWidgetCmd is the only function that calls:
 *    FindItems, RelinkItems
 *   CanvasWidgetCmd, FindItems, RelinkItems, are the only functions that call
 *    TagSearch*
 * )
 */

typedef struct TagSearch {
    TkCanvas *canvasPtr;	/* Canvas widget being searched. */
    Tk_Item *currentPtr;	/* Pointer to last item returned. */
    Tk_Item *lastPtr;		/* The item right before the currentPtr is
				 * tracked so if the currentPtr is deleted we
				 * don't have to start from the beginning. */
    int searchOver;		/* Non-zero means NextItem should always
				 * return NULL. */
    int type;			/* Search type (see #defs below) */
    Tcl_Size id;			/* Item id for searches by id */
    const char *string;		/* Tag expression string */
    int stringIndex;		/* Current position in string scan */
    int stringLength;		/* Length of tag expression string */
    char *rewritebuffer;	/* Tag string (after removing escapes) */
    unsigned int rewritebufferAllocated;
				/* Available space for rewrites. */
    TagSearchExpr *expr;	/* Compiled tag expression. */
} TagSearch;

/*
 * Values for the TagSearch type field.
 */

#define SEARCH_TYPE_EMPTY	0	/* Looking for empty tag */
#define SEARCH_TYPE_ID		1	/* Looking for an item by id */
#define SEARCH_TYPE_ALL		2	/* Looking for all items */
#define SEARCH_TYPE_TAG		3	/* Looking for an item by simple tag */
#define SEARCH_TYPE_EXPR	4	/* Compound search */

/*
 * Custom option for handling "-state" and "-offset"
 */

static const Tk_CustomOption stateOption = {
    TkStateParseProc, TkStatePrintProc,
    NULL		/* Only "normal" and "disabled". */
};

static const Tk_CustomOption offsetOption = {
    TkOffsetParseProc, TkOffsetPrintProc, INT2PTR(TK_OFFSET_RELATIVE)
};

/*
 * Information used for argv parsing.
 */

static const Tk_ConfigSpec configSpecs[] = {
    {TK_CONFIG_BORDER, "-background", "background", "Background",
	DEF_CANVAS_BG_COLOR, offsetof(TkCanvas, bgBorder),
	TK_CONFIG_COLOR_ONLY, NULL},
    {TK_CONFIG_BORDER, "-background", "background", "Background",
	DEF_CANVAS_BG_MONO, offsetof(TkCanvas, bgBorder),
	TK_CONFIG_MONO_ONLY, NULL},
    {TK_CONFIG_SYNONYM, "-bd", "borderWidth", NULL, NULL, 0, 0, NULL},
    {TK_CONFIG_SYNONYM, "-bg", "background", NULL, NULL, 0, 0, NULL},
    {TK_CONFIG_PIXELS, "-borderwidth", "borderWidth", "BorderWidth",
	DEF_CANVAS_BORDER_WIDTH, offsetof(TkCanvas, borderWidthObj), TK_CONFIG_OBJS, NULL},
    {TK_CONFIG_DOUBLE, "-closeenough", "closeEnough", "CloseEnough",
	DEF_CANVAS_CLOSE_ENOUGH, offsetof(TkCanvas, closeEnough), 0, NULL},
    {TK_CONFIG_BOOLEAN, "-confine", "confine", "Confine",
	DEF_CANVAS_CONFINE, offsetof(TkCanvas, confine), 0, NULL},
    {TK_CONFIG_ACTIVE_CURSOR, "-cursor", "cursor", "Cursor",
	DEF_CANVAS_CURSOR, offsetof(TkCanvas, cursor), TK_CONFIG_NULL_OK, NULL},
    {TK_CONFIG_PIXELS, "-height", "height", "Height",
	DEF_CANVAS_HEIGHT, offsetof(TkCanvas, heightObj), TK_CONFIG_OBJS, NULL},
    {TK_CONFIG_COLOR, "-highlightbackground", "highlightBackground",
	"HighlightBackground", DEF_CANVAS_HIGHLIGHT_BG,
	offsetof(TkCanvas, highlightBgColorPtr), 0, NULL},
    {TK_CONFIG_COLOR, "-highlightcolor", "highlightColor", "HighlightColor",
	DEF_CANVAS_HIGHLIGHT, offsetof(TkCanvas, highlightColorPtr), 0, NULL},
    {TK_CONFIG_PIXELS, "-highlightthickness", "highlightThickness",
	"HighlightThickness",
	DEF_CANVAS_HIGHLIGHT_WIDTH, offsetof(TkCanvas, highlightWidthObj), TK_CONFIG_OBJS, NULL},
    {TK_CONFIG_BORDER, "-insertbackground", "insertBackground", "Foreground",
	DEF_CANVAS_INSERT_BG, offsetof(TkCanvas, textInfo.insertBorder), 0, NULL},
    {TK_CONFIG_PIXELS, "-insertborderwidth", "insertBorderWidth", "BorderWidth",
	DEF_CANVAS_INSERT_BD_COLOR, offsetof(TkCanvas, textInfo.insertBorderWidthObj),
	TK_CONFIG_OBJS|TK_CONFIG_COLOR_ONLY, NULL},
    {TK_CONFIG_PIXELS, "-insertborderwidth", "insertBorderWidth", "BorderWidth",
	DEF_CANVAS_INSERT_BD_MONO, offsetof(TkCanvas, textInfo.insertBorderWidthObj),
	TK_CONFIG_OBJS|TK_CONFIG_MONO_ONLY, NULL},
    {TK_CONFIG_INT, "-insertofftime", "insertOffTime", "OffTime",
	DEF_CANVAS_INSERT_OFF_TIME, offsetof(TkCanvas, insertOffTime), 0, NULL},
    {TK_CONFIG_INT, "-insertontime", "insertOnTime", "OnTime",
	DEF_CANVAS_INSERT_ON_TIME, offsetof(TkCanvas, insertOnTime), 0, NULL},
    {TK_CONFIG_PIXELS, "-insertwidth", "insertWidth", "InsertWidth",
	DEF_CANVAS_INSERT_WIDTH, offsetof(TkCanvas, textInfo.insertWidthObj), TK_CONFIG_OBJS, NULL},
    {TK_CONFIG_CUSTOM, "-offset", "offset", "Offset", "0,0",
	offsetof(TkCanvas, tsoffset),TK_CONFIG_DONT_SET_DEFAULT,
	&offsetOption},
    {TK_CONFIG_RELIEF, "-relief", "relief", "Relief",
	DEF_CANVAS_RELIEF, offsetof(TkCanvas, relief), 0, NULL},
    {TK_CONFIG_STRING, "-scrollregion", "scrollRegion", "ScrollRegion",
	DEF_CANVAS_SCROLL_REGION, offsetof(TkCanvas, regionObj),
	TK_CONFIG_OBJS|TK_CONFIG_NULL_OK, NULL},
    {TK_CONFIG_BORDER, "-selectbackground", "selectBackground", "Foreground",
	DEF_CANVAS_SELECT_COLOR, offsetof(TkCanvas, textInfo.selBorder),
	TK_CONFIG_COLOR_ONLY, NULL},
    {TK_CONFIG_BORDER, "-selectbackground", "selectBackground", "Foreground",
	DEF_CANVAS_SELECT_MONO, offsetof(TkCanvas, textInfo.selBorder),
	TK_CONFIG_MONO_ONLY, NULL},
    {TK_CONFIG_PIXELS, "-selectborderwidth", "selectBorderWidth", "BorderWidth",
	DEF_CANVAS_SELECT_BD_COLOR, offsetof(TkCanvas, textInfo.selBorderWidthObj),
	TK_CONFIG_OBJS|TK_CONFIG_COLOR_ONLY, NULL},
    {TK_CONFIG_PIXELS, "-selectborderwidth", "selectBorderWidth", "BorderWidth",
	DEF_CANVAS_SELECT_BD_MONO, offsetof(TkCanvas, textInfo.selBorderWidthObj),
	TK_CONFIG_OBJS|TK_CONFIG_MONO_ONLY, NULL},
    {TK_CONFIG_COLOR, "-selectforeground", "selectForeground", "Background",
	DEF_CANVAS_SELECT_FG_COLOR, offsetof(TkCanvas, textInfo.selFgColorPtr),
	TK_CONFIG_COLOR_ONLY|TK_CONFIG_NULL_OK, NULL},
    {TK_CONFIG_COLOR, "-selectforeground", "selectForeground", "Background",
	DEF_CANVAS_SELECT_FG_MONO, offsetof(TkCanvas, textInfo.selFgColorPtr),
	TK_CONFIG_MONO_ONLY|TK_CONFIG_NULL_OK, NULL},
    {TK_CONFIG_CUSTOM, "-state", "state", "State",
	"normal", offsetof(TkCanvas, canvas_state), TK_CONFIG_DONT_SET_DEFAULT,
	&stateOption},
    {TK_CONFIG_STRING, "-takefocus", "takeFocus", "TakeFocus",
	DEF_CANVAS_TAKE_FOCUS, offsetof(TkCanvas, takeFocusObj),
	TK_CONFIG_OBJS|TK_CONFIG_NULL_OK, NULL},
    {TK_CONFIG_PIXELS, "-width", "width", "Width",
	DEF_CANVAS_WIDTH, offsetof(TkCanvas, widthObj), TK_CONFIG_OBJS, NULL},
    {TK_CONFIG_STRING, "-xscrollcommand", "xScrollCommand", "ScrollCommand",
	DEF_CANVAS_X_SCROLL_CMD, offsetof(TkCanvas, xScrollCmdObj),
	TK_CONFIG_OBJS|TK_CONFIG_NULL_OK, NULL},
    {TK_CONFIG_PIXELS, "-xscrollincrement", "xScrollIncrement",
	"ScrollIncrement",
	DEF_CANVAS_X_SCROLL_INCREMENT, offsetof(TkCanvas, xScrollIncrementObj),
	TK_CONFIG_OBJS, NULL},
    {TK_CONFIG_STRING, "-yscrollcommand", "yScrollCommand", "ScrollCommand",
	DEF_CANVAS_Y_SCROLL_CMD, offsetof(TkCanvas, yScrollCmdObj),
	TK_CONFIG_OBJS|TK_CONFIG_NULL_OK, NULL},
    {TK_CONFIG_PIXELS, "-yscrollincrement", "yScrollIncrement",
	"ScrollIncrement",
	DEF_CANVAS_Y_SCROLL_INCREMENT, offsetof(TkCanvas, yScrollIncrementObj),
	TK_CONFIG_OBJS, NULL},
    {TK_CONFIG_END, NULL, NULL, NULL, NULL, 0, 0, NULL}
};

/*
 * List of all the item types known at present. This is *global* and is
 * protected by typeListMutex.
 */

static Tk_ItemType *typeList = NULL;
				/* NULL means initialization hasn't been done
				 * yet. */
TCL_DECLARE_MUTEX(typeListMutex)

/*
 * Uids for operands in compiled advanced tag search expressions.
 * Initialization is done by GetStaticUids()
 */

typedef struct {
    Tk_Uid allUid;
    Tk_Uid currentUid;
    Tk_Uid andUid;
    Tk_Uid orUid;
    Tk_Uid xorUid;
    Tk_Uid parenUid;
    Tk_Uid negparenUid;
    Tk_Uid endparenUid;
    Tk_Uid tagvalUid;
    Tk_Uid negtagvalUid;
} SearchUids;

static Tcl_ThreadDataKey dataKey;
static SearchUids *	GetStaticUids(void);

/*
 * Prototypes for functions defined later in this file:
 */

static void		CanvasBindProc(void *clientData,
			    XEvent *eventPtr);
static void		CanvasBlinkProc(void *clientData);
static void		CanvasCmdDeletedProc(void *clientData);
static void		CanvasDoEvent(TkCanvas *canvasPtr, XEvent *eventPtr);
static void		CanvasEventProc(void *clientData,
			    XEvent *eventPtr);
static Tcl_Size	CanvasFetchSelection(void *clientData, Tcl_Size offset,
			    char *buffer, Tcl_Size maxBytes);
static Tk_Item *	CanvasFindClosest(TkCanvas *canvasPtr,
			    double coords[2]);
static void		CanvasFocusProc(TkCanvas *canvasPtr, int gotFocus);
static void		CanvasLostSelection(void *clientData);
static void		CanvasSelectTo(TkCanvas *canvasPtr,
			    Tk_Item *itemPtr, Tcl_Size index);
static void		CanvasSetOrigin(TkCanvas *canvasPtr,
			    int xOrigin, int yOrigin);
static void		CanvasUpdateScrollbars(TkCanvas *canvasPtr);
static int		CanvasWidgetCmd(void *clientData,
			    Tcl_Interp *interp, Tcl_Size objc,
			    Tcl_Obj *const *objv);
static void		CanvasWorldChanged(void *instanceData);
static int		ConfigureCanvas(Tcl_Interp *interp,
			    TkCanvas *canvasPtr, Tcl_Size objc,
			    Tcl_Obj *const *objv, int flags);
static void		DefaultRotateImplementation(TkCanvas *canvasPtr,
			    Tk_Item *itemPtr, double x, double y,
			    double angleRadians);
static Tcl_FreeProc	DestroyCanvas;
static int		DrawCanvas(Tcl_Interp *interp, void *clientData, Tk_PhotoHandle photohandle, int subsample, int zoom);
static void		DisplayCanvas(void *clientData);
static void		DoItem(Tcl_Obj *accumObj,
			    Tk_Item *itemPtr, Tk_Uid tag);
static void		EventuallyRedrawItem(TkCanvas *canvasPtr,
			    Tk_Item *itemPtr);
static int		FindItems(Tcl_Interp *interp, TkCanvas *canvasPtr,
			    Tcl_Size objc, Tcl_Obj *const *objv,
			    Tcl_Obj *newTagObj, Tcl_Size first,
			    TagSearch **searchPtrPtr);
static int		FindArea(Tcl_Interp *interp, TkCanvas *canvasPtr,
			    Tcl_Obj *const *objv, Tk_Uid uid, int enclosed);
static double		GridAlign(double coord, double spacing);
static void		InitCanvas(void);
static void		PickCurrentItem(TkCanvas *canvasPtr, XEvent *eventPtr);
static Tcl_Obj *	ScrollFractions(int screen1,
			    int screen2, int object1, int object2);
static int		RelinkItems(TkCanvas *canvasPtr, Tcl_Obj *tag,
			    Tk_Item *prevPtr, TagSearch **searchPtrPtr);
static void		TagSearchExprInit(TagSearchExpr **exprPtrPtr);
static void		TagSearchExprDestroy(TagSearchExpr *expr);
static void		TagSearchDestroy(TagSearch *searchPtr);
static int		TagSearchScan(TkCanvas *canvasPtr,
			    Tcl_Obj *tag, TagSearch **searchPtrPtr);
static int		TagSearchScanExpr(Tcl_Interp *interp,
			    TagSearch *searchPtr, TagSearchExpr *expr);
static int		TagSearchEvalExpr(TagSearchExpr *expr,
			    Tk_Item *itemPtr);
static Tk_Item *	TagSearchFirst(TagSearch *searchPtr);
static Tk_Item *	TagSearchNext(TagSearch *searchPtr);

/*
 * The structure below defines canvas class behavior by means of functions
 * that can be invoked from generic window code.
 */

static const Tk_ClassProcs canvasClass = {
    sizeof(Tk_ClassProcs),	/* size */
    CanvasWorldChanged,		/* worldChangedProc */
    NULL,					/* createProc */
    NULL					/* modalProc */
};

/*
 * Macros that significantly simplify all code that finds items.
 */

#define FIRST_CANVAS_ITEM_MATCHING(objPtr,searchPtrPtr,errorExitClause) \
    if ((result=TagSearchScan(canvasPtr,(objPtr),(searchPtrPtr))) != TCL_OK){ \
	errorExitClause; \
    } \
    itemPtr = TagSearchFirst(*(searchPtrPtr));
#define FOR_EVERY_CANVAS_ITEM_MATCHING(objPtr,searchPtrPtr,errorExitClause) \
    if ((result=TagSearchScan(canvasPtr,(objPtr),(searchPtrPtr))) != TCL_OK){ \
	errorExitClause; \
    } \
    for (itemPtr = TagSearchFirst(*(searchPtrPtr)); \
	    itemPtr != NULL; itemPtr = TagSearchNext(*(searchPtrPtr)))
#define FIND_ITEMS(objPtr, n) \
    FindItems(interp, canvasPtr, objc, objv, (objPtr), (n), &searchPtr)
#define RELINK_ITEMS(objPtr, itemPtr) \
    result = RelinkItems(canvasPtr, (objPtr), (itemPtr), &searchPtr)

/*
 * ----------------------------------------------------------------------
 *
 * AlwaysRedraw, ItemConfigure, ItemCoords, etc. --
 *
 *	Helper functions that make access to canvas item functions simpler.
 *	Note that these are all inline functions.
 *
 * ----------------------------------------------------------------------
 */

static inline int
AlwaysRedraw(
    Tk_Item *itemPtr)
{
    return itemPtr->typePtr->flags & TK_ALWAYS_REDRAW;
}

static inline int
ItemConfigure(
    TkCanvas *canvasPtr,
    Tk_Item *itemPtr,
    Tcl_Size objc,
    Tcl_Obj *const objv[])
{
    Tcl_Interp *interp = canvasPtr->interp;

    return itemPtr->typePtr->configProc(interp, (Tk_Canvas) canvasPtr,
	    itemPtr, objc, objv, TK_CONFIG_ARGV_ONLY);
}

static inline int
ItemConfigInfo(
    TkCanvas *canvasPtr,
    Tk_Item *itemPtr,
    Tcl_Obj *fieldName)
{
    return Tk_ConfigureInfo(canvasPtr->interp, canvasPtr->tkwin,
	    itemPtr->typePtr->configSpecs, itemPtr,
	    (fieldName ? Tcl_GetString(fieldName) : NULL), 0);
}

static inline int
ItemConfigValue(
    TkCanvas *canvasPtr,
    Tk_Item *itemPtr,
    Tcl_Obj *fieldName)
{
    return Tk_ConfigureValue(canvasPtr->interp, canvasPtr->tkwin,
	    itemPtr->typePtr->configSpecs, itemPtr,
	    Tcl_GetString(fieldName), 0);
}

static inline int
ItemCoords(
    TkCanvas *canvasPtr,
    Tk_Item *itemPtr,
    Tcl_Size objc,
    Tcl_Obj *const objv[])
{
    Tcl_Interp *interp = canvasPtr->interp;
    int result;

    if (itemPtr->typePtr->coordProc == NULL) {
	result = TCL_OK;
    } else {
	result = itemPtr->typePtr->coordProc(interp, (Tk_Canvas) canvasPtr,
		itemPtr, objc, objv);
    }
    return result;
}

static inline int
ItemCreate(
    TkCanvas *canvasPtr,
    Tk_Item *itemPtr,		/* Warning: incomplete! typePtr field must be
				 * set by this point. */
    Tcl_Size objc,
    Tcl_Obj *const objv[])
{
    Tcl_Interp *interp = canvasPtr->interp;

	return itemPtr->typePtr->createProc(interp, (Tk_Canvas) canvasPtr,
		itemPtr, objc-3, objv+3);
}

static inline void
ItemCursor(
    TkCanvas *canvasPtr,
    Tk_Item *itemPtr,
    int index)
{
    itemPtr->typePtr->icursorProc((Tk_Canvas) canvasPtr, itemPtr, index);
}

static inline void
ItemDelChars(
    TkCanvas *canvasPtr,
    Tk_Item *itemPtr,
    int first,
    int last)
{
    itemPtr->typePtr->dCharsProc((Tk_Canvas) canvasPtr, itemPtr, first, last);
}

static inline void
ItemDelete(
    TkCanvas *canvasPtr,
    Tk_Item *itemPtr)
{
    itemPtr->typePtr->deleteProc((Tk_Canvas) canvasPtr, itemPtr,
	    canvasPtr->display);
}

static inline void
ItemDisplay(
    TkCanvas *canvasPtr,
    Tk_Item *itemPtr,
    Pixmap pixmap,
    int screenX1, int screenY1,
    int width, int height)
{
    itemPtr->typePtr->displayProc((Tk_Canvas) canvasPtr, itemPtr,
	    canvasPtr->display, pixmap, screenX1, screenY1, width, height);
}

static int
ItemIndex(
    TkCanvas *canvasPtr,
    Tk_Item *itemPtr,
    Tcl_Obj *objPtr,
    Tcl_Size *indexPtr)
{
    Tcl_Interp *interp = canvasPtr->interp;

    if (itemPtr->typePtr->indexProc == NULL) {
	return TCL_OK;
    }
    return itemPtr->typePtr->indexProc(interp, (Tk_Canvas) canvasPtr,
	    itemPtr, objPtr, indexPtr);
}

static inline void
ItemInsert(
    TkCanvas *canvasPtr,
    Tk_Item *itemPtr,
    int beforeThis,
    Tcl_Obj *toInsert)
{
    itemPtr->typePtr->insertProc((Tk_Canvas) canvasPtr, itemPtr,
	    beforeThis, toInsert);
}

static inline int
ItemOverlap(
    TkCanvas *canvasPtr,
    Tk_Item *itemPtr,
    double rect[])
{
    return itemPtr->typePtr->areaProc((Tk_Canvas) canvasPtr, itemPtr, rect);
}

static inline double
ItemPoint(
    TkCanvas *canvasPtr,
    Tk_Item *itemPtr,
    double coords[],
    double halo)
{
    double dist;

    dist = itemPtr->typePtr->pointProc((Tk_Canvas) canvasPtr, itemPtr,
	    coords) - halo;
    return (dist < 0.0) ? 0.0 : dist;
}

static inline void
ItemScale(
    TkCanvas *canvasPtr,
    Tk_Item *itemPtr,
    double xOrigin, double yOrigin,
    double xScale, double yScale)
{
    itemPtr->typePtr->scaleProc((Tk_Canvas) canvasPtr, itemPtr,
	    xOrigin, yOrigin, xScale, yScale);
}

static inline Tcl_Size
ItemSelection(
    TkCanvas *canvasPtr,
    Tk_Item *itemPtr,
    int offset,
    char *buffer,
    Tcl_Size maxBytes)
{
    if (itemPtr == NULL || itemPtr->typePtr->selectionProc == NULL) {
	return TCL_INDEX_NONE;
    }

    return itemPtr->typePtr->selectionProc((Tk_Canvas) canvasPtr, itemPtr,
	    offset, buffer, (int)maxBytes);
}

static inline void
ItemTranslate(
    TkCanvas *canvasPtr,
    Tk_Item *itemPtr,
    double xDelta,
    double yDelta)
{
    itemPtr->typePtr->translateProc((Tk_Canvas) canvasPtr, itemPtr,
	    xDelta, yDelta);
}

static inline void
ItemRotate(
    TkCanvas *canvasPtr,
    Tk_Item *itemPtr,
    double x,
    double y,
    double angleRadians)
{
    if (itemPtr->typePtr->rotateProc != NULL) {
	itemPtr->typePtr->rotateProc((Tk_Canvas) canvasPtr,
		itemPtr, x, y, angleRadians);
    } else {
	DefaultRotateImplementation(canvasPtr, itemPtr, x, y, angleRadians);
    }
}

/*
 *--------------------------------------------------------------
 *
 * DefaultRotateImplementation --
 *
 *	The default implementation of the rotation operation, used when items
 *	do not provide their own version.
 *
 *--------------------------------------------------------------
 */

static void
DefaultRotateImplementation(
    TkCanvas *canvasPtr,
    Tk_Item *itemPtr,
    double x,
    double y,
    double angleRadians)
{
    Tcl_Size i, objc;
    int ok = 1;
    Tcl_Obj **objv, **newObjv;
    double *coordv;
    double s = sin(angleRadians);
    double c = cos(angleRadians);
    Tcl_Interp *interp = canvasPtr->interp;

    /*
     * Get the coordinates out of the item.
     */

    if (ItemCoords(canvasPtr, itemPtr, 0, NULL) == TCL_OK &&
	    Tcl_ListObjGetElements(NULL, Tcl_GetObjResult(interp),
		    &objc, &objv) == TCL_OK) {
	coordv = (double *) ckalloc(sizeof(double) * objc);
	for (i=0 ; i<objc ; i++) {
	    if (Tcl_GetDoubleFromObj(NULL, objv[i], &coordv[i]) != TCL_OK) {
		ok = 0;
		break;
	    }
	}
	if (ok) {
	    /*
	     * Apply the rotation.
	     */

	    for (i=0 ; i<objc ; i+=2) {
		double px = coordv[i+0] - x;
		double py = coordv[i+1] - y;
		double nx = px * c - py * s;
		double ny = px * s + py * c;

		coordv[i+0] = nx + x;
		coordv[i+1] = ny + y;
	    }

	    /*
	     * Write the coordinates back into the item.
	     */

	    newObjv = (Tcl_Obj **) ckalloc(sizeof(Tcl_Obj *) * objc);
	    for (i=0 ; i<objc ; i++) {
		newObjv[i] = Tcl_NewDoubleObj(coordv[i]);
		Tcl_IncrRefCount(newObjv[i]);
	    }
	    ItemCoords(canvasPtr, itemPtr, objc, newObjv);
	    for (i=0 ; i<objc ; i++) {
		Tcl_DecrRefCount(newObjv[i]);
	    }
	    ckfree(newObjv);
	}
	ckfree(coordv);
    }

    /*
     * The interpreter result was (probably) modified above; reset it.
     */

    Tcl_ResetResult(interp);
}

/*
 *--------------------------------------------------------------
 *
 * Tk_CanvasObjCmd --
 *
 *	This function is invoked to process the "canvas" Tcl command. See the
 *	user documentation for details on what it does.
 *
 * Results:
 *	A standard Tcl result.
 *
 * Side effects:
 *	See the user documentation.
 *
 *--------------------------------------------------------------
 */

int
Tk_CanvasObjCmd(
    void *clientData,	/* Main window associated with interpreter. */
    Tcl_Interp *interp,		/* Current interpreter. */
    int objc,			/* Number of arguments. */
    Tcl_Obj *const objv[])	/* Argument objects. */
{
    Tk_Window tkwin = (Tk_Window)clientData;
    TkCanvas *canvasPtr;
    Tk_Window newWin;

    if (typeList == NULL) {
	InitCanvas();
    }

    if (objc < 2) {
	Tcl_WrongNumArgs(interp, 1, objv, "pathName ?-option value ...?");
	return TCL_ERROR;
    }

    newWin = Tk_CreateWindowFromPath(interp,tkwin,Tcl_GetString(objv[1]),NULL);
    if (newWin == NULL) {
	return TCL_ERROR;
    }

    /*
     * Initialize fields that won't be initialized by ConfigureCanvas, or
     * which ConfigureCanvas expects to have reasonable values (e.g. resource
     * pointers).
     */

    canvasPtr = (TkCanvas *)ckalloc(sizeof(TkCanvas));
    canvasPtr->tkwin = newWin;
    canvasPtr->display = Tk_Display(newWin);
    canvasPtr->interp = interp;
    canvasPtr->widgetCmd = Tcl_CreateObjCommand2(interp,
	    Tk_PathName(canvasPtr->tkwin), CanvasWidgetCmd, canvasPtr,
	    CanvasCmdDeletedProc);
    canvasPtr->firstItemPtr = NULL;
    canvasPtr->lastItemPtr = NULL;
    canvasPtr->borderWidthObj = NULL;
    canvasPtr->bgBorder = NULL;
    canvasPtr->relief = TK_RELIEF_FLAT;
    canvasPtr->highlightWidthObj = NULL;
    canvasPtr->highlightBgColorPtr = NULL;
    canvasPtr->highlightColorPtr = NULL;
    canvasPtr->inset = 0;
    canvasPtr->pixmapGC = NULL;
    canvasPtr->widthObj = NULL;
    canvasPtr->heightObj = NULL;
    canvasPtr->confine = 0;
    canvasPtr->textInfo.selBorder = NULL;
    canvasPtr->textInfo.selBorderWidth = 0;
    canvasPtr->textInfo.selBorderWidthObj = NULL;
    canvasPtr->textInfo.selFgColorPtr = NULL;
    canvasPtr->textInfo.selItemPtr = NULL;
    canvasPtr->textInfo.selectFirst = TCL_INDEX_NONE;
    canvasPtr->textInfo.selectLast = TCL_INDEX_NONE;
    canvasPtr->textInfo.anchorItemPtr = NULL;
    canvasPtr->textInfo.selectAnchor = 0;
    canvasPtr->textInfo.insertBorder = NULL;
    canvasPtr->textInfo.insertWidth = 0;
    canvasPtr->textInfo.insertWidthObj = NULL;
    canvasPtr->textInfo.insertBorderWidth = 0;
    canvasPtr->textInfo.insertBorderWidthObj = NULL;
    canvasPtr->textInfo.focusItemPtr = NULL;
    canvasPtr->textInfo.gotFocus = 0;
    canvasPtr->textInfo.cursorOn = 0;
    canvasPtr->insertOnTime = 0;
    canvasPtr->insertOffTime = 0;
    canvasPtr->insertBlinkHandler = NULL;
    canvasPtr->xOrigin = canvasPtr->yOrigin = 0;
    canvasPtr->drawableXOrigin = canvasPtr->drawableYOrigin = 0;
    canvasPtr->bindingTable = NULL;
    canvasPtr->currentItemPtr = NULL;
    canvasPtr->newCurrentPtr = NULL;
    canvasPtr->closeEnough = 0.0;
    canvasPtr->pickEvent.type = LeaveNotify;
    canvasPtr->pickEvent.xcrossing.x = 0;
    canvasPtr->pickEvent.xcrossing.y = 0;
    canvasPtr->state = 0;
    canvasPtr->xScrollCmdObj = NULL;
    canvasPtr->yScrollCmdObj = NULL;
    canvasPtr->scrollX1 = 0;
    canvasPtr->scrollY1 = 0;
    canvasPtr->scrollX2 = 0;
    canvasPtr->scrollY2 = 0;
    canvasPtr->regionObj = NULL;
    canvasPtr->xScrollIncrementObj = NULL;
    canvasPtr->yScrollIncrementObj = NULL;
    canvasPtr->scanX = 0;
    canvasPtr->scanXOrigin = 0;
    canvasPtr->scanY = 0;
    canvasPtr->scanYOrigin = 0;
    canvasPtr->hotPtr = NULL;
    canvasPtr->hotPrevPtr = NULL;
    canvasPtr->cursor = NULL;
    canvasPtr->takeFocusObj = NULL;
    canvasPtr->pixelsPerMM = WidthOfScreen(Tk_Screen(newWin));
    canvasPtr->pixelsPerMM /= WidthMMOfScreen(Tk_Screen(newWin));
    canvasPtr->flags = 0;
    canvasPtr->nextId = 1;
    canvasPtr->psInfo = NULL;
    canvasPtr->canvas_state = TK_STATE_NORMAL;
    canvasPtr->tsoffset.flags = 0;
    canvasPtr->tsoffset.xoffset = 0;
    canvasPtr->tsoffset.yoffset = 0;
    canvasPtr->bindTagExprs = NULL;
    Tcl_InitHashTable(&canvasPtr->idTable, TCL_ONE_WORD_KEYS);

    Tk_SetClass(canvasPtr->tkwin, "Canvas");
    Tk_SetClassProcs(canvasPtr->tkwin, &canvasClass, canvasPtr);
    Tk_CreateEventHandler(canvasPtr->tkwin,
	    ExposureMask|StructureNotifyMask|FocusChangeMask,
	    CanvasEventProc, canvasPtr);
    Tk_CreateEventHandler(canvasPtr->tkwin, KeyPressMask|KeyReleaseMask
	    |ButtonPressMask|ButtonReleaseMask|EnterWindowMask
	    |LeaveWindowMask|PointerMotionMask|VirtualEventMask,
	    CanvasBindProc, canvasPtr);
    Tk_CreateSelHandler(canvasPtr->tkwin, XA_PRIMARY, XA_STRING,
	    CanvasFetchSelection, canvasPtr, XA_STRING);
    if (ConfigureCanvas(interp, canvasPtr, objc-2, objv+2, 0) != TCL_OK) {
	goto error;
    }

    Tcl_SetObjResult(interp, Tk_NewWindowObj(canvasPtr->tkwin));
    return TCL_OK;

  error:
    Tk_DestroyWindow(canvasPtr->tkwin);
    return TCL_ERROR;
}

/*
 *--------------------------------------------------------------
 *
 * CanvasWidgetCmd --
 *
 *	This function is invoked to process the Tcl command that corresponds
 *	to a widget managed by this module. See the user documentation for
 *	details on what it does.
 *
 * Results:
 *	A standard Tcl result.
 *
 * Side effects:
 *	See the user documentation.
 *
 *--------------------------------------------------------------
 */

static int
CanvasWidgetCmd(
    void *clientData,	/* Information about canvas widget. */
    Tcl_Interp *interp,		/* Current interpreter. */
    Tcl_Size objc,			/* Number of arguments. */
    Tcl_Obj *const objv[])	/* Argument objects. */
{
    TkCanvas *canvasPtr = (TkCanvas *)clientData;
    int c, result;
    Tk_Item *itemPtr = NULL;	/* Initialization needed only to prevent
				 * compiler warning. */
    TagSearch *searchPtr = NULL;/* Allocated by first TagSearchScan, freed by
				 * TagSearchDestroy */

    int idx;
    static const char *const canvasOptionStrings[] = {
	"addtag",	"bbox",		"bind",		"canvasx",
	"canvasy",	"cget",		"configure",	"coords",
	"create",	"dchars",	"delete",	"dtag",
	"find",		"focus",	"gettags",	"icursor",
	"image",	"imove",	"index",	"insert",
	"itemcget",	"itemconfigure",
	"lower",	"move",		"moveto",	"postscript",
	"raise",	"rchars",	"rotate",	"scale",
	"scan",		"select",	"type",		"xview",
	"yview",	NULL
    };
    enum canvasOptionStringsEnum {
	CANV_ADDTAG,	CANV_BBOX,	CANV_BIND,	CANV_CANVASX,
	CANV_CANVASY,	CANV_CGET,	CANV_CONFIGURE,	CANV_COORDS,
	CANV_CREATE,	CANV_DCHARS,	CANV_DELETE,	CANV_DTAG,
	CANV_FIND,	CANV_FOCUS,	CANV_GETTAGS,	CANV_ICURSOR,
	CANV_IMAGE,	CANV_IMOVE,	CANV_INDEX,	CANV_INSERT,
	CANV_ITEMCGET,	CANV_ITEMCONFIGURE,
	CANV_LOWER,	CANV_MOVE,	CANV_MOVETO,	CANV_POSTSCRIPT,
	CANV_RAISE,	CANV_RCHARS,	CANV_ROTATE,	CANV_SCALE,
	CANV_SCAN,	CANV_SELECT,	CANV_TYPE,	CANV_XVIEW,
	CANV_YVIEW
    };

    if (objc < 2) {
	Tcl_WrongNumArgs(interp, 1, objv, "option ?arg ...?");
	return TCL_ERROR;
    }
    if (Tcl_GetIndexFromObj(interp, objv[1], canvasOptionStrings, "option", 0,
	    &idx) != TCL_OK) {
	return TCL_ERROR;
    }
    Tcl_Preserve(canvasPtr);

    result = TCL_OK;
    switch ((enum canvasOptionStringsEnum)idx) {
    case CANV_ADDTAG:
	if (objc < 4) {
	    Tcl_WrongNumArgs(interp, 2, objv, "tag searchCommand ?arg ...?");
	    result = TCL_ERROR;
	    goto done;
	}
	result = FIND_ITEMS(objv[2], 3);
	break;

    case CANV_BBOX: {
	int gotAny;
	Tcl_Size i;
	int x1 = 0, y1 = 0, x2 = 0, y2 = 0;	/* Initializations needed only
						 * to prevent overcautious
						 * compiler warnings. */

	if (objc < 3) {
	    Tcl_WrongNumArgs(interp, 2, objv, "tagOrId ?tagOrId ...?");
	    result = TCL_ERROR;
	    goto done;
	}
	gotAny = 0;
	for (i = 2; i < objc; i++) {
	    FOR_EVERY_CANVAS_ITEM_MATCHING(objv[i], &searchPtr, goto done) {
		if ((itemPtr->x1 >= itemPtr->x2)
			|| (itemPtr->y1 >= itemPtr->y2)) {
		    continue;
		}
		if (!gotAny) {
		    x1 = itemPtr->x1;
		    y1 = itemPtr->y1;
		    x2 = itemPtr->x2;
		    y2 = itemPtr->y2;
		    gotAny = 1;
		} else {
		    if (itemPtr->x1 < x1) {
			x1 = itemPtr->x1;
		    }
		    if (itemPtr->y1 < y1) {
			y1 = itemPtr->y1;
		    }
		    if (itemPtr->x2 > x2) {
			x2 = itemPtr->x2;
		    }
		    if (itemPtr->y2 > y2) {
			y2 = itemPtr->y2;
		    }
		}
	    }
	}
	if (gotAny) {
	    Tcl_Obj *resultObjs[4];

	    resultObjs[0] = Tcl_NewWideIntObj(x1);
	    resultObjs[1] = Tcl_NewWideIntObj(y1);
	    resultObjs[2] = Tcl_NewWideIntObj(x2);
	    resultObjs[3] = Tcl_NewWideIntObj(y2);
	    Tcl_SetObjResult(interp, Tcl_NewListObj(4, resultObjs));
	}
	break;
    }
    case CANV_BIND: {
	void *object;

	if ((objc < 3) || (objc > 5)) {
	    Tcl_WrongNumArgs(interp, 2, objv, "tagOrId ?sequence? ?command?");
	    result = TCL_ERROR;
	    goto done;
	}

	/*
	 * Figure out what object to use for the binding (individual item vs.
	 * tag).
	 */

	object = NULL;
	result = TagSearchScan(canvasPtr, objv[2], &searchPtr);
	if (result != TCL_OK) {
	    goto done;
	}
	if (searchPtr->type == SEARCH_TYPE_ID) {
	    Tcl_HashEntry *entryPtr;

	    entryPtr = Tcl_FindHashEntry(&canvasPtr->idTable,
		    INT2PTR(searchPtr->id));
	    if (entryPtr != NULL) {
		itemPtr = (Tk_Item *)Tcl_GetHashValue(entryPtr);
		object = itemPtr;
	    }

	    if (object == 0) {
		Tcl_SetObjResult(interp, Tcl_ObjPrintf(
			"item \"%s\" doesn't exist", Tcl_GetString(objv[2])));
		Tcl_SetErrorCode(interp, "TK", "LOOKUP", "CANVAS_ITEM",
			Tcl_GetString(objv[2]), (char *)NULL);
		result = TCL_ERROR;
		goto done;
	    }
	} else {
	    object = (char *)searchPtr->expr->uid;
	}

	/*
	 * Make a binding table if the canvas doesn't already have one.
	 */

	if (canvasPtr->bindingTable == NULL) {
	    canvasPtr->bindingTable = Tk_CreateBindingTable(interp);
	}

	if (objc == 5) {
	    int append = 0;
	    unsigned int mask;
	    const char *argv4 = Tcl_GetString(objv[4]);

	    if (argv4[0] == 0) {
		result = Tk_DeleteBinding(interp, canvasPtr->bindingTable,
			object, Tcl_GetString(objv[3]));
		goto done;
	    }
	    if (searchPtr->type == SEARCH_TYPE_EXPR) {
		/*
		 * If new tag expression, then insert in linked list.
		 */

		TagSearchExpr *expr, **lastPtr;

		lastPtr = &(canvasPtr->bindTagExprs);
		while ((expr = *lastPtr) != NULL) {
		    if (expr->uid == searchPtr->expr->uid) {
			break;
		    }
		    lastPtr = &(expr->next);
		}
		if (!expr) {
		    /*
		     * Transfer ownership of expr to bindTagExprs list.
		     */

		    *lastPtr = searchPtr->expr;
		    searchPtr->expr->next = NULL;

		    /*
		     * Flag in TagSearch that expr has changed ownership so
		     * that TagSearchDestroy doesn't try to free it.
		     */

		    searchPtr->expr = NULL;
		}
	    }
	    if (argv4[0] == '+') {
		argv4++;
		append = 1;
	    }
	    mask = Tk_CreateBinding(interp, canvasPtr->bindingTable,
		    object, Tcl_GetString(objv[3]), argv4, append);
	    if (mask == 0) {
		result = TCL_ERROR;
		goto done;
	    }
	    if (mask & ~(ButtonMotionMask|Button1MotionMask
		    |Button2MotionMask|Button3MotionMask|Button4MotionMask
		    |Button5MotionMask|ButtonPressMask|ButtonReleaseMask
		    |EnterWindowMask|LeaveWindowMask|KeyPressMask
		    |KeyReleaseMask|PointerMotionMask|VirtualEventMask)) {
		Tk_DeleteBinding(interp, canvasPtr->bindingTable,
			object, Tcl_GetString(objv[3]));
		Tcl_SetObjResult(interp, Tcl_NewStringObj(
			"requested illegal events; only key, button, motion,"
			" enter, leave, and virtual events may be used", TCL_INDEX_NONE));
		Tcl_SetErrorCode(interp, "TK", "CANVAS", "BAD_EVENTS", (char *)NULL);
		result = TCL_ERROR;
		goto done;
	    }
	} else if (objc == 4) {
	    const char *command;

	    command = Tk_GetBinding(interp, canvasPtr->bindingTable,
		    object, Tcl_GetString(objv[3]));
	    if (command == NULL) {
		const char *string = Tcl_GetString(Tcl_GetObjResult(interp));

		/*
		 * Ignore missing binding errors. This is a special hack that
		 * relies on the error message returned by FindSequence in
		 * tkBind.c.
		 */

		if (string[0] != '\0') {
		    result = TCL_ERROR;
		    goto done;
		}
		Tcl_ResetResult(interp);
	    } else {
		Tcl_SetObjResult(interp, Tcl_NewStringObj(command, TCL_INDEX_NONE));
	    }
	} else {
	    Tk_GetAllBindings(interp, canvasPtr->bindingTable, object);
	}
	break;
    }
    case CANV_CANVASX: {
	int x;
	double grid;

	if ((objc < 3) || (objc > 4)) {
	    Tcl_WrongNumArgs(interp, 2, objv, "screenx ?gridspacing?");
	    result = TCL_ERROR;
	    goto done;
	}
	if (Tk_GetPixelsFromObj(interp, canvasPtr->tkwin, objv[2],
		&x) != TCL_OK) {
	    result = TCL_ERROR;
	    goto done;
	}
	if (objc == 4) {
	    if (Tk_CanvasGetCoordFromObj(interp, (Tk_Canvas) canvasPtr,
		    objv[3], &grid) != TCL_OK) {
		result = TCL_ERROR;
		goto done;
	    }
	} else {
	    grid = 0.0;
	}
	x += canvasPtr->xOrigin;
	Tcl_SetObjResult(interp, Tcl_NewDoubleObj(GridAlign((double)x,grid)));
	break;
    }
    case CANV_CANVASY: {
	int y;
	double grid;

	if ((objc < 3) || (objc > 4)) {
	    Tcl_WrongNumArgs(interp, 2, objv, "screeny ?gridspacing?");
	    result = TCL_ERROR;
	    goto done;
	}
	if (Tk_GetPixelsFromObj(interp, canvasPtr->tkwin, objv[2],
		&y) != TCL_OK) {
	    result = TCL_ERROR;
	    goto done;
	}
	if (objc == 4) {
	    if (Tk_CanvasGetCoordFromObj(interp, (Tk_Canvas) canvasPtr,
		    objv[3], &grid) != TCL_OK) {
		result = TCL_ERROR;
		goto done;
	    }
	} else {
	    grid = 0.0;
	}
	y += canvasPtr->yOrigin;
	Tcl_SetObjResult(interp, Tcl_NewDoubleObj(GridAlign((double)y,grid)));
	break;
    }
    case CANV_CGET:
	if (objc != 3) {
	    Tcl_WrongNumArgs(interp, 2, objv, "option");
	    result = TCL_ERROR;
	    goto done;
	}
	result = Tk_ConfigureValue(interp, canvasPtr->tkwin, configSpecs,
		canvasPtr, Tcl_GetString(objv[2]), 0);
	break;
    case CANV_CONFIGURE:
	if (objc == 2) {
	    result = Tk_ConfigureInfo(interp, canvasPtr->tkwin, configSpecs,
		    canvasPtr, NULL, 0);
	} else if (objc == 3) {
	    result = Tk_ConfigureInfo(interp, canvasPtr->tkwin, configSpecs,
		    canvasPtr, Tcl_GetString(objv[2]), 0);
	} else {
	    result = ConfigureCanvas(interp, canvasPtr, objc-2, objv+2,
		    TK_CONFIG_ARGV_ONLY);
	}
	break;
    case CANV_COORDS:
	if (objc < 3) {
	    Tcl_WrongNumArgs(interp, 2, objv, "tagOrId ?x y x y ...?");
	    result = TCL_ERROR;
	    goto done;
	}
	FIRST_CANVAS_ITEM_MATCHING(objv[2], &searchPtr, goto done);
	if (itemPtr != NULL) {
	    if (objc != 3) {
		EventuallyRedrawItem(canvasPtr, itemPtr);
	    }
	    result = ItemCoords(canvasPtr, itemPtr, objc-3, objv+3);
	    if (objc != 3) {
		EventuallyRedrawItem(canvasPtr, itemPtr);
	    }
	}
	break;
    case CANV_IMOVE: {
	double ignored;
	Tcl_Obj *tmpObj;

	if (objc != 6) {
	    Tcl_WrongNumArgs(interp, 2, objv, "tagOrId index x y");
	    result = TCL_ERROR;
	    goto done;
	}
	if (Tk_CanvasGetCoordFromObj(interp, (Tk_Canvas) canvasPtr,
		    objv[4], &ignored) != TCL_OK
		|| Tk_CanvasGetCoordFromObj(interp, (Tk_Canvas) canvasPtr,
		    objv[5], &ignored) != TCL_OK) {
	    result = TCL_ERROR;
	    goto done;
	}

	/*
	 * Make a temporary object here that we can reuse for all the
	 * modifications in the loop.
	 */

	tmpObj = Tcl_NewListObj(2, objv+4);

	FOR_EVERY_CANVAS_ITEM_MATCHING(objv[2], &searchPtr, goto doneImove) {
	    Tcl_Size index;
	    int x1, x2, y1, y2;
	    int dontRedraw1, dontRedraw2;

	    /*
	     * The TK_MOVABLE_POINTS flag should only be set for types that
	     * support the same semantics of index, dChars and insert methods
	     * as lines and canvases.
	     */

	    if (itemPtr == NULL ||
		    !(itemPtr->typePtr->flags & TK_MOVABLE_POINTS)) {
		continue;
	    }

	    result = ItemIndex(canvasPtr, itemPtr, objv[3], &index);
	    if (result != TCL_OK) {
		break;
	    }

	    /*
	     * Redraw both item's old and new areas: it's possible that a
	     * replace could result in a new area larger than the old area.
	     * Except if the dCharsProc or insertProc sets the
	     * TK_ITEM_DONT_REDRAW flag, nothing more needs to be done.
	     */

	    x1 = itemPtr->x1; y1 = itemPtr->y1;
	    x2 = itemPtr->x2; y2 = itemPtr->y2;

	    itemPtr->redraw_flags &= ~TK_ITEM_DONT_REDRAW;
	    ItemDelChars(canvasPtr, itemPtr, index, index);
	    dontRedraw1 = itemPtr->redraw_flags & TK_ITEM_DONT_REDRAW;

	    itemPtr->redraw_flags &= ~TK_ITEM_DONT_REDRAW;
	    ItemInsert(canvasPtr, itemPtr, index, tmpObj);
	    dontRedraw2 = itemPtr->redraw_flags & TK_ITEM_DONT_REDRAW;

	    if (!(dontRedraw1 && dontRedraw2)) {
		Tk_CanvasEventuallyRedraw((Tk_Canvas) canvasPtr,
			x1, y1, x2, y2);
		EventuallyRedrawItem(canvasPtr, itemPtr);
	    }
	    itemPtr->redraw_flags &= ~TK_ITEM_DONT_REDRAW;
	}

    doneImove:
	Tcl_DecrRefCount(tmpObj);
	break;
    }
    case CANV_CREATE: {
	Tk_ItemType *typePtr;
	Tk_ItemType *matchPtr = NULL;
	int isNew = 0;
	Tcl_HashEntry *entryPtr;
	const char *arg;
	Tcl_Size length;

	if (objc < 3) {
	    Tcl_WrongNumArgs(interp, 2, objv, "type coords ?arg ...?");
	    result = TCL_ERROR;
	    goto done;
	}
	arg = Tcl_GetStringFromObj(objv[2], &length);
	c = arg[0];

	/*
	 * Lock because the list of types is a global resource that could be
	 * updated by another thread. That's fairly unlikely, but not
	 * impossible.
	 */

	Tcl_MutexLock(&typeListMutex);
	for (typePtr = typeList; typePtr != NULL; typePtr = typePtr->nextPtr){
	    if ((c == typePtr->name[0])
		    && (!strncmp(arg, typePtr->name, length))) {
		if (matchPtr != NULL) {
		    Tcl_MutexUnlock(&typeListMutex);
		    goto badType;
		}
		matchPtr = typePtr;
	    }
	}

	/*
	 * Can unlock now because we no longer look at the fields of the
	 * matched item type that are potentially modified by other threads.
	 */

	Tcl_MutexUnlock(&typeListMutex);
	if (matchPtr == NULL) {
	badType:
	    Tcl_SetObjResult(interp, Tcl_ObjPrintf(
		    "unknown or ambiguous item type \"%s\"", arg));
	    Tcl_SetErrorCode(interp, "TK", "LOOKUP", "CANVAS_ITEM_TYPE", arg,
		    (char *)NULL);
	    result = TCL_ERROR;
	    goto done;
	}
	if (objc < 4) {
	    /*
	     * Allow more specific error return.
	     */

	    Tcl_WrongNumArgs(interp, 3, objv, "coords ?arg ...?");
	    result = TCL_ERROR;
	    goto done;
	}

	typePtr = matchPtr;
	itemPtr = (Tk_Item *)ckalloc(typePtr->itemSize);
	itemPtr->id = canvasPtr->nextId++;
	itemPtr->tagPtr = itemPtr->staticTagSpace;
	itemPtr->tagSpace = TK_TAG_SPACE;
	itemPtr->numTags = 0;
	itemPtr->typePtr = typePtr;
	itemPtr->state = TK_STATE_NULL;
	itemPtr->redraw_flags = 0;

	if (ItemCreate(canvasPtr, itemPtr, objc, objv) != TCL_OK) {
	    ckfree(itemPtr);
	    result = TCL_ERROR;
	    goto done;
	}

	itemPtr->nextPtr = NULL;
	entryPtr = Tcl_CreateHashEntry(&canvasPtr->idTable,
		INT2PTR(itemPtr->id), &isNew);
	Tcl_SetHashValue(entryPtr, itemPtr);
	itemPtr->prevPtr = canvasPtr->lastItemPtr;
	canvasPtr->hotPtr = itemPtr;
	canvasPtr->hotPrevPtr = canvasPtr->lastItemPtr;
	if (canvasPtr->lastItemPtr == NULL) {
	    canvasPtr->firstItemPtr = itemPtr;
	} else {
	    canvasPtr->lastItemPtr->nextPtr = itemPtr;
	}
	canvasPtr->lastItemPtr = itemPtr;
	itemPtr->redraw_flags |= FORCE_REDRAW;
	EventuallyRedrawItem(canvasPtr, itemPtr);
	canvasPtr->flags |= REPICK_NEEDED;
	Tcl_SetObjResult(interp, Tcl_NewWideIntObj(itemPtr->id));
	break;
    }
    case CANV_DCHARS: {
	Tcl_Size first, last;
	int x1, x2, y1, y2;

	if ((objc != 4) && (objc != 5)) {
	    Tcl_WrongNumArgs(interp, 2, objv, "tagOrId first ?last?");
	    result = TCL_ERROR;
	    goto done;
	}
	FOR_EVERY_CANVAS_ITEM_MATCHING(objv[2], &searchPtr, goto done) {
	    if ((itemPtr->typePtr->indexProc == NULL)
		    || (itemPtr->typePtr->dCharsProc == NULL)) {
		continue;
	    }
	    result = ItemIndex(canvasPtr, itemPtr, objv[3], &first);
	    if (result != TCL_OK) {
		goto done;
	    }
	    if (objc == 5) {
		result = ItemIndex(canvasPtr, itemPtr, objv[4], &last);
		if (result != TCL_OK) {
		    goto done;
		}
	    } else {
		last = first;
	    }

	    /*
	     * Redraw both item's old and new areas: it's possible that a
	     * delete could result in a new area larger than the old area.
	     * Except if the dCharsProc sets the TK_ITEM_DONT_REDRAW flag,
	     * nothing more needs to be done.
	     */

	    x1 = itemPtr->x1; y1 = itemPtr->y1;
	    x2 = itemPtr->x2; y2 = itemPtr->y2;
	    itemPtr->redraw_flags &= ~TK_ITEM_DONT_REDRAW;
	    ItemDelChars(canvasPtr, itemPtr, first, last);
	    if (!(itemPtr->redraw_flags & TK_ITEM_DONT_REDRAW)) {
		Tk_CanvasEventuallyRedraw((Tk_Canvas) canvasPtr,
			x1, y1, x2, y2);
		EventuallyRedrawItem(canvasPtr, itemPtr);
	    }
	    itemPtr->redraw_flags &= ~TK_ITEM_DONT_REDRAW;
	}
	break;
    }
    case CANV_DELETE: {
	Tcl_Size i;
	Tcl_HashEntry *entryPtr;

	for (i = 2; i < objc; i++) {
	    FOR_EVERY_CANVAS_ITEM_MATCHING(objv[i], &searchPtr, goto done) {
		EventuallyRedrawItem(canvasPtr, itemPtr);
		if (canvasPtr->bindingTable != NULL) {
		    Tk_DeleteAllBindings(canvasPtr->bindingTable, itemPtr);
		}
		ItemDelete(canvasPtr, itemPtr);
		if (itemPtr->tagPtr != itemPtr->staticTagSpace) {
		    ckfree(itemPtr->tagPtr);
		}
		entryPtr = Tcl_FindHashEntry(&canvasPtr->idTable,
			INT2PTR(itemPtr->id));
		Tcl_DeleteHashEntry(entryPtr);
		if (itemPtr->nextPtr != NULL) {
		    itemPtr->nextPtr->prevPtr = itemPtr->prevPtr;
		}
		if (itemPtr->prevPtr != NULL) {
		    itemPtr->prevPtr->nextPtr = itemPtr->nextPtr;
		}
		if (canvasPtr->firstItemPtr == itemPtr) {
		    canvasPtr->firstItemPtr = itemPtr->nextPtr;
		    if (canvasPtr->firstItemPtr == NULL) {
			canvasPtr->lastItemPtr = NULL;
		    }
		}
		if (canvasPtr->lastItemPtr == itemPtr) {
		    canvasPtr->lastItemPtr = itemPtr->prevPtr;
		}
		ckfree(itemPtr);
		if (itemPtr == canvasPtr->currentItemPtr) {
		    canvasPtr->currentItemPtr = NULL;
		    canvasPtr->flags |= REPICK_NEEDED;
		}
		if (itemPtr == canvasPtr->newCurrentPtr) {
		    canvasPtr->newCurrentPtr = NULL;
		    canvasPtr->flags |= REPICK_NEEDED;
		}
		if (itemPtr == canvasPtr->textInfo.focusItemPtr) {
		    canvasPtr->textInfo.focusItemPtr = NULL;
		}
		if (itemPtr == canvasPtr->textInfo.selItemPtr) {
		    canvasPtr->textInfo.selItemPtr = NULL;
		}
		if ((itemPtr == canvasPtr->hotPtr)
			|| (itemPtr == canvasPtr->hotPrevPtr)) {
		    canvasPtr->hotPtr = NULL;
		}
	    }
	}
	break;
    }
    case CANV_DTAG: {
	Tk_Uid tag;
	Tcl_Size i;

	if ((objc != 3) && (objc != 4)) {
	    Tcl_WrongNumArgs(interp, 2, objv, "tagOrId ?tagToDelete?");
	    result = TCL_ERROR;
	    goto done;
	}
	if (objc == 4) {
	    tag = Tk_GetUid(Tcl_GetString(objv[3]));
	} else {
	    tag = Tk_GetUid(Tcl_GetString(objv[2]));
	}
	FOR_EVERY_CANVAS_ITEM_MATCHING(objv[2], &searchPtr, goto done) {
	    for (i = itemPtr->numTags-1; i != TCL_INDEX_NONE; i--) {
		if (itemPtr->tagPtr[i] == tag) {

		    /*
		     * Don't shuffle the tags sequence: memmove the tags.
		     */

		    memmove((void *)(itemPtr->tagPtr + i),
			    itemPtr->tagPtr + i + 1,
			    (itemPtr->numTags - (i+1)) * sizeof(Tk_Uid));
		    itemPtr->numTags--;

		    /*
		     * There must be no break here: all tags with the same name must
		     * be deleted.
		     */

		}
	    }
	}
	break;
    }
    case CANV_FIND:
	if (objc < 3) {
	    Tcl_WrongNumArgs(interp, 2, objv, "searchCommand ?arg ...?");
	    result = TCL_ERROR;
	    goto done;
	}
	result = FIND_ITEMS(NULL, 2);
	break;
    case CANV_FOCUS:
	if (objc > 3) {
	    Tcl_WrongNumArgs(interp, 2, objv, "?tagOrId?");
	    result = TCL_ERROR;
	    goto done;
	}
	itemPtr = canvasPtr->textInfo.focusItemPtr;
	if (objc == 2) {
	    if (itemPtr != NULL) {
		Tcl_SetObjResult(interp, Tcl_NewWideIntObj(itemPtr->id));
	    }
	    goto done;
	}
	if (canvasPtr->textInfo.gotFocus) {
	    EventuallyRedrawItem(canvasPtr, itemPtr);
	}
	if (Tcl_GetString(objv[2])[0] == 0) {
	    canvasPtr->textInfo.focusItemPtr = NULL;
	    goto done;
	}
	FOR_EVERY_CANVAS_ITEM_MATCHING(objv[2], &searchPtr, goto done) {
	    if (itemPtr->typePtr->icursorProc != NULL) {
		break;
	    }
	}
	if (itemPtr == NULL) {
	    goto done;
	}
	canvasPtr->textInfo.focusItemPtr = itemPtr;
	if (canvasPtr->textInfo.gotFocus) {
	    EventuallyRedrawItem(canvasPtr, itemPtr);
	}
	break;
    case CANV_GETTAGS:
	if (objc != 3) {
	    Tcl_WrongNumArgs(interp, 2, objv, "tagOrId");
	    result = TCL_ERROR;
	    goto done;
	}
	FIRST_CANVAS_ITEM_MATCHING(objv[2], &searchPtr, goto done);
	if (itemPtr != NULL) {
	    int i;
	    Tcl_Obj *resultObj = Tcl_NewObj();

	    for (i = 0; i < (int)itemPtr->numTags; i++) {
		Tcl_ListObjAppendElement(NULL, resultObj,
			Tcl_NewStringObj(itemPtr->tagPtr[i], TCL_INDEX_NONE));
	    }
	    Tcl_SetObjResult(interp, resultObj);
	}
	break;
    case CANV_ICURSOR: {
	Tcl_Size index;

	if (objc != 4) {
	    Tcl_WrongNumArgs(interp, 2, objv, "tagOrId index");
	    result = TCL_ERROR;
	    goto done;
	}
	FOR_EVERY_CANVAS_ITEM_MATCHING(objv[2], &searchPtr, goto done) {
	    if ((itemPtr->typePtr->indexProc == NULL)
		    || (itemPtr->typePtr->icursorProc == NULL)) {
		goto done;
	    }
	    result = ItemIndex(canvasPtr, itemPtr, objv[3], &index);
	    if (result != TCL_OK) {
		goto done;
	    }
	    ItemCursor(canvasPtr, itemPtr, index);
	    if ((itemPtr == canvasPtr->textInfo.focusItemPtr)
		    && (canvasPtr->textInfo.cursorOn)) {
		EventuallyRedrawItem(canvasPtr, itemPtr);
	    }
	}
	break;
    }
    case CANV_INDEX: {
	Tcl_Size index;

	if (objc != 4) {
	    Tcl_WrongNumArgs(interp, 2, objv, "tagOrId string");
	    result = TCL_ERROR;
	    goto done;
	}
	FOR_EVERY_CANVAS_ITEM_MATCHING(objv[2], &searchPtr, goto done) {
	    if (itemPtr->typePtr->indexProc != NULL) {
		break;
	    }
	}
	if (itemPtr == NULL) {
	    Tcl_SetObjResult(interp, Tcl_ObjPrintf(
		    "can't find an indexable item \"%s\"",
		    Tcl_GetString(objv[2])));
	    Tcl_SetErrorCode(interp, "TK", "CANVAS", "INDEXABLE_ITEM", (char *)NULL);
	    result = TCL_ERROR;
	    goto done;
	}
	result = ItemIndex(canvasPtr, itemPtr, objv[3], &index);
	if (result != TCL_OK) {
	    goto done;
	}
	Tcl_SetObjResult(interp, Tcl_NewWideIntObj(index));
	break;
    }
    case CANV_INSERT: {
	Tcl_Size beforeThis;
	int x1, x2, y1, y2;

	if (objc != 5) {
	    Tcl_WrongNumArgs(interp, 2, objv, "tagOrId beforeThis string");
	    result = TCL_ERROR;
	    goto done;
	}
	FOR_EVERY_CANVAS_ITEM_MATCHING(objv[2], &searchPtr, goto done) {
	    if ((itemPtr->typePtr->indexProc == NULL)
		    || (itemPtr->typePtr->insertProc == NULL)) {
		continue;
	    }
	    result = ItemIndex(canvasPtr, itemPtr, objv[3], &beforeThis);
	    if (result != TCL_OK) {
		goto done;
	    }

	    /*
	     * Redraw both item's old and new areas: it's possible that an
	     * insertion could result in a new area either larger or smaller
	     * than the old area. Except if the insertProc sets the
	     * TK_ITEM_DONT_REDRAW flag, nothing more needs to be done.
	     */

	    x1 = itemPtr->x1; y1 = itemPtr->y1;
	    x2 = itemPtr->x2; y2 = itemPtr->y2;
	    itemPtr->redraw_flags &= ~TK_ITEM_DONT_REDRAW;
	    ItemInsert(canvasPtr, itemPtr, beforeThis, objv[4]);
	    if (!(itemPtr->redraw_flags & TK_ITEM_DONT_REDRAW)) {
		Tk_CanvasEventuallyRedraw((Tk_Canvas) canvasPtr,
			x1, y1, x2, y2);
		EventuallyRedrawItem(canvasPtr, itemPtr);
	    }
	    itemPtr->redraw_flags &= ~TK_ITEM_DONT_REDRAW;
	}
	break;
    }
    case CANV_ITEMCGET:
	if (objc != 4) {
	    Tcl_WrongNumArgs(interp, 2, objv, "tagOrId option");
	    result = TCL_ERROR;
	    goto done;
	}
	FIRST_CANVAS_ITEM_MATCHING(objv[2], &searchPtr, goto done);
	if (itemPtr != NULL) {
	    result = ItemConfigValue(canvasPtr, itemPtr, objv[3]);
	}
	break;
    case CANV_ITEMCONFIGURE:
	if (objc < 3) {
	    Tcl_WrongNumArgs(interp, 2, objv, "tagOrId ?-option value ...?");
	    result = TCL_ERROR;
	    goto done;
	}
	FOR_EVERY_CANVAS_ITEM_MATCHING(objv[2], &searchPtr, goto done) {
	    if (objc == 3) {
		result = ItemConfigInfo(canvasPtr, itemPtr, NULL);
	    } else if (objc == 4) {
		result = ItemConfigInfo(canvasPtr, itemPtr, objv[3]);
	    } else {
		EventuallyRedrawItem(canvasPtr, itemPtr);
		result = ItemConfigure(canvasPtr, itemPtr, objc-3, objv+3);
		EventuallyRedrawItem(canvasPtr, itemPtr);
		canvasPtr->flags |= REPICK_NEEDED;
	    }
	    if ((result != TCL_OK) || (objc < 5)) {
		break;
	    }
	}
	break;
    case CANV_LOWER: {

	if ((objc != 3) && (objc != 4)) {
	    Tcl_WrongNumArgs(interp, 2, objv, "tagOrId ?belowThis?");
	    result = TCL_ERROR;
	    goto done;
	}

	/*
	 * First find the item just after which we'll insert the named items.
	 */

	if (objc == 3) {
	    itemPtr = NULL;
	} else {
	    FIRST_CANVAS_ITEM_MATCHING(objv[3], &searchPtr, goto done);
	    if (itemPtr == NULL) {
		goto done;
	    }
	    itemPtr = itemPtr->prevPtr;
	}
	RELINK_ITEMS(objv[2], itemPtr);
	break;
    }
    case CANV_MOVE: {
	double xAmount, yAmount;

	if (objc != 5) {
	    Tcl_WrongNumArgs(interp, 2, objv, "tagOrId xAmount yAmount");
	    result = TCL_ERROR;
	    goto done;
	}
	if ((Tk_CanvasGetCoordFromObj(interp, (Tk_Canvas) canvasPtr, objv[3],
		&xAmount) != TCL_OK) || (Tk_CanvasGetCoordFromObj(interp,
		(Tk_Canvas) canvasPtr, objv[4], &yAmount) != TCL_OK)) {
	    result = TCL_ERROR;
	    goto done;
	}
	FOR_EVERY_CANVAS_ITEM_MATCHING(objv[2], &searchPtr, goto done) {
	    EventuallyRedrawItem(canvasPtr, itemPtr);
	    ItemTranslate(canvasPtr, itemPtr, xAmount, yAmount);
	    EventuallyRedrawItem(canvasPtr, itemPtr);
	    canvasPtr->flags |= REPICK_NEEDED;
	}
	break;
    }
    case CANV_MOVETO: {
	int xBlank, yBlank;
	double xAmount, yAmount;
	double oldX = 0, oldY = 0, newX, newY;

	if (objc != 5) {
	    Tcl_WrongNumArgs(interp, 2, objv, "tagOrId x y");
	    result = TCL_ERROR;
	    goto done;
	}

	xBlank = 0;
	if (Tcl_GetString(objv[3])[0] == '\0') {
	    xBlank = 1;
	} else if (Tk_CanvasGetCoordFromObj(interp, (Tk_Canvas) canvasPtr,
		objv[3], &newX) != TCL_OK) {
	    result = TCL_ERROR;
	    goto done;
	}

	yBlank = 0;
	if (Tcl_GetString(objv[4])[0] == '\0') {
	    yBlank = 1;
	} else if (Tk_CanvasGetCoordFromObj(interp, (Tk_Canvas) canvasPtr,
		objv[4], &newY) != TCL_OK) {
	    result = TCL_ERROR;
	    goto done;
	}

	FIRST_CANVAS_ITEM_MATCHING(objv[2], &searchPtr, goto done);
	if (itemPtr != NULL) {
	    oldX = itemPtr->x1;
	    oldY = itemPtr->y1;

	    /*
	     * Calculate the displacement.
	     */

	    if (xBlank) {
		xAmount = 0;
	    } else {
		xAmount = newX - oldX;
	    }

	    if (yBlank) {
		yAmount = 0;
	    } else {
		yAmount = newY - oldY;
	    }

	    /*
	     * Move the object(s).
	     */

	    FOR_EVERY_CANVAS_ITEM_MATCHING(objv[2], &searchPtr, goto done) {
		EventuallyRedrawItem(canvasPtr, itemPtr);
		ItemTranslate(canvasPtr, itemPtr, xAmount, yAmount);
		EventuallyRedrawItem(canvasPtr, itemPtr);
		canvasPtr->flags |= REPICK_NEEDED;
	    }
	}
	break;
    }
    case CANV_POSTSCRIPT: {
	result = TkCanvPostscriptObjCmd(canvasPtr, interp, objc, objv);
	break;
    }
    case CANV_RAISE: {
	Tk_Item *prevPtr;

	if ((objc != 3) && (objc != 4)) {
	    Tcl_WrongNumArgs(interp, 2, objv, "tagOrId ?aboveThis?");
	    result = TCL_ERROR;
	    goto done;
	}

	/*
	 * First find the item just after which we'll insert the named items.
	 */

	if (objc == 3) {
	    prevPtr = canvasPtr->lastItemPtr;
	} else {
	    prevPtr = NULL;
	    FOR_EVERY_CANVAS_ITEM_MATCHING(objv[3], &searchPtr, goto done) {
		prevPtr = itemPtr;
	    }
	    if (prevPtr == NULL) {
		goto done;
	    }
	}
	RELINK_ITEMS(objv[2], prevPtr);
	break;
    }
    case CANV_RCHARS: {
	Tcl_Size first, last;
	int x1, x2, y1, y2;
	int dontRedraw1, dontRedraw2;

	if (objc != 6) {
	    Tcl_WrongNumArgs(interp, 2, objv, "tagOrId first last string");
	    result = TCL_ERROR;
	    goto done;
	}
	FOR_EVERY_CANVAS_ITEM_MATCHING(objv[2], &searchPtr, goto done) {
	    if ((itemPtr->typePtr->indexProc == NULL)
		    || (itemPtr->typePtr->dCharsProc == NULL)
		    || (itemPtr->typePtr->insertProc == NULL)) {
		continue;
	    }
	    result = ItemIndex(canvasPtr, itemPtr, objv[3], &first);
	    if (result != TCL_OK) {
		goto done;
	    }
	    result = ItemIndex(canvasPtr, itemPtr, objv[4], &last);
	    if (result != TCL_OK) {
		goto done;
	    }

	    /*
	     * Redraw both item's old and new areas: it's possible that a
	     * replace could result in a new area larger than the old area.
	     * Except if the dCharsProc or insertProc sets the
	     * TK_ITEM_DONT_REDRAW flag, nothing more needs to be done.
	     */

	    x1 = itemPtr->x1; y1 = itemPtr->y1;
	    x2 = itemPtr->x2; y2 = itemPtr->y2;

	    itemPtr->redraw_flags &= ~TK_ITEM_DONT_REDRAW;
	    ItemDelChars(canvasPtr, itemPtr, first, last);
	    dontRedraw1 = itemPtr->redraw_flags & TK_ITEM_DONT_REDRAW;

	    itemPtr->redraw_flags &= ~TK_ITEM_DONT_REDRAW;
	    ItemInsert(canvasPtr, itemPtr, first, objv[5]);
	    dontRedraw2 = itemPtr->redraw_flags & TK_ITEM_DONT_REDRAW;

	    if (!(dontRedraw1 && dontRedraw2)) {
		Tk_CanvasEventuallyRedraw((Tk_Canvas) canvasPtr,
			x1, y1, x2, y2);
		EventuallyRedrawItem(canvasPtr, itemPtr);
	    }
	    itemPtr->redraw_flags &= ~TK_ITEM_DONT_REDRAW;
	}
	break;
    }
    case CANV_ROTATE: {
	double x, y, angle;
	Tk_Canvas canvas = (Tk_Canvas) canvasPtr;

	if (objc != 6) {
	    Tcl_WrongNumArgs(interp, 2, objv, "tagOrId x y angle");
	    result = TCL_ERROR;
	    goto done;
	}
	if (Tk_CanvasGetCoordFromObj(interp, canvas, objv[3], &x) != TCL_OK ||
		Tk_CanvasGetCoordFromObj(interp, canvas, objv[4], &y) != TCL_OK ||
		Tcl_GetDoubleFromObj(interp, objv[5], &angle) != TCL_OK) {
	    result = TCL_ERROR;
	    goto done;
	}
	angle = angle * 3.1415927 / 180.0;
	FOR_EVERY_CANVAS_ITEM_MATCHING(objv[2], &searchPtr, goto done) {
	    EventuallyRedrawItem(canvasPtr, itemPtr);
	    ItemRotate(canvasPtr, itemPtr, x, y, angle);
	    EventuallyRedrawItem(canvasPtr, itemPtr);
	    canvasPtr->flags |= REPICK_NEEDED;
	}
	break;
    }
    case CANV_SCALE: {
	double xOrigin, yOrigin, xScale, yScale;

	if (objc != 7) {
	    Tcl_WrongNumArgs(interp, 2, objv,
		    "tagOrId xOrigin yOrigin xScale yScale");
	    result = TCL_ERROR;
	    goto done;
	}
	if ((Tk_CanvasGetCoordFromObj(interp, (Tk_Canvas) canvasPtr,
		    objv[3], &xOrigin) != TCL_OK)
		|| (Tk_CanvasGetCoordFromObj(interp, (Tk_Canvas) canvasPtr,
		    objv[4], &yOrigin) != TCL_OK)
		|| (Tcl_GetDoubleFromObj(interp, objv[5], &xScale)!=TCL_OK)
		|| (Tcl_GetDoubleFromObj(interp, objv[6], &yScale)!=TCL_OK)) {
	    result = TCL_ERROR;
	    goto done;
	}
	if ((xScale == 0.0) || (yScale == 0.0)) {
	    Tcl_SetObjResult(interp, Tcl_NewStringObj(
		    "scale factor cannot be zero", TCL_INDEX_NONE));
	    Tcl_SetErrorCode(interp, "TK", "CANVAS", "BAD_SCALE", (char *)NULL);
	    result = TCL_ERROR;
	    goto done;
	}
	FOR_EVERY_CANVAS_ITEM_MATCHING(objv[2], &searchPtr, goto done) {
	    EventuallyRedrawItem(canvasPtr, itemPtr);
	    ItemScale(canvasPtr, itemPtr, xOrigin, yOrigin, xScale, yScale);
	    EventuallyRedrawItem(canvasPtr, itemPtr);
	    canvasPtr->flags |= REPICK_NEEDED;
	}
	break;
    }
    case CANV_SCAN: {
	int x, y, gain = 10;
	static const char *const optionStrings[] = {
	    "dragto", "mark", NULL
	};

	if (objc < 5) {
	    Tcl_WrongNumArgs(interp, 2, objv, "mark|dragto x y ?dragGain?");
	    result = TCL_ERROR;
	} else if (Tcl_GetIndexFromObj(interp, objv[2], optionStrings,
		"scan option", 0, &idx) != TCL_OK) {
	    result = TCL_ERROR;
	} else if ((objc != 5) && (objc + idx != 6)) {
	    Tcl_WrongNumArgs(interp, 3, objv, idx?"x y":"x y ?gain?");
	    result = TCL_ERROR;
	} else if ((Tcl_GetIntFromObj(interp, objv[3], &x) != TCL_OK)
		|| (Tcl_GetIntFromObj(interp, objv[4], &y) != TCL_OK)){
	    result = TCL_ERROR;
	} else if ((objc == 6) &&
		(Tcl_GetIntFromObj(interp, objv[5], &gain) != TCL_OK)) {
	    result = TCL_ERROR;
	} else if (idx) {
	    canvasPtr->scanX = x;
	    canvasPtr->scanXOrigin = canvasPtr->xOrigin;
	    canvasPtr->scanY = y;
	    canvasPtr->scanYOrigin = canvasPtr->yOrigin;
	} else {
	    int newXOrigin, newYOrigin, tmp;

	    /*
	     * Compute a new view origin for the canvas, amplifying the
	     * mouse motion.
	     */

	    tmp = canvasPtr->scanXOrigin - gain*(x - canvasPtr->scanX)
		    - canvasPtr->scrollX1;
	    newXOrigin = canvasPtr->scrollX1 + tmp;
	    tmp = canvasPtr->scanYOrigin - gain*(y - canvasPtr->scanY)
		    - canvasPtr->scrollY1;
	    newYOrigin = canvasPtr->scrollY1 + tmp;
	    CanvasSetOrigin(canvasPtr, newXOrigin, newYOrigin);
	}
	break;
    }
    case CANV_SELECT: {
	Tcl_Size index;
	int optionindex;
	static const char *const optionStrings[] = {
	    "adjust", "clear", "from", "item", "to", NULL
	};
	enum options {
	    CANV_ADJUST, CANV_CLEAR, CANV_FROM, CANV_ITEM, CANV_TO
	};

	if (objc < 3) {
	    Tcl_WrongNumArgs(interp, 2, objv, "option ?tagOrId? ?arg?");
	    result = TCL_ERROR;
	    goto done;
	}
	if (objc >= 4) {
	    FOR_EVERY_CANVAS_ITEM_MATCHING(objv[3], &searchPtr, goto done) {
		if ((itemPtr->typePtr->indexProc != NULL)
			&& (itemPtr->typePtr->selectionProc != NULL)){
		    break;
		}
	    }
	    if (itemPtr == NULL) {
		Tcl_SetObjResult(interp, Tcl_ObjPrintf(
			"can't find an indexable and selectable item \"%s\"",
			Tcl_GetString(objv[3])));
		Tcl_SetErrorCode(interp, "TK", "CANVAS", "SELECTABLE_ITEM",
			(char *)NULL);
		result = TCL_ERROR;
		goto done;
	    }
	}
	if (objc == 5) {
	    result = ItemIndex(canvasPtr, itemPtr, objv[4], &index);
	    if (result != TCL_OK) {
		goto done;
	    }
	}
	if (Tcl_GetIndexFromObj(interp, objv[2], optionStrings,
		"select option", 0, &optionindex) != TCL_OK) {
	    result = TCL_ERROR;
	    goto done;
	}
	switch ((enum options) optionindex) {
	case CANV_ADJUST:
	    if (objc != 5) {
		Tcl_WrongNumArgs(interp, 3, objv, "tagOrId index");
		result = TCL_ERROR;
		goto done;
	    }
	    if (canvasPtr->textInfo.selItemPtr == itemPtr) {
		if (index + 1 <= ((canvasPtr->textInfo.selectFirst
			+ canvasPtr->textInfo.selectLast)/2)) {
		    canvasPtr->textInfo.selectAnchor =
			    canvasPtr->textInfo.selectLast + 1;
		} else {
		    canvasPtr->textInfo.selectAnchor =
			    canvasPtr->textInfo.selectFirst;
		}
	    }
	    CanvasSelectTo(canvasPtr, itemPtr, index);
	    break;
	case CANV_CLEAR:
	    if (objc != 3) {
		Tcl_WrongNumArgs(interp, 3, objv, NULL);
		result = TCL_ERROR;
		goto done;
	    }
	    EventuallyRedrawItem(canvasPtr, canvasPtr->textInfo.selItemPtr);
	    canvasPtr->textInfo.selItemPtr = NULL;
	    break;
	case CANV_FROM:
	    if (objc != 5) {
		Tcl_WrongNumArgs(interp, 3, objv, "tagOrId index");
		result = TCL_ERROR;
		goto done;
	    }
	    canvasPtr->textInfo.anchorItemPtr = itemPtr;
	    canvasPtr->textInfo.selectAnchor = index;
	    break;
	case CANV_ITEM:
	    if (objc != 3) {
		Tcl_WrongNumArgs(interp, 3, objv, NULL);
		result = TCL_ERROR;
		goto done;
	    }
	    if (canvasPtr->textInfo.selItemPtr != NULL) {
		Tcl_SetObjResult(interp,
			Tcl_NewWideIntObj(canvasPtr->textInfo.selItemPtr->id));
	    }
	    break;
	case CANV_TO:
	    if (objc != 5) {
		Tcl_WrongNumArgs(interp, 2, objv, "tagOrId index");
		result = TCL_ERROR;
		goto done;
	    }
	    CanvasSelectTo(canvasPtr, itemPtr, index);
	    break;
	}
	break;
    }
    case CANV_TYPE:
	if (objc != 3) {
	    Tcl_WrongNumArgs(interp, 2, objv, "tag");
	    result = TCL_ERROR;
	    goto done;
	}
	FIRST_CANVAS_ITEM_MATCHING(objv[2], &searchPtr, goto done);
	if (itemPtr != NULL) {
	    Tcl_SetObjResult(interp,
		    Tcl_NewStringObj(itemPtr->typePtr->name, TCL_INDEX_NONE));
	}
	break;
    case CANV_XVIEW: {
	int count, type;
	int newX = 0;		/* Initialization needed only to prevent gcc
				 * warnings. */
	double fraction;

	if (objc == 2) {
	    Tcl_SetObjResult(interp, ScrollFractions(
		    canvasPtr->xOrigin + canvasPtr->inset,
		    canvasPtr->xOrigin + Tk_Width(canvasPtr->tkwin)
		    - canvasPtr->inset, canvasPtr->scrollX1,
		    canvasPtr->scrollX2));
	    break;
	}

	type = Tk_GetScrollInfoObj(interp, objc, objv, &fraction, &count);
	switch (type) {
	case TK_SCROLL_MOVETO:
	    newX = canvasPtr->scrollX1 - canvasPtr->inset
		    + (int) (fraction * (canvasPtr->scrollX2
			    - canvasPtr->scrollX1) + 0.5);
	    break;
	case TK_SCROLL_PAGES:
	    newX = (int) (canvasPtr->xOrigin + count * .9
		    * (Tk_Width(canvasPtr->tkwin) - 2 * canvasPtr->inset));
	    break;
	case TK_SCROLL_UNITS: {
	    int xScrollIncrement;
	    Tk_GetPixelsFromObj(NULL, canvasPtr->tkwin, canvasPtr->xScrollIncrementObj, &xScrollIncrement);
	    if (xScrollIncrement > 0) {
		newX = canvasPtr->xOrigin + count * xScrollIncrement;
	    } else {
		newX = (int) (canvasPtr->xOrigin + count * .1
			* (Tk_Width(canvasPtr->tkwin) - 2 * canvasPtr->inset));
	    }
	    break;
	}
	default:
	    result = TCL_ERROR;
	    goto done;
	}
	CanvasSetOrigin(canvasPtr, newX, canvasPtr->yOrigin);
	break;
    }
    case CANV_YVIEW: {
	int count, type;
	int newY = 0;		/* Initialization needed only to prevent gcc
				 * warnings. */
	double fraction;

	if (objc == 2) {
	    Tcl_SetObjResult(interp, ScrollFractions(
		    canvasPtr->yOrigin + canvasPtr->inset,
		    canvasPtr->yOrigin + Tk_Height(canvasPtr->tkwin)
		    - canvasPtr->inset,
		    canvasPtr->scrollY1, canvasPtr->scrollY2));
	    break;
	}

	type = Tk_GetScrollInfoObj(interp, objc, objv, &fraction, &count);
	switch (type) {
	case TK_SCROLL_MOVETO:
	    newY = canvasPtr->scrollY1 - canvasPtr->inset + (int) (
		    fraction*(canvasPtr->scrollY2-canvasPtr->scrollY1) + 0.5);
	    break;
	case TK_SCROLL_PAGES:
	    newY = (int) (canvasPtr->yOrigin + count * .9
		    * (Tk_Height(canvasPtr->tkwin) - 2 * canvasPtr->inset));
	    break;
	case TK_SCROLL_UNITS: {
	    int yScrollIncrement;
	    Tk_GetPixelsFromObj(NULL, canvasPtr->tkwin, canvasPtr->yScrollIncrementObj, &yScrollIncrement);
	    if (yScrollIncrement > 0) {
		newY = canvasPtr->yOrigin + count * yScrollIncrement;
	    } else {
		newY = (int) (canvasPtr->yOrigin + count * .1
			* (Tk_Height(canvasPtr->tkwin) - 2 * canvasPtr->inset));
	    }
	    break;
	}
	default:
	    result = TCL_ERROR;
	    goto done;
	}
	CanvasSetOrigin(canvasPtr, canvasPtr->xOrigin, newY);
	break;
    }
    case CANV_IMAGE: {
	Tk_PhotoHandle photohandle;
	int subsample = 1, zoom = 1;

	if (objc < 3 || objc > 5) {
	    Tcl_WrongNumArgs(interp, 2, objv, "imagename ?subsample? ?zoom?");
	    result = TCL_ERROR;
	    goto done;
	}

	if ((photohandle = Tk_FindPhoto(interp, Tcl_GetString(objv[2]) )) == 0) {
	    result = TCL_ERROR;
	    goto done;
	}

	/*
	 * If we are given a subsample or a zoom then grab them.
	 */

	if (objc >= 4 && Tcl_GetIntFromObj(interp, objv[3], &subsample) != TCL_OK) {
	    result = TCL_ERROR;
	    goto done;
	}
	if (objc >= 5 && Tcl_GetIntFromObj(interp, objv[4], &zoom) != TCL_OK) {
	    result = TCL_ERROR;
	    goto done;
	}

	/*
	 * Set the image size to zero, which allows the DrawCanvas() function
	 * to expand the image automatically when it copies the pixmap into it.
	 */

	if (Tk_PhotoSetSize(interp, photohandle, 0, 0) != TCL_OK) {
	    result = TCL_ERROR;
	    goto done;
	}

	result = DrawCanvas(interp, clientData, photohandle, subsample, zoom);
    }
    }

  done:
    TagSearchDestroy(searchPtr);
    Tcl_Release(canvasPtr);
    return result;
}

/*
 *----------------------------------------------------------------------
 *
 * DestroyCanvas --
 *
 *	This function is invoked by Tcl_EventuallyFree or Tcl_Release to clean
 *	up the internal structure of a canvas at a safe time (when no-one is
 *	using it anymore).
 *
 * Results:
 *	None.
 *
 * Side effects:
 *	Everything associated with the canvas is freed up.
 *
 *----------------------------------------------------------------------
 */

static void
DestroyCanvas(
    void *memPtr)		/* Info about canvas widget. */
{
    TkCanvas *canvasPtr = (TkCanvas *)memPtr;
    Tk_Item *itemPtr;
    TagSearchExpr *expr, *next;

    /*
     * Free up all of the items in the canvas.
     */

    for (itemPtr = canvasPtr->firstItemPtr; itemPtr != NULL;
	    itemPtr = canvasPtr->firstItemPtr) {
	canvasPtr->firstItemPtr = itemPtr->nextPtr;
	ItemDelete(canvasPtr, itemPtr);
	if (itemPtr->tagPtr != itemPtr->staticTagSpace) {
	    ckfree(itemPtr->tagPtr);
	}
	ckfree(itemPtr);
    }

    /*
     * Free up all the stuff that requires special handling, then let
     * Tk_FreeOptions handle all the standard option-related stuff.
     */

    Tcl_DeleteHashTable(&canvasPtr->idTable);
    if (canvasPtr->pixmapGC != NULL) {
	Tk_FreeGC(canvasPtr->display, canvasPtr->pixmapGC);
    }
    expr = canvasPtr->bindTagExprs;
    while (expr) {
	next = expr->next;
	TagSearchExprDestroy(expr);
	expr = next;
    }
    Tcl_DeleteTimerHandler(canvasPtr->insertBlinkHandler);
    if (canvasPtr->bindingTable != NULL) {
	Tk_DeleteBindingTable(canvasPtr->bindingTable);
    }
    Tk_FreeOptions(configSpecs, canvasPtr, canvasPtr->display, 0);
    canvasPtr->tkwin = NULL;
    ckfree(canvasPtr);
}

/*
 *----------------------------------------------------------------------
 *
 * ConfigureCanvas --
 *
 *	This function is called to process an objv/objc list, plus the Tk
 *	option database, in order to configure (or reconfigure) a canvas
 *	widget.
 *
 * Results:
 *	The return value is a standard Tcl result. If TCL_ERROR is returned,
 *	then the interp's result contains an error message.
 *
 * Side effects:
 *	Configuration information, such as colors, border width, etc. get set
 *	for canvasPtr; old resources get freed, if there were any.
 *
 *----------------------------------------------------------------------
 */

static int
ConfigureCanvas(
    Tcl_Interp *interp,		/* Used for error reporting. */
    TkCanvas *canvasPtr,	/* Information about widget; may or may not
				 * already have values for some fields. */
    Tcl_Size objc,			/* Number of valid entries in objv. */
    Tcl_Obj *const objv[],	/* Argument objects. */
    int flags)			/* Flags to pass to Tk_ConfigureWidget. */
{
    XGCValues gcValues;
    GC newGC;
    Tk_State old_canvas_state=canvasPtr->canvas_state;
    int width, height, borderWidth, highlightWidth;
    int xScrollIncrement, yScrollIncrement;

    if (Tk_ConfigureWidget(interp, canvasPtr->tkwin, configSpecs,
	    objc, objv, canvasPtr,
	    flags) != TCL_OK) {
	return TCL_ERROR;
    }

    /*
     * A few options need special processing, such as setting the background
     * from a 3-D border and creating a GC for copying bits to the screen.
     */

    Tk_SetBackgroundFromBorder(canvasPtr->tkwin, canvasPtr->bgBorder);

    Tk_GetPixelsFromObj(NULL, canvasPtr->tkwin, canvasPtr->borderWidthObj, &borderWidth);
    Tk_GetPixelsFromObj(NULL, canvasPtr->tkwin, canvasPtr->heightObj, &height);
    Tk_GetPixelsFromObj(NULL, canvasPtr->tkwin, canvasPtr->highlightWidthObj, &highlightWidth);
    Tk_GetPixelsFromObj(NULL, canvasPtr->tkwin, canvasPtr->textInfo.insertBorderWidthObj, &canvasPtr->textInfo.insertBorderWidth);
    Tk_GetPixelsFromObj(NULL, canvasPtr->tkwin, canvasPtr->textInfo.insertWidthObj, &canvasPtr->textInfo.insertWidth);
    Tk_GetPixelsFromObj(NULL, canvasPtr->tkwin, canvasPtr->textInfo.selBorderWidthObj, &canvasPtr->textInfo.selBorderWidth);
    Tk_GetPixelsFromObj(NULL, canvasPtr->tkwin, canvasPtr->widthObj, &width);
    Tk_GetPixelsFromObj(NULL, canvasPtr->tkwin, canvasPtr->xScrollIncrementObj, &xScrollIncrement);
    Tk_GetPixelsFromObj(NULL, canvasPtr->tkwin, canvasPtr->yScrollIncrementObj, &yScrollIncrement);
    canvasPtr->inset = borderWidth + highlightWidth;
<<<<<<< HEAD
=======
    if (canvasPtr->textInfo.insertBorderWidth < 0) {
	canvasPtr->textInfo.insertBorderWidth = 0;
	Tcl_DecrRefCount(canvasPtr->textInfo.insertBorderWidthObj);
	canvasPtr->textInfo.insertBorderWidthObj = Tcl_NewIntObj(0);
	Tcl_IncrRefCount(canvasPtr->textInfo.insertBorderWidthObj);
    }
    if (canvasPtr->textInfo.insertWidth < 0) {
	canvasPtr->textInfo.insertWidth = 0;
	Tcl_DecrRefCount(canvasPtr->textInfo.insertWidthObj);
	canvasPtr->textInfo.insertWidthObj = Tcl_NewIntObj(0);
	Tcl_IncrRefCount(canvasPtr->textInfo.insertWidthObj);
    }
    if (canvasPtr->textInfo.selBorderWidth < 0) {
	canvasPtr->textInfo.selBorderWidth = 0;
	Tcl_DecrRefCount(canvasPtr->textInfo.selBorderWidthObj);
	canvasPtr->textInfo.selBorderWidthObj = Tcl_NewIntObj(0);
	Tcl_IncrRefCount(canvasPtr->textInfo.selBorderWidthObj);
    }
>>>>>>> 1d1cac15

    gcValues.function = GXcopy;
    gcValues.graphics_exposures = False;
    gcValues.foreground = Tk_3DBorderColor(canvasPtr->bgBorder)->pixel;
    newGC = Tk_GetGC(canvasPtr->tkwin,
	    GCFunction|GCGraphicsExposures|GCForeground, &gcValues);
    if (canvasPtr->pixmapGC != NULL) {
	Tk_FreeGC(canvasPtr->display, canvasPtr->pixmapGC);
    }
    canvasPtr->pixmapGC = newGC;

    /*
     * Reconfigure items to reflect changed state disabled/normal.
     */

    if ( old_canvas_state != canvasPtr->canvas_state ) {
	Tk_Item *itemPtr;
	int result;

	for ( itemPtr = canvasPtr->firstItemPtr; itemPtr != NULL;
		itemPtr = itemPtr->nextPtr) {
	    if ( itemPtr->state == TK_STATE_NULL ) {
		result = (*itemPtr->typePtr->configProc)(canvasPtr->interp,
			(Tk_Canvas) canvasPtr, itemPtr, 0, NULL,
			TK_CONFIG_ARGV_ONLY);
		if (result != TCL_OK) {
		    Tcl_ResetResult(canvasPtr->interp);
		}
	    }
	}
    }

     /*
     * Reset the desired dimensions for the window.
     */

    Tk_GeometryRequest(canvasPtr->tkwin, width + 2 * canvasPtr->inset,
	    height + 2 * canvasPtr->inset);

    /*
     * Restart the cursor timing sequence in case the on-time or off-time just
     * changed.
     */

    if (canvasPtr->textInfo.gotFocus) {
	CanvasFocusProc(canvasPtr, 1);
    }

    /*
     * Recompute the scroll region.
     */

    canvasPtr->scrollX1 = 0;
    canvasPtr->scrollY1 = 0;
    canvasPtr->scrollX2 = 0;
    canvasPtr->scrollY2 = 0;
    if (canvasPtr->regionObj != NULL) {
	Tcl_Size argc2;
	const char **argv2;

	if (Tcl_SplitList(canvasPtr->interp, Tcl_GetString(canvasPtr->regionObj),
		&argc2, &argv2) != TCL_OK) {
	    return TCL_ERROR;
	}
	if (argc2 != 4) {
	    Tcl_SetObjResult(interp, Tcl_ObjPrintf(
		    "bad scrollRegion \"%s\"", Tcl_GetString(canvasPtr->regionObj)));
	    Tcl_SetErrorCode(interp, "TK", "CANVAS", "SCROLL_REGION", (char *)NULL);
	badRegion:
	    Tcl_DecrRefCount(canvasPtr->regionObj);
	    ckfree(argv2);
	    canvasPtr->regionObj = NULL;
	    return TCL_ERROR;
	}
	if ((Tk_GetPixels(canvasPtr->interp, canvasPtr->tkwin,
		    argv2[0], &canvasPtr->scrollX1) != TCL_OK)
		|| (Tk_GetPixels(canvasPtr->interp, canvasPtr->tkwin,
		    argv2[1], &canvasPtr->scrollY1) != TCL_OK)
		|| (Tk_GetPixels(canvasPtr->interp, canvasPtr->tkwin,
		    argv2[2], &canvasPtr->scrollX2) != TCL_OK)
		|| (Tk_GetPixels(canvasPtr->interp, canvasPtr->tkwin,
		    argv2[3], &canvasPtr->scrollY2) != TCL_OK)) {
	    goto badRegion;
	}
	ckfree(argv2);
    }

    flags = canvasPtr->tsoffset.flags;
    if (flags & TK_OFFSET_LEFT) {
	canvasPtr->tsoffset.xoffset = 0;
    } else if (flags & TK_OFFSET_CENTER) {
	canvasPtr->tsoffset.xoffset = width / 2;
    } else if (flags & TK_OFFSET_RIGHT) {
	canvasPtr->tsoffset.xoffset = width;
    }
    if (flags & TK_OFFSET_TOP) {
	canvasPtr->tsoffset.yoffset = 0;
    } else if (flags & TK_OFFSET_MIDDLE) {
	canvasPtr->tsoffset.yoffset = height / 2;
    } else if (flags & TK_OFFSET_BOTTOM) {
	canvasPtr->tsoffset.yoffset = height;
    }

    /*
     * Reset the canvas's origin (this is a no-op unless confine mode has just
     * been turned on or the scroll region has changed).
     */

    CanvasSetOrigin(canvasPtr, canvasPtr->xOrigin, canvasPtr->yOrigin);
    canvasPtr->flags |= UPDATE_SCROLLBARS|REDRAW_BORDERS;
    Tk_CanvasEventuallyRedraw((Tk_Canvas) canvasPtr,
	    canvasPtr->xOrigin, canvasPtr->yOrigin,
	    canvasPtr->xOrigin + Tk_Width(canvasPtr->tkwin),
	    canvasPtr->yOrigin + Tk_Height(canvasPtr->tkwin));
    return TCL_OK;
}

/*
 *----------------------------------------------------------------------
 *
 * CanvasWorldChanged --
 *
 *	This function is called when the world has changed in some way and the
 *	widget needs to recompute all its graphics contexts and determine its
 *	new geometry.
 *
 * Results:
 *	None.
 *
 * Side effects:
 *	Configures all items in the canvas with a empty argc/argv, for the
 *	side effect of causing all the items to recompute their geometry and
 *	to be redisplayed.
 *
 *----------------------------------------------------------------------
 */

static void
CanvasWorldChanged(
    void *instanceData)	/* Information about widget. */
{
    TkCanvas *canvasPtr = (TkCanvas *)instanceData;
    Tk_Item *itemPtr;

    Tk_GetPixelsFromObj(NULL, canvasPtr->tkwin, canvasPtr->textInfo.insertBorderWidthObj, &canvasPtr->textInfo.insertBorderWidth);
    Tk_GetPixelsFromObj(NULL, canvasPtr->tkwin, canvasPtr->textInfo.insertWidthObj, &canvasPtr->textInfo.insertWidth);
    Tk_GetPixelsFromObj(NULL, canvasPtr->tkwin, canvasPtr->textInfo.selBorderWidthObj, &canvasPtr->textInfo.selBorderWidth);

    itemPtr = canvasPtr->firstItemPtr;
    for ( ; itemPtr != NULL; itemPtr = itemPtr->nextPtr) {
	if (ItemConfigure(canvasPtr, itemPtr, 0, NULL) != TCL_OK) {
	    Tcl_ResetResult(canvasPtr->interp);
	}
    }
    canvasPtr->flags |= REPICK_NEEDED;
    Tk_CanvasEventuallyRedraw((Tk_Canvas) canvasPtr,
	    canvasPtr->xOrigin, canvasPtr->yOrigin,
	    canvasPtr->xOrigin + Tk_Width(canvasPtr->tkwin),
	    canvasPtr->yOrigin + Tk_Height(canvasPtr->tkwin));
}

/*
 *----------------------------------------------------------------------
 *
 * DecomposeMaskToShiftAndBits --
 *
 *      Given a 32 bit pixel mask, we find the position of the lowest bit and the
 *      width of the mask bits.
 *
 * Results:
 *	None.
 *
 * Side effects:
*       None.
 *
 *----------------------------------------------------------------------
 */
static void
DecomposeMaskToShiftAndBits(
    unsigned int mask,     /* The pixel mask to examine */
    int *shift,             /* Where to put the shift count (position of lowest bit) */
    int *bits)              /* Where to put the bit count (width of the pixel mask) */
{
    int i;

    *shift = 0;
    *bits = 0;

    /*
     * Find the lowest '1' bit in the mask.
     */

    for (i = 0; i < 32; ++i) {
	if (mask & 1 << i)
	    break;
    }
    if (i < 32) {
	*shift = i;

	/*
	* Now find the next '0' bit and the width of the mask.
	*/

	for ( ; i < 32; ++i) {
	    if ((mask & 1 << i) == 0)
		break;
	    else
		++*bits;
	}

	/*
	* Limit to the top 8 bits if the mask was wider than 8.
	*/

	if (*bits > 8) {
	    *shift += *bits - 8;
	    *bits = 8;
	}
    }
}

/*
 *----------------------------------------------------------------------
 *
 * DrawCanvas --
 *
 *      This function draws the contents of a canvas into the given Photo image.
 *      This function is called from the widget "image" subcommand.
 *      The canvas does not need to be mapped (one of it's ancestors must be)
 *      in order for this function to work.
 *
 * Results:
 *	None.
 *
 * Side effects:
 *      Canvas contents from within the -scrollregion or widget size are rendered
 *      into the Photo. Any errors are left in the result.
 *
 *----------------------------------------------------------------------
 */

#define OVERDRAW_PIXELS 32        /* How much larger we make the pixmap
				   * that the canvas objects are drawn into */

#ifdef WORDS_BIGENDIAN
#define IS_BIG_ENDIAN 1
#else
#define IS_BIG_ENDIAN 0
#endif

#define BYTE_SWAP16(n) ((((unsigned short)n)>>8) | (((unsigned short)n)<<8))
#define BYTE_SWAP32(n) (((n>>24)&0x000000FF) | ((n<<8)&0x00FF0000) | ((n>>8)&0x0000FF00) | ((n<<24)&0xFF000000))

static int
DrawCanvas(
    Tcl_Interp *interp,           /* As passed to the widget command, and we will leave errors here */
    void *clientData,
    Tk_PhotoHandle photohandle,   /* The photo we are rendering into */
    int subsample,                /* If either subsample or zoom are not 1 then we call Tk_PhotoPutZoomedBlock() */
    int zoom)
{
    TkCanvas *canvasPtr = (TkCanvas *)clientData;
    Tk_Window tkwin;
    Display *displayPtr;
    Tk_PhotoImageBlock blockPtr = {0,0,0,0,0,{0,0,0,0}};
    Window wid;
    Tk_Item *itemPtr;
    Pixmap pixmap = 0;
    XImage *ximagePtr = NULL;
    Visual *visualPtr;
    GC xgc = 0;
    XGCValues xgcValues;
    int canvasX1, canvasY1, canvasX2, canvasY2, cWidth, cHeight,
	pixmapX1, pixmapY1, pixmapX2, pixmapY2, pmWidth, pmHeight,
	bitsPerPixel, bytesPerPixel, x, y, result = TCL_OK,
	rshift, gshift, bshift, rbits, gbits, bbits;

#ifdef DEBUG_DRAWCANVAS
    char buffer[128];
#endif

    if ((tkwin = canvasPtr->tkwin) == NULL) {
	Tcl_AppendResult(interp, "canvas tkwin is NULL!", (char *)NULL);
	result = TCL_ERROR;
	goto done;
    }

    /*
     * If this canvas is unmapped, then we won't have a window id, so we will
     * try the ancestors of the canvas until we find a window that has a
     * valid window id. The Tk_GetPixmap() call requires a valid window id.
     */

    do {

	if ((displayPtr = Tk_Display(tkwin)) == NULL) {
	    Tcl_AppendResult(interp, "canvas (or parent) display is NULL!", (char *)NULL);
	    result = TCL_ERROR;
	    goto done;
	}

	if ((wid = Tk_WindowId(tkwin)) != 0) {
	    continue;
	}

	if ((tkwin = Tk_Parent(tkwin)) == NULL) {
	    Tcl_AppendResult(interp, "canvas has no parent with a valid window id! Is the toplevel window mapped?", (char *)NULL);
	    result = TCL_ERROR;
	    goto done;
	}

    } while (wid == 0);

    bitsPerPixel = Tk_Depth(tkwin);
    visualPtr = Tk_Visual(tkwin);

    if (subsample == 0) {
	Tcl_AppendResult(interp, "subsample cannot be zero", (char *)NULL);
	result = TCL_ERROR;
	goto done;
    }

    /*
    * Scan through the item list, registering the bounding box for all items
    * that didn't do that for the final coordinates yet. This can be
    * determined by the FORCE_REDRAW flag.
    */

    for (itemPtr = canvasPtr -> firstItemPtr; itemPtr != NULL;
	    itemPtr = itemPtr -> nextPtr) {
	if (itemPtr -> redraw_flags & FORCE_REDRAW) {
	    itemPtr -> redraw_flags &= ~FORCE_REDRAW;
	    EventuallyRedrawItem(canvasPtr, itemPtr);
	    itemPtr -> redraw_flags &= ~FORCE_REDRAW;
	}
    }

    /*
     * The DisplayCanvas() function works out the region that needs redrawing,
     * but we don't do this. We grab the whole scrollregion or canvas window
     * area. If we have a defined -scrollregion we use that as the drawing
     * region, otherwise use the canvas window height and width with an origin
     * of 0,0.
     */
    if (canvasPtr->scrollX1 != 0 || canvasPtr->scrollY1 != 0 ||
	    canvasPtr->scrollX2 != 0 || canvasPtr->scrollY2 != 0) {

	canvasX1 = canvasPtr->scrollX1;
	canvasY1 = canvasPtr->scrollY1;
	canvasX2 = canvasPtr->scrollX2;
	canvasY2 = canvasPtr->scrollY2;
	cWidth = canvasX2 - canvasX1 + 1;
	cHeight = canvasY2 - canvasY1 + 1;

    } else {

	cWidth = Tk_Width(tkwin);
	cHeight = Tk_Height(tkwin);
	canvasX1 = 0;
	canvasY1 = 0;
	canvasX2 = canvasX1 + cWidth - 1;
	canvasY2 = canvasY1 + cHeight - 1;
    }

    /*
     * Allocate a pixmap to draw into. We add OVERDRAW_PIXELS in the same way
     * that DisplayCanvas() does to avoid problems on some systems when objects
     * are being drawn too close to the edge.
     */

    pixmapX1 = canvasX1 - OVERDRAW_PIXELS;
    pixmapY1 = canvasY1 - OVERDRAW_PIXELS;
    pixmapX2 = canvasX2 + OVERDRAW_PIXELS;
    pixmapY2 = canvasY2 + OVERDRAW_PIXELS;
    pmWidth = pixmapX2 - pixmapX1 + 1;
    pmHeight = pixmapY2 - pixmapY1 + 1;
    if ((pixmap = Tk_GetPixmap(displayPtr, Tk_WindowId(tkwin), pmWidth, pmHeight,
	    bitsPerPixel)) == 0) {
	Tcl_AppendResult(interp, "failed to create drawing Pixmap", (char *)NULL);
	result = TCL_ERROR;
	goto done;
    }

    /*
     * Before we can draw the canvas objects into the pixmap it's background
     * should be filled with canvas background colour.
     */

    xgcValues.function = GXcopy;
    xgcValues.foreground = Tk_3DBorderColor(canvasPtr->bgBorder)->pixel;
    xgc = XCreateGC(displayPtr, pixmap, GCFunction|GCForeground, &xgcValues);
    XFillRectangle(displayPtr,pixmap,xgc,0,0,pmWidth,pmHeight);

    /*
     * Draw all the cavas items into the pixmap
     */

    canvasPtr->drawableXOrigin = pixmapX1;
    canvasPtr->drawableYOrigin = pixmapY1;
    for (itemPtr = canvasPtr->firstItemPtr; itemPtr != NULL;
	    itemPtr = itemPtr->nextPtr) {
	if ((itemPtr->x1 >= pixmapX2) || (itemPtr->y1 >= pixmapY2) ||
		(itemPtr->x2 < pixmapX1) || (itemPtr->y2 < pixmapY1)) {
	    if (!AlwaysRedraw(itemPtr)) {
		continue;
	    }
	}
	if (itemPtr->state == TK_STATE_HIDDEN ||
		(itemPtr->state == TK_STATE_NULL && canvasPtr->canvas_state
		== TK_STATE_HIDDEN)) {
	    continue;
	}
	ItemDisplay(canvasPtr, itemPtr, pixmap, pixmapX1, pixmapY1, pmWidth,
		pmHeight);
    }

    /*
     * Copy the Pixmap into an ZPixmap format XImage so we can copy it across
     * to the photo image. This seems to be the only way to get Pixmap image
     * data out of an image. Note we have to account for the OVERDRAW_PIXELS
     * border width.
     */

    if ((ximagePtr = XGetImage(displayPtr, pixmap, -pixmapX1, -pixmapY1, cWidth,
	    cHeight, AllPlanes, ZPixmap)) == NULL) {
	Tcl_AppendResult(interp, "failed to copy Pixmap to XImage", (char *)NULL);
	result = TCL_ERROR;
	goto done;
    }

#ifdef DEBUG_DRAWCANVAS
    Tcl_AppendResult(interp, "ximagePtr {", (char *)NULL);
    snprintf(buffer,sizeof(buffer),"%d",ximagePtr->width);   Tcl_AppendResult(interp, " width ", buffer, (char *)NULL);
    snprintf(buffer,sizeof(buffer),"%d",ximagePtr->height);  Tcl_AppendResult(interp, " height ", buffer, (char *)NULL);
    snprintf(buffer,sizeof(buffer),"%d",ximagePtr->xoffset); Tcl_AppendResult(interp, " xoffset ", buffer, (char *)NULL);
    snprintf(buffer,sizeof(buffer),"%d",ximagePtr->format);  Tcl_AppendResult(interp, " format ", buffer, (char *)NULL);
    Tcl_AppendResult(interp, " ximagePtr->data", (char *)NULL);
    if (ximagePtr->data != NULL) {
	int ix, iy;

	Tcl_AppendResult(interp, " {", (char *)NULL);
	for (iy = 0; iy < ximagePtr->height; ++ iy) {
	    Tcl_AppendResult(interp, " {", (char *)NULL);
	    for (ix = 0; ix < ximagePtr->bytes_per_line; ++ ix) {
		if (ix > 0) {
		    if (ix % 4 == 0)
			Tcl_AppendResult(interp, "-", (char *)NULL);
		    else
			Tcl_AppendResult(interp, " ", (char *)NULL);
		}
		snprintf(buffer,sizeof(buffer),"%2.2x",ximagePtr->data[ximagePtr->bytes_per_line * iy + ix]&0xFF);
		Tcl_AppendResult(interp, buffer, (char *)NULL);
	    }
	    Tcl_AppendResult(interp, " }", (char *)NULL);
	}
	Tcl_AppendResult(interp, " }", (char *)NULL);
    } else
	snprintf(buffer,sizeof(buffer)," NULL");
    snprintf(buffer,sizeof(buffer),"%d",ximagePtr->byte_order);       Tcl_AppendResult(interp, " byte_order ", buffer, (char *)NULL);
    snprintf(buffer,sizeof(buffer),"%d",ximagePtr->bitmap_unit);      Tcl_AppendResult(interp, " bitmap_unit ", buffer, (char *)NULL);
    snprintf(buffer,sizeof(buffer),"%d",ximagePtr->bitmap_bit_order); Tcl_AppendResult(interp, " bitmap_bit_order ", buffer, (char *)NULL);
    snprintf(buffer,sizeof(buffer),"%d",ximagePtr->bitmap_pad);       Tcl_AppendResult(interp, " bitmap_pad ", buffer, (char *)NULL);
    snprintf(buffer,sizeof(buffer),"%d",ximagePtr->depth);            Tcl_AppendResult(interp, " depth ", buffer, (char *)NULL);
    snprintf(buffer,sizeof(buffer),"%d",ximagePtr->bytes_per_line);   Tcl_AppendResult(interp, " bytes_per_line ", buffer, (char *)NULL);
    snprintf(buffer,sizeof(buffer),"%d",ximagePtr->bits_per_pixel);   Tcl_AppendResult(interp, " bits_per_pixel ", buffer, (char *)NULL);
    snprintf(buffer,sizeof(buffer),"0x%8.8lx",ximagePtr->red_mask);   Tcl_AppendResult(interp, " red_mask ", buffer, (char *)NULL);
    snprintf(buffer,sizeof(buffer),"0x%8.8lx",ximagePtr->green_mask); Tcl_AppendResult(interp, " green_mask ", buffer, (char *)NULL);
    snprintf(buffer,sizeof(buffer),"0x%8.8lx",ximagePtr->blue_mask);  Tcl_AppendResult(interp, " blue_mask ", buffer, (char *)NULL);
    Tcl_AppendResult(interp, " }", (char *)NULL);

    Tcl_AppendResult(interp, "\nvisualPtr {", (char *)NULL);
    snprintf(buffer,sizeof(buffer),"0x%8.8lx",visualPtr->red_mask);   Tcl_AppendResult(interp, " red_mask ", buffer, (char *)NULL);
    snprintf(buffer,sizeof(buffer),"0x%8.8lx",visualPtr->green_mask); Tcl_AppendResult(interp, " green_mask ", buffer, (char *)NULL);
    snprintf(buffer,sizeof(buffer),"0x%8.8lx",visualPtr->blue_mask);  Tcl_AppendResult(interp, " blue_mask ", buffer, (char *)NULL);
    Tcl_AppendResult(interp, " }", (char *)NULL);

#endif

    /*
     * Fill in the PhotoImageBlock structure abd allocate a block of memory
     * for the converted image data. Note we allocate an alpha channel even
     * though we don't use one, because this layout helps Tk_PhotoPutBlock()
     * use memcpy() instead of the slow pixel or line copy.
     */

    blockPtr.width = cWidth;
    blockPtr.height = cHeight;
    blockPtr.pixelSize = 4;
    blockPtr.pitch = blockPtr.pixelSize * blockPtr.width;

#ifdef TK_XGETIMAGE_USES_ABGR32
    blockPtr.offset[0] = 1;
    blockPtr.offset[1] = 2;
    blockPtr.offset[2] = 3;
    blockPtr.offset[3] = 0;
#else
    blockPtr.offset[0] = 0;
    blockPtr.offset[1] = 1;
    blockPtr.offset[2] = 2;
    blockPtr.offset[3] = 3;
#endif

    blockPtr.pixelPtr = (unsigned char *)ckalloc(blockPtr.pixelSize * blockPtr.height * blockPtr.width);

    /*
     * Now convert the image data pixel by pixel from XImage to 32bit RGBA
     * format suitable for Tk_PhotoPutBlock().
     */

    DecomposeMaskToShiftAndBits(visualPtr->red_mask,&rshift,&rbits);
    DecomposeMaskToShiftAndBits(visualPtr->green_mask,&gshift,&gbits);
    DecomposeMaskToShiftAndBits(visualPtr->blue_mask,&bshift,&bbits);

#ifdef DEBUG_DRAWCANVAS
    snprintf(buffer,sizeof(buffer),"%d",rshift); Tcl_AppendResult(interp, "\nbits { rshift ", buffer, (char *)NULL);
    snprintf(buffer,sizeof(buffer),"%d",gshift); Tcl_AppendResult(interp, " gshift ", buffer, (char *)NULL);
    snprintf(buffer,sizeof(buffer),"%d",bshift); Tcl_AppendResult(interp, " bshift ", buffer, (char *)NULL);
    snprintf(buffer,sizeof(buffer),"%d",rbits);  Tcl_AppendResult(interp, " rbits ", buffer, (char *)NULL);
    snprintf(buffer,sizeof(buffer),"%d",gbits);  Tcl_AppendResult(interp, " gbits ", buffer, (char *)NULL);
    snprintf(buffer,sizeof(buffer),"%d",bbits);  Tcl_AppendResult(interp, " bbits ", buffer, " }", (char *)NULL);
    Tcl_AppendResult(interp, "\nConverted_image {", (char *)NULL);
#endif

    /* Ok, had to use ximagePtr->bits_per_pixel here and in the switch (...)
     * below to get this to work on Windows. X11 correctly sets the bitmap
     *_pad and bitmap_unit fields to 32, but on Windows they are 0 and 8
     * respectively!
     */

    bytesPerPixel = ximagePtr->bits_per_pixel/8;
    for (y = 0; y < blockPtr.height; ++y) {

#ifdef DEBUG_DRAWCANVAS
	Tcl_AppendResult(interp, " {", (char *)NULL);
#endif

	for(x = 0; x < blockPtr.width; ++x) {
	    unsigned int pixel = 0;
	    int pixel_offset = blockPtr.pitch * y + blockPtr.pixelSize * x;
	    switch (ximagePtr->bits_per_pixel) {

		/*
		 * Get an 8 bit pixel from the XImage.
		 */

		case 8 :
		    pixel = *((unsigned char *)(ximagePtr->data + bytesPerPixel * x
			    + ximagePtr->bytes_per_line * y));
		    break;

		/*
		 * Get a 16 bit pixel from the XImage, and correct the
		 * byte order as necessary.
		 */

		case 16 :
		    pixel = *((unsigned short *)(ximagePtr->data + bytesPerPixel * x
			    + ximagePtr->bytes_per_line * y));
		    if ((IS_BIG_ENDIAN && ximagePtr->byte_order == LSBFirst)
			    || (!IS_BIG_ENDIAN && ximagePtr->byte_order == MSBFirst))
			pixel = BYTE_SWAP16(pixel);
		    break;

		/*
		 * Grab a 32 bit pixel from the XImage, and correct the
		 * byte order as necessary.
		 */

		case 32 :
		    pixel = *((unsigned int *)(ximagePtr->data + bytesPerPixel * x
			    + ximagePtr->bytes_per_line * y));
		    if ((IS_BIG_ENDIAN && ximagePtr->byte_order == LSBFirst)
			    || (!IS_BIG_ENDIAN && ximagePtr->byte_order == MSBFirst))
			pixel = BYTE_SWAP32(pixel);
		    break;
	    }

	    /*
	     * We have a pixel with the correct byte order, so pull out the
	     * colours and place them in the photo block. Perhaps we could
	     * just not bother with the alpha byte because we are using
	     * TK_PHOTO_COMPOSITE_SET later?
	     * ***Windows: We have to swap the red and blue values. The
	     * XImage storage is B - G - R - A which becomes a 32bit ARGB
	     * quad. However the visual mask is a 32bit ABGR quad. And
	     * Tk_PhotoPutBlock() wants R-G-B-A which is a 32bit ABGR quad.
	     * If the visual mask was correct there would be no need to
	     * swap anything here.
	     */

#ifdef _WIN32
#define   R_OFFSET blockPtr.offset[2]
#define   G_OFFSET blockPtr.offset[1]
#define   B_OFFSET blockPtr.offset[0]
#define   A_OFFSET blockPtr.offset[3]
#else
#define   R_OFFSET blockPtr.offset[0]
#define   G_OFFSET blockPtr.offset[1]
#define   B_OFFSET blockPtr.offset[2]
#define   A_OFFSET blockPtr.offset[3]
#endif
#ifdef TK_XGETIMAGE_USES_ABGR32
#define COPY_PIXEL (ximagePtr->bits_per_pixel == 32)
#else
#define COPY_PIXEL 0
#endif

	    if (COPY_PIXEL) {
		/*
		 * This platform packs pixels in RGBA byte order, as expected
		 * by Tk_PhotoPutBlock() so we can just copy the pixel as an int.
		 */
		*((unsigned int *) (blockPtr.pixelPtr + pixel_offset)) = pixel;
	    } else {
		blockPtr.pixelPtr[pixel_offset + R_OFFSET] =
		    (unsigned char)((pixel & visualPtr->red_mask) >> rshift);
		blockPtr.pixelPtr[pixel_offset + G_OFFSET] =
		    (unsigned char)((pixel & visualPtr->green_mask) >> gshift);
		blockPtr.pixelPtr[pixel_offset + B_OFFSET] =
		    (unsigned char)((pixel & visualPtr->blue_mask) >> bshift);
		blockPtr.pixelPtr[pixel_offset + A_OFFSET] = 0xFF;
	    }

#ifdef DEBUG_DRAWCANVAS
	    fprintf(stderr, "Converted pixel %x to %hhx %hhx %hhx %hhx \n",
		    pixel,
		    blockPtr.pixelPtr[pixel_offset + 0],
		    blockPtr.pixelPtr[pixel_offset + 1],
		    blockPtr.pixelPtr[pixel_offset + 2],
		    blockPtr.pixelPtr[pixel_offset + 3]);
	    {
		int ix;
		if (x > 0)
		    Tcl_AppendResult(interp, "-", (char *)NULL);
		for (ix = 0; ix < 4; ++ix) {
		    if (ix > 0)
			Tcl_AppendResult(interp, " ", (char *)NULL);
		    snprintf(buffer,sizeof(buffer),"%2.2x",
			    blockPtr.pixelPtr[blockPtr.pitch * y
			    + blockPtr.pixelSize * x + ix]&0xFF);
		    Tcl_AppendResult(interp, buffer, (char *)NULL);
		}
	    }
#endif

	}

#ifdef DEBUG_DRAWCANVAS
	Tcl_AppendResult(interp, " }", (char *)NULL);
#endif

    }

#ifdef DEBUG_DRAWCANVAS
    Tcl_AppendResult(interp, " }", (char *)NULL);
#endif

    /*
     * Now put the copied pixmap into the photo.
     * If either zoom or subsample are not 1, we use the zoom function.
     */

    if (subsample != 1 || zoom != 1) {
	if ((result = Tk_PhotoPutZoomedBlock(interp, photohandle, &blockPtr,
		0, 0, cWidth * zoom / subsample, cHeight * zoom / subsample,
		zoom, zoom, subsample, subsample, TK_PHOTO_COMPOSITE_SET))
		!= TCL_OK) {
	    goto done;
	}
    } else {
	if ((result = Tk_PhotoPutBlock(interp, photohandle, &blockPtr, 0, 0,
	    cWidth, cHeight, TK_PHOTO_COMPOSITE_SET)) != TCL_OK) {
	    goto done;
	}
    }

    /*
     * Clean up anything we have allocated and exit.
     */

done:
    if (blockPtr.pixelPtr)
	ckfree(blockPtr.pixelPtr);
    if (pixmap)
	Tk_FreePixmap(Tk_Display(tkwin), pixmap);
    if (ximagePtr)
	XDestroyImage(ximagePtr);
    if (xgc)
	XFreeGC(displayPtr,xgc);
    return result;
}

/*
 *----------------------------------------------------------------------
 *
 * DisplayCanvas --
 *
 *	This function redraws the contents of a canvas window. It is invoked
 *	as a do-when-idle handler, so it only runs when there's nothing else
 *	for the application to do.
 *
 * Results:
 *	None.
 *
 * Side effects:
 *	Information appears on the screen.
 *
 *----------------------------------------------------------------------
 */

static void
DisplayCanvas(
    void *clientData)	/* Information about widget. */
{
    TkCanvas *canvasPtr = (TkCanvas *)clientData;
    Tk_Window tkwin = canvasPtr->tkwin;
    Tk_Item *itemPtr;
    Pixmap pixmap;
    int screenX1, screenX2, screenY1, screenY2, width, height;
    int borderWidth, highlightWidth;

    if (canvasPtr->tkwin == NULL) {
	return;
    }

    if (!Tk_IsMapped(tkwin)) {
	goto done;
    }

    /*
     * Choose a new current item if that is needed (this could cause event
     * handlers to be invoked).
     */

    while (canvasPtr->flags & REPICK_NEEDED) {
	Tcl_Preserve(canvasPtr);
	canvasPtr->flags &= ~REPICK_NEEDED;
	PickCurrentItem(canvasPtr, &canvasPtr->pickEvent);
	tkwin = canvasPtr->tkwin;
	Tcl_Release(canvasPtr);
	if (tkwin == NULL) {
	    return;
	}
    }

    /*
     * Scan through the item list, registering the bounding box for all items
     * that didn't do that for the final coordinates yet. This can be
     * determined by the FORCE_REDRAW flag.
     */

    for (itemPtr = canvasPtr->firstItemPtr; itemPtr != NULL;
	    itemPtr = itemPtr->nextPtr) {
	if (itemPtr->redraw_flags & FORCE_REDRAW) {
	    itemPtr->redraw_flags &= ~FORCE_REDRAW;
	    EventuallyRedrawItem(canvasPtr, itemPtr);
	    itemPtr->redraw_flags &= ~FORCE_REDRAW;
	}
    }

    /*
     * Compute the intersection between the area that needs redrawing and the
     * area that's visible on the screen.
     */

    if ((canvasPtr->redrawX1 < canvasPtr->redrawX2)
	    && (canvasPtr->redrawY1 < canvasPtr->redrawY2)) {
	screenX1 = canvasPtr->xOrigin + canvasPtr->inset;
	screenY1 = canvasPtr->yOrigin + canvasPtr->inset;
	screenX2 = canvasPtr->xOrigin + Tk_Width(tkwin) - canvasPtr->inset;
	screenY2 = canvasPtr->yOrigin + Tk_Height(tkwin) - canvasPtr->inset;
	if (canvasPtr->redrawX1 > screenX1) {
	    screenX1 = canvasPtr->redrawX1;
	}
	if (canvasPtr->redrawY1 > screenY1) {
	    screenY1 = canvasPtr->redrawY1;
	}
	if (canvasPtr->redrawX2 < screenX2) {
	    screenX2 = canvasPtr->redrawX2;
	}
	if (canvasPtr->redrawY2 < screenY2) {
	    screenY2 = canvasPtr->redrawY2;
	}
	if ((screenX1 >= screenX2) || (screenY1 >= screenY2)) {
	    goto borders;
	}

	width = screenX2 - screenX1;
	height = screenY2 - screenY1;

#ifndef TK_NO_DOUBLE_BUFFERING
	/*
	 * Redrawing is done in a temporary pixmap that is allocated here and
	 * freed at the end of the function. All drawing is done to the
	 * pixmap, and the pixmap is copied to the screen at the end of the
	 * function. The temporary pixmap serves two purposes:
	 *
	 * 1. It provides a smoother visual effect (no clearing and gradual
	 *    redraw will be visible to users).
	 * 2. It allows us to redraw only the objects that overlap the redraw
	 *    area. Otherwise incorrect results could occur from redrawing
	 *    things that stick outside of the redraw area (we'd have to
	 *    redraw everything in order to make the overlaps look right).
	 *
	 * Some tricky points about the pixmap:
	 *
	 * 1. We only allocate a large enough pixmap to hold the area that has
	 *    to be redisplayed. This saves time in in the X server for large
	 *    objects that cover much more than the area being redisplayed:
	 *    only the area of the pixmap will actually have to be redrawn.
	 * 2. Some X servers (e.g. the one for DECstations) have troubles with
	 *    with characters that overlap an edge of the pixmap (on the DEC
	 *    servers, as of 8/18/92, such characters are drawn one pixel too
	 *    far to the right). To handle this problem, make the pixmap a bit
	 *    larger than is absolutely needed so that for normal-sized fonts
	 *    the characters that overlap the edge of the pixmap will be
	 *    outside the area we care about.
	 */

	canvasPtr->drawableXOrigin = screenX1 - 30;
	canvasPtr->drawableYOrigin = screenY1 - 30;
	pixmap = Tk_GetPixmap(Tk_Display(tkwin), Tk_WindowId(tkwin),
	    (screenX2 + 30 - canvasPtr->drawableXOrigin),
	    (screenY2 + 30 - canvasPtr->drawableYOrigin),
	    Tk_Depth(tkwin));
#else
	canvasPtr->drawableXOrigin = canvasPtr->xOrigin;
	canvasPtr->drawableYOrigin = canvasPtr->yOrigin;
	pixmap = Tk_WindowId(tkwin);
	Tk_ClipDrawableToRect(Tk_Display(tkwin), pixmap,
		screenX1 - canvasPtr->xOrigin, screenY1 - canvasPtr->yOrigin,
		width, height);
	/*
	 * Call ItemDisplay for all window items.  This does not redraw the
	 * windows, but sets their position within the canvas, which ensures
	 * for macOS (the only platform which defines TK_NO_DOUBLE_BUFFERING)
	 * that the clipping region for the canvas gets updated before the
	 * background is painted by XFillRectangle.  Otherwise, when the
	 * background is filled the old locations of the window items will be
	 * clipped away, rather than the new locations, causing "ghost"
	 * windows to appear at the old locations.  Now that updateLayer is
	 * being used for macOS drawing it should be possible to stop
	 * maintaining clipping regions for all widgets.  When that happens
	 * this code can probably be removed.
	 */

	for (itemPtr = canvasPtr->firstItemPtr; itemPtr != NULL;
		itemPtr = itemPtr->nextPtr) {
	    if (AlwaysRedraw(itemPtr)) {
		ItemDisplay(canvasPtr, itemPtr, pixmap,
			    screenX1, screenY1, width, height);
	    }
	}

#endif /* TK_NO_DOUBLE_BUFFERING */

	/*
	 * Clear the area to be redrawn.
	 */

	XFillRectangle(Tk_Display(tkwin), pixmap, canvasPtr->pixmapGC,
		screenX1 - canvasPtr->drawableXOrigin,
		screenY1 - canvasPtr->drawableYOrigin, (unsigned int) width,
		(unsigned int) height);

	/*
	 * Scan through the item list, redrawing those items that need it. An
	 * item must be redraw if either (a) it intersects the smaller
	 * on-screen area or (b) it intersects the full canvas area and its
	 * type requests that it be redrawn always (e.g. so subwindows can be
	 * unmapped when they move off-screen).
	 */

	for (itemPtr = canvasPtr->firstItemPtr; itemPtr != NULL;
		itemPtr = itemPtr->nextPtr) {
	    if ((itemPtr->x1 >= screenX2)
		    || (itemPtr->y1 >= screenY2)
		    || (itemPtr->x2 < screenX1)
		    || (itemPtr->y2 < screenY1)) {
		if (!AlwaysRedraw(itemPtr)
			|| (itemPtr->x1 >= canvasPtr->redrawX2)
			|| (itemPtr->y1 >= canvasPtr->redrawY2)
			|| (itemPtr->x2 < canvasPtr->redrawX1)
			|| (itemPtr->y2 < canvasPtr->redrawY1)) {
		    continue;
		}
	    }
	    if (itemPtr->state == TK_STATE_HIDDEN ||
		    (itemPtr->state == TK_STATE_NULL &&
		    canvasPtr->canvas_state == TK_STATE_HIDDEN)) {
		continue;
	    }
	    ItemDisplay(canvasPtr, itemPtr, pixmap, screenX1, screenY1, width,
		    height);
	}

#ifndef TK_NO_DOUBLE_BUFFERING
	/*
	 * Copy from the temporary pixmap to the screen, then free up the
	 * temporary pixmap.
	 */

	XCopyArea(Tk_Display(tkwin), pixmap, Tk_WindowId(tkwin),
		canvasPtr->pixmapGC,
		screenX1 - canvasPtr->drawableXOrigin,
		screenY1 - canvasPtr->drawableYOrigin,
		(unsigned int) width, (unsigned int) height,
		screenX1 - canvasPtr->xOrigin, screenY1 - canvasPtr->yOrigin);
	Tk_FreePixmap(Tk_Display(tkwin), pixmap);
#else
	Tk_ClipDrawableToRect(Tk_Display(tkwin), pixmap, 0, 0, -1, -1);
#endif /* TK_NO_DOUBLE_BUFFERING */
    }

    /*
     * Draw the window borders, if needed.
     */

  borders:
    Tk_GetPixelsFromObj(NULL, canvasPtr->tkwin, canvasPtr->borderWidthObj, &borderWidth);
    Tk_GetPixelsFromObj(NULL, canvasPtr->tkwin, canvasPtr->highlightWidthObj, &highlightWidth);
    if (canvasPtr->flags & REDRAW_BORDERS) {
	canvasPtr->flags &= ~REDRAW_BORDERS;
	if (borderWidth > 0) {
	    Tk_Draw3DRectangle(tkwin, Tk_WindowId(tkwin),
		    canvasPtr->bgBorder, highlightWidth, highlightWidth,
		    Tk_Width(tkwin) - 2 * highlightWidth,
		    Tk_Height(tkwin) - 2 * highlightWidth,
		    borderWidth, canvasPtr->relief);
	}
	if (highlightWidth > 0) {
	    GC fgGC, bgGC;

	    bgGC = Tk_GCForColor(canvasPtr->highlightBgColorPtr,
		    Tk_WindowId(tkwin));
	    if (canvasPtr->textInfo.gotFocus) {
		fgGC = Tk_GCForColor(canvasPtr->highlightColorPtr,
			Tk_WindowId(tkwin));
		Tk_DrawHighlightBorder(tkwin, fgGC, bgGC,
			highlightWidth, Tk_WindowId(tkwin));
	    } else {
		Tk_DrawHighlightBorder(tkwin, bgGC, bgGC,
			highlightWidth, Tk_WindowId(tkwin));
	    }
	}
    }

  done:
    canvasPtr->flags &= ~(REDRAW_PENDING|BBOX_NOT_EMPTY);
    canvasPtr->redrawX1 = canvasPtr->redrawX2 = 0;
    canvasPtr->redrawY1 = canvasPtr->redrawY2 = 0;
    if (canvasPtr->flags & UPDATE_SCROLLBARS) {
	CanvasUpdateScrollbars(canvasPtr);
    }
}

/*
 *----------------------------------------------------------------------
 *
 * CanvasEventProc --
 *
 *	This function is invoked by the Tk dispatcher for various events on
 *	canvases.
 *
 * Results:
 *	None.
 *
 * Side effects:
 *	When the window gets deleted, internal structures get cleaned up. When
 *	it gets exposed, it is redisplayed.
 *
 *----------------------------------------------------------------------
 */

static void
CanvasEventProc(
    void *clientData,	/* Information about window. */
    XEvent *eventPtr)		/* Information about event. */
{
    TkCanvas *canvasPtr = (TkCanvas *)clientData;

    if (eventPtr->type == Expose) {
	int x, y;

	x = eventPtr->xexpose.x + canvasPtr->xOrigin;
	y = eventPtr->xexpose.y + canvasPtr->yOrigin;
	Tk_CanvasEventuallyRedraw((Tk_Canvas) canvasPtr, x, y,
		x + eventPtr->xexpose.width,
		y + eventPtr->xexpose.height);
	if ((eventPtr->xexpose.x < canvasPtr->inset)
		|| (eventPtr->xexpose.y < canvasPtr->inset)
		|| ((eventPtr->xexpose.x + eventPtr->xexpose.width)
		    > (Tk_Width(canvasPtr->tkwin) - canvasPtr->inset))
		|| ((eventPtr->xexpose.y + eventPtr->xexpose.height)
		    > (Tk_Height(canvasPtr->tkwin) - canvasPtr->inset))) {
	    canvasPtr->flags |= REDRAW_BORDERS;
	}
    } else if (eventPtr->type == DestroyNotify) {
	if (canvasPtr->tkwin != NULL) {
	    canvasPtr->tkwin = NULL;
	    Tcl_DeleteCommandFromToken(canvasPtr->interp,
		    canvasPtr->widgetCmd);
	}
	if (canvasPtr->flags & REDRAW_PENDING) {
	    Tcl_CancelIdleCall(DisplayCanvas, canvasPtr);
	}
	Tcl_EventuallyFree(canvasPtr, DestroyCanvas);
    } else if (eventPtr->type == ConfigureNotify) {
	canvasPtr->flags |= UPDATE_SCROLLBARS;

	/*
	 * The call below is needed in order to recenter the canvas if it's
	 * confined and its scroll region is smaller than the window.
	 */

	CanvasSetOrigin(canvasPtr, canvasPtr->xOrigin, canvasPtr->yOrigin);
	Tk_CanvasEventuallyRedraw((Tk_Canvas) canvasPtr, canvasPtr->xOrigin,
		canvasPtr->yOrigin,
		canvasPtr->xOrigin + Tk_Width(canvasPtr->tkwin),
		canvasPtr->yOrigin + Tk_Height(canvasPtr->tkwin));
	canvasPtr->flags |= REDRAW_BORDERS;
    } else if (eventPtr->type == FocusIn) {
	if (eventPtr->xfocus.detail != NotifyInferior) {
	    CanvasFocusProc(canvasPtr, 1);
	}
    } else if (eventPtr->type == FocusOut) {
	if (eventPtr->xfocus.detail != NotifyInferior) {
	    CanvasFocusProc(canvasPtr, 0);
	}
    } else if (eventPtr->type == UnmapNotify) {
	Tk_Item *itemPtr;

	/*
	 * Special hack: if the canvas is unmapped, then must notify all items
	 * with flag TK_ALWAYS_REDRAW set, so that they know that they are no
	 * longer displayed.
	 */

	for (itemPtr = canvasPtr->firstItemPtr; itemPtr != NULL;
		itemPtr = itemPtr->nextPtr) {
	    if (AlwaysRedraw(itemPtr)) {
		ItemDisplay(canvasPtr, itemPtr, None, 0, 0, 0, 0);
	    }
	}
    }
}

/*
 *----------------------------------------------------------------------
 *
 * CanvasCmdDeletedProc --
 *
 *	This function is invoked when a widget command is deleted. If the
 *	widget isn't already in the process of being destroyed, this command
 *	destroys it.
 *
 * Results:
 *	None.
 *
 * Side effects:
 *	The widget is destroyed.
 *
 *----------------------------------------------------------------------
 */

static void
CanvasCmdDeletedProc(
    void *clientData)	/* Pointer to widget record for widget. */
{
    TkCanvas *canvasPtr = (TkCanvas *)clientData;
    Tk_Window tkwin = canvasPtr->tkwin;

    /*
     * This function could be invoked either because the window was destroyed
     * and the command was then deleted (in which case tkwin is NULL) or
     * because the command was deleted, and then this function destroys the
     * widget.
     */

    if (tkwin != NULL) {
	canvasPtr->tkwin = NULL;
	Tk_DestroyWindow(tkwin);
    }
}

/*
 *----------------------------------------------------------------------
 *
 * Tk_CanvasEventuallyRedraw --
 *
 *	Arrange for part or all of a canvas widget to redrawn at some
 *	convenient time in the future.
 *
 * Results:
 *	None.
 *
 * Side effects:
 *	The screen will eventually be refreshed.
 *
 *----------------------------------------------------------------------
 */

void
Tk_CanvasEventuallyRedraw(
    Tk_Canvas canvas,		/* Information about widget. */
    int x1, int y1,		/* Upper left corner of area to redraw. Pixels
				 * on edge are redrawn. */
    int x2, int y2)		/* Lower right corner of area to redraw.
				 * Pixels on edge are not redrawn. */
{
    TkCanvas *canvasPtr = Canvas(canvas);

    /*
     * If tkwin is NULL, the canvas has been destroyed, so we can't really
     * redraw it.
     */

    if (canvasPtr->tkwin == NULL) {
	return;
    }

    if ((x1 >= x2) || (y1 >= y2) ||
	    (x2 < canvasPtr->xOrigin) || (y2 < canvasPtr->yOrigin) ||
	    (x1 >= canvasPtr->xOrigin + Tk_Width(canvasPtr->tkwin)) ||
	    (y1 >= canvasPtr->yOrigin + Tk_Height(canvasPtr->tkwin))) {
	return;
    }
    if (canvasPtr->flags & BBOX_NOT_EMPTY) {
	if (x1 <= canvasPtr->redrawX1) {
	    canvasPtr->redrawX1 = x1;
	}
	if (y1 <= canvasPtr->redrawY1) {
	    canvasPtr->redrawY1 = y1;
	}
	if (x2 >= canvasPtr->redrawX2) {
	    canvasPtr->redrawX2 = x2;
	}
	if (y2 >= canvasPtr->redrawY2) {
	    canvasPtr->redrawY2 = y2;
	}
    } else {
	canvasPtr->redrawX1 = x1;
	canvasPtr->redrawY1 = y1;
	canvasPtr->redrawX2 = x2;
	canvasPtr->redrawY2 = y2;
	canvasPtr->flags |= BBOX_NOT_EMPTY;
    }
    if (!(canvasPtr->flags & REDRAW_PENDING)) {
	Tcl_DoWhenIdle(DisplayCanvas, canvasPtr);
	canvasPtr->flags |= REDRAW_PENDING;
    }
}

/*
 *----------------------------------------------------------------------
 *
 * EventuallyRedrawItem --
 *
 *	Arrange for part or all of a canvas widget to redrawn at some
 *	convenient time in the future.
 *
 * Results:
 *	None.
 *
 * Side effects:
 *	The screen will eventually be refreshed.
 *
 *----------------------------------------------------------------------
 */

static void
EventuallyRedrawItem(
    TkCanvas *canvasPtr,	/* Information about widget. */
    Tk_Item *itemPtr)		/* Item to be redrawn. May be NULL, in which
				 * case nothing happens. */
{
    if (itemPtr == NULL || canvasPtr->tkwin == NULL) {
	return;
    }
    if ((itemPtr->x1 >= itemPtr->x2) || (itemPtr->y1 >= itemPtr->y2) ||
	    (itemPtr->x2 < canvasPtr->xOrigin) ||
	    (itemPtr->y2 < canvasPtr->yOrigin) ||
	    (itemPtr->x1 >= canvasPtr->xOrigin+Tk_Width(canvasPtr->tkwin)) ||
	    (itemPtr->y1 >= canvasPtr->yOrigin+Tk_Height(canvasPtr->tkwin))) {
	if (!AlwaysRedraw(itemPtr)) {
	    return;
	}
    }
    if (!(itemPtr->redraw_flags & FORCE_REDRAW)) {
	if (canvasPtr->flags & BBOX_NOT_EMPTY) {
	    if (itemPtr->x1 <= canvasPtr->redrawX1) {
		canvasPtr->redrawX1 = itemPtr->x1;
	    }
	    if (itemPtr->y1 <= canvasPtr->redrawY1) {
		canvasPtr->redrawY1 = itemPtr->y1;
	    }
	    if (itemPtr->x2 >= canvasPtr->redrawX2) {
		canvasPtr->redrawX2 = itemPtr->x2;
	    }
	    if (itemPtr->y2 >= canvasPtr->redrawY2) {
		canvasPtr->redrawY2 = itemPtr->y2;
	    }
	} else {
	    canvasPtr->redrawX1 = itemPtr->x1;
	    canvasPtr->redrawY1 = itemPtr->y1;
	    canvasPtr->redrawX2 = itemPtr->x2;
	    canvasPtr->redrawY2 = itemPtr->y2;
	    canvasPtr->flags |= BBOX_NOT_EMPTY;
	}
	itemPtr->redraw_flags |= FORCE_REDRAW;
    }
    if (!(canvasPtr->flags & REDRAW_PENDING)) {
	Tcl_DoWhenIdle(DisplayCanvas, canvasPtr);
	canvasPtr->flags |= REDRAW_PENDING;
    }
}

/*
 *----------------------------------------------------------------------
 *
 * Tk_CreateItemType --
 *
 *	This function may be invoked to add a new kind of canvas element to
 *	the core item types supported by Tk.
 *
 * Results:
 *	None.
 *
 * Side effects:
 *	From now on, the new item type will be useable in canvas widgets
 *	(e.g. typePtr->name can be used as the item type in "create" widget
 *	commands). If there was already a type with the same name as in
 *	typePtr, it is replaced with the new type.
 *
 *----------------------------------------------------------------------
 */

void
Tk_CreateItemType(
    Tk_ItemType *typePtr)	/* Information about item type; storage must
				 * be statically allocated (must live
				 * forever). */
{
    Tk_ItemType *typePtr2, *prevPtr;

    if (typeList == NULL) {
	InitCanvas();
    }

    /*
     * If there's already an item type with the given name, remove it.
     */

    Tcl_MutexLock(&typeListMutex);
    for (typePtr2 = typeList, prevPtr = NULL; typePtr2 != NULL;
	    prevPtr = typePtr2, typePtr2 = typePtr2->nextPtr) {
	if (strcmp(typePtr2->name, typePtr->name) == 0) {
	    if (prevPtr == NULL) {
		typeList = typePtr2->nextPtr;
	    } else {
		prevPtr->nextPtr = typePtr2->nextPtr;
	    }
	    break;
	}
    }
    typePtr->nextPtr = typeList;
    typeList = typePtr;
    Tcl_MutexUnlock(&typeListMutex);
}

/*
 *----------------------------------------------------------------------
 *
 * Tk_GetItemTypes --
 *
 *	This function returns a pointer to the list of all item types. Note
 *	that this is inherently thread-unsafe, but since item types are only
 *	ever registered very rarely this is unlikely to be a problem in
 *	practice.
 *
 * Results:
 *	The return value is a pointer to the first in the list of item types
 *	currently supported by canvases.
 *
 * Side effects:
 *	None.
 *
 *----------------------------------------------------------------------
 */

Tk_ItemType *
Tk_GetItemTypes(void)
{
    if (typeList == NULL) {
	InitCanvas();
    }
    return typeList;
}

/*
 *----------------------------------------------------------------------
 *
 * InitCanvas --
 *
 *	This function is invoked to perform once-only-ever initialization for
 *	the module, such as setting up the type table.
 *
 * Results:
 *	None.
 *
 * Side effects:
 *	None.
 *
 *----------------------------------------------------------------------
 */

static void
InitCanvas(void)
{
    Tcl_MutexLock(&typeListMutex);
    if (typeList != NULL) {
	Tcl_MutexUnlock(&typeListMutex);
	return;
    }
    typeList = &tkRectangleType;
    tkRectangleType.nextPtr = &tkTextType;
    tkTextType.nextPtr = &tkLineType;
    tkLineType.nextPtr = &tkPolygonType;
    tkPolygonType.nextPtr = &tkImageType;
    tkImageType.nextPtr = &tkOvalType;
    tkOvalType.nextPtr = &tkBitmapType;
    tkBitmapType.nextPtr = &tkArcType;
    tkArcType.nextPtr = &tkWindowType;
    tkWindowType.nextPtr = NULL;
    Tcl_MutexUnlock(&typeListMutex);
}

/*
 *----------------------------------------------------------------------
 *
 * GetStaticUids --
 *
 *	This function is invoked to return a structure filled with the Uids
 *	used when doing tag searching. If it was never before called in the
 *	current thread, it initializes the structure for that thread (uids are
 *	only ever local to one thread [Bug 1114977]).
 *
 * Results:
 *	None.
 *
 * Side effects:
 *	None.
 *
 *----------------------------------------------------------------------
 */

static SearchUids *
GetStaticUids(void)
{
    SearchUids *searchUids = (SearchUids *)
	    Tcl_GetThreadData(&dataKey, sizeof(SearchUids));

    if (searchUids->allUid == NULL) {
	searchUids->allUid       = Tk_GetUid("all");
	searchUids->currentUid   = Tk_GetUid("current");
	searchUids->andUid       = Tk_GetUid("&&");
	searchUids->orUid        = Tk_GetUid("||");
	searchUids->xorUid       = Tk_GetUid("^");
	searchUids->parenUid     = Tk_GetUid("(");
	searchUids->endparenUid  = Tk_GetUid(")");
	searchUids->negparenUid  = Tk_GetUid("!(");
	searchUids->tagvalUid    = Tk_GetUid("!!");
	searchUids->negtagvalUid = Tk_GetUid("!");
    }
    return searchUids;
}

/*
 *--------------------------------------------------------------
 *
 * TagSearchExprInit --
 *
 *	This function allocates and initializes one TagSearchExpr struct.
 *
 * Results:
 *
 * Side effects:
 *
 *--------------------------------------------------------------
 */

static void
TagSearchExprInit(
    TagSearchExpr **exprPtrPtr)
{
    TagSearchExpr *expr = *exprPtrPtr;

    if (expr == NULL) {
	expr = (TagSearchExpr *)ckalloc(sizeof(TagSearchExpr));
	expr->allocated = 0;
	expr->uids = NULL;
	expr->next = NULL;
    }
    expr->uid = NULL;
    expr->index = 0;
    expr->length = 0;
    *exprPtrPtr = expr;
}

/*
 *--------------------------------------------------------------
 *
 * TagSearchExprDestroy --
 *
 *	This function destroys one TagSearchExpr structure.
 *
 * Results:
 *
 * Side effects:
 *
 *--------------------------------------------------------------
 */

static void
TagSearchExprDestroy(
    TagSearchExpr *expr)
{
    if (expr != NULL) {
	if (expr->uids) {
	    ckfree(expr->uids);
	}
	ckfree(expr);
    }
}

/*
 *--------------------------------------------------------------
 *
 * TagSearchScan --
 *
 *	This function is called to initiate an enumeration of all items in a
 *	given canvas that contain a tag that matches the tagOrId expression.
 *
 * Results:
 *	The return value indicates if the tagOrId expression was successfully
 *	scanned (syntax). The information at *searchPtr is initialized such
 *	that a call to TagSearchFirst, followed by successive calls to
 *	TagSearchNext will return items that match tag.
 *
 * Side effects:
 *	SearchPtr is linked into a list of searches in progress on canvasPtr,
 *	so that elements can safely be deleted while the search is in
 *	progress.
 *
 *--------------------------------------------------------------
 */

static int
TagSearchScan(
    TkCanvas *canvasPtr,	/* Canvas whose items are to be searched. */
    Tcl_Obj *tagObj,		/* Object giving tag value. */
    TagSearch **searchPtrPtr)	/* Record describing tag search; will be
				 * initialized here. */
{
    const char *tag = Tcl_GetString(tagObj);
    int i;
    TagSearch *searchPtr;

    /*
     * Initialize the search.
     */

    if (*searchPtrPtr != NULL) {
	searchPtr = *searchPtrPtr;
    } else {
	/*
	 * Allocate primary search struct on first call.
	 */

	*searchPtrPtr = searchPtr = (TagSearch *)ckalloc(sizeof(TagSearch));
	searchPtr->expr = NULL;

	/*
	 * Allocate buffer for rewritten tags (after de-escaping).
	 */

	searchPtr->rewritebufferAllocated = 100;
	searchPtr->rewritebuffer = (char *)ckalloc(searchPtr->rewritebufferAllocated);
    }
    TagSearchExprInit(&searchPtr->expr);

    /*
     * How long is the tagOrId?
     */

    searchPtr->stringLength = strlen(tag);

    /*
     * Make sure there is enough buffer to hold rewritten tags.
     */

    if ((unsigned) searchPtr->stringLength >=
	    searchPtr->rewritebufferAllocated) {
	searchPtr->rewritebufferAllocated = searchPtr->stringLength + 100;
	searchPtr->rewritebuffer = (char *)
		ckrealloc(searchPtr->rewritebuffer,
		searchPtr->rewritebufferAllocated);
    }

    /*
     * Initialize search.
     */

    searchPtr->canvasPtr = canvasPtr;
    searchPtr->searchOver = 0;
    searchPtr->type = SEARCH_TYPE_EMPTY;

    /*
     * Find the first matching item in one of several ways. If the tag is a
     * number then it selects the single item with the matching identifier.
     * In this case see if the item being requested is the hot item, in which
     * case the search can be skipped.
     */

    if (searchPtr->stringLength && isdigit(UCHAR(*tag))) {
	char *end;

	searchPtr->id = strtoul(tag, &end, 0);
	if (*end == 0) {
	    searchPtr->type = SEARCH_TYPE_ID;
	    return TCL_OK;
	}
    }

    /*
     * For all other tags and tag expressions convert to a UID. This UID is
     * kept forever, but this should be thought of as a cache rather than as a
     * memory leak.
     */

    searchPtr->expr->uid = Tk_GetUid(tag);

    /*
     * Short circuit impossible searches for null tags.
     */

    if (searchPtr->stringLength == 0) {
	return TCL_OK;
    }

    /*
     * Pre-scan tag for at least one unquoted "&&" "||" "^" "!"; if not found
     * then use string as simple tag.
     */

    for (i = 0; i < searchPtr->stringLength ; i++) {
	if (tag[i] == '"') {
	    i++;
	    for ( ; i < searchPtr->stringLength; i++) {
		if (tag[i] == '\\') {
		    i++;
		    continue;
		}
		if (tag[i] == '"') {
		    break;
		}
	    }
	} else if ((tag[i] == '&' && tag[i+1] == '&')
		|| (tag[i] == '|' && tag[i+1] == '|')
		|| (tag[i] == '^')
		|| (tag[i] == '!')) {
	    searchPtr->type = SEARCH_TYPE_EXPR;
	    break;
	}
    }

    searchPtr->string = tag;
    searchPtr->stringIndex = 0;
    if (searchPtr->type == SEARCH_TYPE_EXPR) {
	/*
	 * An operator was found in the prescan, so now compile the tag
	 * expression into array of Tk_Uid flagging any syntax errors found.
	 */

	if (TagSearchScanExpr(canvasPtr->interp, searchPtr,
		searchPtr->expr) != TCL_OK) {
	    /*
	     * Syntax error in tag expression. The result message was set by
	     * TagSearchScanExpr.
	     */

	    return TCL_ERROR;
	}
	searchPtr->expr->length = searchPtr->expr->index;
    } else if (searchPtr->expr->uid == GetStaticUids()->allUid) {
	/*
	 * All items match.
	 */

	searchPtr->type = SEARCH_TYPE_ALL;
    } else {
	/*
	 * Optimized single-tag search
	 */

	searchPtr->type = SEARCH_TYPE_TAG;
    }
    return TCL_OK;
}

/*
 *--------------------------------------------------------------
 *
 * TagSearchDestroy --
 *
 *	This function destroys any dynamic structures that may have been
 *	allocated by TagSearchScan.
 *
 * Results:
 *	None
 *
 * Side effects:
 *	Deallocates memory.
 *
 *--------------------------------------------------------------
 */

static void
TagSearchDestroy(
    TagSearch *searchPtr)	/* Record describing tag search. */
{
    if (searchPtr) {
	TagSearchExprDestroy(searchPtr->expr);
	ckfree(searchPtr->rewritebuffer);
	ckfree(searchPtr);
    }
}

/*
 *--------------------------------------------------------------
 *
 * TagSearchScanExpr --
 *
 *	This recursive function is called to scan a tag expression and compile
 *	it into an array of Tk_Uids.
 *
 * Results:
 *	The return value indicates if the tagOrId expression was successfully
 *	scanned (syntax). The information at *searchPtr is initialized such
 *	that a call to TagSearchFirst, followed by successive calls to
 *	TagSearchNext will return items that match tag.
 *
 * Side effects:
 *
 *--------------------------------------------------------------
 */

static int
TagSearchScanExpr(
    Tcl_Interp *interp,		/* Current interpreter. */
    TagSearch *searchPtr,	/* Search data. */
    TagSearchExpr *expr)	/* Compiled expression result. */
{
    int looking_for_tag;	/* When true, scanner expects next char(s) to
				 * be a tag, else operand expected. */
    int found_tag;		/* One or more tags found. */
    int found_endquote;		/* For quoted tag string parsing. */
    int negate_result;		/* Pending negation of next tag value. */
    char *tag;			/* Tag from tag expression string. */
    char c;
    SearchUids *searchUids;	/* Collection of uids for basic search
				 * expression terms. */

    searchUids = GetStaticUids();
    negate_result = 0;
    found_tag = 0;
    looking_for_tag = 1;
    while (searchPtr->stringIndex < searchPtr->stringLength) {
	c = searchPtr->string[searchPtr->stringIndex++];

	/*
	 * Need two slots free at this point, not one. [Bug 2931374]
	 */

	if (expr->index >= expr->allocated-1) {
	    expr->allocated += 15;
	    if (expr->uids) {
		expr->uids = (Tk_Uid *)ckrealloc(expr->uids,
			expr->allocated * sizeof(Tk_Uid));
	    } else {
		expr->uids = (Tk_Uid *)ckalloc(expr->allocated * sizeof(Tk_Uid));
	    }
	}

	if (looking_for_tag) {
	    switch (c) {
	    case ' ':		/* Ignore unquoted whitespace */
	    case '\t':
	    case '\n':
	    case '\r':
		break;

	    case '!':		/* Negate next tag or subexpr */
		if (looking_for_tag > 1) {
		    Tcl_SetObjResult(interp, Tcl_NewStringObj(
			    "too many '!' in tag search expression", TCL_INDEX_NONE));
		    Tcl_SetErrorCode(interp, "TK", "CANVAS", "SEARCH",
			    "COMPLEXITY", (char *)NULL);
		    return TCL_ERROR;
		}
		looking_for_tag++;
		negate_result = 1;
		break;

	    case '(':		/* Scan (negated) subexpr recursively */
		if (negate_result) {
		    expr->uids[expr->index++] = searchUids->negparenUid;
		    negate_result = 0;
		} else {
		    expr->uids[expr->index++] = searchUids->parenUid;
		}
		if (TagSearchScanExpr(interp, searchPtr, expr) != TCL_OK) {
		    /*
		     * Result string should be already set by nested call to
		     * tag_expr_scan()
		     */

		    return TCL_ERROR;
		}
		looking_for_tag = 0;
		found_tag = 1;
		break;

	    case '"':		/* Quoted tag string */
		if (negate_result) {
		    expr->uids[expr->index++] = searchUids->negtagvalUid;
		    negate_result = 0;
		} else {
		    expr->uids[expr->index++] = searchUids->tagvalUid;
		}
		tag = searchPtr->rewritebuffer;
		found_endquote = 0;
		while (searchPtr->stringIndex < searchPtr->stringLength) {
		    c = searchPtr->string[searchPtr->stringIndex++];
		    if (c == '\\') {
			c = searchPtr->string[searchPtr->stringIndex++];
		    }
		    if (c == '"') {
			found_endquote = 1;
			break;
		    }
		    *tag++ = c;
		}
		if (!found_endquote) {
		    Tcl_SetObjResult(interp, Tcl_NewStringObj(
			    "missing endquote in tag search expression", TCL_INDEX_NONE));
		    Tcl_SetErrorCode(interp, "TK", "CANVAS", "SEARCH",
			    "ENDQUOTE", (char *)NULL);
		    return TCL_ERROR;
		}
		if (!(tag - searchPtr->rewritebuffer)) {
		    Tcl_SetObjResult(interp, Tcl_NewStringObj(
			    "null quoted tag string in tag search expression",
			    TCL_INDEX_NONE));
		    Tcl_SetErrorCode(interp, "TK", "CANVAS", "SEARCH",
			    "EMPTY", (char *)NULL);
		    return TCL_ERROR;
		}
		*tag++ = '\0';
		expr->uids[expr->index++] =
			Tk_GetUid(searchPtr->rewritebuffer);
		looking_for_tag = 0;
		found_tag = 1;
		break;

	    case '&':		/* Illegal chars when looking for tag */
	    case '|':
	    case '^':
	    case ')':
		Tcl_SetObjResult(interp, Tcl_NewStringObj(
			"unexpected operator in tag search expression", TCL_INDEX_NONE));
		Tcl_SetErrorCode(interp, "TK", "CANVAS", "SEARCH",
			"UNEXPECTED", (char *)NULL);
		return TCL_ERROR;

	    default:		/* Unquoted tag string */
		if (negate_result) {
		    expr->uids[expr->index++] = searchUids->negtagvalUid;
		    negate_result = 0;
		} else {
		    expr->uids[expr->index++] = searchUids->tagvalUid;
		}
		tag = searchPtr->rewritebuffer;
		*tag++ = c;

		/*
		 * Copy rest of tag, including any embedded whitespace.
		 */

		while (searchPtr->stringIndex < searchPtr->stringLength) {
		    c = searchPtr->string[searchPtr->stringIndex];
		    if (c == '!' || c == '&' || c == '|' || c == '^'
			    || c == '(' || c == ')' || c == '"') {
			break;
		    }
		    *tag++ = c;
		    searchPtr->stringIndex++;
		}

		/*
		 * Remove trailing whitespace.
		 */

		while (1) {
		    c = *--tag;

		    /*
		     * There must have been one non-whitespace char, so this
		     * will terminate.
		     */

		    if (c != ' ' && c != '\t' && c != '\n' && c != '\r') {
			break;
		    }
		}
		*++tag = '\0';
		expr->uids[expr->index++] =
			Tk_GetUid(searchPtr->rewritebuffer);
		looking_for_tag = 0;
		found_tag = 1;
	    }

	} else {		/* ! looking_for_tag */
	    switch (c) {
	    case ' ':		/* Ignore whitespace */
	    case '\t':
	    case '\n':
	    case '\r':
		break;

	    case '&':		/* AND operator */
		c = searchPtr->string[searchPtr->stringIndex++];
		if (c != '&') {
		    Tcl_SetObjResult(interp, Tcl_NewStringObj(
			    "singleton '&' in tag search expression", TCL_INDEX_NONE));
		    Tcl_SetErrorCode(interp, "TK", "CANVAS", "SEARCH",
			    "INCOMPLETE_OP", (char *)NULL);
		    return TCL_ERROR;
		}
		expr->uids[expr->index++] = searchUids->andUid;
		looking_for_tag = 1;
		break;

	    case '|':		/* OR operator */
		c = searchPtr->string[searchPtr->stringIndex++];
		if (c != '|') {
		    Tcl_SetObjResult(interp, Tcl_NewStringObj(
			    "singleton '|' in tag search expression", TCL_INDEX_NONE));
		    Tcl_SetErrorCode(interp, "TK", "CANVAS", "SEARCH",
			    "INCOMPLETE_OP", (char *)NULL);
		    return TCL_ERROR;
		}
		expr->uids[expr->index++] = searchUids->orUid;
		looking_for_tag = 1;
		break;

	    case '^':		/* XOR operator */
		expr->uids[expr->index++] = searchUids->xorUid;
		looking_for_tag = 1;
		break;

	    case ')':		/* End subexpression */
		expr->uids[expr->index++] = searchUids->endparenUid;
		goto breakwhile;

	    default:		/* syntax error */
		Tcl_SetObjResult(interp, Tcl_NewStringObj(
			"invalid boolean operator in tag search expression",
			TCL_INDEX_NONE));
		Tcl_SetErrorCode(interp, "TK", "CANVAS", "SEARCH", "BAD_OP",
			(char *)NULL);
		return TCL_ERROR;
	    }
	}
    }

  breakwhile:
    if (found_tag && !looking_for_tag) {
	return TCL_OK;
    }
    Tcl_SetObjResult(interp, Tcl_NewStringObj(
	    "missing tag in tag search expression", TCL_INDEX_NONE));
    Tcl_SetErrorCode(interp, "TK", "CANVAS", "SEARCH", "NO_TAG", (char *)NULL);
    return TCL_ERROR;
}

/*
 *--------------------------------------------------------------
 *
 * TagSearchEvalExpr --
 *
 *	This recursive function is called to eval a tag expression.
 *
 * Results:
 *	The return value indicates if the tagOrId expression successfully
 *	matched the tags of the current item.
 *
 * Side effects:
 *
 *--------------------------------------------------------------
 */

static int
TagSearchEvalExpr(
    TagSearchExpr *expr,	/* Search expression */
    Tk_Item *itemPtr)		/* Item being test for match */
{
    int looking_for_tag;	/* When true, scanner expects next char(s) to
				 * be a tag, else operand expected. */
    int negate_result;		/* Pending negation of next tag value */
    Tk_Uid uid;
    Tk_Uid *tagPtr;
    int count;
    int result;			/* Value of expr so far */
    int parendepth;
    SearchUids *searchUids;	/* Collection of uids for basic search
				 * expression terms. */

    searchUids = GetStaticUids();
    result = 0;			/* Just to keep the compiler quiet. */

    negate_result = 0;
    looking_for_tag = 1;
    while (expr->index < expr->length) {
	uid = expr->uids[expr->index++];
	if (looking_for_tag) {
	    if (uid == searchUids->tagvalUid) {
/*
 *		assert(expr->index < expr->length);
 */
		uid = expr->uids[expr->index++];
		result = 0;

		/*
		 * set result 1 if tag is found in item's tags
		 */

		for (tagPtr = itemPtr->tagPtr, count = (int)itemPtr->numTags;
			count > 0; tagPtr++, count--) {
		    if (*tagPtr == uid) {
			result = 1;
			break;
		    }
		}

	    } else if (uid == searchUids->negtagvalUid) {
		negate_result = ! negate_result;
/*
 *		assert(expr->index < expr->length);
 */
		uid = expr->uids[expr->index++];
		result = 0;

		/*
		 * set result 1 if tag is found in item's tags.
		 */

		for (tagPtr = itemPtr->tagPtr, count = (int)itemPtr->numTags;
			count > 0; tagPtr++, count--) {
		    if (*tagPtr == uid) {
			result = 1;
			break;
		    }
		}

	    } else if (uid == searchUids->parenUid) {
		/*
		 * Evaluate subexpressions with recursion.
		 */

		result = TagSearchEvalExpr(expr, itemPtr);

	    } else if (uid == searchUids->negparenUid) {
		negate_result = !negate_result;

		/*
		 * Evaluate subexpressions with recursion.
		 */

		result = TagSearchEvalExpr(expr, itemPtr);
	    }
	    if (negate_result) {
		result = ! result;
		negate_result = 0;
	    }
	    looking_for_tag = 0;
	} else {		/* ! looking_for_tag */
	    if (((uid == searchUids->andUid) && (!result)) ||
		    ((uid == searchUids->orUid) && result)) {
		/*
		 * Short circuit expression evaluation.
		 *
		 * if result before && is 0, or result before || is 1, then
		 * the expression is decided and no further evaluation is
		 * needed.
		 */

		parendepth = 0;
		while (expr->index < expr->length) {
		    uid = expr->uids[expr->index++];
		    if (uid == searchUids->tagvalUid ||
			    uid == searchUids->negtagvalUid) {
			expr->index++;
			continue;
		    }
		    if (uid == searchUids->parenUid ||
			    uid == searchUids->negparenUid) {
			parendepth++;
			continue;
		    }
		    if (uid == searchUids->endparenUid) {
			parendepth--;
			if (parendepth < 0) {
			    break;
			}
		    }
		}
		return result;

	    } else if (uid == searchUids->xorUid) {
		/*
		 * If the previous result was 1 then negate the next result.
		 */

		negate_result = result;

	    } else if (uid == searchUids->endparenUid) {
		return result;
	    }
	    looking_for_tag = 1;
	}
    }
/*
 *  assert(!looking_for_tag);
 */
    return result;
}

/*
 *--------------------------------------------------------------
 *
 * TagSearchFirst --
 *
 *	This function is called to get the first item item that matches a
 *	preestablished search predicate that was set by TagSearchScan.
 *
 * Results:
 *	The return value is a pointer to the first item, or NULL if there is
 *	no such item. The information at *searchPtr is updated such that
 *	successive calls to TagSearchNext will return successive items.
 *
 * Side effects:
 *	SearchPtr is linked into a list of searches in progress on canvasPtr,
 *	so that elements can safely be deleted while the search is in
 *	progress.
 *
 *--------------------------------------------------------------
 */

static Tk_Item *
TagSearchFirst(
    TagSearch *searchPtr)	/* Record describing tag search */
{
    Tk_Item *itemPtr, *lastPtr;
    Tk_Uid uid, *tagPtr;
    int count;

    /*
     * Short circuit impossible searches for null tags.
     */

    if (searchPtr->stringLength == 0) {
	return NULL;
    }

    /*
     * Find the first matching item in one of several ways. If the tag is a
     * number then it selects the single item with the matching identifier.
     * In this case see if the item being requested is the hot item, in which
     * case the search can be skipped.
     */

    if (searchPtr->type == SEARCH_TYPE_ID) {
	Tcl_HashEntry *entryPtr;

	itemPtr = searchPtr->canvasPtr->hotPtr;
	lastPtr = searchPtr->canvasPtr->hotPrevPtr;
	if ((itemPtr == NULL) || (itemPtr->id != searchPtr->id)
		|| (lastPtr == NULL) || (lastPtr->nextPtr != itemPtr)) {
	    entryPtr = Tcl_FindHashEntry(&searchPtr->canvasPtr->idTable,
		    INT2PTR(searchPtr->id));
	    if (entryPtr != NULL) {
		itemPtr = (Tk_Item *)Tcl_GetHashValue(entryPtr);
		lastPtr = itemPtr->prevPtr;
	    } else {
		lastPtr = itemPtr = NULL;
	    }
	}
	searchPtr->lastPtr = lastPtr;
	searchPtr->searchOver = 1;
	searchPtr->canvasPtr->hotPtr = itemPtr;
	searchPtr->canvasPtr->hotPrevPtr = lastPtr;
	return itemPtr;
    }

    if (searchPtr->type == SEARCH_TYPE_ALL) {
	/*
	 * All items match.
	 */

	searchPtr->lastPtr = NULL;
	searchPtr->currentPtr = searchPtr->canvasPtr->firstItemPtr;
	return searchPtr->canvasPtr->firstItemPtr;
    }

    if (searchPtr->type == SEARCH_TYPE_TAG) {
	/*
	 * Optimized single-tag search
	 */

	uid = searchPtr->expr->uid;
	for (lastPtr = NULL, itemPtr = searchPtr->canvasPtr->firstItemPtr;
		itemPtr != NULL; lastPtr=itemPtr, itemPtr=itemPtr->nextPtr) {
	    for (tagPtr = itemPtr->tagPtr, count = (int)itemPtr->numTags;
		    count > 0; tagPtr++, count--) {
		if (*tagPtr == uid) {
		    searchPtr->lastPtr = lastPtr;
		    searchPtr->currentPtr = itemPtr;
		    return itemPtr;
		}
	    }
	}
    } else {
	/*
	 * None of the above. Search for an item matching the tag expression.
	 */

	for (lastPtr = NULL, itemPtr = searchPtr->canvasPtr->firstItemPtr;
		itemPtr != NULL; lastPtr = itemPtr, itemPtr = itemPtr->nextPtr) {
	    searchPtr->expr->index = 0;
	    if (TagSearchEvalExpr(searchPtr->expr, itemPtr)) {
		searchPtr->lastPtr = lastPtr;
		searchPtr->currentPtr = itemPtr;
		return itemPtr;
	    }
	}
    }
    searchPtr->lastPtr = lastPtr;
    searchPtr->searchOver = 1;
    return NULL;
}

/*
 *--------------------------------------------------------------
 *
 * TagSearchNext --
 *
 *	This function returns successive items that match a given tag; it
 *	should be called only after TagSearchFirst has been used to begin a
 *	search.
 *
 * Results:
 *	The return value is a pointer to the next item that matches the tag
 *	expr specified to TagSearchScan, or NULL if no such item exists.
 *	*SearchPtr is updated so that the next call to this function will
 *	return the next item.
 *
 * Side effects:
 *	None.
 *
 *--------------------------------------------------------------
 */

static Tk_Item *
TagSearchNext(
    TagSearch *searchPtr)	/* Record describing search in progress. */
{
    Tk_Item *itemPtr, *lastPtr;
    Tk_Uid uid, *tagPtr;
    int count;

    /*
     * Find next item in list (this may not actually be a suitable one to
     * return), and return if there are no items left.
     */

    lastPtr = searchPtr->lastPtr;
    if (lastPtr == NULL) {
	itemPtr = searchPtr->canvasPtr->firstItemPtr;
    } else {
	itemPtr = lastPtr->nextPtr;
    }
    if ((itemPtr == NULL) || (searchPtr->searchOver)) {
	searchPtr->searchOver = 1;
	return NULL;
    }
    if (itemPtr != searchPtr->currentPtr) {
	/*
	 * The structure of the list has changed. Probably the previously-
	 * returned item was removed from the list. In this case, don't
	 * advance lastPtr; just return its new successor (i.e. do nothing
	 * here).
	 */
    } else {
	lastPtr = itemPtr;
	itemPtr = lastPtr->nextPtr;
    }

    if (searchPtr->type == SEARCH_TYPE_ALL) {
	/*
	 * All items match.
	 */

	searchPtr->lastPtr = lastPtr;
	searchPtr->currentPtr = itemPtr;
	return itemPtr;
    }

    if (searchPtr->type == SEARCH_TYPE_TAG) {
	/*
	 * Optimized single-tag search
	 */

	uid = searchPtr->expr->uid;
	for (; itemPtr != NULL; lastPtr = itemPtr, itemPtr = itemPtr->nextPtr) {
	    for (tagPtr = itemPtr->tagPtr, count = (int)itemPtr->numTags;
		    count > 0; tagPtr++, count--) {
		if (*tagPtr == uid) {
		    searchPtr->lastPtr = lastPtr;
		    searchPtr->currentPtr = itemPtr;
		    return itemPtr;
		}
	    }
	}
	searchPtr->lastPtr = lastPtr;
	searchPtr->searchOver = 1;
	return NULL;
    }

    /*
     * Else.... evaluate tag expression
     */

    for ( ; itemPtr != NULL; lastPtr = itemPtr, itemPtr = itemPtr->nextPtr) {
	searchPtr->expr->index = 0;
	if (TagSearchEvalExpr(searchPtr->expr, itemPtr)) {
	    searchPtr->lastPtr = lastPtr;
	    searchPtr->currentPtr = itemPtr;
	    return itemPtr;
	}
    }
    searchPtr->lastPtr = lastPtr;
    searchPtr->searchOver = 1;
    return NULL;
}

/*
 *--------------------------------------------------------------
 *
 * DoItem --
 *
 *	This is a utility function called by FindItems. It either adds
 *	itemPtr's id to the list being constructed, or it adds a new tag to
 *	itemPtr, depending on the value of tag.
 *
 * Results:
 *	None.
 *
 * Side effects:
 *	If tag is NULL then itemPtr's id is added as an element to the
 *	supplied object; otherwise tag is added to itemPtr's list of tags.
 *
 *--------------------------------------------------------------
 */

static void
DoItem(
    Tcl_Obj *accumObj,		/* Object in which to (possibly) record item
				 * id. */
    Tk_Item *itemPtr,		/* Item to (possibly) modify. */
    Tk_Uid tag)			/* Tag to add to those already present for
				 * item, or NULL. */
{
    Tk_Uid *tagPtr;
    int count;

    /*
     * Handle the "add-to-result" case and return, if appropriate.
     */

    if (tag == NULL) {
	Tcl_ListObjAppendElement(NULL, accumObj, Tcl_NewWideIntObj(itemPtr->id));
	return;
    }

    for (tagPtr = itemPtr->tagPtr, count = (int)itemPtr->numTags;
	    count > 0; tagPtr++, count--) {
	if (tag == *tagPtr) {
	    return;
	}
    }

    /*
     * Grow the tag space if there's no more room left in the current block.
     */

    if (itemPtr->tagSpace == itemPtr->numTags) {
	Tk_Uid *newTagPtr;

	itemPtr->tagSpace += 5;
	newTagPtr = (Tk_Uid *)ckalloc(itemPtr->tagSpace * sizeof(Tk_Uid));
	memcpy(newTagPtr, itemPtr->tagPtr,
		itemPtr->numTags * sizeof(Tk_Uid));
	if (itemPtr->tagPtr != itemPtr->staticTagSpace) {
	    ckfree(itemPtr->tagPtr);
	}
	itemPtr->tagPtr = newTagPtr;
	tagPtr = &itemPtr->tagPtr[itemPtr->numTags];
    }

    /*
     * Add in the new tag.
     */

    *tagPtr = tag;
    itemPtr->numTags++;
}

/*
 *--------------------------------------------------------------
 *
 * FindItems --
 *
 *	This function does all the work of implementing the "find" and
 *	"addtag" options of the canvas widget command, which locate items that
 *	have certain features (location, tags, position in display list, etc.)
 *
 * Results:
 *	A standard Tcl return value. If newTag is NULL, then a list of ids
 *	from all the items that match objc/objv is returned in the interp's
 *	result. If newTag is NULL, then the normal the interp's result is an
 *	empty string. If an error occurs, then the interp's result will hold
 *	an error message.
 *
 * Side effects:
 *	If newTag is non-NULL, then all the items that match the information
 *	in objc/objv have that tag added to their lists of tags.
 *
 *--------------------------------------------------------------
 */

static int
FindItems(
    Tcl_Interp *interp,		/* Interpreter for error reporting. */
    TkCanvas *canvasPtr,	/* Canvas whose items are to be searched. */
    Tcl_Size objc,			/* Number of entries in argv. Must be greater
				 * than zero. */
    Tcl_Obj *const *objv,	/* Arguments that describe what items to
				 * search for (see user doc on "find" and
				 * "addtag" options). */
    Tcl_Obj *newTag,		/* If non-NULL, gives new tag to set on all
				 * found items; if NULL, then ids of found
				 * items are returned in the interp's
				 * result. */
    Tcl_Size first			/* For error messages: gives number of
				 * elements of objv which are already
				 * handled. */
    ,TagSearch **searchPtrPtr	/* From CanvasWidgetCmd local vars*/
    )
{
    Tk_Item *itemPtr;
    Tk_Uid uid;
    int index, result;
    Tcl_Obj *resultObj;
    static const char *const optionStrings[] = {
	"above", "all", "below", "closest",
	"enclosed", "overlapping", "withtag", NULL
    };
    enum options {
	CANV_ABOVE, CANV_ALL, CANV_BELOW, CANV_CLOSEST,
	CANV_ENCLOSED, CANV_OVERLAPPING, CANV_WITHTAG
    };

    if (newTag != NULL) {
	uid = Tk_GetUid(Tcl_GetString(newTag));
    } else {
	uid = NULL;
    }
    if (Tcl_GetIndexFromObj(interp, objv[first], optionStrings,
	    "search command", 0, &index) != TCL_OK) {
	return TCL_ERROR;
    }
    switch ((enum options) index) {
    case CANV_ABOVE: {
	Tk_Item *lastPtr = NULL;

	if (objc != first+2) {
	    Tcl_WrongNumArgs(interp, first+1, objv, "tagOrId");
	    return TCL_ERROR;
	}
	FOR_EVERY_CANVAS_ITEM_MATCHING(objv[first+1], searchPtrPtr,
		return TCL_ERROR) {
	    lastPtr = itemPtr;
	}
	if ((lastPtr != NULL) && (lastPtr->nextPtr != NULL)) {
	    resultObj = Tcl_NewObj();
	    DoItem(resultObj, lastPtr->nextPtr, uid);
	    Tcl_SetObjResult(interp, resultObj);
	}
	break;
    }
    case CANV_ALL:
	if (objc != first+1) {
	    Tcl_WrongNumArgs(interp, first+1, objv, NULL);
	    return TCL_ERROR;
	}

	resultObj = Tcl_NewObj();
	for (itemPtr = canvasPtr->firstItemPtr; itemPtr != NULL;
		itemPtr = itemPtr->nextPtr) {
	    DoItem(resultObj, itemPtr, uid);
	}
	Tcl_SetObjResult(interp, resultObj);
	break;

    case CANV_BELOW:
	if (objc != first+2) {
	    Tcl_WrongNumArgs(interp, first+1, objv, "tagOrId");
	    return TCL_ERROR;
	}
	FIRST_CANVAS_ITEM_MATCHING(objv[first+1], searchPtrPtr,
		return TCL_ERROR);
	if ((itemPtr != NULL) && (itemPtr->prevPtr != NULL)) {
	    resultObj = Tcl_NewObj();
	    DoItem(resultObj, itemPtr->prevPtr, uid);
	    Tcl_SetObjResult(interp, resultObj);
	}
	break;
    case CANV_CLOSEST: {
	double closestDist;
	Tk_Item *startPtr, *closestPtr;
	double coords[2], halo;
	int x1, y1, x2, y2;

	if ((objc < first+3) || (objc > first+5)) {
	    Tcl_WrongNumArgs(interp, first+1, objv, "x y ?halo? ?start?");
	    return TCL_ERROR;
	}
	if (Tk_CanvasGetCoordFromObj(interp, (Tk_Canvas) canvasPtr,
		objv[first+1], &coords[0]) != TCL_OK
		|| Tk_CanvasGetCoordFromObj(interp, (Tk_Canvas) canvasPtr,
		objv[first+2], &coords[1]) != TCL_OK) {
	    return TCL_ERROR;
	}
	if (objc > first+3) {
	    if (Tk_CanvasGetCoordFromObj(interp, (Tk_Canvas) canvasPtr,
		    objv[first+3], &halo) != TCL_OK) {
		return TCL_ERROR;
	    }
	    if (halo < 0.0) {
		Tcl_SetObjResult(interp, Tcl_ObjPrintf(
			"can't have negative halo value \"%f\"", halo));
		return TCL_ERROR;
	    }
	} else {
	    halo = 0.0;
	}

	/*
	 * Find the item at which to start the search.
	 */

	startPtr = canvasPtr->firstItemPtr;
	if (objc == first+5) {
	    FIRST_CANVAS_ITEM_MATCHING(objv[first+4], searchPtrPtr,
		    return TCL_ERROR);
	    if (itemPtr != NULL) {
		startPtr = itemPtr;
	    }
	}

	/*
	 * The code below is optimized so that it can eliminate most items
	 * without having to call their item-specific functions. This is done
	 * by keeping a bounding box (x1, y1, x2, y2) that an item's bbox must
	 * overlap if the item is to have any chance of being closer than the
	 * closest so far.
	 */

	itemPtr = startPtr;
	while(itemPtr && (itemPtr->state == TK_STATE_HIDDEN ||
		(itemPtr->state == TK_STATE_NULL &&
		canvasPtr->canvas_state == TK_STATE_HIDDEN))) {
	    itemPtr = itemPtr->nextPtr;
	}
	if (itemPtr == NULL) {
	    return TCL_OK;
	}
	closestDist = ItemPoint(canvasPtr, itemPtr, coords, halo);
	while (1) {
	    double newDist;

	    /*
	     * Update the bounding box using itemPtr, which is the new closest
	     * item.
	     */

	    x1 = (int) (coords[0] - closestDist - halo - 1);
	    y1 = (int) (coords[1] - closestDist - halo - 1);
	    x2 = (int) (coords[0] + closestDist + halo + 1);
	    y2 = (int) (coords[1] + closestDist + halo + 1);
	    closestPtr = itemPtr;

	    /*
	     * Search for an item that beats the current closest one. Work
	     * circularly through the canvas's item list until getting back to
	     * the starting item.
	     */

	    while (1) {
		itemPtr = itemPtr->nextPtr;
		if (itemPtr == NULL) {
		    itemPtr = canvasPtr->firstItemPtr;
		}
		if (itemPtr == startPtr) {
		    resultObj = Tcl_NewObj();
		    DoItem(resultObj, closestPtr, uid);
		    Tcl_SetObjResult(interp, resultObj);
		    return TCL_OK;
		}
		if (itemPtr->state == TK_STATE_HIDDEN ||
			(itemPtr->state == TK_STATE_NULL &&
			canvasPtr->canvas_state == TK_STATE_HIDDEN)) {
		    continue;
		}
		if ((itemPtr->x1 >= x2) || (itemPtr->x2 <= x1)
			|| (itemPtr->y1 >= y2) || (itemPtr->y2 <= y1)) {
		    continue;
		}
		newDist = ItemPoint(canvasPtr, itemPtr, coords, halo);
		if (newDist <= closestDist) {
		    closestDist = newDist;
		    break;
		}
	    }
	}
	break;
    }
    case CANV_ENCLOSED:
	if (objc != first+5) {
	    Tcl_WrongNumArgs(interp, first+1, objv, "x1 y1 x2 y2");
	    return TCL_ERROR;
	}
	return FindArea(interp, canvasPtr, objv+first+1, uid, 1);
    case CANV_OVERLAPPING:
	if (objc != first+5) {
	    Tcl_WrongNumArgs(interp, first+1, objv, "x1 y1 x2 y2");
	    return TCL_ERROR;
	}
	return FindArea(interp, canvasPtr, objv+first+1, uid, 0);
    case CANV_WITHTAG:
	if (objc != first+2) {
	    Tcl_WrongNumArgs(interp, first+1, objv, "tagOrId");
	    return TCL_ERROR;
	}
	resultObj = Tcl_NewObj();
	FOR_EVERY_CANVAS_ITEM_MATCHING(objv[first+1], searchPtrPtr,
		goto badWithTagSearch) {
	    DoItem(resultObj, itemPtr, uid);
	}
	Tcl_SetObjResult(interp, resultObj);
	return TCL_OK;
    badWithTagSearch:
	Tcl_DecrRefCount(resultObj);
	return TCL_ERROR;
    }
    return TCL_OK;
}

/*
 *--------------------------------------------------------------
 *
 * FindArea --
 *
 *	This function implements area searches for the "find" and "addtag"
 *	options.
 *
 * Results:
 *	A standard Tcl return value. If newTag is NULL, then a list of ids
 *	from all the items overlapping or enclosed by the rectangle given by
 *	objc is returned in the interp's result. If newTag is NULL, then the
 *	normal the interp's result is an empty string. If an error occurs,
 *	then the interp's result will hold an error message.
 *
 * Side effects:
 *	If uid is non-NULL, then all the items overlapping or enclosed by the
 *	area in objv have that tag added to their lists of tags.
 *
 *--------------------------------------------------------------
 */

static int
FindArea(
    Tcl_Interp *interp,		/* Interpreter for error reporting and result
				 * storing. */
    TkCanvas *canvasPtr,	/* Canvas whose items are to be searched. */
    Tcl_Obj *const *objv,	/* Array of four arguments that give the
				 * coordinates of the rectangular area to
				 * search. */
    Tk_Uid uid,			/* If non-NULL, gives new tag to set on all
				 * found items; if NULL, then ids of found
				 * items are returned in the interp's
				 * result. */
    int enclosed)		/* 0 means overlapping or enclosed items are
				 * OK, 1 means only enclosed items are OK. */
{
    double rect[4], tmp;
    int x1, y1, x2, y2;
    Tk_Item *itemPtr;
    Tcl_Obj *resultObj;

    if ((Tk_CanvasGetCoordFromObj(interp, (Tk_Canvas) canvasPtr, objv[0],
		&rect[0]) != TCL_OK)
	    || (Tk_CanvasGetCoordFromObj(interp,(Tk_Canvas)canvasPtr,objv[1],
		&rect[1]) != TCL_OK)
	    || (Tk_CanvasGetCoordFromObj(interp,(Tk_Canvas)canvasPtr,objv[2],
		&rect[2]) != TCL_OK)
	    || (Tk_CanvasGetCoordFromObj(interp,(Tk_Canvas)canvasPtr,objv[3],
		&rect[3]) != TCL_OK)) {
	return TCL_ERROR;
    }
    if (rect[0] > rect[2]) {
	tmp = rect[0]; rect[0] = rect[2]; rect[2] = tmp;
    }
    if (rect[1] > rect[3]) {
	tmp = rect[1]; rect[1] = rect[3]; rect[3] = tmp;
    }

    /*
     * Use an integer bounding box for a quick test, to avoid calling
     * item-specific code except for items that are close.
     */

    x1 = (int) (rect[0] - 1.0);
    y1 = (int) (rect[1] - 1.0);
    x2 = (int) (rect[2] + 1.0);
    y2 = (int) (rect[3] + 1.0);
    resultObj = Tcl_NewObj();
    for (itemPtr = canvasPtr->firstItemPtr; itemPtr != NULL;
	    itemPtr = itemPtr->nextPtr) {
	if (itemPtr->state == TK_STATE_HIDDEN ||
		(itemPtr->state == TK_STATE_NULL
		&& canvasPtr->canvas_state == TK_STATE_HIDDEN)) {
	    continue;
	}
	if ((itemPtr->x1 >= x2) || (itemPtr->x2 <= x1)
		|| (itemPtr->y1 >= y2) || (itemPtr->y2 <= y1)) {
	    continue;
	}
	if (ItemOverlap(canvasPtr, itemPtr, rect) >= enclosed) {
	    DoItem(resultObj, itemPtr, uid);
	}
    }
    Tcl_SetObjResult(interp, resultObj);
    return TCL_OK;
}

/*
 *--------------------------------------------------------------
 *
 * RelinkItems --
 *
 *	Move one or more items to a different place in the display order for a
 *	canvas.
 *
 * Results:
 *	None.
 *
 * Side effects:
 *	The items identified by "tag" are moved so that they are all together
 *	in the display list and immediately after prevPtr. The order of the
 *	moved items relative to each other is not changed.
 *
 *--------------------------------------------------------------
 */

static int
RelinkItems(
    TkCanvas *canvasPtr,	/* Canvas to be modified. */
    Tcl_Obj *tag,		/* Tag identifying items to be moved in the
				 * redisplay list. */
    Tk_Item *prevPtr,		/* Reposition the items so that they go just
				 * after this item (NULL means put at
				 * beginning of list). */
    TagSearch **searchPtrPtr)	/* From CanvasWidgetCmd local vars */
{
    Tk_Item *itemPtr;
    Tk_Item *firstMovePtr, *lastMovePtr;
    int result;

    /*
     * Find all of the items to be moved and remove them from the list, making
     * an auxiliary list running from firstMovePtr to lastMovePtr. Record
     * their areas for redisplay.
     */

    firstMovePtr = lastMovePtr = NULL;
    FOR_EVERY_CANVAS_ITEM_MATCHING(tag, searchPtrPtr, return TCL_ERROR) {
	if (itemPtr == prevPtr) {
	    /*
	     * Item after which insertion is to occur is being moved! Switch
	     * to insert after its predecessor.
	     */

	    prevPtr = prevPtr->prevPtr;
	}
	if (itemPtr->prevPtr == NULL) {
	    if (itemPtr->nextPtr != NULL) {
		itemPtr->nextPtr->prevPtr = NULL;
	    }
	    canvasPtr->firstItemPtr = itemPtr->nextPtr;
	} else {
	    if (itemPtr->nextPtr != NULL) {
		itemPtr->nextPtr->prevPtr = itemPtr->prevPtr;
	    }
	    itemPtr->prevPtr->nextPtr = itemPtr->nextPtr;
	}
	if (canvasPtr->lastItemPtr == itemPtr) {
	    canvasPtr->lastItemPtr = itemPtr->prevPtr;
	}
	if (firstMovePtr == NULL) {
	    itemPtr->prevPtr = NULL;
	    firstMovePtr = itemPtr;
	} else {
	    itemPtr->prevPtr = lastMovePtr;
	    lastMovePtr->nextPtr = itemPtr;
	}
	lastMovePtr = itemPtr;
	EventuallyRedrawItem(canvasPtr, itemPtr);
	canvasPtr->flags |= REPICK_NEEDED;
    }

    /*
     * Insert the list of to-be-moved items back into the canvas's at the
     * desired position.
     */

    if (firstMovePtr == NULL) {
	return TCL_OK;
    }
    if (prevPtr == NULL) {
	if (canvasPtr->firstItemPtr != NULL) {
	    canvasPtr->firstItemPtr->prevPtr = lastMovePtr;
	}
	lastMovePtr->nextPtr = canvasPtr->firstItemPtr;
	canvasPtr->firstItemPtr = firstMovePtr;
    } else {
	if (prevPtr->nextPtr != NULL) {
	    prevPtr->nextPtr->prevPtr = lastMovePtr;
	}
	lastMovePtr->nextPtr = prevPtr->nextPtr;
	if (firstMovePtr != NULL) {
	    firstMovePtr->prevPtr = prevPtr;
	}
	prevPtr->nextPtr = firstMovePtr;
    }
    if (canvasPtr->lastItemPtr == prevPtr) {
	canvasPtr->lastItemPtr = lastMovePtr;
    }
    return TCL_OK;
}

/*
 *--------------------------------------------------------------
 *
 * CanvasBindProc --
 *
 *	This function is invoked by the Tk dispatcher to handle events
 *	associated with bindings on items.
 *
 * Results:
 *	None.
 *
 * Side effects:
 *	Depends on the command invoked as part of the binding (if there was
 *	any).
 *
 *--------------------------------------------------------------
 */

static void
CanvasBindProc(
    void *clientData,	/* Pointer to canvas structure. */
    XEvent *eventPtr)		/* Pointer to X event that just happened. */
{
    TkCanvas *canvasPtr = (TkCanvas *)clientData;
    unsigned mask;

    Tcl_Preserve(canvasPtr);

    /*
     * This code below keeps track of the current modifier state in
     * canvasPtr>state. This information is used to defer repicks of the
     * current item while buttons are down.
     */

    switch (eventPtr->type) {
    case ButtonPress:
    case ButtonRelease:
	mask = Tk_GetButtonMask(eventPtr->xbutton.button);

	/*
	 * For button press events, repick the current item using the button
	 * state before the event, then process the event. For button release
	 * events, first process the event, then repick the current item using
	 * the button state *after* the event (the button has logically gone
	 * up before we change the current item).
	 */

	if (eventPtr->type == ButtonPress) {
	    /*
	     * On a button press, first repick the current item using the
	     * button state before the event, the process the event.
	     */

	    canvasPtr->state = eventPtr->xbutton.state;
	    PickCurrentItem(canvasPtr, eventPtr);
	    canvasPtr->state ^= mask;
	    CanvasDoEvent(canvasPtr, eventPtr);
	} else {
	    /*
	     * Button release: first process the event, with the button still
	     * considered to be down. Then repick the current item under the
	     * assumption that the button is no longer down.
	     */

	    canvasPtr->state = eventPtr->xbutton.state;
	    CanvasDoEvent(canvasPtr, eventPtr);
	    eventPtr->xbutton.state ^= mask;
	    canvasPtr->state = eventPtr->xbutton.state;
	    PickCurrentItem(canvasPtr, eventPtr);
	    eventPtr->xbutton.state ^= mask;
	}
	break;
    case EnterNotify:
    case LeaveNotify:
	canvasPtr->state = eventPtr->xcrossing.state;
	PickCurrentItem(canvasPtr, eventPtr);
	break;
    case MotionNotify:
	canvasPtr->state = eventPtr->xmotion.state;
	PickCurrentItem(canvasPtr, eventPtr);
	/* fallthrough */
    default:
	CanvasDoEvent(canvasPtr, eventPtr);
    }

    Tcl_Release(canvasPtr);
}

/*
 *--------------------------------------------------------------
 *
 * PickCurrentItem --
 *
 *	Find the topmost item in a canvas that contains a given location and
 *	mark the the current item. If the current item has changed, generate a
 *	fake exit event on the old current item, a fake enter event on the new
 *	current item item and force a redraw of the two items. Canvas items
 *	that are hidden or disabled are ignored.
 *
 * Results:
 *	None.
 *
 * Side effects:
 *	The current item for canvasPtr may change. If it does, then the
 *	commands associated with item entry and exit could do just about
 *	anything. A binding script could delete the canvas, so callers should
 *	protect themselves with Tcl_Preserve and Tcl_Release.
 *
 *--------------------------------------------------------------
 */

static void
PickCurrentItem(
    TkCanvas *canvasPtr,	/* Canvas widget in which to select current
				 * item. */
    XEvent *eventPtr)		/* Event describing location of mouse cursor.
				 * Must be EnterWindow, LeaveWindow,
				 * ButtonRelease, or MotionNotify. */
{
    double coords[2];
    unsigned int buttonDown;
    Tk_Item *prevItemPtr;
    SearchUids *searchUids = GetStaticUids();

    /*
     * Check whether or not a button is down. If so, we'll log entry and exit
     * into and out of the current item, but not entry into any other item.
     * This implements a form of grabbing equivalent to what the X server does
     * for windows.
     */

    buttonDown = canvasPtr->state & ALL_BUTTONS;

    /*
     * Save information about this event in the canvas. The event in the
     * canvas is used for two purposes:
     *
     * 1. Event bindings: if the current item changes, fake events are
     *    generated to allow item-enter and item-leave bindings to trigger.
     * 2. Reselection: if the current item gets deleted, can use the saved
     *    event to find a new current item.
     *
     * Translate MotionNotify events into EnterNotify events, since that's
     * what gets reported to item handlers.
     */

    if (eventPtr != &canvasPtr->pickEvent) {
	if ((eventPtr->type == MotionNotify)
		|| (eventPtr->type == ButtonRelease)) {
	    canvasPtr->pickEvent.xcrossing.type = EnterNotify;
	    canvasPtr->pickEvent.xcrossing.serial = eventPtr->xmotion.serial;
	    canvasPtr->pickEvent.xcrossing.send_event
		    = eventPtr->xmotion.send_event;
	    canvasPtr->pickEvent.xcrossing.display = eventPtr->xmotion.display;
	    canvasPtr->pickEvent.xcrossing.window = eventPtr->xmotion.window;
	    canvasPtr->pickEvent.xcrossing.root = eventPtr->xmotion.root;
	    canvasPtr->pickEvent.xcrossing.subwindow = None;
	    canvasPtr->pickEvent.xcrossing.time = eventPtr->xmotion.time;
	    canvasPtr->pickEvent.xcrossing.x = eventPtr->xmotion.x;
	    canvasPtr->pickEvent.xcrossing.y = eventPtr->xmotion.y;
	    canvasPtr->pickEvent.xcrossing.x_root = eventPtr->xmotion.x_root;
	    canvasPtr->pickEvent.xcrossing.y_root = eventPtr->xmotion.y_root;
	    canvasPtr->pickEvent.xcrossing.mode = NotifyNormal;
	    canvasPtr->pickEvent.xcrossing.detail = NotifyNonlinear;
	    canvasPtr->pickEvent.xcrossing.same_screen =
		    eventPtr->xmotion.same_screen;
	    canvasPtr->pickEvent.xcrossing.focus = False;
	    canvasPtr->pickEvent.xcrossing.state = eventPtr->xmotion.state;
	} else {
	    canvasPtr->pickEvent = *eventPtr;
	}
    }

    /*
     * If this is a recursive call (there's already a partially completed call
     * pending on the stack; it's in the middle of processing a Leave event
     * handler for the old current item) then just return; the pending call
     * will do everything that's needed.
     */

    if (canvasPtr->flags & REPICK_IN_PROGRESS) {
	return;
    }

    /*
     * A LeaveNotify event automatically means that there's no current object,
     * so the check for closest item can be skipped.
     */

    coords[0] = canvasPtr->pickEvent.xcrossing.x + canvasPtr->xOrigin;
    coords[1] = canvasPtr->pickEvent.xcrossing.y + canvasPtr->yOrigin;
    if (canvasPtr->pickEvent.type != LeaveNotify) {
	canvasPtr->newCurrentPtr = CanvasFindClosest(canvasPtr, coords);
    } else {
	canvasPtr->newCurrentPtr = NULL;
    }

    if ((canvasPtr->newCurrentPtr == canvasPtr->currentItemPtr)
	    && !(canvasPtr->flags & LEFT_GRABBED_ITEM)) {
	/*
	 * Nothing to do: the current item hasn't changed.
	 */

	return;
    }

    if (!buttonDown) {
	canvasPtr->flags &= ~LEFT_GRABBED_ITEM;
    }

    /*
     * Simulate a LeaveNotify event on the previous current item and an
     * EnterNotify event on the new current item. Remove the "current" tag
     * from the previous current item and place it on the new current item.
     */

    if ((canvasPtr->newCurrentPtr != canvasPtr->currentItemPtr)
	    && (canvasPtr->currentItemPtr != NULL)
	    && !(canvasPtr->flags & LEFT_GRABBED_ITEM)) {
	XEvent event;
	Tk_Item *itemPtr = canvasPtr->currentItemPtr;
	Tcl_Size i;

	event = canvasPtr->pickEvent;
	event.type = LeaveNotify;

	/*
	 * Behaviour before ticket #47d4f29159:
	 *    If the event's detail happens to be NotifyInferior the binding
	 *    mechanism will discard the event. To be consistent, always use
	 *    NotifyAncestor.
	 *
	 * Behaviour after ticket #47d4f29159:
	 *    The binding mechanism doesn't discard events with detail field
	 *    NotifyInferior anymore. It would be best to base the detail
	 *    field on the ancestry relationship between the old and new
	 *    canvas items. For the time being, retain the choice from before
	 *    ticket #47d4f29159, which doesn't harm.
	 */

	event.xcrossing.detail = NotifyAncestor;
	canvasPtr->flags |= REPICK_IN_PROGRESS;
	CanvasDoEvent(canvasPtr, &event);
	canvasPtr->flags &= ~REPICK_IN_PROGRESS;

	/*
	 * The check below is needed because there could be an event handler
	 * for <LeaveNotify> that deletes the current item.
	 */

	if ((itemPtr == canvasPtr->currentItemPtr) && !buttonDown) {
	    for (i = itemPtr->numTags-1; i != TCL_INDEX_NONE; i--) {
		if (itemPtr->tagPtr[i] == searchUids->currentUid)
		    /* then */ {
		    memmove((void *)(itemPtr->tagPtr + i),
			    itemPtr->tagPtr + i + 1,
			    (itemPtr->numTags - (i+1)) * sizeof(Tk_Uid));
		    itemPtr->numTags--;
		    break;
		}
	    }
	}

	/*
	 * Note: during CanvasDoEvent above, it's possible that
	 * canvasPtr->newCurrentPtr got reset to NULL because the item was
	 * deleted.
	 */
    }
    if ((canvasPtr->newCurrentPtr!=canvasPtr->currentItemPtr) && buttonDown) {
	canvasPtr->flags |= LEFT_GRABBED_ITEM;
	return;
    }

    /*
     * Special note: it's possible that canvasPtr->newCurrentPtr ==
     * canvasPtr->currentItemPtr here. This can happen, for example, if
     * LEFT_GRABBED_ITEM was set.
     */

    prevItemPtr = canvasPtr->currentItemPtr;
    canvasPtr->flags &= ~LEFT_GRABBED_ITEM;
    canvasPtr->currentItemPtr = canvasPtr->newCurrentPtr;
    if (prevItemPtr != NULL && prevItemPtr != canvasPtr->currentItemPtr &&
	    (prevItemPtr->redraw_flags & TK_ITEM_STATE_DEPENDANT)) {
	EventuallyRedrawItem(canvasPtr, prevItemPtr);
	ItemConfigure(canvasPtr, prevItemPtr, 0, NULL);
    }
    if (canvasPtr->currentItemPtr != NULL) {
	XEvent event;

	DoItem(NULL, canvasPtr->currentItemPtr, searchUids->currentUid);
	if ((canvasPtr->currentItemPtr->redraw_flags & TK_ITEM_STATE_DEPENDANT
		&& prevItemPtr != canvasPtr->currentItemPtr)) {
	    ItemConfigure(canvasPtr, canvasPtr->currentItemPtr, 0, NULL);
	    EventuallyRedrawItem(canvasPtr, canvasPtr->currentItemPtr);
	}
	event = canvasPtr->pickEvent;
	event.type = EnterNotify;
	event.xcrossing.detail = NotifyAncestor;
	CanvasDoEvent(canvasPtr, &event);
    }
}

/*
 *----------------------------------------------------------------------
 *
 * CanvasFindClosest --
 *
 *	Given x and y coordinates, find the topmost canvas item that is
 *	"close" to the coordinates. Canvas items that are hidden or disabled
 *	are ignored.
 *
 * Results:
 *	The return value is a pointer to the topmost item that is close to
 *	(x,y), or NULL if no item is close.
 *
 * Side effects:
 *	None.
 *
 *----------------------------------------------------------------------
 */

static Tk_Item *
CanvasFindClosest(
    TkCanvas *canvasPtr,	/* Canvas widget to search. */
    double coords[2])		/* Desired x,y position in canvas, not screen,
				 * coordinates.) */
{
    Tk_Item *itemPtr;
    Tk_Item *bestPtr;
    int x1, y1, x2, y2;

    x1 = (int) (coords[0] - canvasPtr->closeEnough);
    y1 = (int) (coords[1] - canvasPtr->closeEnough);
    x2 = (int) (coords[0] + canvasPtr->closeEnough);
    y2 = (int) (coords[1] + canvasPtr->closeEnough);

    bestPtr = NULL;
    for (itemPtr = canvasPtr->firstItemPtr; itemPtr != NULL;
	    itemPtr = itemPtr->nextPtr) {
	if (itemPtr->state == TK_STATE_HIDDEN ||
		itemPtr->state==TK_STATE_DISABLED ||
		(itemPtr->state == TK_STATE_NULL &&
		(canvasPtr->canvas_state == TK_STATE_HIDDEN ||
		canvasPtr->canvas_state == TK_STATE_DISABLED))) {
	    continue;
	}
	if ((itemPtr->x1 > x2) || (itemPtr->x2 < x1)
		|| (itemPtr->y1 > y2) || (itemPtr->y2 < y1)) {
	    continue;
	}
	if (ItemPoint(canvasPtr,itemPtr,coords,0) <= canvasPtr->closeEnough) {
	    bestPtr = itemPtr;
	}
    }
    return bestPtr;
}

/*
 *--------------------------------------------------------------
 *
 * CanvasDoEvent --
 *
 *	This function is called to invoke binding processing for a new event
 *	that is associated with the current item for a canvas.
 *
 * Results:
 *	None.
 *
 * Side effects:
 *	Depends on the bindings for the canvas. A binding script could delete
 *	the canvas, so callers should protect themselves with Tcl_Preserve and
 *	Tcl_Release.
 *
 *--------------------------------------------------------------
 */

static void
CanvasDoEvent(
    TkCanvas *canvasPtr,	/* Canvas widget in which event occurred. */
    XEvent *eventPtr)		/* Real or simulated X event that is to be
				 * processed. */
{
#define NUM_STATIC 3
    void *staticObjects[NUM_STATIC];
    void **objectPtr;
    Tcl_Size numObjects, i;
    Tk_Item *itemPtr;
    TagSearchExpr *expr;
    Tcl_Size numExprs;
    SearchUids *searchUids = GetStaticUids();

    if (canvasPtr->bindingTable == NULL) {
	return;
    }

    itemPtr = canvasPtr->currentItemPtr;
    if ((eventPtr->type == KeyPress) || (eventPtr->type == KeyRelease)) {
	itemPtr = canvasPtr->textInfo.focusItemPtr;
    }
    if (itemPtr == NULL) {
	return;
    }

    /*
     * Set up an array with all the relevant objects for processing this
     * event. The relevant objects are:
     * (a) the event's item,
     * (b) the tags associated with the event's item,
     * (c) the expressions that are true for the event's item's tags, and
     * (d) the tag "all".
     *
     * If there are a lot of tags then malloc an array to hold all of the
     * objects.
     */

    /*
     * Flag and count all expressions that match item's tags.
     */

    numExprs = 0;
    expr = canvasPtr->bindTagExprs;
    while (expr) {
	expr->index = 0;
	expr->match = TagSearchEvalExpr(expr, itemPtr);
	if (expr->match) {
	    numExprs++;
	}
	expr = expr->next;
    }

    numObjects = itemPtr->numTags + numExprs + 2;
    if (numObjects <= NUM_STATIC) {
	objectPtr = staticObjects;
    } else {
	objectPtr = (void **)ckalloc(numObjects * sizeof(void *));
    }
    objectPtr[0] = (char *)searchUids->allUid;
    for (i = itemPtr->numTags - 1; i != TCL_INDEX_NONE; i--) {
	objectPtr[i+1] = (char *)itemPtr->tagPtr[i];
    }
    objectPtr[itemPtr->numTags + 1] = itemPtr;

    /*
     * Copy uids of matching expressions into object array
     */

    i = itemPtr->numTags+2;
    expr = canvasPtr->bindTagExprs;
    while (expr) {
	if (expr->match) {
	    objectPtr[i++] = (int *) expr->uid;
	}
	expr = expr->next;
    }

    /*
     * Invoke the binding system, then free up the object array if it was
     * malloc-ed.
     */

    if (canvasPtr->tkwin != NULL) {
	Tk_BindEvent(canvasPtr->bindingTable, eventPtr, canvasPtr->tkwin,
		numObjects, objectPtr);
    }
    if (objectPtr != staticObjects) {
	ckfree(objectPtr);
    }
}

/*
 *----------------------------------------------------------------------
 *
 * CanvasBlinkProc --
 *
 *	This function is called as a timer handler to blink the insertion
 *	cursor off and on.
 *
 * Results:
 *	None.
 *
 * Side effects:
 *	The cursor gets turned on or off, redisplay gets invoked, and this
 *	function reschedules itself.
 *
 *----------------------------------------------------------------------
 */

static void
CanvasBlinkProc(
    void *clientData)	/* Pointer to record describing entry. */
{
    TkCanvas *canvasPtr = (TkCanvas *)clientData;

    if (!canvasPtr->textInfo.gotFocus || (canvasPtr->insertOffTime == 0)) {
	return;
    }
    if (canvasPtr->textInfo.cursorOn) {
	canvasPtr->textInfo.cursorOn = 0;
	canvasPtr->insertBlinkHandler = Tcl_CreateTimerHandler(
		canvasPtr->insertOffTime, CanvasBlinkProc, canvasPtr);
    } else {
	canvasPtr->textInfo.cursorOn = 1;
	canvasPtr->insertBlinkHandler = Tcl_CreateTimerHandler(
		canvasPtr->insertOnTime, CanvasBlinkProc, canvasPtr);
    }
    EventuallyRedrawItem(canvasPtr, canvasPtr->textInfo.focusItemPtr);
}

/*
 *----------------------------------------------------------------------
 *
 * CanvasFocusProc --
 *
 *	This function is called whenever a canvas gets or loses the input
 *	focus. It's also called whenever the window is reconfigured while it
 *	has the focus.
 *
 * Results:
 *	None.
 *
 * Side effects:
 *	The cursor gets turned on or off.
 *
 *----------------------------------------------------------------------
 */

static void
CanvasFocusProc(
    TkCanvas *canvasPtr,	/* Canvas that just got or lost focus. */
    int gotFocus)		/* 1 means window is getting focus, 0 means
				 * it's losing it. */
{
    int highlightWidth;

    Tcl_DeleteTimerHandler(canvasPtr->insertBlinkHandler);
    if (gotFocus) {
	canvasPtr->textInfo.gotFocus = 1;
	canvasPtr->textInfo.cursorOn = 1;
	if (canvasPtr->insertOffTime != 0) {
	    canvasPtr->insertBlinkHandler = Tcl_CreateTimerHandler(
		    canvasPtr->insertOffTime, CanvasBlinkProc, canvasPtr);
	}
    } else {
	canvasPtr->textInfo.gotFocus = 0;
	canvasPtr->textInfo.cursorOn = 0;
	canvasPtr->insertBlinkHandler = NULL;
    }
    EventuallyRedrawItem(canvasPtr, canvasPtr->textInfo.focusItemPtr);
    Tk_GetPixelsFromObj(NULL, canvasPtr->tkwin, canvasPtr->highlightWidthObj, &highlightWidth);
    if (highlightWidth > 0) {
	canvasPtr->flags |= REDRAW_BORDERS;
	if (!(canvasPtr->flags & REDRAW_PENDING)) {
	    Tcl_DoWhenIdle(DisplayCanvas, canvasPtr);
	    canvasPtr->flags |= REDRAW_PENDING;
	}
    }
}

/*
 *----------------------------------------------------------------------
 *
 * CanvasSelectTo --
 *
 *	Modify the selection by moving its un-anchored end. This could make
 *	the selection either larger or smaller.
 *
 * Results:
 *	None.
 *
 * Side effects:
 *	The selection changes.
 *
 *----------------------------------------------------------------------
 */

static void
CanvasSelectTo(
    TkCanvas *canvasPtr,	/* Information about widget. */
    Tk_Item *itemPtr,		/* Item that is to hold selection. */
    Tcl_Size index)			/* Index of element that is to become the
				 * "other" end of the selection. */
{
    Tcl_Size oldFirst, oldLast;
    Tk_Item *oldSelPtr;

    oldFirst = canvasPtr->textInfo.selectFirst;
    oldLast = canvasPtr->textInfo.selectLast;
    oldSelPtr = canvasPtr->textInfo.selItemPtr;

    /*
     * Grab the selection if we don't own it already.
     */

    if (canvasPtr->textInfo.selItemPtr == NULL) {
	Tk_OwnSelection(canvasPtr->tkwin, XA_PRIMARY, CanvasLostSelection,
		canvasPtr);
    } else if (canvasPtr->textInfo.selItemPtr != itemPtr) {
	EventuallyRedrawItem(canvasPtr, canvasPtr->textInfo.selItemPtr);
    }
    canvasPtr->textInfo.selItemPtr = itemPtr;

    if (canvasPtr->textInfo.anchorItemPtr != itemPtr) {
	canvasPtr->textInfo.anchorItemPtr = itemPtr;
	canvasPtr->textInfo.selectAnchor = index;
    }
    if (canvasPtr->textInfo.selectAnchor <= index) {
	canvasPtr->textInfo.selectFirst = canvasPtr->textInfo.selectAnchor;
	canvasPtr->textInfo.selectLast = index;
    } else {
	canvasPtr->textInfo.selectFirst = ((int)index < 0) ? TCL_INDEX_NONE : index;
	canvasPtr->textInfo.selectLast = canvasPtr->textInfo.selectAnchor - 1;
    }
    if ((canvasPtr->textInfo.selectFirst != oldFirst)
	    || (canvasPtr->textInfo.selectLast != oldLast)
	    || (itemPtr != oldSelPtr)) {
	EventuallyRedrawItem(canvasPtr, itemPtr);
    }
}

/*
 *--------------------------------------------------------------
 *
 * CanvasFetchSelection --
 *
 *	This function is invoked by Tk to return part or all of the selection,
 *	when the selection is in a canvas widget. This function always returns
 *	the selection as a STRING.
 *
 * Results:
 *	The return value is the number of non-NULL bytes stored at buffer.
 *	Buffer is filled (or partially filled) with a NULL-terminated string
 *	containing part or all of the selection, as given by offset and
 *	maxBytes.
 *
 * Side effects:
 *	None.
 *
 *--------------------------------------------------------------
 */

static Tcl_Size
CanvasFetchSelection(
    void *clientData,	/* Information about canvas widget. */
    Tcl_Size offset,			/* Offset within selection of first character
				 * to be returned. */
    char *buffer,		/* Location in which to place selection. */
    Tcl_Size maxBytes)		/* Maximum number of bytes to place at buffer,
				 * not including terminating NULL
				 * character. */
{
    TkCanvas *canvasPtr = (TkCanvas *)clientData;

    return ItemSelection(canvasPtr, canvasPtr->textInfo.selItemPtr, offset,
	    buffer, maxBytes);
}

/*
 *----------------------------------------------------------------------
 *
 * CanvasLostSelection --
 *
 *	This function is called back by Tk when the selection is grabbed away
 *	from a canvas widget.
 *
 * Results:
 *	None.
 *
 * Side effects:
 *	The existing selection is unhighlighted, and the window is marked as
 *	not containing a selection.
 *
 *----------------------------------------------------------------------
 */

static void
CanvasLostSelection(
    void *clientData)	/* Information about entry widget. */
{
    TkCanvas *canvasPtr = (TkCanvas *)clientData;

    EventuallyRedrawItem(canvasPtr, canvasPtr->textInfo.selItemPtr);
    canvasPtr->textInfo.selItemPtr = NULL;
}

/*
 *--------------------------------------------------------------
 *
 * GridAlign --
 *
 *	Given a coordinate and a grid spacing, this function computes the
 *	location of the nearest grid line to the coordinate.
 *
 * Results:
 *	The return value is the location of the grid line nearest to coord.
 *
 * Side effects:
 *	None.
 *
 *--------------------------------------------------------------
 */

static double
GridAlign(
    double coord,		/* Coordinate to grid-align. */
    double spacing)		/* Spacing between grid lines. If <= 0 then no
				 * alignment is done. */
{
    if (spacing <= 0.0) {
	return coord;
    }
    if (coord < 0) {
	return -((int) ((-coord)/spacing + 0.5)) * spacing;
    }
    return ((int) (coord/spacing + 0.5)) * spacing;
}

/*
 *----------------------------------------------------------------------
 *
 * ScrollFractions --
 *
 *	Given the range that's visible in the window and the "100% range" for
 *	what's in the canvas, return a list of two doubles representing the
 *	scroll fractions. This function is used for both x and y scrolling.
 *
 * Results:
 *	A List Tcl_Obj with two real numbers (Double Tcl_Objs) containing the
 *	scroll fractions (between 0 and 1) corresponding to the other
 *	arguments.
 *
 * Side effects:
 *	None.
 *
 *----------------------------------------------------------------------
 */

static Tcl_Obj *
ScrollFractions(
    int screen1,		/* Lowest coordinate visible in the window. */
    int screen2,		/* Highest coordinate visible in the window. */
    int object1,		/* Lowest coordinate in the object. */
    int object2)		/* Highest coordinate in the object. */
{
    Tcl_Obj *buffer[2];
    double range, f1, f2;

    range = object2 - object1;
    if (range <= 0) {
	f1 = 0;
	f2 = 1.0;
    } else {
	f1 = (screen1 - object1)/range;
	if (f1 < 0) {
	    f1 = 0.0;
	}
	f2 = (screen2 - object1)/range;
	if (f2 > 1.0) {
	    f2 = 1.0;
	}
	if (f2 < f1) {
	    f2 = f1;
	}
    }
    buffer[0] = Tcl_NewDoubleObj(f1);
    buffer[1] = Tcl_NewDoubleObj(f2);
    return Tcl_NewListObj(2, buffer);
}

/*
 *--------------------------------------------------------------
 *
 * CanvasUpdateScrollbars --
 *
 *	This function is invoked whenever a canvas has changed in a way that
 *	requires scrollbars to be redisplayed (e.g. the view in the canvas has
 *	changed).
 *
 * Results:
 *	None.
 *
 * Side effects:
 *	If there are scrollbars associated with the canvas, then their
 *	scrolling commands are invoked to cause them to redisplay. If errors
 *	occur, additional Tcl commands may be invoked to process the errors.
 *
 *--------------------------------------------------------------
 */

static void
CanvasUpdateScrollbars(
    TkCanvas *canvasPtr)		/* Information about canvas. */
{
    int result;
    Tcl_Interp *interp;
    int xOrigin, yOrigin, inset, width, height;
    int scrollX1, scrollX2, scrollY1, scrollY2;
    Tcl_Obj *xScrollCmdObj, *yScrollCmdObj;
    Tcl_DString buf;

    /*
     * Preserve the relevant values from the canvasPtr, because it might be
     * deleted as part of either of the two calls to Tcl_EvalEx below.
     */

    interp = canvasPtr->interp;
    Tcl_Preserve(interp);
    xScrollCmdObj = canvasPtr->xScrollCmdObj;
    if (xScrollCmdObj != NULL) {
	Tcl_IncrRefCount(xScrollCmdObj);
    }
    yScrollCmdObj = canvasPtr->yScrollCmdObj;
    if (yScrollCmdObj != NULL) {
	Tcl_IncrRefCount(yScrollCmdObj);
    }
    xOrigin = canvasPtr->xOrigin;
    yOrigin = canvasPtr->yOrigin;
    inset = canvasPtr->inset;
    width = Tk_Width(canvasPtr->tkwin);
    height = Tk_Height(canvasPtr->tkwin);
    scrollX1 = canvasPtr->scrollX1;
    scrollX2 = canvasPtr->scrollX2;
    scrollY1 = canvasPtr->scrollY1;
    scrollY2 = canvasPtr->scrollY2;
    canvasPtr->flags &= ~UPDATE_SCROLLBARS;
    if (canvasPtr->xScrollCmdObj != NULL) {
	Tcl_Obj *fractions = ScrollFractions(xOrigin + inset,
		xOrigin + width - inset, scrollX1, scrollX2);

	Tcl_DStringInit(&buf);
	Tcl_DStringAppend(&buf, Tcl_GetString(xScrollCmdObj), TCL_INDEX_NONE);
	Tcl_DStringAppend(&buf, " ", TCL_INDEX_NONE);
	Tcl_DStringAppend(&buf, Tcl_GetString(fractions), TCL_INDEX_NONE);
	result = Tcl_EvalEx(interp, Tcl_DStringValue(&buf), TCL_INDEX_NONE, TCL_EVAL_GLOBAL);
	Tcl_DStringFree(&buf);
	Tcl_DecrRefCount(fractions);
	if (result != TCL_OK) {
	    Tcl_BackgroundException(interp, result);
	}
	Tcl_ResetResult(interp);
	Tcl_DecrRefCount(xScrollCmdObj);
    }

    if (yScrollCmdObj != NULL) {
	Tcl_Obj *fractions = ScrollFractions(yOrigin + inset,
		yOrigin + height - inset, scrollY1, scrollY2);

	Tcl_DStringInit(&buf);
	Tcl_DStringAppend(&buf, Tcl_GetString(yScrollCmdObj), TCL_INDEX_NONE);
	Tcl_DStringAppend(&buf, " ", TCL_INDEX_NONE);
	Tcl_DStringAppend(&buf, Tcl_GetString(fractions), TCL_INDEX_NONE);
	result = Tcl_EvalEx(interp, Tcl_DStringValue(&buf), TCL_INDEX_NONE, TCL_EVAL_GLOBAL);
	Tcl_DStringFree(&buf);
	Tcl_DecrRefCount(fractions);
	if (result != TCL_OK) {
	    Tcl_BackgroundException(interp, result);
	}
	Tcl_ResetResult(interp);
	Tcl_DecrRefCount(yScrollCmdObj);
    }
    Tcl_Release(interp);
}

/*
 *--------------------------------------------------------------
 *
 * CanvasSetOrigin --
 *
 *	This function is invoked to change the mapping between canvas
 *	coordinates and screen coordinates in the canvas window.
 *
 * Results:
 *	None.
 *
 * Side effects:
 *	The canvas will be redisplayed to reflect the change in view. In
 *	addition, scrollbars will be updated if there are any.
 *
 *--------------------------------------------------------------
 */

static void
CanvasSetOrigin(
    TkCanvas *canvasPtr,	/* Information about canvas. */
    int xOrigin,		/* New X origin for canvas (canvas x-coord
				 * corresponding to left edge of canvas
				 * window). */
    int yOrigin)		/* New Y origin for canvas (canvas y-coord
				 * corresponding to top edge of canvas
				 * window). */
{
    int left, right, top, bottom, delta;
    int xScrollIncrement, yScrollIncrement;

    /*
     * If scroll increments have been set, round the window origin to the
     * nearest multiple of the increments. Remember, the origin is the place
     * just inside the borders, not the upper left corner.
     */

    Tk_GetPixelsFromObj(NULL, canvasPtr->tkwin, canvasPtr->xScrollIncrementObj, &xScrollIncrement);
    Tk_GetPixelsFromObj(NULL, canvasPtr->tkwin, canvasPtr->yScrollIncrementObj, &yScrollIncrement);
    if (xScrollIncrement > 0) {
	if (xOrigin >= 0) {
	    xOrigin += xScrollIncrement/2;
	    xOrigin -= (xOrigin + canvasPtr->inset)
		    % xScrollIncrement;
	} else {
	    xOrigin = (-xOrigin) + xScrollIncrement/2;
	    xOrigin = -(xOrigin - (xOrigin - canvasPtr->inset)
		    % xScrollIncrement);
	}
    }
    if (yScrollIncrement > 0) {
	if (yOrigin >= 0) {
	    yOrigin += yScrollIncrement/2;
	    yOrigin -= (yOrigin + canvasPtr->inset)
		    % yScrollIncrement;
	} else {
	    yOrigin = (-yOrigin) + yScrollIncrement/2;
	    yOrigin = -(yOrigin - (yOrigin - canvasPtr->inset)
		    % yScrollIncrement);
	}
    }

    /*
     * Adjust the origin if necessary to keep as much as possible of the
     * canvas in the view. The variables left, right, etc. keep track of how
     * much extra space there is on each side of the view before it will stick
     * out past the scroll region. If one side sticks out past the edge of the
     * scroll region, adjust the view to bring that side back to the edge of
     * the scrollregion (but don't move it so much that the other side sticks
     * out now). If scroll increments are in effect, be sure to adjust only by
     * full increments.
     */

    if ((canvasPtr->confine) && (canvasPtr->regionObj != NULL)) {
	left = xOrigin + canvasPtr->inset - canvasPtr->scrollX1;
	right = canvasPtr->scrollX2
		- (xOrigin + Tk_Width(canvasPtr->tkwin) - canvasPtr->inset);
	top = yOrigin + canvasPtr->inset - canvasPtr->scrollY1;
	bottom = canvasPtr->scrollY2
		- (yOrigin + Tk_Height(canvasPtr->tkwin) - canvasPtr->inset);
	if ((left < 0) && (right > 0)) {
	    delta = (right > -left) ? -left : right;
	    if (xScrollIncrement > 0) {
		delta -= delta % xScrollIncrement;
	    }
	    xOrigin += delta;
	} else if ((right < 0) && (left > 0)) {
	    delta = (left > -right) ? -right : left;
	    if (xScrollIncrement > 0) {
		delta -= delta % xScrollIncrement;
	    }
	    xOrigin -= delta;
	}
	if ((top < 0) && (bottom > 0)) {
	    delta = (bottom > -top) ? -top : bottom;
	    if (yScrollIncrement > 0) {
		delta -= delta % yScrollIncrement;
	    }
	    yOrigin += delta;
	} else if ((bottom < 0) && (top > 0)) {
	    delta = (top > -bottom) ? -bottom : top;
	    if (yScrollIncrement > 0) {
		delta -= delta % yScrollIncrement;
	    }
	    yOrigin -= delta;
	}
    }

    if ((xOrigin == canvasPtr->xOrigin) && (yOrigin == canvasPtr->yOrigin)) {
	return;
    }

    /*
     * Tricky point: must redisplay not only everything that's visible in the
     * window's final configuration, but also everything that was visible in
     * the initial configuration. This is needed because some item types, like
     * windows, need to know when they move off-screen so they can explicitly
     * undisplay themselves.
     */

    Tk_CanvasEventuallyRedraw((Tk_Canvas) canvasPtr,
	    canvasPtr->xOrigin, canvasPtr->yOrigin,
	    canvasPtr->xOrigin + Tk_Width(canvasPtr->tkwin),
	    canvasPtr->yOrigin + Tk_Height(canvasPtr->tkwin));
    canvasPtr->xOrigin = xOrigin;
    canvasPtr->yOrigin = yOrigin;
    canvasPtr->flags |= UPDATE_SCROLLBARS;
    Tk_CanvasEventuallyRedraw((Tk_Canvas) canvasPtr,
	    canvasPtr->xOrigin, canvasPtr->yOrigin,
	    canvasPtr->xOrigin + Tk_Width(canvasPtr->tkwin),
	    canvasPtr->yOrigin + Tk_Height(canvasPtr->tkwin));
}

/*
 *--------------------------------------------------------------
 *
 * Tk_CanvasPsColor --
 *
 *	This function is called by individual canvas items when they want to
 *	set a color value for output. Given information about an X color, this
 *	function will generate Postscript commands to set up an appropriate
 *	color in Postscript.
 *
 * Results:
 *	Returns a standard Tcl return value. If an error occurs then an error
 *	message will be left in interp->result. If no error occurs, then
 *	additional Postscript will be appended to interp->result.
 *
 * Side effects:
 *	None.
 *
 *--------------------------------------------------------------
 */

int
Tk_CanvasPsColor(
    Tcl_Interp *interp,		/* Interpreter for returning Postscript or
				 * error message. */
    Tk_Canvas canvas,		/* Information about canvas. */
    XColor *colorPtr)		/* Information about color. */
{
    return Tk_PostscriptColor(interp, Canvas(canvas)->psInfo, colorPtr);
}

/*
 *--------------------------------------------------------------
 *
 * Tk_CanvasPsFont --
 *
 *	This function is called by individual canvas items when they want to
 *	output text. Given information about an X font, this function will
 *	generate Postscript commands to set up an appropriate font in
 *	Postscript.
 *
 * Results:
 *	Returns a standard Tcl return value. If an error occurs then an error
 *	message will be left in interp->result. If no error occurs, then
 *	additional Postscript will be appended to the interp->result.
 *
 * Side effects:
 *	The Postscript font name is entered into psInfoPtr->fontTable if it
 *	wasn't already there.
 *
 *--------------------------------------------------------------
 */

int
Tk_CanvasPsFont(
    Tcl_Interp *interp,		/* Interpreter for returning Postscript or
				 * error message. */
    Tk_Canvas canvas,		/* Information about canvas. */
    Tk_Font tkfont)		/* Information about font in which text is to
				 * be printed. */
{
    return Tk_PostscriptFont(interp, Canvas(canvas)->psInfo, tkfont);
}

/*
 *--------------------------------------------------------------
 *
 * Tk_CanvasPsBitmap --
 *
 *	This function is called to output the contents of a sub-region of a
 *	bitmap in proper image data format for Postscript (i.e. data between
 *	angle brackets, one bit per pixel).
 *
 * Results:
 *	Returns a standard Tcl return value. If an error occurs then an error
 *	message will be left in interp->result. If no error occurs, then
 *	additional Postscript will be appended to interp->result.
 *
 * Side effects:
 *	None.
 *
 *--------------------------------------------------------------
 */

int
Tk_CanvasPsBitmap(
    Tcl_Interp *interp,		/* Interpreter for returning Postscript or
				 * error message. */
    Tk_Canvas canvas,		/* Information about canvas. */
    Pixmap bitmap,		/* Bitmap for which to generate Postscript. */
    int startX, int startY,	/* Coordinates of upper-left corner of
				 * rectangular region to output. */
    int width, int height)	/* Size of rectangular region. */
{
    return Tk_PostscriptBitmap(interp, Canvas(canvas)->tkwin,
	    Canvas(canvas)->psInfo, bitmap, startX, startY, width, height);
}

/*
 *--------------------------------------------------------------
 *
 * Tk_CanvasPsStipple --
 *
 *	This function is called by individual canvas items when they have
 *	created a path that they'd like to be filled with a stipple pattern.
 *	Given information about an X bitmap, this function will generate
 *	Postscript commands to fill the current clip region using a stipple
 *	pattern defined by the bitmap.
 *
 * Results:
 *	Returns a standard Tcl return value. If an error occurs then an error
 *	message will be left in interp->result. If no error occurs, then
 *	additional Postscript will be appended to interp->result.
 *
 * Side effects:
 *	None.
 *
 *--------------------------------------------------------------
 */

int
Tk_CanvasPsStipple(
    Tcl_Interp *interp,		/* Interpreter for returning Postscript or
				 * error message. */
    Tk_Canvas canvas,		/* Information about canvas. */
    Pixmap bitmap)		/* Bitmap to use for stippling. */
{
    return Tk_PostscriptStipple(interp, Canvas(canvas)->tkwin,
	    Canvas(canvas)->psInfo, bitmap);
}

/*
 *--------------------------------------------------------------
 *
 * Tk_CanvasPsY --
 *
 *	Given a y-coordinate in canvas coordinates, this function returns a
 *	y-coordinate to use for Postscript output.
 *
 * Results:
 *	Returns the Postscript coordinate that corresponds to "y".
 *
 * Side effects:
 *	None.
 *
 *--------------------------------------------------------------
 */

double
Tk_CanvasPsY(
    Tk_Canvas canvas,		/* Token for canvas on whose behalf Postscript
				 * is being generated. */
    double y)			/* Y-coordinate in canvas coords. */
{
    return Tk_PostscriptY(y, Canvas(canvas)->psInfo);
}

/*
 *--------------------------------------------------------------
 *
 * Tk_CanvasPsPath --
 *
 *	Given an array of points for a path, generate Postscript commands to
 *	create the path.
 *
 * Results:
 *	Postscript commands get appended to what's in interp->result.
 *
 * Side effects:
 *	None.
 *
 *--------------------------------------------------------------
 */

void
Tk_CanvasPsPath(
    Tcl_Interp *interp,		/* Put generated Postscript in this
				 * interpreter's result field. */
    Tk_Canvas canvas,		/* Canvas on whose behalf Postscript is being
				 * generated. */
    double *coordPtr,		/* Pointer to first in array of 2*numPoints
				 * coordinates giving points for path. */
    Tcl_Size numPoints)		/* Number of points at *coordPtr. */
{
    Tk_PostscriptPath(interp, Canvas(canvas)->psInfo, coordPtr, numPoints);
}

/*
 * Local Variables:
 * mode: c
 * c-basic-offset: 4
 * fill-column: 78
 * End:
 */<|MERGE_RESOLUTION|>--- conflicted
+++ resolved
@@ -2296,27 +2296,6 @@
     Tk_GetPixelsFromObj(NULL, canvasPtr->tkwin, canvasPtr->xScrollIncrementObj, &xScrollIncrement);
     Tk_GetPixelsFromObj(NULL, canvasPtr->tkwin, canvasPtr->yScrollIncrementObj, &yScrollIncrement);
     canvasPtr->inset = borderWidth + highlightWidth;
-<<<<<<< HEAD
-=======
-    if (canvasPtr->textInfo.insertBorderWidth < 0) {
-	canvasPtr->textInfo.insertBorderWidth = 0;
-	Tcl_DecrRefCount(canvasPtr->textInfo.insertBorderWidthObj);
-	canvasPtr->textInfo.insertBorderWidthObj = Tcl_NewIntObj(0);
-	Tcl_IncrRefCount(canvasPtr->textInfo.insertBorderWidthObj);
-    }
-    if (canvasPtr->textInfo.insertWidth < 0) {
-	canvasPtr->textInfo.insertWidth = 0;
-	Tcl_DecrRefCount(canvasPtr->textInfo.insertWidthObj);
-	canvasPtr->textInfo.insertWidthObj = Tcl_NewIntObj(0);
-	Tcl_IncrRefCount(canvasPtr->textInfo.insertWidthObj);
-    }
-    if (canvasPtr->textInfo.selBorderWidth < 0) {
-	canvasPtr->textInfo.selBorderWidth = 0;
-	Tcl_DecrRefCount(canvasPtr->textInfo.selBorderWidthObj);
-	canvasPtr->textInfo.selBorderWidthObj = Tcl_NewIntObj(0);
-	Tcl_IncrRefCount(canvasPtr->textInfo.selBorderWidthObj);
-    }
->>>>>>> 1d1cac15
 
     gcValues.function = GXcopy;
     gcValues.graphics_exposures = False;
