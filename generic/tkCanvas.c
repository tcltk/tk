--- conflicted
+++ resolved
@@ -243,17 +243,12 @@
 static int		ConfigureCanvas(Tcl_Interp *interp,
 			    TkCanvas *canvasPtr, int objc,
 			    Tcl_Obj *const *objv, int flags);
-<<<<<<< HEAD
 static void		DefaultRotateImplementation(TkCanvas *canvasPtr,
 			    Tk_Item *itemPtr, double x, double y,
 			    double angleRadians);
 static void		DestroyCanvas(void *memPtr);
 static int		DrawCanvas(Tcl_Interp *interp, void *clientData, Tk_PhotoHandle photohandle, int subsample, int zoom);
 static void		DisplayCanvas(void *clientData);
-=======
-static Tcl_FreeProc	DestroyCanvas;
-static void		DisplayCanvas(ClientData clientData);
->>>>>>> e5e9aa99
 static void		DoItem(Tcl_Obj *accumObj,
 			    Tk_Item *itemPtr, Tk_Uid tag);
 static void		EventuallyRedrawItem(TkCanvas *canvasPtr,
@@ -2252,7 +2247,7 @@
 
 static void
 DestroyCanvas(
-    char *memPtr)		/* Info about canvas widget. */
+    void *memPtr)		/* Info about canvas widget. */
 {
     TkCanvas *canvasPtr = (TkCanvas *)memPtr;
     Tk_Item *itemPtr;
