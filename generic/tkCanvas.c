--- conflicted
+++ resolved
@@ -2290,7 +2290,6 @@
 
     Tk_SetBackgroundFromBorder(canvasPtr->tkwin, canvasPtr->bgBorder);
 
-<<<<<<< HEAD
     Tk_GetPixelsFromObj(NULL, canvasPtr->tkwin, canvasPtr->borderWidthObj, &borderWidth);
     Tk_GetPixelsFromObj(NULL, canvasPtr->tkwin, canvasPtr->heightObj, &height);
     Tk_GetPixelsFromObj(NULL, canvasPtr->tkwin, canvasPtr->highlightWidthObj, &highlightWidth);
@@ -2334,26 +2333,6 @@
 	Tcl_IncrRefCount(canvasPtr->yScrollIncrementObj);
     }
     canvasPtr->inset = borderWidth + highlightWidth;
-=======
-    if (canvasPtr->borderWidth < 0) {
-	canvasPtr->borderWidth = 0;
-    }
-    if (canvasPtr->height < 0) {
-	canvasPtr->height = 0;
-    }
-    if (canvasPtr->highlightWidth < 0) {
-	canvasPtr->highlightWidth = 0;
-    }
-    if (canvasPtr->width < 0) {
-	canvasPtr->width = 0;
-    }
-    if (canvasPtr->xScrollIncrement < 0) {
-	canvasPtr->xScrollIncrement = 0;
-    }
-    if (canvasPtr->yScrollIncrement < 0) {
-	canvasPtr->yScrollIncrement = 0;
-    }
-    canvasPtr->inset = canvasPtr->borderWidth + canvasPtr->highlightWidth;
     if (canvasPtr->textInfo.insertBorderWidth < 0) {
 	canvasPtr->textInfo.insertBorderWidth = 0;
     }
@@ -2363,7 +2342,6 @@
     if (canvasPtr->textInfo.selBorderWidth < 0) {
 	canvasPtr->textInfo.selBorderWidth = 0;
     }
->>>>>>> b5775eda
 
     gcValues.function = GXcopy;
     gcValues.graphics_exposures = False;
