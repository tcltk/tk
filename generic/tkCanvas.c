--- conflicted
+++ resolved
@@ -2522,15 +2522,9 @@
  *
  *----------------------------------------------------------------------
  */
-<<<<<<< HEAD
-static void
-DecomposeMaskToShiftAndBits(
-    unsigned int mask,     /* The pixel mask to examine */
-=======
 void
 TkDecomposeMaskToShiftAndBits(
-    unsigned long mask,     /* The pixel mask to examine */
->>>>>>> 65574f3a
+    unsigned int mask,     /* The pixel mask to examine */
     int *shift,             /* Where to put the shift count (position of lowest bit) */
     int *bits)              /* Where to put the bit count (width of the pixel mask) */
 {
