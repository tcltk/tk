/*
 * tkSquare.c --
 *
 *	This module implements "square" widgets that are object based. A
 *	"square" is a widget that displays a single square that can be moved
 *	around and resized. This file is intended as an example of how to
 *	build a widget; it isn't included in the normal wish, but it is
 *	included in "tktest".
 *
 * Copyright © 1997 Sun Microsystems, Inc.
 *
 * See the file "license.terms" for information on usage and redistribution of
 * this file, and for a DISCLAIMER OF ALL WARRANTIES.
 */

#if 0
#define __NO_OLD_CONFIG
#endif
#ifndef USE_TCL_STUBS
#   define USE_TCL_STUBS
#endif
#ifndef USE_TK_STUBS
#   define USE_TK_STUBS
#endif
#include "tkInt.h"

/*
 * A data structure of the following type is kept for each square widget
 * managed by this file:
 */

typedef struct {
    Tk_Window tkwin;		/* Window that embodies the square. NULL means
				 * window has been deleted but widget record
				 * hasn't been cleaned up yet. */
    Display *display;		/* X's token for the window's display. */
    Tcl_Interp *interp;		/* Interpreter associated with widget. */
    Tcl_Command widgetCmd;	/* Token for square's widget command. */
    Tk_OptionTable optionTable;	/* Token representing the configuration
				 * specifications. */
    Tcl_Obj *xPtr, *yPtr;	/* Position of square's upper-left corner
				 * within widget. */
    int x, y;
    Tcl_Obj *sizeObjPtr;	/* Width and height of square. */

    /*
     * Information used when displaying widget:
     */

    Tcl_Obj *borderWidthPtr;	/* Width of 3-D border around whole widget. */
    Tcl_Obj *bgBorderPtr;
    Tcl_Obj *fgBorderPtr;
    Tcl_Obj *reliefPtr;
    GC gc;			/* Graphics context for copying from
				 * off-screen pixmap onto screen. */
    Tcl_Obj *doubleBufferPtr;	/* Non-zero means double-buffer redisplay with
				 * pixmap; zero means draw straight onto the
				 * display. */
    int updatePending;		/* Non-zero means a call to SquareDisplay has
				 * already been scheduled. */
} Square;

/*
 * Information used for argv parsing.
 */

static const Tk_OptionSpec optionSpecs[] = {
    {TK_OPTION_BORDER, "-background", "background", "Background",
	    "#d9d9d9", offsetof(Square, bgBorderPtr), TCL_INDEX_NONE, 0,
	    "white", 0},
    {TK_OPTION_SYNONYM, "-bd", NULL, NULL, NULL, 0, TCL_INDEX_NONE, 0,
	    "-borderwidth", 0},
    {TK_OPTION_SYNONYM, "-bg", NULL, NULL, NULL, 0, TCL_INDEX_NONE, 0,
	    "-background", 0},
    {TK_OPTION_PIXELS, "-borderwidth", "borderWidth", "BorderWidth",
	    "2", offsetof(Square, borderWidthPtr), TCL_INDEX_NONE, 0, NULL, 0},
    {TK_OPTION_BOOLEAN, "-dbl", "doubleBuffer", "DoubleBuffer",
	    "1", offsetof(Square, doubleBufferPtr), TCL_INDEX_NONE, 0 , NULL, 0},
    {TK_OPTION_SYNONYM, "-fg", NULL, NULL, NULL, 0, TCL_INDEX_NONE, 0,
	    "-foreground", 0},
    {TK_OPTION_BORDER, "-foreground", "foreground", "Foreground",
	    "#b03060", offsetof(Square, fgBorderPtr), TCL_INDEX_NONE, 0,
	    "black", 0},
    {TK_OPTION_PIXELS, "-posx", "posx", "PosX", "0",
	    offsetof(Square, xPtr), TCL_INDEX_NONE, 0, NULL, 0},
    {TK_OPTION_PIXELS, "-posy", "posy", "PosY", "0",
	    offsetof(Square, yPtr), TCL_INDEX_NONE, 0, NULL, 0},
    {TK_OPTION_RELIEF, "-relief", "relief", "Relief",
	    "raised", offsetof(Square, reliefPtr), TCL_INDEX_NONE, 0, NULL, 0},
    {TK_OPTION_PIXELS, "-size", "size", "Size", "20",
	    offsetof(Square, sizeObjPtr), TCL_INDEX_NONE, 0, NULL, 0},
    {TK_OPTION_END, NULL, NULL, NULL, NULL, 0, 0, 0, NULL, 0}
};

/*
 * Forward declarations for procedures defined later in this file:
 */

static void		SquareDeletedProc(void *clientData);
static int		SquareConfigure(Tcl_Interp *interp, Square *squarePtr);
<<<<<<< HEAD
static void		SquareDestroy(void *memPtr);
static void		SquareDisplay(void *clientData);
=======
static void		SquareDisplay(ClientData clientData);
>>>>>>> e5e9aa99
static void		KeepInWindow(Square *squarePtr);
static void		SquareObjEventProc(void *clientData,
			    XEvent *eventPtr);
static int		SquareWidgetObjCmd(void *clientData,
			    Tcl_Interp *, int objc, Tcl_Obj * const objv[]);

/*
 *--------------------------------------------------------------
 *
 * SquareCmd --
 *
 *	This procedure is invoked to process the "square" Tcl command. It
 *	creates a new "square" widget.
 *
 * Results:
 *	A standard Tcl result.
 *
 * Side effects:
 *	A new widget is created and configured.
 *
 *--------------------------------------------------------------
 */

int
SquareObjCmd(
    TCL_UNUSED(void *),
    Tcl_Interp *interp,		/* Current interpreter. */
    int objc,			/* Number of arguments. */
    Tcl_Obj *const objv[])	/* Argument objects. */
{
    Square *squarePtr;
    Tk_Window tkwin;
    Tk_OptionTable optionTable;

    if (objc < 2) {
	Tcl_WrongNumArgs(interp, 1, objv, "pathName ?-option value ...?");
	return TCL_ERROR;
    }

    tkwin = Tk_CreateWindowFromPath(interp, Tk_MainWindow(interp),
	    Tcl_GetString(objv[1]), NULL);
    if (tkwin == NULL) {
	return TCL_ERROR;
    }
    Tk_SetClass(tkwin, "Square");

    /*
     * Create the option table for this widget class. If it has already been
     * created, the refcount will get bumped and just the pointer will be
     * returned. The refcount getting bumped does not concern us, because Tk
     * will ensure the table is deleted when the interpreter is destroyed.
     */

    optionTable = Tk_CreateOptionTable(interp, optionSpecs);

    /*
     * Allocate and initialize the widget record. The memset allows us to set
     * just the non-NULL/0 items.
     */

    squarePtr = (Square *)ckalloc(sizeof(Square));
    memset(squarePtr, 0, sizeof(Square));

    squarePtr->tkwin = tkwin;
    squarePtr->display = Tk_Display(tkwin);
    squarePtr->interp = interp;
    squarePtr->widgetCmd = Tcl_CreateObjCommand(interp,
	    Tk_PathName(squarePtr->tkwin), SquareWidgetObjCmd, squarePtr,
	    SquareDeletedProc);
    squarePtr->gc = NULL;
    squarePtr->optionTable = optionTable;

    if (Tk_InitOptions(interp, squarePtr, optionTable, tkwin)
	    != TCL_OK) {
	Tk_DestroyWindow(squarePtr->tkwin);
	ckfree(squarePtr);
	return TCL_ERROR;
    }

    Tk_CreateEventHandler(squarePtr->tkwin, ExposureMask|StructureNotifyMask,
	    SquareObjEventProc, squarePtr);
    if (Tk_SetOptions(interp, squarePtr, optionTable, objc - 2,
	    objv + 2, tkwin, NULL, NULL) != TCL_OK) {
	goto error;
    }
    if (SquareConfigure(interp, squarePtr) != TCL_OK) {
	goto error;
    }

    Tcl_SetObjResult(interp,
	    Tcl_NewStringObj(Tk_PathName(squarePtr->tkwin), TCL_INDEX_NONE));
    return TCL_OK;

  error:
    Tk_DestroyWindow(squarePtr->tkwin);
    return TCL_ERROR;
}

/*
 *--------------------------------------------------------------
 *
 * SquareWidgetObjCmd --
 *
 *	This procedure is invoked to process the Tcl command that corresponds
 *	to a widget managed by this module. See the user documentation for
 *	details on what it does.
 *
 * Results:
 *	A standard Tcl result.
 *
 * Side effects:
 *	See the user documentation.
 *
 *--------------------------------------------------------------
 */

static int
SquareWidgetObjCmd(
    void *clientData,	/* Information about square widget. */
    Tcl_Interp *interp,		/* Current interpreter. */
    int objc,			/* Number of arguments. */
    Tcl_Obj * const objv[])	/* Argument objects. */
{
    Square *squarePtr = (Square *)clientData;
    int result = TCL_OK;
    static const char *const squareOptions[] = {"cget", "configure", NULL};
    enum {
	SQUARE_CGET, SQUARE_CONFIGURE
    };
    Tcl_Obj *resultObjPtr;
    int index;

    if (objc < 2) {
	Tcl_WrongNumArgs(interp, 1, objv, "option ?arg ...?");
	return TCL_ERROR;
    }

    if (Tcl_GetIndexFromObjStruct(interp, objv[1], squareOptions,
	    sizeof(char *), "command", 0, &index) != TCL_OK) {
	return TCL_ERROR;
    }

    Tcl_Preserve(squarePtr);

    switch (index) {
    case SQUARE_CGET:
	if (objc != 3) {
	    Tcl_WrongNumArgs(interp, 2, objv, "option");
	    goto error;
	}
	resultObjPtr = Tk_GetOptionValue(interp, squarePtr,
		squarePtr->optionTable, objv[2], squarePtr->tkwin);
	if (resultObjPtr == NULL) {
	    result = TCL_ERROR;
	} else {
	    Tcl_SetObjResult(interp, resultObjPtr);
	}
	break;
    case SQUARE_CONFIGURE:
	resultObjPtr = NULL;
	if (objc == 2) {
	    resultObjPtr = Tk_GetOptionInfo(interp, squarePtr,
		    squarePtr->optionTable, NULL, squarePtr->tkwin);
	    if (resultObjPtr == NULL) {
		result = TCL_ERROR;
	    }
	} else if (objc == 3) {
	    resultObjPtr = Tk_GetOptionInfo(interp, squarePtr,
		    squarePtr->optionTable, objv[2], squarePtr->tkwin);
	    if (resultObjPtr == NULL) {
		result = TCL_ERROR;
	    }
	} else {
	    result = Tk_SetOptions(interp, squarePtr,
		    squarePtr->optionTable, objc - 2, objv + 2,
		    squarePtr->tkwin, NULL, NULL);
	    if (result == TCL_OK) {
		result = SquareConfigure(interp, squarePtr);
	    }
	    if (!squarePtr->updatePending) {
		Tcl_DoWhenIdle(SquareDisplay, squarePtr);
		squarePtr->updatePending = 1;
	    }
	}
	if (resultObjPtr != NULL) {
	    Tcl_SetObjResult(interp, resultObjPtr);
	}
    }
    Tcl_Release(squarePtr);
    return result;

  error:
    Tcl_Release(squarePtr);
    return TCL_ERROR;
}

/*
 *----------------------------------------------------------------------
 *
 * SquareConfigure --
 *
 *	This procedure is called to process an argv/argc list in conjunction
 *	with the Tk option database to configure (or reconfigure) a square
 *	widget.
 *
 * Results:
 *	The return value is a standard Tcl result. If TCL_ERROR is returned,
 *	then the interp's result contains an error message.
 *
 * Side effects:
 *	Configuration information, such as colors, border width, etc. get set
 *	for squarePtr; old resources get freed, if there were any.
 *
 *----------------------------------------------------------------------
 */

static int
SquareConfigure(
    TCL_UNUSED(Tcl_Interp *),		/* Used for error reporting. */
    Square *squarePtr)		/* Information about widget. */
{
    int borderWidth;
    Tk_3DBorder bgBorder;
    int doubleBuffer;

    /*
     * Set the background for the window and create a graphics context for use
     * during redisplay.
     */

    bgBorder = Tk_Get3DBorderFromObj(squarePtr->tkwin,
	    squarePtr->bgBorderPtr);
    Tk_SetWindowBackground(squarePtr->tkwin,
	    Tk_3DBorderColor(bgBorder)->pixel);
    Tcl_GetBooleanFromObj(NULL, squarePtr->doubleBufferPtr, &doubleBuffer);
    if ((squarePtr->gc == NULL) && doubleBuffer) {
	XGCValues gcValues;
	gcValues.function = GXcopy;
	gcValues.graphics_exposures = False;
	squarePtr->gc = Tk_GetGC(squarePtr->tkwin,
		GCFunction|GCGraphicsExposures, &gcValues);
    }

    /*
     * Register the desired geometry for the window. Then arrange for the
     * window to be redisplayed.
     */

    Tk_GeometryRequest(squarePtr->tkwin, 200, 150);
    Tk_GetPixelsFromObj(NULL, squarePtr->tkwin, squarePtr->borderWidthPtr,
	    &borderWidth);
    Tk_SetInternalBorder(squarePtr->tkwin, borderWidth);
    if (!squarePtr->updatePending) {
	Tcl_DoWhenIdle(SquareDisplay, squarePtr);
	squarePtr->updatePending = 1;
    }
    KeepInWindow(squarePtr);
    return TCL_OK;
}

/*
 *--------------------------------------------------------------
 *
 * SquareObjEventProc --
 *
 *	This procedure is invoked by the Tk dispatcher for various events on
 *	squares.
 *
 * Results:
 *	None.
 *
 * Side effects:
 *	When the window gets deleted, internal structures get cleaned up. When
 *	it gets exposed, it is redisplayed.
 *
 *--------------------------------------------------------------
 */

static void
SquareObjEventProc(
    void *clientData,	/* Information about window. */
    XEvent *eventPtr)		/* Information about event. */
{
    Square *squarePtr = (Square *)clientData;

    if (eventPtr->type == Expose) {
	if (!squarePtr->updatePending) {
	    Tcl_DoWhenIdle(SquareDisplay, squarePtr);
	    squarePtr->updatePending = 1;
	}
    } else if (eventPtr->type == ConfigureNotify) {
	KeepInWindow(squarePtr);
	if (!squarePtr->updatePending) {
	    Tcl_DoWhenIdle(SquareDisplay, squarePtr);
	    squarePtr->updatePending = 1;
	}
    } else if (eventPtr->type == DestroyNotify) {
	if (squarePtr->tkwin != NULL) {
	    Tk_FreeConfigOptions((char *) squarePtr, squarePtr->optionTable,
		    squarePtr->tkwin);
	    if (squarePtr->gc != NULL) {
		Tk_FreeGC(squarePtr->display, squarePtr->gc);
	    }
	    squarePtr->tkwin = NULL;
	    Tcl_DeleteCommandFromToken(squarePtr->interp,
		    squarePtr->widgetCmd);
	}
	if (squarePtr->updatePending) {
	    Tcl_CancelIdleCall(SquareDisplay, squarePtr);
	}
	Tcl_EventuallyFree(squarePtr, TCL_DYNAMIC);
    }
}

/*
 *----------------------------------------------------------------------
 *
 * SquareDeletedProc --
 *
 *	This procedure is invoked when a widget command is deleted. If the
 *	widget isn't already in the process of being destroyed, this command
 *	destroys it.
 *
 * Results:
 *	None.
 *
 * Side effects:
 *	The widget is destroyed.
 *
 *----------------------------------------------------------------------
 */

static void
SquareDeletedProc(
    void *clientData)	/* Pointer to widget record for widget. */
{
    Square *squarePtr = (Square *)clientData;
    Tk_Window tkwin = squarePtr->tkwin;

    /*
     * This procedure could be invoked either because the window was destroyed
     * and the command was then deleted (in which case tkwin is NULL) or
     * because the command was deleted, and then this procedure destroys the
     * widget.
     */

    if (tkwin != NULL) {
	Tk_DestroyWindow(tkwin);
    }
}

/*
 *--------------------------------------------------------------
 *
 * SquareDisplay --
 *
 *	This procedure redraws the contents of a square window. It is invoked
 *	as a do-when-idle handler, so it only runs when there's nothing else
 *	for the application to do.
 *
 * Results:
 *	None.
 *
 * Side effects:
 *	Information appears on the screen.
 *
 *--------------------------------------------------------------
 */

static void
SquareDisplay(
    void *clientData)	/* Information about window. */
{
    Square *squarePtr = (Square *)clientData;
    Tk_Window tkwin = squarePtr->tkwin;
    Pixmap pm = None;
    Drawable d;
    int borderWidth, size, relief;
    Tk_3DBorder bgBorder, fgBorder;
    int doubleBuffer;

    squarePtr->updatePending = 0;
    if (!Tk_IsMapped(tkwin)) {
	return;
    }

    /*
     * Create a pixmap for double-buffering, if necessary.
     */

    Tcl_GetBooleanFromObj(NULL, squarePtr->doubleBufferPtr, &doubleBuffer);
    if (doubleBuffer) {
	pm = Tk_GetPixmap(Tk_Display(tkwin), Tk_WindowId(tkwin),
		Tk_Width(tkwin), Tk_Height(tkwin),
		DefaultDepthOfScreen(Tk_Screen(tkwin)));
	d = pm;
    } else {
	d = Tk_WindowId(tkwin);
    }

    /*
     * Redraw the widget's background and border.
     */

    Tk_GetPixelsFromObj(NULL, squarePtr->tkwin, squarePtr->borderWidthPtr,
	    &borderWidth);
    bgBorder = Tk_Get3DBorderFromObj(squarePtr->tkwin,
	    squarePtr->bgBorderPtr);
    Tk_GetReliefFromObj(NULL, squarePtr->reliefPtr, &relief);
    Tk_Fill3DRectangle(tkwin, d, bgBorder, 0, 0, Tk_Width(tkwin),
	    Tk_Height(tkwin), borderWidth, relief);

    /*
     * Display the square.
     */

    Tk_GetPixelsFromObj(NULL, squarePtr->tkwin, squarePtr->sizeObjPtr, &size);
    fgBorder = Tk_Get3DBorderFromObj(squarePtr->tkwin,
	    squarePtr->fgBorderPtr);
    Tk_Fill3DRectangle(tkwin, d, fgBorder, squarePtr->x, squarePtr->y, size,
	    size, borderWidth, TK_RELIEF_RAISED);

    /*
     * If double-buffered, copy to the screen and release the pixmap.
     */

    if (doubleBuffer) {
	XCopyArea(Tk_Display(tkwin), pm, Tk_WindowId(tkwin), squarePtr->gc,
		0, 0, (unsigned) Tk_Width(tkwin), (unsigned) Tk_Height(tkwin),
		0, 0);
	Tk_FreePixmap(Tk_Display(tkwin), pm);
    }
}

/*
 *----------------------------------------------------------------------
 *
<<<<<<< HEAD
 * SquareDestroy --
 *
 *	This procedure is invoked by Tcl_EventuallyFree or Tcl_Release to
 *	clean up the internal structure of a square at a safe time (when
 *	no-one is using it anymore).
 *
 * Results:
 *	None.
 *
 * Side effects:
 *	Everything associated with the square is freed up.
 *
 *----------------------------------------------------------------------
 */

static void
SquareDestroy(
    void *memPtr)		/* Info about square widget. */
{
    Square *squarePtr = (Square *)memPtr;

    ckfree(squarePtr);
}

/*
 *----------------------------------------------------------------------
 *
=======
>>>>>>> e5e9aa99
 * KeepInWindow --
 *
 *	Adjust the position of the square if necessary to keep it in the
 *	widget's window.
 *
 * Results:
 *	None.
 *
 * Side effects:
 *	The x and y position of the square are adjusted if necessary to keep
 *	the square in the window.
 *
 *----------------------------------------------------------------------
 */

static void
KeepInWindow(
    Square *squarePtr)	/* Pointer to widget record. */
{
    int i, bd, relief;
    int borderWidth, size;

    Tk_GetPixelsFromObj(NULL, squarePtr->tkwin, squarePtr->borderWidthPtr,
	    &borderWidth);
    Tk_GetPixelsFromObj(NULL, squarePtr->tkwin, squarePtr->xPtr,
	    &squarePtr->x);
    Tk_GetPixelsFromObj(NULL, squarePtr->tkwin, squarePtr->yPtr,
	    &squarePtr->y);
    Tk_GetPixelsFromObj(NULL, squarePtr->tkwin, squarePtr->sizeObjPtr, &size);
    Tk_GetReliefFromObj(NULL, squarePtr->reliefPtr, &relief);
    bd = 0;
    if (relief != TK_RELIEF_FLAT) {
	bd = borderWidth;
    }
    i = (Tk_Width(squarePtr->tkwin) - bd) - (squarePtr->x + size);
    if (i < 0) {
	squarePtr->x += i;
    }
    i = (Tk_Height(squarePtr->tkwin) - bd) - (squarePtr->y + size);
    if (i < 0) {
	squarePtr->y += i;
    }
    if (squarePtr->x < bd) {
	squarePtr->x = bd;
    }
    if (squarePtr->y < bd) {
	squarePtr->y = bd;
    }
}

/*
 * Local Variables:
 * mode: c
 * c-basic-offset: 4
 * fill-column: 78
 * End:
 */<|MERGE_RESOLUTION|>--- conflicted
+++ resolved
@@ -98,12 +98,7 @@
 
 static void		SquareDeletedProc(void *clientData);
 static int		SquareConfigure(Tcl_Interp *interp, Square *squarePtr);
-<<<<<<< HEAD
-static void		SquareDestroy(void *memPtr);
 static void		SquareDisplay(void *clientData);
-=======
-static void		SquareDisplay(ClientData clientData);
->>>>>>> e5e9aa99
 static void		KeepInWindow(Square *squarePtr);
 static void		SquareObjEventProc(void *clientData,
 			    XEvent *eventPtr);
@@ -548,37 +543,6 @@
 /*
  *----------------------------------------------------------------------
  *
-<<<<<<< HEAD
- * SquareDestroy --
- *
- *	This procedure is invoked by Tcl_EventuallyFree or Tcl_Release to
- *	clean up the internal structure of a square at a safe time (when
- *	no-one is using it anymore).
- *
- * Results:
- *	None.
- *
- * Side effects:
- *	Everything associated with the square is freed up.
- *
- *----------------------------------------------------------------------
- */
-
-static void
-SquareDestroy(
-    void *memPtr)		/* Info about square widget. */
-{
-    Square *squarePtr = (Square *)memPtr;
-
-    ckfree(squarePtr);
-}
--
-/*
- *----------------------------------------------------------------------
- *
-=======
->>>>>>> e5e9aa99
  * KeepInWindow --
  *
  *	Adjust the position of the square if necessary to keep it in the
