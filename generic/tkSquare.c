--- conflicted
+++ resolved
@@ -103,12 +103,7 @@
 static void		KeepInWindow(Square *squarePtr);
 static void		SquareObjEventProc(void *clientData,
 			    XEvent *eventPtr);
-<<<<<<< HEAD
-static int		SquareWidgetObjCmd(void *clientData,
-			    Tcl_Interp *, Tcl_Size objc, Tcl_Obj * const objv[]);
-=======
-static Tcl_ObjCmdProc SquareWidgetObjCmd;
->>>>>>> 8403bafe
+static Tcl_ObjCmdProc2 SquareWidgetObjCmd;
  
 /*
