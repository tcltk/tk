/*
 * tkImgPNG.c --
 *
 *	A Tk photo image file handler for PNG files.
 *
 * Copyright (c) 2006-2008 Muonics, Inc.
 * Copyright (c) 2008 Donal K. Fellows
 *
 * See the file "license.terms" for information on usage and redistribution of
 * this file, and for a DISCLAIMER OF ALL WARRANTIES.
 */

#include "tkInt.h"

#define	PNG_INT32(a,b,c,d)	\
	(((long)(a) << 24) | ((long)(b) << 16) | ((long)(c) << 8) | (long)(d))
#define	PNG_BLOCK_SZ	1024		/* Process up to 1k at a time. */
#define PNG_MIN(a, b) (((a) < (b)) ? (a) : (b))

/*
 * Every PNG image starts with the following 8-byte signature.
 */

#define PNG_SIG_SZ	8
static const unsigned char pngSignature[] = {
    137, 80, 78, 71, 13, 10, 26, 10
};

static const int startLine[8] = {
    0, 0, 0, 4, 0, 2, 0, 1
};

/*
 * Chunk type flags.
 */

#define PNG_CF_ANCILLARY 0x20000000L	/* Non-critical chunk (can ignore). */
#define PNG_CF_PRIVATE   0x00100000L	/* Application-specific chunk. */
#define PNG_CF_RESERVED  0x00001000L	/* Not used. */
#define PNG_CF_COPYSAFE  0x00000010L	/* Opaque data safe for copying. */

/*
 * Chunk types, not all of which have support implemented. Note that there are
 * others in the official extension set which we will never support (as they
 * are officially deprecated).
 */

#define CHUNK_IDAT	PNG_INT32('I','D','A','T')	/* Pixel data. */
#define CHUNK_IEND	PNG_INT32('I','E','N','D')	/* End of Image. */
#define CHUNK_IHDR	PNG_INT32('I','H','D','R')	/* Header. */
#define CHUNK_PLTE	PNG_INT32('P','L','T','E')	/* Palette. */

#define CHUNK_bKGD	PNG_INT32('b','K','G','D')	/* Background Color */
#define CHUNK_cHRM	PNG_INT32('c','H','R','M')	/* Chroma values. */
#define CHUNK_gAMA	PNG_INT32('g','A','M','A')	/* Gamma. */
#define CHUNK_hIST	PNG_INT32('h','I','S','T')	/* Histogram. */
#define CHUNK_iCCP	PNG_INT32('i','C','C','P')	/* Color profile. */
#define CHUNK_iTXt	PNG_INT32('i','T','X','t')	/* Internationalized
							 * text (comments,
							 * etc.) */
#define CHUNK_oFFs	PNG_INT32('o','F','F','s')	/* Image offset. */
#define CHUNK_pCAL	PNG_INT32('p','C','A','L')	/* Pixel calibration
							 * data. */
#define CHUNK_pHYs	PNG_INT32('p','H','Y','s')	/* Physical pixel
							 * dimensions. */
#define CHUNK_sBIT	PNG_INT32('s','B','I','T')	/* Significant bits */
#define CHUNK_sCAL	PNG_INT32('s','C','A','L')	/* Physical scale. */
#define CHUNK_sPLT	PNG_INT32('s','P','L','T')	/* Suggested
							 * palette. */
#define CHUNK_sRGB	PNG_INT32('s','R','G','B')	/* Standard RGB space
							 * declaration. */
#define CHUNK_tEXt	PNG_INT32('t','E','X','t')	/* Plain Latin-1
							 * text. */
#define CHUNK_tIME	PNG_INT32('t','I','M','E')	/* Time stamp. */
#define CHUNK_tRNS	PNG_INT32('t','R','N','S')	/* Transparency. */
#define CHUNK_zTXt	PNG_INT32('z','T','X','t')	/* Compressed Latin-1
							 * text. */

/*
 * Color flags.
 */

#define PNG_COLOR_INDEXED	1
#define PNG_COLOR_USED		2
#define PNG_COLOR_ALPHA		4

/*
 * Actual color types.
 */

#define PNG_COLOR_GRAY		0
#define PNG_COLOR_RGB		(PNG_COLOR_USED)
#define PNG_COLOR_PLTE		(PNG_COLOR_USED | PNG_COLOR_INDEXED)
#define PNG_COLOR_GRAYALPHA	(PNG_COLOR_GRAY | PNG_COLOR_ALPHA)
#define PNG_COLOR_RGBA		(PNG_COLOR_USED | PNG_COLOR_ALPHA)

/*
 * Compression Methods.
 */

#define PNG_COMPRESS_DEFLATE	0

/*
 * Filter Methods.
 */

#define PNG_FILTMETH_STANDARD	0

/*
 * Interlacing Methods.
 */

#define	PNG_INTERLACE_NONE	0
#define PNG_INTERLACE_ADAM7	1

/*
 * State information, used to store everything about the PNG image being
 * currently parsed or created.
 */

typedef struct {
    /*
     * PNG data source/destination channel/object/byte array.
     */

    Tcl_Channel channel;	/* Channel for from-file reads. */
    Tcl_Obj *objDataPtr;
    unsigned char *strDataBuf;	/* Raw source data for from-string reads. */
    TkSizeT strDataLen;		/* Length of source data. */
    unsigned char *base64Data;	/* base64 encoded string data. */
    unsigned char base64Bits;	/* Remaining bits from last base64 read. */
    unsigned char base64State;	/* Current state of base64 decoder. */
    double alpha;		/* Alpha from -format option. */

    /*
     * Image header information.
     */

    unsigned char bitDepth;	/* Number of bits per pixel. */
    unsigned char colorType;	/* Grayscale, TrueColor, etc. */
    unsigned char compression;	/* Compression Mode (always zlib). */
    unsigned char filter;	/* Filter mode (0 - 3). */
    unsigned char interlace;	/* Type of interlacing (if any). */
    unsigned char numChannels;	/* Number of channels per pixel. */
    unsigned char bytesPerPixel;/* Bytes per pixel in scan line. */
    int bitScale;		/* Scale factor for RGB/Gray depths < 8. */
    int currentLine;		/* Current line being unfiltered. */
    unsigned char phase;	/* Interlacing phase (0..6). */
    Tk_PhotoImageBlock block;
    int blockLen;		/* Number of bytes in Tk image pixels. */

    /*
     * For containing data read from PLTE (palette) and tRNS (transparency)
     * chunks.
     */

    int paletteLen;		/* Number of PLTE entries (1..256). */
    int useTRNS;		/* Flag to indicate whether there was a
				 * palette given. */
    struct {
	unsigned char red;
	unsigned char green;
	unsigned char blue;
	unsigned char alpha;
    } palette[256];		/* Palette RGB/Transparency table. */
    unsigned char transVal[6];	/* Fully-transparent RGB/Gray Value. */

    /*
     * For compressing and decompressing IDAT chunks.
     */

    Tcl_ZlibStream stream;	/* Inflating or deflating stream; this one is
				 * not bound to a Tcl command. */
    Tcl_Obj *lastLineObj;	/* Last line of pixels, for unfiltering. */
    Tcl_Obj *thisLineObj;	/* Current line of pixels to process. */
    int lineSize;		/* Number of bytes in a PNG line. */
    int phaseSize;		/* Number of bytes/line in current phase. */
} PNGImage;

/*
 * Maximum size of various chunks.
 */

#define	PNG_PLTE_MAXSZ 768	/* 3 bytes/RGB entry, 256 entries max */
#define	PNG_TRNS_MAXSZ 256	/* 1-byte alpha, 256 entries max */

/*
 * Forward declarations of non-global functions defined in this file:
 */

static void		ApplyAlpha(PNGImage *pngPtr);
static int		CheckColor(Tcl_Interp *interp, PNGImage *pngPtr);
static inline int	CheckCRC(Tcl_Interp *interp, PNGImage *pngPtr,
			    unsigned long calculated);
static void		CleanupPNGImage(PNGImage *pngPtr);
static int		DecodeLine(Tcl_Interp *interp, PNGImage *pngPtr);
static int		DecodePNG(Tcl_Interp *interp, PNGImage *pngPtr,
			    Tcl_Obj *fmtObj, Tk_PhotoHandle imageHandle,
			    int destX, int destY);
static int		EncodePNG(Tcl_Interp *interp,
			    Tk_PhotoImageBlock *blockPtr, PNGImage *pngPtr);
static int		FileMatchPNG(Tcl_Channel chan, const char *fileName,
			    Tcl_Obj *fmtObj, int *widthPtr, int *heightPtr,
			    Tcl_Interp *interp);
static int		FileReadPNG(Tcl_Interp *interp, Tcl_Channel chan,
			    const char *fileName, Tcl_Obj *fmtObj,
			    Tk_PhotoHandle imageHandle, int destX, int destY,
			    int width, int height, int srcX, int srcY);
static int		FileWritePNG(Tcl_Interp *interp, const char *filename,
			    Tcl_Obj *fmtObj, Tk_PhotoImageBlock *blockPtr);
static int		InitPNGImage(Tcl_Interp *interp, PNGImage *pngPtr,
			    Tcl_Channel chan, Tcl_Obj *objPtr, int dir);
static inline unsigned char Paeth(int a, int b, int c);
static int		ParseFormat(Tcl_Interp *interp, Tcl_Obj *fmtObj,
			    PNGImage *pngPtr);
static int		ReadBase64(Tcl_Interp *interp, PNGImage *pngPtr,
			    unsigned char *destPtr, size_t destSz,
			    unsigned long *crcPtr);
static int		ReadByteArray(Tcl_Interp *interp, PNGImage *pngPtr,
			    unsigned char *destPtr, size_t destSz,
			    unsigned long *crcPtr);
static int		ReadData(Tcl_Interp *interp, PNGImage *pngPtr,
			    unsigned char *destPtr, size_t destSz,
			    unsigned long *crcPtr);
static int		ReadChunkHeader(Tcl_Interp *interp, PNGImage *pngPtr,
			    size_t *sizePtr, unsigned long *typePtr,
			    unsigned long *crcPtr);
static int		ReadIDAT(Tcl_Interp *interp, PNGImage *pngPtr,
			    int chunkSz, unsigned long crc);
static int		ReadIHDR(Tcl_Interp *interp, PNGImage *pngPtr);
static inline int	ReadInt32(Tcl_Interp *interp, PNGImage *pngPtr,
			    unsigned long *resultPtr, unsigned long *crcPtr);
static int		ReadPLTE(Tcl_Interp *interp, PNGImage *pngPtr,
			    int chunkSz, unsigned long crc);
static int		ReadTRNS(Tcl_Interp *interp, PNGImage *pngPtr,
			    int chunkSz, unsigned long crc);
static int		SkipChunk(Tcl_Interp *interp, PNGImage *pngPtr,
			    int chunkSz, unsigned long crc);
static int		StringMatchPNG(Tcl_Obj *dataObj, Tcl_Obj *fmtObj,
			    int *widthPtr, int *heightPtr,
			    Tcl_Interp *interp);
static int		StringReadPNG(Tcl_Interp *interp, Tcl_Obj *dataObj,
			    Tcl_Obj *fmtObj, Tk_PhotoHandle imageHandle,
			    int destX, int destY, int width, int height,
			    int srcX, int srcY);
static int		StringWritePNG(Tcl_Interp *interp, Tcl_Obj *fmtObj,
			    Tk_PhotoImageBlock *blockPtr);
static int		UnfilterLine(Tcl_Interp *interp, PNGImage *pngPtr);
static inline int	WriteByte(Tcl_Interp *interp, PNGImage *pngPtr,
			    unsigned char c, unsigned long *crcPtr);
static inline int	WriteChunk(Tcl_Interp *interp, PNGImage *pngPtr,
			    unsigned long chunkType,
			    const unsigned char *dataPtr, size_t dataSize);
static int		WriteData(Tcl_Interp *interp, PNGImage *pngPtr,
			    const unsigned char *srcPtr, size_t srcSz,
			    unsigned long *crcPtr);
static int		WriteExtraChunks(Tcl_Interp *interp,
			    PNGImage *pngPtr);
static int		WriteIHDR(Tcl_Interp *interp, PNGImage *pngPtr,
			    Tk_PhotoImageBlock *blockPtr);
static int		WriteIDAT(Tcl_Interp *interp, PNGImage *pngPtr,
			    Tk_PhotoImageBlock *blockPtr);
static inline int	WriteInt32(Tcl_Interp *interp, PNGImage *pngPtr,
			    unsigned long l, unsigned long *crcPtr);

/*
 * The format record for the PNG file format:
 */

Tk_PhotoImageFormat tkImgFmtPNG = {
    "png",			/* name */
    FileMatchPNG,		/* fileMatchProc */
    StringMatchPNG,		/* stringMatchProc */
    FileReadPNG,		/* fileReadProc */
    StringReadPNG,		/* stringReadProc */
    FileWritePNG,		/* fileWriteProc */
    StringWritePNG,		/* stringWriteProc */
    NULL
};

/*
 *----------------------------------------------------------------------
 *
 * InitPNGImage --
 *
 *	This function is invoked by each of the Tk image handler procs
 *	(MatchStringProc, etc.) to initialize state information used during
 *	the course of encoding or decoding a PNG image.
 *
 * Results:
 *	TCL_OK, or TCL_ERROR if initialization failed.
 *
 * Side effects:
 *	The reference count of the -data Tcl_Obj*, if any, is incremented.
 *
 *----------------------------------------------------------------------
 */

static int
InitPNGImage(
    Tcl_Interp *interp,
    PNGImage *pngPtr,
    Tcl_Channel chan,
    Tcl_Obj *objPtr,
    int dir)
{
    memset(pngPtr, 0, sizeof(PNGImage));

    pngPtr->channel = chan;
    pngPtr->alpha = 1.0;

    /*
     * If decoding from a -data string object, increment its reference count
     * for the duration of the decode and get its length and byte array for
     * reading with ReadData().
     */

    if (objPtr) {
	Tcl_IncrRefCount(objPtr);
	pngPtr->objDataPtr = objPtr;
	pngPtr->strDataBuf =
		TkGetByteArrayFromObj(objPtr, &pngPtr->strDataLen);
    }

    /*
     * Initialize the palette transparency table to fully opaque.
     */

    memset(pngPtr->palette, 255, sizeof(pngPtr->palette));

    /*
     * Initialize Zlib inflate/deflate stream.
     */

    if (Tcl_ZlibStreamInit(NULL, dir, TCL_ZLIB_FORMAT_ZLIB,
	    TCL_ZLIB_COMPRESS_DEFAULT, NULL, &pngPtr->stream) != TCL_OK) {
	if (interp) {
	    Tcl_SetObjResult(interp, Tcl_NewStringObj(
		    "zlib initialization failed", -1));
	    Tcl_SetErrorCode(interp, "TK", "IMAGE", "PNG", "ZLIB_INIT", NULL);
	}
	if (objPtr) {
	    Tcl_DecrRefCount(objPtr);
	}
	return TCL_ERROR;
    }

    return TCL_OK;
}

/*
 *----------------------------------------------------------------------
 *
 * CleanupPNGImage --
 *
 *	This function is invoked by each of the Tk image handler procs
 *	(MatchStringProc, etc.) prior to returning to Tcl in order to clean up
 *	any allocated memory and call other cleanup handlers such as zlib's
 *	inflateEnd/deflateEnd.
 *
 * Results:
 *	None.
 *
 * Side effects:
 *	The reference count of the -data Tcl_Obj*, if any, is decremented.
 *	Buffers are freed, streams are closed. The PNGImage should not be used
 *	for any purpose without being reinitialized post-cleanup.
 *
 *----------------------------------------------------------------------
 */

static void
CleanupPNGImage(
    PNGImage *pngPtr)
{
    /*
     * Don't need the object containing the -data value anymore.
     */

    if (pngPtr->objDataPtr) {
	Tcl_DecrRefCount(pngPtr->objDataPtr);
    }

    /*
     * Discard pixel buffer.
     */

    if (pngPtr->stream) {
	Tcl_ZlibStreamClose(pngPtr->stream);
    }

    if (pngPtr->block.pixelPtr) {
	ckfree(pngPtr->block.pixelPtr);
    }
    if (pngPtr->thisLineObj) {
	Tcl_DecrRefCount(pngPtr->thisLineObj);
    }
    if (pngPtr->lastLineObj) {
	Tcl_DecrRefCount(pngPtr->lastLineObj);
    }

    memset(pngPtr, 0, sizeof(PNGImage));
}

/*
 *----------------------------------------------------------------------
 *
 * ReadBase64 --
 *
 *	This function is invoked to read the specified number of bytes from
 *	base-64 encoded image data.
 *
 *	Note: It would be better if the Tk_PhotoImage stuff handled this by
 *	creating a channel from the -data value, which would take care of
 *	base64 decoding and made the data readable as if it were coming from a
 *	file.
 *
 * Results:
 *	TCL_OK, or TCL_ERROR if an I/O error occurs.
 *
 * Side effects:
 *	The file position will change. The running CRC is updated if a pointer
 *	to it is provided.
 *
 *----------------------------------------------------------------------
 */

static int
ReadBase64(
    Tcl_Interp *interp,
    PNGImage *pngPtr,
    unsigned char *destPtr,
    size_t destSz,
    unsigned long *crcPtr)
{
    static const unsigned char from64[] = {
	0x82, 0x83, 0x83, 0x83, 0x83, 0x83, 0x83, 0x83, 0x83, 0x80, 0x80,
	0x83, 0x80, 0x80, 0x83, 0x83, 0x83, 0x83, 0x83, 0x83, 0x83, 0x83,
	0x83, 0x83, 0x83, 0x83, 0x83, 0x83, 0x83, 0x83, 0x83, 0x83, 0x80,
	0x83, 0x83, 0x83, 0x83, 0x83, 0x83, 0x83, 0x83, 0x83, 0x83, 0x3e,
	0x83, 0x83, 0x83, 0x3f, 0x34, 0x35, 0x36, 0x37, 0x38, 0x39, 0x3a,
	0x3b, 0x3c, 0x3d, 0x83, 0x83, 0x83, 0x81, 0x83, 0x83, 0x83, 0x00,
	0x01, 0x02, 0x03, 0x04, 0x05, 0x06, 0x07, 0x08, 0x09, 0x0a, 0x0b,
	0x0c, 0x0d, 0x0e, 0x0f, 0x10, 0x11, 0x12, 0x13, 0x14, 0x15, 0x16,
	0x17, 0x18, 0x19, 0x83, 0x83, 0x83, 0x83, 0x83, 0x83, 0x1a, 0x1b,
	0x1c, 0x1d, 0x1e, 0x1f, 0x20, 0x21, 0x22, 0x23, 0x24, 0x25, 0x26,
	0x27, 0x28, 0x29, 0x2a, 0x2b, 0x2c, 0x2d, 0x2e, 0x2f, 0x30, 0x31,
	0x32, 0x33, 0x83, 0x83, 0x83, 0x83, 0x83, 0x83, 0x83, 0x83, 0x83,
	0x83, 0x83, 0x83, 0x83, 0x83, 0x83, 0x83, 0x83, 0x83, 0x83, 0x83,
	0x83, 0x83, 0x83, 0x83, 0x83, 0x83, 0x83, 0x83, 0x83, 0x83, 0x83,
	0x83, 0x83, 0x83, 0x83, 0x83, 0x83, 0x83, 0x83, 0x83, 0x83, 0x83,
	0x83, 0x83, 0x83, 0x83, 0x83, 0x83, 0x83, 0x83, 0x83, 0x83, 0x83,
	0x83, 0x83, 0x83, 0x83, 0x83, 0x83, 0x83, 0x83, 0x83, 0x83, 0x83,
	0x83, 0x83, 0x83, 0x83, 0x83, 0x83, 0x83, 0x83, 0x83, 0x83, 0x83,
	0x83, 0x83, 0x83, 0x83, 0x83, 0x83, 0x83, 0x83, 0x83, 0x83, 0x83,
	0x83, 0x83, 0x83, 0x83, 0x83, 0x83, 0x83, 0x83, 0x83, 0x83, 0x83,
	0x83, 0x83, 0x83, 0x83, 0x83, 0x83, 0x83, 0x83, 0x83, 0x83, 0x83,
	0x83, 0x83, 0x83, 0x83, 0x83, 0x83, 0x83, 0x83, 0x83, 0x83, 0x83,
	0x83, 0x83, 0x83, 0x83, 0x83, 0x83, 0x83, 0x83, 0x83, 0x83, 0x83,
	0x83, 0x83
    };

    /*
     * Definitions for the base-64 decoder.
     */

#define PNG64_SPECIAL	0x80	/* Flag bit */
#define PNG64_SPACE	0x80	/* Whitespace */
#define PNG64_PAD	0x81	/* Padding */
#define PNG64_DONE	0x82	/* End of data */
#define PNG64_BAD	0x83	/* Ooooh, naughty! */

    while (destSz && pngPtr->strDataLen) {
	unsigned char c = 0;
	unsigned char c64 = from64[*pngPtr->strDataBuf++];

	pngPtr->strDataLen--;

	if (PNG64_SPACE == c64) {
	    continue;
	}

	if (c64 & PNG64_SPECIAL) {
	    c = (unsigned char) pngPtr->base64Bits;
	} else {
	    switch (pngPtr->base64State++) {
	    case 0:
		pngPtr->base64Bits = c64 << 2;
		continue;
	    case 1:
		c = (unsigned char) (pngPtr->base64Bits | (c64 >> 4));
		pngPtr->base64Bits = (c64 & 0xF) << 4;
		break;
	    case 2:
		c = (unsigned char) (pngPtr->base64Bits | (c64 >> 2));
		pngPtr->base64Bits = (c64 & 0x3) << 6;
		break;
	    case 3:
		c = (unsigned char) (pngPtr->base64Bits | c64);
		pngPtr->base64State = 0;
		pngPtr->base64Bits = 0;
		break;
	    }
	}

	if (crcPtr) {
	    *crcPtr = Tcl_ZlibCRC32(*crcPtr, &c, 1);
	}

	if (destPtr) {
	    *destPtr++ = c;
	}

	destSz--;

	if (c64 & PNG64_SPECIAL) {
	    break;
	}
    }

    if (destSz) {
	Tcl_SetObjResult(interp, Tcl_NewStringObj(
		"unexpected end of image data", -1));
	Tcl_SetErrorCode(interp, "TK", "IMAGE", "PNG", "EARLY_END", NULL);
	return TCL_ERROR;
    }

    return TCL_OK;
}

/*
 *----------------------------------------------------------------------
 *
 * ReadByteArray --
 *
 *	This function is invoked to read the specified number of bytes from a
 *	non-base64-encoded byte array provided via the -data option.
 *
 *	Note: It would be better if the Tk_PhotoImage stuff handled this by
 *	creating a channel from the -data value and made the data readable as
 *	if it were coming from a file.
 *
 * Results:
 *	TCL_OK, or TCL_ERROR if an I/O error occurs.
 *
 * Side effects:
 *	The file position will change. The running CRC is updated if a pointer
 *	to it is provided.
 *
 *----------------------------------------------------------------------
 */

static int
ReadByteArray(
    Tcl_Interp *interp,
    PNGImage *pngPtr,
    unsigned char *destPtr,
    size_t destSz,
    unsigned long *crcPtr)
{
    /*
     * Check to make sure the number of requested bytes are available.
     */

    if ((size_t)pngPtr->strDataLen < destSz) {
	Tcl_SetObjResult(interp, Tcl_NewStringObj(
		"unexpected end of image data", -1));
	Tcl_SetErrorCode(interp, "TK", "IMAGE", "PNG", "EARLY_END", NULL);
	return TCL_ERROR;
    }

    while (destSz) {
	size_t blockSz = PNG_MIN(destSz, PNG_BLOCK_SZ);

	memcpy(destPtr, pngPtr->strDataBuf, blockSz);

	pngPtr->strDataBuf += blockSz;
	pngPtr->strDataLen -= blockSz;

	if (crcPtr) {
	    *crcPtr = Tcl_ZlibCRC32(*crcPtr, destPtr, blockSz);
	}

	destPtr += blockSz;
	destSz -= blockSz;
    }

    return TCL_OK;
}

/*
 *----------------------------------------------------------------------
 *
 * ReadData --
 *
 *	This function is invoked to read the specified number of bytes from
 *	the image file or data. It is a wrapper around the choice of byte
 *	array Tcl_Obj or Tcl_Channel which depends on whether the image data
 *	is coming from a file or -data.
 *
 * Results:
 *	TCL_OK, or TCL_ERROR if an I/O error occurs.
 *
 * Side effects:
 *	The file position will change. The running CRC is updated if a pointer
 *	to it is provided.
 *
 *----------------------------------------------------------------------
 */

static int
ReadData(
    Tcl_Interp *interp,
    PNGImage *pngPtr,
    unsigned char *destPtr,
    size_t destSz,
    unsigned long *crcPtr)
{
    if (pngPtr->base64Data) {
	return ReadBase64(interp, pngPtr, destPtr, destSz, crcPtr);
    } else if (pngPtr->strDataBuf) {
	return ReadByteArray(interp, pngPtr, destPtr, destSz, crcPtr);
    }

    while (destSz) {
	size_t blockSz = PNG_MIN(destSz, PNG_BLOCK_SZ);

<<<<<<< HEAD
	blockSz = (size_t)Tcl_Read(pngPtr->channel, (char *)destPtr, blockSz);
	if (blockSz == (size_t)-1) {
=======
	blockSz = Tcl_Read(pngPtr->channel, (char *)destPtr, blockSz);
	if (blockSz == -1) {
>>>>>>> ad861a04
	    /* TODO: failure info... */
	    Tcl_SetObjResult(interp, Tcl_ObjPrintf(
		    "channel read failed: %s", Tcl_PosixError(interp)));
	    return TCL_ERROR;
	}

	/*
	 * Update CRC, pointer, and remaining count if anything was read.
	 */

	if (blockSz) {
	    if (crcPtr) {
		*crcPtr = Tcl_ZlibCRC32(*crcPtr, destPtr, blockSz);
	    }

	    destPtr += blockSz;
	    destSz -= blockSz;
	}

	/*
	 * Check for EOF before all desired data was read.
	 */

	if (destSz && Tcl_Eof(pngPtr->channel)) {
	    Tcl_SetObjResult(interp, Tcl_NewStringObj(
		    "unexpected end of file", -1));
	    Tcl_SetErrorCode(interp, "TK", "IMAGE", "PNG", "EOF", NULL);
	    return TCL_ERROR;
	}
    }

    return TCL_OK;
}

/*
 *----------------------------------------------------------------------
 *
 * ReadInt32 --
 *
 *	This function is invoked to read a 32-bit integer in network byte
 *	order from the image data and return the value in host byte order.
 *	This is used, for example, to read the 32-bit CRC value for a chunk
 *	stored in the image file for comparison with the calculated CRC value.
 *
 * Results:
 *	TCL_OK, or TCL_ERROR if an I/O error occurs.
 *
 * Side effects:
 *	The file position will change. The running CRC is updated if a pointer
 *	to it is provided.
 *
 *----------------------------------------------------------------------
 */

static inline int
ReadInt32(
    Tcl_Interp *interp,
    PNGImage *pngPtr,
    unsigned long *resultPtr,
    unsigned long *crcPtr)
{
    unsigned char p[4];

    if (ReadData(interp, pngPtr, p, 4, crcPtr) == TCL_ERROR) {
	return TCL_ERROR;
    }

    *resultPtr = PNG_INT32(p[0], p[1], p[2], p[3]);

    return TCL_OK;
}

/*
 *----------------------------------------------------------------------
 *
 * CheckCRC --
 *
 *	This function is reads the final 4-byte integer CRC from a chunk and
 *	compares it to the running CRC calculated over the chunk type and data
 *	fields.
 *
 * Results:
 *	TCL_OK, or TCL_ERROR if an I/O error or CRC mismatch occurs.
 *
 * Side effects:
 *	The file position will change.
 *
 *----------------------------------------------------------------------
 */

static inline int
CheckCRC(
    Tcl_Interp *interp,
    PNGImage *pngPtr,
    unsigned long calculated)
{
    unsigned long chunked;

    /*
     * Read the CRC field at the end of the chunk.
     */

    if (ReadInt32(interp, pngPtr, &chunked, NULL) == TCL_ERROR) {
	return TCL_ERROR;
    }

    /*
     * Compare the read CRC to what we calculate to make sure they match.
     */

    if (calculated != chunked) {
	Tcl_SetObjResult(interp, Tcl_NewStringObj("CRC check failed", -1));
	Tcl_SetErrorCode(interp, "TK", "IMAGE", "PNG", "CRC", NULL);
	return TCL_ERROR;
    }

    return TCL_OK;
}

/*
 *----------------------------------------------------------------------
 *
 * SkipChunk --
 *
 *	This function is used to skip a PNG chunk that is not used by this
 *	implementation. Given the input stream has had the chunk length and
 *	chunk type fields already read, this function will read the number of
 *	bytes indicated by the chunk length, plus four for the CRC, and will
 *	verify that CRC is correct for the skipped data.
 *
 * Results:
 *	TCL_OK, or TCL_ERROR if an I/O error or CRC mismatch occurs.
 *
 * Side effects:
 *	The file position will change.
 *
 *----------------------------------------------------------------------
 */

static int
SkipChunk(
    Tcl_Interp *interp,
    PNGImage *pngPtr,
    int chunkSz,
    unsigned long crc)
{
    unsigned char buffer[PNG_BLOCK_SZ];

    /*
     * Skip data in blocks until none is left. Read up to PNG_BLOCK_SZ bytes
     * at a time, rather than trusting the claimed chunk size, which may not
     * be trustworthy.
     */

    while (chunkSz) {
	int blockSz = PNG_MIN(chunkSz, PNG_BLOCK_SZ);

	if (ReadData(interp, pngPtr, buffer, blockSz, &crc) == TCL_ERROR) {
	    return TCL_ERROR;
	}

	chunkSz -= blockSz;
    }

    if (CheckCRC(interp, pngPtr, crc) == TCL_ERROR) {
	return TCL_ERROR;
    }

    return TCL_OK;
}

/*
 * 4.3. Summary of standard chunks
 *
 * This table summarizes some properties of the standard chunk types.
 *
 *	Critical chunks (must appear in this order, except PLTE is optional):
 *
 *		Name   Multiple	 Ordering constraints OK?
 *
 *		IHDR	No	 Must be first
 *		PLTE	No	 Before IDAT
 *		IDAT	Yes	 Multiple IDATs must be consecutive
 *		IEND	No	 Must be last
 *
 *	Ancillary chunks (need not appear in this order):
 *
 *		Name   Multiple	 Ordering constraints OK?
 *
 *		cHRM	No	 Before PLTE and IDAT
 *		gAMA	No	 Before PLTE and IDAT
 *		iCCP	No	 Before PLTE and IDAT
 *		sBIT	No	 Before PLTE and IDAT
 *		sRGB	No	 Before PLTE and IDAT
 *		bKGD	No	 After PLTE; before IDAT
 *		hIST	No	 After PLTE; before IDAT
 *		tRNS	No	 After PLTE; before IDAT
 *		pHYs	No	 Before IDAT
 *		sPLT	Yes	 Before IDAT
 *		tIME	No	 None
 *		iTXt	Yes	 None
 *		tEXt	Yes	 None
 *		zTXt	Yes	 None
 *
 *	[From the PNG specification.]
 */

/*
 *----------------------------------------------------------------------
 *
 * ReadChunkHeader --
 *
 *	This function is used at the start of each chunk to extract the
 *	four-byte chunk length and four-byte chunk type fields. It will
 *	continue reading until it finds a chunk type that is handled by this
 *	implementation, checking the CRC of any chunks it skips.
 *
 * Results:
 *	TCL_OK, or TCL_ERROR if an I/O error occurs or an unknown critical
 *	chunk type is encountered.
 *
 * Side effects:
 *	The file position will change. The running CRC is updated.
 *
 *----------------------------------------------------------------------
 */

static int
ReadChunkHeader(
    Tcl_Interp *interp,
    PNGImage *pngPtr,
    size_t *sizePtr,
    unsigned long *typePtr,
    unsigned long *crcPtr)
{
    unsigned long chunkType = 0;
    int chunkSz = 0;
    unsigned long crc = 0;

    /*
     * Continue until finding a chunk type that is handled.
     */

    while (!chunkType) {
	unsigned long temp;
	unsigned char pc[4];
	int i;

	/*
	 * Read the 4-byte length field for the chunk. The length field is not
	 * included in the CRC calculation, so the running CRC must be reset
	 * afterward. Limit chunk lengths to INT_MAX, to align with the
	 * maximum size for Tcl_Read, Tcl_GetByteArrayFromObj, etc.
	 */

	if (ReadData(interp, pngPtr, pc, 4, NULL) == TCL_ERROR) {
	    return TCL_ERROR;
	}

	temp = PNG_INT32(pc[0], pc[1], pc[2], pc[3]);

	if (temp > INT_MAX) {
	    Tcl_SetObjResult(interp, Tcl_NewStringObj(
		    "chunk size is out of supported range on this architecture",
		    -1));
	    Tcl_SetErrorCode(interp, "TK", "IMAGE", "PNG", "OUTSIZE", NULL);
	    return TCL_ERROR;
	}

	chunkSz = (int) temp;
	crc = Tcl_ZlibCRC32(0, NULL, 0);

	/*
	 * Read the 4-byte chunk type.
	 */

	if (ReadData(interp, pngPtr, pc, 4, &crc) == TCL_ERROR) {
	    return TCL_ERROR;
	}

	/*
	 * Convert it to a host-order integer for simple comparison.
	 */

	chunkType = PNG_INT32(pc[0], pc[1], pc[2], pc[3]);

	/*
	 * Check to see if this is a known/supported chunk type. Note that the
	 * PNG specs require non-critical (i.e., ancillary) chunk types that
	 * are not recognized to be ignored, rather than be treated as an
	 * error. It does, however, recommend that an unknown critical chunk
	 * type be treated as a failure.
	 *
	 * This switch/loop acts as a filter of sorts for undesired chunk
	 * types. The chunk type should still be checked elsewhere for
	 * determining it is in the correct order.
	 */

	switch (chunkType) {
	    /*
	     * These chunk types are required and/or supported.
	     */

	case CHUNK_IDAT:
	case CHUNK_IEND:
	case CHUNK_IHDR:
	case CHUNK_PLTE:
	case CHUNK_tRNS:
	    break;

	    /*
	     * These chunk types are part of the standard, but are not used by
	     * this implementation (at least not yet). Note that these are all
	     * ancillary chunks (lowercase first letter).
	     */

	case CHUNK_bKGD:
	case CHUNK_cHRM:
	case CHUNK_gAMA:
	case CHUNK_hIST:
	case CHUNK_iCCP:
	case CHUNK_iTXt:
	case CHUNK_oFFs:
	case CHUNK_pCAL:
	case CHUNK_pHYs:
	case CHUNK_sBIT:
	case CHUNK_sCAL:
	case CHUNK_sPLT:
	case CHUNK_sRGB:
	case CHUNK_tEXt:
	case CHUNK_tIME:
	case CHUNK_zTXt:
	    /*
	     * TODO: might want to check order here.
	     */

	    if (SkipChunk(interp, pngPtr, chunkSz, crc) == TCL_ERROR) {
		return TCL_ERROR;
	    }

	    chunkType = 0;
	    break;

	default:
	    /*
	     * Unknown chunk type. If it's critical, we can't continue.
	     */

	    if (!(chunkType & PNG_CF_ANCILLARY)) {
		if (chunkType & PNG_INT32(128,128,128,128)) {
		    /*
		     * No nice ASCII conversion; shouldn't happen either, but
		     * we'll be doubly careful.
		     */

		    Tcl_SetObjResult(interp, Tcl_NewStringObj(
			    "encountered an unsupported critical chunk type",
			    -1));
		} else {
		    char typeString[5];

		    typeString[0] = (char) ((chunkType >> 24) & 255);
		    typeString[1] = (char) ((chunkType >> 16) & 255);
		    typeString[2] = (char) ((chunkType >> 8) & 255);
		    typeString[3] = (char) (chunkType & 255);
		    typeString[4] = '\0';
		    Tcl_SetObjResult(interp, Tcl_ObjPrintf(
			    "encountered an unsupported critical chunk type"
			    " \"%s\"", typeString));
		}
		Tcl_SetErrorCode(interp, "TK", "IMAGE", "PNG",
			"UNSUPPORTED_CRITICAL", NULL);
		return TCL_ERROR;
	    }

	    /*
	     * Check to see if the chunk type has legal bytes.
	     */

	    for (i=0 ; i<4 ; i++) {
		if ((pc[i] < 65) || (pc[i] > 122) ||
			((pc[i] > 90) && (pc[i] < 97))) {
		    Tcl_SetObjResult(interp, Tcl_NewStringObj(
			    "invalid chunk type", -1));
		    Tcl_SetErrorCode(interp, "TK", "IMAGE", "PNG",
			    "INVALID_CHUNK", NULL);
		    return TCL_ERROR;
		}
	    }

	    /*
	     * It seems to be an otherwise legally labelled ancillary chunk
	     * that we don't want, so skip it after at least checking its CRC.
	     */

	    if (SkipChunk(interp, pngPtr, chunkSz, crc) == TCL_ERROR) {
		return TCL_ERROR;
	    }

	    chunkType = 0;
	}
    }

    /*
     * Found a known chunk type that's handled, albiet possibly not in the
     * right order. Send back the chunk type (for further checking or
     * handling), the chunk size and the current CRC for the rest of the
     * calculation.
     */

    *typePtr = chunkType;
    *sizePtr = chunkSz;
    *crcPtr = crc;

    return TCL_OK;
}

/*
 *----------------------------------------------------------------------
 *
 * CheckColor --
 *
 *	Do validation on color type, depth, and related information, and
 *	calculates storage requirements and offsets based on image dimensions
 *	and color.
 *
 * Results:
 *	TCL_OK, or TCL_ERROR if color information is invalid or some other
 *	failure occurs.
 *
 * Side effects:
 *	None
 *
 *----------------------------------------------------------------------
 */

static int
CheckColor(
    Tcl_Interp *interp,
    PNGImage *pngPtr)
{
    int offset;

    /*
     * Verify the color type is valid and the bit depth is allowed.
     */

    switch (pngPtr->colorType) {
    case PNG_COLOR_GRAY:
	pngPtr->numChannels = 1;
	if ((1 != pngPtr->bitDepth) && (2 != pngPtr->bitDepth) &&
		(4 != pngPtr->bitDepth) && (8 != pngPtr->bitDepth) &&
		(16 != pngPtr->bitDepth)) {
	    goto unsupportedDepth;
	}
	break;

    case PNG_COLOR_RGB:
	pngPtr->numChannels = 3;
	if ((8 != pngPtr->bitDepth) && (16 != pngPtr->bitDepth)) {
	    goto unsupportedDepth;
	}
	break;

    case PNG_COLOR_PLTE:
	pngPtr->numChannels = 1;
	if ((1 != pngPtr->bitDepth) && (2 != pngPtr->bitDepth) &&
		(4 != pngPtr->bitDepth) && (8 != pngPtr->bitDepth)) {
	    goto unsupportedDepth;
	}
	break;

    case PNG_COLOR_GRAYALPHA:
	pngPtr->numChannels = 2;
	if ((8 != pngPtr->bitDepth) && (16 != pngPtr->bitDepth)) {
	    goto unsupportedDepth;
	}
	break;

    case PNG_COLOR_RGBA:
	pngPtr->numChannels = 4;
	if ((8 != pngPtr->bitDepth) && (16 != pngPtr->bitDepth)) {
	unsupportedDepth:
	    Tcl_SetObjResult(interp, Tcl_NewStringObj(
		    "bit depth is not allowed for given color type", -1));
	    Tcl_SetErrorCode(interp, "TK", "IMAGE", "PNG", "BAD_DEPTH", NULL);
	    return TCL_ERROR;
	}
	break;

    default:
	Tcl_SetObjResult(interp, Tcl_ObjPrintf(
		"unknown color type field %d", pngPtr->colorType));
	Tcl_SetErrorCode(interp, "TK", "IMAGE", "PNG", "UNKNOWN_COLOR", NULL);
	return TCL_ERROR;
    }

    /*
     * Set up the Tk photo block's pixel size and channel offsets. offset
     * array elements should already be 0 from the memset during InitPNGImage.
     */

    offset = (pngPtr->bitDepth > 8) ? 2 : 1;

    if (pngPtr->colorType & PNG_COLOR_USED) {
	pngPtr->block.pixelSize = offset * 4;
	pngPtr->block.offset[1] = offset;
	pngPtr->block.offset[2] = offset * 2;
	pngPtr->block.offset[3] = offset * 3;
    } else {
	pngPtr->block.pixelSize = offset * 2;
	pngPtr->block.offset[3] = offset;
    }

    /*
     * Calculate the block pitch, which is the number of bytes per line in the
     * image, given image width and depth of color. Make sure that it it isn't
     * larger than Tk can handle.
     */

    if (pngPtr->block.width > INT_MAX / pngPtr->block.pixelSize) {
	Tcl_SetObjResult(interp, Tcl_NewStringObj(
		"image pitch is out of supported range on this architecture",
		-1));
	Tcl_SetErrorCode(interp, "TK", "IMAGE", "PNG", "PITCH", NULL);
	return TCL_ERROR;
    }

    pngPtr->block.pitch = pngPtr->block.pixelSize * pngPtr->block.width;

    /*
     * Calculate the total size of the image as represented to Tk given pitch
     * and image height. Make sure that it isn't larger than Tk can handle.
     */

    if (pngPtr->block.height > INT_MAX / pngPtr->block.pitch) {
	Tcl_SetObjResult(interp, Tcl_NewStringObj(
		"image total size is out of supported range on this architecture",
		-1));
	Tcl_SetErrorCode(interp, "TK", "IMAGE", "PNG", "SIZE", NULL);
	return TCL_ERROR;
    }

    pngPtr->blockLen = pngPtr->block.height * pngPtr->block.pitch;

    /*
     * Determine number of bytes per pixel in the source for later use.
     */

    switch (pngPtr->colorType) {
    case PNG_COLOR_GRAY:
	pngPtr->bytesPerPixel = (pngPtr->bitDepth > 8) ? 2 : 1;
	break;
    case PNG_COLOR_RGB:
	pngPtr->bytesPerPixel = (pngPtr->bitDepth > 8) ? 6 : 3;
	break;
    case PNG_COLOR_PLTE:
	pngPtr->bytesPerPixel = 1;
	break;
    case PNG_COLOR_GRAYALPHA:
	pngPtr->bytesPerPixel = (pngPtr->bitDepth > 8) ? 4 : 2;
	break;
    case PNG_COLOR_RGBA:
	pngPtr->bytesPerPixel = (pngPtr->bitDepth > 8) ? 8 : 4;
	break;
    default:
	Tcl_SetObjResult(interp, Tcl_ObjPrintf(
		"unknown color type %d", pngPtr->colorType));
	Tcl_SetErrorCode(interp, "TK", "IMAGE", "PNG", "UNKNOWN_COLOR", NULL);
	return TCL_ERROR;
    }

    /*
     * Calculate scale factor for bit depths less than 8, in order to adjust
     * them to a minimum of 8 bits per pixel in the Tk image.
     */

    if (pngPtr->bitDepth < 8) {
	pngPtr->bitScale = 255 / (int)(pow(2, pngPtr->bitDepth) - 1);
    } else {
	pngPtr->bitScale = 1;
    }

    return TCL_OK;
}

/*
 *----------------------------------------------------------------------
 *
 * ReadIHDR --
 *
 *	This function reads the PNG header from the beginning of a PNG file
 *	and returns the dimensions of the image.
 *
 * Results:
 *	The return value is 1 if file "f" appears to start with a valid PNG
 *	header, 0 otherwise. If the header is valid, then *widthPtr and
 *	*heightPtr are modified to hold the dimensions of the image.
 *
 * Side effects:
 *	The access position in f advances.
 *
 *----------------------------------------------------------------------
 */

static int
ReadIHDR(
    Tcl_Interp *interp,
    PNGImage *pngPtr)
{
    unsigned char sigBuf[PNG_SIG_SZ];
    unsigned long chunkType;
    size_t chunkSz;
    unsigned long crc;
    unsigned long width, height;
    int mismatch;

    /*
     * Read the appropriate number of bytes for the PNG signature.
     */

    if (ReadData(interp, pngPtr, sigBuf, PNG_SIG_SZ, NULL) == TCL_ERROR) {
	return TCL_ERROR;
    }

    /*
     * Compare the read bytes to the expected signature.
     */

    mismatch = memcmp(sigBuf, pngSignature, PNG_SIG_SZ);

    /*
     * If reading from string, reset position and try base64 decode.
     */

    if (mismatch && pngPtr->strDataBuf) {
	pngPtr->strDataBuf = TkGetByteArrayFromObj(pngPtr->objDataPtr,
		&pngPtr->strDataLen);
	pngPtr->base64Data = pngPtr->strDataBuf;

	if (ReadData(interp, pngPtr, sigBuf, PNG_SIG_SZ, NULL) == TCL_ERROR) {
	    return TCL_ERROR;
	}

	mismatch = memcmp(sigBuf, pngSignature, PNG_SIG_SZ);
    }

    if (mismatch) {
	Tcl_SetObjResult(interp, Tcl_NewStringObj(
		"data stream does not have a PNG signature", -1));
	Tcl_SetErrorCode(interp, "TK", "IMAGE", "PNG", "NO_SIG", NULL);
	return TCL_ERROR;
    }

    if (ReadChunkHeader(interp, pngPtr, &chunkSz, &chunkType,
	    &crc) == TCL_ERROR) {
	return TCL_ERROR;
    }

    /*
     * Read in the IHDR (header) chunk for width, height, etc.
     *
     * The first chunk in the file must be the IHDR (headr) chunk.
     */

    if (chunkType != CHUNK_IHDR) {
	Tcl_SetObjResult(interp, Tcl_NewStringObj(
		"expected IHDR chunk type", -1));
	Tcl_SetErrorCode(interp, "TK", "IMAGE", "PNG", "NO_IHDR", NULL);
	return TCL_ERROR;
    }

    if (chunkSz != 13) {
	Tcl_SetObjResult(interp, Tcl_NewStringObj(
		"invalid IHDR chunk size", -1));
	Tcl_SetErrorCode(interp, "TK", "IMAGE", "PNG", "BAD_IHDR", NULL);
	return TCL_ERROR;
    }

    /*
     * Read and verify the image width and height to be sure Tk can handle its
     * dimensions. The PNG specification does not permit zero-width or
     * zero-height images.
     */

    if (ReadInt32(interp, pngPtr, &width, &crc) == TCL_ERROR) {
	return TCL_ERROR;
    }

    if (ReadInt32(interp, pngPtr, &height, &crc) == TCL_ERROR) {
	return TCL_ERROR;
    }

    if (!width || !height || (width > INT_MAX) || (height > INT_MAX)) {
	Tcl_SetObjResult(interp, Tcl_NewStringObj(
		"image dimensions are invalid or beyond architecture limits",
		-1));
	Tcl_SetErrorCode(interp, "TK", "IMAGE", "PNG", "DIMENSIONS", NULL);
	return TCL_ERROR;
    }

    /*
     * Set height and width for the Tk photo block.
     */

    pngPtr->block.width = (int) width;
    pngPtr->block.height = (int) height;

    /*
     * Read and the Bit Depth and Color Type.
     */

    if (ReadData(interp, pngPtr, &pngPtr->bitDepth, 1, &crc) == TCL_ERROR) {
	return TCL_ERROR;
    }

    if (ReadData(interp, pngPtr, &pngPtr->colorType, 1, &crc) == TCL_ERROR) {
	return TCL_ERROR;
    }

    /*
     * Verify that the color type is valid, the bit depth is allowed for the
     * color type, and calculate the number of channels and pixel depth (bits
     * per pixel * channels). Also set up offsets and sizes in the Tk photo
     * block for the pixel data.
     */

    if (CheckColor(interp, pngPtr) == TCL_ERROR) {
	return TCL_ERROR;
    }

    /*
     * Only one compression method is currently defined by the standard.
     */

    if (ReadData(interp, pngPtr, &pngPtr->compression, 1, &crc) == TCL_ERROR) {
	return TCL_ERROR;
    }

    if (pngPtr->compression != PNG_COMPRESS_DEFLATE) {
	Tcl_SetObjResult(interp, Tcl_ObjPrintf(
		"unknown compression method %d", pngPtr->compression));
	Tcl_SetErrorCode(interp, "TK", "IMAGE", "PNG", "BAD_COMPRESS", NULL);
	return TCL_ERROR;
    }

    /*
     * Only one filter method is currently defined by the standard; the method
     * has five actual filter types associated with it.
     */

    if (ReadData(interp, pngPtr, &pngPtr->filter, 1, &crc) == TCL_ERROR) {
	return TCL_ERROR;
    }

    if (pngPtr->filter != PNG_FILTMETH_STANDARD) {
	Tcl_SetObjResult(interp, Tcl_ObjPrintf(
		"unknown filter method %d", pngPtr->filter));
	Tcl_SetErrorCode(interp, "TK", "IMAGE", "PNG", "BAD_FILTER", NULL);
	return TCL_ERROR;
    }

    if (ReadData(interp, pngPtr, &pngPtr->interlace, 1, &crc) == TCL_ERROR) {
	return TCL_ERROR;
    }

    switch (pngPtr->interlace) {
    case PNG_INTERLACE_NONE:
    case PNG_INTERLACE_ADAM7:
	break;

    default:
	Tcl_SetObjResult(interp, Tcl_ObjPrintf(
		"unknown interlace method %d", pngPtr->interlace));
	Tcl_SetErrorCode(interp, "TK", "IMAGE", "PNG", "BAD_INTERLACE", NULL);
	return TCL_ERROR;
    }

    return CheckCRC(interp, pngPtr, crc);
}

/*
 *----------------------------------------------------------------------
 *
 * ReadPLTE --
 *
 *	This function reads the PLTE (indexed color palette) chunk data from
 *	the PNG file and populates the palette table in the PNGImage
 *	structure.
 *
 * Results:
 *	TCL_OK, or TCL_ERROR if an I/O error occurs or the PLTE chunk is
 *	invalid.
 *
 * Side effects:
 *	The access position in f advances.
 *
 *----------------------------------------------------------------------
 */

static int
ReadPLTE(
    Tcl_Interp *interp,
    PNGImage *pngPtr,
    int chunkSz,
    unsigned long crc)
{
    unsigned char buffer[PNG_PLTE_MAXSZ];
    int i, c;

    /*
     * This chunk is mandatory for color type 3 and forbidden for 2 and 6.
     */

    switch (pngPtr->colorType) {
    case PNG_COLOR_GRAY:
    case PNG_COLOR_GRAYALPHA:
	Tcl_SetObjResult(interp, Tcl_NewStringObj(
		"PLTE chunk type forbidden for grayscale", -1));
	Tcl_SetErrorCode(interp, "TK", "IMAGE", "PNG", "PLTE_UNEXPECTED",
		NULL);
	return TCL_ERROR;

    default:
	break;
    }

    /*
     * The palette chunk contains from 1 to 256 palette entries. Each entry
     * consists of a 3-byte RGB value. It must therefore contain a non-zero
     * multiple of 3 bytes, up to 768.
     */

    if (!chunkSz || (chunkSz > PNG_PLTE_MAXSZ) || (chunkSz % 3)) {
	Tcl_SetObjResult(interp, Tcl_NewStringObj(
		"invalid palette chunk size", -1));
	Tcl_SetErrorCode(interp, "TK", "IMAGE", "PNG", "BAD_PLTE", NULL);
	return TCL_ERROR;
    }

    /*
     * Read the palette contents and stash them for later, possibly.
     */

    if (ReadData(interp, pngPtr, buffer, chunkSz, &crc) == TCL_ERROR) {
	return TCL_ERROR;
    }

    if (CheckCRC(interp, pngPtr, crc) == TCL_ERROR) {
	return TCL_ERROR;
    }

    /*
     * Stash away the palette entries and entry count for later mapping each
     * pixel's palette index to its color.
     */

    for (i=0, c=0 ; c<chunkSz ; i++) {
	pngPtr->palette[i].red = buffer[c++];
	pngPtr->palette[i].green = buffer[c++];
	pngPtr->palette[i].blue = buffer[c++];
    }

    pngPtr->paletteLen = i;
    return TCL_OK;
}

/*
 *----------------------------------------------------------------------
 *
 * ReadTRNS --
 *
 *	This function reads the tRNS (transparency) chunk data from the PNG
 *	file and populates the alpha field of the palette table in the
 *	PNGImage structure or the single color transparency, as appropriate
 *	for the color type.
 *
 * Results:
 *	TCL_OK, or TCL_ERROR if an I/O error occurs or the tRNS chunk is
 *	invalid.
 *
 * Side effects:
 *	The access position in f advances.
 *
 *----------------------------------------------------------------------
 */

static int
ReadTRNS(
    Tcl_Interp *interp,
    PNGImage *pngPtr,
    int chunkSz,
    unsigned long crc)
{
    unsigned char buffer[PNG_TRNS_MAXSZ];
    int i;

    if (pngPtr->colorType & PNG_COLOR_ALPHA) {
	Tcl_SetObjResult(interp, Tcl_NewStringObj(
		"tRNS chunk not allowed color types with a full alpha channel",
		-1));
	Tcl_SetErrorCode(interp, "TK", "IMAGE", "PNG", "INVALID_TRNS", NULL);
	return TCL_ERROR;
    }

    /*
     * For indexed color, there is up to one single-byte transparency value
     * per palette entry (thus a max of 256).
     */

    if (chunkSz > PNG_TRNS_MAXSZ) {
	Tcl_SetObjResult(interp, Tcl_NewStringObj(
		"invalid tRNS chunk size", -1));
	Tcl_SetErrorCode(interp, "TK", "IMAGE", "PNG", "BAD_TRNS", NULL);
	return TCL_ERROR;
    }

    /*
     * Read in the raw transparency information.
     */

    if (ReadData(interp, pngPtr, buffer, chunkSz, &crc) == TCL_ERROR) {
	return TCL_ERROR;
    }

    if (CheckCRC(interp, pngPtr, crc) == TCL_ERROR) {
	return TCL_ERROR;
    }

    switch (pngPtr->colorType) {
    case PNG_COLOR_GRAYALPHA:
    case PNG_COLOR_RGBA:
	break;

    case PNG_COLOR_PLTE:
	/*
	 * The number of tRNS entries must be less than or equal to the number
	 * of PLTE entries, and consists of a single-byte alpha level for the
	 * corresponding PLTE entry.
	 */

	if (chunkSz > pngPtr->paletteLen) {
	    Tcl_SetObjResult(interp, Tcl_NewStringObj(
		    "size of tRNS chunk is too large for the palette", -1));
	    Tcl_SetErrorCode(interp, "TK", "IMAGE", "PNG", "TRNS_SIZE", NULL);
	    return TCL_ERROR;
	}

	for (i=0 ; i<chunkSz ; i++) {
	    pngPtr->palette[i].alpha = buffer[i];
	}
	break;

    case PNG_COLOR_GRAY:
	/*
	 * Grayscale uses a single 2-byte gray level, which we'll store in
	 * palette index 0, since we're not using the palette.
	 */

	if (chunkSz != 2) {
	    Tcl_SetObjResult(interp, Tcl_NewStringObj(
		    "invalid tRNS chunk size - must 2 bytes for grayscale",
		    -1));
	    Tcl_SetErrorCode(interp, "TK", "IMAGE", "PNG", "BAD_TRNS", NULL);
	    return TCL_ERROR;
	}

	/*
	 * According to the PNG specs, if the bit depth is less than 16, then
	 * only the lower byte is used.
	 */

	if (16 == pngPtr->bitDepth) {
	    pngPtr->transVal[0] = buffer[0];
	    pngPtr->transVal[1] = buffer[1];
	} else {
	    pngPtr->transVal[0] = buffer[1];
	}
	pngPtr->useTRNS = 1;
	break;

    case PNG_COLOR_RGB:
	/*
	 * TrueColor uses a single RRGGBB triplet.
	 */

	if (chunkSz != 6) {
	    Tcl_SetObjResult(interp, Tcl_NewStringObj(
		    "invalid tRNS chunk size - must 6 bytes for RGB", -1));
	    Tcl_SetErrorCode(interp, "TK", "IMAGE", "PNG", "BAD_TRNS", NULL);
	    return TCL_ERROR;
	}

	/*
	 * According to the PNG specs, if the bit depth is less than 16, then
	 * only the lower byte is used. But the tRNS chunk still contains two
	 * bytes per channel.
	 */

	if (16 == pngPtr->bitDepth) {
	    memcpy(pngPtr->transVal, buffer, 6);
	} else {
	    pngPtr->transVal[0] = buffer[1];
	    pngPtr->transVal[1] = buffer[3];
	    pngPtr->transVal[2] = buffer[5];
	}
	pngPtr->useTRNS = 1;
	break;
    }

    return TCL_OK;
}

/*
 *----------------------------------------------------------------------
 *
 * Paeth --
 *
 *	Utility function for applying the Paeth filter to a pixel. The Paeth
 *	filter is a linear function of the pixel to be filtered and the pixels
 *	to the left, above, and above-left of the pixel to be unfiltered.
 *
 * Results:
 *	Result of the Paeth function for the left, above, and above-left
 *	pixels.
 *
 * Side effects:
 *	None
 *
 *----------------------------------------------------------------------
 */

static inline unsigned char
Paeth(
    int a,
    int b,
    int c)
{
    int pa = abs(b - c);
    int pb = abs(a - c);
    int pc = abs(a + b - c - c);

    if ((pa <= pb) && (pa <= pc)) {
	return (unsigned char) a;
    }

    if (pb <= pc) {
	return (unsigned char) b;
    }

    return (unsigned char) c;
}

/*
 *----------------------------------------------------------------------
 *
 * UnfilterLine --
 *
 *	Applies the filter algorithm specified in first byte of a line to the
 *	line of pixels being read from a PNG image.
 *
 *	PNG specifies four filter algorithms (Sub, Up, Average, and Paeth)
 *	that combine a pixel's value with those of other pixels in the same
 *	and/or previous lines. Filtering is intended to make an image more
 *	compressible.
 *
 * Results:
 *	TCL_OK, or TCL_ERROR if the filter type is not recognized.
 *
 * Side effects:
 *	Pixel data in thisLineObj are modified.
 *
 *----------------------------------------------------------------------
 */

static int
UnfilterLine(
    Tcl_Interp *interp,
    PNGImage *pngPtr)
{
    unsigned char *thisLine =
	    Tcl_GetByteArrayFromObj(pngPtr->thisLineObj, NULL);
    unsigned char *lastLine =
	    Tcl_GetByteArrayFromObj(pngPtr->lastLineObj, NULL);

#define	PNG_FILTER_NONE		0
#define	PNG_FILTER_SUB		1
#define	PNG_FILTER_UP		2
#define	PNG_FILTER_AVG		3
#define	PNG_FILTER_PAETH	4

    switch (*thisLine) {
    case PNG_FILTER_NONE:	/* Nothing to do */
	break;
    case PNG_FILTER_SUB: {	/* Sub(x) = Raw(x) - Raw(x-bpp) */
	unsigned char *rawBpp = thisLine + 1;
	unsigned char *raw = rawBpp + pngPtr->bytesPerPixel;
	unsigned char *end = thisLine + pngPtr->phaseSize;

	while (raw < end) {
	    *raw++ += *rawBpp++;
	}
	break;
    }
    case PNG_FILTER_UP:		/* Up(x) = Raw(x) - Prior(x) */
	if (pngPtr->currentLine > startLine[pngPtr->phase]) {
	    unsigned char *prior = lastLine + 1;
	    unsigned char *raw = thisLine + 1;
	    unsigned char *end = thisLine + pngPtr->phaseSize;

	    while (raw < end) {
		*raw++ += *prior++;
	    }
	}
	break;
    case PNG_FILTER_AVG:
	/* Avg(x) = Raw(x) - floor((Raw(x-bpp)+Prior(x))/2) */
	if (pngPtr->currentLine > startLine[pngPtr->phase]) {
	    unsigned char *prior = lastLine + 1;
	    unsigned char *rawBpp = thisLine + 1;
	    unsigned char *raw = rawBpp;
	    unsigned char *end = thisLine + pngPtr->phaseSize;
	    unsigned char *end2 = raw + pngPtr->bytesPerPixel;

	    while ((raw < end2) && (raw < end)) {
		*raw++ += *prior++ / 2;
	    }

	    while (raw < end) {
		*raw++ += (unsigned char)
			(((int) *rawBpp++ + (int) *prior++) / 2);
	    }
	} else {
	    unsigned char *rawBpp = thisLine + 1;
	    unsigned char *raw = rawBpp + pngPtr->bytesPerPixel;
	    unsigned char *end = thisLine + pngPtr->phaseSize;

	    while (raw < end) {
		*raw++ += *rawBpp++ / 2;
	    }
	}
	break;
    case PNG_FILTER_PAETH:
	/* Paeth(x) = Raw(x) - PaethPredictor(Raw(x-bpp), Prior(x), Prior(x-bpp)) */
	if (pngPtr->currentLine > startLine[pngPtr->phase]) {
	    unsigned char *priorBpp = lastLine + 1;
	    unsigned char *prior = priorBpp;
	    unsigned char *rawBpp = thisLine + 1;
	    unsigned char *raw = rawBpp;
	    unsigned char *end = thisLine + pngPtr->phaseSize;
	    unsigned char *end2 = rawBpp + pngPtr->bytesPerPixel;

	    while ((raw < end) && (raw < end2)) {
		*raw++ += *prior++;
	    }

	    while (raw < end) {
		*raw++ += Paeth(*rawBpp++, *prior++, *priorBpp++);
	    }
	} else {
	    unsigned char *rawBpp = thisLine + 1;
	    unsigned char *raw = rawBpp + pngPtr->bytesPerPixel;
	    unsigned char *end = thisLine + pngPtr->phaseSize;

	    while (raw < end) {
		*raw++ += *rawBpp++;
	    }
	}
	break;
    default:
	Tcl_SetObjResult(interp, Tcl_ObjPrintf(
		"invalid filter type %d", *thisLine));
	Tcl_SetErrorCode(interp, "TK", "IMAGE", "PNG", "BAD_FILTER", NULL);
	return TCL_ERROR;
    }

    return TCL_OK;
}

/*
 *----------------------------------------------------------------------
 *
 * DecodeLine --
 *
 *	Unfilters a line of pixels from the PNG source data and decodes the
 *	data into the Tk_PhotoImageBlock for later copying into the Tk image.
 *
 * Results:
 *	TCL_OK, or TCL_ERROR if the filter type is not recognized.
 *
 * Side effects:
 *	Pixel data in thisLine and block are modified and state information
 *	updated.
 *
 *----------------------------------------------------------------------
 */

static int
DecodeLine(
    Tcl_Interp *interp,
    PNGImage *pngPtr)
{
    unsigned char *pixelPtr = pngPtr->block.pixelPtr;
    int colNum = 0;		/* Current pixel column */
    unsigned char chan = 0;	/* Current channel (0..3) = (R, G, B, A) */
    unsigned char readByte = 0;	/* Current scan line byte */
    int haveBits = 0;		/* Number of bits remaining in current byte */
    unsigned char pixBits = 0;	/* Extracted bits for current channel */
    int shifts = 0;		/* Number of channels extracted from byte */
    int offset = 0;		/* Current offset into pixelPtr */
    int colStep = 1;		/* Column increment each pass */
    int pixStep = 0;		/* extra pixelPtr increment each pass */
    unsigned char lastPixel[6];
    unsigned char *p = Tcl_GetByteArrayFromObj(pngPtr->thisLineObj, NULL);

    p++;
    if (UnfilterLine(interp, pngPtr) == TCL_ERROR) {
	return TCL_ERROR;
    }
    if (pngPtr->currentLine >= pngPtr->block.height) {
	Tcl_SetObjResult(interp, Tcl_ObjPrintf(
		"PNG image data overflow"));
	Tcl_SetErrorCode(interp, "TK", "IMAGE", "PNG", "DATA_OVERFLOW", NULL);
	return TCL_ERROR;
    }


    if (pngPtr->interlace) {
	switch (pngPtr->phase) {
	case 1:			/* Phase 1: */
	    colStep = 8;	/* 1 pixel per block of 8 per line */
	    break;		/* Start at column 0 */
	case 2:			/* Phase 2: */
	    colStep = 8;	/* 1 pixels per block of 8 per line */
	    colNum = 4;		/* Start at column 4 */
	    break;
	case 3:			/* Phase 3: */
	    colStep = 4;	/* 2 pixels per block of 8 per line */
	    break;		/* Start at column 0 */
	case 4:			/* Phase 4: */
	    colStep = 4;	/* 2 pixels per block of 8 per line */
	    colNum = 2;		/* Start at column 2 */
	    break;
	case 5:			/* Phase 5: */
	    colStep = 2;	/* 4 pixels per block of 8 per line */
	    break;		/* Start at column 0 */
	case 6:			/* Phase 6: */
	    colStep = 2;	/* 4 pixels per block of 8 per line */
	    colNum = 1;		/* Start at column 1 */
	    break;
				/* Phase 7: */
				/* 8 pixels per block of 8 per line */
				/* Start at column 0 */
	}
    }

    /*
     * Calculate offset into pixelPtr for the first pixel of the line.
     */

    offset = pngPtr->currentLine * pngPtr->block.pitch;

    /*
     * Adjust up for the starting pixel of the line.
     */

    offset += colNum * pngPtr->block.pixelSize;

    /*
     * Calculate the extra number of bytes to skip between columns.
     */

    pixStep = (colStep - 1) * pngPtr->block.pixelSize;

    for ( ; colNum < pngPtr->block.width ; colNum += colStep) {
	if (haveBits < (pngPtr->bitDepth * pngPtr->numChannels)) {
	    haveBits = 0;
	}

	for (chan = 0 ; chan < pngPtr->numChannels ; chan++) {
	    if (!haveBits) {
		shifts = 0;
		readByte = *p++;
		haveBits += 8;
	    }

	    if (16 == pngPtr->bitDepth) {
		pngPtr->block.pixelPtr[offset++] = readByte;

		if (pngPtr->useTRNS) {
		    lastPixel[chan * 2] = readByte;
		}

		readByte = *p++;

		if (pngPtr->useTRNS) {
		    lastPixel[(chan * 2) + 1] = readByte;
		}

		pngPtr->block.pixelPtr[offset++] = readByte;

		haveBits = 0;
		continue;
	    }

	    switch (pngPtr->bitDepth) {
	    case 1:
		pixBits = (unsigned char)((readByte >> (7-shifts)) & 0x01);
		break;
	    case 2:
		pixBits = (unsigned char)((readByte >> (6-shifts*2)) & 0x03);
		break;
	    case 4:
		pixBits = (unsigned char)((readByte >> (4-shifts*4)) & 0x0f);
		break;
	    case 8:
		pixBits = readByte;
		break;
	    }

	    if (PNG_COLOR_PLTE == pngPtr->colorType) {
		pixelPtr[offset++] = pngPtr->palette[pixBits].red;
		pixelPtr[offset++] = pngPtr->palette[pixBits].green;
		pixelPtr[offset++] = pngPtr->palette[pixBits].blue;
		pixelPtr[offset++] = pngPtr->palette[pixBits].alpha;
		chan += 2;
	    } else {
		pixelPtr[offset++] = (unsigned char)
			(pixBits * pngPtr->bitScale);

		if (pngPtr->useTRNS) {
		    lastPixel[chan] = pixBits;
		}
	    }

	    haveBits -= pngPtr->bitDepth;
	    shifts++;
	}

	/*
	 * Apply boolean transparency via tRNS data if necessary (where
	 * necessary means a tRNS chunk was provided and we're not using an
	 * alpha channel or indexed alpha).
	 */

	if ((PNG_COLOR_PLTE != pngPtr->colorType) &&
		!(pngPtr->colorType & PNG_COLOR_ALPHA)) {
	    unsigned char alpha;

	    if (pngPtr->useTRNS) {
		if (memcmp(lastPixel, pngPtr->transVal,
			pngPtr->bytesPerPixel) == 0) {
		    alpha = 0x00;
		} else {
		    alpha = 0xff;
		}
	    } else {
		alpha = 0xff;
	    }

	    pixelPtr[offset++] = alpha;

	    if (16 == pngPtr->bitDepth) {
		pixelPtr[offset++] = alpha;
	    }
	}

	offset += pixStep;
    }

    if (pngPtr->interlace) {
	/* Skip lines */

	switch (pngPtr->phase) {
	case 1: case 2: case 3:
	    pngPtr->currentLine += 8;
	    break;
	case 4: case 5:
	    pngPtr->currentLine += 4;
	    break;
	case 6: case 7:
	    pngPtr->currentLine += 2;
	    break;
	}

	/*
	 * Start the next phase if there are no more lines to do.
	 */

	if (pngPtr->currentLine >= pngPtr->block.height) {
	    unsigned long pixels = 0;

	    while ((!pixels || (pngPtr->currentLine >= pngPtr->block.height))
		    && (pngPtr->phase < 7)) {
		pngPtr->phase++;

		switch (pngPtr->phase) {
		case 2:
		    pixels = (pngPtr->block.width + 3) >> 3;
		    pngPtr->currentLine = 0;
		    break;
		case 3:
		    pixels = (pngPtr->block.width + 3) >> 2;
		    pngPtr->currentLine = 4;
		    break;
		case 4:
		    pixels = (pngPtr->block.width + 1) >> 2;
		    pngPtr->currentLine = 0;
		    break;
		case 5:
		    pixels = (pngPtr->block.width + 1) >> 1;
		    pngPtr->currentLine = 2;
		    break;
		case 6:
		    pixels = pngPtr->block.width >> 1;
		    pngPtr->currentLine = 0;
		    break;
		case 7:
		    pngPtr->currentLine = 1;
		    pixels = pngPtr->block.width;
		    break;
		}
	    }

	    if (16 == pngPtr->bitDepth) {
		pngPtr->phaseSize = 1 + (pngPtr->numChannels * pixels * 2);
	    } else {
		pngPtr->phaseSize = 1 + ((pngPtr->numChannels * pixels *
			pngPtr->bitDepth + 7) >> 3);
	    }
	}
    } else {
	pngPtr->currentLine++;
    }

    return TCL_OK;
}

/*
 *----------------------------------------------------------------------
 *
 * ReadIDAT --
 *
 *	This function reads the IDAT (pixel data) chunk from the PNG file to
 *	build the image. It will continue reading until all IDAT chunks have
 *	been processed or an error occurs.
 *
 * Results:
 *	TCL_OK, or TCL_ERROR if an I/O error occurs or an IDAT chunk is
 *	invalid.
 *
 * Side effects:
 *	The access position in f advances. Memory may be allocated by zlib
 *	through PNGZAlloc.
 *
 *----------------------------------------------------------------------
 */

static int
ReadIDAT(
    Tcl_Interp *interp,
    PNGImage *pngPtr,
    int chunkSz,
    unsigned long crc)
{
    /*
     * Process IDAT contents until there is no more in this chunk.
     */

    while (chunkSz && !Tcl_ZlibStreamEof(pngPtr->stream)) {
	TkSizeT len1, len2;

	/*
	 * Read another block of input into the zlib stream if data remains.
	 */

	if (chunkSz) {
	    Tcl_Obj *inputObj = NULL;
	    int blockSz = PNG_MIN(chunkSz, PNG_BLOCK_SZ);
	    unsigned char *inputPtr = NULL;

	    /*
	     * Check for end of zlib stream.
	     */

	    if (Tcl_ZlibStreamEof(pngPtr->stream)) {
		Tcl_SetObjResult(interp, Tcl_NewStringObj(
			"extra data after end of zlib stream", -1));
		Tcl_SetErrorCode(interp, "TK", "IMAGE", "PNG", "EXTRA_DATA",
			NULL);
		return TCL_ERROR;
	    }

	    inputObj = Tcl_NewObj();
	    Tcl_IncrRefCount(inputObj);
	    inputPtr = Tcl_SetByteArrayLength(inputObj, blockSz);

	    /*
	     * Read the next bit of IDAT chunk data, up to read buffer size.
	     */

	    if (ReadData(interp, pngPtr, inputPtr, blockSz,
		    &crc) == TCL_ERROR) {
		Tcl_DecrRefCount(inputObj);
		return TCL_ERROR;
	    }

	    chunkSz -= blockSz;

	    Tcl_ZlibStreamPut(pngPtr->stream, inputObj, TCL_ZLIB_NO_FLUSH);
	    Tcl_DecrRefCount(inputObj);
	}

	/*
	 * Inflate, processing each output buffer's worth as a line of pixels,
	 * until we cannot fill the buffer any more.
	 */

    getNextLine:
	TkGetByteArrayFromObj(pngPtr->thisLineObj, &len1);
	if (Tcl_ZlibStreamGet(pngPtr->stream, pngPtr->thisLineObj,
		pngPtr->phaseSize - len1) == TCL_ERROR) {
	    return TCL_ERROR;
	}
	TkGetByteArrayFromObj(pngPtr->thisLineObj, &len2);

	if (len2 == (TkSizeT)pngPtr->phaseSize) {
	    if (pngPtr->phase > 7) {
		Tcl_SetObjResult(interp, Tcl_NewStringObj(
			"extra data after final scan line of final phase",
			-1));
		Tcl_SetErrorCode(interp, "TK", "IMAGE", "PNG", "EXTRA_DATA",
			NULL);
		return TCL_ERROR;
	    }

	    if (DecodeLine(interp, pngPtr) == TCL_ERROR) {
		return TCL_ERROR;
	    }

	    /*
	     * Swap the current/last lines so that we always have the last
	     * line processed available, which is necessary for filtering.
	     */

	    {
		Tcl_Obj *temp = pngPtr->lastLineObj;

		pngPtr->lastLineObj = pngPtr->thisLineObj;
		pngPtr->thisLineObj = temp;
	    }
	    Tcl_SetByteArrayLength(pngPtr->thisLineObj, 0);

	    /*
	     * Try to read another line of pixels out of the buffer
	     * immediately, but don't allow write past end of block.
	     */

	    if (pngPtr->currentLine < pngPtr->block.height) {
		goto getNextLine;
	    }

	}

	/*
	 * Got less than a whole buffer-load of pixels. Either we're going to
	 * be getting more data from the next IDAT, or we've done what we can
	 * here.
	 */
    }

    /*
     * Ensure that if we've got to the end of the compressed data, we've
     * also got to the end of the compressed stream. This sanity check is
     * enforced by most PNG readers.
     */

    if (chunkSz != 0) {
	Tcl_SetObjResult(interp, Tcl_NewStringObj(
		"compressed data after stream finalize in PNG data", -1));
	Tcl_SetErrorCode(interp, "TK", "IMAGE", "PNG", "EXTRA_DATA", NULL);
	return TCL_ERROR;
    }

    return CheckCRC(interp, pngPtr, crc);
}

/*
 *----------------------------------------------------------------------
 *
 * ApplyAlpha --
 *
 *	Applies an overall alpha value to a complete image that has been read.
 *	This alpha value is specified using the -format option to [image
 *	create photo].
 *
 * Results:
 *	N/A
 *
 * Side effects:
 *	The access position in f may change.
 *
 *----------------------------------------------------------------------
 */

static void
ApplyAlpha(
    PNGImage *pngPtr)
{
    if (pngPtr->alpha != 1.0) {
	unsigned char *p = pngPtr->block.pixelPtr;
	unsigned char *endPtr = p + pngPtr->blockLen;
	int offset = pngPtr->block.offset[3];

	p += offset;

	if (16 == pngPtr->bitDepth) {
	    unsigned int channel;

	    while (p < endPtr) {
		channel = (unsigned int)
			(((p[0] << 8) | p[1]) * pngPtr->alpha);

		*p++ = (unsigned char) (channel >> 8);
		*p++ = (unsigned char) (channel & 0xff);

		p += offset;
	    }
	} else {
	    while (p < endPtr) {
		p[0] = (unsigned char) (pngPtr->alpha * p[0]);
		p += 1 + offset;
	    }
	}
    }
}

/*
 *----------------------------------------------------------------------
 *
 * ParseFormat --
 *
 *	This function parses the -format string that can be specified to the
 *	[image create photo] command to extract options for postprocessing of
 *	loaded images. Currently, this just allows specifying and applying an
 *	overall alpha value to the loaded image (for example, to make it
 *	entirely 50% as transparent as the actual image file).
 *
 * Results:
 *	TCL_OK, or TCL_ERROR if the format specification is invalid.
 *
 * Side effects:
 *	None
 *
 *----------------------------------------------------------------------
 */

static int
ParseFormat(
    Tcl_Interp *interp,
    Tcl_Obj *fmtObj,
    PNGImage *pngPtr)
{
    Tcl_Obj **objv = NULL;
    int objc = 0;
    static const char *const fmtOptions[] = {
	"-alpha", NULL
    };
    enum fmtOptions {
	OPT_ALPHA
    };

    /*
     * Extract elements of format specification as a list.
     */

    if (fmtObj &&
	    Tcl_ListObjGetElements(interp, fmtObj, &objc, &objv) != TCL_OK) {
	return TCL_ERROR;
    }

    for (; objc>0 ; objc--, objv++) {
	int optIndex;

	/*
	 * Ignore the "png" part of the format specification.
	 */

	if (!strcasecmp(Tcl_GetString(objv[0]), "png")) {
	    continue;
	}

	if (Tcl_GetIndexFromObjStruct(interp, objv[0], fmtOptions,
		sizeof(char *), "option", 0, &optIndex) == TCL_ERROR) {
	    return TCL_ERROR;
	}

	if (objc < 2) {
	    Tcl_WrongNumArgs(interp, 1, objv, "value");
	    return TCL_ERROR;
	}

	objc--;
	objv++;

	switch ((enum fmtOptions) optIndex) {
	case OPT_ALPHA:
	    if (Tcl_GetDoubleFromObj(interp, objv[0],
		    &pngPtr->alpha) == TCL_ERROR) {
		return TCL_ERROR;
	    }

	    if ((pngPtr->alpha < 0.0) || (pngPtr->alpha > 1.0)) {
		Tcl_SetObjResult(interp, Tcl_NewStringObj(
			"-alpha value must be between 0.0 and 1.0", -1));
		Tcl_SetErrorCode(interp, "TK", "IMAGE", "PNG", "BAD_ALPHA",
			NULL);
		return TCL_ERROR;
	    }
	    break;
	}
    }

    return TCL_OK;
}

/*
 *----------------------------------------------------------------------
 *
 * DecodePNG --
 *
 *	This function handles the entirety of reading a PNG file (or data)
 *	from the first byte to the last.
 *
 * Results:
 *	TCL_OK, or TCL_ERROR if an I/O error occurs or any problems are
 *	detected in the PNG file.
 *
 * Side effects:
 *	The access position in f advances. Memory may be allocated and image
 *	dimensions and contents may change.
 *
 *----------------------------------------------------------------------
 */

static int
DecodePNG(
    Tcl_Interp *interp,
    PNGImage *pngPtr,
    Tcl_Obj *fmtObj,
    Tk_PhotoHandle imageHandle,
    int destX,
    int destY)
{
    unsigned long chunkType;
    size_t chunkSz;
    unsigned long crc;

    /*
     * Parse the PNG signature and IHDR (header) chunk.
     */

    if (ReadIHDR(interp, pngPtr) == TCL_ERROR) {
	return TCL_ERROR;
    }

    /*
     * Extract alpha value from -format object, if specified.
     */

    if (ParseFormat(interp, fmtObj, pngPtr) == TCL_ERROR) {
	return TCL_ERROR;
    }

    /*
     * The next chunk may either be a PLTE (Palette) chunk or the first of at
     * least one IDAT (data) chunks. It could also be one of a number of
     * ancillary chunks, but those are skipped for us by the switch in
     * ReadChunkHeader().
     *
     * PLTE is mandatory for color type 3 and forbidden for 2 and 6
     */

    if (ReadChunkHeader(interp, pngPtr, &chunkSz, &chunkType,
	    &crc) == TCL_ERROR) {
	return TCL_ERROR;
    }

    if (CHUNK_PLTE == chunkType) {
	/*
	 * Finish parsing the PLTE chunk.
	 */

	if (ReadPLTE(interp, pngPtr, chunkSz, crc) == TCL_ERROR) {
	    return TCL_ERROR;
	}

	/*
	 * Begin the next chunk.
	 */

	if (ReadChunkHeader(interp, pngPtr, &chunkSz, &chunkType,
		&crc) == TCL_ERROR) {
	    return TCL_ERROR;
	}
    } else if (PNG_COLOR_PLTE == pngPtr->colorType) {
	Tcl_SetObjResult(interp, Tcl_NewStringObj(
		"PLTE chunk required for indexed color", -1));
	Tcl_SetErrorCode(interp, "TK", "IMAGE", "PNG", "NEED_PLTE", NULL);
	return TCL_ERROR;
    }

    /*
     * The next chunk may be a tRNS (palette transparency) chunk, depending on
     * the color type. It must come after the PLTE chunk and before the IDAT
     * chunk, but can be present if there is no PLTE chunk because it can be
     * used for Grayscale and TrueColor in lieu of an alpha channel.
     */

    if (CHUNK_tRNS == chunkType) {
	/*
	 * Finish parsing the tRNS chunk.
	 */

	if (ReadTRNS(interp, pngPtr, chunkSz, crc) == TCL_ERROR) {
	    return TCL_ERROR;
	}

	/*
	 * Begin the next chunk.
	 */

	if (ReadChunkHeader(interp, pngPtr, &chunkSz, &chunkType,
		&crc) == TCL_ERROR) {
	    return TCL_ERROR;
	}
    }

    /*
     * Other ancillary chunk types could appear here, but for now we're only
     * interested in IDAT. The others should have been skipped.
     */

    if (chunkType != CHUNK_IDAT) {
	Tcl_SetObjResult(interp, Tcl_NewStringObj(
		"at least one IDAT chunk is required", -1));
	Tcl_SetErrorCode(interp, "TK", "IMAGE", "PNG", "NEED_IDAT", NULL);
	return TCL_ERROR;
    }

    /*
     * Expand the photo size (if not set by the user) to provide enough space
     * for the image being parsed. It does not matter if width or height wrap
     * to negative here: Tk will not shrink the image.
     */

    if (Tk_PhotoExpand(interp, imageHandle, destX + pngPtr->block.width,
	    destY + pngPtr->block.height) == TCL_ERROR) {
	return TCL_ERROR;
    }

    /*
     * A scan line consists of one byte for a filter type, plus the number of
     * bits per color sample times the number of color samples per pixel.
     */

    if (pngPtr->block.width > ((INT_MAX - 1) / (pngPtr->numChannels * 2))) {
	Tcl_SetObjResult(interp, Tcl_NewStringObj(
		"line size is out of supported range on this architecture",
		-1));
	Tcl_SetErrorCode(interp, "TK", "IMAGE", "PNG", "LINE_SIZE", NULL);
	return TCL_ERROR;
    }

    if (16 == pngPtr->bitDepth) {
	pngPtr->lineSize = 1 + (pngPtr->numChannels * pngPtr->block.width*2);
    } else {
	pngPtr->lineSize = 1 + ((pngPtr->numChannels * pngPtr->block.width) /
		(8 / pngPtr->bitDepth));
	if (pngPtr->block.width % (8 / pngPtr->bitDepth)) {
	    pngPtr->lineSize++;
	}
    }

    /*
     * Allocate space for decoding the scan lines.
     */

    pngPtr->lastLineObj = Tcl_NewObj();
    Tcl_IncrRefCount(pngPtr->lastLineObj);
    pngPtr->thisLineObj = Tcl_NewObj();
    Tcl_IncrRefCount(pngPtr->thisLineObj);

    pngPtr->block.pixelPtr = (unsigned char *)attemptckalloc(pngPtr->blockLen);
    if (!pngPtr->block.pixelPtr) {
	Tcl_SetObjResult(interp, Tcl_NewStringObj(
		"memory allocation failed", -1));
	Tcl_SetErrorCode(interp, "TK", "MALLOC", NULL);
	return TCL_ERROR;
    }

    /*
     * Determine size of the first phase if interlaced. Phase size should
     * always be <= line size, so probably not necessary to check for
     * arithmetic overflow here: should be covered by line size check.
     */

    if (pngPtr->interlace) {
	/*
	 * Only one pixel per block of 8 per line in the first phase.
	 */

	unsigned int pixels = (pngPtr->block.width + 7) >> 3;

	pngPtr->phase = 1;
	if (16 == pngPtr->bitDepth) {
	    pngPtr->phaseSize = 1 + pngPtr->numChannels*pixels*2;
	} else {
	    pngPtr->phaseSize = 1 +
		    ((pngPtr->numChannels*pixels*pngPtr->bitDepth + 7) >> 3);
	}
    } else {
	pngPtr->phaseSize = pngPtr->lineSize;
    }

    /*
     * All of the IDAT (data) chunks must be consecutive.
     */

    while (CHUNK_IDAT == chunkType) {
	if (ReadIDAT(interp, pngPtr, chunkSz, crc) == TCL_ERROR) {
	    return TCL_ERROR;
	}

	if (ReadChunkHeader(interp, pngPtr, &chunkSz, &chunkType,
		&crc) == TCL_ERROR) {
	    return TCL_ERROR;
	}
    }

    /*
     * Ensure that we've got to the end of the compressed stream now that
     * there are no more IDAT segments. This sanity check is enforced by most
     * PNG readers.
     */

    if (!Tcl_ZlibStreamEof(pngPtr->stream)) {
	Tcl_SetObjResult(interp, Tcl_NewStringObj(
		"unfinalized data stream in PNG data", -1));
	Tcl_SetErrorCode(interp, "TK", "IMAGE", "PNG", "EXTRA_DATA", NULL);
	return TCL_ERROR;
    }

    /*
     * Now skip the remaining chunks which we're also not interested in.
     */

    while (CHUNK_IEND != chunkType) {
	if (SkipChunk(interp, pngPtr, chunkSz, crc) == TCL_ERROR) {
	    return TCL_ERROR;
	}

	if (ReadChunkHeader(interp, pngPtr, &chunkSz, &chunkType,
		&crc) == TCL_ERROR) {
	    return TCL_ERROR;
	}
    }

    /*
     * Got the IEND (end of image) chunk. Do some final checks...
     */

    if (chunkSz) {
	Tcl_SetObjResult(interp, Tcl_NewStringObj(
		"IEND chunk contents must be empty", -1));
	Tcl_SetErrorCode(interp, "TK", "IMAGE", "PNG", "BAD_IEND", NULL);
	return TCL_ERROR;
    }

    /*
     * Check the CRC on the IEND chunk.
     */

    if (CheckCRC(interp, pngPtr, crc) == TCL_ERROR) {
	return TCL_ERROR;
    }

    /*
     * TODO: verify that nothing else comes after the IEND chunk, or do we
     * really care?
     */

#if 0
    if (ReadData(interp, pngPtr, &c, 1, NULL) != TCL_ERROR) {
	Tcl_SetObjResult(interp, Tcl_NewStringObj(
		"extra data following IEND chunk", -1));
	Tcl_SetErrorCode(interp, "TK", "IMAGE", "PNG", "BAD_IEND", NULL);
	return TCL_ERROR;
    }
#endif

    /*
     * Apply overall image alpha if specified.
     */

    ApplyAlpha(pngPtr);

    /*
     * Copy the decoded image block into the Tk photo image.
     */

    if (Tk_PhotoPutBlock(interp, imageHandle, &pngPtr->block, destX, destY,
	    pngPtr->block.width, pngPtr->block.height,
	    TK_PHOTO_COMPOSITE_SET) == TCL_ERROR) {
	return TCL_ERROR;
    }

    return TCL_OK;
}

/*
 *----------------------------------------------------------------------
 *
 * FileMatchPNG --
 *
 *	This function is invoked by the photo image type to see if a file
 *	contains image data in PNG format.
 *
 * Results:
 *	The return value is 1 if the first characters in file f look like PNG
 *	data, and 0 otherwise.
 *
 * Side effects:
 *	The access position in f may change.
 *
 *----------------------------------------------------------------------
 */

static int
FileMatchPNG(
    Tcl_Channel chan,
    const char *fileName,
    Tcl_Obj *fmtObj,
    int *widthPtr,
    int *heightPtr,
    Tcl_Interp *interp)
{
    PNGImage png;
    int match = 0;
    (void)fileName;
    (void)fmtObj;

    InitPNGImage(NULL, &png, chan, NULL, TCL_ZLIB_STREAM_INFLATE);

    if (ReadIHDR(interp, &png) == TCL_OK) {
	*widthPtr = png.block.width;
	*heightPtr = png.block.height;
	match = 1;
    }

    CleanupPNGImage(&png);

    return match;
}

/*
 *----------------------------------------------------------------------
 *
 * FileReadPNG --
 *
 *	This function is called by the photo image type to read PNG format
 *	data from a file and write it into a given photo image.
 *
 * Results:
 *	A standard TCL completion code. If TCL_ERROR is returned then an error
 *	message is left in the interp's result.
 *
 * Side effects:
 *	The access position in file f is changed, and new data is added to the
 *	image given by imageHandle.
 *
 *----------------------------------------------------------------------
 */

static int
FileReadPNG(
    Tcl_Interp *interp,
    Tcl_Channel chan,
    const char *fileName,
    Tcl_Obj *fmtObj,
    Tk_PhotoHandle imageHandle,
    int destX,
    int destY,
    int width,
    int height,
    int srcX,
    int srcY)
{
    PNGImage png;
    int result = TCL_ERROR;
    (void)fileName;
    (void)width;
    (void)height;
    (void)srcX;
    (void)srcY;

    result = InitPNGImage(interp, &png, chan, NULL, TCL_ZLIB_STREAM_INFLATE);

    if (TCL_OK == result) {
	result = DecodePNG(interp, &png, fmtObj, imageHandle, destX, destY);
    }

    CleanupPNGImage(&png);
    return result;
}

/*
 *----------------------------------------------------------------------
 *
 * StringMatchPNG --
 *
 *	This function is invoked by the photo image type to see if an object
 *	contains image data in PNG format.
 *
 * Results:
 *	The return value is 1 if the first characters in the data are like PNG
 *	data, and 0 otherwise.
 *
 * Side effects:
 *	The size of the image is placed in widthPre and heightPtr.
 *
 *----------------------------------------------------------------------
 */

static int
StringMatchPNG(
    Tcl_Obj *pObjData,
    Tcl_Obj *fmtObj,
    int *widthPtr,
    int *heightPtr,
    Tcl_Interp *interp)
{
    PNGImage png;
    int match = 0;
    (void)fmtObj;

    InitPNGImage(NULL, &png, NULL, pObjData, TCL_ZLIB_STREAM_INFLATE);

    png.strDataBuf = TkGetByteArrayFromObj(pObjData, &png.strDataLen);

    if (ReadIHDR(interp, &png) == TCL_OK) {
	*widthPtr = png.block.width;
	*heightPtr = png.block.height;
	match = 1;
    }

    CleanupPNGImage(&png);
    return match;
}

/*
 *----------------------------------------------------------------------
 *
 * StringReadPNG --
 *
 *	This function is called by the photo image type to read PNG format
 *	data from an object and give it to the photo image.
 *
 * Results:
 *	A standard TCL completion code. If TCL_ERROR is returned then an error
 *	message is left in the interp's result.
 *
 * Side effects:
 *	New data is added to the image given by imageHandle.
 *
 *----------------------------------------------------------------------
 */

static int
StringReadPNG(
    Tcl_Interp *interp,
    Tcl_Obj *pObjData,
    Tcl_Obj *fmtObj,
    Tk_PhotoHandle imageHandle,
    int destX,
    int destY,
    int width,
    int height,
    int srcX,
    int srcY)
{
    PNGImage png;
    int result = TCL_ERROR;
    (void)width;
    (void)height;
    (void)srcX;
    (void)srcY;

    result = InitPNGImage(interp, &png, NULL, pObjData,
	    TCL_ZLIB_STREAM_INFLATE);

    if (TCL_OK == result) {
	result = DecodePNG(interp, &png, fmtObj, imageHandle, destX, destY);
    }

    CleanupPNGImage(&png);
    return result;
}

/*
 *----------------------------------------------------------------------
 *
 * WriteData --
 *
 *	This function writes a bytes from a buffer out to the PNG image.
 *
 * Results:
 *	TCL_OK, or TCL_ERROR if the write fails.
 *
 * Side effects:
 *	File or buffer will be modified.
 *
 *----------------------------------------------------------------------
 */

static int
WriteData(
    Tcl_Interp *interp,
    PNGImage *pngPtr,
    const unsigned char *srcPtr,
    size_t srcSz,
    unsigned long *crcPtr)
{
    if (!srcPtr || !srcSz) {
	return TCL_OK;
    }

    if (crcPtr) {
	*crcPtr = Tcl_ZlibCRC32(*crcPtr, srcPtr, srcSz);
    }

    /*
     * TODO: is Tcl_AppendObjToObj faster here? i.e., does Tcl join the
     * objects immediately or store them in a multi-object rep?
     */

    if (pngPtr->objDataPtr) {
	TkSizeT objSz;
	unsigned char *destPtr;

	TkGetByteArrayFromObj(pngPtr->objDataPtr, &objSz);

	if (objSz + srcSz > INT_MAX) {
	    Tcl_SetObjResult(interp, Tcl_NewStringObj(
		    "image too large to store completely in byte array", -1));
	    Tcl_SetErrorCode(interp, "TK", "IMAGE", "PNG", "TOO_LARGE", NULL);
	    return TCL_ERROR;
	}

	destPtr = Tcl_SetByteArrayLength(pngPtr->objDataPtr, objSz + srcSz);

	if (!destPtr) {
	    Tcl_SetObjResult(interp, Tcl_NewStringObj(
		    "memory allocation failed", -1));
	    Tcl_SetErrorCode(interp, "TK", "MALLOC", NULL);
	    return TCL_ERROR;
	}

	memcpy(destPtr+objSz, srcPtr, srcSz);
<<<<<<< HEAD
    } else if (Tcl_Write(pngPtr->channel, (const char *) srcPtr, srcSz) == TCL_IO_FAILURE) {
=======
    } else if (Tcl_Write(pngPtr->channel, (const char *) srcPtr, srcSz) == -1) {
>>>>>>> ad861a04
	Tcl_SetObjResult(interp, Tcl_ObjPrintf(
		"write to channel failed: %s", Tcl_PosixError(interp)));
	return TCL_ERROR;
    }

    return TCL_OK;
}

static inline int
WriteByte(
    Tcl_Interp *interp,
    PNGImage *pngPtr,
    unsigned char c,
    unsigned long *crcPtr)
{
    return WriteData(interp, pngPtr, &c, 1, crcPtr);
}

/*
 *----------------------------------------------------------------------
 *
 * WriteInt32 --
 *
 *	This function writes a 32-bit integer value out to the PNG image as
 *	four bytes in network byte order.
 *
 * Results:
 *	TCL_OK, or TCL_ERROR if the write fails.
 *
 * Side effects:
 *	File or buffer will be modified.
 *
 *----------------------------------------------------------------------
 */

static inline int
WriteInt32(
    Tcl_Interp *interp,
    PNGImage *pngPtr,
    unsigned long l,
    unsigned long *crcPtr)
{
    unsigned char pc[4];

    pc[0] = (unsigned char) ((l & 0xff000000) >> 24);
    pc[1] = (unsigned char) ((l & 0x00ff0000) >> 16);
    pc[2] = (unsigned char) ((l & 0x0000ff00) >> 8);
    pc[3] = (unsigned char) ((l & 0x000000ff) >> 0);

    return WriteData(interp, pngPtr, pc, 4, crcPtr);
}

/*
 *----------------------------------------------------------------------
 *
 * WriteChunk --
 *
 *	Writes a complete chunk to the PNG image, including chunk type,
 *	length, contents, and CRC.
 *
 * Results:
 *	TCL_OK, or TCL_ERROR if the write fails.
 *
 * Side effects:
 *	None
 *
 *----------------------------------------------------------------------
 */

static inline int
WriteChunk(
    Tcl_Interp *interp,
    PNGImage *pngPtr,
    unsigned long chunkType,
    const unsigned char *dataPtr,
    size_t dataSize)
{
    unsigned long crc = Tcl_ZlibCRC32(0, NULL, 0);
    int result = TCL_OK;

    /*
     * Write the length field for the chunk.
     */

    result = WriteInt32(interp, pngPtr, dataSize, NULL);

    /*
     * Write the Chunk Type.
     */

    if (TCL_OK == result) {
	result = WriteInt32(interp, pngPtr, chunkType, &crc);
    }

    /*
     * Write the contents (if any).
     */

    if (TCL_OK == result) {
	result = WriteData(interp, pngPtr, dataPtr, dataSize, &crc);
    }

    /*
     * Write out the CRC at the end of the chunk.
     */

    if (TCL_OK == result) {
	result = WriteInt32(interp, pngPtr, crc, NULL);
    }

    return result;
}

/*
 *----------------------------------------------------------------------
 *
 * WriteIHDR --
 *
 *	This function writes the PNG header at the beginning of a PNG file,
 *	which includes information such as dimensions and color type.
 *
 * Results:
 *	TCL_OK, or TCL_ERROR if the write fails.
 *
 * Side effects:
 *	File or buffer will be modified.
 *
 *----------------------------------------------------------------------
 */

static int
WriteIHDR(
    Tcl_Interp *interp,
    PNGImage *pngPtr,
    Tk_PhotoImageBlock *blockPtr)
{
    unsigned long crc = Tcl_ZlibCRC32(0, NULL, 0);
    int result = TCL_OK;

    /*
     * The IHDR (header) chunk has a fixed size of 13 bytes.
     */

    result = WriteInt32(interp, pngPtr, 13, NULL);

    /*
     * Write the IHDR Chunk Type.
     */

    if (TCL_OK == result) {
	result = WriteInt32(interp, pngPtr, CHUNK_IHDR, &crc);
    }

    /*
     * Write the image width, height.
     */

    if (TCL_OK == result) {
	result = WriteInt32(interp, pngPtr, (unsigned long) blockPtr->width,
		&crc);
    }

    if (TCL_OK == result) {
	result = WriteInt32(interp, pngPtr, (unsigned long) blockPtr->height,
		&crc);
    }

    /*
     * Write bit depth. Although the PNG format supports 16 bits per channel,
     * Tk supports only 8 in the internal representation, which blockPtr
     * points to.
     */

    if (TCL_OK == result) {
	result = WriteByte(interp, pngPtr, 8, &crc);
    }

    /*
     * Write out the color type, previously determined.
     */

    if (TCL_OK == result) {
	result = WriteByte(interp, pngPtr, pngPtr->colorType, &crc);
    }

    /*
     * Write compression method (only one method is defined).
     */

    if (TCL_OK == result) {
	result = WriteByte(interp, pngPtr, PNG_COMPRESS_DEFLATE, &crc);
    }

    /*
     * Write filter method (only one method is defined).
     */

    if (TCL_OK == result) {
	result = WriteByte(interp, pngPtr, PNG_FILTMETH_STANDARD, &crc);
    }

    /*
     * Write interlace method as not interlaced.
     *
     * TODO: support interlace through -format?
     */

    if (TCL_OK == result) {
	result = WriteByte(interp, pngPtr, PNG_INTERLACE_NONE, &crc);
    }

    /*
     * Write out the CRC at the end of the chunk.
     */

    if (TCL_OK == result) {
	result = WriteInt32(interp, pngPtr, crc, NULL);
    }

    return result;
}

/*
 *----------------------------------------------------------------------
 *
 * WriteIDAT --
 *
 *	Writes the IDAT (data) chunk to the PNG image, containing the pixel
 *	channel data. Currently, image lines are not filtered and writing
 *	interlaced pixels is not supported.
 *
 * Results:
 *	TCL_OK, or TCL_ERROR if the write fails.
 *
 * Side effects:
 *	None
 *
 *----------------------------------------------------------------------
 */

static int
WriteIDAT(
    Tcl_Interp *interp,
    PNGImage *pngPtr,
    Tk_PhotoImageBlock *blockPtr)
{
    int rowNum, flush = TCL_ZLIB_NO_FLUSH, result;
    Tcl_Obj *outputObj;
    unsigned char *outputBytes;
    TkSizeT outputSize;

    /*
     * Filter and compress each row one at a time.
     */

    for (rowNum=0 ; rowNum < blockPtr->height ; rowNum++) {
	int colNum;
	unsigned char *srcPtr, *destPtr;

	srcPtr = blockPtr->pixelPtr + (rowNum * blockPtr->pitch);
	destPtr = Tcl_SetByteArrayLength(pngPtr->thisLineObj,
		pngPtr->lineSize);

	/*
	 * TODO: use Paeth filtering.
	 */

	*destPtr++ = PNG_FILTER_NONE;

	/*
	 * Copy each pixel into the destination buffer after the filter type
	 * before filtering.
	 */

	for (colNum = 0 ; colNum < blockPtr->width ; colNum++) {
	    /*
	     * Copy red or gray channel.
	     */

	    *destPtr++ = srcPtr[blockPtr->offset[0]];

	    /*
	     * If not grayscale, copy the green and blue channels.
	     */

	    if (pngPtr->colorType & PNG_COLOR_USED) {
		*destPtr++ = srcPtr[blockPtr->offset[1]];
		*destPtr++ = srcPtr[blockPtr->offset[2]];
	    }

	    /*
	     * Copy the alpha channel, if used.
	     */

	    if (pngPtr->colorType & PNG_COLOR_ALPHA) {
		*destPtr++ = srcPtr[blockPtr->offset[3]];
	    }

	    /*
	     * Point to the start of the next pixel.
	     */

	    srcPtr += blockPtr->pixelSize;
	}

	/*
	 * Compress the line of pixels into the destination. If this is the
	 * last line, finalize the compressor at the same time. Note that this
	 * can't be just a flush; that leads to a file that some PNG readers
	 * choke on. [Bug 2984787]
	 */

	if (rowNum + 1 == blockPtr->height) {
	    flush = TCL_ZLIB_FINALIZE;
	}
	if (Tcl_ZlibStreamPut(pngPtr->stream, pngPtr->thisLineObj,
		flush) != TCL_OK) {
	    Tcl_SetObjResult(interp, Tcl_NewStringObj(
		    "deflate() returned error", -1));
	    Tcl_SetErrorCode(interp, "TK", "IMAGE", "PNG", "DEFLATE", NULL);
	    return TCL_ERROR;
	}

	/*
	 * Swap line buffers to keep the last around for filtering next.
	 */

	{
	    Tcl_Obj *temp = pngPtr->lastLineObj;

	    pngPtr->lastLineObj = pngPtr->thisLineObj;
	    pngPtr->thisLineObj = temp;
	}
    }

    /*
     * Now get the compressed data and write it as one big IDAT chunk.
     */

    outputObj = Tcl_NewObj();
    (void) Tcl_ZlibStreamGet(pngPtr->stream, outputObj, -1);
    outputBytes = TkGetByteArrayFromObj(outputObj, &outputSize);
    result = WriteChunk(interp, pngPtr, CHUNK_IDAT, outputBytes, outputSize);
    Tcl_DecrRefCount(outputObj);
    return result;
}

/*
 *----------------------------------------------------------------------
 *
 * WriteExtraChunks --
 *
 *	Writes an sBIT and a tEXt chunks to the PNG image, describing a bunch
 *	of not very important metadata that many readers seem to need anyway.
 *
 * Results:
 *	TCL_OK, or TCL_ERROR if the write fails.
 *
 * Side effects:
 *	None
 *
 *----------------------------------------------------------------------
 */

static int
WriteExtraChunks(
    Tcl_Interp *interp,
    PNGImage *pngPtr)
{
    static const unsigned char sBIT_contents[] = {
	8, 8, 8, 8
    };
    int sBIT_length = 4;
    Tcl_DString buf;

    /*
     * Each byte of each channel is always significant; we always write RGBA
     * images with 8 bits per channel as that is what the photo image's basic
     * data model is.
     */

    switch (pngPtr->colorType) {
    case PNG_COLOR_GRAY:
	sBIT_length = 1;
	break;
    case PNG_COLOR_GRAYALPHA:
	sBIT_length = 2;
	break;
    case PNG_COLOR_RGB:
    case PNG_COLOR_PLTE:
	sBIT_length = 3;
	break;
    case PNG_COLOR_RGBA:
	sBIT_length = 4;
	break;
    }
    if (WriteChunk(interp, pngPtr, CHUNK_sBIT, sBIT_contents, sBIT_length)
	    != TCL_OK) {
	return TCL_ERROR;
    }

    /*
     * Say that it is Tk that made the PNG. Note that we *need* the NUL at the
     * end of "Software" to be transferred; do *not* change the length
     * parameter to -1 there!
     */

    Tcl_DStringInit(&buf);
    Tcl_DStringAppend(&buf, "Software", 9);
    Tcl_DStringAppend(&buf, "Tk Toolkit v", -1);
    Tcl_DStringAppend(&buf, TK_PATCH_LEVEL, -1);
    if (WriteChunk(interp, pngPtr, CHUNK_tEXt,
	    (unsigned char *) Tcl_DStringValue(&buf),
	    Tcl_DStringLength(&buf)) != TCL_OK) {
	Tcl_DStringFree(&buf);
	return TCL_ERROR;
    }
    Tcl_DStringFree(&buf);

    return TCL_OK;
}

/*
 *----------------------------------------------------------------------
 *
 * EncodePNG --
 *
 *	This function handles the entirety of writing a PNG file (or data)
 *	from the first byte to the last. No effort is made to optimize the
 *	image data for best compression.
 *
 * Results:
 *	TCL_OK, or TCL_ERROR if an I/O or memory error occurs.
 *
 * Side effects:
 *	None
 *
 *----------------------------------------------------------------------
 */

static int
EncodePNG(
    Tcl_Interp *interp,
    Tk_PhotoImageBlock *blockPtr,
    PNGImage *pngPtr)
{
    int greenOffset, blueOffset, alphaOffset;

    /*
     * Determine appropriate color type based on color usage (e.g., only red
     * and maybe alpha channel = grayscale).
     *
     * TODO: Check whether this is doing any good; Tk might just be pushing
     * full RGBA data all the time through here, even though the actual image
     * doesn't need it...
     */

    greenOffset = blockPtr->offset[1] - blockPtr->offset[0];
    blueOffset = blockPtr->offset[2] - blockPtr->offset[0];
    alphaOffset = blockPtr->offset[3];
    if ((alphaOffset >= blockPtr->pixelSize) || (alphaOffset < 0)) {
	alphaOffset = 0;
    } else {
	alphaOffset -= blockPtr->offset[0];
    }

    if ((greenOffset != 0) || (blueOffset != 0)) {
	if (alphaOffset) {
	    pngPtr->colorType = PNG_COLOR_RGBA;
	    pngPtr->bytesPerPixel = 4;
	} else {
	    pngPtr->colorType = PNG_COLOR_RGB;
	    pngPtr->bytesPerPixel = 3;
	}
    } else {
	if (alphaOffset) {
	    pngPtr->colorType = PNG_COLOR_GRAYALPHA;
	    pngPtr->bytesPerPixel = 2;
	} else {
	    pngPtr->colorType = PNG_COLOR_GRAY;
	    pngPtr->bytesPerPixel = 1;
	}
    }

    /*
     * Allocate buffers for lines for filtering and compressed data.
     */

    pngPtr->lineSize = 1 + (pngPtr->bytesPerPixel * blockPtr->width);
    pngPtr->blockLen = pngPtr->lineSize * blockPtr->height;

    if ((blockPtr->width > (INT_MAX - 1) / (pngPtr->bytesPerPixel)) ||
	    (blockPtr->height > INT_MAX / pngPtr->lineSize)) {
	Tcl_SetObjResult(interp, Tcl_NewStringObj(
		"image is too large to encode pixel data", -1));
	Tcl_SetErrorCode(interp, "TK", "IMAGE", "PNG", "TOO_LARGE", NULL);
	return TCL_ERROR;
    }

    pngPtr->lastLineObj = Tcl_NewObj();
    Tcl_IncrRefCount(pngPtr->lastLineObj);
    pngPtr->thisLineObj = Tcl_NewObj();
    Tcl_IncrRefCount(pngPtr->thisLineObj);

    /*
     * Write out the PNG Signature that all PNGs begin with.
     */

    if (WriteData(interp, pngPtr, pngSignature, PNG_SIG_SZ,
	    NULL) == TCL_ERROR) {
	return TCL_ERROR;
    }

    /*
     * Write out the IHDR (header) chunk containing image dimensions, color
     * type, etc.
     */

    if (WriteIHDR(interp, pngPtr, blockPtr) == TCL_ERROR) {
	return TCL_ERROR;
    }

    /*
     * Write out the extra chunks containing metadata that is of interest to
     * other programs more than us.
     */

    if (WriteExtraChunks(interp, pngPtr) == TCL_ERROR) {
	return TCL_ERROR;
    }

    /*
     * Write out the image pixels in the IDAT (data) chunk.
     */

    if (WriteIDAT(interp, pngPtr, blockPtr) == TCL_ERROR) {
	return TCL_ERROR;
    }

    /*
     * Write out the IEND chunk that all PNGs end with.
     */

    return WriteChunk(interp, pngPtr, CHUNK_IEND, NULL, 0);
}

/*
 *----------------------------------------------------------------------
 *
 * FileWritePNG --
 *
 *	This function is called by the photo image type to write PNG format
 *	data to a file.
 *
 * Results:
 *	A standard TCL completion code. If TCL_ERROR is returned then an error
 *	message is left in the interp's result.
 *
 * Side effects:
 *	The specified file is overwritten.
 *
 *----------------------------------------------------------------------
 */

static int
FileWritePNG(
    Tcl_Interp *interp,
    const char *filename,
    Tcl_Obj *fmtObj,
    Tk_PhotoImageBlock *blockPtr)
{
    Tcl_Channel chan;
    PNGImage png;
    int result = TCL_ERROR;
    (void)fmtObj;

    /*
     * Open a Tcl file channel where the image data will be stored. Tk ought
     * to take care of this, and just provide a channel, but it doesn't.
     */

    chan = Tcl_OpenFileChannel(interp, filename, "w", 0644);

    if (!chan) {
	return TCL_ERROR;
    }

    /*
     * Initalize PNGImage instance for encoding.
     */

    if (InitPNGImage(interp, &png, chan, NULL,
	    TCL_ZLIB_STREAM_DEFLATE) == TCL_ERROR) {
	goto cleanup;
    }

    /*
     * Set the translation mode to binary so that CR and LF are not to the
     * platform's EOL sequence.
     */

    if (Tcl_SetChannelOption(interp, chan, "-translation",
	    "binary") != TCL_OK) {
	goto cleanup;
    }

    /*
     * Write the raw PNG data out to the file.
     */

    result = EncodePNG(interp, blockPtr, &png);

  cleanup:
    Tcl_Close(interp, chan);
    CleanupPNGImage(&png);
    return result;
}

/*
 *----------------------------------------------------------------------
 *
 * StringWritePNG --
 *
 *	This function is called by the photo image type to write PNG format
 *	data to a Tcl object and return it in the result.
 *
 * Results:
 *	A standard TCL completion code. If TCL_ERROR is returned then an error
 *	message is left in the interp's result.
 *
 * Side effects:
 *	None
 *
 *----------------------------------------------------------------------
 */

static int
StringWritePNG(
    Tcl_Interp *interp,
    Tcl_Obj *fmtObj,
    Tk_PhotoImageBlock *blockPtr)
{
    Tcl_Obj *resultObj = Tcl_NewObj();
    PNGImage png;
    int result = TCL_ERROR;
    (void)fmtObj;

    /*
     * Initalize PNGImage instance for encoding.
     */

    if (InitPNGImage(interp, &png, NULL, resultObj,
	    TCL_ZLIB_STREAM_DEFLATE) == TCL_ERROR) {
	goto cleanup;
    }

    /*
     * Write the raw PNG data into the prepared Tcl_Obj buffer. Set the result
     * back to the interpreter if successful.
     */

    result = EncodePNG(interp, blockPtr, &png);

    if (TCL_OK == result) {
	Tcl_SetObjResult(interp, png.objDataPtr);
    }

  cleanup:
    CleanupPNGImage(&png);
    return result;
}

/*
 * Local Variables:
 * c-basic-offset: 4
 * fill-column: 78
 * End:
 */<|MERGE_RESOLUTION|>--- conflicted
+++ resolved
@@ -628,15 +628,10 @@
     }
 
     while (destSz) {
-	size_t blockSz = PNG_MIN(destSz, PNG_BLOCK_SZ);
-
-<<<<<<< HEAD
-	blockSz = (size_t)Tcl_Read(pngPtr->channel, (char *)destPtr, blockSz);
-	if (blockSz == (size_t)-1) {
-=======
+	TkSizeT blockSz = PNG_MIN(destSz, PNG_BLOCK_SZ);
+
 	blockSz = Tcl_Read(pngPtr->channel, (char *)destPtr, blockSz);
-	if (blockSz == -1) {
->>>>>>> ad861a04
+	if (blockSz == TCL_IO_FAILURE) {
 	    /* TODO: failure info... */
 	    Tcl_SetObjResult(interp, Tcl_ObjPrintf(
 		    "channel read failed: %s", Tcl_PosixError(interp)));
@@ -2927,11 +2922,7 @@
 	}
 
 	memcpy(destPtr+objSz, srcPtr, srcSz);
-<<<<<<< HEAD
     } else if (Tcl_Write(pngPtr->channel, (const char *) srcPtr, srcSz) == TCL_IO_FAILURE) {
-=======
-    } else if (Tcl_Write(pngPtr->channel, (const char *) srcPtr, srcSz) == -1) {
->>>>>>> ad861a04
 	Tcl_SetObjResult(interp, Tcl_ObjPrintf(
 		"write to channel failed: %s", Tcl_PosixError(interp)));
 	return TCL_ERROR;
