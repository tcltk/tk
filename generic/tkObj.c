/*
 * tkObj.c --
 *
 *	This file contains functions that implement the common Tk object types
 *
 * Copyright (c) 1997 Sun Microsystems, Inc.
 *
 * See the file "license.terms" for information on usage and redistribution of
 * this file, and for a DISCLAIMER OF ALL WARRANTIES.
 */

#include "tkInt.h"

/*
 * The following structure is the internal representation for pixel objects.
 */

typedef struct PixelRep {
    double value;
    int units;
    Tk_Window tkwin;
    int returnValue;
} PixelRep;

#define SIMPLE_PIXELREP(objPtr)				\
    ((objPtr)->internalRep.twoPtrValue.ptr2 == 0)

#define SET_SIMPLEPIXEL(objPtr, intval)			\
    (objPtr)->internalRep.twoPtrValue.ptr1 = INT2PTR(intval);	\
    (objPtr)->internalRep.twoPtrValue.ptr2 = 0

#define GET_SIMPLEPIXEL(objPtr)				\
    (PTR2INT((objPtr)->internalRep.twoPtrValue.ptr1))

#define SET_COMPLEXPIXEL(objPtr, repPtr)		\
    (objPtr)->internalRep.twoPtrValue.ptr1 = 0;		\
    (objPtr)->internalRep.twoPtrValue.ptr2 = repPtr

#define GET_COMPLEXPIXEL(objPtr)			\
    ((PixelRep *) (objPtr)->internalRep.twoPtrValue.ptr2)

/*
 * One of these structures is created per thread to store thread-specific
 * data. In this case, it is used to contain references to selected
 * Tcl_ObjTypes that we can use as screen distances without conversion. The
 * "dataKey" below is used to locate the ThreadSpecificData for the current
 * thread.
 */

typedef struct ThreadSpecificData {
    const Tcl_ObjType *doubleTypePtr;
    const Tcl_ObjType *intTypePtr;
} ThreadSpecificData;
static Tcl_ThreadDataKey dataKey;

/*
 * The following structure is the internal representation for mm objects.
 */

typedef struct MMRep {
    double value;
    int units;
    Tk_Window tkwin;
    double returnValue;
} MMRep;

/*
 * The following structure is the internal representation for window objects.
 * A WindowRep caches name-to-window lookups. The cache is invalid if tkwin is
 * NULL or if mainPtr->deletionEpoch does not match epoch.
 */

typedef struct WindowRep {
    Tk_Window tkwin;		/* Cached window; NULL if not found. */
    TkMainInfo *mainPtr;	/* MainWindow associated with tkwin. */
    long epoch;			/* Value of mainPtr->deletionEpoch at last
				 * successful lookup. */
} WindowRep;

/*
 * Prototypes for functions defined later in this file:
 */

static void		DupMMInternalRep(Tcl_Obj *srcPtr, Tcl_Obj *copyPtr);
static void		DupPixelInternalRep(Tcl_Obj *srcPtr, Tcl_Obj*copyPtr);
static void		DupWindowInternalRep(Tcl_Obj *srcPtr,Tcl_Obj*copyPtr);
static void		FreeMMInternalRep(Tcl_Obj *objPtr);
static void		FreePixelInternalRep(Tcl_Obj *objPtr);
static void		FreeWindowInternalRep(Tcl_Obj *objPtr);
static ThreadSpecificData *GetTypeCache(void);
static void		UpdateStringOfMM(Tcl_Obj *objPtr);
static int		SetMMFromAny(Tcl_Interp *interp, Tcl_Obj *objPtr);
static int		SetPixelFromAny(Tcl_Interp *interp, Tcl_Obj *objPtr);
static int		SetWindowFromAny(Tcl_Interp *interp, Tcl_Obj *objPtr);

/*
 * The following structure defines the implementation of the "pixel" Tcl
 * object, used for measuring distances. The pixel object remembers its
 * initial display-independant settings.
 */

static const Tcl_ObjType pixelObjType = {
    "pixel",			/* name */
    FreePixelInternalRep,	/* freeIntRepProc */
    DupPixelInternalRep,	/* dupIntRepProc */
    NULL,			/* updateStringProc */
    SetPixelFromAny		/* setFromAnyProc */
};

/*
 * The following structure defines the implementation of the "pixel" Tcl
 * object, used for measuring distances. The pixel object remembers its
 * initial display-independant settings.
 */

static const Tcl_ObjType mmObjType = {
    "mm",			/* name */
    FreeMMInternalRep,		/* freeIntRepProc */
    DupMMInternalRep,		/* dupIntRepProc */
    UpdateStringOfMM,		/* updateStringProc */
    SetMMFromAny		/* setFromAnyProc */
};

/*
 * The following structure defines the implementation of the "window"
 * Tcl object.
 */

static const Tcl_ObjType windowObjType = {
    "window",			/* name */
    FreeWindowInternalRep,	/* freeIntRepProc */
    DupWindowInternalRep,	/* dupIntRepProc */
    NULL,			/* updateStringProc */
    SetWindowFromAny		/* setFromAnyProc */
};

/*
 *----------------------------------------------------------------------
 *
 * GetTypeCache --
 *
 *	Get (and build if necessary) the cache of useful Tcl object types for
 *	comparisons in the conversion functions.  This allows optimized checks
 *	for standard cases.
 *
 *----------------------------------------------------------------------
 */

static ThreadSpecificData *
GetTypeCache()
{
    ThreadSpecificData *tsdPtr = (ThreadSpecificData *)
	    Tcl_GetThreadData(&dataKey, sizeof(ThreadSpecificData));

    if (tsdPtr->doubleTypePtr == NULL) {
	tsdPtr->doubleTypePtr = Tcl_GetObjType("double");
	tsdPtr->intTypePtr = Tcl_GetObjType("int");
    }
    return tsdPtr;
}

/*
 *----------------------------------------------------------------------
 *
 * GetPixelsFromObjEx --
 *
 *	Attempt to return a pixel value from the Tcl object "objPtr". If the
 *	object is not already a pixel value, an attempt will be made to
 *	convert it to one.
 *
 * Results:
 *	The return value is a standard Tcl object result. If an error occurs
 *	during conversion, an error message is left in the interpreter's
 *	result unless "interp" is NULL.
 *
 * Side effects:
 *	If the object is not already a pixel, the conversion will free any old
 *	internal representation.
 *
 *----------------------------------------------------------------------
 */

static
int
GetPixelsFromObjEx(
    Tcl_Interp *interp, 	/* Used for error reporting if not NULL. */
    Tk_Window tkwin,
    Tcl_Obj *objPtr,		/* The object from which to get pixels. */
    int *intPtr,
    double *dblPtr)		/* Places to store resulting pixels. */
{
    int result, fresh;
    double d;
    PixelRep *pixelPtr;
    static const double bias[] = {
	1.0,	10.0,	25.4,	0.35278 /*25.4 / 72.0*/
    };

    /*
     * Special hacks where the type of the object is known to be something
     * that is just numeric and cannot require distance conversion. This pokes
     * holes in Tcl's abstractions, but they are just for optimization, not
     * semantics.
     */

    if (objPtr->typePtr != &pixelObjType) {
<<<<<<< HEAD
	ThreadSpecificData *tsdPtr =
		Tcl_GetThreadData(&dataKey, sizeof(ThreadSpecificData));

	if (tsdPtr->doubleTypePtr == NULL) {
	    tsdPtr->doubleTypePtr = Tcl_GetObjType("double");
	    tsdPtr->intTypePtr = Tcl_GetObjType("int");
	}
=======
	ThreadSpecificData *tsdPtr = GetTypeCache();
>>>>>>> bff69e28

	if (objPtr->typePtr == tsdPtr->doubleTypePtr) {
	    (void) Tcl_GetDoubleFromObj(interp, objPtr, &d);
	    if (dblPtr != NULL) {
		*dblPtr = d;
	    }
	    *intPtr = (int) d;
	    return TCL_OK;
	} else if (objPtr->typePtr == tsdPtr->intTypePtr) {
	    (void) Tcl_GetIntFromObj(interp, objPtr, intPtr);
	    if (dblPtr) {
		*dblPtr = (double) (*intPtr);
	    }
	    return TCL_OK;
	}
    }

 retry:
    fresh = (objPtr->typePtr != &pixelObjType);
    if (fresh) {
	result = SetPixelFromAny(interp, objPtr);
	if (result != TCL_OK) {
	    return result;
	}
    }

    if (SIMPLE_PIXELREP(objPtr)) {
	*intPtr = GET_SIMPLEPIXEL(objPtr);
	if (dblPtr) {
	    *dblPtr = (double) (*intPtr);
	}
    } else {
	pixelPtr = GET_COMPLEXPIXEL(objPtr);
	if ((!fresh) && (pixelPtr->tkwin != tkwin)) {
	    /*
	     * In the case of exo-screen conversions of non-pixels, we force a
	     * recomputation from the string.
	     */

	    FreePixelInternalRep(objPtr);
	    goto retry;
	}
	if ((pixelPtr->tkwin != tkwin) || dblPtr) {
	    d = pixelPtr->value;
	    if (pixelPtr->units >= 0) {
		d *= bias[pixelPtr->units] * WidthOfScreen(Tk_Screen(tkwin));
		d /= WidthMMOfScreen(Tk_Screen(tkwin));
	    }
	    if (d < 0) {
		pixelPtr->returnValue = (int) (d - 0.5);
	    } else {
		pixelPtr->returnValue = (int) (d + 0.5);
	    }
	    pixelPtr->tkwin = tkwin;
	    if (dblPtr) {
		*dblPtr = d;
	    }
	}
	*intPtr = pixelPtr->returnValue;
    }
    return TCL_OK;
}

/*
 *----------------------------------------------------------------------
 *
 * Tk_GetPixelsFromObj --
 *
 *	Attempt to return a pixel value from the Tcl object "objPtr". If the
 *	object is not already a pixel value, an attempt will be made to
 *	convert it to one.
 *
 * Results:
 *	The return value is a standard Tcl object result. If an error occurs
 *	during conversion, an error message is left in the interpreter's
 *	result unless "interp" is NULL.
 *
 * Side effects:
 *	If the object is not already a pixel, the conversion will free any old
 *	internal representation.
 *
 *----------------------------------------------------------------------
 */

int
Tk_GetPixelsFromObj(
    Tcl_Interp *interp, 	/* Used for error reporting if not NULL. */
    Tk_Window tkwin,
    Tcl_Obj *objPtr,		/* The object from which to get pixels. */
    int *intPtr)		/* Place to store resulting pixels. */
{
    return GetPixelsFromObjEx(interp, tkwin, objPtr, intPtr, NULL);
}

/*
 *----------------------------------------------------------------------
 *
 * Tk_GetDoublePixelsFromObj --
 *
 *	Attempt  to  return   a  double  pixel  value  from   the  Tcl  object
 *	"objPtr". If the object is not  already a pixel value, an attempt will
 *	be made to convert it to one, the internal unit being pixels.
 *
 * Results:
 *	The return value is a standard Tcl object result. If an error occurs
 *	during conversion, an error message is left in the interpreter's
 *	result unless "interp" is NULL.
 *
 * Side effects:
 *	If the object is not already a pixel, the conversion will free any old
 *	internal representation.
 *
 *----------------------------------------------------------------------
 */

int
Tk_GetDoublePixelsFromObj(
    Tcl_Interp *interp, 	/* Used for error reporting if not NULL. */
    Tk_Window tkwin,
    Tcl_Obj *objPtr,		/* The object from which to get pixels. */
    double *doublePtr)		/* Place to store resulting pixels. */
{
    double d;
    int result, val;

    result = GetPixelsFromObjEx(interp, tkwin, objPtr, &val, &d);
    if (result != TCL_OK) {
	return result;
    }
    if (objPtr->typePtr == &pixelObjType && !SIMPLE_PIXELREP(objPtr)) {
	PixelRep *pixelPtr = GET_COMPLEXPIXEL(objPtr);

	if (pixelPtr->units >= 0) {
	    /*
	     * Internally "shimmer" to pixel units.
	     */

	    pixelPtr->units = -1;
	    pixelPtr->value = d;
	}
    }
    *doublePtr = d;
    return TCL_OK;
}

/*
 *----------------------------------------------------------------------
 *
 * FreePixelInternalRep --
 *
 *	Deallocate the storage associated with a pixel object's internal
 *	representation.
 *
 * Results:
 *	None.
 *
 * Side effects:
 *	Frees objPtr's internal representation and sets objPtr's internalRep
 *	to NULL.
 *
 *----------------------------------------------------------------------
 */

static void
FreePixelInternalRep(
    Tcl_Obj *objPtr)		/* Pixel object with internal rep to free. */
{
    PixelRep *pixelPtr;

    if (!SIMPLE_PIXELREP(objPtr)) {
	pixelPtr = GET_COMPLEXPIXEL(objPtr);
	ckfree(pixelPtr);
    }
    SET_SIMPLEPIXEL(objPtr, 0);
    objPtr->typePtr = NULL;
}

/*
 *----------------------------------------------------------------------
 *
 * DupPixelInternalRep --
 *
 *	Initialize the internal representation of a pixel Tcl_Obj to a copy of
 *	the internal representation of an existing pixel object.
 *
 * Results:
 *	None.
 *
 * Side effects:
 *	copyPtr's internal rep is set to the pixel corresponding to srcPtr's
 *	internal rep.
 *
 *----------------------------------------------------------------------
 */

static void
DupPixelInternalRep(
    register Tcl_Obj *srcPtr,	/* Object with internal rep to copy. */
    register Tcl_Obj *copyPtr)	/* Object with internal rep to set. */
{
    PixelRep *oldPtr, *newPtr;

    copyPtr->typePtr = srcPtr->typePtr;

    if (SIMPLE_PIXELREP(srcPtr)) {
	SET_SIMPLEPIXEL(copyPtr, GET_SIMPLEPIXEL(srcPtr));
    } else {
	oldPtr = GET_COMPLEXPIXEL(srcPtr);
	newPtr = ckalloc(sizeof(PixelRep));
	newPtr->value = oldPtr->value;
	newPtr->units = oldPtr->units;
	newPtr->tkwin = oldPtr->tkwin;
	newPtr->returnValue = oldPtr->returnValue;
	SET_COMPLEXPIXEL(copyPtr, newPtr);
    }
}

/*
 *----------------------------------------------------------------------
 *
 * SetPixelFromAny --
 *
 *	Attempt to generate a pixel internal form for the Tcl object "objPtr".
 *
 * Results:
 *	The return value is a standard Tcl result. If an error occurs during
 *	conversion, an error message is left in the interpreter's result
 *	unless "interp" is NULL.
 *
 * Side effects:
 *	If no error occurs, a pixel representation of the object is stored
 *	internally and the type of "objPtr" is set to pixel.
 *
 *----------------------------------------------------------------------
 */

static int
SetPixelFromAny(
    Tcl_Interp *interp,		/* Used for error reporting if not NULL. */
    Tcl_Obj *objPtr)		/* The object to convert. */
{
    const Tcl_ObjType *typePtr;
    const char *string;
    char *rest;
    double d;
    int i, units;

    string = Tcl_GetStringFromObj(objPtr, NULL);

    d = strtod(string, &rest);
    if (rest == string) {
	goto error;
    }
    while ((*rest != '\0') && isspace(UCHAR(*rest))) {
	rest++;
    }

    switch (*rest) {
    case '\0':
	units = -1;
	break;
    case 'm':
	units = 0;
	break;
    case 'c':
	units = 1;
	break;
    case 'i':
	units = 2;
	break;
    case 'p':
	units = 3;
	break;
    default:
	goto error;
    }

    /*
     * Free the old internalRep before setting the new one.
     */

    typePtr = objPtr->typePtr;
    if ((typePtr != NULL) && (typePtr->freeIntRepProc != NULL)) {
	typePtr->freeIntRepProc(objPtr);
    }

    objPtr->typePtr = &pixelObjType;

    i = (int) d;
    if ((units < 0) && (i == d)) {
	SET_SIMPLEPIXEL(objPtr, i);
    } else {
	PixelRep *pixelPtr = ckalloc(sizeof(PixelRep));

	pixelPtr->value = d;
	pixelPtr->units = units;
	pixelPtr->tkwin = NULL;
	pixelPtr->returnValue = i;
	SET_COMPLEXPIXEL(objPtr, pixelPtr);
    }
    return TCL_OK;

  error:
    if (interp != NULL) {
	Tcl_SetObjResult(interp, Tcl_ObjPrintf(
		"bad screen distance \"%.50s\"", string));
    }
    return TCL_ERROR;
}

/*
 *----------------------------------------------------------------------
 *
 * Tk_GetMMFromObj --
 *
 *	Attempt to return an mm value from the Tcl object "objPtr". If the
 *	object is not already an mm value, an attempt will be made to convert
 *	it to one.
 *
 * Results:
 *	The return value is a standard Tcl object result. If an error occurs
 *	during conversion, an error message is left in the interpreter's
 *	result unless "interp" is NULL.
 *
 * Side effects:
 *	If the object is not already a pixel, the conversion will free any old
 *	internal representation.
 *
 *----------------------------------------------------------------------
 */

int
Tk_GetMMFromObj(
    Tcl_Interp *interp, 	/* Used for error reporting if not NULL. */
    Tk_Window tkwin,
    Tcl_Obj *objPtr,		/* The object from which to get mms. */
    double *doublePtr)		/* Place to store resulting millimeters. */
{
    int result;
    double d;
    MMRep *mmPtr;
    static const double bias[] = {
	10.0,	25.4,	1.0,	0.35278 /*25.4 / 72.0*/
    };

    if (objPtr->typePtr != &mmObjType) {
	result = SetMMFromAny(interp, objPtr);
	if (result != TCL_OK) {
	    return result;
	}
    }

    mmPtr = objPtr->internalRep.otherValuePtr;
    if (mmPtr->tkwin != tkwin) {
	d = mmPtr->value;
	if (mmPtr->units == -1) {
	    d /= WidthOfScreen(Tk_Screen(tkwin));
	    d *= WidthMMOfScreen(Tk_Screen(tkwin));
	} else {
	    d *= bias[mmPtr->units];
	}
	mmPtr->tkwin = tkwin;
	mmPtr->returnValue = d;
    }
    *doublePtr = mmPtr->returnValue;

    return TCL_OK;
}

/*
 *----------------------------------------------------------------------
 *
 * FreeMMInternalRep --
 *
 *	Deallocate the storage associated with a mm object's internal
 *	representation.
 *
 * Results:
 *	None.
 *
 * Side effects:
 *	Frees objPtr's internal representation and sets objPtr's internalRep
 *	to NULL.
 *
 *----------------------------------------------------------------------
 */

static void
FreeMMInternalRep(
    Tcl_Obj *objPtr)		/* MM object with internal rep to free. */
{
    ckfree(objPtr->internalRep.otherValuePtr);
    objPtr->internalRep.otherValuePtr = NULL;
    objPtr->typePtr = NULL;
}

/*
 *----------------------------------------------------------------------
 *
 * DupMMInternalRep --
 *
 *	Initialize the internal representation of a pixel Tcl_Obj to a copy of
 *	the internal representation of an existing pixel object.
 *
 * Results:
 *	None.
 *
 * Side effects:
 *	copyPtr's internal rep is set to the pixel corresponding to srcPtr's
 *	internal rep.
 *
 *----------------------------------------------------------------------
 */

static void
DupMMInternalRep(
    register Tcl_Obj *srcPtr,	/* Object with internal rep to copy. */
    register Tcl_Obj *copyPtr)	/* Object with internal rep to set. */
{
    MMRep *oldPtr, *newPtr;

    copyPtr->typePtr = srcPtr->typePtr;
    oldPtr = srcPtr->internalRep.otherValuePtr;
    newPtr = ckalloc(sizeof(MMRep));
    newPtr->value = oldPtr->value;
    newPtr->units = oldPtr->units;
    newPtr->tkwin = oldPtr->tkwin;
    newPtr->returnValue = oldPtr->returnValue;
    copyPtr->internalRep.otherValuePtr = newPtr;
}

/*
 *----------------------------------------------------------------------
 *
 * UpdateStringOfMM --
 *
 *	Update the string representation for a pixel Tcl_Obj this function is
 *	only called, if the pixel Tcl_Obj has no unit, because with units the
 *	string representation is created by SetMMFromAny
 *
 * Results:
 *	None.
 *
 * Side effects:
 *	The object's string is set to a valid string that results from the
 *	double-to-string conversion.
 *
 *----------------------------------------------------------------------
 */

static void
UpdateStringOfMM(
    register Tcl_Obj *objPtr)   /* pixel obj with string rep to update. */
{
    MMRep *mmPtr;
    char buffer[TCL_DOUBLE_SPACE];
    register int len;

    mmPtr = objPtr->internalRep.otherValuePtr;
    /* assert( mmPtr->units == -1 && objPtr->bytes == NULL ); */
    if ((mmPtr->units != -1) || (objPtr->bytes != NULL)) {
	Tcl_Panic("UpdateStringOfMM: false precondition");
    }

    Tcl_PrintDouble(NULL, mmPtr->value, buffer);
    len = (int)strlen(buffer);

    objPtr->bytes = ckalloc(len + 1);
    strcpy(objPtr->bytes, buffer);
    objPtr->length = len;
}

/*
 *----------------------------------------------------------------------
 *
 * SetMMFromAny --
 *
 *	Attempt to generate a mm internal form for the Tcl object "objPtr".
 *
 * Results:
 *	The return value is a standard Tcl result. If an error occurs during
 *	conversion, an error message is left in the interpreter's result
 *	unless "interp" is NULL.
 *
 * Side effects:
 *	If no error occurs, a mm representation of the object is stored
 *	internally and the type of "objPtr" is set to mm.
 *
 *----------------------------------------------------------------------
 */

static int
SetMMFromAny(
    Tcl_Interp *interp,		/* Used for error reporting if not NULL. */
    Tcl_Obj *objPtr)		/* The object to convert. */
{
    ThreadSpecificData *tsdPtr = GetTypeCache();
    const Tcl_ObjType *typePtr;
    const char *string;
    char *rest;
    double d;
    int units;
    MMRep *mmPtr;

<<<<<<< HEAD
    static const Tcl_ObjType *tclDoubleObjType = NULL;
    static const Tcl_ObjType *tclIntObjType = NULL;

    if (tclDoubleObjType == NULL) {
	/*
	 * Cache the object types for comaprison below. This allows optimized
	 * checks for standard cases.
	 */

	tclDoubleObjType = Tcl_GetObjType("double");
	tclIntObjType = Tcl_GetObjType("int");
    }

    if (objPtr->typePtr == tclDoubleObjType) {
=======
    if (objPtr->typePtr == tsdPtr->doubleTypePtr) {
>>>>>>> bff69e28
	Tcl_GetDoubleFromObj(interp, objPtr, &d);
	units = -1;
    } else if (objPtr->typePtr == tsdPtr->intTypePtr) {
	Tcl_GetIntFromObj(interp, objPtr, &units);
	d = (double) units;
	units = -1;

	/*
	 * In the case of ints, we need to ensure that a valid string exists
	 * in order for int-but-not-string objects to be converted back to
	 * ints again from mm obj types.
	 */

	(void) Tcl_GetStringFromObj(objPtr, NULL);
    } else {
	/*
	 * It wasn't a known int or double, so parse it.
	 */

	string = Tcl_GetStringFromObj(objPtr, NULL);

	d = strtod(string, &rest);
	if (rest == string) {
	    /*
	     * Must copy string before resetting the result in case a caller
	     * is trying to convert the interpreter's result to mms.
	     */

	error:
	    Tcl_AppendResult(interp, "bad screen distance \"", string,
		    "\"", NULL);
	    return TCL_ERROR;
	}
	while ((*rest != '\0') && isspace(UCHAR(*rest))) {
	    rest++;
	}

	switch (*rest) {
	case '\0':
	    units = -1;
	    break;
	case 'c':
	    units = 0;
	    break;
	case 'i':
	    units = 1;
	    break;
	case 'm':
	    units = 2;
	    break;
	case 'p':
	    units = 3;
	    break;
	default:
	    goto error;
	}
    }

    /*
     * Free the old internalRep before setting the new one.
     */

    typePtr = objPtr->typePtr;
    if ((typePtr != NULL) && (typePtr->freeIntRepProc != NULL)) {
	typePtr->freeIntRepProc(objPtr);
    }

    objPtr->typePtr = &mmObjType;

    mmPtr = ckalloc(sizeof(MMRep));
    mmPtr->value = d;
    mmPtr->units = units;
    mmPtr->tkwin = NULL;
    mmPtr->returnValue	= d;

    objPtr->internalRep.otherValuePtr = mmPtr;

    return TCL_OK;
}

/*
 *----------------------------------------------------------------------
 *
 * TkGetWindowFromObj --
 *
 *	Attempt to return a Tk_Window from the Tcl object "objPtr". If the
 *	object is not already a Tk_Window, an attempt will be made to convert
 *	it to one.
 *
 * Results:
 *	The return value is a standard Tcl object result. If an error occurs
 *	during conversion, an error message is left in the interpreter's
 *	result unless "interp" is NULL.
 *
 * Side effects:
 *	If the object is not already a Tk_Window, the conversion will free any
 *	old internal representation.
 *
 *----------------------------------------------------------------------
 */

int
TkGetWindowFromObj(
    Tcl_Interp *interp, 	/* Used for error reporting if not NULL. */
    Tk_Window tkwin,		/* A token to get the main window from. */
    Tcl_Obj *objPtr,		/* The object from which to get window. */
    Tk_Window *windowPtr)	/* Place to store resulting window. */
{
    TkMainInfo *mainPtr = ((TkWindow *) tkwin)->mainPtr;
    register WindowRep *winPtr;
    int result;

    result = Tcl_ConvertToType(interp, objPtr, &windowObjType);
    if (result != TCL_OK) {
	return result;
    }

    winPtr = objPtr->internalRep.otherValuePtr;
    if (winPtr->tkwin == NULL
	    || winPtr->mainPtr == NULL
	    || winPtr->mainPtr != mainPtr
	    || winPtr->epoch != mainPtr->deletionEpoch) {
	/*
	 * Cache is invalid.
	 */

	winPtr->tkwin = Tk_NameToWindow(interp,
		Tcl_GetStringFromObj(objPtr, NULL), tkwin);
	if (winPtr->tkwin == NULL) {
	    /* ASSERT: Tk_NameToWindow has left error message in interp */
	    return TCL_ERROR;
	}

	winPtr->mainPtr = mainPtr;
	winPtr->epoch = mainPtr ? mainPtr->deletionEpoch : 0;
    }

    *windowPtr = winPtr->tkwin;
    return TCL_OK;
}

/*
 *----------------------------------------------------------------------
 *
 * SetWindowFromAny --
 *
 *	Generate a windowObj internal form for the Tcl object "objPtr".
 *
 * Results:
 *	Always returns TCL_OK.
 *
 * Side effects:
 *	Sets objPtr's internal representation to an uninitialized windowObj.
 *	Frees the old internal representation, if any.
 *
 * See also:
 * 	TkGetWindowFromObj, which initializes the WindowRep cache.
 *
 *----------------------------------------------------------------------
 */

static int
SetWindowFromAny(
    Tcl_Interp *interp,		/* Used for error reporting if not NULL. */
    register Tcl_Obj *objPtr)	/* The object to convert. */
{
    const Tcl_ObjType *typePtr;
    WindowRep *winPtr;

    /*
     * Free the old internalRep before setting the new one.
     */

    Tcl_GetStringFromObj(objPtr, NULL);
    typePtr = objPtr->typePtr;
    if ((typePtr != NULL) && (typePtr->freeIntRepProc != NULL)) {
	typePtr->freeIntRepProc(objPtr);
    }

    winPtr = ckalloc(sizeof(WindowRep));
    winPtr->tkwin = NULL;
    winPtr->mainPtr = NULL;
    winPtr->epoch = 0;

    objPtr->internalRep.otherValuePtr = winPtr;
    objPtr->typePtr = &windowObjType;

    return TCL_OK;
}

/*
 *----------------------------------------------------------------------
 *
 * DupWindowInternalRep --
 *
 *	Initialize the internal representation of a window Tcl_Obj to a copy
 *	of the internal representation of an existing window object.
 *
 * Results:
 *	None.
 *
 * Side effects:
 *	copyPtr's internal rep is set to refer to the same window as srcPtr's
 *	internal rep.
 *
 *----------------------------------------------------------------------
 */

static void
DupWindowInternalRep(
    register Tcl_Obj *srcPtr,
    register Tcl_Obj *copyPtr)
{
    register WindowRep *oldPtr, *newPtr;

    oldPtr = srcPtr->internalRep.otherValuePtr;
    newPtr = ckalloc(sizeof(WindowRep));
    newPtr->tkwin = oldPtr->tkwin;
    newPtr->mainPtr = oldPtr->mainPtr;
    newPtr->epoch = oldPtr->epoch;
    copyPtr->internalRep.otherValuePtr = newPtr;
    copyPtr->typePtr = srcPtr->typePtr;
}

/*
 *----------------------------------------------------------------------
 *
 * FreeWindowInternalRep --
 *
 *	Deallocate the storage associated with a window object's internal
 *	representation.
 *
 * Results:
 *	None.
 *
 * Side effects:
 *	Frees objPtr's internal representation and sets objPtr's internalRep
 *	to NULL.
 *
 *----------------------------------------------------------------------
 */

static void
FreeWindowInternalRep(
    Tcl_Obj *objPtr)		/* Window object with internal rep to free. */
{
    ckfree(objPtr->internalRep.otherValuePtr);
    objPtr->internalRep.otherValuePtr = NULL;
    objPtr->typePtr = NULL;
}

/*
 *----------------------------------------------------------------------
 *
 * TkNewWindowObj --
 *
 *	This function allocates a new Tcl_Obj that refers to a particular to a
 *	particular Tk window.
 *
 * Results:
 *	A standard Tcl object reference, with refcount 0.
 *
 * Side effects:
 *	None.
 *
 *----------------------------------------------------------------------
 */

Tcl_Obj *
TkNewWindowObj(
    Tk_Window tkwin)
{
    Tcl_Obj *objPtr = Tcl_NewStringObj(Tk_PathName(tkwin), -1);
    TkMainInfo *mainPtr = ((TkWindow *) tkwin)->mainPtr;
    register WindowRep *winPtr;

    SetWindowFromAny(NULL, objPtr);

    winPtr = objPtr->internalRep.otherValuePtr;
    winPtr->tkwin = tkwin;
    winPtr->mainPtr = mainPtr;
    winPtr->epoch = mainPtr->deletionEpoch;
    return objPtr;
}

/*
 *----------------------------------------------------------------------
 *
 * TkParsePadAmount --
 *
 *	This function parses a padding specification and returns the
 *	appropriate padding values. A padding specification can be either a
 *	single pixel width, or a list of two pixel widths. If a single pixel
 *	width, the amount specified is used for padding on both sides. If two
 *	amounts are specified, then they specify the left/right or top/bottom
 *	padding.
 *
 * Results:
 *	A standard Tcl return value.
 *
 * Side effects:
 *	An error message is written to the interpreter if something is not
 *	right.
 *
 *----------------------------------------------------------------------
 */

int
TkParsePadAmount(
    Tcl_Interp *interp,		/* Interpreter for error reporting. */
    Tk_Window tkwin,		/* A window.  Needed by Tk_GetPixels() */
    Tcl_Obj *specObj,		/* The argument to "-padx", "-pady", "-ipadx",
				 * or "-ipady". The thing to be parsed. */
    int *halfPtr,		/* Write the left/top part of padding here */
    int *allPtr)		/* Write the total padding here */
{
    int firstInt, secondInt;    /* The two components of the padding */
    int objc;			/* The length of the list (should be 1 or 2) */
    Tcl_Obj **objv;		/* The objects in the list */

    /*
     * Check for a common case where a single object would otherwise be
     * shimmered between a list and a pixel spec.
     */

    if (specObj->typePtr == &pixelObjType) {
	if (Tk_GetPixelsFromObj(interp, tkwin, specObj, &firstInt) != TCL_OK){
	    Tcl_ResetResult(interp);
	    Tcl_AppendResult(interp, "bad pad value \"",
		    Tcl_GetString(specObj),
		    "\": must be positive screen distance", NULL);
	    return TCL_ERROR;
	}
	secondInt = firstInt;
	goto done;
    }

    /*
     * Pad specifications are a list of one or two elements, each of which is
     * a pixel specification.
     */

    if (Tcl_ListObjGetElements(interp, specObj, &objc, &objv) != TCL_OK) {
	return TCL_ERROR;
    }
    if (objc != 1 && objc != 2) {
	Tcl_AppendResult(interp,
		"wrong number of parts to pad specification", NULL);
	return TCL_ERROR;
    }

    /*
     * Parse the first part.
     */

    if (Tk_GetPixelsFromObj(interp, tkwin, objv[0], &firstInt) != TCL_OK ||
	    (firstInt < 0)) {
	Tcl_ResetResult(interp);
	Tcl_AppendResult(interp, "bad pad value \"", Tcl_GetString(objv[0]),
		"\": must be positive screen distance", NULL);
	return TCL_ERROR;
    }

    /*
     * Parse the second part if it exists, otherwise it is as if it was the
     * same as the first part.
     */

    if (objc == 1) {
	secondInt = firstInt;
    } else if (Tk_GetPixelsFromObj(interp, tkwin, objv[1],
	    &secondInt) != TCL_OK || (secondInt < 0)) {
	Tcl_ResetResult(interp);
	Tcl_AppendResult(interp, "bad 2nd pad value \"",
		Tcl_GetString(objv[1]),
		"\": must be positive screen distance", NULL);
	return TCL_ERROR;
    }

    /*
     * Write the parsed bits back into the receiving variables.
     */

  done:
    if (halfPtr != 0) {
	*halfPtr = firstInt;
    }
    *allPtr = firstInt + secondInt;
    return TCL_OK;
}

/*
 *----------------------------------------------------------------------
 *
 * TkRegisterObjTypes --
 *
 *	Registers Tk's Tcl_ObjType structures with the Tcl run-time.
 *
 * Results:
 *	None
 *
 * Side effects:
 *	All instances of Tcl_ObjType structues used in Tk are registered with
 *	Tcl.
 *
 *----------------------------------------------------------------------
 */

void
TkRegisterObjTypes(void)
{
    Tcl_RegisterObjType(&tkBorderObjType);
    Tcl_RegisterObjType(&tkBitmapObjType);
    Tcl_RegisterObjType(&tkColorObjType);
    Tcl_RegisterObjType(&tkCursorObjType);
    Tcl_RegisterObjType(&tkFontObjType);
    Tcl_RegisterObjType(&mmObjType);
    Tcl_RegisterObjType(&pixelObjType);
    Tcl_RegisterObjType(&tkStateKeyObjType);
    Tcl_RegisterObjType(&windowObjType);
    Tcl_RegisterObjType(&tkTextIndexType);
}

/*
 * Local Variables:
 * mode: c
 * c-basic-offset: 4
 * fill-column: 78
 * End:
 */<|MERGE_RESOLUTION|>--- conflicted
+++ resolved
@@ -148,9 +148,9 @@
  */
 
 static ThreadSpecificData *
-GetTypeCache()
-{
-    ThreadSpecificData *tsdPtr = (ThreadSpecificData *)
+GetTypeCache(void)
+{
+    ThreadSpecificData *tsdPtr =
 	    Tcl_GetThreadData(&dataKey, sizeof(ThreadSpecificData));
 
     if (tsdPtr->doubleTypePtr == NULL) {
@@ -206,26 +206,16 @@
      */
 
     if (objPtr->typePtr != &pixelObjType) {
-<<<<<<< HEAD
-	ThreadSpecificData *tsdPtr =
-		Tcl_GetThreadData(&dataKey, sizeof(ThreadSpecificData));
-
-	if (tsdPtr->doubleTypePtr == NULL) {
-	    tsdPtr->doubleTypePtr = Tcl_GetObjType("double");
-	    tsdPtr->intTypePtr = Tcl_GetObjType("int");
-	}
-=======
-	ThreadSpecificData *tsdPtr = GetTypeCache();
->>>>>>> bff69e28
-
-	if (objPtr->typePtr == tsdPtr->doubleTypePtr) {
+	ThreadSpecificData *typeCache = GetTypeCache();
+
+	if (objPtr->typePtr == typeCache->doubleTypePtr) {
 	    (void) Tcl_GetDoubleFromObj(interp, objPtr, &d);
 	    if (dblPtr != NULL) {
 		*dblPtr = d;
 	    }
 	    *intPtr = (int) d;
 	    return TCL_OK;
-	} else if (objPtr->typePtr == tsdPtr->intTypePtr) {
+	} else if (objPtr->typePtr == typeCache->intTypePtr) {
 	    (void) Tcl_GetIntFromObj(interp, objPtr, intPtr);
 	    if (dblPtr) {
 		*dblPtr = (double) (*intPtr);
@@ -723,7 +713,7 @@
     Tcl_Interp *interp,		/* Used for error reporting if not NULL. */
     Tcl_Obj *objPtr)		/* The object to convert. */
 {
-    ThreadSpecificData *tsdPtr = GetTypeCache();
+    ThreadSpecificData *typeCache = GetTypeCache();
     const Tcl_ObjType *typePtr;
     const char *string;
     char *rest;
@@ -731,27 +721,10 @@
     int units;
     MMRep *mmPtr;
 
-<<<<<<< HEAD
-    static const Tcl_ObjType *tclDoubleObjType = NULL;
-    static const Tcl_ObjType *tclIntObjType = NULL;
-
-    if (tclDoubleObjType == NULL) {
-	/*
-	 * Cache the object types for comaprison below. This allows optimized
-	 * checks for standard cases.
-	 */
-
-	tclDoubleObjType = Tcl_GetObjType("double");
-	tclIntObjType = Tcl_GetObjType("int");
-    }
-
-    if (objPtr->typePtr == tclDoubleObjType) {
-=======
-    if (objPtr->typePtr == tsdPtr->doubleTypePtr) {
->>>>>>> bff69e28
+    if (objPtr->typePtr == typeCache->doubleTypePtr) {
 	Tcl_GetDoubleFromObj(interp, objPtr, &d);
 	units = -1;
-    } else if (objPtr->typePtr == tsdPtr->intTypePtr) {
+    } else if (objPtr->typePtr == typeCache->intTypePtr) {
 	Tcl_GetIntFromObj(interp, objPtr, &units);
 	d = (double) units;
 	units = -1;
