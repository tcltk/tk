/*
 * tkObj.c --
 *
 *	This file contains functions that implement the common Tk object types
 *
 * Copyright © 1997 Sun Microsystems, Inc.
 *
 * See the file "license.terms" for information on usage and redistribution of
 * this file, and for a DISCLAIMER OF ALL WARRANTIES.
 */

#include "tkInt.h"

/*
 * The following structure is the internal representation for pixel objects.
 */

typedef struct PixelRep {
    double value;
    int units;
    Tk_Window tkwin;
    int returnValue;
} PixelRep;

#define SIMPLE_PIXELREP(objPtr)				\
    ((objPtr)->internalRep.twoPtrValue.ptr2 == 0)

#define SET_SIMPLEPIXEL(objPtr, intval)			\
    (objPtr)->internalRep.twoPtrValue.ptr1 = INT2PTR(intval);	\
    (objPtr)->internalRep.twoPtrValue.ptr2 = 0

#define GET_SIMPLEPIXEL(objPtr)				\
    (PTR2INT((objPtr)->internalRep.twoPtrValue.ptr1))

#define SET_COMPLEXPIXEL(objPtr, repPtr)		\
    (objPtr)->internalRep.twoPtrValue.ptr1 = NULL;		\
    (objPtr)->internalRep.twoPtrValue.ptr2 = repPtr

#define GET_COMPLEXPIXEL(objPtr)			\
    ((PixelRep *) (objPtr)->internalRep.twoPtrValue.ptr2)

/*
 * One of these structures is created per thread to store thread-specific
 * data. In this case, it is used to contain references to selected
 * Tcl_ObjTypes that we can use as screen distances without conversion. The
 * "dataKey" below is used to locate the ThreadSpecificData for the current
 * thread.
 */

typedef struct {
    const Tcl_ObjType *doubleTypePtr;
    const Tcl_ObjType *intTypePtr;
} ThreadSpecificData;
static Tcl_ThreadDataKey dataKey;

/*
 * The following structure is the internal representation for mm objects.
 */

typedef struct MMRep {
    double value;
    int units;
    Tk_Window tkwin;
    double returnValue;
} MMRep;

/*
 * The following structure is the internal representation for window objects.
 * A WindowRep caches name-to-window lookups. The cache is invalid if tkwin is
 * NULL or if mainPtr->deletionEpoch does not match epoch.
 */

typedef struct WindowRep {
    Tk_Window tkwin;		/* Cached window; NULL if not found. */
    TkMainInfo *mainPtr;	/* MainWindow associated with tkwin. */
#if TCL_MAJOR_VERSION > 8
    size_t epoch;			/* Value of mainPtr->deletionEpoch at last
				 * successful lookup. */
#else
    long epoch;
#endif
} WindowRep;

/*
 * Prototypes for functions defined later in this file:
 */

static void		DupMMInternalRep(Tcl_Obj *srcPtr, Tcl_Obj *copyPtr);
static void		DupPixelInternalRep(Tcl_Obj *srcPtr, Tcl_Obj*copyPtr);
static void		DupWindowInternalRep(Tcl_Obj *srcPtr,Tcl_Obj*copyPtr);
static void		FreeMMInternalRep(Tcl_Obj *objPtr);
static void		FreePixelInternalRep(Tcl_Obj *objPtr);
static void		FreeWindowInternalRep(Tcl_Obj *objPtr);
static ThreadSpecificData *GetTypeCache(void);
static void		UpdateStringOfMM(Tcl_Obj *objPtr);
static int		SetMMFromAny(Tcl_Interp *interp, Tcl_Obj *objPtr);
static int		SetPixelFromAny(Tcl_Interp *interp, Tcl_Obj *objPtr);
static int		SetWindowFromAny(Tcl_Interp *interp, Tcl_Obj *objPtr);

#if TCL_MAJOR_VERSION < 9
#ifdef __cplusplus
extern "C" {
#endif
#if defined(USE_TCL_STUBS)
/*  Little hack to eliminate the need for "tclInt.h" here:
    Just copy a small portion of TclIntStubs, just
    enough to make it work */
typedef struct TclIntStubs {
    int magic;
    void *hooks;
    void (*dummy[34]) (void); /* dummy entries 0-33, not used */
    int (*tclGetIntForIndex) (Tcl_Interp *interp, Tcl_Obj *objPtr, int endValue, int *indexPtr); /* 34 */
} TclIntStubs;
extern const TclIntStubs *tclIntStubsPtr;

# undef Tcl_GetIntForIndex
# define Tcl_GetIntForIndex(interp, obj, max, ptr) ((tclIntStubsPtr->tclGetIntForIndex == NULL)? \
    ((int (*)(Tcl_Interp*,  Tcl_Obj *, int, int*))(void *)((&(tclStubsPtr->tcl_PkgProvideEx))[645]))((interp), (obj), (max), (ptr)): \
	tclIntStubsPtr->tclGetIntForIndex((interp), (obj), (max), (ptr)))
#elif TCL_MINOR_VERSION < 7
extern int TclGetIntForIndex(Tcl_Interp*,  Tcl_Obj *, int, int*);
# define Tcl_GetIntForIndex(interp, obj, max, ptr) TclGetIntForIndex(interp, obj, max, ptr)
#endif
#ifdef __cplusplus
}
#endif
#endif

/*
 * The following structure defines the implementation of the "pixel" Tcl
 * object, used for measuring distances. The pixel object remembers its
 * initial display-independent settings.
 */

static const TkObjType pixelObjType = {
    {"pixel",			/* name */
    FreePixelInternalRep,	/* freeIntRepProc */
    DupPixelInternalRep,	/* dupIntRepProc */
    NULL,			/* updateStringProc */
    NULL,			/* setFromAnyProc */
    TCL_OBJTYPE_V0},
    0
};

/*
 * The following structure defines the implementation of the "pixel" Tcl
 * object, used for measuring distances. The pixel object remembers its
 * initial display-independent settings.
 */

static const TkObjType mmObjType = {
    {"mm",			/* name */
    FreeMMInternalRep,		/* freeIntRepProc */
    DupMMInternalRep,		/* dupIntRepProc */
    UpdateStringOfMM,		/* updateStringProc */
    NULL,			/* setFromAnyProc */
    TCL_OBJTYPE_V0},
    0
};

/*
 * The following structure defines the implementation of the "window"
 * Tcl object.
 */

static const TkObjType windowObjType = {
    {"window",			/* name */
    FreeWindowInternalRep,	/* freeIntRepProc */
    DupWindowInternalRep,	/* dupIntRepProc */
    NULL,			/* updateStringProc */
    NULL,			/* setFromAnyProc */
    TCL_OBJTYPE_V0},
    0
};

/*
 *----------------------------------------------------------------------
 *
 * GetTypeCache --
 *
 *	Get (and build if necessary) the cache of useful Tcl object types for
 *	comparisons in the conversion functions.  This allows optimized checks
 *	for standard cases.
 *
 *----------------------------------------------------------------------
 */

static ThreadSpecificData *
GetTypeCache(void)
{
    ThreadSpecificData *tsdPtr = (ThreadSpecificData *)
	    Tcl_GetThreadData(&dataKey, sizeof(ThreadSpecificData));

    if (tsdPtr->doubleTypePtr == NULL) {
	/* Smart initialization of doubleTypePtr/intTypePtr without
	 * hash-table lookup or creating complete Tcl_Obj's */
	Tcl_Obj obj;
	obj.bytes = (char *)"0.0";
	obj.length = 3;
	obj.typePtr = NULL;
	Tcl_GetDoubleFromObj(NULL, &obj, &obj.internalRep.doubleValue);
	tsdPtr->doubleTypePtr = obj.typePtr;
	obj.bytes = (char *)"0";
	obj.length = 1;
	obj.typePtr = NULL;
	Tcl_GetLongFromObj(NULL, &obj, &obj.internalRep.longValue);
	tsdPtr->intTypePtr = obj.typePtr;
    }
    return tsdPtr;
}

/*
 *----------------------------------------------------------------------
 *
 * TkGetIntForIndex --
 *
 *	Almost the same as Tcl_GetIntForIndex, but it return an int. Accepts
 *	"" (empty string) as well.
 *
 * Results:
 *	The return value is a standard Tcl object result.
 *
 * Side effects:
 *	None
 *
 *----------------------------------------------------------------------
 */

int
TkGetIntForIndex(
    Tcl_Obj *indexObj,
    Tcl_Size end,
    int lastOK,
    Tcl_Size *indexPtr)
{
    if (indexObj == NULL) {
	*indexPtr = TCL_INDEX_NONE;
	return TCL_OK;
    }
    if (Tcl_GetIntForIndex(NULL, indexObj, end + lastOK, indexPtr) != TCL_OK) {
	const char *value = Tcl_GetString(indexObj);
	if (!*value) {
	    *indexPtr = TCL_INDEX_NONE;
	    return TCL_OK;
	}
	return TCL_ERROR;
    }
#if TCL_MAJOR_VERSION < 9
    if (*indexPtr < -1) {
	*indexPtr = TCL_INDEX_NONE;
    } else if (end >= -1)
#endif
    if ((*indexPtr + 1) > (end + 1)) {
	*indexPtr = end + 1;
    }
    return TCL_OK;
}

/*
 *----------------------------------------------------------------------
 *
 * GetPixelsFromObjEx --
 *
 *	Attempt to return a pixel value from the Tcl object "objPtr". If the
 *	object is not already a pixel value, an attempt will be made to
 *	convert it to one.
 *
 * Results:
 *	The return value is a standard Tcl object result. If an error occurs
 *	during conversion, an error message is left in the interpreter's
 *	result unless "interp" is NULL.
 *
 * Side effects:
 *	If the object is not already a pixel, the conversion will free any old
 *	internal representation.
 *
 *----------------------------------------------------------------------
 */

static
int
GetPixelsFromObjEx(
    Tcl_Interp *interp, 	/* Used for error reporting if not NULL. */
    Tk_Window tkwin,
    Tcl_Obj *objPtr,		/* The object from which to get pixels. */
    int *intPtr,
    double *dblPtr)		/* Places to store resulting pixels. */
{
    int result, fresh;
    double d;
    PixelRep *pixelPtr;
    static const double bias[] = {
	1.0,	10.0,	25.4,	0.35278 /*25.4 / 72.0*/
    };

    /*
     * Special hacks where the type of the object is known to be something
     * that is just numeric and cannot require distance conversion. This pokes
     * holes in Tcl's abstractions, but they are just for optimization, not
     * semantics.
     */

    if (objPtr->typePtr != &pixelObjType.objType) {
	ThreadSpecificData *typeCache = GetTypeCache();

	if (objPtr->typePtr == typeCache->doubleTypePtr) {
	    (void) Tcl_GetDoubleFromObj(interp, objPtr, &d);
	    if (dblPtr != NULL) {
		*dblPtr = d;
	    }
	    *intPtr = (int) (d<0 ? d-0.5 : d+0.5);
	    return TCL_OK;
	} else if (objPtr->typePtr == typeCache->intTypePtr) {
	    (void) Tcl_GetIntFromObj(interp, objPtr, intPtr);
	    if (dblPtr) {
		*dblPtr = (double) (*intPtr);
	    }
	    return TCL_OK;
	}
    }

 retry:
    fresh = (objPtr->typePtr != &pixelObjType.objType);
    if (fresh) {
	result = SetPixelFromAny(interp, objPtr);
	if (result != TCL_OK) {
	    return result;
	}
    }

    if (SIMPLE_PIXELREP(objPtr)) {
	*intPtr = GET_SIMPLEPIXEL(objPtr);
	if (dblPtr) {
	    *dblPtr = (double) (*intPtr);
	}
    } else {
	pixelPtr = GET_COMPLEXPIXEL(objPtr);
	if ((!fresh) && (pixelPtr->tkwin != tkwin)) {
	    /*
	     * In the case of exo-screen conversions of non-pixels, we force a
	     * recomputation from the string.
	     */

	    FreePixelInternalRep(objPtr);
	    goto retry;
	}
	if ((pixelPtr->tkwin != tkwin) || dblPtr) {
	    d = pixelPtr->value;
	    if (pixelPtr->units >= 0) {
		d *= bias[pixelPtr->units] * WidthOfScreen(Tk_Screen(tkwin));
		d /= WidthMMOfScreen(Tk_Screen(tkwin));
	    }
	    pixelPtr->returnValue = (int) (d<0 ? d-0.5 : d+0.5);
	    pixelPtr->tkwin = tkwin;
	    if (dblPtr) {
		*dblPtr = d;
	    }
	}
	*intPtr = pixelPtr->returnValue;
    }
    return TCL_OK;
}

/*
 *----------------------------------------------------------------------
 *
 * Tk_GetPixelsFromObj --
 *
 *	Attempt to return a pixel value from the Tcl object "objPtr". If the
 *	object is not already a pixel value, an attempt will be made to
 *	convert it to one.
 *
 * Results:
 *	The return value is a standard Tcl object result. If an error occurs
 *	during conversion, an error message is left in the interpreter's
 *	result unless "interp" is NULL.
 *
 * Side effects:
 *	If the object is not already a pixel, the conversion will free any old
 *	internal representation.
 *
 *----------------------------------------------------------------------
 */

int
Tk_GetPixelsFromObj(
    Tcl_Interp *interp, 	/* Used for error reporting if not NULL. */
    Tk_Window tkwin,
    Tcl_Obj *objPtr,		/* The object from which to get pixels. */
    int *intPtr)		/* Place to store resulting pixels. */
{
    return GetPixelsFromObjEx(interp, tkwin, objPtr, intPtr, NULL);
}

/*
 *----------------------------------------------------------------------
 *
 * Tk_GetDoublePixelsFromObj --
 *
 *	Attempt  to  return   a  double  pixel  value  from   the  Tcl  object
 *	"objPtr". If the object is not  already a pixel value, an attempt will
 *	be made to convert it to one, the internal unit being pixels.
 *
 * Results:
 *	The return value is a standard Tcl object result. If an error occurs
 *	during conversion, an error message is left in the interpreter's
 *	result unless "interp" is NULL.
 *
 * Side effects:
 *	If the object is not already a pixel, the conversion will free any old
 *	internal representation.
 *
 *----------------------------------------------------------------------
 */

int
Tk_GetDoublePixelsFromObj(
    Tcl_Interp *interp, 	/* Used for error reporting if not NULL. */
    Tk_Window tkwin,
    Tcl_Obj *objPtr,		/* The object from which to get pixels. */
    double *doublePtr)		/* Place to store resulting pixels. */
{
    double d;
    int result, val;

    result = GetPixelsFromObjEx(interp, tkwin, objPtr, &val, &d);
    if (result != TCL_OK) {
	return result;
    }
    if (objPtr->typePtr == &pixelObjType.objType && !SIMPLE_PIXELREP(objPtr)) {
	PixelRep *pixelPtr = GET_COMPLEXPIXEL(objPtr);

	if (pixelPtr->units >= 0) {
	    /*
	     * Internally "shimmer" to pixel units.
	     */

	    pixelPtr->units = -1;
	    pixelPtr->value = d;
	}
    }
    *doublePtr = d;
    return TCL_OK;
}

/*
 *----------------------------------------------------------------------
 *
 * FreePixelInternalRep --
 *
 *	Deallocate the storage associated with a pixel object's internal
 *	representation.
 *
 * Results:
 *	None.
 *
 * Side effects:
 *	Frees objPtr's internal representation and sets objPtr's internalRep
 *	to NULL.
 *
 *----------------------------------------------------------------------
 */

static void
FreePixelInternalRep(
    Tcl_Obj *objPtr)		/* Pixel object with internal rep to free. */
{
    if (!SIMPLE_PIXELREP(objPtr)) {
	PixelRep *pixelPtr = GET_COMPLEXPIXEL(objPtr);

	ckfree(pixelPtr);
    }
    SET_SIMPLEPIXEL(objPtr, 0);
    objPtr->typePtr = NULL;
}

/*
 *----------------------------------------------------------------------
 *
 * DupPixelInternalRep --
 *
 *	Initialize the internal representation of a pixel Tcl_Obj to a copy of
 *	the internal representation of an existing pixel object.
 *
 * Results:
 *	None.
 *
 * Side effects:
 *	copyPtr's internal rep is set to the pixel corresponding to srcPtr's
 *	internal rep.
 *
 *----------------------------------------------------------------------
 */

static void
DupPixelInternalRep(
    Tcl_Obj *srcPtr,	/* Object with internal rep to copy. */
    Tcl_Obj *copyPtr)	/* Object with internal rep to set. */
{
    copyPtr->typePtr = srcPtr->typePtr;

    if (SIMPLE_PIXELREP(srcPtr)) {
	SET_SIMPLEPIXEL(copyPtr, GET_SIMPLEPIXEL(srcPtr));
    } else {
	PixelRep *oldPtr, *newPtr;

	oldPtr = GET_COMPLEXPIXEL(srcPtr);
	newPtr = (PixelRep *)ckalloc(sizeof(PixelRep));
	newPtr->value = oldPtr->value;
	newPtr->units = oldPtr->units;
	newPtr->tkwin = oldPtr->tkwin;
	newPtr->returnValue = oldPtr->returnValue;
	SET_COMPLEXPIXEL(copyPtr, newPtr);
    }
}

/*
 *----------------------------------------------------------------------
 *
 * SetPixelFromAny --
 *
 *	Attempt to generate a pixel internal form for the Tcl object "objPtr".
 *
 * Results:
 *	The return value is a standard Tcl result. If an error occurs during
 *	conversion, an error message is left in the interpreter's result
 *	unless "interp" is NULL.
 *
 * Side effects:
 *	If no error occurs, a pixel representation of the object is stored
 *	internally and the type of "objPtr" is set to pixel.
 *
 *----------------------------------------------------------------------
 */

static int
SetPixelFromAny(
    Tcl_Interp *interp,		/* Used for error reporting if not NULL. */
    Tcl_Obj *objPtr)		/* The object to convert. */
{
    const Tcl_ObjType *typePtr;
    const char *string;
    char *rest;
    double d;
    int i, units;

    string = Tcl_GetString(objPtr);

    d = strtod(string, &rest);
    if (rest == string) {
	goto error;
    }
    while ((*rest != '\0') && isspace(UCHAR(*rest))) {
	rest++;
    }

    switch (*rest) {
    case '\0':
	units = -1;
	break;
    case 'm':
	units = 0;
	break;
    case 'c':
	units = 1;
	break;
    case 'i':
	units = 2;
	break;
    case 'p':
	units = 3;
	break;
    default:
	goto error;
    }

    /*
     * Free the old internalRep before setting the new one.
     */

    typePtr = objPtr->typePtr;
    if ((typePtr != NULL) && (typePtr->freeIntRepProc != NULL)) {
	typePtr->freeIntRepProc(objPtr);
    }

    objPtr->typePtr = &pixelObjType.objType;

    i = (int) d;
    if ((units < 0) && (i == d)) {
	SET_SIMPLEPIXEL(objPtr, i);
    } else {
	PixelRep *pixelPtr = (PixelRep *)ckalloc(sizeof(PixelRep));

	pixelPtr->value = d;
	pixelPtr->units = units;
	pixelPtr->tkwin = NULL;
	pixelPtr->returnValue = i;
	SET_COMPLEXPIXEL(objPtr, pixelPtr);
    }
    return TCL_OK;

  error:
    if (interp != NULL) {
	Tcl_SetObjResult(interp, Tcl_ObjPrintf(
		"bad screen distance \"%.50s\"", string));
	Tcl_SetErrorCode(interp, "TK", "VALUE", "PIXELS", NULL);
    }
    return TCL_ERROR;
}

/*
 *----------------------------------------------------------------------
 *
 * Tk_GetMMFromObj --
 *
 *	Attempt to return an mm value from the Tcl object "objPtr". If the
 *	object is not already an mm value, an attempt will be made to convert
 *	it to one.
 *
 * Results:
 *	The return value is a standard Tcl object result. If an error occurs
 *	during conversion, an error message is left in the interpreter's
 *	result unless "interp" is NULL.
 *
 * Side effects:
 *	If the object is not already a pixel, the conversion will free any old
 *	internal representation.
 *
 *----------------------------------------------------------------------
 */

int
Tk_GetMMFromObj(
    Tcl_Interp *interp, 	/* Used for error reporting if not NULL. */
    Tk_Window tkwin,
    Tcl_Obj *objPtr,		/* The object from which to get mms. */
    double *doublePtr)		/* Place to store resulting millimeters. */
{
    int result;
    double d;
    MMRep *mmPtr;
    static const double bias[] = {
	10.0,	25.4,	1.0,	0.35278 /*25.4 / 72.0*/
    };

    if (objPtr->typePtr != &mmObjType.objType) {
	result = SetMMFromAny(interp, objPtr);
	if (result != TCL_OK) {
	    return result;
	}
    }

    mmPtr = (MMRep *)objPtr->internalRep.twoPtrValue.ptr1;
    if (mmPtr->tkwin != tkwin) {
	d = mmPtr->value;
	if (mmPtr->units == -1) {
	    d /= WidthOfScreen(Tk_Screen(tkwin));
	    d *= WidthMMOfScreen(Tk_Screen(tkwin));
	} else {
	    d *= bias[mmPtr->units];
	}
	mmPtr->tkwin = tkwin;
	mmPtr->returnValue = d;
    }
    *doublePtr = mmPtr->returnValue;

    return TCL_OK;
}

/*
 *----------------------------------------------------------------------
 *
 * FreeMMInternalRep --
 *
 *	Deallocate the storage associated with a mm object's internal
 *	representation.
 *
 * Results:
 *	None.
 *
 * Side effects:
 *	Frees objPtr's internal representation and sets objPtr's internalRep
 *	to NULL.
 *
 *----------------------------------------------------------------------
 */

static void
FreeMMInternalRep(
    Tcl_Obj *objPtr)		/* MM object with internal rep to free. */
{
    ckfree(objPtr->internalRep.twoPtrValue.ptr1);
    objPtr->internalRep.twoPtrValue.ptr1 = NULL;
    objPtr->typePtr = NULL;
}

/*
 *----------------------------------------------------------------------
 *
 * DupMMInternalRep --
 *
 *	Initialize the internal representation of a pixel Tcl_Obj to a copy of
 *	the internal representation of an existing pixel object.
 *
 * Results:
 *	None.
 *
 * Side effects:
 *	copyPtr's internal rep is set to the pixel corresponding to srcPtr's
 *	internal rep.
 *
 *----------------------------------------------------------------------
 */

static void
DupMMInternalRep(
    Tcl_Obj *srcPtr,	/* Object with internal rep to copy. */
    Tcl_Obj *copyPtr)	/* Object with internal rep to set. */
{
    MMRep *oldPtr, *newPtr;

    copyPtr->typePtr = srcPtr->typePtr;
    oldPtr = (MMRep *)srcPtr->internalRep.twoPtrValue.ptr1;
    newPtr = (MMRep *)ckalloc(sizeof(MMRep));
    newPtr->value = oldPtr->value;
    newPtr->units = oldPtr->units;
    newPtr->tkwin = oldPtr->tkwin;
    newPtr->returnValue = oldPtr->returnValue;
    copyPtr->internalRep.twoPtrValue.ptr1 = newPtr;
}

/*
 *----------------------------------------------------------------------
 *
 * UpdateStringOfMM --
 *
 *	Update the string representation for a pixel Tcl_Obj this function is
 *	only called, if the pixel Tcl_Obj has no unit, because with units the
 *	string representation is created by SetMMFromAny
 *
 * Results:
 *	None.
 *
 * Side effects:
 *	The object's string is set to a valid string that results from the
 *	double-to-string conversion.
 *
 *----------------------------------------------------------------------
 */

static void
UpdateStringOfMM(
    Tcl_Obj *objPtr)   /* pixel obj with string rep to update. */
{
    MMRep *mmPtr;
    char buffer[TCL_DOUBLE_SPACE];
    Tcl_Size len;

    mmPtr = (MMRep *)objPtr->internalRep.twoPtrValue.ptr1;
    /* assert( mmPtr->units == -1 && objPtr->bytes == NULL ); */
    if ((mmPtr->units != -1) || (objPtr->bytes != NULL)) {
	Tcl_Panic("UpdateStringOfMM: false precondition");
    }

    Tcl_PrintDouble(NULL, mmPtr->value, buffer);
    len = strlen(buffer);

    objPtr->bytes = (char *)ckalloc(len + 1);
    strcpy(objPtr->bytes, buffer);
    objPtr->length = len;
}

/*
 *----------------------------------------------------------------------
 *
 * SetMMFromAny --
 *
 *	Attempt to generate a mm internal form for the Tcl object "objPtr".
 *
 * Results:
 *	The return value is a standard Tcl result. If an error occurs during
 *	conversion, an error message is left in the interpreter's result
 *	unless "interp" is NULL.
 *
 * Side effects:
 *	If no error occurs, a mm representation of the object is stored
 *	internally and the type of "objPtr" is set to mm.
 *
 *----------------------------------------------------------------------
 */

static int
SetMMFromAny(
    Tcl_Interp *interp,		/* Used for error reporting if not NULL. */
    Tcl_Obj *objPtr)		/* The object to convert. */
{
    ThreadSpecificData *typeCache = GetTypeCache();
    const Tcl_ObjType *typePtr;
    const char *string;
    char *rest;
    double d;
    int units;
    MMRep *mmPtr;

    if (objPtr->typePtr == typeCache->doubleTypePtr) {
	Tcl_GetDoubleFromObj(interp, objPtr, &d);
	units = -1;
    } else if (objPtr->typePtr == typeCache->intTypePtr) {
	Tcl_GetIntFromObj(interp, objPtr, &units);
	d = (double) units;
	units = -1;

	/*
	 * In the case of ints, we need to ensure that a valid string exists
	 * in order for int-but-not-string objects to be converted back to
	 * ints again from mm obj types.
	 */

	(void) Tcl_GetString(objPtr);
    } else {
	/*
	 * It wasn't a known int or double, so parse it.
	 */

	string = Tcl_GetString(objPtr);

	d = strtod(string, &rest);
	if (rest == string) {
	    /*
	     * Must copy string before resetting the result in case a caller
	     * is trying to convert the interpreter's result to mms.
	     */

	error:
	    Tcl_SetObjResult(interp, Tcl_ObjPrintf(
		    "bad screen distance \"%s\"", string));
	    Tcl_SetErrorCode(interp, "TK", "VALUE", "DISTANCE", NULL);
	    return TCL_ERROR;
	}
	while ((*rest != '\0') && isspace(UCHAR(*rest))) {
	    rest++;
	}

	switch (*rest) {
	case '\0':
	    units = -1;
	    break;
	case 'c':
	    units = 0;
	    break;
	case 'i':
	    units = 1;
	    break;
	case 'm':
	    units = 2;
	    break;
	case 'p':
	    units = 3;
	    break;
	default:
	    goto error;
	}
    }

    /*
     * Free the old internalRep before setting the new one.
     */

    typePtr = objPtr->typePtr;
    if ((typePtr != NULL) && (typePtr->freeIntRepProc != NULL)) {
	typePtr->freeIntRepProc(objPtr);
    }

    objPtr->typePtr = &mmObjType.objType;

    mmPtr = (MMRep *)ckalloc(sizeof(MMRep));
    mmPtr->value = d;
    mmPtr->units = units;
    mmPtr->tkwin = NULL;
    mmPtr->returnValue	= d;

    objPtr->internalRep.twoPtrValue.ptr1 = mmPtr;

    return TCL_OK;
}

/*
 *----------------------------------------------------------------------
 *
 * TkGetWindowFromObj --
 *
 *	Attempt to return a Tk_Window from the Tcl object "objPtr". If the
 *	object is not already a Tk_Window, an attempt will be made to convert
 *	it to one.
 *
 * Results:
 *	The return value is a standard Tcl object result. If an error occurs
 *	during conversion, an error message is left in the interpreter's
 *	result unless "interp" is NULL.
 *
 * Side effects:
 *	If the object is not already a Tk_Window, the conversion will free any
 *	old internal representation.
 *
 *----------------------------------------------------------------------
 */

int
TkGetWindowFromObj(
    Tcl_Interp *interp, 	/* Used for error reporting if not NULL. */
    Tk_Window tkwin,		/* A token to get the main window from. */
    Tcl_Obj *objPtr,		/* The object from which to get window. */
    Tk_Window *windowPtr)	/* Place to store resulting window. */
{
    TkMainInfo *mainPtr = ((TkWindow *) tkwin)->mainPtr;
    WindowRep *winPtr;

    if (objPtr->typePtr != &windowObjType.objType) {
	int result = SetWindowFromAny(interp, objPtr);
	if (result != TCL_OK) {
	    return result;
	}
    }

    winPtr = (WindowRep *)objPtr->internalRep.twoPtrValue.ptr1;
    if (winPtr->tkwin == NULL
	    || winPtr->mainPtr == NULL
	    || winPtr->mainPtr != mainPtr
	    || winPtr->epoch != mainPtr->deletionEpoch) {
	/*
	 * Cache is invalid.
	 */

	winPtr->tkwin = Tk_NameToWindow(interp,
		Tcl_GetString(objPtr), tkwin);
	if (winPtr->tkwin == NULL) {
	    /* ASSERT: Tk_NameToWindow has left error message in interp */
	    return TCL_ERROR;
	}

	winPtr->mainPtr = mainPtr;
	winPtr->epoch = mainPtr ? mainPtr->deletionEpoch : 0;
    }

    *windowPtr = winPtr->tkwin;
    return TCL_OK;
}

/*
 *----------------------------------------------------------------------
 *
 * SetWindowFromAny --
 *
 *	Generate a windowObj internal form for the Tcl object "objPtr".
 *
 * Results:
 *	Always returns TCL_OK.
 *
 * Side effects:
 *	Sets objPtr's internal representation to an uninitialized windowObj.
 *	Frees the old internal representation, if any.
 *
 * See also:
 * 	TkGetWindowFromObj, which initializes the WindowRep cache.
 *
 *----------------------------------------------------------------------
 */

static int
SetWindowFromAny(
    TCL_UNUSED(Tcl_Interp *),
    Tcl_Obj *objPtr)	/* The object to convert. */
{
    const Tcl_ObjType *typePtr;
    WindowRep *winPtr;

    /*
     * Free the old internalRep before setting the new one.
     */

    Tcl_GetString(objPtr);
    typePtr = objPtr->typePtr;
    if ((typePtr != NULL) && (typePtr->freeIntRepProc != NULL)) {
	typePtr->freeIntRepProc(objPtr);
    }

    winPtr = (WindowRep *)ckalloc(sizeof(WindowRep));
    winPtr->tkwin = NULL;
    winPtr->mainPtr = NULL;
    winPtr->epoch = 0;

    objPtr->internalRep.twoPtrValue.ptr1 = winPtr;
    objPtr->typePtr = &windowObjType.objType;

    return TCL_OK;
}

/*
 *----------------------------------------------------------------------
 *
 * DupWindowInternalRep --
 *
 *	Initialize the internal representation of a window Tcl_Obj to a copy
 *	of the internal representation of an existing window object.
 *
 * Results:
 *	None.
 *
 * Side effects:
 *	copyPtr's internal rep is set to refer to the same window as srcPtr's
 *	internal rep.
 *
 *----------------------------------------------------------------------
 */

static void
DupWindowInternalRep(
    Tcl_Obj *srcPtr,
    Tcl_Obj *copyPtr)
{
    WindowRep *oldPtr, *newPtr;

    oldPtr = (WindowRep *)srcPtr->internalRep.twoPtrValue.ptr1;
    newPtr = (WindowRep *)ckalloc(sizeof(WindowRep));
    newPtr->tkwin = oldPtr->tkwin;
    newPtr->mainPtr = oldPtr->mainPtr;
    newPtr->epoch = oldPtr->epoch;
    copyPtr->internalRep.twoPtrValue.ptr1 = newPtr;
    copyPtr->typePtr = srcPtr->typePtr;
}

/*
 *----------------------------------------------------------------------
 *
 * FreeWindowInternalRep --
 *
 *	Deallocate the storage associated with a window object's internal
 *	representation.
 *
 * Results:
 *	None.
 *
 * Side effects:
 *	Frees objPtr's internal representation and sets objPtr's internalRep
 *	to NULL.
 *
 *----------------------------------------------------------------------
 */

static void
FreeWindowInternalRep(
    Tcl_Obj *objPtr)		/* Window object with internal rep to free. */
{
    ckfree(objPtr->internalRep.twoPtrValue.ptr1);
    objPtr->internalRep.twoPtrValue.ptr1 = NULL;
    objPtr->typePtr = NULL;
}

/*
 *----------------------------------------------------------------------
 *
 * Tk_NewWindowObj --
 *
 *	This function allocates a new Tcl_Obj that refers to a particular
 *	Tk window.
 *
 * Results:
 *	A standard Tcl object reference, with refcount 0.
 *
 * Side effects:
 *	None.
 *
 *----------------------------------------------------------------------
 */

Tcl_Obj *
Tk_NewWindowObj(
    Tk_Window tkwin)
{
    Tcl_Obj *objPtr = Tcl_NewStringObj(Tk_PathName(tkwin), -1);
    TkMainInfo *mainPtr = ((TkWindow *) tkwin)->mainPtr;
    WindowRep *winPtr;

    SetWindowFromAny(NULL, objPtr);

    winPtr = (WindowRep *)objPtr->internalRep.twoPtrValue.ptr1;
    winPtr->tkwin = tkwin;
    winPtr->mainPtr = mainPtr;
    winPtr->epoch = mainPtr->deletionEpoch;
    return objPtr;
}

/*
 *----------------------------------------------------------------------
 *
 * TkParsePadAmount --
 *
 *	This function parses a padding specification and returns the
 *	appropriate padding values. A padding specification can be either a
 *	single pixel width, or a list of two pixel widths. If a single pixel
 *	width, the amount specified is used for padding on both sides. If two
 *	amounts are specified, then they specify the left/right or top/bottom
 *	padding.
 *
 * Results:
 *	A standard Tcl return value.
 *
 * Side effects:
 *	An error message is written to the interpreter if something is not
 *	right.
 *
 *----------------------------------------------------------------------
 */

int
TkParsePadAmount(
    Tcl_Interp *interp,		/* Interpreter for error reporting. */
    Tk_Window tkwin,		/* A window.  Needed by Tk_GetPixels() */
    Tcl_Obj *specObj,		/* The argument to "-padx", "-pady", "-ipadx",
				 * or "-ipady". The thing to be parsed. */
    int *halfPtr,		/* Write the left/top part of padding here */
    int *allPtr)		/* Write the total padding here */
{
    int firstInt, secondInt;    /* The two components of the padding */
    Tcl_Size objc;			/* The length of the list (should be 1 or 2) */
    Tcl_Obj **objv;		/* The objects in the list */

    /*
     * Check for a common case where a single object would otherwise be
     * shimmered between a list and a pixel spec.
     */

    if (specObj->typePtr == &pixelObjType.objType) {
	if (Tk_GetPixelsFromObj(interp, tkwin, specObj, &firstInt) != TCL_OK){
	    Tcl_SetObjResult(interp, Tcl_ObjPrintf(
		    "bad pad value \"%s\": must be positive screen distance",
		    Tcl_GetString(specObj)));
	    Tcl_SetErrorCode(interp, "TK", "VALUE", "PADDING", "DIST", NULL);
	    return TCL_ERROR;
	}
	secondInt = firstInt;
	goto done;
    }

    /*
     * Pad specifications are a list of one or two elements, each of which is
     * a pixel specification.
     */

    if (Tcl_ListObjGetElements(interp, specObj, &objc, &objv) != TCL_OK) {
	return TCL_ERROR;
    }
    if (objc != 1 && objc != 2) {
	Tcl_SetObjResult(interp, Tcl_NewStringObj(
		"wrong number of parts to pad specification", -1));
	Tcl_SetErrorCode(interp, "TK", "VALUE", "PADDING", "PARTS", NULL);
	return TCL_ERROR;
    }

    /*
     * Parse the first part.
     */

    if (Tk_GetPixelsFromObj(interp, tkwin, objv[0], &firstInt) != TCL_OK ||
	    (firstInt < 0)) {
	Tcl_SetObjResult(interp, Tcl_ObjPrintf(
		"bad pad value \"%s\": must be positive screen distance",
		Tcl_GetString(objv[0])));
	Tcl_SetErrorCode(interp, "TK", "VALUE", "PADDING", "DIST", NULL);
	return TCL_ERROR;
    }

    /*
     * Parse the second part if it exists, otherwise it is as if it was the
     * same as the first part.
     */

    if (objc == 1) {
	secondInt = firstInt;
    } else if (Tk_GetPixelsFromObj(interp, tkwin, objv[1],
	    &secondInt) != TCL_OK || (secondInt < 0)) {
	Tcl_SetObjResult(interp, Tcl_ObjPrintf(
		"bad 2nd pad value \"%s\": must be positive screen distance",
		Tcl_GetString(objv[1])));
	Tcl_SetErrorCode(interp, "TK", "VALUE", "PADDING", "DIST", NULL);
	return TCL_ERROR;
    }

    /*
     * Write the parsed bits back into the receiving variables.
     */

  done:
    if (halfPtr != 0) {
	*halfPtr = firstInt;
    }
    *allPtr = firstInt + secondInt;
    return TCL_OK;
}

/*
 *----------------------------------------------------------------------
 *
 * TkRegisterObjTypes --
 *
 *	Registers Tk's Tcl_ObjType structures with the Tcl run-time.
 *
 * Results:
 *	None
 *
 * Side effects:
 *	All instances of Tcl_ObjType structures used in Tk are registered with
 *	Tcl.
 *
 *----------------------------------------------------------------------
 */

void
TkRegisterObjTypes(void)
{
<<<<<<< HEAD
    Tcl_RegisterObjType(&tkBorderObjType);
    Tcl_RegisterObjType(&tkBitmapObjType);
    Tcl_RegisterObjType(&tkColorObjType);
    Tcl_RegisterObjType(&tkCursorObjType);
    Tcl_RegisterObjType(&tkFontObjType);
    Tcl_RegisterObjType(&mmObjType);
    Tcl_RegisterObjType(&pixelObjType);
    Tcl_RegisterObjType(&tkStateKeyObjType);
    Tcl_RegisterObjType(&windowObjType);
=======
    Tcl_RegisterObjType(&tkBorderObjType.objType);
    Tcl_RegisterObjType(&tkBitmapObjType.objType);
    Tcl_RegisterObjType(&tkColorObjType.objType);
    Tcl_RegisterObjType(&tkCursorObjType.objType);
    Tcl_RegisterObjType(&tkFontObjType.objType);
    Tcl_RegisterObjType(&mmObjType.objType);
    Tcl_RegisterObjType(&pixelObjType.objType);
    Tcl_RegisterObjType(&tkStateKeyObjType.objType);
    Tcl_RegisterObjType(&windowObjType.objType);
    Tcl_RegisterObjType(&tkTextIndexType.objType);
>>>>>>> 17d96098
}

/*
 * Local Variables:
 * mode: c
 * c-basic-offset: 4
 * fill-column: 78
 * End:
 */<|MERGE_RESOLUTION|>--- conflicted
+++ resolved
@@ -1237,17 +1237,6 @@
 void
 TkRegisterObjTypes(void)
 {
-<<<<<<< HEAD
-    Tcl_RegisterObjType(&tkBorderObjType);
-    Tcl_RegisterObjType(&tkBitmapObjType);
-    Tcl_RegisterObjType(&tkColorObjType);
-    Tcl_RegisterObjType(&tkCursorObjType);
-    Tcl_RegisterObjType(&tkFontObjType);
-    Tcl_RegisterObjType(&mmObjType);
-    Tcl_RegisterObjType(&pixelObjType);
-    Tcl_RegisterObjType(&tkStateKeyObjType);
-    Tcl_RegisterObjType(&windowObjType);
-=======
     Tcl_RegisterObjType(&tkBorderObjType.objType);
     Tcl_RegisterObjType(&tkBitmapObjType.objType);
     Tcl_RegisterObjType(&tkColorObjType.objType);
@@ -1257,8 +1246,6 @@
     Tcl_RegisterObjType(&pixelObjType.objType);
     Tcl_RegisterObjType(&tkStateKeyObjType.objType);
     Tcl_RegisterObjType(&windowObjType.objType);
-    Tcl_RegisterObjType(&tkTextIndexType.objType);
->>>>>>> 17d96098
 }
  
