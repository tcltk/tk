/*
 * tkCanvUtil.c --
 *
 *	This file contains a collection of utility functions used by the
 *	implementations of various canvas item types.
 *
 * Copyright (c) 1994 Sun Microsystems, Inc.
 *
 * See the file "license.terms" for information on usage and redistribution of
 * this file, and for a DISCLAIMER OF ALL WARRANTIES.
 */

#include "tkInt.h"
#include "tkCanvas.h"
#include <assert.h>

/*
 * Structures defined only in this file.
 */

typedef struct SmoothAssocData {
    struct SmoothAssocData *nextPtr;
				/* Pointer to next SmoothAssocData. */
    Tk_SmoothMethod smooth;	/* Name and functions associated with this
				 * option. */
} SmoothAssocData;

const Tk_SmoothMethod tkBezierSmoothMethod = {
    "true",
    TkMakeBezierCurve,
    (void (*) (Tcl_Interp *interp, Tk_Canvas canvas, double *coordPtr,
	    int numPoints, int numSteps)) TkMakeBezierPostscript,
};
static const Tk_SmoothMethod tkRawSmoothMethod = {
    "raw",
    TkMakeRawCurve,
    (void (*) (Tcl_Interp *interp, Tk_Canvas canvas, double *coordPtr,
	    int numPoints, int numSteps)) TkMakeRawCurvePostscript,
};

/*
 * Function forward-declarations.
 */

static void		SmoothMethodCleanupProc(ClientData clientData,
			    Tcl_Interp *interp);
static SmoothAssocData *InitSmoothMethods(Tcl_Interp *interp);
static int		DashConvert(char *l, const char *p, int n,
			    double width);
static void		TranslateAndAppendCoords(TkCanvas *canvPtr,
			    double x, double y, XPoint *outArr, int numOut);
static inline Tcl_Obj *	GetPostscriptBuffer(Tcl_Interp *interp);

#define ABS(a) ((a>=0)?(a):(-(a)))

static inline Tcl_Obj *
GetPostscriptBuffer(
    Tcl_Interp *interp)
{
    Tcl_Obj *psObj = Tcl_GetObjResult(interp);

    if (Tcl_IsShared(psObj)) {
	psObj = Tcl_DuplicateObj(psObj);
	Tcl_SetObjResult(interp, psObj);
    }
    return psObj;
}

/*
 *----------------------------------------------------------------------
 *
 * Tk_CanvasTkwin --
 *
 *	Given a token for a canvas, this function returns the widget that
 *	represents the canvas.
 *
 * Results:
 *	The return value is a handle for the widget.
 *
 * Side effects:
 *	None.
 *
 *----------------------------------------------------------------------
 */

Tk_Window
Tk_CanvasTkwin(
    Tk_Canvas canvas)		/* Token for the canvas. */
{
    return Canvas(canvas)->tkwin;
}

/*
 *----------------------------------------------------------------------
 *
 * Tk_CanvasDrawableCoords --
 *
 *	Given an (x,y) coordinate pair within a canvas, this function
 *	returns the corresponding coordinates at which the point should
 *	be drawn in the drawable used for display.
 *
 * Results:
 *	There is no return value. The values at *drawableXPtr and
 *	*drawableYPtr are filled in with the coordinates at which x and y
 *	should be drawn. These coordinates are clipped to fit within a
 *	"short", since this is what X uses in most cases for drawing.
 *
 * Side effects:
 *	None.
 *
 *----------------------------------------------------------------------
 */

void
Tk_CanvasDrawableCoords(
    Tk_Canvas canvas,		/* Token for the canvas. */
    double x,			/* Coordinates in canvas space. */
    double y,
    short *drawableXPtr,	/* Screen coordinates are stored here. */
    short *drawableYPtr)
{
    double tmp;

    tmp = x - Canvas(canvas)->drawableXOrigin;
    if (tmp > 0) {
	tmp += 0.5;
    } else {
	tmp -= 0.5;
    }
    if (tmp > 32767) {
	*drawableXPtr = 32767;
    } else if (tmp < -32768) {
	*drawableXPtr = -32768;
    } else {
	*drawableXPtr = (short) tmp;
    }

    tmp = y - Canvas(canvas)->drawableYOrigin;
    if (tmp > 0) {
	tmp += 0.5;
    } else {
	tmp -= 0.5;
    }
    if (tmp > 32767) {
	*drawableYPtr = 32767;
    } else if (tmp < -32768) {
	*drawableYPtr = -32768;
    } else {
	*drawableYPtr = (short) tmp;
    }
}

/*
 *----------------------------------------------------------------------
 *
 * Tk_CanvasWindowCoords --
 *
 *	Given an (x,y) coordinate pair within a canvas, this function returns
 *	the corresponding coordinates in the canvas's window.
 *
 * Results:
 *	There is no return value. The values at *screenXPtr and *screenYPtr
 *	are filled in with the coordinates at which (x,y) appears in the
 *	canvas's window. These coordinates are clipped to fit within a
 *	"short", since this is what X uses in most cases for drawing.
 *
 * Side effects:
 *	None.
 *
 *----------------------------------------------------------------------
 */

void
Tk_CanvasWindowCoords(
    Tk_Canvas canvas,		/* Token for the canvas. */
    double x,			/* Coordinates in canvas space. */
    double y,
    short *screenXPtr,		/* Screen coordinates are stored here. */
    short *screenYPtr)
{
    double tmp;

    tmp = x - Canvas(canvas)->xOrigin;
    if (tmp > 0) {
	tmp += 0.5;
    } else {
	tmp -= 0.5;
    }
    if (tmp > 32767) {
	*screenXPtr = 32767;
    } else if (tmp < -32768) {
	*screenXPtr = -32768;
    } else {
	*screenXPtr = (short) tmp;
    }

    tmp = y - Canvas(canvas)->yOrigin;
    if (tmp > 0) {
	tmp += 0.5;
    } else {
	tmp -= 0.5;
    }
    if (tmp > 32767) {
	*screenYPtr = 32767;
    } else if (tmp < -32768) {
	*screenYPtr = -32768;
    } else {
	*screenYPtr = (short) tmp;
    }
}

/*
 *--------------------------------------------------------------
 *
 * Tk_CanvasGetCoord --
 *
 *	Given a string, returns a floating-point canvas coordinate
 *	corresponding to that string.
 *
 * Results:
 *	The return value is a standard Tcl return result. If TCL_OK is
 *	returned, then everything went well and the canvas coordinate is
 *	stored at *doublePtr; otherwise TCL_ERROR is returned and an error
 *	message is left in the interp's result.
 *
 * Side effects:
 *	None.
 *
 *--------------------------------------------------------------
 */

int
Tk_CanvasGetCoord(
    Tcl_Interp *interp,		/* Interpreter for error reporting. */
    Tk_Canvas canvas,		/* Canvas to which coordinate applies. */
    const char *string,		/* Describes coordinate (any screen coordinate
				 * form may be used here). */
    double *doublePtr)		/* Place to store converted coordinate. */
{
    if (Tk_GetScreenMM(Canvas(canvas)->interp, Canvas(canvas)->tkwin, string,
	    doublePtr) != TCL_OK) {
	return TCL_ERROR;
    }
    *doublePtr *= Canvas(canvas)->pixelsPerMM;
    return TCL_OK;
}

/*
 *--------------------------------------------------------------
 *
 * Tk_CanvasGetCoordFromObj --
 *
 *	Given a string, returns a floating-point canvas coordinate
 *	corresponding to that string.
 *
 * Results:
 *	The return value is a standard Tcl return result. If TCL_OK is
 *	returned, then everything went well and the canvas coordinate is
 *	stored at *doublePtr; otherwise TCL_ERROR is returned and an error
 *	message is left in interp->result.
 *
 * Side effects:
 *	None.
 *
 *--------------------------------------------------------------
 */

int
Tk_CanvasGetCoordFromObj(
    Tcl_Interp *interp,		/* Interpreter for error reporting. */
    Tk_Canvas canvas,		/* Canvas to which coordinate applies. */
    Tcl_Obj *obj,		/* Describes coordinate (any screen coordinate
				 * form may be used here). */
    double *doublePtr)		/* Place to store converted coordinate. */
{
    return Tk_GetDoublePixelsFromObj(Canvas(canvas)->interp, Canvas(canvas)->tkwin, obj, doublePtr);
}

/*
 *----------------------------------------------------------------------
 *
 * Tk_CanvasSetStippleOrigin --
 *
 *	This function sets the stipple origin in a graphics context so that
 *	stipples drawn with the GC will line up with other stipples previously
 *	drawn in the canvas.
 *
 * Results:
 *	None.
 *
 * Side effects:
 *	The graphics context is modified.
 *
 *----------------------------------------------------------------------
 */

void
Tk_CanvasSetStippleOrigin(
    Tk_Canvas canvas,		/* Token for a canvas. */
    GC gc)			/* Graphics context that is about to be used
				 * to draw a stippled pattern as part of
				 * redisplaying the canvas. */
{
    XSetTSOrigin(Canvas(canvas)->display, gc,
	    -Canvas(canvas)->drawableXOrigin,
	    -Canvas(canvas)->drawableYOrigin);
}

/*
 *----------------------------------------------------------------------
 *
 * Tk_CanvasSetOffset--
 *
 *	This function sets the stipple offset in a graphics context so that
 *	stipples drawn with the GC will line up with other stipples with the
 *	same offset.
 *
 * Results:
 *	None.
 *
 * Side effects:
 *	The graphics context is modified.
 *
 *----------------------------------------------------------------------
 */

void
Tk_CanvasSetOffset(
    Tk_Canvas canvas,		/* Token for a canvas. */
    GC gc,			/* Graphics context that is about to be used
				 * to draw a stippled pattern as part of
				 * redisplaying the canvas. */
    Tk_TSOffset *offset)	/* Offset (may be NULL pointer)*/
{
    register TkCanvas *canvasPtr = Canvas(canvas);
    int flags = 0;
    int x = - canvasPtr->drawableXOrigin;
    int y = - canvasPtr->drawableYOrigin;

    if (offset != NULL) {
	flags = offset->flags;
	x += offset->xoffset;
	y += offset->yoffset;
    }
    if ((flags & TK_OFFSET_RELATIVE) && !(flags & TK_OFFSET_INDEX)) {
	Tk_SetTSOrigin(canvasPtr->tkwin, gc, x - canvasPtr->xOrigin,
		y - canvasPtr->yOrigin);
    } else {
	XSetTSOrigin(canvasPtr->display, gc, x, y);
    }
}

/*
 *----------------------------------------------------------------------
 *
 * Tk_CanvasGetTextInfo --
 *
 *	This function returns a pointer to a structure containing information
 *	about the selection and insertion cursor for a canvas widget. Items
 *	such as text items save the pointer and use it to share access to the
 *	information with the generic canvas code.
 *
 * Results:
 *	The return value is a pointer to the structure holding text
 *	information for the canvas. Most of the fields should not be modified
 *	outside the generic canvas code; see the user documentation for
 *	details.
 *
 * Side effects:
 *	None.
 *
 *----------------------------------------------------------------------
 */

Tk_CanvasTextInfo *
Tk_CanvasGetTextInfo(
    Tk_Canvas canvas)		/* Token for the canvas widget. */
{
    return &Canvas(canvas)->textInfo;
}

/*
 *--------------------------------------------------------------
 *
 * Tk_CanvasTagsParseProc --
 *
 *	This function is invoked during option processing to handle "-tags"
 *	options for canvas items.
 *
 * Results:
 *	A standard Tcl return value.
 *
 * Side effects:
 *	The tags for a given item get replaced by those indicated in the value
 *	argument.
 *
 *--------------------------------------------------------------
 */

int
Tk_CanvasTagsParseProc(
    ClientData clientData,	/* Not used.*/
    Tcl_Interp *interp,		/* Used for reporting errors. */
    Tk_Window tkwin,		/* Window containing canvas widget. */
    const char *value,		/* Value of option (list of tag names). */
    char *widgRec,		/* Pointer to record for item. */
    int offset)			/* Offset into item (ignored). */
{
    register Tk_Item *itemPtr = (Tk_Item *) widgRec;
    int argc, i;
    const char **argv;
    Tk_Uid *newPtr;

    /*
     * Break the value up into the individual tag names.
     */

    if (Tcl_SplitList(interp, value, &argc, &argv) != TCL_OK) {
	return TCL_ERROR;
    }

    /*
     * Make sure that there's enough space in the item to hold the tag names.
     */

    if (itemPtr->tagSpace < argc) {
	newPtr = ckalloc(argc * sizeof(Tk_Uid));
	for (i = itemPtr->numTags-1; i >= 0; i--) {
	    newPtr[i] = itemPtr->tagPtr[i];
	}
	if (itemPtr->tagPtr != itemPtr->staticTagSpace) {
	    ckfree(itemPtr->tagPtr);
	}
	itemPtr->tagPtr = newPtr;
	itemPtr->tagSpace = argc;
    }
    itemPtr->numTags = argc;
    for (i = 0; i < argc; i++) {
	itemPtr->tagPtr[i] = Tk_GetUid(argv[i]);
    }
    ckfree(argv);
    return TCL_OK;
}

/*
 *--------------------------------------------------------------
 *
 * Tk_CanvasTagsPrintProc --
 *
 *	This function is invoked by the Tk configuration code to produce a
 *	printable string for the "-tags" configuration option for canvas
 *	items.
 *
 * Results:
 *	The return value is a string describing all the tags for the item
 *	referred to by "widgRec". In addition, *freeProcPtr is filled in with
 *	the address of a function to call to free the result string when it's
 *	no longer needed (or NULL to indicate that the string doesn't need to
 *	be freed).
 *
 * Side effects:
 *	None.
 *
 *--------------------------------------------------------------
 */

const char *
Tk_CanvasTagsPrintProc(
    ClientData clientData,	/* Ignored. */
    Tk_Window tkwin,		/* Window containing canvas widget. */
    char *widgRec,		/* Pointer to record for item. */
    int offset,			/* Ignored. */
    Tcl_FreeProc **freeProcPtr)	/* Pointer to variable to fill in with
				 * information about how to reclaim storage
				 * for return string. */
{
    register Tk_Item *itemPtr = (Tk_Item *) widgRec;

    if (itemPtr->numTags == 0) {
	*freeProcPtr = NULL;
	return "";
    }
    if (itemPtr->numTags == 1) {
	*freeProcPtr = NULL;
	return (const char *) itemPtr->tagPtr[0];
    }
    *freeProcPtr = TCL_DYNAMIC;
    return Tcl_Merge(itemPtr->numTags, (const char **) itemPtr->tagPtr);
}

/*
 *--------------------------------------------------------------
 *
 * TkCanvasDashParseProc --
 *
 *	This function is invoked during option processing to handle "-dash",
 *	"-activedash" and "-disableddash" options for canvas objects.
 *
 * Results:
 *	A standard Tcl return value.
 *
 * Side effects:
 *	The dash list for a given canvas object gets replaced by those
 *	indicated in the value argument.
 *
 *--------------------------------------------------------------
 */

int
TkCanvasDashParseProc(
    ClientData clientData,	/* Not used.*/
    Tcl_Interp *interp,		/* Used for reporting errors. */
    Tk_Window tkwin,		/* Window containing canvas widget. */
    const char *value,		/* Value of option. */
    char *widgRec,		/* Pointer to record for item. */
    int offset)			/* Offset into item. */
{
    return Tk_GetDash(interp, value, (Tk_Dash *) (widgRec+offset));
}

/*
 *--------------------------------------------------------------
 *
 * TkCanvasDashPrintProc --
 *
 *	This function is invoked by the Tk configuration code to produce a
 *	printable string for the "-dash", "-activedash" and "-disableddash"
 *	configuration options for canvas items.
 *
 * Results:
 *	The return value is a string describing all the dash list for the item
 *	referred to by "widgRec"and "offset". In addition, *freeProcPtr is
 *	filled in with the address of a function to call to free the result
 *	string when it's no longer needed (or NULL to indicate that the string
 *	doesn't need to be freed).
 *
 * Side effects:
 *	None.
 *
 *--------------------------------------------------------------
 */

const char *
TkCanvasDashPrintProc(
    ClientData clientData,	/* Ignored. */
    Tk_Window tkwin,		/* Window containing canvas widget. */
    char *widgRec,		/* Pointer to record for item. */
    int offset,			/* Offset in record for item. */
    Tcl_FreeProc **freeProcPtr)	/* Pointer to variable to fill in with
				 * information about how to reclaim storage
				 * for return string. */
{
    Tk_Dash *dash = (Tk_Dash *) (widgRec+offset);
    char *buffer, *p;
    int i = dash->number;

    if (i < 0) {
	i = -i;
	*freeProcPtr = TCL_DYNAMIC;
	buffer = ckalloc(i + 1);
	p = (i > (int)sizeof(char *)) ? dash->pattern.pt : dash->pattern.array;
	memcpy(buffer, p, (unsigned int) i);
	buffer[i] = 0;
	return buffer;
    } else if (!i) {
	*freeProcPtr = NULL;
	return "";
    }
    buffer = ckalloc(4 * i);
    *freeProcPtr = TCL_DYNAMIC;

    p = (i > (int)sizeof(char *)) ? dash->pattern.pt : dash->pattern.array;
    sprintf(buffer, "%d", *p++ & 0xff);
    while (--i) {
	sprintf(buffer+strlen(buffer), " %d", *p++ & 0xff);
    }
    return buffer;
}

/*
 *--------------------------------------------------------------
 *
 * InitSmoothMethods --
 *
 *	This function is invoked to set up the initial state of the list of
 *	"-smooth" methods. It should only be called when the list installed
 *	in the interpreter is NULL.
 *
 * Results:
 *	Pointer to the start of the list of default smooth methods.
 *
 * Side effects:
 *	A linked list of smooth methods is created and attached to the
 *	interpreter's association key "smoothMethod"
 *
 *--------------------------------------------------------------
 */

static SmoothAssocData *
InitSmoothMethods(
    Tcl_Interp *interp)
{
    SmoothAssocData *methods, *ptr;

    methods = ckalloc(sizeof(SmoothAssocData));
    methods->smooth.name = tkRawSmoothMethod.name;
    methods->smooth.coordProc = tkRawSmoothMethod.coordProc;
    methods->smooth.postscriptProc = tkRawSmoothMethod.postscriptProc;

    ptr = methods->nextPtr = ckalloc(sizeof(SmoothAssocData));
    ptr->smooth.name = tkBezierSmoothMethod.name;
    ptr->smooth.coordProc = tkBezierSmoothMethod.coordProc;
    ptr->smooth.postscriptProc = tkBezierSmoothMethod.postscriptProc;
    ptr->nextPtr = NULL;

    Tcl_SetAssocData(interp, "smoothMethod", SmoothMethodCleanupProc,methods);
    return methods;
}

/*
 *--------------------------------------------------------------
 *
 * Tk_CreateSmoothMethod --
 *
 *	This function is invoked to add additional values for the "-smooth"
 *	option to the list.
 *
 * Results:
 *	A standard Tcl return value.
 *
 * Side effects:
 *	In the future "-smooth <name>" will be accepted as smooth method for
 *	the line and polygon.
 *
 *--------------------------------------------------------------
 */

void
Tk_CreateSmoothMethod(
    Tcl_Interp *interp,
    const Tk_SmoothMethod *smooth)
{
    SmoothAssocData *methods, *typePtr2, *prevPtr, *ptr;
    methods = Tcl_GetAssocData(interp, "smoothMethod", NULL);

    /*
     * Initialize if we were not previously initialized.
     */

    if (methods == NULL) {
	methods = InitSmoothMethods(interp);
    }

    /*
     * If there's already a smooth method with the given name, remove it.
     */

    for (typePtr2 = methods, prevPtr = NULL; typePtr2 != NULL;
	    prevPtr = typePtr2, typePtr2 = typePtr2->nextPtr) {
	if (!strcmp(typePtr2->smooth.name, smooth->name)) {
	    if (prevPtr == NULL) {
		methods = typePtr2->nextPtr;
	    } else {
		prevPtr->nextPtr = typePtr2->nextPtr;
	    }
	    ckfree(typePtr2);
	    break;
	}
    }
    ptr = ckalloc(sizeof(SmoothAssocData));
    ptr->smooth.name = smooth->name;
    ptr->smooth.coordProc = smooth->coordProc;
    ptr->smooth.postscriptProc = smooth->postscriptProc;
    ptr->nextPtr = methods;
    Tcl_SetAssocData(interp, "smoothMethod", SmoothMethodCleanupProc, ptr);
}

/*
 *----------------------------------------------------------------------
 *
 * SmoothMethodCleanupProc --
 *
 *	This function is invoked whenever an interpreter is deleted to
 *	cleanup the smooth methods.
 *
 * Results:
 *	None.
 *
 * Side effects:
 *	Smooth methods are removed.
 *
 *----------------------------------------------------------------------
 */

static void
SmoothMethodCleanupProc(
    ClientData clientData,	/* Points to "smoothMethod" AssocData for the
				 * interpreter. */
    Tcl_Interp *interp)		/* Interpreter that is being deleted. */
{
    SmoothAssocData *ptr, *methods = clientData;

    while (methods != NULL) {
	ptr = methods;
	methods = methods->nextPtr;
	ckfree(ptr);
    }
}
/*
 *--------------------------------------------------------------
 *
 * TkSmoothParseProc --
 *
 *	This function is invoked during option processing to handle the
 *	"-smooth" option.
 *
 * Results:
 *	A standard Tcl return value.
 *
 * Side effects:
 *	The smooth option for a given item gets replaced by the value
 *	indicated in the value argument.
 *
 *--------------------------------------------------------------
 */

int
TkSmoothParseProc(
    ClientData clientData,	/* Ignored. */
    Tcl_Interp *interp,		/* Used for reporting errors. */
    Tk_Window tkwin,		/* Window containing canvas widget. */
    const char *value,		/* Value of option. */
    char *widgRec,		/* Pointer to record for item. */
    int offset)			/* Offset into item. */
{
    register const Tk_SmoothMethod **smoothPtr =
	    (const Tk_SmoothMethod **) (widgRec + offset);
    const Tk_SmoothMethod *smooth = NULL;
    int b;
    size_t length;
    SmoothAssocData *methods;

    if (value == NULL || *value == 0) {
	*smoothPtr = NULL;
	return TCL_OK;
    }
    length = strlen(value);
    methods = Tcl_GetAssocData(interp, "smoothMethod", NULL);

    /*
     * Not initialized yet; fix that now.
     */

    if (methods == NULL) {
	methods = InitSmoothMethods(interp);
    }

    /*
     * Backward compatability hack.
     */

    if (strncmp(value, "bezier", length) == 0) {
	smooth = &tkBezierSmoothMethod;
    }

    /*
     * Search the list of installed smooth methods.
     */

    while (methods != NULL) {
	if (strncmp(value, methods->smooth.name, length) == 0) {
	    if (smooth != NULL) {
		Tcl_SetObjResult(interp, Tcl_ObjPrintf(
			"ambiguous smooth method \"%s\"", value));
		Tcl_SetErrorCode(interp, "TK", "LOOKUP", "SMOOTH", value,
			NULL);
		return TCL_ERROR;
	    }
	    smooth = &methods->smooth;
	}
	methods = methods->nextPtr;
    }
    if (smooth) {
	*smoothPtr = smooth;
	return TCL_OK;
    }

    /*
     * Did not find it. Try parsing as a boolean instead.
     */

    if (Tcl_GetBoolean(interp, (char *) value, &b) != TCL_OK) {
	return TCL_ERROR;
    }
    *smoothPtr = b ? &tkBezierSmoothMethod : NULL;
    return TCL_OK;
}
/*
 *--------------------------------------------------------------
 *
 * TkSmoothPrintProc --
 *
 *	This function is invoked by the Tk configuration code to produce a
 *	printable string for the "-smooth" configuration option.
 *
 * Results:
 *	The return value is a string describing the smooth option for the item
 *	referred to by "widgRec". In addition, *freeProcPtr is filled in with
 *	the address of a function to call to free the result string when it's
 *	no longer needed (or NULL to indicate that the string doesn't need to
 *	be freed).
 *
 * Side effects:
 *	None.
 *
 *--------------------------------------------------------------
 */

const char *
TkSmoothPrintProc(
    ClientData clientData,	/* Ignored. */
    Tk_Window tkwin,		/* Window containing canvas widget. */
    char *widgRec,		/* Pointer to record for item. */
    int offset,			/* Offset into item. */
    Tcl_FreeProc **freeProcPtr)	/* Pointer to variable to fill in with
				 * information about how to reclaim storage
				 * for return string. */
{
    register const Tk_SmoothMethod *smoothPtr =
	    * (Tk_SmoothMethod **) (widgRec + offset);

    return smoothPtr ? smoothPtr->name : "0";
}
/*
 *--------------------------------------------------------------
 *
 * Tk_GetDash
 *
 *	This function is used to parse a string, assuming it is dash
 *	information.
 *
 * Results:
 *	The return value is a standard Tcl result: TCL_OK means that the dash
 *	information was parsed ok, and TCL_ERROR means it couldn't be parsed.
 *
 * Side effects:
 *	Dash information in the dash structure is updated.
 *
 *--------------------------------------------------------------
 */

int
Tk_GetDash(
    Tcl_Interp *interp,		/* Used for error reporting. */
    const char *value,		/* Textual specification of dash list. */
    Tk_Dash *dash)		/* Pointer to record in which to store dash
				 * information. */
{
    int argc, i;
    const char **largv, **argv = NULL;
    char *pt;

    if ((value == NULL) || (*value == '\0')) {
	dash->number = 0;
	return TCL_OK;
    }

    /*
     * switch is usually compiled more efficiently than a chain of conditions.
     */

    switch (*value) {
    case '.': case ',': case '-': case '_':
	i = DashConvert(NULL, value, -1, 0.0);
	if (i <= 0) {
	    goto badDashList;
	}
	i = strlen(value);
	if (i > (int) sizeof(char *)) {
	    dash->pattern.pt = pt = ckalloc(strlen(value));
	} else {
	    pt = dash->pattern.array;
	}
	memcpy(pt, value, (unsigned) i);
	dash->number = -i;
	return TCL_OK;
    }

    if (Tcl_SplitList(interp, (char *) value, &argc, &argv) != TCL_OK) {
	Tcl_ResetResult(interp);
	goto badDashList;
    }

    if ((unsigned) ABS(dash->number) > sizeof(char *)) {
	ckfree(dash->pattern.pt);
    }
    if (argc > (int) sizeof(char *)) {
	dash->pattern.pt = pt = ckalloc(argc);
    } else {
	pt = dash->pattern.array;
    }
    dash->number = argc;

    largv = argv;
    while (argc > 0) {
	if (Tcl_GetInt(interp, *largv, &i) != TCL_OK || i < 1 || i>255) {
	    Tcl_SetObjResult(interp, Tcl_ObjPrintf(
		    "expected integer in the range 1..255 but got \"%s\"",
		    *largv));
	    Tcl_SetErrorCode(interp, "TK", "VALUE", "DASH", NULL);
	    goto syntaxError;
	}
	*pt++ = i;
	argc--;
	largv++;
    }

    if (argv != NULL) {
	ckfree(argv);
    }
    return TCL_OK;

    /*
     * Something went wrong. Generate error message, clean up and return.
     */

  badDashList:
    Tcl_SetObjResult(interp, Tcl_ObjPrintf(
	    "bad dash list \"%s\": must be a list of integers or a format like \"-..\"",
	    value));
    Tcl_SetErrorCode(interp, "TK", "VALUE", "DASH", NULL);
  syntaxError:
    if (argv != NULL) {
	ckfree(argv);
    }
    if ((unsigned) ABS(dash->number) > sizeof(char *)) {
	ckfree(dash->pattern.pt);
    }
    dash->number = 0;
    return TCL_ERROR;
}

/*
 *--------------------------------------------------------------
 *
 * Tk_CreateOutline
 *
 *	This function initializes the Tk_Outline structure with default
 *	values.
 *
 * Results:
 *	None
 *
 * Side effects:
 *	None
 *
 *--------------------------------------------------------------
 */

void
Tk_CreateOutline(
    Tk_Outline *outline)	/* Outline structure to be filled in. */
{
    outline->gc = None;
    outline->width = 1.0;
    outline->activeWidth = 0.0;
    outline->disabledWidth = 0.0;
    outline->offset = 0;
    outline->dash.number = 0;
    outline->activeDash.number = 0;
    outline->disabledDash.number = 0;
    outline->tsoffset.flags = 0;
    outline->tsoffset.xoffset = 0;
    outline->tsoffset.yoffset = 0;
    outline->color = NULL;
    outline->activeColor = NULL;
    outline->disabledColor = NULL;
    outline->stipple = None;
    outline->activeStipple = None;
    outline->disabledStipple = None;
}

/*
 *--------------------------------------------------------------
 *
 * Tk_DeleteOutline
 *
 *	This function frees all memory that might be allocated and referenced
 *	in the Tk_Outline structure.
 *
 * Results:
 *	None
 *
 * Side effects:
 *	None
 *
 *--------------------------------------------------------------
 */

void
Tk_DeleteOutline(
    Display *display,		/* Display containing window. */
    Tk_Outline *outline)
{
    if (outline->gc != None) {
	Tk_FreeGC(display, outline->gc);
    }
    if ((unsigned) ABS(outline->dash.number) > sizeof(char *)) {
	ckfree(outline->dash.pattern.pt);
    }
    if ((unsigned) ABS(outline->activeDash.number) > sizeof(char *)) {
	ckfree(outline->activeDash.pattern.pt);
    }
    if ((unsigned) ABS(outline->disabledDash.number) > sizeof(char *)) {
	ckfree(outline->disabledDash.pattern.pt);
    }
    if (outline->color != NULL) {
	Tk_FreeColor(outline->color);
    }
    if (outline->activeColor != NULL) {
	Tk_FreeColor(outline->activeColor);
    }
    if (outline->disabledColor != NULL) {
	Tk_FreeColor(outline->disabledColor);
    }
    if (outline->stipple != None) {
	Tk_FreeBitmap(display, outline->stipple);
    }
    if (outline->activeStipple != None) {
	Tk_FreeBitmap(display, outline->activeStipple);
    }
    if (outline->disabledStipple != None) {
	Tk_FreeBitmap(display, outline->disabledStipple);
    }
}

/*
 *--------------------------------------------------------------
 *
 * Tk_ConfigOutlineGC
 *
 *	This function should be called in the canvas object during the
 *	configure command. The graphics context description in gcValues is
 *	updated according to the information in the dash structure, as far as
 *	possible.
 *
 * Results:
 *	The return-value is a mask, indicating which elements of gcValues have
 *	been updated. 0 means there is no outline.
 *
 * Side effects:
 *	GC information in gcValues is updated.
 *
 *--------------------------------------------------------------
 */

int
Tk_ConfigOutlineGC(
    XGCValues *gcValues,
    Tk_Canvas canvas,
    Tk_Item *item,
    Tk_Outline *outline)
{
    int mask = 0;
    double width;
    Tk_Dash *dash;
    XColor *color;
    Pixmap stipple;
    Tk_State state = item->state;

    if (outline->width < 0.0) {
	outline->width = 0.0;
    }
    if (outline->activeWidth < 0.0) {
	outline->activeWidth = 0.0;
    }
    if (outline->disabledWidth < 0) {
	outline->disabledWidth = 0.0;
    }
    if (state==TK_STATE_HIDDEN) {
	return 0;
    }

    width = outline->width;
    if (width < 1.0) {
	width = 1.0;
    }
    dash = &(outline->dash);
    color = outline->color;
    stipple = outline->stipple;
    if (state == TK_STATE_NULL) {
	state = Canvas(canvas)->canvas_state;
    }
    if (Canvas(canvas)->currentItemPtr == item) {
	if (outline->activeWidth>width) {
	    width = outline->activeWidth;
	}
	if (outline->activeDash.number != 0) {
	    dash = &(outline->activeDash);
	}
	if (outline->activeColor!=NULL) {
	    color = outline->activeColor;
	}
	if (outline->activeStipple!=None) {
	    stipple = outline->activeStipple;
	}
    } else if (state == TK_STATE_DISABLED) {
	if (outline->disabledWidth>0) {
	    width = outline->disabledWidth;
	}
	if (outline->disabledDash.number != 0) {
	    dash = &(outline->disabledDash);
	}
	if (outline->disabledColor!=NULL) {
	    color = outline->disabledColor;
	}
	if (outline->disabledStipple!=None) {
	    stipple = outline->disabledStipple;
	}
    }

    if (color==NULL) {
	return 0;
    }

    gcValues->line_width = (int) (width + 0.5);
    if (color != NULL) {
	gcValues->foreground = color->pixel;
	mask = GCForeground|GCLineWidth;
	if (stipple != None) {
	    gcValues->stipple = stipple;
	    gcValues->fill_style = FillStippled;
	    mask |= GCStipple|GCFillStyle;
	}
    }
    if (mask && (dash->number != 0)) {
	gcValues->line_style = LineOnOffDash;
	gcValues->dash_offset = outline->offset;
	if ((unsigned int)ABS(dash->number) > sizeof(char *)) {
	    gcValues->dashes = dash->pattern.pt[0];
	} else if (dash->number != 0) {
	    gcValues->dashes = dash->pattern.array[0];
	} else {
	    gcValues->dashes = (char) (4 * width + 0.5);
	}
	mask |= GCLineStyle|GCDashList|GCDashOffset;
    }
    return mask;
}

/*
 *--------------------------------------------------------------
 *
 * Tk_ChangeOutlineGC
 *
 *	Updates the GC to represent the full information of the dash
 *	structure. Partly this is already done in Tk_ConfigOutlineGC(). This
 *	function should be called just before drawing the dashed item.
 *
 * Results:
 *	1 if there is a stipple pattern, and 0 otherwise.
 *
 * Side effects:
 *	GC is updated.
 *
 *--------------------------------------------------------------
 */

int
Tk_ChangeOutlineGC(
    Tk_Canvas canvas,
    Tk_Item *item,
    Tk_Outline *outline)
{
    const char *p;
    double width;
    Tk_Dash *dash;
    XColor *color;
    Pixmap stipple;
    Tk_State state = item->state;

    width = outline->width;
    if (width < 1.0) {
	width = 1.0;
    }
    dash = &(outline->dash);
    color = outline->color;
    stipple = outline->stipple;
    if (state == TK_STATE_NULL) {
	state = Canvas(canvas)->canvas_state;
    }
    if (Canvas(canvas)->currentItemPtr == item) {
	if (outline->activeWidth > width) {
	    width = outline->activeWidth;
	}
	if (outline->activeDash.number != 0) {
	    dash = &(outline->activeDash);
	}
	if (outline->activeColor != NULL) {
	    color = outline->activeColor;
	}
	if (outline->activeStipple != None) {
	    stipple = outline->activeStipple;
	}
    } else if (state == TK_STATE_DISABLED) {
	if (outline->disabledWidth > width) {
	    width = outline->disabledWidth;
	}
	if (outline->disabledDash.number != 0) {
	    dash = &(outline->disabledDash);
	}
	if (outline->disabledColor != NULL) {
	    color = outline->disabledColor;
	}
	if (outline->disabledStipple != None) {
	    stipple = outline->disabledStipple;
	}
    }
    if (color==NULL) {
	return 0;
    }

    if ((dash->number<-1) ||
	    ((dash->number == -1) && (dash->pattern.array[0] != ','))) {
	char *q;
	int i = -dash->number;

	p = (i > (int)sizeof(char *)) ? dash->pattern.pt : dash->pattern.array;
	q = ckalloc(2 * i);
	i = DashConvert(q, p, i, width);
	XSetDashes(Canvas(canvas)->display, outline->gc, outline->offset, q,i);
	ckfree(q);
    } else if (dash->number>2 || (dash->number==2 &&
	    (dash->pattern.array[0]!=dash->pattern.array[1]))) {
	p = (dash->number > (int) sizeof(char *))
		? dash->pattern.pt : dash->pattern.array;
	XSetDashes(Canvas(canvas)->display, outline->gc, outline->offset, p,
		dash->number);
    }
    if (stipple!=None) {
	int w = 0; int h = 0;
	Tk_TSOffset *tsoffset = &outline->tsoffset;
	int flags = tsoffset->flags;

	if (!(flags & TK_OFFSET_INDEX) &&
		(flags & (TK_OFFSET_CENTER|TK_OFFSET_MIDDLE))) {
	    Tk_SizeOfBitmap(Canvas(canvas)->display, stipple, &w, &h);
	    if (flags & TK_OFFSET_CENTER) {
		w /= 2;
	    } else {
		w = 0;
	    }
	    if (flags & TK_OFFSET_MIDDLE) {
		h /= 2;
	    } else {
		h = 0;
	    }
	}
	tsoffset->xoffset -= w;
	tsoffset->yoffset -= h;
	Tk_CanvasSetOffset(canvas, outline->gc, tsoffset);
	tsoffset->xoffset += w;
	tsoffset->yoffset += h;
	return 1;
    }
    return 0;
}


/*
 *--------------------------------------------------------------
 *
 * Tk_ResetOutlineGC
 *
 *	Restores the GC to the situation before Tk_ChangeOutlineGC() was
 *	called. This function should be called just after the dashed item is
 *	drawn, because the GC is supposed to be read-only.
 *
 * Results:
 *	1 if there is a stipple pattern, and 0 otherwise.
 *
 * Side effects:
 *	GC is updated.
 *
 *--------------------------------------------------------------
 */

int
Tk_ResetOutlineGC(
    Tk_Canvas canvas,
    Tk_Item *item,
    Tk_Outline *outline)
{
    char dashList;
    double width;
    Tk_Dash *dash;
    XColor *color;
    Pixmap stipple;
    Tk_State state = item->state;

    width = outline->width;
    if (width < 1.0) {
	width = 1.0;
    }
    dash = &(outline->dash);
    color = outline->color;
    stipple = outline->stipple;
    if (state == TK_STATE_NULL) {
	state = Canvas(canvas)->canvas_state;
    }
    if (Canvas(canvas)->currentItemPtr == item) {
	if (outline->activeWidth>width) {
	    width = outline->activeWidth;
	}
	if (outline->activeDash.number != 0) {
	    dash = &(outline->activeDash);
	}
	if (outline->activeColor!=NULL) {
	    color = outline->activeColor;
	}
	if (outline->activeStipple!=None) {
	    stipple = outline->activeStipple;
	}
    } else if (state == TK_STATE_DISABLED) {
	if (outline->disabledWidth>width) {
	    width = outline->disabledWidth;
	}
	if (outline->disabledDash.number != 0) {
	    dash = &(outline->disabledDash);
	}
	if (outline->disabledColor!=NULL) {
	    color = outline->disabledColor;
	}
	if (outline->disabledStipple!=None) {
	    stipple = outline->disabledStipple;
	}
    }
    if (color==NULL) {
	return 0;
    }

    if ((dash->number > 2) || (dash->number < -1) || (dash->number==2 &&
	    (dash->pattern.array[0] != dash->pattern.array[1])) ||
	    ((dash->number == -1) && (dash->pattern.array[0] != ','))) {
<<<<<<< HEAD
    if (dash->number > 0) {
=======
	if ((unsigned int)ABS(dash->number) > sizeof(char *)) {
	    dashList = dash->pattern.pt[0];
	} else if (dash->number != 0) {
>>>>>>> d7279259
	    dashList = dash->pattern.array[0];
	} else {
	    dashList = (char) (4 * width + 0.5);
	}
	XSetDashes(Canvas(canvas)->display, outline->gc, outline->offset,
		&dashList , 1);
    }
    if (stipple != None) {
	XSetTSOrigin(Canvas(canvas)->display, outline->gc, 0, 0);
	return 1;
    }
    return 0;
}

/*
 *--------------------------------------------------------------
 *
 * Tk_CanvasPsOutline
 *
 *	Creates the postscript command for the correct Outline-information
 *	(width, dash, color and stipple).
 *
 * Results:
 *	TCL_OK if succeeded, otherwise TCL_ERROR.
 *
 * Side effects:
 *	canvas->interp->result contains the postscript string, or an error
 *	message if the result was TCL_ERROR.
 *
 *--------------------------------------------------------------
 */

int
Tk_CanvasPsOutline(
    Tk_Canvas canvas,
    Tk_Item *item,
    Tk_Outline *outline)
{
    char pattern[11];
    int i;
    char *ptr, *lptr = pattern;
    Tcl_Interp *interp = Canvas(canvas)->interp;
    double width = outline->width;
    Tk_Dash *dash = &outline->dash;
    XColor *color = outline->color;
    Pixmap stipple = outline->stipple;
    Tk_State state = item->state;
    Tcl_Obj *psObj = GetPostscriptBuffer(interp);

    if (state == TK_STATE_NULL) {
	state = Canvas(canvas)->canvas_state;
    }

    if (Canvas(canvas)->currentItemPtr == item) {
	if (outline->activeWidth > width) {
	    width = outline->activeWidth;
	}
	if (outline->activeDash.number > 0) {
	    dash = &outline->activeDash;
	}
	if (outline->activeColor != NULL) {
	    color = outline->activeColor;
	}
	if (outline->activeStipple != None) {
	    stipple = outline->activeStipple;
	}
    } else if (state == TK_STATE_DISABLED) {
	if (outline->disabledWidth > 0) {
	    width = outline->disabledWidth;
	}
	if (outline->disabledDash.number > 0) {
	    dash = &outline->disabledDash;
	}
	if (outline->disabledColor != NULL) {
	    color = outline->disabledColor;
	}
	if (outline->disabledStipple != None) {
	    stipple = outline->disabledStipple;
	}
    }

    Tcl_AppendPrintfToObj(psObj, "%.15g setlinewidth\n", width);

    ptr = ((unsigned) ABS(dash->number) > sizeof(char *)) ?
	    dash->pattern.pt : dash->pattern.array;
    Tcl_AppendToObj(psObj, "[", -1);
    if (dash->number > 0) {
	Tcl_Obj *converted;
	char *p = ptr;

	converted = Tcl_ObjPrintf("%d", *p++ & 0xff);
	for (i = dash->number-1 ; i>0 ; i--) {
	    Tcl_AppendPrintfToObj(converted, " %d", *p++ & 0xff);
	}
	Tcl_AppendObjToObj(psObj, converted);
	if (dash->number & 1) {
	    Tcl_AppendToObj(psObj, " ", -1);
	    Tcl_AppendObjToObj(psObj, converted);
	}
	Tcl_DecrRefCount(converted);
	Tcl_AppendPrintfToObj(psObj, "] %d setdash\n", outline->offset);
    } else if (dash->number < 0) {
	if (dash->number < -5) {
	    lptr = ckalloc(1 - 2*dash->number);
	}
	i = DashConvert(lptr, ptr, -dash->number, width);
	if (i > 0) {
	    char *p = lptr;

	    Tcl_AppendPrintfToObj(psObj, "%d", *p++ & 0xff);
	    for (; --i>0 ;) {
		Tcl_AppendPrintfToObj(psObj, " %d", *p++ & 0xff);
	    }
	    Tcl_AppendPrintfToObj(psObj, "] %d setdash\n", outline->offset);
	} else {
	    Tcl_AppendToObj(psObj, "] 0 setdash\n", -1);
	}
	if (lptr != pattern) {
	    ckfree(lptr);
	}
    } else {
	Tcl_AppendToObj(psObj, "] 0 setdash\n", -1);
    }

    if (Tk_CanvasPsColor(interp, canvas, color) != TCL_OK) {
	return TCL_ERROR;
    }

    /*
     * Note that psObj might hold an invalid reference now.
     */

    if (stipple != None) {
	Tcl_AppendToObj(GetPostscriptBuffer(interp), "StrokeClip ", -1);
	if (Tk_CanvasPsStipple(interp, canvas, stipple) != TCL_OK) {
	    return TCL_ERROR;
	}
    } else {
	Tcl_AppendToObj(GetPostscriptBuffer(interp), "stroke\n", -1);
    }

    return TCL_OK;
}

/*
 *--------------------------------------------------------------
 *
 * DashConvert
 *
 *	Converts a character-like dash-list (e.g. "-..") into an X11-style. l
 *	must point to a string that holds room to at least 2*n characters. If
 *	l == NULL, this function can be used for syntax checking only.
 *
 * Results:
 *	The length of the resulting X11 compatible dash-list. -1 if failed.
 *
 * Side effects:
 *	None
 *
 *--------------------------------------------------------------
 */

static int
DashConvert(
    char *l,			/* Must be at least 2*n chars long, or NULL to
				 * indicate "just check syntax". */
    const char *p,		/* String to parse. */
    int n,			/* Length of string to parse, or -1 to
				 * indicate that strlen() should be used. */
    double width)		/* Width of line. */
{
    int result = 0;
    int size, intWidth;

    if (n < 0) {
	n = strlen(p);
    }
    intWidth = (int) (width + 0.5);
    if (intWidth < 1) {
	intWidth = 1;
    }
    while (n-- && *p) {
	switch (*p++) {
	case ' ':
	    if (result) {
		if (l) {
		    l[-1] += intWidth + 1;
		}
		continue;
	    }
	    return 0;
	case '_':
	    size = 8;
	    break;
	case '-':
	    size = 6;
	    break;
	case ',':
	    size = 4;
	    break;
	case '.':
	    size = 2;
	    break;
	default:
	    return -1;
	}
	if (l) {
	    *l++ = size * intWidth;
	    *l++ = 4 * intWidth;
	}
	result += 2;
    }
    return result;
}

/*
 *----------------------------------------------------------------------
 *
 * TranslateAndAppendCoords --
 *
 *	This is a helper routine for TkCanvTranslatePath() below.
 *
 *	Given an (x,y) coordinate pair within a canvas, this function computes
 *	the corresponding coordinates at which the point should be drawn in
 *	the drawable used for display. Those coordinates are then written into
 *	outArr[numOut*2] and outArr[numOut*2+1].
 *
 * Results:
 *	There is no return value.
 *
 * Side effects:
 *	None.
 *
 *----------------------------------------------------------------------
 */

static void
TranslateAndAppendCoords(
    TkCanvas *canvPtr,		/* The canvas. */
    double x,			/* Coordinates in canvas space. */
    double y,
    XPoint *outArr,		/* Write results into this array */
    int numOut)			/* Num of prior entries in outArr[] */
{
    double tmp;

    tmp = x - canvPtr->drawableXOrigin;
    if (tmp > 0) {
	tmp += 0.5;
    } else {
	tmp -= 0.5;
    }
    outArr[numOut].x = (short) tmp;

    tmp = y - canvPtr->drawableYOrigin;
    if (tmp > 0) {
	tmp += 0.5;
    } else {
	tmp -= 0.5;
    }
    outArr[numOut].y = (short) tmp;
}

/*
 *--------------------------------------------------------------
 *
 * TkCanvTranslatePath
 *
 *	Translate a line or polygon path so that all vertices are within a
 *	rectangle that is 1000 pixels larger than the total size of the canvas
 *	window. This will prevent pixel coordinates from overflowing the
 *	16-bit integer size limitation imposed by most windowing systems.
 *
 *	coordPtr must point to an array of doubles, two doubles per vertex.
 *	There are a total of numVertex vertices, or 2*numVertex entries in
 *	coordPtr. The result vertices written into outArr have their
 *	coordinate origin shifted to canvPtr->drawableXOrigin by
 *	canvPtr->drawableYOrigin. There might be as many as 3 times more
 *	output vertices than there are input vertices. The calling function
 *	should allocate space accordingly.
 *
 *	This routine limits the width and height of a canvas window to 31767
 *	pixels. At the highest resolution display devices available today (210
 *	ppi in Jan 2003) that's a window that is over 13 feet wide and tall.
 *	Should be enough for the near future.
 *
 * Results:
 *	Clipped and translated path vertices are written into outArr[]. There
 *	might be as many as twice the vertices in outArr[] as there are in
 *	coordPtr[]. The return value is the number of vertices actually
 *	written into outArr[].
 *
 * Side effects:
 *	None
 *
 *--------------------------------------------------------------
 */

int
TkCanvTranslatePath(
    TkCanvas *canvPtr,		/* The canvas */
    int numVertex,		/* Number of vertices specified by
				 * coordArr[] */
    double *coordArr,		/* X and Y coordinates for each vertex */
    int closedPath,		/* True if this is a closed polygon */
    XPoint *outArr)		/* Write results here, if not NULL */
{
    int numOutput = 0;		/* Number of output coordinates */
    double lft, rgh;		/* Left and right sides of the bounding box */
    double top, btm;		/* Top and bottom sizes of the bounding box */
    double *tempArr;		/* Temporary storage used by the clipper */
    double *a, *b, *t;		/* Pointers to parts of the temporary
				 * storage */
    int i, j;			/* Loop counters */
    double limit[4];		/* Boundries at which clipping occurs */
    double staticSpace[480];	/* Temp space from the stack */

    /*
     * Constrain all vertices of the path to be within a box that is no larger
     * than 32000 pixels wide or height. The top-left corner of this clipping
     * box is 1000 pixels above and to the left of the top left corner of the
     * window on which the canvas is displayed.
     *
     * This means that a canvas will not display properly on a canvas window
     * that is larger than 31000 pixels wide or high. That is not a problem
     * today, but might someday become a factor for ultra-high resolutions
     * displays.
     *
     * The X11 protocol allows us (in theory) to expand the size of the
     * clipping box to 32767 pixels. But we have found experimentally that
     * XFree86 sometimes fails to draw lines correctly if they are longer than
     * about 32500 pixels. So we have left a little margin in the size to mask
     * that bug.
     */

    lft = canvPtr->xOrigin - 1000.0;
    top = canvPtr->yOrigin - 1000.0;
    rgh = lft + 32000.0;
    btm = top + 32000.0;

    /*
     * Try the common case first - no clipping. Loop over the input
     * coordinates and translate them into appropriate output coordinates.
     * But if a vertex outside of the bounding box is seen, break out of the
     * loop.
     *
     * Most of the time, no clipping is needed, so this one loop is sufficient
     * to do the translation.
     */

    for (i=0; i<numVertex; i++){
	double x, y;

	x = coordArr[i*2];
	y = coordArr[i*2 + 1];
	if (x<lft || x>rgh || y<top || y>btm) {
	    break;
	}
	TranslateAndAppendCoords(canvPtr, x, y, outArr, numOutput++);
    }
    if (i == numVertex){
	assert(numOutput == numVertex);
	return numOutput;
    }

    /*
     * If we reach this point, it means that some clipping is required. Begin
     * by allocating some working storage - at least 6 times as much space as
     * coordArr[] requires. Divide this space into two separate arrays a[] and
     * b[]. Initialize a[] to be equal to coordArr[].
     */

    if (numVertex*12 <= (int) (sizeof(staticSpace) / sizeof(double))) {
	tempArr = staticSpace;
    } else {
	tempArr = ckalloc(numVertex * 12 * sizeof(double));
    }
    for (i=0; i<numVertex*2; i++){
	tempArr[i] = coordArr[i];
    }
    a = tempArr;
    b = &tempArr[numVertex*6];

    /*
     * We will make four passes through the input data. On each pass, we copy
     * the contents of a[] over into b[]. As we copy, we clip any line
     * segments that extend to the right past xClip then we rotate the
     * coordinate system 90 degrees clockwise. After each pass is complete, we
     * interchange a[] and b[] in preparation for the next pass.
     *
     * Each pass clips line segments that extend beyond a single side of the
     * bounding box, and four passes rotate the coordinate system back to its
     * original value. I'm not an expert on graphics algorithms, but I think
     * this is called Cohen-Sutherland polygon clipping.
     *
     * The limit[] array contains the xClip value used for each of the four
     * passes.
     */

    limit[0] = rgh;
    limit[1] = -top;
    limit[2] = -lft;
    limit[3] = btm;

    /*
     * This is the loop that makes the four passes through the data.
     */

    for (j=0; j<4; j++) {
	double xClip = limit[j];
	int inside = a[0] < xClip;
	double priorY = a[1];
	numOutput = 0;

	/*
	 * Clip everything to the right of xClip. Store the results in b[]
	 * rotated by 90 degrees clockwise.
	 */

	for (i=0; i<numVertex; i++) {
	    double x = a[i*2];
	    double y = a[i*2 + 1];

	    if (x >= xClip) {
		/*
		 * The current vertex is to the right of xClip.
		 */

		if (inside) {
		    /*
		     * If the current vertex is to the right of xClip but the
		     * previous vertex was left of xClip, then draw a line
		     * segment from the previous vertex to until it intersects
		     * the vertical at xClip.
		     */

		    double x0, y0, yN;

		    assert(i > 0);
		    x0 = a[i*2 - 2];
		    y0 = a[i*2 - 1];
		    yN = y0 + (y - y0)*(xClip-x0)/(x-x0);
		    b[numOutput*2] = -yN;
		    b[numOutput*2 + 1] = xClip;
		    numOutput++;
		    assert(numOutput <= numVertex*3);
		    priorY = yN;
		    inside = 0;
		} else if (i == 0) {
		    /*
		     * If the first vertex is to the right of xClip, add a
		     * vertex that is the projection of the first vertex onto
		     * the vertical xClip line.
		     */

		    b[0] = -y;
		    b[1] = xClip;
		    numOutput = 1;
		    priorY = y;
		}
	    } else {
		/*
		 * The current vertex is to the left of xClip
		 */

		if (!inside) {
		    /*
		     * If the current vertex is on the left of xClip and one
		     * or more prior vertices where to the right, then we have
		     * to draw a line segment along xClip that extends from
		     * the spot where we first crossed from left to right to
		     * the spot where we cross back from right to left.
		     */

		    double x0, y0, yN;

		    assert(i > 0);
		    x0 = a[i*2 - 2];
		    y0 = a[i*2 - 1];
		    yN = y0 + (y - y0)*(xClip-x0)/(x-x0);
		    if (yN != priorY) {
			b[numOutput*2] = -yN;
			b[numOutput*2 + 1] = xClip;
			numOutput++;
			assert(numOutput <= numVertex*3);
		    }
		    inside = 1;
		}
		b[numOutput*2] = -y;
		b[numOutput*2 + 1] = x;
		numOutput++;
		assert(numOutput <= numVertex*3);
	    }
	}

	/*
	 * Interchange a[] and b[] in preparation for the next pass.
	 */

	t = a;
	a = b;
	b = t;
	numVertex = numOutput;
    }

    /*
     * All clipping is now finished. Convert the coordinates from doubles into
     * XPoints and translate the origin for the drawable.
     */

    for (i=0; i<numVertex; i++) {
	TranslateAndAppendCoords(canvPtr, a[i*2], a[i*2+1], outArr, i);
    }
    if (tempArr != staticSpace) {
	ckfree(tempArr);
    }
    return numOutput;
}

/*
 * Local Variables:
 * mode: c
 * c-basic-offset: 4
 * fill-column: 78
 * End:
 */<|MERGE_RESOLUTION|>--- conflicted
+++ resolved
@@ -1362,13 +1362,9 @@
     if ((dash->number > 2) || (dash->number < -1) || (dash->number==2 &&
 	    (dash->pattern.array[0] != dash->pattern.array[1])) ||
 	    ((dash->number == -1) && (dash->pattern.array[0] != ','))) {
-<<<<<<< HEAD
-    if (dash->number > 0) {
-=======
 	if ((unsigned int)ABS(dash->number) > sizeof(char *)) {
 	    dashList = dash->pattern.pt[0];
 	} else if (dash->number != 0) {
->>>>>>> d7279259
 	    dashList = dash->pattern.array[0];
 	} else {
 	    dashList = (char) (4 * width + 0.5);
