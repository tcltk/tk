/*
 * tkCanvImg.c --
 *
 *	This file implements image items for canvas widgets.
 *
 * Copyright © 1994 The Regents of the University of California.
 * Copyright © 1994-1997 Sun Microsystems, Inc.
 *
 * See the file "license.terms" for information on usage and redistribution of
 * this file, and for a DISCLAIMER OF ALL WARRANTIES.
 */

#include "tkInt.h"
#include "tkCanvas.h"

/*
 * The structure below defines the record for each image item.
 */

typedef struct ImageItem  {
    Tk_Item header;		/* Generic stuff that's the same for all
				 * types. MUST BE FIRST IN STRUCTURE. */
    Tk_Canvas canvas;		/* Canvas containing the image. */
    double x, y;		/* Coordinates of positioning point for
				 * image. */
    Tk_Anchor anchor;		/* Where to anchor image relative to (x,y). */
    Tcl_Obj *imageObj;		/* -image option.
				 * NULL means no image right now. */
    Tcl_Obj *activeImageObj;	/* -activeimage option.
				 * NULL means no image right now. */
    Tcl_Obj *disabledImageObj;	/* -disabledimage option.
				 * NULL means no image right now. */
    Tk_Image image;		/* Image to display in window, or NULL if no
				 * image at present. */
    Tk_Image activeImage;	/* Image to display in window, or NULL if no
				 * image at present. */
    Tk_Image disabledImage;	/* Image to display in window, or NULL if no
				 * image at present. */
} ImageItem;

/*
 * Information used for parsing configuration specs:
 */

static const Tk_CustomOption stateOption = {
    TkStateParseProc, TkStatePrintProc, INT2PTR(2)
};
static const Tk_CustomOption tagsOption = {
    Tk_CanvasTagsParseProc, Tk_CanvasTagsPrintProc, NULL
};

static const Tk_ConfigSpec configSpecs[] = {
    {TK_CONFIG_STRING, "-activeimage", NULL, NULL,
	NULL, offsetof(ImageItem, activeImageObj), TK_CONFIG_OBJS|TK_CONFIG_NULL_OK, NULL},
    {TK_CONFIG_ANCHOR, "-anchor", NULL, NULL,
	"center", offsetof(ImageItem, anchor), TK_CONFIG_DONT_SET_DEFAULT, NULL},
    {TK_CONFIG_STRING, "-disabledimage", NULL, NULL,
	NULL, offsetof(ImageItem, disabledImageObj), TK_CONFIG_OBJS|TK_CONFIG_NULL_OK, NULL},
    {TK_CONFIG_STRING, "-image", NULL, NULL,
	NULL, offsetof(ImageItem, imageObj), TK_CONFIG_OBJS|TK_CONFIG_NULL_OK, NULL},
    {TK_CONFIG_CUSTOM, "-state", NULL, NULL,
	NULL, offsetof(Tk_Item, state), TK_CONFIG_NULL_OK, &stateOption},
    {TK_CONFIG_CUSTOM, "-tags", NULL, NULL,
	NULL, 0, TK_CONFIG_NULL_OK, &tagsOption},
    {TK_CONFIG_END, NULL, NULL, NULL, NULL, 0, 0, NULL}
};

/*
 * Prototypes for functions defined in this file:
 */

static void		ImageChangedProc(void *clientData,
			    int x, int y, int width, int height, int imgWidth,
			    int imgHeight);
static int		ImageCoords(Tcl_Interp *interp,
			    Tk_Canvas canvas, Tk_Item *itemPtr, Tcl_Size objc,
			    Tcl_Obj *const objv[]);
static int		ImageToArea(Tk_Canvas canvas,
			    Tk_Item *itemPtr, double *rectPtr);
static double		ImageToPoint(Tk_Canvas canvas,
			    Tk_Item *itemPtr, double *coordPtr);
static int		ImageToPostscript(Tcl_Interp *interp,
			    Tk_Canvas canvas, Tk_Item *itemPtr, int prepass);
static void		ComputeImageBbox(Tk_Canvas canvas, ImageItem *imgPtr);
static int		ConfigureImage(Tcl_Interp *interp,
			    Tk_Canvas canvas, Tk_Item *itemPtr, Tcl_Size objc,
			    Tcl_Obj *const objv[], int flags);
static int		CreateImage(Tcl_Interp *interp,
			    Tk_Canvas canvas, struct Tk_Item *itemPtr,
			    Tcl_Size objc, Tcl_Obj *const objv[]);
static void		DeleteImage(Tk_Canvas canvas,
			    Tk_Item *itemPtr, Display *display);
static void		DisplayImage(Tk_Canvas canvas,
			    Tk_Item *itemPtr, Display *display, Drawable dst,
			    int x, int y, int width, int height);
static void		RotateImage(Tk_Canvas canvas, Tk_Item *itemPtr,
			    double originX, double originY, double angleRad);
static void		ScaleImage(Tk_Canvas canvas,
			    Tk_Item *itemPtr, double originX, double originY,
			    double scaleX, double scaleY);
static void		TranslateImage(Tk_Canvas canvas,
			    Tk_Item *itemPtr, double deltaX, double deltaY);

/*
 * The structures below defines the image item type in terms of functions that
 * can be invoked by generic item code.
 */

Tk_ItemType tkImageType = {
    "image",			/* name */
    sizeof(ImageItem),		/* itemSize */
    CreateImage,		/* createProc */
    configSpecs,		/* configSpecs */
    ConfigureImage,		/* configureProc */
    ImageCoords,		/* coordProc */
    DeleteImage,		/* deleteProc */
    DisplayImage,		/* displayProc */
    0,				/* flags */
    ImageToPoint,		/* pointProc */
    ImageToArea,		/* areaProc */
    ImageToPostscript,		/* postscriptProc */
    ScaleImage,			/* scaleProc */
    TranslateImage,		/* translateProc */
    NULL,			/* indexProc */
    NULL,			/* icursorProc */
    NULL,			/* selectionProc */
    NULL,			/* insertProc */
    NULL,			/* dTextProc */
    NULL,			/* nextPtr */
    RotateImage,		/* rotateProc */
    0, NULL, NULL
};

/*
 *--------------------------------------------------------------
 *
 * CreateImage --
 *
 *	This function is invoked to create a new image item in a canvas.
 *
 * Results:
 *	A standard Tcl return value. If an error occurred in creating the
 *	item, then an error message is left in the interp's result; in this
 *	case itemPtr is left uninitialized, so it can be safely freed by the
 *	caller.
 *
 * Side effects:
 *	A new image item is created.
 *
 *--------------------------------------------------------------
 */

static int
CreateImage(
    Tcl_Interp *interp,		/* Interpreter for error reporting. */
    Tk_Canvas canvas,		/* Canvas to hold new item. */
    Tk_Item *itemPtr,		/* Record to hold new item; header has been
				 * initialized by caller. */
    Tcl_Size objc,			/* Number of arguments in objv. */
    Tcl_Obj *const objv[])	/* Arguments describing rectangle. */
{
    ImageItem *imgPtr = (ImageItem *) itemPtr;
    Tcl_Size i;

    if (objc == 0) {
	Tcl_Panic("canvas did not pass any coords");
    }

    /*
     * Initialize item's record.
     */

    imgPtr->canvas = canvas;
    imgPtr->anchor = TK_ANCHOR_CENTER;
    imgPtr->imageObj = NULL;
    imgPtr->activeImageObj = NULL;
    imgPtr->disabledImageObj = NULL;
    imgPtr->image = NULL;
    imgPtr->activeImage = NULL;
    imgPtr->disabledImage = NULL;

    /*
     * Process the arguments to fill in the item record. Only 1 (list) or 2 (x
     * y) coords are allowed.
     */

    if (objc == 1) {
	i = 1;
    } else {
	const char *arg = Tcl_GetString(objv[1]);
	i = 2;
	if ((arg[0] == '-') && (arg[1] >= 'a') && (arg[1] <= 'z')) {
	    i = 1;
	}
    }
    if ((ImageCoords(interp, canvas, itemPtr, i, objv) != TCL_OK)) {
	goto error;
    }
    if (ConfigureImage(interp, canvas, itemPtr, objc-i, objv+i, 0) == TCL_OK) {
	return TCL_OK;
    }

  error:
    DeleteImage(canvas, itemPtr, Tk_Display(Tk_CanvasTkwin(canvas)));
    return TCL_ERROR;
}

/*
 *--------------------------------------------------------------
 *
 * ImageCoords --
 *
 *	This function is invoked to process the "coords" widget command on
 *	image items. See the user documentation for details on what it does.
 *
 * Results:
 *	Returns TCL_OK or TCL_ERROR, and sets the interp's result.
 *
 * Side effects:
 *	The coordinates for the given item may be changed.
 *
 *--------------------------------------------------------------
 */

static int
ImageCoords(
    Tcl_Interp *interp,		/* Used for error reporting. */
    Tk_Canvas canvas,		/* Canvas containing item. */
    Tk_Item *itemPtr,		/* Item whose coordinates are to be read or
				 * modified. */
    Tcl_Size objc,			/* Number of coordinates supplied in objv. */
    Tcl_Obj *const objv[])	/* Array of coordinates: x1, y1, x2, y2, ... */
{
    ImageItem *imgPtr = (ImageItem *) itemPtr;

    if (objc == 0) {
	Tcl_Obj *objs[2];

	objs[0] = Tcl_NewDoubleObj(imgPtr->x);
	objs[1] = Tcl_NewDoubleObj(imgPtr->y);
	Tcl_SetObjResult(interp, Tcl_NewListObj(2, objs));
    } else if (objc < 3) {
	if (objc==1) {
	    if (Tcl_ListObjGetElements(interp, objv[0], &objc,
		    (Tcl_Obj ***) &objv) != TCL_OK) {
		return TCL_ERROR;
	    } else if (objc != 2) {
		Tcl_SetObjResult(interp, Tcl_ObjPrintf(
			"wrong # coordinates: expected 2, got %" TCL_SIZE_MODIFIER "d", objc));
		Tcl_SetErrorCode(interp, "TK", "CANVAS", "COORDS", "IMAGE",
			(char *)NULL);
		return TCL_ERROR;
	    }
	}
	if ((Tk_CanvasGetCoordFromObj(interp, canvas, objv[0],
		    &imgPtr->x) != TCL_OK)
		|| (Tk_CanvasGetCoordFromObj(interp, canvas, objv[1],
		    &imgPtr->y) != TCL_OK)) {
	    return TCL_ERROR;
	}
	ComputeImageBbox(canvas, imgPtr);
    } else {
	Tcl_SetObjResult(interp, Tcl_ObjPrintf(
		"wrong # coordinates: expected 0 or 2, got %" TCL_SIZE_MODIFIER "d", objc));
	Tcl_SetErrorCode(interp, "TK", "CANVAS", "COORDS", "IMAGE", (char *)NULL);
	return TCL_ERROR;
    }
    return TCL_OK;
}

/*
 *--------------------------------------------------------------
 *
 * ConfigureImage --
 *
 *	This function is invoked to configure various aspects of an image
 *	item, such as its anchor position.
 *
 * Results:
 *	A standard Tcl result code. If an error occurs, then an error message
 *	is left in the interp's result.
 *
 * Side effects:
 *	Configuration information may be set for itemPtr.
 *
 *--------------------------------------------------------------
 */

static int
ConfigureImage(
    Tcl_Interp *interp,		/* Used for error reporting. */
    Tk_Canvas canvas,		/* Canvas containing itemPtr. */
    Tk_Item *itemPtr,		/* Image item to reconfigure. */
    Tcl_Size objc,			/* Number of elements in objv.  */
    Tcl_Obj *const objv[],	/* Arguments describing things to configure. */
    int flags)			/* Flags to pass to Tk_ConfigureWidget. */
{
    ImageItem *imgPtr = (ImageItem *) itemPtr;
    Tk_Window tkwin;
    Tk_Image image;

    tkwin = Tk_CanvasTkwin(canvas);
    if (TCL_OK != Tk_ConfigureWidget(interp, tkwin, configSpecs, objc,
<<<<<<< HEAD
	    objv, imgPtr, flags)) {
=======
	    (const char **)objv, (char *)imgPtr, flags|TK_CONFIG_OBJS)) {
>>>>>>> 03959bc2
	return TCL_ERROR;
    }

    /*
     * Create the image. Save the old image around and don't free it until
     * after the new one is allocated. This keeps the reference count from
     * going to zero so the image doesn't have to be recreated if it hasn't
     * changed.
     */

    if (imgPtr->activeImageObj != NULL) {
	itemPtr->redraw_flags |= TK_ITEM_STATE_DEPENDANT;
    } else {
	itemPtr->redraw_flags &= ~TK_ITEM_STATE_DEPENDANT;
    }
    if (imgPtr->imageObj != NULL) {
	image = Tk_GetImage(interp, tkwin, Tcl_GetString(imgPtr->imageObj),
		ImageChangedProc, imgPtr);
	if (image == NULL) {
	    return TCL_ERROR;
	}
    } else {
	image = NULL;
    }
    if (imgPtr->image != NULL) {
	Tk_FreeImage(imgPtr->image);
    }
    imgPtr->image = image;
    if (imgPtr->activeImageObj != NULL) {
	image = Tk_GetImage(interp, tkwin, Tcl_GetString(imgPtr->activeImageObj),
		ImageChangedProc, imgPtr);
	if (image == NULL) {
	    return TCL_ERROR;
	}
    } else {
	image = NULL;
    }
    if (imgPtr->activeImage != NULL) {
	Tk_FreeImage(imgPtr->activeImage);
    }
    imgPtr->activeImage = image;
    if (imgPtr->disabledImageObj != NULL) {
	image = Tk_GetImage(interp, tkwin, Tcl_GetString(imgPtr->disabledImageObj),
		ImageChangedProc, imgPtr);
	if (image == NULL) {
	    return TCL_ERROR;
	}
    } else {
	image = NULL;
    }
    if (imgPtr->disabledImage != NULL) {
	Tk_FreeImage(imgPtr->disabledImage);
    }
    imgPtr->disabledImage = image;
    ComputeImageBbox(canvas, imgPtr);
    return TCL_OK;
}

/*
 *--------------------------------------------------------------
 *
 * DeleteImage --
 *
 *	This function is called to clean up the data structure associated with
 *	a image item.
 *
 * Results:
 *	None.
 *
 * Side effects:
 *	Resources associated with itemPtr are released.
 *
 *--------------------------------------------------------------
 */

static void
DeleteImage(
    TCL_UNUSED(Tk_Canvas),	/* Info about overall canvas widget. */
    Tk_Item *itemPtr,		/* Item that is being deleted. */
    TCL_UNUSED(Display *))	/* Display containing window for canvas. */
{
    ImageItem *imgPtr = (ImageItem *) itemPtr;

    if (imgPtr->imageObj != NULL) {
	Tcl_DecrRefCount(imgPtr->imageObj);
    }
    if (imgPtr->activeImageObj != NULL) {
	Tcl_DecrRefCount(imgPtr->activeImageObj);
    }
    if (imgPtr->disabledImageObj != NULL) {
	Tcl_DecrRefCount(imgPtr->disabledImageObj);
    }
    if (imgPtr->image != NULL) {
	Tk_FreeImage(imgPtr->image);
    }
    if (imgPtr->activeImage != NULL) {
	Tk_FreeImage(imgPtr->activeImage);
    }
    if (imgPtr->disabledImage != NULL) {
	Tk_FreeImage(imgPtr->disabledImage);
    }
}

/*
 *--------------------------------------------------------------
 *
 * ComputeImageBbox --
 *
 *	This function is invoked to compute the bounding box of all the pixels
 *	that may be drawn as part of a image item. This function is where the
 *	child image's placement is computed.
 *
 * Results:
 *	None.
 *
 * Side effects:
 *	The fields x1, y1, x2, and y2 are updated in the header for itemPtr.
 *
 *--------------------------------------------------------------
 */

static void
ComputeImageBbox(
    Tk_Canvas canvas,		/* Canvas that contains item. */
    ImageItem *imgPtr)		/* Item whose bbox is to be recomputed. */
{
    int width, height;
    int x, y;
    Tk_Image image;
    Tk_State state = imgPtr->header.state;

    if(state == TK_STATE_NULL) {
	state = Canvas(canvas)->canvas_state;
    }
    image = imgPtr->image;
    if (Canvas(canvas)->currentItemPtr == (Tk_Item *)imgPtr) {
	if (imgPtr->activeImage != NULL) {
	    image = imgPtr->activeImage;
	}
    } else if (state == TK_STATE_DISABLED) {
	if (imgPtr->disabledImage != NULL) {
	    image = imgPtr->disabledImage;
	}
    }

    x = (int) (imgPtr->x + ((imgPtr->x >= 0) ? 0.5 : - 0.5));
    y = (int) (imgPtr->y + ((imgPtr->y >= 0) ? 0.5 : - 0.5));

    if ((state == TK_STATE_HIDDEN) || (image == NULL)) {
	imgPtr->header.x1 = imgPtr->header.x2 = x;
	imgPtr->header.y1 = imgPtr->header.y2 = y;
	return;
    }

    /*
     * Compute location and size of image, using anchor information.
     */

    Tk_SizeOfImage(image, &width, &height);
    switch (imgPtr->anchor) {
    case TK_ANCHOR_N:
	x -= width/2;
	break;
    case TK_ANCHOR_NE:
	x -= width;
	break;
    case TK_ANCHOR_E:
	x -= width;
	y -= height/2;
	break;
    case TK_ANCHOR_SE:
	x -= width;
	y -= height;
	break;
    case TK_ANCHOR_S:
	x -= width/2;
	y -= height;
	break;
    case TK_ANCHOR_SW:
	y -= height;
	break;
    case TK_ANCHOR_W:
	y -= height/2;
	break;
    case TK_ANCHOR_NW:
	break;
    default:
	x -= width/2;
	y -= height/2;
	break;
    }

    /*
     * Store the information in the item header.
     */

    imgPtr->header.x1 = x;
    imgPtr->header.y1 = y;
    imgPtr->header.x2 = x + width;
    imgPtr->header.y2 = y + height;
}

/*
 *--------------------------------------------------------------
 *
 * DisplayImage --
 *
 *	This function is invoked to draw a image item in a given drawable.
 *
 * Results:
 *	None.
 *
 * Side effects:
 *	ItemPtr is drawn in drawable using the transformation information in
 *	canvas.
 *
 *--------------------------------------------------------------
 */

static void
DisplayImage(
    Tk_Canvas canvas,		/* Canvas that contains item. */
    Tk_Item *itemPtr,		/* Item to be displayed. */
    TCL_UNUSED(Display *),		/* Display on which to draw item. */
    Drawable drawable,		/* Pixmap or window in which to draw item. */
    int x, int y, int width, int height)
				/* Describes region of canvas that must be
				 * redisplayed (not used). */
{
    ImageItem *imgPtr = (ImageItem *) itemPtr;
    short drawableX, drawableY;
    Tk_Image image;
    Tk_State state = itemPtr->state;

    if (state == TK_STATE_NULL) {
	state = Canvas(canvas)->canvas_state;
    }

    image = imgPtr->image;
    if (Canvas(canvas)->currentItemPtr == itemPtr) {
	if (imgPtr->activeImage != NULL) {
	    image = imgPtr->activeImage;
	}
    } else if (state == TK_STATE_DISABLED) {
	if (imgPtr->disabledImage != NULL) {
	    image = imgPtr->disabledImage;
	}
    }

    if (image == NULL) {
	return;
    }

    /*
     * Translate the coordinates to those of the image, then redisplay it.
     */

    Tk_CanvasDrawableCoords(canvas, (double) x, (double) y,
	    &drawableX, &drawableY);
    Tk_RedrawImage(image, x - imgPtr->header.x1, y - imgPtr->header.y1,
	    width, height, drawable, drawableX, drawableY);
}

/*
 *--------------------------------------------------------------
 *
 * ImageToPoint --
 *
 *	Computes the distance from a given point to a given rectangle, in
 *	canvas units.
 *
 * Results:
 *	The return value is 0 if the point whose x and y coordinates are
 *	coordPtr[0] and coordPtr[1] is inside the image. If the point isn't
 *	inside the image then the return value is the distance from the point
 *	to the image.
 *
 * Side effects:
 *	None.
 *
 *--------------------------------------------------------------
 */

static double
ImageToPoint(
    TCL_UNUSED(Tk_Canvas),	/* Canvas containing item. */
    Tk_Item *itemPtr,		/* Item to check against point. */
    double *coordPtr)		/* Pointer to x and y coordinates. */
{
    ImageItem *imgPtr = (ImageItem *) itemPtr;
    double x1, x2, y1, y2, xDiff, yDiff;

    x1 = imgPtr->header.x1;
    y1 = imgPtr->header.y1;
    x2 = imgPtr->header.x2;
    y2 = imgPtr->header.y2;

    /*
     * Point is outside rectangle.
     */

    if (coordPtr[0] < x1) {
	xDiff = x1 - coordPtr[0];
    } else if (coordPtr[0] > x2)  {
	xDiff = coordPtr[0] - x2;
    } else {
	xDiff = 0;
    }

    if (coordPtr[1] < y1) {
	yDiff = y1 - coordPtr[1];
    } else if (coordPtr[1] > y2)  {
	yDiff = coordPtr[1] - y2;
    } else {
	yDiff = 0;
    }

    return hypot(xDiff, yDiff);
}

/*
 *--------------------------------------------------------------
 *
 * ImageToArea --
 *
 *	This function is called to determine whether an item lies entirely
 *	inside, entirely outside, or overlapping a given rectangle.
 *
 * Results:
 *	-1 is returned if the item is entirely outside the area given by
 *	rectPtr, 0 if it overlaps, and 1 if it is entirely inside the given
 *	area.
 *
 * Side effects:
 *	None.
 *
 *--------------------------------------------------------------
 */

static int
ImageToArea(
    TCL_UNUSED(Tk_Canvas),	/* Canvas containing item. */
    Tk_Item *itemPtr,		/* Item to check against rectangle. */
    double *rectPtr)		/* Pointer to array of four coordinates
				 * (x1,y1,x2,y2) describing rectangular
				 * area. */
{
    ImageItem *imgPtr = (ImageItem *) itemPtr;

    if ((rectPtr[2] <= imgPtr->header.x1)
	    || (rectPtr[0] >= imgPtr->header.x2)
	    || (rectPtr[3] <= imgPtr->header.y1)
	    || (rectPtr[1] >= imgPtr->header.y2)) {
	return -1;
    }
    if ((rectPtr[0] <= imgPtr->header.x1)
	    && (rectPtr[1] <= imgPtr->header.y1)
	    && (rectPtr[2] >= imgPtr->header.x2)
	    && (rectPtr[3] >= imgPtr->header.y2)) {
	return 1;
    }
    return 0;
}

/*
 *--------------------------------------------------------------
 *
 * ImageToPostscript --
 *
 *	This function is called to generate Postscript for image items.
 *
 * Results:
 *	The return value is a standard Tcl result. If an error occurs in
 *	generating Postscript then an error message is left in interp->result,
 *	replacing whatever used to be there. If no error occurs, then
 *	Postscript for the item is appended to the result.
 *
 * Side effects:
 *	None.
 *
 *--------------------------------------------------------------
 */

static int
ImageToPostscript(
    Tcl_Interp *interp,		/* Leave Postscript or error message here. */
    Tk_Canvas canvas,		/* Information about overall canvas. */
    Tk_Item *itemPtr,		/* Item for which Postscript is wanted. */
    int prepass)		/* 1 means this is a prepass to collect font
				 * information; 0 means final Postscript is
				 * being created.*/
{
    ImageItem *imgPtr = (ImageItem *) itemPtr;
    Tk_Window canvasWin = Tk_CanvasTkwin(canvas);
    double x, y;
    int width, height;
    Tk_Image image;
    Tk_State state = itemPtr->state;

    if (state == TK_STATE_NULL) {
	state = Canvas(canvas)->canvas_state;
    }

    image = imgPtr->image;
    if (Canvas(canvas)->currentItemPtr == itemPtr) {
	if (imgPtr->activeImage != NULL) {
	    image = imgPtr->activeImage;
	}
    } else if (state == TK_STATE_DISABLED) {
	if (imgPtr->disabledImage != NULL) {
	    image = imgPtr->disabledImage;
	}
    }
    if (image == NULL) {
	/*
	 * Image item without actual image specified.
	 */

	return TCL_OK;
    }
    Tk_SizeOfImage(image, &width, &height);

    /*
     * Compute the coordinates of the lower-left corner of the image, taking
     * into account the anchor position for the image.
     */

    x = imgPtr->x;
    y = Tk_CanvasPsY(canvas, imgPtr->y);

    switch (imgPtr->anchor) {
    case TK_ANCHOR_NW:			   y -= height;		break;
    case TK_ANCHOR_N:	   x -= width/2.0; y -= height;		break;
    case TK_ANCHOR_NE:	   x -= width;	   y -= height;		break;
    case TK_ANCHOR_E:	   x -= width;	   y -= height/2.0;	break;
    case TK_ANCHOR_SE:	   x -= width;				break;
    case TK_ANCHOR_S:	   x -= width/2.0;			break;
    case TK_ANCHOR_SW:						break;
    case TK_ANCHOR_W:			   y -= height/2.0;	break;
    default: x -= width/2.0; y -= height/2.0;	break;
    }

    if (!prepass) {
	Tcl_Obj *psObj = Tcl_GetObjResult(interp);

	if (Tcl_IsShared(psObj)) {
	    psObj = Tcl_DuplicateObj(psObj);
	    Tcl_SetObjResult(interp, psObj);
	}

	Tcl_AppendPrintfToObj(psObj, "%.15g %.15g translate\n", x, y);
    }

    return Tk_PostscriptImage(image, interp, canvasWin,
	    ((TkCanvas *) canvas)->psInfo, 0, 0, width, height, prepass);
}

/*
 *--------------------------------------------------------------
 *
 * RotateImage --
 *
 *	This function is called to rotate an image's origin by a given amount.
 *	This does *not* rotate the contents of the image.
 *
 * Results:
 *	None.
 *
 * Side effects:
 *	The position of the image anchor is rotated by angleRad radians about
 *	(originX, originY), and the bounding box is updated in the generic
 *	part of the item structure.
 *
 *--------------------------------------------------------------
 */

static void
RotateImage(
    Tk_Canvas canvas,
    Tk_Item *itemPtr,
    double originX,
    double originY,
    double angleRad)
{
    ImageItem *imgPtr = (ImageItem *) itemPtr;

    TkRotatePoint(originX, originY, sin(angleRad), cos(angleRad),
	    &imgPtr->x, &imgPtr->y);
    ComputeImageBbox(canvas, imgPtr);
}

/*
 *--------------------------------------------------------------
 *
 * ScaleImage --
 *
 *	This function is invoked to rescale an item.
 *
 * Results:
 *	None.
 *
 * Side effects:
 *	The item referred to by itemPtr is rescaled so that the following
 *	transformation is applied to all point coordinates:
 *		x' = originX + scaleX*(x-originX)
 *		y' = originY + scaleY*(y-originY)
 *
 *--------------------------------------------------------------
 */

static void
ScaleImage(
    Tk_Canvas canvas,		/* Canvas containing rectangle. */
    Tk_Item *itemPtr,		/* Rectangle to be scaled. */
    double originX, double originY,
				/* Origin about which to scale rect. */
    double scaleX,		/* Amount to scale in X direction. */
    double scaleY)		/* Amount to scale in Y direction. */
{
    ImageItem *imgPtr = (ImageItem *) itemPtr;

    imgPtr->x = originX + scaleX*(imgPtr->x - originX);
    imgPtr->y = originY + scaleY*(imgPtr->y - originY);
    ComputeImageBbox(canvas, imgPtr);
}

/*
 *--------------------------------------------------------------
 *
 * TranslateImage --
 *
 *	This function is called to move an item by a given amount.
 *
 * Results:
 *	None.
 *
 * Side effects:
 *	The position of the item is offset by (xDelta, yDelta), and the
 *	bounding box is updated in the generic part of the item structure.
 *
 *--------------------------------------------------------------
 */

static void
TranslateImage(
    Tk_Canvas canvas,		/* Canvas containing item. */
    Tk_Item *itemPtr,		/* Item that is being moved. */
    double deltaX, double deltaY)
				/* Amount by which item is to be moved. */
{
    ImageItem *imgPtr = (ImageItem *) itemPtr;

    imgPtr->x += deltaX;
    imgPtr->y += deltaY;
    ComputeImageBbox(canvas, imgPtr);
}

/*
 *----------------------------------------------------------------------
 *
 * ImageChangedProc --
 *
 *	This function is invoked by the image code whenever the manager for an
 *	image does something that affects the image's size or how it is
 *	displayed.
 *
 * Results:
 *	None.
 *
 * Side effects:
 *	Arranges for the canvas to get redisplayed.
 *
 *----------------------------------------------------------------------
 */

static void
ImageChangedProc(
    void *clientData,	/* Pointer to canvas item for image. */
    int x, int y,		/* Upper left pixel (within image) that must
				 * be redisplayed. */
    int width, int height,	/* Dimensions of area to redisplay (may be <=
				 * 0). */
    int imgWidth, int imgHeight)/* New dimensions of image. */
{
    ImageItem *imgPtr = (ImageItem *)clientData;

    /*
     * If the image's size changed and it's not anchored at its northwest
     * corner then just redisplay the entire area of the image. This is a bit
     * over-conservative, but we need to do something because a size change
     * also means a position change.
     */

    if (((imgPtr->header.x2 - imgPtr->header.x1) != imgWidth)
	    || ((imgPtr->header.y2 - imgPtr->header.y1) != imgHeight)) {
	x = y = 0;
	width = imgWidth;
	height = imgHeight;
	Tk_CanvasEventuallyRedraw(imgPtr->canvas, imgPtr->header.x1,
		imgPtr->header.y1, imgPtr->header.x2, imgPtr->header.y2);
    }
    ComputeImageBbox(imgPtr->canvas, imgPtr);
    Tk_CanvasEventuallyRedraw(imgPtr->canvas, imgPtr->header.x1 + x,
	    imgPtr->header.y1 + y, (int) (imgPtr->header.x1 + x + width),
	    (int) (imgPtr->header.y1 + y + height));
}

/*
 * Local Variables:
 * mode: c
 * c-basic-offset: 4
 * fill-column: 78
 * End:
 */<|MERGE_RESOLUTION|>--- conflicted
+++ resolved
@@ -304,11 +304,7 @@
 
     tkwin = Tk_CanvasTkwin(canvas);
     if (TCL_OK != Tk_ConfigureWidget(interp, tkwin, configSpecs, objc,
-<<<<<<< HEAD
 	    objv, imgPtr, flags)) {
-=======
-	    (const char **)objv, (char *)imgPtr, flags|TK_CONFIG_OBJS)) {
->>>>>>> 03959bc2
 	return TCL_ERROR;
     }
 
