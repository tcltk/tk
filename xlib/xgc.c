/*
 * xgc.c --
 *
 *	This file contains generic routines for manipulating X graphics
 *	contexts.
 *
 * Copyright (c) 1995-1996 Sun Microsystems, Inc.
 * Copyright (c) 2002-2009 Daniel A. Steffen <das@users.sourceforge.net>
 * Copyright 2008-2009, Apple Inc.
 *
 * See the file "license.terms" for information on usage and redistribution of
 * this file, and for a DISCLAIMER OF ALL WARRANTIES.
 */

#include "tkInt.h"
<<<<<<< HEAD

#if !defined(MAC_OSX_TK)
#   include <X11/Xlib.h>
#   define TkpInitGCCache(gc)
#   define TkpFreeGCCache(gc)
#   define TkpGetGCCache(gc)
#else
#   include <tkMacOSXInt.h>
#   include <X11/Xlib.h>
#   include <X11/X.h>
=======
#include <X11/Xlib.h>
#if defined(MAC_OSX_TK)
#   define Cursor XCursor
#   define Region XRegion
>>>>>>> f36c3e13
#endif


#define MAX_DASH_LIST_SIZE 10
typedef struct {
    XGCValues gc;
    char dash[MAX_DASH_LIST_SIZE];
} XGCValuesWithDash;

/*
 *----------------------------------------------------------------------
 *
 * AllocClipMask --
 *
 *	Static helper proc to allocate new or clear existing TkpClipMask.
 *
 * Results:
 *	Returns ptr to the new/cleared TkpClipMask.
 *
 * Side effects:
 *	None.
 *
 *----------------------------------------------------------------------
 */

static TkpClipMask *AllocClipMask(GC gc) {
    TkpClipMask *clip_mask = (TkpClipMask*) gc->clip_mask;

    if (clip_mask == NULL) {
	clip_mask = (TkpClipMask *)ckalloc(sizeof(TkpClipMask));
	gc->clip_mask = (Pixmap) clip_mask;
    }
    return clip_mask;
}

/*
 *----------------------------------------------------------------------
 *
 * FreeClipMask --
 *
 *	Static helper proc to free TkpClipMask.
 *
 * Results:
 *	None.
 *
 * Side effects:
 *	None.
 *
 *----------------------------------------------------------------------
 */

static void FreeClipMask(GC gc) {
    if (gc->clip_mask != None) {
	ckfree((char *)gc->clip_mask);
	gc->clip_mask = None;
    }
}

/*
 *----------------------------------------------------------------------
 *
 * XCreateGC --
 *
 *	Allocate a new GC, and initialize the specified fields.
 *
 * Results:
 *	Returns a newly allocated GC.
 *
 * Side effects:
 *	None.
 *
 *----------------------------------------------------------------------
 */

GC
XCreateGC(
    Display *display,
    Drawable d,
    unsigned long mask,
    XGCValues *values)
{
    GC gp;
    (void)d;

    /*
     * In order to have room for a dash list, MAX_DASH_LIST_SIZE extra chars
     * are defined, which is invisible from the outside. The list is assumed
     * to end with a 0-char, so this must be set explicitly during
     * initialization.
     */

    gp = (GC)ckalloc(sizeof(XGCValuesWithDash));
    if (!gp) {
	return NULL;
    }

#define InitField(name,maskbit,default) \
	(gp->name = (mask & (maskbit)) ? values->name : (default))

    InitField(function,		  GCFunction,		GXcopy);
    InitField(plane_mask,	  GCPlaneMask,		(unsigned long)(~0));
    InitField(foreground,	  GCForeground,
	    BlackPixelOfScreen(DefaultScreenOfDisplay(display)));
    InitField(background,	  GCBackground,
	    WhitePixelOfScreen(DefaultScreenOfDisplay(display)));
    InitField(line_width,	  GCLineWidth,		1);
    InitField(line_style,	  GCLineStyle,		LineSolid);
    InitField(cap_style,	  GCCapStyle,		0);
    InitField(join_style,	  GCJoinStyle,		0);
    InitField(fill_style,	  GCFillStyle,		FillSolid);
    InitField(fill_rule,	  GCFillRule,		WindingRule);
    InitField(arc_mode,		  GCArcMode,		ArcPieSlice);
    InitField(tile,		  GCTile,		0);
    InitField(stipple,		  GCStipple,		0);
    InitField(ts_x_origin,	  GCTileStipXOrigin,	0);
    InitField(ts_y_origin,	  GCTileStipYOrigin,	0);
    InitField(font,		  GCFont,		0);
    InitField(subwindow_mode,	  GCSubwindowMode,	ClipByChildren);
    InitField(graphics_exposures, GCGraphicsExposures,	True);
    InitField(clip_x_origin,	  GCClipXOrigin,	0);
    InitField(clip_y_origin,	  GCClipYOrigin,	0);
    InitField(dash_offset,	  GCDashOffset,		0);
    InitField(dashes,		  GCDashList,		4);
    (&(gp->dashes))[1] = 0;

    gp->clip_mask = None;
    if (mask & GCClipMask) {
	TkpClipMask *clip_mask = AllocClipMask(gp);

	clip_mask->type = TKP_CLIP_PIXMAP;
	clip_mask->value.pixmap = values->clip_mask;
    }
    return gp;
}

/*
 *----------------------------------------------------------------------
 *
 * XChangeGC --
 *
 *	Changes the GC components specified by valuemask for the specified GC.
 *
 * Results:
 *	None.
 *
 * Side effects:
 *	Updates the specified GC.
 *
 *----------------------------------------------------------------------
 */

int
XChangeGC(
    Display *d,
    GC gc,
    unsigned long mask,
    XGCValues *values)
{
#define ModifyField(name,maskbit) \
	if (mask & (maskbit)) { gc->name = values->name; }

    ModifyField(function, GCFunction);
    ModifyField(plane_mask, GCPlaneMask);
    ModifyField(foreground, GCForeground);
    ModifyField(background, GCBackground);
    ModifyField(line_width, GCLineWidth);
    ModifyField(line_style, GCLineStyle);
    ModifyField(cap_style, GCCapStyle);
    ModifyField(join_style, GCJoinStyle);
    ModifyField(fill_style, GCFillStyle);
    ModifyField(fill_rule, GCFillRule);
    ModifyField(arc_mode, GCArcMode);
    ModifyField(tile, GCTile);
    ModifyField(stipple, GCStipple);
    ModifyField(ts_x_origin, GCTileStipXOrigin);
    ModifyField(ts_y_origin, GCTileStipYOrigin);
    ModifyField(font, GCFont);
    ModifyField(subwindow_mode, GCSubwindowMode);
    ModifyField(graphics_exposures, GCGraphicsExposures);
    ModifyField(clip_x_origin, GCClipXOrigin);
    ModifyField(clip_y_origin, GCClipYOrigin);
    ModifyField(dash_offset, GCDashOffset);
    if (mask & GCClipMask) {
	XSetClipMask(d, gc, values->clip_mask);
    }
    if (mask & GCDashList) {
	gc->dashes = values->dashes;
	(&(gc->dashes))[1] = 0;
    }
    return Success;
}

/*
 *----------------------------------------------------------------------
 *
 * XFreeGC --
 *
 *	Deallocates the specified graphics context.
 *
 * Results:
 *	None.
 *
 * Side effects:
 *	None.
 *
 *----------------------------------------------------------------------
 */

int XFreeGC(
    Display *d,
    GC gc)
{
    (void)d;

    if (gc != NULL) {
	FreeClipMask(gc);
	ckfree(gc);
    }
    return Success;
}

/*
 *----------------------------------------------------------------------
 *
 * XSetForeground, etc. --
 *
 *	The following functions are simply accessor functions for the GC
 *	slots.
 *
 * Results:
 *	None.
 *
 * Side effects:
 *	Each function sets some slot in the GC.
 *
 *----------------------------------------------------------------------
 */

int
XSetForeground(
    Display *display,
    GC gc,
    unsigned long foreground)
{
    (void)display;

    gc->foreground = foreground;
    return Success;
}

int
XSetBackground(
    Display *display,
    GC gc,
    unsigned long background)
{
    (void)display;

    gc->background = background;
    return Success;
}

int
XSetDashes(
    Display *display,
    GC gc,
    int dash_offset,
    _Xconst char *dash_list,
    int n)
{
    char *p = &(gc->dashes);
    (void)display;

#ifdef TkWinDeleteBrush
    TkWinDeleteBrush(gc->fgBrush);
    TkWinDeletePen(gc->fgPen);
    TkWinDeleteBrush(gc->bgBrush);
    TkWinDeletePen(gc->fgExtPen);
#endif
    gc->dash_offset = dash_offset;
    if (n > MAX_DASH_LIST_SIZE) n = MAX_DASH_LIST_SIZE;
    while (n-- > 0) {
	*p++ = *dash_list++;
    }
    *p = 0;
    return Success;
}

int
XSetFunction(
    Display *display,
    GC gc,
    int function)
{
    (void)display;

    gc->function = function;
    return Success;
}

int
XSetFillRule(
    Display *display,
    GC gc,
    int fill_rule)
{
    (void)display;

    gc->fill_rule = fill_rule;
    return Success;
}

int
XSetFillStyle(
    Display *display,
    GC gc,
    int fill_style)
{
    (void)display;

    gc->fill_style = fill_style;
    return Success;
}

int
XSetTSOrigin(
    Display *display,
    GC gc,
    int x, int y)
{
    (void)display;

    gc->ts_x_origin = x;
    gc->ts_y_origin = y;
    return Success;
}

int
XSetFont(
    Display *display,
    GC gc,
    Font font)
{
    (void)display;

    gc->font = font;
    return Success;
}

int
XSetArcMode(
    Display *display,
    GC gc,
    int arc_mode)
{
    (void)display;

    gc->arc_mode = arc_mode;
    return Success;
}

int
XSetStipple(
    Display *display,
    GC gc,
    Pixmap stipple)
{
    (void)display;

    gc->stipple = stipple;
    return Success;
}

int
XSetLineAttributes(
    Display *display,
    GC gc,
    unsigned int line_width,
    int line_style,
    int cap_style,
    int join_style)
{
    (void)display;

    gc->line_width = line_width;
    gc->line_style = line_style;
    gc->cap_style = cap_style;
    gc->join_style = join_style;
    return Success;
}

int
XSetClipOrigin(
    Display *display,
    GC gc,
    int clip_x_origin,
    int clip_y_origin)
{
    (void)display;

    gc->clip_x_origin = clip_x_origin;
    gc->clip_y_origin = clip_y_origin;
    return Success;
}

/*
 *----------------------------------------------------------------------
 *
 * TkSetRegion, XSetClipMask --
 *
 *	Sets the clipping region/pixmap for a GC.
 *
 *	Note that unlike the Xlib equivalent, it is not safe to delete the
 *	region after setting it into the GC (except on Mac OS X). The only
 *	uses of TkSetRegion are currently in DisplayFrame and in
 *	ImgPhotoDisplay, which use the GC immediately.
 *
 * Results:
 *	None.
 *
 * Side effects:
 *	Allocates or deallocates a TkpClipMask.
 *
 *----------------------------------------------------------------------
 */

int
TkSetRegion(
    Display *display,
    GC gc,
    TkRegion r)
{
    (void)display;

    if (r == NULL) {
	Tcl_Panic("must not pass NULL to TkSetRegion for compatibility with X11; use XSetClipMask instead");
    } else {
	TkpClipMask *clip_mask = AllocClipMask(gc);

	clip_mask->type = TKP_CLIP_REGION;
	clip_mask->value.region = r;
    }
    return Success;
}

int
XSetClipMask(
    Display *display,
    GC gc,
    Pixmap pixmap)
{
    (void)display;

    if (pixmap == None) {
	FreeClipMask(gc);
    } else {
	TkpClipMask *clip_mask = AllocClipMask(gc);

	clip_mask->type = TKP_CLIP_PIXMAP;
	clip_mask->value.pixmap = pixmap;
    }
    return Success;
}

/*
 * Some additional dummy functions (hopefully implemented soon).
 */

#if 0
Cursor
XCreateFontCursor(
    Display *display,
    unsigned int shape)
{
    return (Cursor) 0;
}

void
XDrawImageString(
    Display *display,
    Drawable d,
    GC gc,
    int x,
    int y,
    _Xconst char *string,
    int length)
{
}
#endif

int
XDrawPoint(
    Display *display,
    Drawable d,
    GC gc,
    int x,
    int y)
{
    return XDrawLine(display, d, gc, x, y, x, y);
}

int
XDrawPoints(
    Display *display,
    Drawable d,
    GC gc,
    XPoint *points,
    int npoints,
    int mode)
{
    int res = Success;
    (void)mode;

    while (npoints-- > 0) {
	res = XDrawLine(display, d, gc,
		points[0].x, points[0].y, points[0].x, points[0].y);
	if (res != Success) break;
	++points;
    }
    return res;
}

#if !defined(MAC_OSX_TK)
int
XDrawSegments(
    Display *display,
    Drawable d,
    GC gc,
    XSegment *segments,
    int nsegments)
{
    (void)display;
    (void)d;
    (void)gc;
    (void)segments;
    (void)nsegments;

    return BadDrawable;
}
#endif

char *
XFetchBuffer(
    Display *display,
    int *nbytes_return,
    int buffer)
{
    (void)display;
    (void)nbytes_return;
    (void)buffer;

    return (char *) 0;
}

Status
XFetchName(
    Display *display,
    Window w,
    char **window_name_return)
{
    (void)display;
    (void)w;
    (void)window_name_return;

    return Success;
}

Atom *
XListProperties(
    Display* display,
    Window w,
    int *num_prop_return)
{
    (void)display;
    (void)w;
    (void)num_prop_return;

    return (Atom *) 0;
}

int
XMapRaised(
    Display *display,
    Window w)
{
    (void)display;
    (void)w;

    return Success;
}

int
XQueryTextExtents(
    Display *display,
    XID font_ID,
    _Xconst char *string,
    int nchars,
    int *direction_return,
    int *font_ascent_return,
    int *font_descent_return,
    XCharStruct *overall_return)
{
    (void)display;
    (void)font_ID;
    (void)string;
    (void)nchars;
    (void)direction_return;
    (void)font_ascent_return;
    (void)font_descent_return;
    (void)overall_return;

    return Success;
}

int
XReparentWindow(
    Display *display,
    Window w,
    Window parent,
    int x,
    int y)
{
    (void)display;
    (void)w;
    (void)parent;
    (void)x;
    (void)y;

    return BadWindow;
}

int
XUndefineCursor(
    Display *display,
    Window w)
{
    (void)display;
    (void)w;

    return Success;
}

XVaNestedList
XVaCreateNestedList(
    int unused, ...)
{
    (void)unused;
    return NULL;
}

char *
XSetICValues(
    XIC xic, ...)
{
    (void)xic;
    return NULL;
}

char *
XGetICValues(
    XIC xic, ...)
{
    (void)xic;
    return NULL;
}

void
XSetICFocus(
    XIC xic)
{
    (void)xic;
}

Window
XCreateWindow(
    Display *display,
	Window parent,
	int x,
	int y,
    unsigned int width,
	unsigned int height,
    unsigned int border_width,
	int depth,
	unsigned int clazz,
    Visual *visual,
	unsigned long value_mask,
    XSetWindowAttributes *attributes)
{
    (void)display;
    (void)parent;
    (void)x;
    (void)y;
    (void)width;
    (void)height;
    (void)border_width;
    (void)depth;
    (void)clazz;
    (void)visual;
    (void)value_mask;
    (void)attributes;

	return 0;
}

int
XPointInRegion(
    Region rgn,
	int x,
	int y)
{
    (void)rgn;
    (void)x;
    (void)y;

	return 0;
}

int
XUnionRegion(
    Region srca,
	Region srcb,
	Region dr_return)
{
    (void)srca;
    (void)srcb;
    (void)dr_return;

	return 0;
}

Region
XPolygonRegion(
    XPoint *pts,
	int n,
	int rule)
{
    (void)pts;
    (void)n;
    (void)rule;

    return 0;
}

void
XDestroyIC(
    XIC ic)
{
    (void)ic;
}

Cursor
XCreatePixmapCursor(
    Display *display,
    Pixmap source,
    Pixmap mask,
    XColor *foreground_color,
    XColor *background_color,
    unsigned int x,
    unsigned int y)
{
    (void)display;
    (void)source;
    (void)mask;
    (void)foreground_color;
    (void)background_color;
    (void)x;
    (void)y;

    return (Cursor) NULL;
}

Cursor
XCreateGlyphCursor(
    Display *display,
    Font source_font,
    Font mask_font,
    unsigned int source_char,
    unsigned int mask_char,
    XColor _Xconst *foreground_color,
    XColor _Xconst *background_color)
{
    (void)display;
    (void)source_font;
    (void)mask_font;
    (void)source_char;
    (void)mask_char;
    (void)foreground_color;
    (void)background_color;

    return (Cursor) NULL;
}

XFontSet
XCreateFontSet(
    Display *display		/* display */,
    _Xconst char *base_font_name_list	/* base_font_name_list */,
    char ***missing_charset_list		/* missing_charset_list */,
    int *missing_charset_count		/* missing_charset_count */,
    char **def_string		/* def_string */
) {
    (void)display;
    (void)base_font_name_list;
    (void)missing_charset_list;
    (void)missing_charset_count;
    (void)def_string;

    return (XFontSet)0;
}

void
XFreeFontSet(
    Display *display,		/* display */
    XFontSet fontset		/* font_set */
) {
    (void)display;
    (void)fontset;
}

void
XFreeStringList(
    char **list		/* list */
) {
    (void)list;
}

Status
XCloseIM(
    XIM im /* im */
) {
    (void)im;

    return Success;
}

Bool
XRegisterIMInstantiateCallback(
    Display *dpy			/* dpy */,
    struct _XrmHashBucketRec *rdb	/* rdb */,
    char *res_name			/* res_name */,
    char *res_class			/* res_class */,
    XIDProc callback			/* callback */,
    XPointer client_data			/* client_data */
) {
    (void)dpy;
    (void)rdb;
    (void)res_name;
    (void)res_class;
    (void)callback;
    (void)client_data;

    return False;
}

Bool
XUnregisterIMInstantiateCallback(
    Display *dpy			/* dpy */,
    struct _XrmHashBucketRec *rdb	/* rdb */,
    char *res_name			/* res_name */,
    char *res_class			/* res_class */,
    XIDProc callback			/* callback */,
    XPointer client_data			/* client_data */
) {
    (void)dpy;
    (void)rdb;
    (void)res_name;
    (void)res_class;
    (void)callback;
    (void)client_data;

    return False;
}

char *
XSetLocaleModifiers(
    const char *modifier_list		/* modifier_list */
) {
    (void)modifier_list;

    return NULL;
}

XIM XOpenIM(
    Display *dpy			/* dpy */,
    struct _XrmHashBucketRec *rdb	/* rdb */,
    char *res_name			/* res_name */,
    char *res_class			/* res_class */
) {
    (void)dpy;
    (void)rdb;
    (void)res_name;
    (void)res_class;

    return NULL;
}

char *
XGetIMValues(
    XIM im /* im */, ...
) {
    (void)im;

    return NULL;
}

char *
XSetIMValues(
    XIM im /* im */, ...
) {
    (void)im;

    return NULL;
}

/*
 * Local Variables:
 * mode: c
 * c-basic-offset: 4
 * fill-column: 78
 * End:
 */<|MERGE_RESOLUTION|>--- conflicted
+++ resolved
@@ -13,23 +13,8 @@
  */
 
 #include "tkInt.h"
-<<<<<<< HEAD
-
-#if !defined(MAC_OSX_TK)
-#   include <X11/Xlib.h>
-#   define TkpInitGCCache(gc)
-#   define TkpFreeGCCache(gc)
-#   define TkpGetGCCache(gc)
-#else
-#   include <tkMacOSXInt.h>
-#   include <X11/Xlib.h>
-#   include <X11/X.h>
-=======
 #include <X11/Xlib.h>
 #if defined(MAC_OSX_TK)
-#   define Cursor XCursor
-#   define Region XRegion
->>>>>>> f36c3e13
 #endif
 
 