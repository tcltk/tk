--- conflicted
+++ resolved
@@ -51,13 +51,8 @@
 static TkpClipMask *AllocClipMask(GC gc) {
     TkpClipMask *clip_mask = (TkpClipMask*) gc->clip_mask;
 
-<<<<<<< HEAD
-    if (clip_mask == None) {
+    if (!clip_mask) {
 	clip_mask = ckalloc(sizeof(TkpClipMask));
-=======
-    if (!clip_mask) {
-	clip_mask = (TkpClipMask*) ckalloc(sizeof(TkpClipMask));
->>>>>>> 7cc06d2e
 	gc->clip_mask = (Pixmap) clip_mask;
 #ifdef MAC_OSX_TK
     } else if (clip_mask->type == TKP_CLIP_REGION) {
@@ -91,13 +86,8 @@
 	    TkpReleaseRegion(((TkpClipMask*) gc->clip_mask)->value.region);
 	}
 #endif
-<<<<<<< HEAD
 	ckfree(gc->clip_mask);
-	gc->clip_mask = None;
-=======
-	ckfree((char*) gc->clip_mask);
 	gc->clip_mask = 0;
->>>>>>> 7cc06d2e
     }
 }
 