/*
 * xcolors.c --
 *
 *	This file contains the routines used to map from X color names to RGB
 *	and pixel values.
 *
 * Copyright (c) 1996 by Sun Microsystems, Inc.
 *
 * See the file "license.terms" for information on usage and redistribution of
 * this file, and for a DISCLAIMER OF ALL WARRANTIES.
 */

#include "tkInt.h"
<<<<<<< HEAD

/*
 * This value will be set to the number of colors in the color table
 * the first time it is needed.
 */

static int numXColors = 0;
=======
>>>>>>> 956914d5

/*
 * Forward declarations for functions used only in this file.
 */

static int	FindColor(const char *name, XColor *colorPtr);

/*
 * Define an array that defines the mapping from color names to RGB values.
 * Note that this array must be kept sorted alphabetically so that the binary
 * search used in XParseColor will succeed.
 */

typedef struct {
    const char *name;
    unsigned char red, green, blue;
} XColorEntry;

static const XColorEntry xColors[] = {
     { "alice blue", 240, 248, 255 },
     { "AliceBlue", 240, 248, 255 },
     { "antique white", 250, 235, 215 },
     { "AntiqueWhite", 250, 235, 215 },
     { "AntiqueWhite1", 255, 239, 219 },
     { "AntiqueWhite2", 238, 223, 204 },
     { "AntiqueWhite3", 205, 192, 176 },
     { "AntiqueWhite4", 139, 131, 120 },
     { "aquamarine", 127, 255, 212 },
     { "aquamarine1", 127, 255, 212 },
     { "aquamarine2", 118, 238, 198 },
     { "aquamarine3", 102, 205, 170 },
     { "aquamarine4", 69, 139, 116 },
     { "azure", 240, 255, 255 },
     { "azure1", 240, 255, 255 },
     { "azure2", 224, 238, 238 },
     { "azure3", 193, 205, 205 },
     { "azure4", 131, 139, 139 },
     { "beige", 245, 245, 220 },
     { "bisque", 255, 228, 196 },
     { "bisque1", 255, 228, 196 },
     { "bisque2", 238, 213, 183 },
     { "bisque3", 205, 183, 158 },
     { "bisque4", 139, 125, 107 },
     { "black", 0, 0, 0 },
     { "blanched almond", 255, 235, 205 },
     { "BlanchedAlmond", 255, 235, 205 },
     { "blue", 0, 0, 255 },
     { "blue violet", 138, 43, 226 },
     { "blue1", 0, 0, 255 },
     { "blue2", 0, 0, 238 },
     { "blue3", 0, 0, 205 },
     { "blue4", 0, 0, 139 },
     { "BlueViolet", 138, 43, 226 },
     { "brown", 165, 42, 42 },
     { "brown1", 255, 64, 64 },
     { "brown2", 238, 59, 59 },
     { "brown3", 205, 51, 51 },
     { "brown4", 139, 35, 35 },
     { "burlywood", 222, 184, 135 },
     { "burlywood1", 255, 211, 155 },
     { "burlywood2", 238, 197, 145 },
     { "burlywood3", 205, 170, 125 },
     { "burlywood4", 139, 115, 85 },
     { "cadet blue", 95, 158, 160 },
     { "CadetBlue", 95, 158, 160 },
     { "CadetBlue1", 152, 245, 255 },
     { "CadetBlue2", 142, 229, 238 },
     { "CadetBlue3", 122, 197, 205 },
     { "CadetBlue4", 83, 134, 139 },
     { "chartreuse", 127, 255, 0 },
     { "chartreuse1", 127, 255, 0 },
     { "chartreuse2", 118, 238, 0 },
     { "chartreuse3", 102, 205, 0 },
     { "chartreuse4", 69, 139, 0 },
     { "chocolate", 210, 105, 30 },
     { "chocolate1", 255, 127, 36 },
     { "chocolate2", 238, 118, 33 },
     { "chocolate3", 205, 102, 29 },
     { "chocolate4", 139, 69, 19 },
     { "coral", 255, 127, 80 },
     { "coral1", 255, 114, 86 },
     { "coral2", 238, 106, 80 },
     { "coral3", 205, 91, 69 },
     { "coral4", 139, 62, 47 },
     { "cornflower blue", 100, 149, 237 },
     { "CornflowerBlue", 100, 149, 237 },
     { "cornsilk", 255, 248, 220 },
     { "cornsilk1", 255, 248, 220 },
     { "cornsilk2", 238, 232, 205 },
     { "cornsilk3", 205, 200, 177 },
     { "cornsilk4", 139, 136, 120 },
     { "cyan", 0, 255, 255 },
     { "cyan1", 0, 255, 255 },
     { "cyan2", 0, 238, 238 },
     { "cyan3", 0, 205, 205 },
     { "cyan4", 0, 139, 139 },
     { "dark blue", 0, 0, 139 },
     { "dark cyan", 0, 139, 139 },
     { "dark goldenrod", 184, 134, 11 },
     { "dark gray", 169, 169, 169 },
     { "dark green", 0, 100, 0 },
     { "dark grey", 169, 169, 169 },
     { "dark khaki", 189, 183, 107 },
     { "dark magenta", 139, 0, 139 },
     { "dark olive green", 85, 107, 47 },
     { "dark orange", 255, 140, 0 },
     { "dark orchid", 153, 50, 204 },
     { "dark red", 139, 0, 0 },
     { "dark salmon", 233, 150, 122 },
     { "dark sea green", 143, 188, 143 },
     { "dark slate blue", 72, 61, 139 },
     { "dark slate gray", 47, 79, 79 },
     { "dark slate grey", 47, 79, 79 },
     { "dark turquoise", 0, 206, 209 },
     { "dark violet", 148, 0, 211 },
     { "DarkBlue", 0, 0, 139 },
     { "DarkCyan", 0, 139, 139 },
     { "DarkGoldenrod", 184, 134, 11 },
     { "DarkGoldenrod1", 255, 185, 15 },
     { "DarkGoldenrod2", 238, 173, 14 },
     { "DarkGoldenrod3", 205, 149, 12 },
     { "DarkGoldenrod4", 139, 101, 8 },
     { "DarkGray", 169, 169, 169 },
     { "DarkGreen", 0, 100, 0 },
     { "DarkGrey", 169, 169, 169 },
     { "DarkKhaki", 189, 183, 107 },
     { "DarkMagenta", 139, 0, 139 },
     { "DarkOliveGreen", 85, 107, 47 },
     { "DarkOliveGreen1", 202, 255, 112 },
     { "DarkOliveGreen2", 188, 238, 104 },
     { "DarkOliveGreen3", 162, 205, 90 },
     { "DarkOliveGreen4", 110, 139, 61 },
     { "DarkOrange", 255, 140, 0 },
     { "DarkOrange1", 255, 127, 0 },
     { "DarkOrange2", 238, 118, 0 },
     { "DarkOrange3", 205, 102, 0 },
     { "DarkOrange4", 139, 69, 0 },
     { "DarkOrchid", 153, 50, 204 },
     { "DarkOrchid1", 191, 62, 255 },
     { "DarkOrchid2", 178, 58, 238 },
     { "DarkOrchid3", 154, 50, 205 },
     { "DarkOrchid4", 104, 34, 139 },
     { "DarkRed", 139, 0, 0 },
     { "DarkSalmon", 233, 150, 122 },
     { "DarkSeaGreen", 143, 188, 143 },
     { "DarkSeaGreen1", 193, 255, 193 },
     { "DarkSeaGreen2", 180, 238, 180 },
     { "DarkSeaGreen3", 155, 205, 155 },
     { "DarkSeaGreen4", 105, 139, 105 },
     { "DarkSlateBlue", 72, 61, 139 },
     { "DarkSlateGray", 47, 79, 79 },
     { "DarkSlateGray1", 151, 255, 255 },
     { "DarkSlateGray2", 141, 238, 238 },
     { "DarkSlateGray3", 121, 205, 205 },
     { "DarkSlateGray4", 82, 139, 139 },
     { "DarkSlateGrey", 47, 79, 79 },
     { "DarkTurquoise", 0, 206, 209 },
     { "DarkViolet", 148, 0, 211 },
     { "deep pink", 255, 20, 147 },
     { "deep sky blue", 0, 191, 255 },
     { "DeepPink", 255, 20, 147 },
     { "DeepPink1", 255, 20, 147 },
     { "DeepPink2", 238, 18, 137 },
     { "DeepPink3", 205, 16, 118 },
     { "DeepPink4", 139, 10, 80 },
     { "DeepSkyBlue", 0, 191, 255 },
     { "DeepSkyBlue1", 0, 191, 255 },
     { "DeepSkyBlue2", 0, 178, 238 },
     { "DeepSkyBlue3", 0, 154, 205 },
     { "DeepSkyBlue4", 0, 104, 139 },
     { "dim gray", 105, 105, 105 },
     { "dim grey", 105, 105, 105 },
     { "DimGray", 105, 105, 105 },
     { "DimGrey", 105, 105, 105 },
     { "dodger blue", 30, 144, 255 },
     { "DodgerBlue", 30, 144, 255 },
     { "DodgerBlue1", 30, 144, 255 },
     { "DodgerBlue2", 28, 134, 238 },
     { "DodgerBlue3", 24, 116, 205 },
     { "DodgerBlue4", 16, 78, 139 },
     { "firebrick", 178, 34, 34 },
     { "firebrick1", 255, 48, 48 },
     { "firebrick2", 238, 44, 44 },
     { "firebrick3", 205, 38, 38 },
     { "firebrick4", 139, 26, 26 },
     { "floral white", 255, 250, 240 },
     { "FloralWhite", 255, 250, 240 },
     { "forest green", 34, 139, 34 },
     { "ForestGreen", 34, 139, 34 },
     { "gainsboro", 220, 220, 220 },
     { "ghost white", 248, 248, 255 },
     { "GhostWhite", 248, 248, 255 },
     { "gold", 255, 215, 0 },
     { "gold1", 255, 215, 0 },
     { "gold2", 238, 201, 0 },
     { "gold3", 205, 173, 0 },
     { "gold4", 139, 117, 0 },
     { "goldenrod", 218, 165, 32 },
     { "goldenrod1", 255, 193, 37 },
     { "goldenrod2", 238, 180, 34 },
     { "goldenrod3", 205, 155, 29 },
     { "goldenrod4", 139, 105, 20 },
     { "gray", 190, 190, 190 },
     { "gray0", 0, 0, 0 },
     { "gray1", 3, 3, 3 },
     { "gray10", 26, 26, 26 },
     { "gray100", 255, 255, 255 },
     { "gray11", 28, 28, 28 },
     { "gray12", 31, 31, 31 },
     { "gray13", 33, 33, 33 },
     { "gray14", 36, 36, 36 },
     { "gray15", 38, 38, 38 },
     { "gray16", 41, 41, 41 },
     { "gray17", 43, 43, 43 },
     { "gray18", 46, 46, 46 },
     { "gray19", 48, 48, 48 },
     { "gray2", 5, 5, 5 },
     { "gray20", 51, 51, 51 },
     { "gray21", 54, 54, 54 },
     { "gray22", 56, 56, 56 },
     { "gray23", 59, 59, 59 },
     { "gray24", 61, 61, 61 },
     { "gray25", 64, 64, 64 },
     { "gray26", 66, 66, 66 },
     { "gray27", 69, 69, 69 },
     { "gray28", 71, 71, 71 },
     { "gray29", 74, 74, 74 },
     { "gray3", 8, 8, 8 },
     { "gray30", 77, 77, 77 },
     { "gray31", 79, 79, 79 },
     { "gray32", 82, 82, 82 },
     { "gray33", 84, 84, 84 },
     { "gray34", 87, 87, 87 },
     { "gray35", 89, 89, 89 },
     { "gray36", 92, 92, 92 },
     { "gray37", 94, 94, 94 },
     { "gray38", 97, 97, 97 },
     { "gray39", 99, 99, 99 },
     { "gray4", 10, 10, 10 },
     { "gray40", 102, 102, 102 },
     { "gray41", 105, 105, 105 },
     { "gray42", 107, 107, 107 },
     { "gray43", 110, 110, 110 },
     { "gray44", 112, 112, 112 },
     { "gray45", 115, 115, 115 },
     { "gray46", 117, 117, 117 },
     { "gray47", 120, 120, 120 },
     { "gray48", 122, 122, 122 },
     { "gray49", 125, 125, 125 },
     { "gray5", 13, 13, 13 },
     { "gray50", 127, 127, 127 },
     { "gray51", 130, 130, 130 },
     { "gray52", 133, 133, 133 },
     { "gray53", 135, 135, 135 },
     { "gray54", 138, 138, 138 },
     { "gray55", 140, 140, 140 },
     { "gray56", 143, 143, 143 },
     { "gray57", 145, 145, 145 },
     { "gray58", 148, 148, 148 },
     { "gray59", 150, 150, 150 },
     { "gray6", 15, 15, 15 },
     { "gray60", 153, 153, 153 },
     { "gray61", 156, 156, 156 },
     { "gray62", 158, 158, 158 },
     { "gray63", 161, 161, 161 },
     { "gray64", 163, 163, 163 },
     { "gray65", 166, 166, 166 },
     { "gray66", 168, 168, 168 },
     { "gray67", 171, 171, 171 },
     { "gray68", 173, 173, 173 },
     { "gray69", 176, 176, 176 },
     { "gray7", 18, 18, 18 },
     { "gray70", 179, 179, 179 },
     { "gray71", 181, 181, 181 },
     { "gray72", 184, 184, 184 },
     { "gray73", 186, 186, 186 },
     { "gray74", 189, 189, 189 },
     { "gray75", 191, 191, 191 },
     { "gray76", 194, 194, 194 },
     { "gray77", 196, 196, 196 },
     { "gray78", 199, 199, 199 },
     { "gray79", 201, 201, 201 },
     { "gray8", 20, 20, 20 },
     { "gray80", 204, 204, 204 },
     { "gray81", 207, 207, 207 },
     { "gray82", 209, 209, 209 },
     { "gray83", 212, 212, 212 },
     { "gray84", 214, 214, 214 },
     { "gray85", 217, 217, 217 },
     { "gray86", 219, 219, 219 },
     { "gray87", 222, 222, 222 },
     { "gray88", 224, 224, 224 },
     { "gray89", 227, 227, 227 },
     { "gray9", 23, 23, 23 },
     { "gray90", 229, 229, 229 },
     { "gray91", 232, 232, 232 },
     { "gray92", 235, 235, 235 },
     { "gray93", 237, 237, 237 },
     { "gray94", 240, 240, 240 },
     { "gray95", 242, 242, 242 },
     { "gray96", 245, 245, 245 },
     { "gray97", 247, 247, 247 },
     { "gray98", 250, 250, 250 },
     { "gray99", 252, 252, 252 },
     { "green", 0, 255, 0 },
     { "green yellow", 173, 255, 47 },
     { "green1", 0, 255, 0 },
     { "green2", 0, 238, 0 },
     { "green3", 0, 205, 0 },
     { "green4", 0, 139, 0 },
     { "GreenYellow", 173, 255, 47 },
     { "grey", 190, 190, 190 },
     { "grey0", 0, 0, 0 },
     { "grey1", 3, 3, 3 },
     { "grey10", 26, 26, 26 },
     { "grey100", 255, 255, 255 },
     { "grey11", 28, 28, 28 },
     { "grey12", 31, 31, 31 },
     { "grey13", 33, 33, 33 },
     { "grey14", 36, 36, 36 },
     { "grey15", 38, 38, 38 },
     { "grey16", 41, 41, 41 },
     { "grey17", 43, 43, 43 },
     { "grey18", 46, 46, 46 },
     { "grey19", 48, 48, 48 },
     { "grey2", 5, 5, 5 },
     { "grey20", 51, 51, 51 },
     { "grey21", 54, 54, 54 },
     { "grey22", 56, 56, 56 },
     { "grey23", 59, 59, 59 },
     { "grey24", 61, 61, 61 },
     { "grey25", 64, 64, 64 },
     { "grey26", 66, 66, 66 },
     { "grey27", 69, 69, 69 },
     { "grey28", 71, 71, 71 },
     { "grey29", 74, 74, 74 },
     { "grey3", 8, 8, 8 },
     { "grey30", 77, 77, 77 },
     { "grey31", 79, 79, 79 },
     { "grey32", 82, 82, 82 },
     { "grey33", 84, 84, 84 },
     { "grey34", 87, 87, 87 },
     { "grey35", 89, 89, 89 },
     { "grey36", 92, 92, 92 },
     { "grey37", 94, 94, 94 },
     { "grey38", 97, 97, 97 },
     { "grey39", 99, 99, 99 },
     { "grey4", 10, 10, 10 },
     { "grey40", 102, 102, 102 },
     { "grey41", 105, 105, 105 },
     { "grey42", 107, 107, 107 },
     { "grey43", 110, 110, 110 },
     { "grey44", 112, 112, 112 },
     { "grey45", 115, 115, 115 },
     { "grey46", 117, 117, 117 },
     { "grey47", 120, 120, 120 },
     { "grey48", 122, 122, 122 },
     { "grey49", 125, 125, 125 },
     { "grey5", 13, 13, 13 },
     { "grey50", 127, 127, 127 },
     { "grey51", 130, 130, 130 },
     { "grey52", 133, 133, 133 },
     { "grey53", 135, 135, 135 },
     { "grey54", 138, 138, 138 },
     { "grey55", 140, 140, 140 },
     { "grey56", 143, 143, 143 },
     { "grey57", 145, 145, 145 },
     { "grey58", 148, 148, 148 },
     { "grey59", 150, 150, 150 },
     { "grey6", 15, 15, 15 },
     { "grey60", 153, 153, 153 },
     { "grey61", 156, 156, 156 },
     { "grey62", 158, 158, 158 },
     { "grey63", 161, 161, 161 },
     { "grey64", 163, 163, 163 },
     { "grey65", 166, 166, 166 },
     { "grey66", 168, 168, 168 },
     { "grey67", 171, 171, 171 },
     { "grey68", 173, 173, 173 },
     { "grey69", 176, 176, 176 },
     { "grey7", 18, 18, 18 },
     { "grey70", 179, 179, 179 },
     { "grey71", 181, 181, 181 },
     { "grey72", 184, 184, 184 },
     { "grey73", 186, 186, 186 },
     { "grey74", 189, 189, 189 },
     { "grey75", 191, 191, 191 },
     { "grey76", 194, 194, 194 },
     { "grey77", 196, 196, 196 },
     { "grey78", 199, 199, 199 },
     { "grey79", 201, 201, 201 },
     { "grey8", 20, 20, 20 },
     { "grey80", 204, 204, 204 },
     { "grey81", 207, 207, 207 },
     { "grey82", 209, 209, 209 },
     { "grey83", 212, 212, 212 },
     { "grey84", 214, 214, 214 },
     { "grey85", 217, 217, 217 },
     { "grey86", 219, 219, 219 },
     { "grey87", 222, 222, 222 },
     { "grey88", 224, 224, 224 },
     { "grey89", 227, 227, 227 },
     { "grey9", 23, 23, 23 },
     { "grey90", 229, 229, 229 },
     { "grey91", 232, 232, 232 },
     { "grey92", 235, 235, 235 },
     { "grey93", 237, 237, 237 },
     { "grey94", 240, 240, 240 },
     { "grey95", 242, 242, 242 },
     { "grey96", 245, 245, 245 },
     { "grey97", 247, 247, 247 },
     { "grey98", 250, 250, 250 },
     { "grey99", 252, 252, 252 },
     { "honeydew", 240, 255, 240 },
     { "honeydew1", 240, 255, 240 },
     { "honeydew2", 224, 238, 224 },
     { "honeydew3", 193, 205, 193 },
     { "honeydew4", 131, 139, 131 },
     { "hot pink", 255, 105, 180 },
     { "HotPink", 255, 105, 180 },
     { "HotPink1", 255, 110, 180 },
     { "HotPink2", 238, 106, 167 },
     { "HotPink3", 205, 96, 144 },
     { "HotPink4", 139, 58, 98 },
     { "indian red", 205, 92, 92 },
     { "IndianRed", 205, 92, 92 },
     { "IndianRed1", 255, 106, 106 },
     { "IndianRed2", 238, 99, 99 },
     { "IndianRed3", 205, 85, 85 },
     { "IndianRed4", 139, 58, 58 },
     { "ivory", 255, 255, 240 },
     { "ivory1", 255, 255, 240 },
     { "ivory2", 238, 238, 224 },
     { "ivory3", 205, 205, 193 },
     { "ivory4", 139, 139, 131 },
     { "khaki", 240, 230, 140 },
     { "khaki1", 255, 246, 143 },
     { "khaki2", 238, 230, 133 },
     { "khaki3", 205, 198, 115 },
     { "khaki4", 139, 134, 78 },
     { "lavender", 230, 230, 250 },
     { "lavender blush", 255, 240, 245 },
     { "LavenderBlush", 255, 240, 245 },
     { "LavenderBlush1", 255, 240, 245 },
     { "LavenderBlush2", 238, 224, 229 },
     { "LavenderBlush3", 205, 193, 197 },
     { "LavenderBlush4", 139, 131, 134 },
     { "lawn green", 124, 252, 0 },
     { "LawnGreen", 124, 252, 0 },
     { "lemon chiffon", 255, 250, 205 },
     { "LemonChiffon", 255, 250, 205 },
     { "LemonChiffon1", 255, 250, 205 },
     { "LemonChiffon2", 238, 233, 191 },
     { "LemonChiffon3", 205, 201, 165 },
     { "LemonChiffon4", 139, 137, 112 },
     { "light blue", 173, 216, 230 },
     { "light coral", 240, 128, 128 },
     { "light cyan", 224, 255, 255 },
     { "light goldenrod", 238, 221, 130 },
     { "light goldenrod yellow", 250, 250, 210 },
     { "light gray", 211, 211, 211 },
     { "light green", 144, 238, 144 },
     { "light grey", 211, 211, 211 },
     { "light pink", 255, 182, 193 },
     { "light salmon", 255, 160, 122 },
     { "light sea green", 32, 178, 170 },
     { "light sky blue", 135, 206, 250 },
     { "light slate blue", 132, 112, 255 },
     { "light slate gray", 119, 136, 153 },
     { "light slate grey", 119, 136, 153 },
     { "light steel blue", 176, 196, 222 },
     { "light yellow", 255, 255, 224 },
     { "LightBlue", 173, 216, 230 },
     { "LightBlue1", 191, 239, 255 },
     { "LightBlue2", 178, 223, 238 },
     { "LightBlue3", 154, 192, 205 },
     { "LightBlue4", 104, 131, 139 },
     { "LightCoral", 240, 128, 128 },
     { "LightCyan", 224, 255, 255 },
     { "LightCyan1", 224, 255, 255 },
     { "LightCyan2", 209, 238, 238 },
     { "LightCyan3", 180, 205, 205 },
     { "LightCyan4", 122, 139, 139 },
     { "LightGoldenrod", 238, 221, 130 },
     { "LightGoldenrod1", 255, 236, 139 },
     { "LightGoldenrod2", 238, 220, 130 },
     { "LightGoldenrod3", 205, 190, 112 },
     { "LightGoldenrod4", 139, 129, 76 },
     { "LightGoldenrodYellow", 250, 250, 210 },
     { "LightGray", 211, 211, 211 },
     { "LightGreen", 144, 238, 144 },
     { "LightGrey", 211, 211, 211 },
     { "LightPink", 255, 182, 193 },
     { "LightPink1", 255, 174, 185 },
     { "LightPink2", 238, 162, 173 },
     { "LightPink3", 205, 140, 149 },
     { "LightPink4", 139, 95, 101 },
     { "LightSalmon", 255, 160, 122 },
     { "LightSalmon1", 255, 160, 122 },
     { "LightSalmon2", 238, 149, 114 },
     { "LightSalmon3", 205, 129, 98 },
     { "LightSalmon4", 139, 87, 66 },
     { "LightSeaGreen", 32, 178, 170 },
     { "LightSkyBlue", 135, 206, 250 },
     { "LightSkyBlue1", 176, 226, 255 },
     { "LightSkyBlue2", 164, 211, 238 },
     { "LightSkyBlue3", 141, 182, 205 },
     { "LightSkyBlue4", 96, 123, 139 },
     { "LightSlateBlue", 132, 112, 255 },
     { "LightSlateGray", 119, 136, 153 },
     { "LightSlateGrey", 119, 136, 153 },
     { "LightSteelBlue", 176, 196, 222 },
     { "LightSteelBlue1", 202, 225, 255 },
     { "LightSteelBlue2", 188, 210, 238 },
     { "LightSteelBlue3", 162, 181, 205 },
     { "LightSteelBlue4", 110, 123, 139 },
     { "LightYellow", 255, 255, 224 },
     { "LightYellow1", 255, 255, 224 },
     { "LightYellow2", 238, 238, 209 },
     { "LightYellow3", 205, 205, 180 },
     { "LightYellow4", 139, 139, 122 },
     { "lime green", 50, 205, 50 },
     { "LimeGreen", 50, 205, 50 },
     { "linen", 250, 240, 230 },
     { "magenta", 255, 0, 255 },
     { "magenta1", 255, 0, 255 },
     { "magenta2", 238, 0, 238 },
     { "magenta3", 205, 0, 205 },
     { "magenta4", 139, 0, 139 },
     { "maroon", 176, 48, 96 },
     { "maroon1", 255, 52, 179 },
     { "maroon2", 238, 48, 167 },
     { "maroon3", 205, 41, 144 },
     { "maroon4", 139, 28, 98 },
     { "medium aquamarine", 102, 205, 170 },
     { "medium blue", 0, 0, 205 },
     { "medium orchid", 186, 85, 211 },
     { "medium purple", 147, 112, 219 },
     { "medium sea green", 60, 179, 113 },
     { "medium slate blue", 123, 104, 238 },
     { "medium spring green", 0, 250, 154 },
     { "medium turquoise", 72, 209, 204 },
     { "medium violet red", 199, 21, 133 },
     { "MediumAquamarine", 102, 205, 170 },
     { "MediumBlue", 0, 0, 205 },
     { "MediumOrchid", 186, 85, 211 },
     { "MediumOrchid1", 224, 102, 255 },
     { "MediumOrchid2", 209, 95, 238 },
     { "MediumOrchid3", 180, 82, 205 },
     { "MediumOrchid4", 122, 55, 139 },
     { "MediumPurple", 147, 112, 219 },
     { "MediumPurple1", 171, 130, 255 },
     { "MediumPurple2", 159, 121, 238 },
     { "MediumPurple3", 137, 104, 205 },
     { "MediumPurple4", 93, 71, 139 },
     { "MediumSeaGreen", 60, 179, 113 },
     { "MediumSlateBlue", 123, 104, 238 },
     { "MediumSpringGreen", 0, 250, 154 },
     { "MediumTurquoise", 72, 209, 204 },
     { "MediumVioletRed", 199, 21, 133 },
     { "midnight blue", 25, 25, 112 },
     { "MidnightBlue", 25, 25, 112 },
     { "mint cream", 245, 255, 250 },
     { "MintCream", 245, 255, 250 },
     { "misty rose", 255, 228, 225 },
     { "MistyRose", 255, 228, 225 },
     { "MistyRose1", 255, 228, 225 },
     { "MistyRose2", 238, 213, 210 },
     { "MistyRose3", 205, 183, 181 },
     { "MistyRose4", 139, 125, 123 },
     { "moccasin", 255, 228, 181 },
     { "navajo white", 255, 222, 173 },
     { "NavajoWhite", 255, 222, 173 },
     { "NavajoWhite1", 255, 222, 173 },
     { "NavajoWhite2", 238, 207, 161 },
     { "NavajoWhite3", 205, 179, 139 },
     { "NavajoWhite4", 139, 121, 94 },
     { "navy", 0, 0, 128 },
     { "navy blue", 0, 0, 128 },
     { "NavyBlue", 0, 0, 128 },
     { "old lace", 253, 245, 230 },
     { "OldLace", 253, 245, 230 },
     { "olive drab", 107, 142, 35 },
     { "OliveDrab", 107, 142, 35 },
     { "OliveDrab1", 192, 255, 62 },
     { "OliveDrab2", 179, 238, 58 },
     { "OliveDrab3", 154, 205, 50 },
     { "OliveDrab4", 105, 139, 34 },
     { "orange", 255, 165, 0 },
     { "orange red", 255, 69, 0 },
     { "orange1", 255, 165, 0 },
     { "orange2", 238, 154, 0 },
     { "orange3", 205, 133, 0 },
     { "orange4", 139, 90, 0 },
     { "OrangeRed", 255, 69, 0 },
     { "OrangeRed1", 255, 69, 0 },
     { "OrangeRed2", 238, 64, 0 },
     { "OrangeRed3", 205, 55, 0 },
     { "OrangeRed4", 139, 37, 0 },
     { "orchid", 218, 112, 214 },
     { "orchid1", 255, 131, 250 },
     { "orchid2", 238, 122, 233 },
     { "orchid3", 205, 105, 201 },
     { "orchid4", 139, 71, 137 },
     { "pale goldenrod", 238, 232, 170 },
     { "pale green", 152, 251, 152 },
     { "pale turquoise", 175, 238, 238 },
     { "pale violet red", 219, 112, 147 },
     { "PaleGoldenrod", 238, 232, 170 },
     { "PaleGreen", 152, 251, 152 },
     { "PaleGreen1", 154, 255, 154 },
     { "PaleGreen2", 144, 238, 144 },
     { "PaleGreen3", 124, 205, 124 },
     { "PaleGreen4", 84, 139, 84 },
     { "PaleTurquoise", 175, 238, 238 },
     { "PaleTurquoise1", 187, 255, 255 },
     { "PaleTurquoise2", 174, 238, 238 },
     { "PaleTurquoise3", 150, 205, 205 },
     { "PaleTurquoise4", 102, 139, 139 },
     { "PaleVioletRed", 219, 112, 147 },
     { "PaleVioletRed1", 255, 130, 171 },
     { "PaleVioletRed2", 238, 121, 159 },
     { "PaleVioletRed3", 205, 104, 137 },
     { "PaleVioletRed4", 139, 71, 93 },
     { "papaya whip", 255, 239, 213 },
     { "PapayaWhip", 255, 239, 213 },
     { "peach puff", 255, 218, 185 },
     { "PeachPuff", 255, 218, 185 },
     { "PeachPuff1", 255, 218, 185 },
     { "PeachPuff2", 238, 203, 173 },
     { "PeachPuff3", 205, 175, 149 },
     { "PeachPuff4", 139, 119, 101 },
     { "peru", 205, 133, 63 },
     { "pink", 255, 192, 203 },
     { "pink1", 255, 181, 197 },
     { "pink2", 238, 169, 184 },
     { "pink3", 205, 145, 158 },
     { "pink4", 139, 99, 108 },
     { "plum", 221, 160, 221 },
     { "plum1", 255, 187, 255 },
     { "plum2", 238, 174, 238 },
     { "plum3", 205, 150, 205 },
     { "plum4", 139, 102, 139 },
     { "powder blue", 176, 224, 230 },
     { "PowderBlue", 176, 224, 230 },
     { "purple", 160, 32, 240 },
     { "purple1", 155, 48, 255 },
     { "purple2", 145, 44, 238 },
     { "purple3", 125, 38, 205 },
     { "purple4", 85, 26, 139 },
     { "red", 255, 0, 0 },
     { "red1", 255, 0, 0 },
     { "red2", 238, 0, 0 },
     { "red3", 205, 0, 0 },
     { "red4", 139, 0, 0 },
     { "rosy brown", 188, 143, 143 },
     { "RosyBrown", 188, 143, 143 },
     { "RosyBrown1", 255, 193, 193 },
     { "RosyBrown2", 238, 180, 180 },
     { "RosyBrown3", 205, 155, 155 },
     { "RosyBrown4", 139, 105, 105 },
     { "royal blue", 65, 105, 225 },
     { "RoyalBlue", 65, 105, 225 },
     { "RoyalBlue1", 72, 118, 255 },
     { "RoyalBlue2", 67, 110, 238 },
     { "RoyalBlue3", 58, 95, 205 },
     { "RoyalBlue4", 39, 64, 139 },
     { "saddle brown", 139, 69, 19 },
     { "SaddleBrown", 139, 69, 19 },
     { "salmon", 250, 128, 114 },
     { "salmon1", 255, 140, 105 },
     { "salmon2", 238, 130, 98 },
     { "salmon3", 205, 112, 84 },
     { "salmon4", 139, 76, 57 },
     { "sandy brown", 244, 164, 96 },
     { "SandyBrown", 244, 164, 96 },
     { "sea green", 46, 139, 87 },
     { "SeaGreen", 46, 139, 87 },
     { "SeaGreen1", 84, 255, 159 },
     { "SeaGreen2", 78, 238, 148 },
     { "SeaGreen3", 67, 205, 128 },
     { "SeaGreen4", 46, 139, 87 },
     { "seashell", 255, 245, 238 },
     { "seashell1", 255, 245, 238 },
     { "seashell2", 238, 229, 222 },
     { "seashell3", 205, 197, 191 },
     { "seashell4", 139, 134, 130 },
     { "sienna", 160, 82, 45 },
     { "sienna1", 255, 130, 71 },
     { "sienna2", 238, 121, 66 },
     { "sienna3", 205, 104, 57 },
     { "sienna4", 139, 71, 38 },
     { "sky blue", 135, 206, 235 },
     { "SkyBlue", 135, 206, 235 },
     { "SkyBlue1", 135, 206, 255 },
     { "SkyBlue2", 126, 192, 238 },
     { "SkyBlue3", 108, 166, 205 },
     { "SkyBlue4", 74, 112, 139 },
     { "slate blue", 106, 90, 205 },
     { "slate gray", 112, 128, 144 },
     { "slate grey", 112, 128, 144 },
     { "SlateBlue", 106, 90, 205 },
     { "SlateBlue1", 131, 111, 255 },
     { "SlateBlue2", 122, 103, 238 },
     { "SlateBlue3", 105, 89, 205 },
     { "SlateBlue4", 71, 60, 139 },
     { "SlateGray", 112, 128, 144 },
     { "SlateGray1", 198, 226, 255 },
     { "SlateGray2", 185, 211, 238 },
     { "SlateGray3", 159, 182, 205 },
     { "SlateGray4", 108, 123, 139 },
     { "SlateGrey", 112, 128, 144 },
     { "snow", 255, 250, 250 },
     { "snow1", 255, 250, 250 },
     { "snow2", 238, 233, 233 },
     { "snow3", 205, 201, 201 },
     { "snow4", 139, 137, 137 },
     { "spring green", 0, 255, 127 },
     { "SpringGreen", 0, 255, 127 },
     { "SpringGreen1", 0, 255, 127 },
     { "SpringGreen2", 0, 238, 118 },
     { "SpringGreen3", 0, 205, 102 },
     { "SpringGreen4", 0, 139, 69 },
     { "steel blue", 70, 130, 180 },
     { "SteelBlue", 70, 130, 180 },
     { "SteelBlue1", 99, 184, 255 },
     { "SteelBlue2", 92, 172, 238 },
     { "SteelBlue3", 79, 148, 205 },
     { "SteelBlue4", 54, 100, 139 },
     { "tan", 210, 180, 140 },
     { "tan1", 255, 165, 79 },
     { "tan2", 238, 154, 73 },
     { "tan3", 205, 133, 63 },
     { "tan4", 139, 90, 43 },
     { "thistle", 216, 191, 216 },
     { "thistle1", 255, 225, 255 },
     { "thistle2", 238, 210, 238 },
     { "thistle3", 205, 181, 205 },
     { "thistle4", 139, 123, 139 },
     { "tomato", 255, 99, 71 },
     { "tomato1", 255, 99, 71 },
     { "tomato2", 238, 92, 66 },
     { "tomato3", 205, 79, 57 },
     { "tomato4", 139, 54, 38 },
     { "turquoise", 64, 224, 208 },
     { "turquoise1", 0, 245, 255 },
     { "turquoise2", 0, 229, 238 },
     { "turquoise3", 0, 197, 205 },
     { "turquoise4", 0, 134, 139 },
     { "violet", 238, 130, 238 },
     { "violet red", 208, 32, 144 },
     { "VioletRed", 208, 32, 144 },
     { "VioletRed1", 255, 62, 150 },
     { "VioletRed2", 238, 58, 140 },
     { "VioletRed3", 205, 50, 120 },
     { "VioletRed4", 139, 34, 82 },
     { "wheat", 245, 222, 179 },
     { "wheat1", 255, 231, 186 },
     { "wheat2", 238, 216, 174 },
     { "wheat3", 205, 186, 150 },
     { "wheat4", 139, 126, 102 },
     { "white", 255, 255, 255 },
     { "white smoke", 245, 245, 245 },
     { "WhiteSmoke", 245, 245, 245 },
     { "yellow", 255, 255, 0 },
     { "yellow green", 154, 205, 50 },
     { "yellow1", 255, 255, 0 },
     { "yellow2", 238, 238, 0 },
     { "yellow3", 205, 205, 0 },
     { "yellow4", 139, 139, 0 },
     { "YellowGreen", 154, 205, 50 },
};

/*
 *----------------------------------------------------------------------
 *
 * FindColor --
 *
 *	This routine finds the color entry that corresponds to the specified
 *	color.
 *
 * Results:
 *	Returns non-zero on success. The RGB values of the XColor will be
 *	initialized to the proper values on success.
 *
 * Side effects:
 *	None.
 *
 *----------------------------------------------------------------------
 */

static int
FindColor(
    const char *name,
    XColor *colorPtr)
{
    int l, u, r, i = 0;

    /*
<<<<<<< HEAD
     * Count the number of elements in the color array if we haven't done so
     * yet.
     */

    if (numXColors == 0) {
	const XColorEntry *ePtr;
	for (ePtr = xColors; ePtr->name != NULL; ePtr++) {
	    numXColors++;
	}
    }

    /*
=======
>>>>>>> 956914d5
     * Perform a binary search on the sorted array of colors.
     */

    l = 0;
    u = sizeof(xColors)/sizeof(xColors[0]) - 1;
    while (l <= u) {
	i = (l + u) / 2;
	r = strcasecmp(name, xColors[i].name);
	if (r == 0) {
	    break;
	} else if (r < 0) {
	    u = i-1;
	} else {
	    l = i+1;
	}
    }
    if (l > u) {
	return 0;
    }
    colorPtr->red = ((xColors[i].red << 8) | xColors[i].red);
    colorPtr->green = ((xColors[i].green << 8) | xColors[i].green);
    colorPtr->blue = ((xColors[i].blue << 8) | xColors[i].blue);
    return 1;
}

/*
 *----------------------------------------------------------------------
 *
 * XParseColor --
 *
 *	Partial implementation of X color name parsing interface.
 *
 * Results:
 *	Returns non-zero on success.
 *
 * Side effects:
 *	None.
 *
 *----------------------------------------------------------------------
 */

#ifdef __WIN32__
#   ifdef NO_STRTOI64
/* This version only handles hex-strings without 0x prefix */
static __int64
_strtoi64(const char *spec, char **p, int base)
{
    __int64 result = 0;
    char c;
    while ((c = *spec)) {
	if ((c >= '0') && (c <= '9')) {
	    c -= '0';
	} else if ((c >= 'A') && (c <= 'F')) {
	    c += (10 - 'A');
	} else if ((c >= 'a') && (c <= 'f')) {
	    c += (10 - 'a');
	} else {
	    break;
	}
	result = (result << 4) + c;
	++spec;
    }
    *p = (char *) spec;
    return result;
}
#   endif
#else
#   define _strtoi64 strtoll
#endif

Status
XParseColor(
    Display *display,
    Colormap map,
    const char *spec,
    XColor *colorPtr)
{
    if (spec[0] == '#') {
	char *p;
	Tcl_WideInt value = _strtoi64(++spec, &p, 16);

	switch ((int)(p-spec)) {
	case 3:
	    colorPtr->red = (unsigned short) (((value >> 8) & 0xf) * 0x1111);
	    colorPtr->green = (unsigned short) (((value >> 4) & 0xf) * 0x1111);
	    colorPtr->blue = (unsigned short) ((value & 0xf) * 0x1111);
	    break;
	case 6:
	    colorPtr->red = (unsigned short) (((value >> 16) & 0xff) | ((value >> 8) & 0xff00));
	    colorPtr->green = (unsigned short) (((value >> 8) & 0xff) | (value & 0xff00));
	    colorPtr->blue = (unsigned short) ((value & 0xff) | (value << 8));
	    break;
	case 9:
	    colorPtr->red = (unsigned short) (((value >> 32) & 0xf) | ((value >> 20) & 0xfff0));
	    colorPtr->green = (unsigned short) (((value >> 20) & 0xf) | ((value >> 8) & 0xfff0));
	    colorPtr->blue = (unsigned short) (((value >> 8) & 0xf) | (value << 4));
	    break;
	case 12:
	    colorPtr->red = (unsigned short) (value >> 32);
	    colorPtr->green = (unsigned short) (value >> 16);
	    colorPtr->blue = (unsigned short) value;
	    break;
	default:
	    return 0;
	}
    } else {
	if (!FindColor(spec, colorPtr)) {
	    return 0;
	}
    }
    colorPtr->pixel = TkpGetPixel(colorPtr);
    colorPtr->flags = DoRed|DoGreen|DoBlue;
    colorPtr->pad = 0;
    return 1;
}

/*
 * Local Variables:
 * mode: c
 * c-basic-offset: 4
 * fill-column: 78
 * End:
 */<|MERGE_RESOLUTION|>--- conflicted
+++ resolved
@@ -11,16 +11,6 @@
  */
 
 #include "tkInt.h"
-<<<<<<< HEAD
-
-/*
- * This value will be set to the number of colors in the color table
- * the first time it is needed.
- */
-
-static int numXColors = 0;
-=======
->>>>>>> 956914d5
 
 /*
  * Forward declarations for functions used only in this file.
@@ -822,21 +812,6 @@
     int l, u, r, i = 0;
 
     /*
-<<<<<<< HEAD
-     * Count the number of elements in the color array if we haven't done so
-     * yet.
-     */
-
-    if (numXColors == 0) {
-	const XColorEntry *ePtr;
-	for (ePtr = xColors; ePtr->name != NULL; ePtr++) {
-	    numXColors++;
-	}
-    }
-
-    /*
-=======
->>>>>>> 956914d5
      * Perform a binary search on the sorted array of colors.
      */
 
