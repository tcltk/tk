/* Definitions for the X window system likely to be used by applications */

#ifndef X_H
#define X_H

/***********************************************************

Copyright 1987, 1998  The Open Group

Permission to use, copy, modify, distribute, and sell this software and its
documentation for any purpose is hereby granted without fee, provided that
the above copyright notice appear in all copies and that both that
copyright notice and this permission notice appear in supporting
documentation.

The above copyright notice and this permission notice shall be included in
all copies or substantial portions of the Software.

THE SOFTWARE IS PROVIDED "AS IS", WITHOUT WARRANTY OF ANY KIND, EXPRESS OR
IMPLIED, INCLUDING BUT NOT LIMITED TO THE WARRANTIES OF MERCHANTABILITY,
FITNESS FOR A PARTICULAR PURPOSE AND NONINFRINGEMENT.  IN NO EVENT SHALL THE
OPEN GROUP BE LIABLE FOR ANY CLAIM, DAMAGES OR OTHER LIABILITY, WHETHER IN
AN ACTION OF CONTRACT, TORT OR OTHERWISE, ARISING FROM, OUT OF OR IN
CONNECTION WITH THE SOFTWARE OR THE USE OR OTHER DEALINGS IN THE SOFTWARE.

Except as contained in this notice, the name of The Open Group shall not be
used in advertising or otherwise to promote the sale, use or other dealings
in this Software without prior written authorization from The Open Group.


Copyright 1987 by Digital Equipment Corporation, Maynard, Massachusetts.

                        All Rights Reserved

Permission to use, copy, modify, and distribute this software and its
documentation for any purpose and without fee is hereby granted,
provided that the above copyright notice appear in all copies and that
both that copyright notice and this permission notice appear in
supporting documentation, and that the name of Digital not be
used in advertising or publicity pertaining to distribution of the
software without specific, written prior permission.

DIGITAL DISCLAIMS ALL WARRANTIES WITH REGARD TO THIS SOFTWARE, INCLUDING
ALL IMPLIED WARRANTIES OF MERCHANTABILITY AND FITNESS, IN NO EVENT SHALL
DIGITAL BE LIABLE FOR ANY SPECIAL, INDIRECT OR CONSEQUENTIAL DAMAGES OR
ANY DAMAGES WHATSOEVER RESULTING FROM LOSS OF USE, DATA OR PROFITS,
WHETHER IN AN ACTION OF CONTRACT, NEGLIGENCE OR OTHER TORTIOUS ACTION,
ARISING OUT OF OR IN CONNECTION WITH THE USE OR PERFORMANCE OF THIS
SOFTWARE.

******************************************************************/

#define X_PROTOCOL	11		/* current protocol version */
#define X_PROTOCOL_REVISION 0		/* current minor version */

/* Resources */

/*
 * _XSERVER64 must ONLY be defined when compiling X server sources on
 * systems where unsigned long is not 32 bits, must NOT be used in
 * client or library code.
 */
#ifndef _XSERVER64
#  ifndef _XTYPEDEF_XID
#    define _XTYPEDEF_XID
#    ifdef _WIN64
typedef unsigned __int64 XID;
#    else
typedef unsigned long XID;
#    endif
#  endif
#  ifndef _XTYPEDEF_MASK
#    define _XTYPEDEF_MASK
typedef unsigned long Mask;
#  endif
#  ifndef _XTYPEDEF_ATOM
#    define _XTYPEDEF_ATOM
typedef unsigned long Atom;		/* Also in Xdefs.h */
#  endif
typedef unsigned long VisualID;
typedef unsigned long Time;
#else
#  include <X11/Xmd.h>
#  ifndef _XTYPEDEF_XID
#    define _XTYPEDEF_XID
typedef CARD32 XID;
#  endif
#  ifndef _XTYPEDEF_MASK
#    define _XTYPEDEF_MASK
typedef CARD32 Mask;
#  endif
#  ifndef _XTYPEDEF_ATOM
#    define _XTYPEDEF_ATOM
typedef CARD32 Atom;
#  endif
typedef CARD32 VisualID;
typedef CARD32 Time;
#endif

typedef XID Window;
typedef XID Drawable;
#ifndef _XTYPEDEF_FONT
#  define _XTYPEDEF_FONT
typedef XID Font;
#endif
typedef XID Pixmap;
typedef XID Cursor;
typedef XID Colormap;
typedef XID GContext;
typedef XID KeySym;

typedef unsigned int KeyCode;	/* In order to use IME, the Macintosh needs
				 * to pack 3 bytes into the keyCode field in
				 * the XEvent.  In the real X.h, a KeyCode is
				 * defined as a short, which wouldn't be big
				 * enough. */

/*****************************************************************
 * RESERVED RESOURCE AND CONSTANT DEFINITIONS
 *****************************************************************/

<<<<<<< HEAD
/* #define None              0L      See bug [9e31fd9449] and below */
=======
#ifndef _WIN32
#   define None              0L      /* See bug [9e31fd9449] and below */
#else
#   define None              None    /* uses the enum below */
#endif
>>>>>>> 7b4be84e

#define ParentRelative       1L	/* background pixmap in CreateWindow
				    and ChangeWindowAttributes */

#define CopyFromParent       0L	/* border pixmap in CreateWindow
				       and ChangeWindowAttributes
				   special VisualID and special window
				       class passed to CreateWindow */

#define PointerWindow        0L	/* destination window in SendEvent */
#define InputFocus           1L	/* destination window in SendEvent */

#define PointerRoot          1L	/* focus window in SetInputFocus */

#define AnyPropertyType      0L	/* special Atom, passed to GetProperty */

#define AnyKey		     0L	/* special Key Code, passed to GrabKey */

#define AnyButton            0L	/* special Button Code, passed to GrabButton */

#define AllTemporary         0L	/* special Resource ID passed to KillClient */

#define CurrentTime          0L	/* special Time */

#define NoSymbol	     0L	/* special KeySym */

/*****************************************************************
 * EVENT DEFINITIONS
 *****************************************************************/

/* Input Event Masks. Used as event-mask window attribute and as arguments
   to Grab requests.  Not to be confused with event names.  */

#define NoEventMask			0L
#define KeyPressMask			(1L<<0)
#define KeyReleaseMask			(1L<<1)
#define ButtonPressMask			(1L<<2)
#define ButtonReleaseMask		(1L<<3)
#define EnterWindowMask			(1L<<4)
#define LeaveWindowMask			(1L<<5)
#define PointerMotionMask		(1L<<6)
#define PointerMotionHintMask		(1L<<7)
#define Button1MotionMask		(1L<<8)
#define Button2MotionMask		(1L<<9)
#define Button3MotionMask		(1L<<10)
#define Button4MotionMask		(1L<<11)
#define Button5MotionMask		(1L<<12)
#define ButtonMotionMask		(1L<<13)
#define KeymapStateMask			(1L<<14)
#define ExposureMask			(1L<<15)
#define VisibilityChangeMask		(1L<<16)
#define StructureNotifyMask		(1L<<17)
#define ResizeRedirectMask		(1L<<18)
#define SubstructureNotifyMask		(1L<<19)
#define SubstructureRedirectMask	(1L<<20)
#define FocusChangeMask			(1L<<21)
#define PropertyChangeMask		(1L<<22)
#define ColormapChangeMask		(1L<<23)
#define OwnerGrabButtonMask		(1L<<24)

/* Event names.  Used in "type" field in XEvent structures.  Not to be
confused with event masks above.  They start from 2 because 0 and 1
are reserved in the protocol for errors and replies. */

#define KeyPress		2
#define KeyRelease		3
#define ButtonPress		4
#define ButtonRelease		5
#define MotionNotify		6
#define EnterNotify		7
#define LeaveNotify		8
#define FocusIn			9
#define FocusOut		10
#define KeymapNotify		11
#define Expose			12
#define GraphicsExpose		13
#define NoExpose		14
#define VisibilityNotify	15
#define CreateNotify		16
#define DestroyNotify		17
#define UnmapNotify		18
#define MapNotify		19
#define MapRequest		20
#define ReparentNotify		21
#define ConfigureNotify		22
#define ConfigureRequest	23
#define GravityNotify		24
#define ResizeRequest		25
#define CirculateNotify		26
#define CirculateRequest	27
#define PropertyNotify		28
#define SelectionClear		29
#define SelectionRequest	30
#define SelectionNotify		31
#define ColormapNotify		32
#define ClientMessage		33
#define MappingNotify		34
#define GenericEvent		35
#define LASTEvent		36	/* must be bigger than any event # */


/* Key masks. Used as modifiers to GrabButton and GrabKey, results of QueryPointer,
   state in various key-, mouse-, and button-related events. */

#define ShiftMask		(1<<0)
#define LockMask		(1<<1)
<<<<<<< HEAD
/* #define ControlMask		(1<<2) See bug [9e31fd9449] and below */
=======
#ifndef _WIN32
#   define ControlMask		(1<<2) /* See bug [9e31fd9449] and below */
#else
#   define ControlMask		ControlMask /* uses the enum below */
#endif
>>>>>>> 7b4be84e
#define Mod1Mask		(1<<3)
#define Mod2Mask		(1<<4)
#define Mod3Mask		(1<<5)
#define Mod4Mask		(1<<6)
#define Mod5Mask		(1<<7)

/* See bug [9e31fd9449], this way prevents conflicts with Win32 headers */
enum { None = 0, ControlMask = (1<<2) };

/* modifier names.  Used to build a SetModifierMapping request or
   to read a GetModifierMapping request.  These correspond to the
   masks defined above. */
#define ShiftMapIndex		0
#define LockMapIndex		1
#define ControlMapIndex		2
#define Mod1MapIndex		3
#define Mod2MapIndex		4
#define Mod3MapIndex		5
#define Mod4MapIndex		6
#define Mod5MapIndex		7


/* button masks.  Used in same manner as Key masks above. Not to be confused
   with button names below. */

#define Button1Mask		(1<<8)
#define Button2Mask		(1<<9)
#define Button3Mask		(1<<10)
#define Button4Mask		(1<<11)
#define Button5Mask		(1<<12)

#define AnyModifier		(1<<15)  /* used in GrabButton, GrabKey */


/* button names. Used as arguments to GrabButton and as detail in ButtonPress
   and ButtonRelease events.  Not to be confused with button masks above.
   Note that 0 is already defined above as "AnyButton".  */

#define Button1			1
#define Button2			2
#define Button3			3
#define Button4			4
#define Button5			5

/* Notify modes */

#define NotifyNormal		0
#define NotifyGrab		1
#define NotifyUngrab		2
#define NotifyWhileGrabbed	3

#define NotifyHint		1	/* for MotionNotify events */

/* Notify detail */

#define NotifyAncestor		0
#define NotifyVirtual		1
#define NotifyInferior		2
#define NotifyNonlinear		3
#define NotifyNonlinearVirtual	4
#define NotifyPointer		5
#define NotifyPointerRoot	6
#define NotifyDetailNone	7

/* Visibility notify */

#define VisibilityUnobscured		0
#define VisibilityPartiallyObscured	1
#define VisibilityFullyObscured		2

/* Circulation request */

#define PlaceOnTop		0
#define PlaceOnBottom		1

/* protocol families */

#define FamilyInternet		0	/* IPv4 */
#define FamilyDECnet		1
#define FamilyChaos		2
#define FamilyInternet6		6	/* IPv6 */

/* authentication families not tied to a specific protocol */
#define FamilyServerInterpreted 5

/* Property notification */

#define PropertyNewValue	0
#define PropertyDelete		1

/* Color Map notification */

#define ColormapUninstalled	0
#define ColormapInstalled	1

/* GrabPointer, GrabButton, GrabKeyboard, GrabKey Modes */

#define GrabModeSync		0
#define GrabModeAsync		1

/* GrabPointer, GrabKeyboard reply status */

#define GrabSuccess		0
#define AlreadyGrabbed		1
#define GrabInvalidTime		2
#define GrabNotViewable		3
#define GrabFrozen		4

/* AllowEvents modes */

#define AsyncPointer		0
#define SyncPointer		1
#define ReplayPointer		2
#define AsyncKeyboard		3
#define SyncKeyboard		4
#define ReplayKeyboard		5
#define AsyncBoth		6
#define SyncBoth		7

/* Used in SetInputFocus, GetInputFocus */

#define RevertToNone		(int)None
#define RevertToPointerRoot	(int)PointerRoot
#define RevertToParent		2

/*****************************************************************
 * ERROR CODES
 *****************************************************************/

#define Success		   0	/* everything's okay */
#define BadRequest	   1	/* bad request code */
#define BadValue	   2	/* int parameter out of range */
#define BadWindow	   3	/* parameter not a Window */
#define BadPixmap	   4	/* parameter not a Pixmap */
#define BadAtom		   5	/* parameter not an Atom */
#define BadCursor	   6	/* parameter not a Cursor */
#define BadFont		   7	/* parameter not a Font */
#define BadMatch	   8	/* parameter mismatch */
#define BadDrawable	   9	/* parameter not a Pixmap or Window */
#define BadAccess	  10	/* depending on context:
				 - key/button already grabbed
				 - attempt to free an illegal
				   cmap entry
				- attempt to store into a read-only
				   color map entry.
 				- attempt to modify the access control
				   list from other than the local host.
				*/
#define BadAlloc	  11	/* insufficient resources */
#define BadColor	  12	/* no such colormap */
#define BadGC		  13	/* parameter not a GC */
#define BadIDChoice	  14	/* choice not in range or already used */
#define BadName		  15	/* font or color name doesn't exist */
#define BadLength	  16	/* Request length incorrect */
#define BadImplementation 17	/* server is defective */

#define FirstExtensionError	128
#define LastExtensionError	255

/*****************************************************************
 * WINDOW DEFINITIONS
 *****************************************************************/

/* Window classes used by CreateWindow */
/* Note that CopyFromParent is already defined as 0 above */

#define InputOutput		1
#define InputOnly		2

/* Window attributes for CreateWindow and ChangeWindowAttributes */

#define CWBackPixmap		(1L<<0)
#define CWBackPixel		(1L<<1)
#define CWBorderPixmap		(1L<<2)
#define CWBorderPixel           (1L<<3)
#define CWBitGravity		(1L<<4)
#define CWWinGravity		(1L<<5)
#define CWBackingStore          (1L<<6)
#define CWBackingPlanes	        (1L<<7)
#define CWBackingPixel	        (1L<<8)
#define CWOverrideRedirect	(1L<<9)
#define CWSaveUnder		(1L<<10)
#define CWEventMask		(1L<<11)
#define CWDontPropagate	        (1L<<12)
#define CWColormap		(1L<<13)
#define CWCursor	        (1L<<14)

/* ConfigureWindow structure */

#define CWX			(1<<0)
#define CWY			(1<<1)
#define CWWidth			(1<<2)
#define CWHeight		(1<<3)
#define CWBorderWidth		(1<<4)
#define CWSibling		(1<<5)
#define CWStackMode		(1<<6)


/* Bit Gravity */

#define ForgetGravity		0
#define NorthWestGravity	1
#define NorthGravity		2
#define NorthEastGravity	3
#define WestGravity		4
#define CenterGravity		5
#define EastGravity		6
#define SouthWestGravity	7
#define SouthGravity		8
#define SouthEastGravity	9
#define StaticGravity		10

/* Window gravity + bit gravity above */

#define UnmapGravity		0

/* Used in CreateWindow for backing-store hint */

#define NotUseful               0
#define WhenMapped              1
#define Always                  2

/* Used in GetWindowAttributes reply */

#define IsUnmapped		0
#define IsUnviewable		1
#define IsViewable		2

/* Used in ChangeSaveSet */

#define SetModeInsert           0
#define SetModeDelete           1

/* Used in ChangeCloseDownMode */

#define DestroyAll              0
#define RetainPermanent         1
#define RetainTemporary         2

/* Window stacking method (in configureWindow) */

#define Above                   0
#define Below                   1
#define TopIf                   2
#define BottomIf                3
#define Opposite                4

/* Circulation direction */

#define RaiseLowest             0
#define LowerHighest            1

/* Property modes */

#define PropModeReplace         0
#define PropModePrepend         1
#define PropModeAppend          2

/*****************************************************************
 * GRAPHICS DEFINITIONS
 *****************************************************************/

/* graphics functions, as in GC.alu */

#define	GXclear			0x0		/* 0 */
#define GXand			0x1		/* src AND dst */
#define GXandReverse		0x2		/* src AND NOT dst */
#define GXcopy			0x3		/* src */
#define GXandInverted		0x4		/* NOT src AND dst */
#define	GXnoop			0x5		/* dst */
#define GXxor			0x6		/* src XOR dst */
#define GXor			0x7		/* src OR dst */
#define GXnor			0x8		/* NOT src AND NOT dst */
#define GXequiv			0x9		/* NOT src XOR dst */
#define GXinvert		0xa		/* NOT dst */
#define GXorReverse		0xb		/* src OR NOT dst */
#define GXcopyInverted		0xc		/* NOT src */
#define GXorInverted		0xd		/* NOT src OR dst */
#define GXnand			0xe		/* NOT src OR NOT dst */
#define GXset			0xf		/* 1 */

/* LineStyle */

#define LineSolid		0
#define LineOnOffDash		1
#define LineDoubleDash		2

/* capStyle */

#define CapNotLast		0
#define CapButt			1
#define CapRound		2
#define CapProjecting		3

/* joinStyle */

#define JoinMiter		0
#define JoinRound		1
#define JoinBevel		2

/* fillStyle */

#define FillSolid		0
#define FillTiled		1
#define FillStippled		2
#define FillOpaqueStippled	3

/* fillRule */

#define EvenOddRule		0
#define WindingRule		1

/* subwindow mode */

#define ClipByChildren		0
#define IncludeInferiors	1

/* SetClipRectangles ordering */

#define Unsorted		0
#define YSorted			1
#define YXSorted		2
#define YXBanded		3

/* CoordinateMode for drawing routines */

#define CoordModeOrigin		0	/* relative to the origin */
#define CoordModePrevious       1	/* relative to previous point */

/* Polygon shapes */

#define Complex			0	/* paths may intersect */
#define Nonconvex		1	/* no paths intersect, but not convex */
#define Convex			2	/* wholly convex */

/* Arc modes for PolyFillArc */

#define ArcChord		0	/* join endpoints of arc */
#define ArcPieSlice		1	/* join endpoints to center of arc */

/* GC components: masks used in CreateGC, CopyGC, ChangeGC, OR'ed into
   GC.stateChanges */

#define GCFunction              (1L<<0)
#define GCPlaneMask             (1L<<1)
#define GCForeground            (1L<<2)
#define GCBackground            (1L<<3)
#define GCLineWidth             (1L<<4)
#define GCLineStyle             (1L<<5)
#define GCCapStyle              (1L<<6)
#define GCJoinStyle		(1L<<7)
#define GCFillStyle		(1L<<8)
#define GCFillRule		(1L<<9)
#define GCTile			(1L<<10)
#define GCStipple		(1L<<11)
#define GCTileStipXOrigin	(1L<<12)
#define GCTileStipYOrigin	(1L<<13)
#define GCFont 			(1L<<14)
#define GCSubwindowMode		(1L<<15)
#define GCGraphicsExposures     (1L<<16)
#define GCClipXOrigin		(1L<<17)
#define GCClipYOrigin		(1L<<18)
#define GCClipMask		(1L<<19)
#define GCDashOffset		(1L<<20)
#define GCDashList		(1L<<21)
#define GCArcMode		(1L<<22)

#define GCLastBit		22
/*****************************************************************
 * FONTS
 *****************************************************************/

/* used in QueryFont -- draw direction */

#define FontLeftToRight		0
#define FontRightToLeft		1

#define FontChange		255

/*****************************************************************
 *  IMAGING
 *****************************************************************/

/* ImageFormat -- PutImage, GetImage */

#define XYBitmap		0	/* depth 1, XYFormat */
#define XYPixmap		1	/* depth == drawable depth */
#define ZPixmap			2	/* depth == drawable depth */

/*****************************************************************
 *  COLOR MAP STUFF
 *****************************************************************/

/* For CreateColormap */

#define AllocNone		0	/* create map with no entries */
#define AllocAll		1	/* allocate entire map writeable */


/* Flags used in StoreNamedColor, StoreColors */

#define DoRed			(1<<0)
#define DoGreen			(1<<1)
#define DoBlue			(1<<2)

/*****************************************************************
 * CURSOR STUFF
 *****************************************************************/

/* QueryBestSize Class */

#define CursorShape		0	/* largest size that can be displayed */
#define TileShape		1	/* size tiled fastest */
#define StippleShape		2	/* size stippled fastest */

/*****************************************************************
 * KEYBOARD/POINTER STUFF
 *****************************************************************/

#define AutoRepeatModeOff	0
#define AutoRepeatModeOn	1
#define AutoRepeatModeDefault	2

#define LedModeOff		0
#define LedModeOn		1

/* masks for ChangeKeyboardControl */

#define KBKeyClickPercent	(1L<<0)
#define KBBellPercent		(1L<<1)
#define KBBellPitch		(1L<<2)
#define KBBellDuration		(1L<<3)
#define KBLed			(1L<<4)
#define KBLedMode		(1L<<5)
#define KBKey			(1L<<6)
#define KBAutoRepeatMode	(1L<<7)

#define MappingSuccess     	0
#define MappingBusy        	1
#define MappingFailed		2

#define MappingModifier		0
#define MappingKeyboard		1
#define MappingPointer		2

/*****************************************************************
 * SCREEN SAVER STUFF
 *****************************************************************/

#define DontPreferBlanking	0
#define PreferBlanking		1
#define DefaultBlanking		2

#define DisableScreenSaver	0
#define DisableScreenInterval	0

#define DontAllowExposures	0
#define AllowExposures		1
#define DefaultExposures	2

/* for ForceScreenSaver */

#define ScreenSaverReset 0
#define ScreenSaverActive 1

/*****************************************************************
 * HOSTS AND CONNECTIONS
 *****************************************************************/

/* for ChangeHosts */

#define HostInsert		0
#define HostDelete		1

/* for ChangeAccessControl */

#define EnableAccess		1
#define DisableAccess		0

/* Display classes  used in opening the connection
 * Note that the statically allocated ones are even numbered and the
 * dynamically changeable ones are odd numbered */

#define StaticGray		0
#define GrayScale		1
#define StaticColor		2
#define PseudoColor		3
#define TrueColor		4
#define DirectColor		5


/* Byte order  used in imageByteOrder and bitmapBitOrder */

#define LSBFirst		0
#define MSBFirst		1

#endif /* X_H */<|MERGE_RESOLUTION|>--- conflicted
+++ resolved
@@ -119,15 +119,7 @@
  * RESERVED RESOURCE AND CONSTANT DEFINITIONS
  *****************************************************************/
 
-<<<<<<< HEAD
-/* #define None              0L      See bug [9e31fd9449] and below */
-=======
-#ifndef _WIN32
-#   define None              0L      /* See bug [9e31fd9449] and below */
-#else
-#   define None              None    /* uses the enum below */
-#endif
->>>>>>> 7b4be84e
+#define None                 None /* See bug [9e31fd9449] and below */
 
 #define ParentRelative       1L	/* background pixmap in CreateWindow
 				    and ChangeWindowAttributes */
@@ -234,15 +226,7 @@
 
 #define ShiftMask		(1<<0)
 #define LockMask		(1<<1)
-<<<<<<< HEAD
-/* #define ControlMask		(1<<2) See bug [9e31fd9449] and below */
-=======
-#ifndef _WIN32
-#   define ControlMask		(1<<2) /* See bug [9e31fd9449] and below */
-#else
-#   define ControlMask		ControlMask /* uses the enum below */
-#endif
->>>>>>> 7b4be84e
+#define ControlMask		ControlMask /* See bug [9e31fd9449] and below */
 #define Mod1Mask		(1<<3)
 #define Mod2Mask		(1<<4)
 #define Mod3Mask		(1<<5)
