/*

Copyright 1985, 1986, 1987, 1991, 1998  The Open Group

Permission to use, copy, modify, distribute, and sell this software and its
documentation for any purpose is hereby granted without fee, provided that
the above copyright notice appear in all copies and that both that
copyright notice and this permission notice appear in supporting
documentation.

The above copyright notice and this permission notice shall be included in
all copies or substantial portions of the Software.

THE SOFTWARE IS PROVIDED "AS IS", WITHOUT WARRANTY OF ANY KIND, EXPRESS OR
IMPLIED, INCLUDING BUT NOT LIMITED TO THE WARRANTIES OF MERCHANTABILITY,
FITNESS FOR A PARTICULAR PURPOSE AND NONINFRINGEMENT.  IN NO EVENT SHALL THE
OPEN GROUP BE LIABLE FOR ANY CLAIM, DAMAGES OR OTHER LIABILITY, WHETHER IN
AN ACTION OF CONTRACT, TORT OR OTHERWISE, ARISING FROM, OUT OF OR IN
CONNECTION WITH THE SOFTWARE OR THE USE OR OTHER DEALINGS IN THE SOFTWARE.

Except as contained in this notice, the name of The Open Group shall not be
used in advertising or otherwise to promote the sale, use or other dealings
in this Software without prior written authorization from The Open Group.

*/


/*
 *	Xlib.h - Header definition and support file for the C subroutine
 *	interface library (Xlib) to the X Window System Protocol (V11).
 *	Structures and symbols starting with "_" are private to the library.
 */
#ifndef _X11_XLIB_H_
#define _X11_XLIB_H_

#define XlibSpecificationRelease 6

#include <sys/types.h>

#if defined(__SCO__) || defined(__UNIXWARE__)
#include <stdint.h>
#endif

#include <X11/X.h>

/* applications should not depend on these two headers being included! */
#include <X11/Xfuncproto.h>

#ifndef X_WCHAR
#include <stddef.h>
#else
/* replace this with #include or typedef appropriate for your system */
typedef unsigned long wchar_t;
#endif

#ifndef EXTERN
#   define EXTERN extern TCL_STORAGE_CLASS
#endif
#if defined(STATIC_BUILD) || !defined(_WIN32)
# ifndef TCL_STORAGE_CLASS
#   define TCL_STORAGE_CLASS
# endif
#elif defined(BUILD_tk)
# undef TCL_STORAGE_CLASS
# define TCL_STORAGE_CLASS __declspec(dllexport)
#elif !defined(TCL_STORAGE_CLASS)
# define TCL_STORAGE_CLASS __declspec(dllimport)
#endif

EXTERN int
_Xmblen(
    char *str,
    int len
    );

/* API mentioning "UTF8" or "utf8" is an XFree86 extension, introduced in
   November 2000. Its presence is indicated through the following macro. */
#define X_HAVE_UTF8_STRING 1

/* The Xlib structs are full of implicit padding to properly align members.
   We can't clean that up without breaking ABI, so tell clang not to bother
   complaining about it. */
#ifdef __clang__
#pragma clang diagnostic push
#pragma clang diagnostic ignored "-Wpadded"
#endif

typedef char *XPointer;

#define Bool int
#if defined(MAC_OSX_TK)
/* Use define rather than typedef, since may need to undefine this later */
#define Status int
#else
typedef int Status;
#endif
#define True 1
#define False 0

#define QueuedAlready 0
#define QueuedAfterReading 1
#define QueuedAfterFlush 2

#define ConnectionNumber(dpy) 	(((_XPrivDisplay)(dpy))->fd)
#define RootWindow(dpy, scr) 	(ScreenOfDisplay(dpy,scr)->root)
#define DefaultScreen(dpy) 	(((_XPrivDisplay)(dpy))->default_screen)
#define DefaultRootWindow(dpy) 	(ScreenOfDisplay(dpy,DefaultScreen(dpy))->root)
#define DefaultVisual(dpy, scr) (ScreenOfDisplay(dpy,scr)->root_visual)
#define DefaultGC(dpy, scr) 	(ScreenOfDisplay(dpy,scr)->default_gc)
#define BlackPixel(dpy, scr) 	(ScreenOfDisplay(dpy,scr)->black_pixel)
#define WhitePixel(dpy, scr) 	(ScreenOfDisplay(dpy,scr)->white_pixel)
#define AllPlanes 		((unsigned long)~0L)
#define QLength(dpy) 		(((_XPrivDisplay)(dpy))->qlen)
#define DisplayWidth(dpy, scr) 	(ScreenOfDisplay(dpy,scr)->width)
#define DisplayHeight(dpy, scr) (ScreenOfDisplay(dpy,scr)->height)
#define DisplayWidthMM(dpy, scr)(ScreenOfDisplay(dpy,scr)->mwidth)
#define DisplayHeightMM(dpy, scr)(ScreenOfDisplay(dpy,scr)->mheight)
#define DisplayPlanes(dpy, scr) (ScreenOfDisplay(dpy,scr)->root_depth)
#define DisplayCells(dpy, scr) 	(DefaultVisual(dpy,scr)->map_entries)
#define ScreenCount(dpy) 	(((_XPrivDisplay)(dpy))->nscreens)
#define ServerVendor(dpy) 	(((_XPrivDisplay)(dpy))->vendor)
#define ProtocolVersion(dpy) 	(((_XPrivDisplay)(dpy))->proto_major_version)
#define ProtocolRevision(dpy) 	(((_XPrivDisplay)(dpy))->proto_minor_version)
#define VendorRelease(dpy) 	(((_XPrivDisplay)(dpy))->release)
#define DisplayString(dpy) 	(((_XPrivDisplay)(dpy))->display_name)
#define DefaultDepth(dpy, scr) 	(ScreenOfDisplay(dpy,scr)->root_depth)
#define DefaultColormap(dpy, scr)(ScreenOfDisplay(dpy,scr)->cmap)
#define BitmapUnit(dpy) 	(((_XPrivDisplay)(dpy))->bitmap_unit)
#define BitmapBitOrder(dpy) 	(((_XPrivDisplay)(dpy))->bitmap_bit_order)
#define BitmapPad(dpy) 		(((_XPrivDisplay)(dpy))->bitmap_pad)
#define ImageByteOrder(dpy) 	(((_XPrivDisplay)(dpy))->byte_order)
#define NextRequest(dpy)	(((_XPrivDisplay)(dpy))->request + 1)
#define LastKnownRequestProcessed(dpy)	(((_XPrivDisplay)(dpy))->request)

/* macros for screen oriented applications (toolkit) */
#define ScreenOfDisplay(dpy, scr)(&((_XPrivDisplay)(dpy))->screens[scr])
#define DefaultScreenOfDisplay(dpy) ScreenOfDisplay(dpy,DefaultScreen(dpy))
#define DisplayOfScreen(s)	((s)->display)
#define RootWindowOfScreen(s)	((s)->root)
#define BlackPixelOfScreen(s)	((s)->black_pixel)
#define WhitePixelOfScreen(s)	((s)->white_pixel)
#define DefaultColormapOfScreen(s)((s)->cmap)
#define DefaultDepthOfScreen(s)	((s)->root_depth)
#define DefaultGCOfScreen(s)	((s)->default_gc)
#define DefaultVisualOfScreen(s)((s)->root_visual)
#define WidthOfScreen(s)	((s)->width)
#define HeightOfScreen(s)	((s)->height)
#define WidthMMOfScreen(s)	((s)->mwidth)
#define HeightMMOfScreen(s)	((s)->mheight)
#define PlanesOfScreen(s)	((s)->root_depth)
#define CellsOfScreen(s)	(DefaultVisualOfScreen((s))->map_entries)
#define MinCmapsOfScreen(s)	((s)->min_maps)
#define MaxCmapsOfScreen(s)	((s)->max_maps)
#define DoesSaveUnders(s)	((s)->save_unders)
#define DoesBackingStore(s)	((s)->backing_store)
#define EventMaskOfScreen(s)	((s)->root_input_mask)

/*
 * Extensions need a way to hang private data on some structures.
 */
typedef struct _XExtData {
	int number;		/* number returned by XRegisterExtension */
	struct _XExtData *next;	/* next item on list of data for structure */
	int (*free_private)(	/* called to free private storage */
	struct _XExtData *extension
	);
	XPointer private_data;	/* data private to this extension. */
} XExtData;

/*
 * This file contains structures used by the extension mechanism.
 */
typedef struct {		/* public to extension, cannot be changed */
	int extension;		/* extension number */
	int major_opcode;	/* major op-code assigned by server */
	int first_event;	/* first event number for the extension */
	int first_error;	/* first error number for the extension */
} XExtCodes;

/*
 * Data structure for retrieving info about pixmap formats.
 */

typedef struct {
    int depth;
    int bits_per_pixel;
    int scanline_pad;
} XPixmapFormatValues;


/*
 * Data structure for setting graphics context.
 */
typedef struct {
	int function;		/* logical operation */
	unsigned long plane_mask;/* plane mask */
	unsigned long foreground;/* foreground pixel */
	unsigned long background;/* background pixel */
	int line_width;		/* line width */
	int line_style;	 	/* LineSolid, LineOnOffDash, LineDoubleDash */
	int cap_style;	  	/* CapNotLast, CapButt,
				   CapRound, CapProjecting */
	int join_style;	 	/* JoinMiter, JoinRound, JoinBevel */
	int fill_style;	 	/* FillSolid, FillTiled,
				   FillStippled, FillOpaqueStippled */
	int fill_rule;	  	/* EvenOddRule, WindingRule */
	int arc_mode;		/* ArcChord, ArcPieSlice */
	Pixmap tile;		/* tile pixmap for tiling operations */
	Pixmap stipple;		/* stipple 1 plane pixmap for stippling */
	int ts_x_origin;	/* offset for tile or stipple operations */
	int ts_y_origin;
        Font font;	        /* default text font for text operations */
	int subwindow_mode;     /* ClipByChildren, IncludeInferiors */
	Bool graphics_exposures;/* boolean, should exposures be generated */
	int clip_x_origin;	/* origin for clipping */
	int clip_y_origin;
	Pixmap clip_mask;	/* bitmap clipping; other calls for rects */
	int dash_offset;	/* patterned/dashed line information */
	char dashes;
} XGCValues;

/*
 * Graphics context.  The contents of this structure are implementation
 * dependent.  A GC should be treated as opaque by application code.
 */

typedef XGCValues *GC;

/*
 * Visual structure; contains information about colormapping possible.
 */
typedef struct {
	XExtData *ext_data;	/* hook for extension to hang data */
	VisualID visualid;	/* visual id of this visual */
#if defined(__cplusplus) || defined(c_plusplus)
	int c_class;		/* C++ class of screen (monochrome, etc.) */
#else
	int class;		/* class of screen (monochrome, etc.) */
#endif
	unsigned long red_mask, green_mask, blue_mask;	/* mask values */
	int bits_per_rgb;	/* log base 2 of distinct color values */
	int map_entries;	/* color map entries */
} Visual;

/*
 * Depth structure; contains information for each possible depth.
 */
typedef struct {
	int depth;		/* this depth (Z) of the depth */
	int nvisuals;		/* number of Visual types at this depth */
	Visual *visuals;	/* list of visuals possible at this depth */
} Depth;

/*
 * Information about the screen.  The contents of this structure are
 * implementation dependent.  A Screen should be treated as opaque
 * by application code.
 */

struct _XDisplay;		/* Forward declare before use for C++ */

typedef struct {
	XExtData *ext_data;	/* hook for extension to hang data */
	struct _XDisplay *display;/* back pointer to display structure */
	Window root;		/* Root window id. */
	int width, height;	/* width and height of screen */
	int mwidth, mheight;	/* width and height of  in millimeters */
	int ndepths;		/* number of depths possible */
	Depth *depths;		/* list of allowable depths on the screen */
	int root_depth;		/* bits per pixel */
	Visual *root_visual;	/* root visual */
	GC default_gc;		/* GC for the root root visual */
	Colormap cmap;		/* default color map */
	unsigned long white_pixel;
	unsigned long black_pixel;	/* White and Black pixel values */
	int max_maps, min_maps;	/* max and min color maps */
	int backing_store;	/* Never, WhenMapped, Always */
	Bool save_unders;
	long root_input_mask;	/* initial root input mask */
} Screen;

/*
 * Format structure; describes ZFormat data the screen will understand.
 */
typedef struct {
	XExtData *ext_data;	/* hook for extension to hang data */
	int depth;		/* depth of this image format */
	int bits_per_pixel;	/* bits/pixel at this depth */
	int scanline_pad;	/* scanline must padded to this multiple */
} ScreenFormat;

/*
 * Data structure for setting window attributes.
 */
typedef struct {
    Pixmap background_pixmap;	/* background or None or ParentRelative */
    unsigned long background_pixel;	/* background pixel */
    Pixmap border_pixmap;	/* border of the window */
    unsigned long border_pixel;	/* border pixel value */
    int bit_gravity;		/* one of bit gravity values */
    int win_gravity;		/* one of the window gravity values */
    int backing_store;		/* NotUseful, WhenMapped, Always */
    unsigned long backing_planes;/* planes to be preserved if possible */
    unsigned long backing_pixel;/* value to use in restoring planes */
    Bool save_under;		/* should bits under be saved? (popups) */
    long event_mask;		/* set of events that should be saved */
    long do_not_propagate_mask;	/* set of events that should not propagate */
    Bool override_redirect;	/* boolean value for override-redirect */
    Colormap colormap;		/* color map to be associated with window */
    Cursor cursor;		/* cursor to be displayed (or None) */
} XSetWindowAttributes;

typedef struct {
    int x, y;			/* location of window */
    int width, height;		/* width and height of window */
    int border_width;		/* border width of window */
    int depth;          	/* depth of window */
    Visual *visual;		/* the associated visual structure */
    Window root;        	/* root of screen containing window */
#if defined(__cplusplus) || defined(c_plusplus)
    int c_class;		/* C++ InputOutput, InputOnly*/
#else
    int class;			/* InputOutput, InputOnly*/
#endif
    int bit_gravity;		/* one of bit gravity values */
    int win_gravity;		/* one of the window gravity values */
    int backing_store;		/* NotUseful, WhenMapped, Always */
    unsigned long backing_planes;/* planes to be preserved if possible */
    unsigned long backing_pixel;/* value to be used when restoring planes */
    Bool save_under;		/* boolean, should bits under be saved? */
    Colormap colormap;		/* color map to be associated with window */
    Bool map_installed;		/* boolean, is color map currently installed*/
    int map_state;		/* IsUnmapped, IsUnviewable, IsViewable */
    long all_event_masks;	/* set of events all people have interest in*/
    long your_event_mask;	/* my event mask */
    long do_not_propagate_mask; /* set of events that should not propagate */
    Bool override_redirect;	/* boolean value for override-redirect */
    Screen *screen;		/* back pointer to correct screen */
} XWindowAttributes;

/*
 * Data structure for host setting; getting routines.
 *
 */

typedef struct {
	int family;		/* for example FamilyInternet */
	int length;		/* length of address, in bytes */
	char *address;		/* pointer to where to find the bytes */
} XHostAddress;

/*
 * Data structure for ServerFamilyInterpreted addresses in host routines
 */
typedef struct {
	int typelength;		/* length of type string, in bytes */
	int valuelength;	/* length of value string, in bytes */
	char *type;		/* pointer to where to find the type string */
	char *value;		/* pointer to where to find the address */
} XServerInterpretedAddress;

/*
 * Data structure for "image" data, used by image manipulation routines.
 */
typedef struct _XImage {
    int width, height;		/* size of image */
    int xoffset;		/* number of pixels offset in X direction */
    int format;			/* XYBitmap, XYPixmap, ZPixmap */
    char *data;			/* pointer to image data */
    int byte_order;		/* data byte order, LSBFirst, MSBFirst */
    int bitmap_unit;		/* quant. of scanline 8, 16, 32 */
    int bitmap_bit_order;	/* LSBFirst, MSBFirst */
    int bitmap_pad;		/* 8, 16, 32 either XY or ZPixmap */
    int depth;			/* depth of image */
    int bytes_per_line;		/* accelerator to next line */
    int bits_per_pixel;		/* bits per pixel (ZPixmap) */
    unsigned long red_mask;	/* bits in z arrangement */
    unsigned long green_mask;
    unsigned long blue_mask;
    XPointer obdata;		/* hook for the object routines to hang on */
    struct funcs {		/* image manipulation routines */
	struct _XImage *(*create_image)(
		struct _XDisplay* /* display */,
		Visual*		/* visual */,
		unsigned int	/* depth */,
		int		/* format */,
		int		/* offset */,
		char*		/* data */,
		unsigned int	/* width */,
		unsigned int	/* height */,
		int		/* bitmap_pad */,
		int		/* bytes_per_line */);
	int (*destroy_image)        (struct _XImage *);
	unsigned long (*get_pixel)  (struct _XImage *, int, int);
	int (*put_pixel)            (struct _XImage *, int, int, unsigned long);
	struct _XImage *(*sub_image)(struct _XImage *, int, int, unsigned int, unsigned int);
	int (*add_pixel)            (struct _XImage *, long);
	} f;
} XImage;

/*
 * Data structure for XReconfigureWindow
 */
typedef struct {
    int x, y;
    int width, height;
    int border_width;
    Window sibling;
    int stack_mode;
} XWindowChanges;

/*
 * Data structure used by color operations
 */
typedef struct {
	unsigned long pixel;
	unsigned short red, green, blue;
	char flags;  /* do_red, do_green, do_blue */
	char pad;
} XColor;

/*
 * Data structures for graphics operations.  On most machines, these are
 * congruent with the wire protocol structures, so reformatting the data
 * can be avoided on these architectures.
 */
typedef struct {
    short x1, y1, x2, y2;
} XSegment;

typedef struct {
    short x, y;
} XPoint;

typedef struct {
    short x, y;
    unsigned short width, height;
} XRectangle;

typedef struct {
    short x, y;
    unsigned short width, height;
    short angle1, angle2;
} XArc;


/* Data structure for XChangeKeyboardControl */

typedef struct {
        int key_click_percent;
        int bell_percent;
        int bell_pitch;
        int bell_duration;
        int led;
        int led_mode;
        int key;
        int auto_repeat_mode;   /* On, Off, Default */
} XKeyboardControl;

/* Data structure for XGetKeyboardControl */

typedef struct {
        int key_click_percent;
	int bell_percent;
	unsigned int bell_pitch, bell_duration;
	unsigned long led_mask;
	int global_auto_repeat;
	char auto_repeats[32];
} XKeyboardState;

/* Data structure for XGetMotionEvents.  */

typedef struct {
        Time time;
	short x, y;
} XTimeCoord;

/* Data structure for X{Set,Get}ModifierMapping */

typedef struct {
 	int max_keypermod;	/* The server's max # of keys per modifier */
 	KeyCode *modifiermap;	/* An 8 by max_keypermod array of modifiers */
} XModifierKeymap;


/*
 * Display datatype maintaining display specific data.
 * The contents of this structure are implementation dependent.
 * A Display should be treated as opaque by application code.
 */
#ifndef XLIB_ILLEGAL_ACCESS
typedef struct _XDisplay Display;
#endif

struct _XPrivate;		/* Forward declare before use for C++ */
struct _XrmHashBucketRec;

typedef struct
#ifdef XLIB_ILLEGAL_ACCESS
_XDisplay
#endif
{
	XExtData *ext_data;	/* hook for extension to hang data */
	struct _XPrivate *private1;
	int fd;			/* Network socket. */
	int private2;
	int proto_major_version;/* major version of server's X protocol */
	int proto_minor_version;/* minor version of servers X protocol */
	char *vendor;		/* vendor of the server hardware */
        XID private3;
	XID private4;
	XID private5;
	int private6;
	XID (*resource_alloc)(	/* allocator function */
		struct _XDisplay*
	);
	int byte_order;		/* screen byte order, LSBFirst, MSBFirst */
	int bitmap_unit;	/* padding and data requirements */
	int bitmap_pad;		/* padding requirements on bitmaps */
	int bitmap_bit_order;	/* LeastSignificant or MostSignificant */
	int nformats;		/* number of pixmap formats in list */
	ScreenFormat *pixmap_format;	/* pixmap format list */
	int private8;
	int release;		/* release of the server */
	struct _XPrivate *private9, *private10;
	int qlen;		/* Length of input event queue */
	unsigned long last_request_read; /* seq number of last event read */
	unsigned long request;	/* sequence number of last request. */
	XPointer private11;
	XPointer private12;
	XPointer private13;
	XPointer private14;
	unsigned max_request_size; /* maximum number 32 bit words in request*/
	struct _XrmHashBucketRec *db;
	int (*private15)(
		struct _XDisplay*
		);
	char *display_name;	/* "host:display" string used on this connect*/
	int default_screen;	/* default screen for operations */
	int nscreens;		/* number of screens on this server*/
	Screen *screens;	/* pointer to list of screens */
	unsigned long motion_buffer;	/* size of motion buffer */
	unsigned long private16;
	int min_keycode;	/* minimum defined keycode */
	int max_keycode;	/* maximum defined keycode */
	XPointer private17;
	XPointer private18;
	int private19;
	char *xdefaults;	/* contents of defaults from server */
	/* there is more to this structure, but it is private to Xlib */
}
#ifdef XLIB_ILLEGAL_ACCESS
Display,
#endif
*_XPrivDisplay;

#undef _XEVENT_
#ifndef _XEVENT_
/*
 * Definitions of specific events.
 */
typedef struct {
	int type;		/* of event */
	unsigned long serial;	/* # of last request processed by server */
	Bool send_event;	/* true if this came from a SendEvent request */
	Display *display;	/* Display the event was read from */
	Window window;	        /* "event" window it is reported relative to */
	Window root;	        /* root window that the event occurred on */
	Window subwindow;	/* child window */
	Time time;		/* milliseconds */
	int x, y;		/* pointer x, y coordinates in event window */
	int x_root, y_root;	/* coordinates relative to root */
	unsigned int state;	/* key or button mask */
	unsigned int keycode;	/* detail */
	Bool same_screen;	/* same screen flag */
} XKeyEvent;
typedef XKeyEvent XKeyPressedEvent;
typedef XKeyEvent XKeyReleasedEvent;

typedef struct {
	int type;		/* of event */
	unsigned long serial;	/* # of last request processed by server */
	Bool send_event;	/* true if this came from a SendEvent request */
	Display *display;	/* Display the event was read from */
	Window window;	        /* "event" window it is reported relative to */
	Window root;	        /* root window that the event occurred on */
	Window subwindow;	/* child window */
	Time time;		/* milliseconds */
	int x, y;		/* pointer x, y coordinates in event window */
	int x_root, y_root;	/* coordinates relative to root */
	unsigned int state;	/* key or button mask */
	unsigned int button;	/* detail */
	Bool same_screen;	/* same screen flag */
} XButtonEvent;
typedef XButtonEvent XButtonPressedEvent;
typedef XButtonEvent XButtonReleasedEvent;

typedef struct {
	int type;		/* of event */
	unsigned long serial;	/* # of last request processed by server */
	Bool send_event;	/* true if this came from a SendEvent request */
	Display *display;	/* Display the event was read from */
	Window window;	        /* "event" window reported relative to */
	Window root;	        /* root window that the event occurred on */
	Window subwindow;	/* child window */
	Time time;		/* milliseconds */
	int x, y;		/* pointer x, y coordinates in event window */
	int x_root, y_root;	/* coordinates relative to root */
	unsigned int state;	/* key or button mask */
	char is_hint;		/* detail */
	Bool same_screen;	/* same screen flag */
} XMotionEvent;
typedef XMotionEvent XPointerMovedEvent;

typedef struct {
	int type;		/* of event */
	unsigned long serial;	/* # of last request processed by server */
	Bool send_event;	/* true if this came from a SendEvent request */
	Display *display;	/* Display the event was read from */
	Window window;	        /* "event" window reported relative to */
	Window root;	        /* root window that the event occurred on */
	Window subwindow;	/* child window */
	Time time;		/* milliseconds */
	int x, y;		/* pointer x, y coordinates in event window */
	int x_root, y_root;	/* coordinates relative to root */
	int mode;		/* NotifyNormal, NotifyGrab, NotifyUngrab */
	int detail;
	/*
	 * NotifyAncestor, NotifyVirtual, NotifyInferior,
	 * NotifyNonlinear,NotifyNonlinearVirtual
	 */
	Bool same_screen;	/* same screen flag */
	Bool focus;		/* boolean focus */
	unsigned int state;	/* key or button mask */
} XCrossingEvent;
typedef XCrossingEvent XEnterWindowEvent;
typedef XCrossingEvent XLeaveWindowEvent;

typedef struct {
	int type;		/* FocusIn or FocusOut */
	unsigned long serial;	/* # of last request processed by server */
	Bool send_event;	/* true if this came from a SendEvent request */
	Display *display;	/* Display the event was read from */
	Window window;		/* window of event */
	int mode;		/* NotifyNormal, NotifyWhileGrabbed,
				   NotifyGrab, NotifyUngrab */
	int detail;
	/*
	 * NotifyAncestor, NotifyVirtual, NotifyInferior,
	 * NotifyNonlinear,NotifyNonlinearVirtual, NotifyPointer,
	 * NotifyPointerRoot, NotifyDetailNone
	 */
} XFocusChangeEvent;
typedef XFocusChangeEvent XFocusInEvent;
typedef XFocusChangeEvent XFocusOutEvent;

/* generated on EnterWindow and FocusIn  when KeyMapState selected */
typedef struct {
	int type;
	unsigned long serial;	/* # of last request processed by server */
	Bool send_event;	/* true if this came from a SendEvent request */
	Display *display;	/* Display the event was read from */
	Window window;
	char key_vector[32];
} XKeymapEvent;

typedef struct {
	int type;
	unsigned long serial;	/* # of last request processed by server */
	Bool send_event;	/* true if this came from a SendEvent request */
	Display *display;	/* Display the event was read from */
	Window window;
	int x, y;
	int width, height;
	int count;		/* if non-zero, at least this many more */
} XExposeEvent;

typedef struct {
	int type;
	unsigned long serial;	/* # of last request processed by server */
	Bool send_event;	/* true if this came from a SendEvent request */
	Display *display;	/* Display the event was read from */
	Drawable drawable;
	int x, y;
	int width, height;
	int count;		/* if non-zero, at least this many more */
	int major_code;		/* core is CopyArea or CopyPlane */
	int minor_code;		/* not defined in the core */
} XGraphicsExposeEvent;

typedef struct {
	int type;
	unsigned long serial;	/* # of last request processed by server */
	Bool send_event;	/* true if this came from a SendEvent request */
	Display *display;	/* Display the event was read from */
	Drawable drawable;
	int major_code;		/* core is CopyArea or CopyPlane */
	int minor_code;		/* not defined in the core */
} XNoExposeEvent;

typedef struct {
	int type;
	unsigned long serial;	/* # of last request processed by server */
	Bool send_event;	/* true if this came from a SendEvent request */
	Display *display;	/* Display the event was read from */
	Window window;
	int state;		/* Visibility state */
} XVisibilityEvent;

typedef struct {
	int type;
	unsigned long serial;	/* # of last request processed by server */
	Bool send_event;	/* true if this came from a SendEvent request */
	Display *display;	/* Display the event was read from */
	Window parent;		/* parent of the window */
	Window window;		/* window id of window created */
	int x, y;		/* window location */
	int width, height;	/* size of window */
	int border_width;	/* border width */
	Bool override_redirect;	/* creation should be overridden */
} XCreateWindowEvent;

typedef struct {
	int type;
	unsigned long serial;	/* # of last request processed by server */
	Bool send_event;	/* true if this came from a SendEvent request */
	Display *display;	/* Display the event was read from */
	Window event;
	Window window;
} XDestroyWindowEvent;

typedef struct {
	int type;
	unsigned long serial;	/* # of last request processed by server */
	Bool send_event;	/* true if this came from a SendEvent request */
	Display *display;	/* Display the event was read from */
	Window event;
	Window window;
	Bool from_configure;
} XUnmapEvent;

typedef struct {
	int type;
	unsigned long serial;	/* # of last request processed by server */
	Bool send_event;	/* true if this came from a SendEvent request */
	Display *display;	/* Display the event was read from */
	Window event;
	Window window;
	Bool override_redirect;	/* boolean, is override set... */
} XMapEvent;

typedef struct {
	int type;
	unsigned long serial;	/* # of last request processed by server */
	Bool send_event;	/* true if this came from a SendEvent request */
	Display *display;	/* Display the event was read from */
	Window parent;
	Window window;
} XMapRequestEvent;

typedef struct {
	int type;
	unsigned long serial;	/* # of last request processed by server */
	Bool send_event;	/* true if this came from a SendEvent request */
	Display *display;	/* Display the event was read from */
	Window event;
	Window window;
	Window parent;
	int x, y;
	Bool override_redirect;
} XReparentEvent;

typedef struct {
	int type;
	unsigned long serial;	/* # of last request processed by server */
	Bool send_event;	/* true if this came from a SendEvent request */
	Display *display;	/* Display the event was read from */
	Window event;
	Window window;
	int x, y;
	int width, height;
	int border_width;
	Window above;
	Bool override_redirect;
} XConfigureEvent;

typedef struct {
	int type;
	unsigned long serial;	/* # of last request processed by server */
	Bool send_event;	/* true if this came from a SendEvent request */
	Display *display;	/* Display the event was read from */
	Window event;
	Window window;
	int x, y;
} XGravityEvent;

typedef struct {
	int type;
	unsigned long serial;	/* # of last request processed by server */
	Bool send_event;	/* true if this came from a SendEvent request */
	Display *display;	/* Display the event was read from */
	Window window;
	int width, height;
} XResizeRequestEvent;

typedef struct {
	int type;
	unsigned long serial;	/* # of last request processed by server */
	Bool send_event;	/* true if this came from a SendEvent request */
	Display *display;	/* Display the event was read from */
	Window parent;
	Window window;
	int x, y;
	int width, height;
	int border_width;
	Window above;
	int detail;		/* Above, Below, TopIf, BottomIf, Opposite */
	unsigned long value_mask;
} XConfigureRequestEvent;

typedef struct {
	int type;
	unsigned long serial;	/* # of last request processed by server */
	Bool send_event;	/* true if this came from a SendEvent request */
	Display *display;	/* Display the event was read from */
	Window event;
	Window window;
	int place;		/* PlaceOnTop, PlaceOnBottom */
} XCirculateEvent;

typedef struct {
	int type;
	unsigned long serial;	/* # of last request processed by server */
	Bool send_event;	/* true if this came from a SendEvent request */
	Display *display;	/* Display the event was read from */
	Window parent;
	Window window;
	int place;		/* PlaceOnTop, PlaceOnBottom */
} XCirculateRequestEvent;

typedef struct {
	int type;
	unsigned long serial;	/* # of last request processed by server */
	Bool send_event;	/* true if this came from a SendEvent request */
	Display *display;	/* Display the event was read from */
	Window window;
	Atom atom;
	Time time;
	int state;		/* NewValue, Deleted */
} XPropertyEvent;

typedef struct {
	int type;
	unsigned long serial;	/* # of last request processed by server */
	Bool send_event;	/* true if this came from a SendEvent request */
	Display *display;	/* Display the event was read from */
	Window window;
	Atom selection;
	Time time;
} XSelectionClearEvent;

typedef struct {
	int type;
	unsigned long serial;	/* # of last request processed by server */
	Bool send_event;	/* true if this came from a SendEvent request */
	Display *display;	/* Display the event was read from */
	Window owner;
	Window requestor;
	Atom selection;
	Atom target;
	Atom property;
	Time time;
} XSelectionRequestEvent;

typedef struct {
	int type;
	unsigned long serial;	/* # of last request processed by server */
	Bool send_event;	/* true if this came from a SendEvent request */
	Display *display;	/* Display the event was read from */
	Window requestor;
	Atom selection;
	Atom target;
	Atom property;		/* ATOM or None */
	Time time;
} XSelectionEvent;

typedef struct {
	int type;
	unsigned long serial;	/* # of last request processed by server */
	Bool send_event;	/* true if this came from a SendEvent request */
	Display *display;	/* Display the event was read from */
	Window window;
	Colormap colormap;	/* COLORMAP or None */
#if defined(__cplusplus) || defined(c_plusplus)
	Bool c_new;		/* C++ */
#else
	Bool new;
#endif
	int state;		/* ColormapInstalled, ColormapUninstalled */
} XColormapEvent;

typedef struct {
	int type;
	unsigned long serial;	/* # of last request processed by server */
	Bool send_event;	/* true if this came from a SendEvent request */
	Display *display;	/* Display the event was read from */
	Window window;
	Atom message_type;
	int format;
	union {
		char b[20];
		short s[10];
		long l[5];
		} data;
} XClientMessageEvent;

typedef struct {
	int type;
	unsigned long serial;	/* # of last request processed by server */
	Bool send_event;	/* true if this came from a SendEvent request */
	Display *display;	/* Display the event was read from */
	Window window;		/* unused */
	int request;		/* one of MappingModifier, MappingKeyboard,
				   MappingPointer */
	int first_keycode;	/* first keycode */
	int count;		/* defines range of change w. first_keycode*/
} XMappingEvent;

typedef struct {
	int type;
	Display *display;	/* Display the event was read from */
	XID resourceid;		/* resource id */
	unsigned long serial;	/* serial number of failed request */
	unsigned char error_code;	/* error code of failed request */
	unsigned char request_code;	/* Major op-code of failed request */
	unsigned char minor_code;	/* Minor op-code of failed request */
} XErrorEvent;

typedef struct {
	int type;
	unsigned long serial;	/* # of last request processed by server */
	Bool send_event;	/* true if this came from a SendEvent request */
	Display *display;/* Display the event was read from */
	Window window;	/* window on which event was requested in event mask */
} XAnyEvent;


/***************************************************************
 *
 * GenericEvent.  This event is the standard event for all newer extensions.
 */

typedef struct
    {
    int            type;         /* of event. Always GenericEvent */
    unsigned long  serial;       /* # of last request processed */
    Bool           send_event;   /* true if from SendEvent request */
    Display        *display;     /* Display the event was read from */
    int            extension;    /* major opcode of extension that caused the event */
    int            evtype;       /* actual event type. */
    } XGenericEvent;

typedef struct {
    int            type;         /* of event. Always GenericEvent */
    unsigned long  serial;       /* # of last request processed */
    Bool           send_event;   /* true if from SendEvent request */
    Display        *display;     /* Display the event was read from */
    int            extension;    /* major opcode of extension that caused the event */
    int            evtype;       /* actual event type. */
    unsigned int   cookie;
    void           *data;
} XGenericEventCookie;

/*
 * this union is defined so Xlib can always use the same sized
 * event structure internally, to avoid memory fragmentation.
 */
typedef union _XEvent {
        int type;		/* must not be changed; first element */
	XAnyEvent xany;
	XKeyEvent xkey;
	XButtonEvent xbutton;
	XMotionEvent xmotion;
	XCrossingEvent xcrossing;
	XFocusChangeEvent xfocus;
	XExposeEvent xexpose;
	XGraphicsExposeEvent xgraphicsexpose;
	XNoExposeEvent xnoexpose;
	XVisibilityEvent xvisibility;
	XCreateWindowEvent xcreatewindow;
	XDestroyWindowEvent xdestroywindow;
	XUnmapEvent xunmap;
	XMapEvent xmap;
	XMapRequestEvent xmaprequest;
	XReparentEvent xreparent;
	XConfigureEvent xconfigure;
	XGravityEvent xgravity;
	XResizeRequestEvent xresizerequest;
	XConfigureRequestEvent xconfigurerequest;
	XCirculateEvent xcirculate;
	XCirculateRequestEvent xcirculaterequest;
	XPropertyEvent xproperty;
	XSelectionClearEvent xselectionclear;
	XSelectionRequestEvent xselectionrequest;
	XSelectionEvent xselection;
	XColormapEvent xcolormap;
	XClientMessageEvent xclient;
	XMappingEvent xmapping;
	XErrorEvent xerror;
	XKeymapEvent xkeymap;
	XGenericEvent xgeneric;
	XGenericEventCookie xcookie;
	XID pad[24];
} XEvent;
#endif

#define XAllocID(dpy) ((*((_XPrivDisplay)(dpy))->resource_alloc)((dpy)))

/*
 * per character font metric information.
 */
typedef struct {
    short	lbearing;	/* origin to left edge of raster */
    short	rbearing;	/* origin to right edge of raster */
    short	width;		/* advance to next char's origin */
    short	ascent;		/* baseline to top edge of raster */
    short	descent;	/* baseline to bottom edge of raster */
    unsigned short attributes;	/* per char flags (not predefined) */
} XCharStruct;

/*
 * To allow arbitrary information with fonts, there are additional properties
 * returned.
 */
typedef struct {
    Atom name;
    unsigned long card32;
} XFontProp;

typedef struct {
    XExtData	*ext_data;	/* hook for extension to hang data */
    Font        fid;            /* Font id for this font */
    unsigned	direction;	/* hint about direction the font is painted */
    unsigned	min_char_or_byte2;/* first character */
    unsigned	max_char_or_byte2;/* last character */
    unsigned	min_byte1;	/* first row that exists */
    unsigned	max_byte1;	/* last row that exists */
    Bool	all_chars_exist;/* flag if all characters have non-zero size*/
    unsigned	default_char;	/* char to print for undefined character */
    int         n_properties;   /* how many properties there are */
    XFontProp	*properties;	/* pointer to array of additional properties*/
    XCharStruct	min_bounds;	/* minimum bounds over all existing char*/
    XCharStruct	max_bounds;	/* maximum bounds over all existing char*/
    XCharStruct	*per_char;	/* first_char to last_char information */
    int		ascent;		/* log. extent above baseline for spacing */
    int		descent;	/* log. descent below baseline for spacing */
} XFontStruct;

/*
 * PolyText routines take these as arguments.
 */
typedef struct {
    char *chars;		/* pointer to string */
    int nchars;			/* number of characters */
    int delta;			/* delta between strings */
    Font font;			/* font to print it in, None don't change */
} XTextItem;

typedef struct {		/* normal 16 bit characters are two bytes */
    unsigned char byte1;
    unsigned char byte2;
} XChar2b;

typedef struct {
    XChar2b *chars;		/* two byte characters */
    int nchars;			/* number of characters */
    int delta;			/* delta between strings */
    Font font;			/* font to print it in, None don't change */
} XTextItem16;


typedef union { Display *display;
		GC gc;
		Visual *visual;
		Screen *screen;
		ScreenFormat *pixmap_format;
		XFontStruct *font; } XEDataObject;

typedef struct {
    XRectangle      max_ink_extent;
    XRectangle      max_logical_extent;
} XFontSetExtents;

/* unused:
typedef void (*XOMProc)();
 */

typedef struct _XOM *XOM;
typedef struct _XOC *XOC, *XFontSet;

typedef struct {
    char           *chars;
    int             nchars;
    int             delta;
    XFontSet        font_set;
} XmbTextItem;

typedef struct {
    wchar_t        *chars;
    int             nchars;
    int             delta;
    XFontSet        font_set;
} XwcTextItem;

#define XNRequiredCharSet "requiredCharSet"
#define XNQueryOrientation "queryOrientation"
#define XNBaseFontName "baseFontName"
#define XNOMAutomatic "omAutomatic"
#define XNMissingCharSet "missingCharSet"
#define XNDefaultString "defaultString"
#define XNOrientation "orientation"
#define XNDirectionalDependentDrawing "directionalDependentDrawing"
#define XNContextualDrawing "contextualDrawing"
#define XNFontInfo "fontInfo"

typedef struct {
    int charset_count;
    char **charset_list;
} XOMCharSetList;

typedef enum {
    XOMOrientation_LTR_TTB,
    XOMOrientation_RTL_TTB,
    XOMOrientation_TTB_LTR,
    XOMOrientation_TTB_RTL,
    XOMOrientation_Context
} XOrientation;

typedef struct {
    int num_orientation;
    XOrientation *orientation;	/* Input Text description */
} XOMOrientation;

typedef struct {
    int num_font;
    XFontStruct **font_struct_list;
    char **font_name_list;
} XOMFontInfo;

typedef struct _XIM *XIM;
typedef struct _XIC *XIC;

typedef void (*XIMProc)(
    XIM,
    XPointer,
    XPointer
);

typedef Bool (*XICProc)(
    XIC,
    XPointer,
    XPointer
);

typedef void (*XIDProc)(
    Display*,
    XPointer,
    XPointer
);

typedef unsigned long XIMStyle;

typedef struct {
    unsigned short count_styles;
    XIMStyle *supported_styles;
} XIMStyles;

#define XIMPreeditArea		0x0001L
#define XIMPreeditCallbacks	0x0002L
#define XIMPreeditPosition	0x0004L
#define XIMPreeditNothing	0x0008L
#define XIMPreeditNone		0x0010L
#define XIMStatusArea		0x0100L
#define XIMStatusCallbacks	0x0200L
#define XIMStatusNothing	0x0400L
#define XIMStatusNone		0x0800L

#define XNVaNestedList "XNVaNestedList"
#define XNQueryInputStyle "queryInputStyle"
#define XNClientWindow "clientWindow"
#define XNInputStyle "inputStyle"
#define XNFocusWindow "focusWindow"
#define XNResourceName "resourceName"
#define XNResourceClass "resourceClass"
#define XNGeometryCallback "geometryCallback"
#define XNDestroyCallback "destroyCallback"
#define XNFilterEvents "filterEvents"
#define XNPreeditStartCallback "preeditStartCallback"
#define XNPreeditDoneCallback "preeditDoneCallback"
#define XNPreeditDrawCallback "preeditDrawCallback"
#define XNPreeditCaretCallback "preeditCaretCallback"
#define XNPreeditStateNotifyCallback "preeditStateNotifyCallback"
#define XNPreeditAttributes "preeditAttributes"
#define XNStatusStartCallback "statusStartCallback"
#define XNStatusDoneCallback "statusDoneCallback"
#define XNStatusDrawCallback "statusDrawCallback"
#define XNStatusAttributes "statusAttributes"
#define XNArea "area"
#define XNAreaNeeded "areaNeeded"
#define XNSpotLocation "spotLocation"
#define XNColormap "colorMap"
#define XNStdColormap "stdColorMap"
#define XNForeground "foreground"
#define XNBackground "background"
#define XNBackgroundPixmap "backgroundPixmap"
#define XNFontSet "fontSet"
#define XNLineSpace "lineSpace"
#define XNCursor "cursor"

#define XNQueryIMValuesList "queryIMValuesList"
#define XNQueryICValuesList "queryICValuesList"
#define XNVisiblePosition "visiblePosition"
#define XNR6PreeditCallback "r6PreeditCallback"
#define XNStringConversionCallback "stringConversionCallback"
#define XNStringConversion "stringConversion"
#define XNResetState "resetState"
#define XNHotKey "hotKey"
#define XNHotKeyState "hotKeyState"
#define XNPreeditState "preeditState"
#define XNSeparatorofNestedList "separatorofNestedList"

#define XBufferOverflow		-1
#define XLookupNone		1
#define XLookupChars		2
#define XLookupKeySym		3
#define XLookupBoth		4

typedef void *XVaNestedList;

typedef struct {
    XPointer client_data;
    XIMProc callback;
} XIMCallback;

typedef struct {
    XPointer client_data;
    XICProc callback;
} XICCallback;

typedef unsigned long XIMFeedback;

#define XIMReverse		1L
#define XIMUnderline		(1L<<1)
#define XIMHighlight		(1L<<2)
#define XIMPrimary	 	(1L<<5)
#define XIMSecondary		(1L<<6)
#define XIMTertiary	 	(1L<<7)
#define XIMVisibleToForward 	(1L<<8)
#define XIMVisibleToBackword 	(1L<<9)
#define XIMVisibleToCenter 	(1L<<10)

typedef struct _XIMText {
    unsigned short length;
    XIMFeedback *feedback;
    Bool encoding_is_wchar;
    union {
	char *multi_byte;
	wchar_t *wide_char;
    } string;
} XIMText;

typedef	unsigned long	 XIMPreeditState;

#define	XIMPreeditUnKnown	0L
#define	XIMPreeditEnable	1L
#define	XIMPreeditDisable	(1L<<1)

typedef	struct	_XIMPreeditStateNotifyCallbackStruct {
    XIMPreeditState state;
} XIMPreeditStateNotifyCallbackStruct;

typedef	unsigned long	 XIMResetState;

#define	XIMInitialState		1L
#define	XIMPreserveState	(1L<<1)

typedef unsigned long XIMStringConversionFeedback;

#define	XIMStringConversionLeftEdge	(0x00000001)
#define	XIMStringConversionRightEdge	(0x00000002)
#define	XIMStringConversionTopEdge	(0x00000004)
#define	XIMStringConversionBottomEdge	(0x00000008)
#define	XIMStringConversionConcealed	(0x00000010)
#define	XIMStringConversionWrapped	(0x00000020)

typedef struct _XIMStringConversionText {
    unsigned short length;
    XIMStringConversionFeedback *feedback;
    Bool encoding_is_wchar;
    union {
	char *mbs;
	wchar_t *wcs;
    } string;
} XIMStringConversionText;

typedef	unsigned short	XIMStringConversionPosition;

typedef	unsigned short	XIMStringConversionType;

#define	XIMStringConversionBuffer	(0x0001)
#define	XIMStringConversionLine		(0x0002)
#define	XIMStringConversionWord		(0x0003)
#define	XIMStringConversionChar		(0x0004)

typedef	unsigned short	XIMStringConversionOperation;

#define	XIMStringConversionSubstitution	(0x0001)
#define	XIMStringConversionRetrieval	(0x0002)

typedef enum {
    XIMForwardChar, XIMBackwardChar,
    XIMForwardWord, XIMBackwardWord,
    XIMCaretUp, XIMCaretDown,
    XIMNextLine, XIMPreviousLine,
    XIMLineStart, XIMLineEnd,
    XIMAbsolutePosition,
    XIMDontChange
} XIMCaretDirection;

typedef struct _XIMStringConversionCallbackStruct {
    XIMStringConversionPosition position;
    XIMCaretDirection direction;
    XIMStringConversionOperation operation;
    unsigned short factor;
    XIMStringConversionText *text;
} XIMStringConversionCallbackStruct;

typedef struct _XIMPreeditDrawCallbackStruct {
    int caret;		/* Cursor offset within pre-edit string */
    int chg_first;	/* Starting change position */
    int chg_length;	/* Length of the change in character count */
    XIMText *text;
} XIMPreeditDrawCallbackStruct;

typedef enum {
    XIMIsInvisible,	/* Disable caret feedback */
    XIMIsPrimary,	/* UI defined caret feedback */
    XIMIsSecondary	/* UI defined caret feedback */
} XIMCaretStyle;

typedef struct _XIMPreeditCaretCallbackStruct {
    int position;		 /* Caret offset within pre-edit string */
    XIMCaretDirection direction; /* Caret moves direction */
    XIMCaretStyle style;	 /* Feedback of the caret */
} XIMPreeditCaretCallbackStruct;

typedef enum {
    XIMTextType,
    XIMBitmapType
} XIMStatusDataType;

typedef struct _XIMStatusDrawCallbackStruct {
    XIMStatusDataType type;
    union {
	XIMText *text;
	Pixmap  bitmap;
    } data;
} XIMStatusDrawCallbackStruct;

typedef struct _XIMHotKeyTrigger {
    KeySym	 keysym;
    int		 modifier;
    int		 modifier_mask;
} XIMHotKeyTrigger;

typedef struct _XIMHotKeyTriggers {
    int			 num_hot_key;
    XIMHotKeyTrigger	*key;
} XIMHotKeyTriggers;

typedef	unsigned long	 XIMHotKeyState;

#define	XIMHotKeyStateON	(0x0001L)
#define	XIMHotKeyStateOFF	(0x0002L)

typedef struct {
    unsigned short count_values;
    char **supported_values;
} XIMValuesList;

_XFUNCPROTOBEGIN

#if defined(WIN32) && !defined(_XLIBINT_)
#define _Xdebug *_Xdebug_p
#endif

EXTERN int _Xdebug;

EXTERN XFontStruct *XLoadQueryFont(
    Display*		/* display */,
    _Xconst char*	/* name */
);

EXTERN XFontStruct *XQueryFont(
    Display*		/* display */,
    XID			/* font_ID */
);


EXTERN XTimeCoord *XGetMotionEvents(
    Display*		/* display */,
    Window		/* w */,
    Time		/* start */,
    Time		/* stop */,
    int*		/* nevents_return */
);

EXTERN XModifierKeymap *XDeleteModifiermapEntry(
    XModifierKeymap*	/* modmap */,
#if NeedWidePrototypes
    unsigned int	/* keycode_entry */,
#else
    KeyCode		/* keycode_entry */,
#endif
    int			/* modifier */
);

EXTERN XModifierKeymap	*XGetModifierMapping(
    Display*		/* display */
);

EXTERN XModifierKeymap	*XInsertModifiermapEntry(
    XModifierKeymap*	/* modmap */,
#if NeedWidePrototypes
    unsigned int	/* keycode_entry */,
#else
    KeyCode		/* keycode_entry */,
#endif
    int			/* modifier */
);

EXTERN XModifierKeymap *XNewModifiermap(
    int			/* max_keys_per_mod */
);

EXTERN XImage *XCreateImage(
    Display*		/* display */,
    Visual*		/* visual */,
    unsigned int	/* depth */,
    int			/* format */,
    int			/* offset */,
    char*		/* data */,
    unsigned int	/* width */,
    unsigned int	/* height */,
    int			/* bitmap_pad */,
    int			/* bytes_per_line */
);
EXTERN Status XInitImage(
    XImage*		/* image */
);
EXTERN XImage *XGetImage(
    Display*		/* display */,
    Drawable		/* d */,
    int			/* x */,
    int			/* y */,
    unsigned int	/* width */,
    unsigned int	/* height */,
    unsigned long	/* plane_mask */,
    int			/* format */
);
EXTERN XImage *XGetSubImage(
    Display*		/* display */,
    Drawable		/* d */,
    int			/* x */,
    int			/* y */,
    unsigned int	/* width */,
    unsigned int	/* height */,
    unsigned long	/* plane_mask */,
    int			/* format */,
    XImage*		/* dest_image */,
    int			/* dest_x */,
    int			/* dest_y */
);

/*
 * X function declarations.
 */
EXTERN Display *XOpenDisplay(
    _Xconst char*	/* display_name */
);

EXTERN void XrmInitialize(
    void
);

EXTERN char *XFetchBytes(
    Display*		/* display */,
    int*		/* nbytes_return */
);
EXTERN char *XFetchBuffer(
    Display*		/* display */,
    int*		/* nbytes_return */,
    int			/* buffer */
);
EXTERN char *XGetAtomName(
    Display*		/* display */,
    Atom		/* atom */
);
EXTERN Status XGetAtomNames(
    Display*		/* dpy */,
    Atom*		/* atoms */,
    int			/* count */,
    char**		/* names_return */
);
EXTERN char *XGetDefault(
    Display*		/* display */,
    _Xconst char*	/* program */,
    _Xconst char*	/* option */
);
EXTERN char *XDisplayName(
    _Xconst char*	/* string */
);
EXTERN char *XKeysymToString(
    KeySym		/* keysym */
);

EXTERN int (*XSynchronize(
    Display*		/* display */,
    Bool		/* onoff */
))(
    Display*		/* display */
);
EXTERN int (*XSetAfterFunction(
    Display*		/* display */,
    int (*) (
	     Display*	/* display */
            )		/* procedure */
))(
    Display*		/* display */
);
EXTERN Atom XInternAtom(
    Display*		/* display */,
    _Xconst char*	/* atom_name */,
    Bool		/* only_if_exists */
);
EXTERN Status XInternAtoms(
    Display*		/* dpy */,
    char**		/* names */,
    int			/* count */,
    Bool		/* onlyIfExists */,
    Atom*		/* atoms_return */
);
EXTERN Colormap XCopyColormapAndFree(
    Display*		/* display */,
    Colormap		/* colormap */
);
EXTERN Colormap XCreateColormap(
    Display*		/* display */,
    Window		/* w */,
    Visual*		/* visual */,
    int			/* alloc */
);
EXTERN Cursor XCreatePixmapCursor(
    Display*		/* display */,
    Pixmap		/* source */,
    Pixmap		/* mask */,
    XColor*		/* foreground_color */,
    XColor*		/* background_color */,
    unsigned int	/* x */,
    unsigned int	/* y */
);
EXTERN Cursor XCreateGlyphCursor(
    Display*		/* display */,
    Font		/* source_font */,
    Font		/* mask_font */,
    unsigned int	/* source_char */,
    unsigned int	/* mask_char */,
    XColor _Xconst *	/* foreground_color */,
    XColor _Xconst *	/* background_color */
);
EXTERN Cursor XCreateFontCursor(
    Display*		/* display */,
    unsigned int	/* shape */
);
EXTERN Font XLoadFont(
    Display*		/* display */,
    _Xconst char*	/* name */
);
EXTERN GC XCreateGC(
    Display*		/* display */,
    Drawable		/* d */,
    unsigned long	/* valuemask */,
    XGCValues*		/* values */
);
EXTERN GContext XGContextFromGC(
    GC			/* gc */
);
EXTERN void XFlushGC(
    Display*		/* display */,
    GC			/* gc */
);
EXTERN Pixmap XCreatePixmap(
    Display*		/* display */,
    Drawable		/* d */,
    unsigned int	/* width */,
    unsigned int	/* height */,
    unsigned int	/* depth */
);
EXTERN Pixmap XCreateBitmapFromData(
    Display*		/* display */,
    Drawable		/* d */,
    _Xconst char*	/* data */,
    unsigned int	/* width */,
    unsigned int	/* height */
);
EXTERN Pixmap XCreatePixmapFromBitmapData(
    Display*		/* display */,
    Drawable		/* d */,
    char*		/* data */,
    unsigned int	/* width */,
    unsigned int	/* height */,
    unsigned long	/* fg */,
    unsigned long	/* bg */,
    unsigned int	/* depth */
);
EXTERN Window XCreateSimpleWindow(
    Display*		/* display */,
    Window		/* parent */,
    int			/* x */,
    int			/* y */,
    unsigned int	/* width */,
    unsigned int	/* height */,
    unsigned int	/* border_width */,
    unsigned long	/* border */,
    unsigned long	/* background */
);
EXTERN Window XGetSelectionOwner(
    Display*		/* display */,
    Atom		/* selection */
);
EXTERN Window XCreateWindow(
    Display*		/* display */,
    Window		/* parent */,
    int			/* x */,
    int			/* y */,
    unsigned int	/* width */,
    unsigned int	/* height */,
    unsigned int	/* border_width */,
    int			/* depth */,
    unsigned int	/* class */,
    Visual*		/* visual */,
    unsigned long	/* valuemask */,
    XSetWindowAttributes*	/* attributes */
);
EXTERN Colormap *XListInstalledColormaps(
    Display*		/* display */,
    Window		/* w */,
    int*		/* num_return */
);
EXTERN char **XListFonts(
    Display*		/* display */,
    _Xconst char*	/* pattern */,
    int			/* maxnames */,
    int*		/* actual_count_return */
);
EXTERN char **XListFontsWithInfo(
    Display*		/* display */,
    _Xconst char*	/* pattern */,
    int			/* maxnames */,
    int*		/* count_return */,
    XFontStruct**	/* info_return */
);
EXTERN char **XGetFontPath(
    Display*		/* display */,
    int*		/* npaths_return */
);
EXTERN char **XListExtensions(
    Display*		/* display */,
    int*		/* nextensions_return */
);
EXTERN Atom *XListProperties(
    Display*		/* display */,
    Window		/* w */,
    int*		/* num_prop_return */
);
EXTERN XHostAddress *XListHosts(
    Display*		/* display */,
    int*		/* nhosts_return */,
    Bool*		/* state_return */
);
EXTERN _X_DEPRECATED KeySym XKeycodeToKeysym(
    Display*		/* display */,
#if NeedWidePrototypes
    unsigned int	/* keycode */,
#else
    KeyCode		/* keycode */,
#endif
    int			/* index */
);
EXTERN KeySym XLookupKeysym(
    XKeyEvent*		/* key_event */,
    int			/* index */
);
EXTERN KeySym *XGetKeyboardMapping(
    Display*		/* display */,
#if NeedWidePrototypes
    unsigned int	/* first_keycode */,
#else
    KeyCode		/* first_keycode */,
#endif
    int			/* keycode_count */,
    int*		/* keysyms_per_keycode_return */
);
EXTERN KeySym XStringToKeysym(
    _Xconst char*	/* string */
);
EXTERN long XMaxRequestSize(
    Display*		/* display */
);
EXTERN long XExtendedMaxRequestSize(
    Display*		/* display */
);
EXTERN char *XResourceManagerString(
    Display*		/* display */
);
EXTERN char *XScreenResourceString(
	Screen*		/* screen */
);
EXTERN unsigned long XDisplayMotionBufferSize(
    Display*		/* display */
);
EXTERN VisualID XVisualIDFromVisual(
    Visual*		/* visual */
);

/* multithread routines */

EXTERN Status XInitThreads(
    void
);

EXTERN Status XFreeThreads(
    void
);

EXTERN void XLockDisplay(
    Display*		/* display */
);

EXTERN void XUnlockDisplay(
    Display*		/* display */
);

/* routines for dealing with extensions */

EXTERN XExtCodes *XInitExtension(
    Display*		/* display */,
    _Xconst char*	/* name */
);

EXTERN XExtCodes *XAddExtension(
    Display*		/* display */
);
EXTERN XExtData *XFindOnExtensionList(
    XExtData**		/* structure */,
    int			/* number */
);
EXTERN XExtData **XEHeadOfExtensionList(
    XEDataObject	/* object */
);

/* these are routines for which there are also macros */
EXTERN Window XRootWindow(
    Display*		/* display */,
    int			/* screen_number */
);
EXTERN Window XDefaultRootWindow(
    Display*		/* display */
);
EXTERN Window XRootWindowOfScreen(
    Screen*		/* screen */
);
EXTERN Visual *XDefaultVisual(
    Display*		/* display */,
    int			/* screen_number */
);
EXTERN Visual *XDefaultVisualOfScreen(
    Screen*		/* screen */
);
EXTERN GC XDefaultGC(
    Display*		/* display */,
    int			/* screen_number */
);
EXTERN GC XDefaultGCOfScreen(
    Screen*		/* screen */
);
EXTERN unsigned long XBlackPixel(
    Display*		/* display */,
    int			/* screen_number */
);
EXTERN unsigned long XWhitePixel(
    Display*		/* display */,
    int			/* screen_number */
);
EXTERN unsigned long XAllPlanes(
    void
);
EXTERN unsigned long XBlackPixelOfScreen(
    Screen*		/* screen */
);
EXTERN unsigned long XWhitePixelOfScreen(
    Screen*		/* screen */
);
EXTERN unsigned long XNextRequest(
    Display*		/* display */
);
EXTERN unsigned long XLastKnownRequestProcessed(
    Display*		/* display */
);
EXTERN char *XServerVendor(
    Display*		/* display */
);
EXTERN char *XDisplayString(
    Display*		/* display */
);
EXTERN Colormap XDefaultColormap(
    Display*		/* display */,
    int			/* screen_number */
);
EXTERN Colormap XDefaultColormapOfScreen(
    Screen*		/* screen */
);
EXTERN Display *XDisplayOfScreen(
    Screen*		/* screen */
);
EXTERN Screen *XScreenOfDisplay(
    Display*		/* display */,
    int			/* screen_number */
);
EXTERN Screen *XDefaultScreenOfDisplay(
    Display*		/* display */
);
EXTERN long XEventMaskOfScreen(
    Screen*		/* screen */
);

EXTERN int XScreenNumberOfScreen(
    Screen*		/* screen */
);

typedef int (*XErrorHandler) (	    /* WARNING, this type not in Xlib spec */
    Display*		/* display */,
    XErrorEvent*	/* error_event */
);

EXTERN XErrorHandler XSetErrorHandler (
    XErrorHandler	/* handler */
);


typedef int (*XIOErrorHandler) (    /* WARNING, this type not in Xlib spec */
    Display*		/* display */
);

EXTERN XIOErrorHandler XSetIOErrorHandler (
    XIOErrorHandler	/* handler */
);

typedef void (*XIOErrorExitHandler) ( /* WARNING, this type not in Xlib spec */
    Display*,		/* display */
    void*		/* user_data */
);

EXTERN void XSetIOErrorExitHandler (
    Display*,			/* display */
    XIOErrorExitHandler,	/* handler */
    void*			/* user_data */
);

<<<<<<< HEAD
EXTERN XPixmapFormatValues *XListPixmapFormats(
    Display*		/* display */,
    int*		/* count_return */
);
EXTERN int *XListDepths(
    Display*		/* display */,
    int			/* screen_number */,
    int*		/* count_return */
);
=======
#include "tkIntXlibDecls.h"  /* IWYU pragma: export */
>>>>>>> 28f89ebd

/* ICCCM routines for things that don't require special include files; */
/* other declarations are given in Xutil.h                             */
EXTERN Status XReconfigureWMWindow(
    Display*		/* display */,
    Window		/* w */,
    int			/* screen_number */,
    unsigned int	/* mask */,
    XWindowChanges*	/* changes */
);

EXTERN Status XGetWMProtocols(
    Display*		/* display */,
    Window		/* w */,
    Atom**		/* protocols_return */,
    int*		/* count_return */
);
EXTERN Status XSetWMProtocols(
    Display*		/* display */,
    Window		/* w */,
    Atom*		/* protocols */,
    int			/* count */
);
EXTERN Status XIconifyWindow(
    Display*		/* display */,
    Window		/* w */,
    int			/* screen_number */
);
EXTERN Status XWithdrawWindow(
    Display*		/* display */,
    Window		/* w */,
    int			/* screen_number */
);
EXTERN Status XGetCommand(
    Display*		/* display */,
    Window		/* w */,
    char***		/* argv_return */,
    int*		/* argc_return */
);
EXTERN Status XGetWMColormapWindows(
    Display*		/* display */,
    Window		/* w */,
    Window**		/* windows_return */,
    int*		/* count_return */
);
EXTERN Status XSetWMColormapWindows(
    Display*		/* display */,
    Window		/* w */,
    Window*		/* colormap_windows */,
    int			/* count */
);
EXTERN void XFreeStringList(
    char**		/* list */
);
EXTERN int XSetTransientForHint(
    Display*		/* display */,
    Window		/* w */,
    Window		/* prop_window */
);

/* The following are given in alphabetical order */

EXTERN int XActivateScreenSaver(
    Display*		/* display */
);

EXTERN int XAddHost(
    Display*		/* display */,
    XHostAddress*	/* host */
);

EXTERN int XAddHosts(
    Display*		/* display */,
    XHostAddress*	/* hosts */,
    int			/* num_hosts */
);

EXTERN int XAddToExtensionList(
    struct _XExtData**	/* structure */,
    XExtData*		/* ext_data */
);

EXTERN int XAddToSaveSet(
    Display*		/* display */,
    Window		/* w */
);

EXTERN Status XAllocColor(
    Display*		/* display */,
    Colormap		/* colormap */,
    XColor*		/* screen_in_out */
);

EXTERN Status XAllocColorCells(
    Display*		/* display */,
    Colormap		/* colormap */,
    Bool	        /* contig */,
    unsigned long*	/* plane_masks_return */,
    unsigned int	/* nplanes */,
    unsigned long*	/* pixels_return */,
    unsigned int 	/* npixels */
);

EXTERN Status XAllocColorPlanes(
    Display*		/* display */,
    Colormap		/* colormap */,
    Bool		/* contig */,
    unsigned long*	/* pixels_return */,
    int			/* ncolors */,
    int			/* nreds */,
    int			/* ngreens */,
    int			/* nblues */,
    unsigned long*	/* rmask_return */,
    unsigned long*	/* gmask_return */,
    unsigned long*	/* bmask_return */
);

EXTERN Status XAllocNamedColor(
    Display*		/* display */,
    Colormap		/* colormap */,
    _Xconst char*	/* color_name */,
    XColor*		/* screen_def_return */,
    XColor*		/* exact_def_return */
);

EXTERN int XAllowEvents(
    Display*		/* display */,
    int			/* event_mode */,
    Time		/* time */
);

EXTERN int XAutoRepeatOff(
    Display*		/* display */
);

EXTERN int XAutoRepeatOn(
    Display*		/* display */
);

EXTERN int XBell(
    Display*		/* display */,
    int			/* percent */
);

EXTERN int XBitmapBitOrder(
    Display*		/* display */
);

EXTERN int XBitmapPad(
    Display*		/* display */
);

EXTERN int XBitmapUnit(
    Display*		/* display */
);

EXTERN int XCellsOfScreen(
    Screen*		/* screen */
);

EXTERN int XChangeActivePointerGrab(
    Display*		/* display */,
    unsigned int	/* event_mask */,
    Cursor		/* cursor */,
    Time		/* time */
);

EXTERN int XChangeGC(
    Display*		/* display */,
    GC			/* gc */,
    unsigned long	/* valuemask */,
    XGCValues*		/* values */
);

EXTERN int XChangeKeyboardControl(
    Display*		/* display */,
    unsigned long	/* value_mask */,
    XKeyboardControl*	/* values */
);

EXTERN int XChangeKeyboardMapping(
    Display*		/* display */,
    int			/* first_keycode */,
    int			/* keysyms_per_keycode */,
    KeySym*		/* keysyms */,
    int			/* num_codes */
);

EXTERN int XChangePointerControl(
    Display*		/* display */,
    Bool		/* do_accel */,
    Bool		/* do_threshold */,
    int			/* accel_numerator */,
    int			/* accel_denominator */,
    int			/* threshold */
);

EXTERN int XChangeProperty(
    Display*		/* display */,
    Window		/* w */,
    Atom		/* property */,
    Atom		/* type */,
    int			/* format */,
    int			/* mode */,
    _Xconst unsigned char*	/* data */,
    int			/* nelements */
);

EXTERN int XChangeSaveSet(
    Display*		/* display */,
    Window		/* w */,
    int			/* change_mode */
);

EXTERN int XChangeWindowAttributes(
    Display*		/* display */,
    Window		/* w */,
    unsigned long	/* valuemask */,
    XSetWindowAttributes* /* attributes */
);

EXTERN Bool XCheckIfEvent(
    Display*		/* display */,
    XEvent*		/* event_return */,
    Bool (*) (
	       Display*			/* display */,
               XEvent*			/* event */,
               XPointer			/* arg */
             )		/* predicate */,
    XPointer		/* arg */
);

EXTERN Bool XCheckMaskEvent(
    Display*		/* display */,
    long		/* event_mask */,
    XEvent*		/* event_return */
);

EXTERN Bool XCheckTypedEvent(
    Display*		/* display */,
    int			/* event_type */,
    XEvent*		/* event_return */
);

EXTERN Bool XCheckTypedWindowEvent(
    Display*		/* display */,
    Window		/* w */,
    int			/* event_type */,
    XEvent*		/* event_return */
);

EXTERN Bool XCheckWindowEvent(
    Display*		/* display */,
    Window		/* w */,
    long		/* event_mask */,
    XEvent*		/* event_return */
);

EXTERN int XCirculateSubwindows(
    Display*		/* display */,
    Window		/* w */,
    int			/* direction */
);

EXTERN int XCirculateSubwindowsDown(
    Display*		/* display */,
    Window		/* w */
);

EXTERN int XCirculateSubwindowsUp(
    Display*		/* display */,
    Window		/* w */
);

EXTERN int XClearArea(
    Display*		/* display */,
    Window		/* w */,
    int			/* x */,
    int			/* y */,
    unsigned int	/* width */,
    unsigned int	/* height */,
    Bool		/* exposures */
);

EXTERN int XClearWindow(
    Display*		/* display */,
    Window		/* w */
);

EXTERN int XCloseDisplay(
    Display*		/* display */
);

EXTERN int XConfigureWindow(
    Display*		/* display */,
    Window		/* w */,
    unsigned int	/* value_mask */,
    XWindowChanges*	/* values */
);

EXTERN int XConnectionNumber(
    Display*		/* display */
);

EXTERN int XConvertSelection(
    Display*		/* display */,
    Atom		/* selection */,
    Atom 		/* target */,
    Atom		/* property */,
    Window		/* requestor */,
    Time		/* time */
);

EXTERN int XCopyArea(
    Display*		/* display */,
    Drawable		/* src */,
    Drawable		/* dest */,
    GC			/* gc */,
    int			/* src_x */,
    int			/* src_y */,
    unsigned int	/* width */,
    unsigned int	/* height */,
    int			/* dest_x */,
    int			/* dest_y */
);

EXTERN int XCopyGC(
    Display*		/* display */,
    GC			/* src */,
    unsigned long	/* valuemask */,
    GC			/* dest */
);

EXTERN int XCopyPlane(
    Display*		/* display */,
    Drawable		/* src */,
    Drawable		/* dest */,
    GC			/* gc */,
    int			/* src_x */,
    int			/* src_y */,
    unsigned int	/* width */,
    unsigned int	/* height */,
    int			/* dest_x */,
    int			/* dest_y */,
    unsigned long	/* plane */
);

EXTERN int XDefaultDepth(
    Display*		/* display */,
    int			/* screen_number */
);

EXTERN int XDefaultDepthOfScreen(
    Screen*		/* screen */
);

EXTERN int XDefaultScreen(
    Display*		/* display */
);

EXTERN int XDefineCursor(
    Display*		/* display */,
    Window		/* w */,
    Cursor		/* cursor */
);

EXTERN int XDeleteProperty(
    Display*		/* display */,
    Window		/* w */,
    Atom		/* property */
);

EXTERN int XDestroyWindow(
    Display*		/* display */,
    Window		/* w */
);

EXTERN int XDestroySubwindows(
    Display*		/* display */,
    Window		/* w */
);

EXTERN int XDoesBackingStore(
    Screen*		/* screen */
);

EXTERN Bool XDoesSaveUnders(
    Screen*		/* screen */
);

EXTERN int XDisableAccessControl(
    Display*		/* display */
);


EXTERN int XDisplayCells(
    Display*		/* display */,
    int			/* screen_number */
);

EXTERN int XDisplayHeight(
    Display*		/* display */,
    int			/* screen_number */
);

EXTERN int XDisplayHeightMM(
    Display*		/* display */,
    int			/* screen_number */
);

EXTERN int XDisplayKeycodes(
    Display*		/* display */,
    int*		/* min_keycodes_return */,
    int*		/* max_keycodes_return */
);

EXTERN int XDisplayPlanes(
    Display*		/* display */,
    int			/* screen_number */
);

EXTERN int XDisplayWidth(
    Display*		/* display */,
    int			/* screen_number */
);

EXTERN int XDisplayWidthMM(
    Display*		/* display */,
    int			/* screen_number */
);

EXTERN int XDrawArc(
    Display*		/* display */,
    Drawable		/* d */,
    GC			/* gc */,
    int			/* x */,
    int			/* y */,
    unsigned int	/* width */,
    unsigned int	/* height */,
    int			/* angle1 */,
    int			/* angle2 */
);

EXTERN int XDrawArcs(
    Display*		/* display */,
    Drawable		/* d */,
    GC			/* gc */,
    XArc*		/* arcs */,
    int			/* narcs */
);

EXTERN int XDrawImageString(
    Display*		/* display */,
    Drawable		/* d */,
    GC			/* gc */,
    int			/* x */,
    int			/* y */,
    _Xconst char*	/* string */,
    int			/* length */
);

EXTERN int XDrawImageString16(
    Display*		/* display */,
    Drawable		/* d */,
    GC			/* gc */,
    int			/* x */,
    int			/* y */,
    _Xconst XChar2b*	/* string */,
    int			/* length */
);

EXTERN int XDrawLine(
    Display*		/* display */,
    Drawable		/* d */,
    GC			/* gc */,
    int			/* x1 */,
    int			/* y1 */,
    int			/* x2 */,
    int			/* y2 */
);

EXTERN int XDrawLines(
    Display*		/* display */,
    Drawable		/* d */,
    GC			/* gc */,
    XPoint*		/* points */,
    int			/* npoints */,
    int			/* mode */
);

EXTERN int XDrawPoint(
    Display*		/* display */,
    Drawable		/* d */,
    GC			/* gc */,
    int			/* x */,
    int			/* y */
);

EXTERN int XDrawPoints(
    Display*		/* display */,
    Drawable		/* d */,
    GC			/* gc */,
    XPoint*		/* points */,
    int			/* npoints */,
    int			/* mode */
);

EXTERN int XDrawRectangle(
    Display*		/* display */,
    Drawable		/* d */,
    GC			/* gc */,
    int			/* x */,
    int			/* y */,
    unsigned int	/* width */,
    unsigned int	/* height */
);

EXTERN int XDrawRectangles(
    Display*		/* display */,
    Drawable		/* d */,
    GC			/* gc */,
    XRectangle*		/* rectangles */,
    int			/* nrectangles */
);

EXTERN int XDrawSegments(
    Display*		/* display */,
    Drawable		/* d */,
    GC			/* gc */,
    XSegment*		/* segments */,
    int			/* nsegments */
);

EXTERN int XDrawString(
    Display*		/* display */,
    Drawable		/* d */,
    GC			/* gc */,
    int			/* x */,
    int			/* y */,
    _Xconst char*	/* string */,
    int			/* length */
);

EXTERN int XDrawString16(
    Display*		/* display */,
    Drawable		/* d */,
    GC			/* gc */,
    int			/* x */,
    int			/* y */,
    _Xconst XChar2b*	/* string */,
    int			/* length */
);

EXTERN int XDrawText(
    Display*		/* display */,
    Drawable		/* d */,
    GC			/* gc */,
    int			/* x */,
    int			/* y */,
    XTextItem*		/* items */,
    int			/* nitems */
);

EXTERN int XDrawText16(
    Display*		/* display */,
    Drawable		/* d */,
    GC			/* gc */,
    int			/* x */,
    int			/* y */,
    XTextItem16*	/* items */,
    int			/* nitems */
);

EXTERN int XEnableAccessControl(
    Display*		/* display */
);

EXTERN int XEventsQueued(
    Display*		/* display */,
    int			/* mode */
);

EXTERN Status XFetchName(
    Display*		/* display */,
    Window		/* w */,
    char**		/* window_name_return */
);

EXTERN int XFillArc(
    Display*		/* display */,
    Drawable		/* d */,
    GC			/* gc */,
    int			/* x */,
    int			/* y */,
    unsigned int	/* width */,
    unsigned int	/* height */,
    int			/* angle1 */,
    int			/* angle2 */
);

EXTERN int XFillArcs(
    Display*		/* display */,
    Drawable		/* d */,
    GC			/* gc */,
    XArc*		/* arcs */,
    int			/* narcs */
);

EXTERN int XFillPolygon(
    Display*		/* display */,
    Drawable		/* d */,
    GC			/* gc */,
    XPoint*		/* points */,
    int			/* npoints */,
    int			/* shape */,
    int			/* mode */
);

EXTERN int XFillRectangle(
    Display*		/* display */,
    Drawable		/* d */,
    GC			/* gc */,
    int			/* x */,
    int			/* y */,
    unsigned int	/* width */,
    unsigned int	/* height */
);

EXTERN int XFillRectangles(
    Display*		/* display */,
    Drawable		/* d */,
    GC			/* gc */,
    XRectangle*		/* rectangles */,
    int			/* nrectangles */
);

EXTERN int XFlush(
    Display*		/* display */
);

EXTERN int XForceScreenSaver(
    Display*		/* display */,
    int			/* mode */
);

EXTERN int XFree(
    void*		/* data */
);

EXTERN int XFreeColormap(
    Display*		/* display */,
    Colormap		/* colormap */
);

EXTERN int XFreeColors(
    Display*		/* display */,
    Colormap		/* colormap */,
    unsigned long*	/* pixels */,
    int			/* npixels */,
    unsigned long	/* planes */
);

EXTERN int XFreeCursor(
    Display*		/* display */,
    Cursor		/* cursor */
);

EXTERN int XFreeExtensionList(
    char**		/* list */
);

EXTERN int XFreeFont(
    Display*		/* display */,
    XFontStruct*	/* font_struct */
);

EXTERN int XFreeFontInfo(
    char**		/* names */,
    XFontStruct*	/* free_info */,
    int			/* actual_count */
);

EXTERN int XFreeFontNames(
    char**		/* list */
);

EXTERN int XFreeFontPath(
    char**		/* list */
);

EXTERN int XFreeGC(
    Display*		/* display */,
    GC			/* gc */
);

EXTERN int XFreeModifiermap(
    XModifierKeymap*	/* modmap */
);

EXTERN int XFreePixmap(
    Display*		/* display */,
    Pixmap		/* pixmap */
);

EXTERN int XGeometry(
    Display*		/* display */,
    int			/* screen */,
    _Xconst char*	/* position */,
    _Xconst char*	/* default_position */,
    unsigned int	/* bwidth */,
    unsigned int	/* fwidth */,
    unsigned int	/* fheight */,
    int			/* xadder */,
    int			/* yadder */,
    int*		/* x_return */,
    int*		/* y_return */,
    int*		/* width_return */,
    int*		/* height_return */
);

EXTERN int XGetErrorDatabaseText(
    Display*		/* display */,
    _Xconst char*	/* name */,
    _Xconst char*	/* message */,
    _Xconst char*	/* default_string */,
    char*		/* buffer_return */,
    int			/* length */
);

EXTERN int XGetErrorText(
    Display*		/* display */,
    int			/* code */,
    char*		/* buffer_return */,
    int			/* length */
);

EXTERN Bool XGetFontProperty(
    XFontStruct*	/* font_struct */,
    Atom		/* atom */,
    unsigned long*	/* value_return */
);

EXTERN Status XGetGCValues(
    Display*		/* display */,
    GC			/* gc */,
    unsigned long	/* valuemask */,
    XGCValues*		/* values_return */
);

EXTERN Status XGetGeometry(
    Display*		/* display */,
    Drawable		/* d */,
    Window*		/* root_return */,
    int*		/* x_return */,
    int*		/* y_return */,
    unsigned int*	/* width_return */,
    unsigned int*	/* height_return */,
    unsigned int*	/* border_width_return */,
    unsigned int*	/* depth_return */
);

EXTERN Status XGetIconName(
    Display*		/* display */,
    Window		/* w */,
    char**		/* icon_name_return */
);

EXTERN int XGetInputFocus(
    Display*		/* display */,
    Window*		/* focus_return */,
    int*		/* revert_to_return */
);

EXTERN int XGetKeyboardControl(
    Display*		/* display */,
    XKeyboardState*	/* values_return */
);

EXTERN int XGetPointerControl(
    Display*		/* display */,
    int*		/* accel_numerator_return */,
    int*		/* accel_denominator_return */,
    int*		/* threshold_return */
);

EXTERN int XGetPointerMapping(
    Display*		/* display */,
    unsigned char*	/* map_return */,
    int			/* nmap */
);

EXTERN int XGetScreenSaver(
    Display*		/* display */,
    int*		/* timeout_return */,
    int*		/* interval_return */,
    int*		/* prefer_blanking_return */,
    int*		/* allow_exposures_return */
);

EXTERN Status XGetTransientForHint(
    Display*		/* display */,
    Window		/* w */,
    Window*		/* prop_window_return */
);

EXTERN int XGetWindowProperty(
    Display*		/* display */,
    Window		/* w */,
    Atom		/* property */,
    long		/* long_offset */,
    long		/* long_length */,
    Bool		/* delete */,
    Atom		/* req_type */,
    Atom*		/* actual_type_return */,
    int*		/* actual_format_return */,
    unsigned long*	/* nitems_return */,
    unsigned long*	/* bytes_after_return */,
    unsigned char**	/* prop_return */
);

EXTERN Status XGetWindowAttributes(
    Display*		/* display */,
    Window		/* w */,
    XWindowAttributes*	/* window_attributes_return */
);

EXTERN int XGrabButton(
    Display*		/* display */,
    unsigned int	/* button */,
    unsigned int	/* modifiers */,
    Window		/* grab_window */,
    Bool		/* owner_events */,
    unsigned int	/* event_mask */,
    int			/* pointer_mode */,
    int			/* keyboard_mode */,
    Window		/* confine_to */,
    Cursor		/* cursor */
);

EXTERN int XGrabKey(
    Display*		/* display */,
    int			/* keycode */,
    unsigned int	/* modifiers */,
    Window		/* grab_window */,
    Bool		/* owner_events */,
    int			/* pointer_mode */,
    int			/* keyboard_mode */
);

EXTERN int XGrabKeyboard(
    Display*		/* display */,
    Window		/* grab_window */,
    Bool		/* owner_events */,
    int			/* pointer_mode */,
    int			/* keyboard_mode */,
    Time		/* time */
);

EXTERN int XGrabPointer(
    Display*		/* display */,
    Window		/* grab_window */,
    Bool		/* owner_events */,
    unsigned int	/* event_mask */,
    int			/* pointer_mode */,
    int			/* keyboard_mode */,
    Window		/* confine_to */,
    Cursor		/* cursor */,
    Time		/* time */
);

EXTERN int XGrabServer(
    Display*		/* display */
);

EXTERN int XHeightMMOfScreen(
    Screen*		/* screen */
);

EXTERN int XHeightOfScreen(
    Screen*		/* screen */
);

EXTERN int XIfEvent(
    Display*		/* display */,
    XEvent*		/* event_return */,
    Bool (*) (
	       Display*			/* display */,
               XEvent*			/* event */,
               XPointer			/* arg */
             )		/* predicate */,
    XPointer		/* arg */
);

EXTERN int XImageByteOrder(
    Display*		/* display */
);

EXTERN int XInstallColormap(
    Display*		/* display */,
    Colormap		/* colormap */
);

EXTERN KeyCode XKeysymToKeycode(
    Display*		/* display */,
    KeySym		/* keysym */
);

EXTERN int XKillClient(
    Display*		/* display */,
    XID			/* resource */
);

EXTERN Status XLookupColor(
    Display*		/* display */,
    Colormap		/* colormap */,
    _Xconst char*	/* color_name */,
    XColor*		/* exact_def_return */,
    XColor*		/* screen_def_return */
);

EXTERN int XLowerWindow(
    Display*		/* display */,
    Window		/* w */
);

EXTERN int XMapRaised(
    Display*		/* display */,
    Window		/* w */
);

EXTERN int XMapSubwindows(
    Display*		/* display */,
    Window		/* w */
);

EXTERN int XMapWindow(
    Display*		/* display */,
    Window		/* w */
);

EXTERN int XMaskEvent(
    Display*		/* display */,
    long		/* event_mask */,
    XEvent*		/* event_return */
);

EXTERN int XMaxCmapsOfScreen(
    Screen*		/* screen */
);

EXTERN int XMinCmapsOfScreen(
    Screen*		/* screen */
);

EXTERN int XMoveResizeWindow(
    Display*		/* display */,
    Window		/* w */,
    int			/* x */,
    int			/* y */,
    unsigned int	/* width */,
    unsigned int	/* height */
);

EXTERN int XMoveWindow(
    Display*		/* display */,
    Window		/* w */,
    int			/* x */,
    int			/* y */
);

EXTERN int XNextEvent(
    Display*		/* display */,
    XEvent*		/* event_return */
);

EXTERN int XNoOp(
    Display*		/* display */
);

EXTERN Status XParseColor(
    Display*		/* display */,
    Colormap		/* colormap */,
    _Xconst char*	/* spec */,
    XColor*		/* exact_def_return */
);

EXTERN int XParseGeometry(
    _Xconst char*	/* parsestring */,
    int*		/* x_return */,
    int*		/* y_return */,
    unsigned int*	/* width_return */,
    unsigned int*	/* height_return */
);

EXTERN int XPeekEvent(
    Display*		/* display */,
    XEvent*		/* event_return */
);

EXTERN int XPeekIfEvent(
    Display*		/* display */,
    XEvent*		/* event_return */,
    Bool (*) (
	       Display*		/* display */,
               XEvent*		/* event */,
               XPointer		/* arg */
             )		/* predicate */,
    XPointer		/* arg */
);

EXTERN int XPending(
    Display*		/* display */
);

EXTERN int XPlanesOfScreen(
    Screen*		/* screen */
);

EXTERN int XProtocolRevision(
    Display*		/* display */
);

EXTERN int XProtocolVersion(
    Display*		/* display */
);


EXTERN int XPutBackEvent(
    Display*		/* display */,
    XEvent*		/* event */
);

EXTERN int XPutImage(
    Display*		/* display */,
    Drawable		/* d */,
    GC			/* gc */,
    XImage*		/* image */,
    int			/* src_x */,
    int			/* src_y */,
    int			/* dest_x */,
    int			/* dest_y */,
    unsigned int	/* width */,
    unsigned int	/* height */
);

EXTERN int XQLength(
    Display*		/* display */
);

EXTERN Status XQueryBestCursor(
    Display*		/* display */,
    Drawable		/* d */,
    unsigned int        /* width */,
    unsigned int	/* height */,
    unsigned int*	/* width_return */,
    unsigned int*	/* height_return */
);

EXTERN Status XQueryBestSize(
    Display*		/* display */,
    int			/* class */,
    Drawable		/* which_screen */,
    unsigned int	/* width */,
    unsigned int	/* height */,
    unsigned int*	/* width_return */,
    unsigned int*	/* height_return */
);

EXTERN Status XQueryBestStipple(
    Display*		/* display */,
    Drawable		/* which_screen */,
    unsigned int	/* width */,
    unsigned int	/* height */,
    unsigned int*	/* width_return */,
    unsigned int*	/* height_return */
);

EXTERN Status XQueryBestTile(
    Display*		/* display */,
    Drawable		/* which_screen */,
    unsigned int	/* width */,
    unsigned int	/* height */,
    unsigned int*	/* width_return */,
    unsigned int*	/* height_return */
);

EXTERN int XQueryColor(
    Display*		/* display */,
    Colormap		/* colormap */,
    XColor*		/* def_in_out */
);

EXTERN int XQueryColors(
    Display*		/* display */,
    Colormap		/* colormap */,
    XColor*		/* defs_in_out */,
    int			/* ncolors */
);

EXTERN Bool XQueryExtension(
    Display*		/* display */,
    _Xconst char*	/* name */,
    int*		/* major_opcode_return */,
    int*		/* first_event_return */,
    int*		/* first_error_return */
);

EXTERN int XQueryKeymap(
    Display*		/* display */,
    char [32]		/* keys_return */
);

EXTERN Bool XQueryPointer(
    Display*		/* display */,
    Window		/* w */,
    Window*		/* root_return */,
    Window*		/* child_return */,
    int*		/* root_x_return */,
    int*		/* root_y_return */,
    int*		/* win_x_return */,
    int*		/* win_y_return */,
    unsigned int*       /* mask_return */
);

EXTERN int XQueryTextExtents(
    Display*		/* display */,
    XID			/* font_ID */,
    _Xconst char*	/* string */,
    int			/* nchars */,
    int*		/* direction_return */,
    int*		/* font_ascent_return */,
    int*		/* font_descent_return */,
    XCharStruct*	/* overall_return */
);

EXTERN int XQueryTextExtents16(
    Display*		/* display */,
    XID			/* font_ID */,
    _Xconst XChar2b*	/* string */,
    int			/* nchars */,
    int*		/* direction_return */,
    int*		/* font_ascent_return */,
    int*		/* font_descent_return */,
    XCharStruct*	/* overall_return */
);

EXTERN Status XQueryTree(
    Display*		/* display */,
    Window		/* w */,
    Window*		/* root_return */,
    Window*		/* parent_return */,
    Window**		/* children_return */,
    unsigned int*	/* nchildren_return */
);

EXTERN int XRaiseWindow(
    Display*		/* display */,
    Window		/* w */
);

EXTERN int XReadBitmapFile(
    Display*		/* display */,
    Drawable 		/* d */,
    _Xconst char*	/* filename */,
    unsigned int*	/* width_return */,
    unsigned int*	/* height_return */,
    Pixmap*		/* bitmap_return */,
    int*		/* x_hot_return */,
    int*		/* y_hot_return */
);

EXTERN int XReadBitmapFileData(
    _Xconst char*	/* filename */,
    unsigned int*	/* width_return */,
    unsigned int*	/* height_return */,
    unsigned char**	/* data_return */,
    int*		/* x_hot_return */,
    int*		/* y_hot_return */
);

EXTERN int XRebindKeysym(
    Display*		/* display */,
    KeySym		/* keysym */,
    KeySym*		/* list */,
    int			/* mod_count */,
    _Xconst unsigned char*	/* string */,
    int			/* bytes_string */
);

EXTERN int XRecolorCursor(
    Display*		/* display */,
    Cursor		/* cursor */,
    XColor*		/* foreground_color */,
    XColor*		/* background_color */
);

EXTERN int XRefreshKeyboardMapping(
    XMappingEvent*	/* event_map */
);

EXTERN int XRemoveFromSaveSet(
    Display*		/* display */,
    Window		/* w */
);

EXTERN int XRemoveHost(
    Display*		/* display */,
    XHostAddress*	/* host */
);

EXTERN int XRemoveHosts(
    Display*		/* display */,
    XHostAddress*	/* hosts */,
    int			/* num_hosts */
);

EXTERN int XReparentWindow(
    Display*		/* display */,
    Window		/* w */,
    Window		/* parent */,
    int			/* x */,
    int			/* y */
);

EXTERN int XResetScreenSaver(
    Display*		/* display */
);

EXTERN int XResizeWindow(
    Display*		/* display */,
    Window		/* w */,
    unsigned int	/* width */,
    unsigned int	/* height */
);

EXTERN int XRestackWindows(
    Display*		/* display */,
    Window*		/* windows */,
    int			/* nwindows */
);

EXTERN int XRotateBuffers(
    Display*		/* display */,
    int			/* rotate */
);

EXTERN int XRotateWindowProperties(
    Display*		/* display */,
    Window		/* w */,
    Atom*		/* properties */,
    int			/* num_prop */,
    int			/* npositions */
);

EXTERN int XScreenCount(
    Display*		/* display */
);

EXTERN int XSelectInput(
    Display*		/* display */,
    Window		/* w */,
    long		/* event_mask */
);

EXTERN Status XSendEvent(
    Display*		/* display */,
    Window		/* w */,
    Bool		/* propagate */,
    long		/* event_mask */,
    XEvent*		/* event_send */
);

EXTERN int XSetAccessControl(
    Display*		/* display */,
    int			/* mode */
);

EXTERN int XSetArcMode(
    Display*		/* display */,
    GC			/* gc */,
    int			/* arc_mode */
);

EXTERN int XSetBackground(
    Display*		/* display */,
    GC			/* gc */,
    unsigned long	/* background */
);

EXTERN int XSetClipMask(
    Display*		/* display */,
    GC			/* gc */,
    Pixmap		/* pixmap */
);

EXTERN int XSetClipOrigin(
    Display*		/* display */,
    GC			/* gc */,
    int			/* clip_x_origin */,
    int			/* clip_y_origin */
);

EXTERN int XSetClipRectangles(
    Display*		/* display */,
    GC			/* gc */,
    int			/* clip_x_origin */,
    int			/* clip_y_origin */,
    XRectangle*		/* rectangles */,
    int			/* n */,
    int			/* ordering */
);

EXTERN int XSetCloseDownMode(
    Display*		/* display */,
    int			/* close_mode */
);

EXTERN int XSetCommand(
    Display*		/* display */,
    Window		/* w */,
    char**		/* argv */,
    int			/* argc */
);

EXTERN int XSetDashes(
    Display*		/* display */,
    GC			/* gc */,
    int			/* dash_offset */,
    _Xconst char*	/* dash_list */,
    int			/* n */
);

EXTERN int XSetFillRule(
    Display*		/* display */,
    GC			/* gc */,
    int			/* fill_rule */
);

EXTERN int XSetFillStyle(
    Display*		/* display */,
    GC			/* gc */,
    int			/* fill_style */
);

EXTERN int XSetFont(
    Display*		/* display */,
    GC			/* gc */,
    Font		/* font */
);

EXTERN int XSetFontPath(
    Display*		/* display */,
    char**		/* directories */,
    int			/* ndirs */
);

EXTERN int XSetForeground(
    Display*		/* display */,
    GC			/* gc */,
    unsigned long	/* foreground */
);

EXTERN int XSetFunction(
    Display*		/* display */,
    GC			/* gc */,
    int			/* function */
);

EXTERN int XSetGraphicsExposures(
    Display*		/* display */,
    GC			/* gc */,
    Bool		/* graphics_exposures */
);

EXTERN int XSetIconName(
    Display*		/* display */,
    Window		/* w */,
    _Xconst char*	/* icon_name */
);

EXTERN int XSetInputFocus(
    Display*		/* display */,
    Window		/* focus */,
    int			/* revert_to */,
    Time		/* time */
);

EXTERN int XSetLineAttributes(
    Display*		/* display */,
    GC			/* gc */,
    unsigned int	/* line_width */,
    int			/* line_style */,
    int			/* cap_style */,
    int			/* join_style */
);

EXTERN int XSetModifierMapping(
    Display*		/* display */,
    XModifierKeymap*	/* modmap */
);

EXTERN int XSetPlaneMask(
    Display*		/* display */,
    GC			/* gc */,
    unsigned long	/* plane_mask */
);

EXTERN int XSetPointerMapping(
    Display*		/* display */,
    _Xconst unsigned char*	/* map */,
    int			/* nmap */
);

EXTERN int XSetScreenSaver(
    Display*		/* display */,
    int			/* timeout */,
    int			/* interval */,
    int			/* prefer_blanking */,
    int			/* allow_exposures */
);

EXTERN int XSetSelectionOwner(
    Display*		/* display */,
    Atom	        /* selection */,
    Window		/* owner */,
    Time		/* time */
);

EXTERN int XSetState(
    Display*		/* display */,
    GC			/* gc */,
    unsigned long 	/* foreground */,
    unsigned long	/* background */,
    int			/* function */,
    unsigned long	/* plane_mask */
);

EXTERN int XSetStipple(
    Display*		/* display */,
    GC			/* gc */,
    Pixmap		/* stipple */
);

EXTERN int XSetSubwindowMode(
    Display*		/* display */,
    GC			/* gc */,
    int			/* subwindow_mode */
);

EXTERN int XSetTSOrigin(
    Display*		/* display */,
    GC			/* gc */,
    int			/* ts_x_origin */,
    int			/* ts_y_origin */
);

EXTERN int XSetTile(
    Display*		/* display */,
    GC			/* gc */,
    Pixmap		/* tile */
);

EXTERN int XSetWindowBackground(
    Display*		/* display */,
    Window		/* w */,
    unsigned long	/* background_pixel */
);

EXTERN int XSetWindowBackgroundPixmap(
    Display*		/* display */,
    Window		/* w */,
    Pixmap		/* background_pixmap */
);

EXTERN int XSetWindowBorder(
    Display*		/* display */,
    Window		/* w */,
    unsigned long	/* border_pixel */
);

EXTERN int XSetWindowBorderPixmap(
    Display*		/* display */,
    Window		/* w */,
    Pixmap		/* border_pixmap */
);

EXTERN int XSetWindowBorderWidth(
    Display*		/* display */,
    Window		/* w */,
    unsigned int	/* width */
);

EXTERN int XSetWindowColormap(
    Display*		/* display */,
    Window		/* w */,
    Colormap		/* colormap */
);

EXTERN int XStoreBuffer(
    Display*		/* display */,
    _Xconst char*	/* bytes */,
    int			/* nbytes */,
    int			/* buffer */
);

EXTERN int XStoreBytes(
    Display*		/* display */,
    _Xconst char*	/* bytes */,
    int			/* nbytes */
);

EXTERN int XStoreColor(
    Display*		/* display */,
    Colormap		/* colormap */,
    XColor*		/* color */
);

EXTERN int XStoreColors(
    Display*		/* display */,
    Colormap		/* colormap */,
    XColor*		/* color */,
    int			/* ncolors */
);

EXTERN int XStoreName(
    Display*		/* display */,
    Window		/* w */,
    _Xconst char*	/* window_name */
);

EXTERN int XStoreNamedColor(
    Display*		/* display */,
    Colormap		/* colormap */,
    _Xconst char*	/* color */,
    unsigned long	/* pixel */,
    int			/* flags */
);

EXTERN int XSync(
    Display*		/* display */,
    Bool		/* discard */
);

EXTERN int XTextExtents(
    XFontStruct*	/* font_struct */,
    _Xconst char*	/* string */,
    int			/* nchars */,
    int*		/* direction_return */,
    int*		/* font_ascent_return */,
    int*		/* font_descent_return */,
    XCharStruct*	/* overall_return */
);

EXTERN int XTextExtents16(
    XFontStruct*	/* font_struct */,
    _Xconst XChar2b*	/* string */,
    int			/* nchars */,
    int*		/* direction_return */,
    int*		/* font_ascent_return */,
    int*		/* font_descent_return */,
    XCharStruct*	/* overall_return */
);

EXTERN int XTextWidth(
    XFontStruct*	/* font_struct */,
    _Xconst char*	/* string */,
    int			/* count */
);

EXTERN int XTextWidth16(
    XFontStruct*	/* font_struct */,
    _Xconst XChar2b*	/* string */,
    int			/* count */
);

EXTERN Bool XTranslateCoordinates(
    Display*		/* display */,
    Window		/* src_w */,
    Window		/* dest_w */,
    int			/* src_x */,
    int			/* src_y */,
    int*		/* dest_x_return */,
    int*		/* dest_y_return */,
    Window*		/* child_return */
);

EXTERN int XUndefineCursor(
    Display*		/* display */,
    Window		/* w */
);

EXTERN int XUngrabButton(
    Display*		/* display */,
    unsigned int	/* button */,
    unsigned int	/* modifiers */,
    Window		/* grab_window */
);

EXTERN int XUngrabKey(
    Display*		/* display */,
    int			/* keycode */,
    unsigned int	/* modifiers */,
    Window		/* grab_window */
);

EXTERN int XUngrabKeyboard(
    Display*		/* display */,
    Time		/* time */
);

EXTERN int XUngrabPointer(
    Display*		/* display */,
    Time		/* time */
);

EXTERN int XUngrabServer(
    Display*		/* display */
);

EXTERN int XUninstallColormap(
    Display*		/* display */,
    Colormap		/* colormap */
);

EXTERN int XUnloadFont(
    Display*		/* display */,
    Font		/* font */
);

EXTERN int XUnmapSubwindows(
    Display*		/* display */,
    Window		/* w */
);

EXTERN int XUnmapWindow(
    Display*		/* display */,
    Window		/* w */
);

EXTERN int XVendorRelease(
    Display*		/* display */
);

EXTERN int XWarpPointer(
    Display*		/* display */,
    Window		/* src_w */,
    Window		/* dest_w */,
    int			/* src_x */,
    int			/* src_y */,
    unsigned int	/* src_width */,
    unsigned int	/* src_height */,
    int			/* dest_x */,
    int			/* dest_y */
);

EXTERN int XWidthMMOfScreen(
    Screen*		/* screen */
);

EXTERN int XWidthOfScreen(
    Screen*		/* screen */
);

EXTERN int XWindowEvent(
    Display*		/* display */,
    Window		/* w */,
    long		/* event_mask */,
    XEvent*		/* event_return */
);

EXTERN int XWriteBitmapFile(
    Display*		/* display */,
    _Xconst char*	/* filename */,
    Pixmap		/* bitmap */,
    unsigned int	/* width */,
    unsigned int	/* height */,
    int			/* x_hot */,
    int			/* y_hot */
);

EXTERN Bool XSupportsLocale (void);

EXTERN char *XSetLocaleModifiers(
    const char*		/* modifier_list */
);

EXTERN XOM XOpenOM(
    Display*			/* display */,
    struct _XrmHashBucketRec*	/* rdb */,
    _Xconst char*		/* res_name */,
    _Xconst char*		/* res_class */
);

EXTERN Status XCloseOM(
    XOM			/* om */
);

EXTERN char *XSetOMValues(
    XOM			/* om */,
    ...
) _X_SENTINEL(0);

EXTERN char *XGetOMValues(
    XOM			/* om */,
    ...
) _X_SENTINEL(0);

EXTERN Display *XDisplayOfOM(
    XOM			/* om */
);

EXTERN char *XLocaleOfOM(
    XOM			/* om */
);

EXTERN XOC XCreateOC(
    XOM			/* om */,
    ...
) _X_SENTINEL(0);

EXTERN void XDestroyOC(
    XOC			/* oc */
);

EXTERN XOM XOMOfOC(
    XOC			/* oc */
);

EXTERN char *XSetOCValues(
    XOC			/* oc */,
    ...
) _X_SENTINEL(0);

EXTERN char *XGetOCValues(
    XOC			/* oc */,
    ...
) _X_SENTINEL(0);

EXTERN XFontSet XCreateFontSet(
    Display*		/* display */,
    _Xconst char*	/* base_font_name_list */,
    char***		/* missing_charset_list */,
    int*		/* missing_charset_count */,
    char**		/* def_string */
);

EXTERN void XFreeFontSet(
    Display*		/* display */,
    XFontSet		/* font_set */
);

EXTERN int XFontsOfFontSet(
    XFontSet		/* font_set */,
    XFontStruct***	/* font_struct_list */,
    char***		/* font_name_list */
);

EXTERN char *XBaseFontNameListOfFontSet(
    XFontSet		/* font_set */
);

EXTERN char *XLocaleOfFontSet(
    XFontSet		/* font_set */
);

EXTERN Bool XContextDependentDrawing(
    XFontSet		/* font_set */
);

EXTERN Bool XDirectionalDependentDrawing(
    XFontSet		/* font_set */
);

EXTERN Bool XContextualDrawing(
    XFontSet		/* font_set */
);

EXTERN XFontSetExtents *XExtentsOfFontSet(
    XFontSet		/* font_set */
);

EXTERN int XmbTextEscapement(
    XFontSet		/* font_set */,
    _Xconst char*	/* text */,
    int			/* bytes_text */
);

EXTERN int XwcTextEscapement(
    XFontSet		/* font_set */,
    _Xconst wchar_t*	/* text */,
    int			/* num_wchars */
);

EXTERN int Xutf8TextEscapement(
    XFontSet		/* font_set */,
    _Xconst char*	/* text */,
    int			/* bytes_text */
);

EXTERN int XmbTextExtents(
    XFontSet		/* font_set */,
    _Xconst char*	/* text */,
    int			/* bytes_text */,
    XRectangle*		/* overall_ink_return */,
    XRectangle*		/* overall_logical_return */
);

EXTERN int XwcTextExtents(
    XFontSet		/* font_set */,
    _Xconst wchar_t*	/* text */,
    int			/* num_wchars */,
    XRectangle*		/* overall_ink_return */,
    XRectangle*		/* overall_logical_return */
);

EXTERN int Xutf8TextExtents(
    XFontSet		/* font_set */,
    _Xconst char*	/* text */,
    int			/* bytes_text */,
    XRectangle*		/* overall_ink_return */,
    XRectangle*		/* overall_logical_return */
);

EXTERN Status XmbTextPerCharExtents(
    XFontSet		/* font_set */,
    _Xconst char*	/* text */,
    int			/* bytes_text */,
    XRectangle*		/* ink_extents_buffer */,
    XRectangle*		/* logical_extents_buffer */,
    int			/* buffer_size */,
    int*		/* num_chars */,
    XRectangle*		/* overall_ink_return */,
    XRectangle*		/* overall_logical_return */
);

EXTERN Status XwcTextPerCharExtents(
    XFontSet		/* font_set */,
    _Xconst wchar_t*	/* text */,
    int			/* num_wchars */,
    XRectangle*		/* ink_extents_buffer */,
    XRectangle*		/* logical_extents_buffer */,
    int			/* buffer_size */,
    int*		/* num_chars */,
    XRectangle*		/* overall_ink_return */,
    XRectangle*		/* overall_logical_return */
);

EXTERN Status Xutf8TextPerCharExtents(
    XFontSet		/* font_set */,
    _Xconst char*	/* text */,
    int			/* bytes_text */,
    XRectangle*		/* ink_extents_buffer */,
    XRectangle*		/* logical_extents_buffer */,
    int			/* buffer_size */,
    int*		/* num_chars */,
    XRectangle*		/* overall_ink_return */,
    XRectangle*		/* overall_logical_return */
);

EXTERN void XmbDrawText(
    Display*		/* display */,
    Drawable		/* d */,
    GC			/* gc */,
    int			/* x */,
    int			/* y */,
    XmbTextItem*	/* text_items */,
    int			/* nitems */
);

EXTERN void XwcDrawText(
    Display*		/* display */,
    Drawable		/* d */,
    GC			/* gc */,
    int			/* x */,
    int			/* y */,
    XwcTextItem*	/* text_items */,
    int			/* nitems */
);

EXTERN void Xutf8DrawText(
    Display*		/* display */,
    Drawable		/* d */,
    GC			/* gc */,
    int			/* x */,
    int			/* y */,
    XmbTextItem*	/* text_items */,
    int			/* nitems */
);

EXTERN void XmbDrawString(
    Display*		/* display */,
    Drawable		/* d */,
    XFontSet		/* font_set */,
    GC			/* gc */,
    int			/* x */,
    int			/* y */,
    _Xconst char*	/* text */,
    int			/* bytes_text */
);

EXTERN void XwcDrawString(
    Display*		/* display */,
    Drawable		/* d */,
    XFontSet		/* font_set */,
    GC			/* gc */,
    int			/* x */,
    int			/* y */,
    _Xconst wchar_t*	/* text */,
    int			/* num_wchars */
);

EXTERN void Xutf8DrawString(
    Display*		/* display */,
    Drawable		/* d */,
    XFontSet		/* font_set */,
    GC			/* gc */,
    int			/* x */,
    int			/* y */,
    _Xconst char*	/* text */,
    int			/* bytes_text */
);

EXTERN void XmbDrawImageString(
    Display*		/* display */,
    Drawable		/* d */,
    XFontSet		/* font_set */,
    GC			/* gc */,
    int			/* x */,
    int			/* y */,
    _Xconst char*	/* text */,
    int			/* bytes_text */
);

EXTERN void XwcDrawImageString(
    Display*		/* display */,
    Drawable		/* d */,
    XFontSet		/* font_set */,
    GC			/* gc */,
    int			/* x */,
    int			/* y */,
    _Xconst wchar_t*	/* text */,
    int			/* num_wchars */
);

EXTERN void Xutf8DrawImageString(
    Display*		/* display */,
    Drawable		/* d */,
    XFontSet		/* font_set */,
    GC			/* gc */,
    int			/* x */,
    int			/* y */,
    _Xconst char*	/* text */,
    int			/* bytes_text */
);

EXTERN XIM XOpenIM(
    Display*			/* dpy */,
    struct _XrmHashBucketRec*	/* rdb */,
    char*			/* res_name */,
    char*			/* res_class */
);

EXTERN Status XCloseIM(
    XIM /* im */
);

EXTERN char *XGetIMValues(
    XIM /* im */, ...
) _X_SENTINEL(0);

EXTERN char *XSetIMValues(
    XIM /* im */, ...
) _X_SENTINEL(0);

EXTERN Display *XDisplayOfIM(
    XIM /* im */
);

EXTERN char *XLocaleOfIM(
    XIM /* im*/
);

EXTERN XIC XCreateIC(
    XIM /* im */, ...
) _X_SENTINEL(0);

EXTERN void XDestroyIC(
    XIC /* ic */
);

EXTERN void XSetICFocus(
    XIC /* ic */
);

EXTERN void XUnsetICFocus(
    XIC /* ic */
);

EXTERN wchar_t *XwcResetIC(
    XIC /* ic */
);

EXTERN char *XmbResetIC(
    XIC /* ic */
);

EXTERN char *Xutf8ResetIC(
    XIC /* ic */
);

EXTERN char *XSetICValues(
    XIC /* ic */, ...
) _X_SENTINEL(0);

EXTERN char *XGetICValues(
    XIC /* ic */, ...
) _X_SENTINEL(0);

EXTERN XIM XIMOfIC(
    XIC /* ic */
);

EXTERN Bool XFilterEvent(
    XEvent*	/* event */,
    Window	/* window */
);

EXTERN int XmbLookupString(
    XIC			/* ic */,
    XKeyPressedEvent*	/* event */,
    char*		/* buffer_return */,
    int			/* bytes_buffer */,
    KeySym*		/* keysym_return */,
    Status*		/* status_return */
);

EXTERN int XwcLookupString(
    XIC			/* ic */,
    XKeyPressedEvent*	/* event */,
    wchar_t*		/* buffer_return */,
    int			/* wchars_buffer */,
    KeySym*		/* keysym_return */,
    Status*		/* status_return */
);

EXTERN int Xutf8LookupString(
    XIC			/* ic */,
    XKeyPressedEvent*	/* event */,
    char*		/* buffer_return */,
    int			/* bytes_buffer */,
    KeySym*		/* keysym_return */,
    Status*		/* status_return */
);

EXTERN XVaNestedList XVaCreateNestedList(
    int /*unused*/, ...
) _X_SENTINEL(0);

/* internal connections for IMs */

EXTERN Bool XRegisterIMInstantiateCallback(
    Display*			/* dpy */,
    struct _XrmHashBucketRec*	/* rdb */,
    char*			/* res_name */,
    char*			/* res_class */,
    XIDProc			/* callback */,
    XPointer			/* client_data */
);

EXTERN Bool XUnregisterIMInstantiateCallback(
    Display*			/* dpy */,
    struct _XrmHashBucketRec*	/* rdb */,
    char*			/* res_name */,
    char*			/* res_class */,
    XIDProc			/* callback */,
    XPointer			/* client_data */
);

typedef void (*XConnectionWatchProc)(
    Display*			/* dpy */,
    XPointer			/* client_data */,
    int				/* fd */,
    Bool			/* opening */,	 /* open or close flag */
    XPointer*			/* watch_data */ /* open sets, close uses */
);


EXTERN Status XInternalConnectionNumbers(
    Display*			/* dpy */,
    int**			/* fd_return */,
    int*			/* count_return */
);

EXTERN void XProcessInternalConnection(
    Display*			/* dpy */,
    int				/* fd */
);

EXTERN Status XAddConnectionWatch(
    Display*			/* dpy */,
    XConnectionWatchProc	/* callback */,
    XPointer			/* client_data */
);

EXTERN void XRemoveConnectionWatch(
    Display*			/* dpy */,
    XConnectionWatchProc	/* callback */,
    XPointer			/* client_data */
);

EXTERN void XSetAuthorization(
    char *			/* name */,
    int				/* namelen */,
    char *			/* data */,
    int				/* datalen */
);

EXTERN int _Xmbtowc(
    wchar_t *			/* wstr */,
    char *			/* str */,
    int				/* len */
);

EXTERN int _Xwctomb(
    char *			/* str */,
    wchar_t			/* wc */
);

EXTERN Bool XGetEventData(
    Display*			/* dpy */,
    XGenericEventCookie*	/* cookie*/
);

EXTERN void XFreeEventData(
    Display*			/* dpy */,
    XGenericEventCookie*	/* cookie*/
);

#include "tkIntXlibDecls.h"

#ifdef __clang__
#pragma clang diagnostic pop
#endif

_XFUNCPROTOEND

#endif /* _X11_XLIB_H_ */<|MERGE_RESOLUTION|>--- conflicted
+++ resolved
@@ -1877,7 +1877,6 @@
     void*			/* user_data */
 );
 
-<<<<<<< HEAD
 EXTERN XPixmapFormatValues *XListPixmapFormats(
     Display*		/* display */,
     int*		/* count_return */
@@ -1887,9 +1886,6 @@
     int			/* screen_number */,
     int*		/* count_return */
 );
-=======
-#include "tkIntXlibDecls.h"  /* IWYU pragma: export */
->>>>>>> 28f89ebd
 
 /* ICCCM routines for things that don't require special include files; */
 /* other declarations are given in Xutil.h                             */
@@ -4028,7 +4024,7 @@
     XGenericEventCookie*	/* cookie*/
 );
 
-#include "tkIntXlibDecls.h"
+#include "tkIntXlibDecls.h"  /* IWYU pragma: export */
 
 #ifdef __clang__
 #pragma clang diagnostic pop
