--- conflicted
+++ resolved
@@ -1716,280 +1716,6 @@
 
 #endif /* XK_KOREAN */
 
-<<<<<<< HEAD
-=======
-/*
- * Armenian
- */
-
-#ifdef XK_ARMENIAN
-#define XK_Armenian_ligature_ew       0x1000587  /* U+0587 ARMENIAN SMALL LIGATURE ECH YIWN */
-#define XK_Armenian_full_stop         0x1000589  /* U+0589 ARMENIAN FULL STOP */
-#define XK_Armenian_verjaket          0x1000589  /* U+0589 ARMENIAN FULL STOP */
-#define XK_Armenian_separation_mark   0x100055d  /* U+055D ARMENIAN COMMA */
-#define XK_Armenian_but               0x100055d  /* U+055D ARMENIAN COMMA */
-#define XK_Armenian_hyphen            0x100058a  /* U+058A ARMENIAN HYPHEN */
-#define XK_Armenian_yentamna          0x100058a  /* U+058A ARMENIAN HYPHEN */
-#define XK_Armenian_exclam            0x100055c  /* U+055C ARMENIAN EXCLAMATION MARK */
-#define XK_Armenian_amanak            0x100055c  /* U+055C ARMENIAN EXCLAMATION MARK */
-#define XK_Armenian_accent            0x100055b  /* U+055B ARMENIAN EMPHASIS MARK */
-#define XK_Armenian_shesht            0x100055b  /* U+055B ARMENIAN EMPHASIS MARK */
-#define XK_Armenian_question          0x100055e  /* U+055E ARMENIAN QUESTION MARK */
-#define XK_Armenian_paruyk            0x100055e  /* U+055E ARMENIAN QUESTION MARK */
-#define XK_Armenian_AYB               0x1000531  /* U+0531 ARMENIAN CAPITAL LETTER AYB */
-#define XK_Armenian_ayb               0x1000561  /* U+0561 ARMENIAN SMALL LETTER AYB */
-#define XK_Armenian_BEN               0x1000532  /* U+0532 ARMENIAN CAPITAL LETTER BEN */
-#define XK_Armenian_ben               0x1000562  /* U+0562 ARMENIAN SMALL LETTER BEN */
-#define XK_Armenian_GIM               0x1000533  /* U+0533 ARMENIAN CAPITAL LETTER GIM */
-#define XK_Armenian_gim               0x1000563  /* U+0563 ARMENIAN SMALL LETTER GIM */
-#define XK_Armenian_DA                0x1000534  /* U+0534 ARMENIAN CAPITAL LETTER DA */
-#define XK_Armenian_da                0x1000564  /* U+0564 ARMENIAN SMALL LETTER DA */
-#define XK_Armenian_YECH              0x1000535  /* U+0535 ARMENIAN CAPITAL LETTER ECH */
-#define XK_Armenian_yech              0x1000565  /* U+0565 ARMENIAN SMALL LETTER ECH */
-#define XK_Armenian_ZA                0x1000536  /* U+0536 ARMENIAN CAPITAL LETTER ZA */
-#define XK_Armenian_za                0x1000566  /* U+0566 ARMENIAN SMALL LETTER ZA */
-#define XK_Armenian_E                 0x1000537  /* U+0537 ARMENIAN CAPITAL LETTER EH */
-#define XK_Armenian_e                 0x1000567  /* U+0567 ARMENIAN SMALL LETTER EH */
-#define XK_Armenian_AT                0x1000538  /* U+0538 ARMENIAN CAPITAL LETTER ET */
-#define XK_Armenian_at                0x1000568  /* U+0568 ARMENIAN SMALL LETTER ET */
-#define XK_Armenian_TO                0x1000539  /* U+0539 ARMENIAN CAPITAL LETTER TO */
-#define XK_Armenian_to                0x1000569  /* U+0569 ARMENIAN SMALL LETTER TO */
-#define XK_Armenian_ZHE               0x100053a  /* U+053A ARMENIAN CAPITAL LETTER ZHE */
-#define XK_Armenian_zhe               0x100056a  /* U+056A ARMENIAN SMALL LETTER ZHE */
-#define XK_Armenian_INI               0x100053b  /* U+053B ARMENIAN CAPITAL LETTER INI */
-#define XK_Armenian_ini               0x100056b  /* U+056B ARMENIAN SMALL LETTER INI */
-#define XK_Armenian_LYUN              0x100053c  /* U+053C ARMENIAN CAPITAL LETTER LIWN */
-#define XK_Armenian_lyun              0x100056c  /* U+056C ARMENIAN SMALL LETTER LIWN */
-#define XK_Armenian_KHE               0x100053d  /* U+053D ARMENIAN CAPITAL LETTER XEH */
-#define XK_Armenian_khe               0x100056d  /* U+056D ARMENIAN SMALL LETTER XEH */
-#define XK_Armenian_TSA               0x100053e  /* U+053E ARMENIAN CAPITAL LETTER CA */
-#define XK_Armenian_tsa               0x100056e  /* U+056E ARMENIAN SMALL LETTER CA */
-#define XK_Armenian_KEN               0x100053f  /* U+053F ARMENIAN CAPITAL LETTER KEN */
-#define XK_Armenian_ken               0x100056f  /* U+056F ARMENIAN SMALL LETTER KEN */
-#define XK_Armenian_HO                0x1000540  /* U+0540 ARMENIAN CAPITAL LETTER HO */
-#define XK_Armenian_ho                0x1000570  /* U+0570 ARMENIAN SMALL LETTER HO */
-#define XK_Armenian_DZA               0x1000541  /* U+0541 ARMENIAN CAPITAL LETTER JA */
-#define XK_Armenian_dza               0x1000571  /* U+0571 ARMENIAN SMALL LETTER JA */
-#define XK_Armenian_GHAT              0x1000542  /* U+0542 ARMENIAN CAPITAL LETTER GHAD */
-#define XK_Armenian_ghat              0x1000572  /* U+0572 ARMENIAN SMALL LETTER GHAD */
-#define XK_Armenian_TCHE              0x1000543  /* U+0543 ARMENIAN CAPITAL LETTER CHEH */
-#define XK_Armenian_tche              0x1000573  /* U+0573 ARMENIAN SMALL LETTER CHEH */
-#define XK_Armenian_MEN               0x1000544  /* U+0544 ARMENIAN CAPITAL LETTER MEN */
-#define XK_Armenian_men               0x1000574  /* U+0574 ARMENIAN SMALL LETTER MEN */
-#define XK_Armenian_HI                0x1000545  /* U+0545 ARMENIAN CAPITAL LETTER YI */
-#define XK_Armenian_hi                0x1000575  /* U+0575 ARMENIAN SMALL LETTER YI */
-#define XK_Armenian_NU                0x1000546  /* U+0546 ARMENIAN CAPITAL LETTER NOW */
-#define XK_Armenian_nu                0x1000576  /* U+0576 ARMENIAN SMALL LETTER NOW */
-#define XK_Armenian_SHA               0x1000547  /* U+0547 ARMENIAN CAPITAL LETTER SHA */
-#define XK_Armenian_sha               0x1000577  /* U+0577 ARMENIAN SMALL LETTER SHA */
-#define XK_Armenian_VO                0x1000548  /* U+0548 ARMENIAN CAPITAL LETTER VO */
-#define XK_Armenian_vo                0x1000578  /* U+0578 ARMENIAN SMALL LETTER VO */
-#define XK_Armenian_CHA               0x1000549  /* U+0549 ARMENIAN CAPITAL LETTER CHA */
-#define XK_Armenian_cha               0x1000579  /* U+0579 ARMENIAN SMALL LETTER CHA */
-#define XK_Armenian_PE                0x100054a  /* U+054A ARMENIAN CAPITAL LETTER PEH */
-#define XK_Armenian_pe                0x100057a  /* U+057A ARMENIAN SMALL LETTER PEH */
-#define XK_Armenian_JE                0x100054b  /* U+054B ARMENIAN CAPITAL LETTER JHEH */
-#define XK_Armenian_je                0x100057b  /* U+057B ARMENIAN SMALL LETTER JHEH */
-#define XK_Armenian_RA                0x100054c  /* U+054C ARMENIAN CAPITAL LETTER RA */
-#define XK_Armenian_ra                0x100057c  /* U+057C ARMENIAN SMALL LETTER RA */
-#define XK_Armenian_SE                0x100054d  /* U+054D ARMENIAN CAPITAL LETTER SEH */
-#define XK_Armenian_se                0x100057d  /* U+057D ARMENIAN SMALL LETTER SEH */
-#define XK_Armenian_VEV               0x100054e  /* U+054E ARMENIAN CAPITAL LETTER VEW */
-#define XK_Armenian_vev               0x100057e  /* U+057E ARMENIAN SMALL LETTER VEW */
-#define XK_Armenian_TYUN              0x100054f  /* U+054F ARMENIAN CAPITAL LETTER TIWN */
-#define XK_Armenian_tyun              0x100057f  /* U+057F ARMENIAN SMALL LETTER TIWN */
-#define XK_Armenian_RE                0x1000550  /* U+0550 ARMENIAN CAPITAL LETTER REH */
-#define XK_Armenian_re                0x1000580  /* U+0580 ARMENIAN SMALL LETTER REH */
-#define XK_Armenian_TSO               0x1000551  /* U+0551 ARMENIAN CAPITAL LETTER CO */
-#define XK_Armenian_tso               0x1000581  /* U+0581 ARMENIAN SMALL LETTER CO */
-#define XK_Armenian_VYUN              0x1000552  /* U+0552 ARMENIAN CAPITAL LETTER YIWN */
-#define XK_Armenian_vyun              0x1000582  /* U+0582 ARMENIAN SMALL LETTER YIWN */
-#define XK_Armenian_PYUR              0x1000553  /* U+0553 ARMENIAN CAPITAL LETTER PIWR */
-#define XK_Armenian_pyur              0x1000583  /* U+0583 ARMENIAN SMALL LETTER PIWR */
-#define XK_Armenian_KE                0x1000554  /* U+0554 ARMENIAN CAPITAL LETTER KEH */
-#define XK_Armenian_ke                0x1000584  /* U+0584 ARMENIAN SMALL LETTER KEH */
-#define XK_Armenian_O                 0x1000555  /* U+0555 ARMENIAN CAPITAL LETTER OH */
-#define XK_Armenian_o                 0x1000585  /* U+0585 ARMENIAN SMALL LETTER OH */
-#define XK_Armenian_FE                0x1000556  /* U+0556 ARMENIAN CAPITAL LETTER FEH */
-#define XK_Armenian_fe                0x1000586  /* U+0586 ARMENIAN SMALL LETTER FEH */
-#define XK_Armenian_apostrophe        0x100055a  /* U+055A ARMENIAN APOSTROPHE */
-#endif /* XK_ARMENIAN */
-
-/*
- * Georgian
- */
-
-#ifdef XK_GEORGIAN
-#define XK_Georgian_an                0x10010d0  /* U+10D0 GEORGIAN LETTER AN */
-#define XK_Georgian_ban               0x10010d1  /* U+10D1 GEORGIAN LETTER BAN */
-#define XK_Georgian_gan               0x10010d2  /* U+10D2 GEORGIAN LETTER GAN */
-#define XK_Georgian_don               0x10010d3  /* U+10D3 GEORGIAN LETTER DON */
-#define XK_Georgian_en                0x10010d4  /* U+10D4 GEORGIAN LETTER EN */
-#define XK_Georgian_vin               0x10010d5  /* U+10D5 GEORGIAN LETTER VIN */
-#define XK_Georgian_zen               0x10010d6  /* U+10D6 GEORGIAN LETTER ZEN */
-#define XK_Georgian_tan               0x10010d7  /* U+10D7 GEORGIAN LETTER TAN */
-#define XK_Georgian_in                0x10010d8  /* U+10D8 GEORGIAN LETTER IN */
-#define XK_Georgian_kan               0x10010d9  /* U+10D9 GEORGIAN LETTER KAN */
-#define XK_Georgian_las               0x10010da  /* U+10DA GEORGIAN LETTER LAS */
-#define XK_Georgian_man               0x10010db  /* U+10DB GEORGIAN LETTER MAN */
-#define XK_Georgian_nar               0x10010dc  /* U+10DC GEORGIAN LETTER NAR */
-#define XK_Georgian_on                0x10010dd  /* U+10DD GEORGIAN LETTER ON */
-#define XK_Georgian_par               0x10010de  /* U+10DE GEORGIAN LETTER PAR */
-#define XK_Georgian_zhar              0x10010df  /* U+10DF GEORGIAN LETTER ZHAR */
-#define XK_Georgian_rae               0x10010e0  /* U+10E0 GEORGIAN LETTER RAE */
-#define XK_Georgian_san               0x10010e1  /* U+10E1 GEORGIAN LETTER SAN */
-#define XK_Georgian_tar               0x10010e2  /* U+10E2 GEORGIAN LETTER TAR */
-#define XK_Georgian_un                0x10010e3  /* U+10E3 GEORGIAN LETTER UN */
-#define XK_Georgian_phar              0x10010e4  /* U+10E4 GEORGIAN LETTER PHAR */
-#define XK_Georgian_khar              0x10010e5  /* U+10E5 GEORGIAN LETTER KHAR */
-#define XK_Georgian_ghan              0x10010e6  /* U+10E6 GEORGIAN LETTER GHAN */
-#define XK_Georgian_qar               0x10010e7  /* U+10E7 GEORGIAN LETTER QAR */
-#define XK_Georgian_shin              0x10010e8  /* U+10E8 GEORGIAN LETTER SHIN */
-#define XK_Georgian_chin              0x10010e9  /* U+10E9 GEORGIAN LETTER CHIN */
-#define XK_Georgian_can               0x10010ea  /* U+10EA GEORGIAN LETTER CAN */
-#define XK_Georgian_jil               0x10010eb  /* U+10EB GEORGIAN LETTER JIL */
-#define XK_Georgian_cil               0x10010ec  /* U+10EC GEORGIAN LETTER CIL */
-#define XK_Georgian_char              0x10010ed  /* U+10ED GEORGIAN LETTER CHAR */
-#define XK_Georgian_xan               0x10010ee  /* U+10EE GEORGIAN LETTER XAN */
-#define XK_Georgian_jhan              0x10010ef  /* U+10EF GEORGIAN LETTER JHAN */
-#define XK_Georgian_hae               0x10010f0  /* U+10F0 GEORGIAN LETTER HAE */
-#define XK_Georgian_he                0x10010f1  /* U+10F1 GEORGIAN LETTER HE */
-#define XK_Georgian_hie               0x10010f2  /* U+10F2 GEORGIAN LETTER HIE */
-#define XK_Georgian_we                0x10010f3  /* U+10F3 GEORGIAN LETTER WE */
-#define XK_Georgian_har               0x10010f4  /* U+10F4 GEORGIAN LETTER HAR */
-#define XK_Georgian_hoe               0x10010f5  /* U+10F5 GEORGIAN LETTER HOE */
-#define XK_Georgian_fi                0x10010f6  /* U+10F6 GEORGIAN LETTER FI */
-#endif /* XK_GEORGIAN */
-
-/*
- * Azeri (and other Turkic or Caucasian languages)
- */
-
-#ifdef XK_CAUCASUS
-/* latin */
-#define XK_Xabovedot                  0x1001e8a  /* U+1E8A LATIN CAPITAL LETTER X WITH DOT ABOVE */
-#define XK_Ibreve                     0x100012c  /* U+012C LATIN CAPITAL LETTER I WITH BREVE */
-#define XK_Zstroke                    0x10001b5  /* U+01B5 LATIN CAPITAL LETTER Z WITH STROKE */
-#define XK_Gcaron                     0x10001e6  /* U+01E6 LATIN CAPITAL LETTER G WITH CARON */
-#define XK_Ocaron                     0x10001d1  /* U+01D1 LATIN CAPITAL LETTER O WITH CARON */
-#define XK_Obarred                    0x100019f  /* U+019F LATIN CAPITAL LETTER O WITH MIDDLE TILDE */
-#define XK_xabovedot                  0x1001e8b  /* U+1E8B LATIN SMALL LETTER X WITH DOT ABOVE */
-#define XK_ibreve                     0x100012d  /* U+012D LATIN SMALL LETTER I WITH BREVE */
-#define XK_zstroke                    0x10001b6  /* U+01B6 LATIN SMALL LETTER Z WITH STROKE */
-#define XK_gcaron                     0x10001e7  /* U+01E7 LATIN SMALL LETTER G WITH CARON */
-#define XK_ocaron                     0x10001d2  /* U+01D2 LATIN SMALL LETTER O WITH CARON */
-#define XK_obarred                    0x1000275  /* U+0275 LATIN SMALL LETTER BARRED O */
-#define XK_SCHWA                      0x100018f  /* U+018F LATIN CAPITAL LETTER SCHWA */
-#define XK_schwa                      0x1000259  /* U+0259 LATIN SMALL LETTER SCHWA */
-#define XK_EZH                        0x10001b7  /* U+01B7 LATIN CAPITAL LETTER EZH */
-#define XK_ezh                        0x1000292  /* U+0292 LATIN SMALL LETTER EZH */
-/* those are not really Caucasus */
-/* For Inupiak */
-#define XK_Lbelowdot                  0x1001e36  /* U+1E36 LATIN CAPITAL LETTER L WITH DOT BELOW */
-#define XK_lbelowdot                  0x1001e37  /* U+1E37 LATIN SMALL LETTER L WITH DOT BELOW */
-#endif /* XK_CAUCASUS */
-
-/*
- * Vietnamese
- */
-
-#ifdef XK_VIETNAMESE
-#define XK_Abelowdot                  0x1001ea0  /* U+1EA0 LATIN CAPITAL LETTER A WITH DOT BELOW */
-#define XK_abelowdot                  0x1001ea1  /* U+1EA1 LATIN SMALL LETTER A WITH DOT BELOW */
-#define XK_Ahook                      0x1001ea2  /* U+1EA2 LATIN CAPITAL LETTER A WITH HOOK ABOVE */
-#define XK_ahook                      0x1001ea3  /* U+1EA3 LATIN SMALL LETTER A WITH HOOK ABOVE */
-#define XK_Acircumflexacute           0x1001ea4  /* U+1EA4 LATIN CAPITAL LETTER A WITH CIRCUMFLEX AND ACUTE */
-#define XK_acircumflexacute           0x1001ea5  /* U+1EA5 LATIN SMALL LETTER A WITH CIRCUMFLEX AND ACUTE */
-#define XK_Acircumflexgrave           0x1001ea6  /* U+1EA6 LATIN CAPITAL LETTER A WITH CIRCUMFLEX AND GRAVE */
-#define XK_acircumflexgrave           0x1001ea7  /* U+1EA7 LATIN SMALL LETTER A WITH CIRCUMFLEX AND GRAVE */
-#define XK_Acircumflexhook            0x1001ea8  /* U+1EA8 LATIN CAPITAL LETTER A WITH CIRCUMFLEX AND HOOK ABOVE */
-#define XK_acircumflexhook            0x1001ea9  /* U+1EA9 LATIN SMALL LETTER A WITH CIRCUMFLEX AND HOOK ABOVE */
-#define XK_Acircumflextilde           0x1001eaa  /* U+1EAA LATIN CAPITAL LETTER A WITH CIRCUMFLEX AND TILDE */
-#define XK_acircumflextilde           0x1001eab  /* U+1EAB LATIN SMALL LETTER A WITH CIRCUMFLEX AND TILDE */
-#define XK_Acircumflexbelowdot        0x1001eac  /* U+1EAC LATIN CAPITAL LETTER A WITH CIRCUMFLEX AND DOT BELOW */
-#define XK_acircumflexbelowdot        0x1001ead  /* U+1EAD LATIN SMALL LETTER A WITH CIRCUMFLEX AND DOT BELOW */
-#define XK_Abreveacute                0x1001eae  /* U+1EAE LATIN CAPITAL LETTER A WITH BREVE AND ACUTE */
-#define XK_abreveacute                0x1001eaf  /* U+1EAF LATIN SMALL LETTER A WITH BREVE AND ACUTE */
-#define XK_Abrevegrave                0x1001eb0  /* U+1EB0 LATIN CAPITAL LETTER A WITH BREVE AND GRAVE */
-#define XK_abrevegrave                0x1001eb1  /* U+1EB1 LATIN SMALL LETTER A WITH BREVE AND GRAVE */
-#define XK_Abrevehook                 0x1001eb2  /* U+1EB2 LATIN CAPITAL LETTER A WITH BREVE AND HOOK ABOVE */
-#define XK_abrevehook                 0x1001eb3  /* U+1EB3 LATIN SMALL LETTER A WITH BREVE AND HOOK ABOVE */
-#define XK_Abrevetilde                0x1001eb4  /* U+1EB4 LATIN CAPITAL LETTER A WITH BREVE AND TILDE */
-#define XK_abrevetilde                0x1001eb5  /* U+1EB5 LATIN SMALL LETTER A WITH BREVE AND TILDE */
-#define XK_Abrevebelowdot             0x1001eb6  /* U+1EB6 LATIN CAPITAL LETTER A WITH BREVE AND DOT BELOW */
-#define XK_abrevebelowdot             0x1001eb7  /* U+1EB7 LATIN SMALL LETTER A WITH BREVE AND DOT BELOW */
-#define XK_Ebelowdot                  0x1001eb8  /* U+1EB8 LATIN CAPITAL LETTER E WITH DOT BELOW */
-#define XK_ebelowdot                  0x1001eb9  /* U+1EB9 LATIN SMALL LETTER E WITH DOT BELOW */
-#define XK_Ehook                      0x1001eba  /* U+1EBA LATIN CAPITAL LETTER E WITH HOOK ABOVE */
-#define XK_ehook                      0x1001ebb  /* U+1EBB LATIN SMALL LETTER E WITH HOOK ABOVE */
-#define XK_Etilde                     0x1001ebc  /* U+1EBC LATIN CAPITAL LETTER E WITH TILDE */
-#define XK_etilde                     0x1001ebd  /* U+1EBD LATIN SMALL LETTER E WITH TILDE */
-#define XK_Ecircumflexacute           0x1001ebe  /* U+1EBE LATIN CAPITAL LETTER E WITH CIRCUMFLEX AND ACUTE */
-#define XK_ecircumflexacute           0x1001ebf  /* U+1EBF LATIN SMALL LETTER E WITH CIRCUMFLEX AND ACUTE */
-#define XK_Ecircumflexgrave           0x1001ec0  /* U+1EC0 LATIN CAPITAL LETTER E WITH CIRCUMFLEX AND GRAVE */
-#define XK_ecircumflexgrave           0x1001ec1  /* U+1EC1 LATIN SMALL LETTER E WITH CIRCUMFLEX AND GRAVE */
-#define XK_Ecircumflexhook            0x1001ec2  /* U+1EC2 LATIN CAPITAL LETTER E WITH CIRCUMFLEX AND HOOK ABOVE */
-#define XK_ecircumflexhook            0x1001ec3  /* U+1EC3 LATIN SMALL LETTER E WITH CIRCUMFLEX AND HOOK ABOVE */
-#define XK_Ecircumflextilde           0x1001ec4  /* U+1EC4 LATIN CAPITAL LETTER E WITH CIRCUMFLEX AND TILDE */
-#define XK_ecircumflextilde           0x1001ec5  /* U+1EC5 LATIN SMALL LETTER E WITH CIRCUMFLEX AND TILDE */
-#define XK_Ecircumflexbelowdot        0x1001ec6  /* U+1EC6 LATIN CAPITAL LETTER E WITH CIRCUMFLEX AND DOT BELOW */
-#define XK_ecircumflexbelowdot        0x1001ec7  /* U+1EC7 LATIN SMALL LETTER E WITH CIRCUMFLEX AND DOT BELOW */
-#define XK_Ihook                      0x1001ec8  /* U+1EC8 LATIN CAPITAL LETTER I WITH HOOK ABOVE */
-#define XK_ihook                      0x1001ec9  /* U+1EC9 LATIN SMALL LETTER I WITH HOOK ABOVE */
-#define XK_Ibelowdot                  0x1001eca  /* U+1ECA LATIN CAPITAL LETTER I WITH DOT BELOW */
-#define XK_ibelowdot                  0x1001ecb  /* U+1ECB LATIN SMALL LETTER I WITH DOT BELOW */
-#define XK_Obelowdot                  0x1001ecc  /* U+1ECC LATIN CAPITAL LETTER O WITH DOT BELOW */
-#define XK_obelowdot                  0x1001ecd  /* U+1ECD LATIN SMALL LETTER O WITH DOT BELOW */
-#define XK_Ohook                      0x1001ece  /* U+1ECE LATIN CAPITAL LETTER O WITH HOOK ABOVE */
-#define XK_ohook                      0x1001ecf  /* U+1ECF LATIN SMALL LETTER O WITH HOOK ABOVE */
-#define XK_Ocircumflexacute           0x1001ed0  /* U+1ED0 LATIN CAPITAL LETTER O WITH CIRCUMFLEX AND ACUTE */
-#define XK_ocircumflexacute           0x1001ed1  /* U+1ED1 LATIN SMALL LETTER O WITH CIRCUMFLEX AND ACUTE */
-#define XK_Ocircumflexgrave           0x1001ed2  /* U+1ED2 LATIN CAPITAL LETTER O WITH CIRCUMFLEX AND GRAVE */
-#define XK_ocircumflexgrave           0x1001ed3  /* U+1ED3 LATIN SMALL LETTER O WITH CIRCUMFLEX AND GRAVE */
-#define XK_Ocircumflexhook            0x1001ed4  /* U+1ED4 LATIN CAPITAL LETTER O WITH CIRCUMFLEX AND HOOK ABOVE */
-#define XK_ocircumflexhook            0x1001ed5  /* U+1ED5 LATIN SMALL LETTER O WITH CIRCUMFLEX AND HOOK ABOVE */
-#define XK_Ocircumflextilde           0x1001ed6  /* U+1ED6 LATIN CAPITAL LETTER O WITH CIRCUMFLEX AND TILDE */
-#define XK_ocircumflextilde           0x1001ed7  /* U+1ED7 LATIN SMALL LETTER O WITH CIRCUMFLEX AND TILDE */
-#define XK_Ocircumflexbelowdot        0x1001ed8  /* U+1ED8 LATIN CAPITAL LETTER O WITH CIRCUMFLEX AND DOT BELOW */
-#define XK_ocircumflexbelowdot        0x1001ed9  /* U+1ED9 LATIN SMALL LETTER O WITH CIRCUMFLEX AND DOT BELOW */
-#define XK_Ohornacute                 0x1001eda  /* U+1EDA LATIN CAPITAL LETTER O WITH HORN AND ACUTE */
-#define XK_ohornacute                 0x1001edb  /* U+1EDB LATIN SMALL LETTER O WITH HORN AND ACUTE */
-#define XK_Ohorngrave                 0x1001edc  /* U+1EDC LATIN CAPITAL LETTER O WITH HORN AND GRAVE */
-#define XK_ohorngrave                 0x1001edd  /* U+1EDD LATIN SMALL LETTER O WITH HORN AND GRAVE */
-#define XK_Ohornhook                  0x1001ede  /* U+1EDE LATIN CAPITAL LETTER O WITH HORN AND HOOK ABOVE */
-#define XK_ohornhook                  0x1001edf  /* U+1EDF LATIN SMALL LETTER O WITH HORN AND HOOK ABOVE */
-#define XK_Ohorntilde                 0x1001ee0  /* U+1EE0 LATIN CAPITAL LETTER O WITH HORN AND TILDE */
-#define XK_ohorntilde                 0x1001ee1  /* U+1EE1 LATIN SMALL LETTER O WITH HORN AND TILDE */
-#define XK_Ohornbelowdot              0x1001ee2  /* U+1EE2 LATIN CAPITAL LETTER O WITH HORN AND DOT BELOW */
-#define XK_ohornbelowdot              0x1001ee3  /* U+1EE3 LATIN SMALL LETTER O WITH HORN AND DOT BELOW */
-#define XK_Ubelowdot                  0x1001ee4  /* U+1EE4 LATIN CAPITAL LETTER U WITH DOT BELOW */
-#define XK_ubelowdot                  0x1001ee5  /* U+1EE5 LATIN SMALL LETTER U WITH DOT BELOW */
-#define XK_Uhook                      0x1001ee6  /* U+1EE6 LATIN CAPITAL LETTER U WITH HOOK ABOVE */
-#define XK_uhook                      0x1001ee7  /* U+1EE7 LATIN SMALL LETTER U WITH HOOK ABOVE */
-#define XK_Uhornacute                 0x1001ee8  /* U+1EE8 LATIN CAPITAL LETTER U WITH HORN AND ACUTE */
-#define XK_uhornacute                 0x1001ee9  /* U+1EE9 LATIN SMALL LETTER U WITH HORN AND ACUTE */
-#define XK_Uhorngrave                 0x1001eea  /* U+1EEA LATIN CAPITAL LETTER U WITH HORN AND GRAVE */
-#define XK_uhorngrave                 0x1001eeb  /* U+1EEB LATIN SMALL LETTER U WITH HORN AND GRAVE */
-#define XK_Uhornhook                  0x1001eec  /* U+1EEC LATIN CAPITAL LETTER U WITH HORN AND HOOK ABOVE */
-#define XK_uhornhook                  0x1001eed  /* U+1EED LATIN SMALL LETTER U WITH HORN AND HOOK ABOVE */
-#define XK_Uhorntilde                 0x1001eee  /* U+1EEE LATIN CAPITAL LETTER U WITH HORN AND TILDE */
-#define XK_uhorntilde                 0x1001eef  /* U+1EEF LATIN SMALL LETTER U WITH HORN AND TILDE */
-#define XK_Uhornbelowdot              0x1001ef0  /* U+1EF0 LATIN CAPITAL LETTER U WITH HORN AND DOT BELOW */
-#define XK_uhornbelowdot              0x1001ef1  /* U+1EF1 LATIN SMALL LETTER U WITH HORN AND DOT BELOW */
-#define XK_Ybelowdot                  0x1001ef4  /* U+1EF4 LATIN CAPITAL LETTER Y WITH DOT BELOW */
-#define XK_ybelowdot                  0x1001ef5  /* U+1EF5 LATIN SMALL LETTER Y WITH DOT BELOW */
-#define XK_Yhook                      0x1001ef6  /* U+1EF6 LATIN CAPITAL LETTER Y WITH HOOK ABOVE */
-#define XK_yhook                      0x1001ef7  /* U+1EF7 LATIN SMALL LETTER Y WITH HOOK ABOVE */
-#define XK_Ytilde                     0x1001ef8  /* U+1EF8 LATIN CAPITAL LETTER Y WITH TILDE */
-#define XK_ytilde                     0x1001ef9  /* U+1EF9 LATIN SMALL LETTER Y WITH TILDE */
-#define XK_Ohorn                      0x10001a0  /* U+01A0 LATIN CAPITAL LETTER O WITH HORN */
-#define XK_ohorn                      0x10001a1  /* U+01A1 LATIN SMALL LETTER O WITH HORN */
-#define XK_Uhorn                      0x10001af  /* U+01AF LATIN CAPITAL LETTER U WITH HORN */
-#define XK_uhorn                      0x10001b0  /* U+01B0 LATIN SMALL LETTER U WITH HORN */
-
-#endif /* XK_VIETNAMESE */
-
->>>>>>> 0fad0657
 #ifdef XK_CURRENCY
 #define XK_EuroSign                      0x20ac  /* U+20AC EURO SIGN */
 #endif /* XK_CURRENCY */
